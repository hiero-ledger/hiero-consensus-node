/*
 * Copyright (C) 2023 Hedera Hashgraph, LLC
 *
 * Licensed under the Apache License, Version 2.0 (the "License");
 * you may not use this file except in compliance with the License.
 * You may obtain a copy of the License at
 *
 *      http://www.apache.org/licenses/LICENSE-2.0
 *
 * Unless required by applicable law or agreed to in writing, software
 * distributed under the License is distributed on an "AS IS" BASIS,
 * WITHOUT WARRANTIES OR CONDITIONS OF ANY KIND, either express or implied.
 * See the License for the specific language governing permissions and
 * limitations under the License.
 */

package com.hedera.node.app.service.contract.impl.test.handlers;

<<<<<<< HEAD
import com.hedera.node.app.service.contract.impl.handlers.ContractCallHandler;
=======
import static com.hederahashgraph.api.proto.java.ResponseCodeEnum.OK;
import static org.assertj.core.api.Assertions.assertThat;

import com.hedera.node.app.service.contract.impl.handlers.ContractCallHandler;
import com.hedera.node.app.spi.meta.PreHandleContext;
import com.hederahashgraph.api.proto.java.ContractCallTransactionBody;
import com.hederahashgraph.api.proto.java.TransactionBody;
import com.hederahashgraph.api.proto.java.TransactionID;
import org.junit.jupiter.api.DisplayName;
import org.junit.jupiter.api.Test;
import org.junit.jupiter.api.extension.ExtendWith;
import org.mockito.junit.jupiter.MockitoExtension;
>>>>>>> ca5e6ec2

@ExtendWith(MockitoExtension.class)
class ContractCallHandlerTest extends ContractHandlerTestBase {
    private ContractCallHandler subject = new ContractCallHandler();

<<<<<<< HEAD
    //    @Test
    //    @DisplayName("Fails for invalid payer account")
    //    void invalidPayer() {
    //        final var txn = contractCallTransaction();
    //        given(keyLookup.getKey(payer))
    //                .willReturn(KeyOrLookupFailureReason.withFailureReason(INVALID_ACCOUNT_ID));
    //        final var meta = subject.preHandle(txn, txn.getTransactionID().getAccountID(),
    // keyLookup);
    //        basicMetaAssertions(meta, 0, true, INVALID_PAYER_ACCOUNT_ID);
    //        assertEquals(null, meta.payerKey());
    //    }
    //
    //    @Test
    //    @DisplayName("Succeeds for valid payer account")
    //    void validPayer() {
    //        final var txn = contractCallTransaction();
    //        final var meta = subject.preHandle(txn, txn.getTransactionID().getAccountID(),
    // keyLookup);
    //        basicMetaAssertions(meta, 0, false, OK);
    //        assertEquals(payerKey, meta.payerKey());
    //    }
    //
    //    @Test
    //    void callHandle() {
    //        final var txn = contractCallTransaction();
    //        final var meta = subject.preHandle(txn, txn.getTransactionID().getAccountID(),
    // keyLookup);
    //        assertThrows(UnsupportedOperationException.class, () -> subject.handle(meta));
    //    }
    //
    //    private TransactionBody contractCallTransaction() {
    //        final var transactionID =
    //                TransactionID.newBuilder()
    //                        .setAccountID(payer)
    //                        .setTransactionValidStart(consensusTimestamp);
    //        return TransactionBody.newBuilder()
    //                .setTransactionID(transactionID)
    //                .setContractCall(
    //                        ContractCallTransactionBody.newBuilder()
    //                                .setGas(1_234)
    //                                .setAmount(1_234L)
    //                                .setContractID(targetContract))
    //                .build();
    //    }
=======
    @Test
    @DisplayName("Succeeds for valid payer account")
    void validPayer() {
        final var txn = contractCallTransaction();
        final var context = new PreHandleContext(keyLookup, txn);
        subject.preHandle(context);
        basicMetaAssertions(context, 0, false, OK);
        assertThat(context.getPayerKey()).isEqualTo(payerKey);
    }

    private TransactionBody contractCallTransaction() {
        final var transactionID =
                TransactionID.newBuilder().setAccountID(payer).setTransactionValidStart(consensusTimestamp);
        return TransactionBody.newBuilder()
                .setTransactionID(transactionID)
                .setContractCall(ContractCallTransactionBody.newBuilder()
                        .setGas(1_234)
                        .setAmount(1_234L)
                        .setContractID(targetContract))
                .build();
    }
>>>>>>> ca5e6ec2
}<|MERGE_RESOLUTION|>--- conflicted
+++ resolved
@@ -16,73 +16,22 @@
 
 package com.hedera.node.app.service.contract.impl.test.handlers;
 
-<<<<<<< HEAD
-import com.hedera.node.app.service.contract.impl.handlers.ContractCallHandler;
-=======
-import static com.hederahashgraph.api.proto.java.ResponseCodeEnum.OK;
-import static org.assertj.core.api.Assertions.assertThat;
-
+import com.hedera.hapi.node.base.TransactionID;
+import com.hedera.hapi.node.contract.ContractCallTransactionBody;
+import com.hedera.hapi.node.transaction.TransactionBody;
 import com.hedera.node.app.service.contract.impl.handlers.ContractCallHandler;
 import com.hedera.node.app.spi.meta.PreHandleContext;
-import com.hederahashgraph.api.proto.java.ContractCallTransactionBody;
-import com.hederahashgraph.api.proto.java.TransactionBody;
-import com.hederahashgraph.api.proto.java.TransactionID;
 import org.junit.jupiter.api.DisplayName;
 import org.junit.jupiter.api.Test;
 import org.junit.jupiter.api.extension.ExtendWith;
 import org.mockito.junit.jupiter.MockitoExtension;
->>>>>>> ca5e6ec2
+import static com.hedera.hapi.node.base.ResponseCodeEnum.OK;
+import static org.assertj.core.api.FactoryBasedNavigableListAssert.assertThat;
 
 @ExtendWith(MockitoExtension.class)
 class ContractCallHandlerTest extends ContractHandlerTestBase {
     private ContractCallHandler subject = new ContractCallHandler();
 
-<<<<<<< HEAD
-    //    @Test
-    //    @DisplayName("Fails for invalid payer account")
-    //    void invalidPayer() {
-    //        final var txn = contractCallTransaction();
-    //        given(keyLookup.getKey(payer))
-    //                .willReturn(KeyOrLookupFailureReason.withFailureReason(INVALID_ACCOUNT_ID));
-    //        final var meta = subject.preHandle(txn, txn.getTransactionID().getAccountID(),
-    // keyLookup);
-    //        basicMetaAssertions(meta, 0, true, INVALID_PAYER_ACCOUNT_ID);
-    //        assertEquals(null, meta.payerKey());
-    //    }
-    //
-    //    @Test
-    //    @DisplayName("Succeeds for valid payer account")
-    //    void validPayer() {
-    //        final var txn = contractCallTransaction();
-    //        final var meta = subject.preHandle(txn, txn.getTransactionID().getAccountID(),
-    // keyLookup);
-    //        basicMetaAssertions(meta, 0, false, OK);
-    //        assertEquals(payerKey, meta.payerKey());
-    //    }
-    //
-    //    @Test
-    //    void callHandle() {
-    //        final var txn = contractCallTransaction();
-    //        final var meta = subject.preHandle(txn, txn.getTransactionID().getAccountID(),
-    // keyLookup);
-    //        assertThrows(UnsupportedOperationException.class, () -> subject.handle(meta));
-    //    }
-    //
-    //    private TransactionBody contractCallTransaction() {
-    //        final var transactionID =
-    //                TransactionID.newBuilder()
-    //                        .setAccountID(payer)
-    //                        .setTransactionValidStart(consensusTimestamp);
-    //        return TransactionBody.newBuilder()
-    //                .setTransactionID(transactionID)
-    //                .setContractCall(
-    //                        ContractCallTransactionBody.newBuilder()
-    //                                .setGas(1_234)
-    //                                .setAmount(1_234L)
-    //                                .setContractID(targetContract))
-    //                .build();
-    //    }
-=======
     @Test
     @DisplayName("Succeeds for valid payer account")
     void validPayer() {
@@ -95,14 +44,13 @@
 
     private TransactionBody contractCallTransaction() {
         final var transactionID =
-                TransactionID.newBuilder().setAccountID(payer).setTransactionValidStart(consensusTimestamp);
+                TransactionID.newBuilder().accountID(payer).transactionValidStart(consensusTimestamp);
         return TransactionBody.newBuilder()
-                .setTransactionID(transactionID)
-                .setContractCall(ContractCallTransactionBody.newBuilder()
-                        .setGas(1_234)
-                        .setAmount(1_234L)
-                        .setContractID(targetContract))
+                .transactionID(transactionID)
+                .contractCall(ContractCallTransactionBody.newBuilder()
+                        .gas(1_234)
+                        .amount(1_234L)
+                        .contractID(targetContract))
                 .build();
     }
->>>>>>> ca5e6ec2
 }