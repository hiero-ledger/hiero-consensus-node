// SPDX-License-Identifier: Apache-2.0
package com.hedera.node.app.service.contract.impl.test.handlers;

import static com.hedera.hapi.node.base.ResponseCodeEnum.INVALID_SIGNATURE;
import static com.hedera.node.app.service.contract.impl.test.TestHelpers.CALLED_CONTRACT_ID;
import static com.hedera.node.app.service.contract.impl.test.TestHelpers.HALT_RESULT;
import static com.hedera.node.app.service.contract.impl.test.TestHelpers.SUCCESS_RESULT;
import static com.hedera.node.app.service.contract.impl.test.TestHelpers.assertFailsWith;
import static com.hedera.node.app.service.contract.impl.test.TestHelpers.entityIdFactory;
import static org.assertj.core.api.Assertions.assertThat;
import static org.junit.jupiter.api.Assertions.assertDoesNotThrow;
import static org.junit.jupiter.api.Assertions.assertThrows;
import static org.mockito.ArgumentMatchers.notNull;
import static org.mockito.BDDMockito.given;
import static org.mockito.Mockito.mock;

import com.hedera.hapi.node.base.HederaFunctionality;
import com.hedera.hapi.node.base.TransactionID;
import com.hedera.hapi.node.contract.ContractCallTransactionBody;
import com.hedera.hapi.node.transaction.TransactionBody;
import com.hedera.node.app.service.contract.impl.ContractServiceComponent;
import com.hedera.node.app.service.contract.impl.exec.CallOutcome;
import com.hedera.node.app.service.contract.impl.exec.ContextTransactionProcessor;
import com.hedera.node.app.service.contract.impl.exec.TransactionComponent;
import com.hedera.node.app.service.contract.impl.exec.metrics.ContractMetrics;
import com.hedera.node.app.service.contract.impl.exec.scope.HederaOperations;
import com.hedera.node.app.service.contract.impl.exec.utils.SystemContractMethodRegistry;
import com.hedera.node.app.service.contract.impl.handlers.ContractCallHandler;
import com.hedera.node.app.service.contract.impl.records.ContractCallStreamBuilder;
import com.hedera.node.app.service.contract.impl.state.RootProxyWorldUpdater;
import com.hedera.node.app.spi.fees.FeeCalculator;
import com.hedera.node.app.spi.fees.FeeCalculatorFactory;
import com.hedera.node.app.spi.fees.FeeContext;
import com.hedera.node.app.spi.fixtures.workflows.FakePreHandleContext;
import com.hedera.node.app.spi.workflows.HandleContext;
import com.hedera.node.app.spi.workflows.PreCheckException;
import com.hedera.node.app.spi.workflows.PureChecksContext;
import com.hedera.node.config.data.ContractsConfig;
import com.swirlds.common.metrics.noop.NoOpMetrics;
import com.swirlds.metrics.api.Metrics;
import org.hyperledger.besu.evm.gascalculator.GasCalculator;
import org.junit.jupiter.api.BeforeEach;
import org.junit.jupiter.api.DisplayName;
import org.junit.jupiter.api.Test;
import org.junit.jupiter.api.extension.ExtendWith;
import org.mockito.Mock;
import org.mockito.Mock.Strictness;
import org.mockito.junit.jupiter.MockitoExtension;

@ExtendWith(MockitoExtension.class)
class ContractCallHandlerTest extends ContractHandlerTestBase {
    public static final long INTRINSIC_GAS_FOR_0_ARG_METHOD = 21064L;

    @Mock
    private TransactionComponent component;

    @Mock
    private HandleContext handleContext;

    @Mock
    private PureChecksContext pureChecksContext;

    @Mock
    private TransactionComponent.Factory factory;

    @Mock
    private ContextTransactionProcessor processor;

    @Mock
    private ContractCallStreamBuilder recordBuilder;

    @Mock
    private HandleContext.SavepointStack stack;

    @Mock
    private RootProxyWorldUpdater baseProxyWorldUpdater;

    @Mock
    private HederaOperations hederaOperations;

    @Mock
    private GasCalculator gasCalculator;

    @Mock(strictness = Strictness.LENIENT)
    private ContractServiceComponent contractServiceComponent;

    @Mock
    private ContractsConfig contractsConfig;

    private final SystemContractMethodRegistry systemContractMethodRegistry = new SystemContractMethodRegistry();

    private final Metrics metrics = new NoOpMetrics();
    private final ContractMetrics contractMetrics =
            new ContractMetrics(metrics, () -> contractsConfig, systemContractMethodRegistry);

    private ContractCallHandler subject;

    @BeforeEach
    void setUp() {
        contractMetrics.createContractPrimaryMetrics();
        given(contractServiceComponent.contractMetrics()).willReturn(contractMetrics);
        subject = new ContractCallHandler(() -> factory, gasCalculator, contractServiceComponent);
    }

    @Test
    void delegatesToCreatedComponentAndExposesSuccess() {
        given(factory.create(handleContext, HederaFunctionality.CONTRACT_CALL)).willReturn(component);
        given(component.contextTransactionProcessor()).willReturn(processor);
        given(handleContext.savepointStack()).willReturn(stack);
        given(stack.getBaseBuilder(ContractCallStreamBuilder.class)).willReturn(recordBuilder);
        given(baseProxyWorldUpdater.entityIdFactory()).willReturn(entityIdFactory);
        final var expectedResult = SUCCESS_RESULT.asProtoResultOf(baseProxyWorldUpdater);
<<<<<<< HEAD
        final var expectedOutcome =
                new CallOutcome(expectedResult, SUCCESS_RESULT.finalStatus(), CALLED_CONTRACT_ID, null, null);
=======
        final var expectedOutcome = new CallOutcome(
                expectedResult, SUCCESS_RESULT.finalStatus(), CALLED_CONTRACT_ID, null, null, null, opsDuration);
>>>>>>> 1968509c
        given(processor.call()).willReturn(expectedOutcome);
        given(component.hederaOperations()).willReturn(hederaOperations);

        given(recordBuilder.contractID(CALLED_CONTRACT_ID)).willReturn(recordBuilder);
        given(recordBuilder.contractCallResult(expectedResult)).willReturn(recordBuilder);
        given(recordBuilder.withCommonFieldsSetFrom(expectedOutcome)).willReturn(recordBuilder);

        assertDoesNotThrow(() -> subject.handle(handleContext));
    }

    @Test
    void delegatesToCreatedComponentAndThrowsOnFailure() {
        given(factory.create(handleContext, HederaFunctionality.CONTRACT_CALL)).willReturn(component);
        given(component.contextTransactionProcessor()).willReturn(processor);
        given(component.hederaOperations()).willReturn(hederaOperations);
        given(handleContext.savepointStack()).willReturn(stack);
        given(stack.getBaseBuilder(ContractCallStreamBuilder.class)).willReturn(recordBuilder);
        final var expectedResult = HALT_RESULT.asProtoResultOf(baseProxyWorldUpdater);
<<<<<<< HEAD
        final var expectedOutcome = new CallOutcome(expectedResult, HALT_RESULT.finalStatus(), null, null, null);
=======
        final var expectedOutcome =
                new CallOutcome(expectedResult, HALT_RESULT.finalStatus(), null, null, null, null, opsDuration);
>>>>>>> 1968509c
        given(processor.call()).willReturn(expectedOutcome);

        given(recordBuilder.contractID(null)).willReturn(recordBuilder);
        given(recordBuilder.contractCallResult(expectedResult)).willReturn(recordBuilder);
        given(recordBuilder.withCommonFieldsSetFrom(expectedOutcome)).willReturn(recordBuilder);

        assertFailsWith(INVALID_SIGNATURE, () -> subject.handle(handleContext));
    }

    @Test
    @DisplayName("Succeeds for valid payer account")
    void validPayer() throws PreCheckException {
        final var txn = contractCallTransaction();
        final var context = new FakePreHandleContext(accountStore, txn);
        subject.preHandle(context);
        basicMetaAssertions(context, 0);
        assertThat(context.payerKey()).isEqualTo(payerKey);
    }

    @Test
    void validatePureChecks() {
        // check null contact id
        final var txn1 = contractCallTransactionWithNoContractId();
        given(pureChecksContext.body()).willReturn(txn1);
        assertThrows(PreCheckException.class, () -> subject.pureChecks(pureChecksContext));

        // check at least intrinsic gas
        final var txn2 = contractCallTransactionWithInsufficientGas();
        given(gasCalculator.transactionIntrinsicGasCost(org.apache.tuweni.bytes.Bytes.wrap(new byte[0]), false))
                .willReturn(INTRINSIC_GAS_FOR_0_ARG_METHOD);
        given(pureChecksContext.body()).willReturn(txn2);
        assertThrows(PreCheckException.class, () -> subject.pureChecks(pureChecksContext));

        // check that invalid contract id is rejected
        final var txn3 = contractCallTransactionWithInvalidContractId();
        given(pureChecksContext.body()).willReturn(txn3);
        assertThrows(PreCheckException.class, () -> subject.pureChecks(pureChecksContext));
    }

    @Test
    void testCalculateFeesWithoutCallBody() {
        final var txn = TransactionBody.newBuilder().build();
        final var feeCtx = mock(FeeContext.class);
        given(feeCtx.body()).willReturn(txn);

        final var feeCalcFactory = mock(FeeCalculatorFactory.class);
        final var feeCalc = mock(FeeCalculator.class);
        given(feeCtx.feeCalculatorFactory()).willReturn(feeCalcFactory);
        given(feeCalcFactory.feeCalculator(notNull())).willReturn(feeCalc);

        assertDoesNotThrow(() -> subject.calculateFees(feeCtx));
    }

    private TransactionBody contractCallTransaction() {
        final var transactionID = TransactionID.newBuilder().accountID(payer).transactionValidStart(consensusTimestamp);
        return TransactionBody.newBuilder()
                .transactionID(transactionID)
                .contractCall(ContractCallTransactionBody.newBuilder()
                        .gas(1_234)
                        .amount(1_234L)
                        .contractID(targetContract))
                .build();
    }

    private TransactionBody contractCallTransactionWithNoContractId() {
        final var transactionID = TransactionID.newBuilder().accountID(payer).transactionValidStart(consensusTimestamp);
        return TransactionBody.newBuilder()
                .transactionID(transactionID)
                .contractCall(ContractCallTransactionBody.newBuilder())
                .build();
    }

    private TransactionBody contractCallTransactionWithInvalidContractId() {
        final var transactionID = TransactionID.newBuilder().accountID(payer).transactionValidStart(consensusTimestamp);
        return TransactionBody.newBuilder()
                .transactionID(transactionID)
                .contractCall(ContractCallTransactionBody.newBuilder()
                        .gas(INTRINSIC_GAS_FOR_0_ARG_METHOD - 1)
                        .contractID(invalidContract))
                .build();
    }

    private TransactionBody contractCallTransactionWithInsufficientGas() {
        final var transactionID = TransactionID.newBuilder().accountID(payer).transactionValidStart(consensusTimestamp);
        return TransactionBody.newBuilder()
                .transactionID(transactionID)
                .contractCall(ContractCallTransactionBody.newBuilder()
                        .gas(INTRINSIC_GAS_FOR_0_ARG_METHOD - 1)
                        .contractID(targetContract))
                .build();
    }
}<|MERGE_RESOLUTION|>--- conflicted
+++ resolved
@@ -110,13 +110,8 @@
         given(stack.getBaseBuilder(ContractCallStreamBuilder.class)).willReturn(recordBuilder);
         given(baseProxyWorldUpdater.entityIdFactory()).willReturn(entityIdFactory);
         final var expectedResult = SUCCESS_RESULT.asProtoResultOf(baseProxyWorldUpdater);
-<<<<<<< HEAD
         final var expectedOutcome =
-                new CallOutcome(expectedResult, SUCCESS_RESULT.finalStatus(), CALLED_CONTRACT_ID, null, null);
-=======
-        final var expectedOutcome = new CallOutcome(
-                expectedResult, SUCCESS_RESULT.finalStatus(), CALLED_CONTRACT_ID, null, null, null, opsDuration);
->>>>>>> 1968509c
+                new CallOutcome(expectedResult, SUCCESS_RESULT.finalStatus(), CALLED_CONTRACT_ID, null, null, null);
         given(processor.call()).willReturn(expectedOutcome);
         given(component.hederaOperations()).willReturn(hederaOperations);
 
@@ -135,12 +130,7 @@
         given(handleContext.savepointStack()).willReturn(stack);
         given(stack.getBaseBuilder(ContractCallStreamBuilder.class)).willReturn(recordBuilder);
         final var expectedResult = HALT_RESULT.asProtoResultOf(baseProxyWorldUpdater);
-<<<<<<< HEAD
-        final var expectedOutcome = new CallOutcome(expectedResult, HALT_RESULT.finalStatus(), null, null, null);
-=======
-        final var expectedOutcome =
-                new CallOutcome(expectedResult, HALT_RESULT.finalStatus(), null, null, null, null, opsDuration);
->>>>>>> 1968509c
+        final var expectedOutcome = new CallOutcome(expectedResult, HALT_RESULT.finalStatus(), null, null, null, null);
         given(processor.call()).willReturn(expectedOutcome);
 
         given(recordBuilder.contractID(null)).willReturn(recordBuilder);
