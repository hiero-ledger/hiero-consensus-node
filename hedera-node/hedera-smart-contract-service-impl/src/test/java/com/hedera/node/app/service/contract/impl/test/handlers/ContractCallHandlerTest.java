// SPDX-License-Identifier: Apache-2.0
package com.hedera.node.app.service.contract.impl.test.handlers;

import static com.hedera.hapi.node.base.ResponseCodeEnum.INVALID_SIGNATURE;
import static com.hedera.node.app.service.contract.impl.test.TestHelpers.CALLED_CONTRACT_ID;
import static com.hedera.node.app.service.contract.impl.test.TestHelpers.HALT_RESULT;
import static com.hedera.node.app.service.contract.impl.test.TestHelpers.SUCCESS_RESULT;
import static com.hedera.node.app.service.contract.impl.test.TestHelpers.assertFailsWith;
import static com.hedera.node.app.service.contract.impl.test.TestHelpers.entityIdFactory;
import static com.hedera.node.app.service.contract.impl.test.TestHelpers.opsDuration;
import static org.assertj.core.api.Assertions.assertThat;
import static org.junit.jupiter.api.Assertions.assertDoesNotThrow;
import static org.junit.jupiter.api.Assertions.assertThrows;
import static org.mockito.ArgumentMatchers.notNull;
import static org.mockito.BDDMockito.given;
import static org.mockito.Mockito.mock;

import com.hedera.hapi.node.base.HederaFunctionality;
import com.hedera.hapi.node.base.TransactionID;
import com.hedera.hapi.node.contract.ContractCallTransactionBody;
import com.hedera.hapi.node.transaction.TransactionBody;
import com.hedera.node.app.service.contract.impl.ContractServiceComponent;
import com.hedera.node.app.service.contract.impl.exec.CallOutcome;
import com.hedera.node.app.service.contract.impl.exec.ContextTransactionProcessor;
import com.hedera.node.app.service.contract.impl.exec.TransactionComponent;
import com.hedera.node.app.service.contract.impl.exec.metrics.ContractMetrics;
import com.hedera.node.app.service.contract.impl.exec.scope.HederaOperations;
import com.hedera.node.app.service.contract.impl.exec.utils.SystemContractMethodRegistry;
import com.hedera.node.app.service.contract.impl.handlers.ContractCallHandler;
import com.hedera.node.app.service.contract.impl.records.ContractCallStreamBuilder;
import com.hedera.node.app.service.contract.impl.state.RootProxyWorldUpdater;
import com.hedera.node.app.spi.fees.FeeCalculator;
import com.hedera.node.app.spi.fees.FeeCalculatorFactory;
import com.hedera.node.app.spi.fees.FeeContext;
import com.hedera.node.app.spi.fixtures.workflows.FakePreHandleContext;
import com.hedera.node.app.spi.workflows.HandleContext;
import com.hedera.node.app.spi.workflows.PreCheckException;
import com.hedera.node.app.spi.workflows.PureChecksContext;
import com.hedera.node.config.data.ContractsConfig;
import com.swirlds.common.metrics.noop.NoOpMetrics;
import com.swirlds.metrics.api.Metrics;
import org.hyperledger.besu.evm.gascalculator.GasCalculator;
import org.junit.jupiter.api.BeforeEach;
import org.junit.jupiter.api.DisplayName;
import org.junit.jupiter.api.Test;
import org.junit.jupiter.api.extension.ExtendWith;
import org.mockito.Mock;
import org.mockito.Mock.Strictness;
import org.mockito.junit.jupiter.MockitoExtension;

@ExtendWith(MockitoExtension.class)
class ContractCallHandlerTest extends ContractHandlerTestBase {
    public static final long INTRINSIC_GAS_FOR_0_ARG_METHOD = 21064L;

    @Mock
    private TransactionComponent component;

    @Mock
    private HandleContext handleContext;

    @Mock
    private PureChecksContext pureChecksContext;

    @Mock
    private TransactionComponent.Factory factory;

    @Mock
    private ContextTransactionProcessor processor;

    @Mock
    private ContractCallStreamBuilder recordBuilder;

    @Mock
    private HandleContext.SavepointStack stack;

    @Mock
    private RootProxyWorldUpdater baseProxyWorldUpdater;

    @Mock
    private HederaOperations hederaOperations;

    @Mock
    private GasCalculator gasCalculator;

    @Mock(strictness = Strictness.LENIENT)
    private ContractServiceComponent contractServiceComponent;

    @Mock
    private ContractsConfig contractsConfig;

    private final SystemContractMethodRegistry systemContractMethodRegistry = new SystemContractMethodRegistry();

    private final Metrics metrics = new NoOpMetrics();
    private final ContractMetrics contractMetrics =
            new ContractMetrics(metrics, () -> contractsConfig, systemContractMethodRegistry);

    private ContractCallHandler subject;

    @BeforeEach
    void setUp() {
        contractMetrics.createContractPrimaryMetrics();
        given(contractServiceComponent.contractMetrics()).willReturn(contractMetrics);
        subject = new ContractCallHandler(() -> factory, gasCalculator, contractServiceComponent);
    }

    @Test
    void delegatesToCreatedComponentAndExposesSuccess() {
        given(factory.create(handleContext, HederaFunctionality.CONTRACT_CALL)).willReturn(component);
        given(component.contextTransactionProcessor()).willReturn(processor);
        given(handleContext.savepointStack()).willReturn(stack);
        given(stack.getBaseBuilder(ContractCallStreamBuilder.class)).willReturn(recordBuilder);
        given(baseProxyWorldUpdater.entityIdFactory()).willReturn(entityIdFactory);
        final var expectedResult = SUCCESS_RESULT.asProtoResultOf(baseProxyWorldUpdater);
<<<<<<< HEAD
        final var expectedOutcome = new CallOutcome(
                expectedResult,
                SUCCESS_RESULT.finalStatus(),
                CALLED_CONTRACT_ID,
                SUCCESS_RESULT.gasPrice(),
                null,
                null,
                opsDuration);
=======
        final var expectedOutcome =
                new CallOutcome(expectedResult, SUCCESS_RESULT.finalStatus(), CALLED_CONTRACT_ID, null, null);
>>>>>>> 78deca47
        given(processor.call()).willReturn(expectedOutcome);
        given(component.hederaOperations()).willReturn(hederaOperations);

        given(recordBuilder.contractID(CALLED_CONTRACT_ID)).willReturn(recordBuilder);
        given(recordBuilder.contractCallResult(expectedResult)).willReturn(recordBuilder);
        given(recordBuilder.withCommonFieldsSetFrom(expectedOutcome)).willReturn(recordBuilder);

        assertDoesNotThrow(() -> subject.handle(handleContext));
    }

    @Test
    void delegatesToCreatedComponentAndThrowsOnFailure() {
        given(factory.create(handleContext, HederaFunctionality.CONTRACT_CALL)).willReturn(component);
        given(component.contextTransactionProcessor()).willReturn(processor);
        given(component.hederaOperations()).willReturn(hederaOperations);
        given(handleContext.savepointStack()).willReturn(stack);
        given(stack.getBaseBuilder(ContractCallStreamBuilder.class)).willReturn(recordBuilder);
        final var expectedResult = HALT_RESULT.asProtoResultOf(baseProxyWorldUpdater);
<<<<<<< HEAD
        final var expectedOutcome = new CallOutcome(
                expectedResult, HALT_RESULT.finalStatus(), null, HALT_RESULT.gasPrice(), null, null, opsDuration);
=======
        final var expectedOutcome = new CallOutcome(expectedResult, HALT_RESULT.finalStatus(), null, null, null);
>>>>>>> 78deca47
        given(processor.call()).willReturn(expectedOutcome);

        given(recordBuilder.contractID(null)).willReturn(recordBuilder);
        given(recordBuilder.contractCallResult(expectedResult)).willReturn(recordBuilder);
        given(recordBuilder.withCommonFieldsSetFrom(expectedOutcome)).willReturn(recordBuilder);

        assertFailsWith(INVALID_SIGNATURE, () -> subject.handle(handleContext));
    }

    @Test
    @DisplayName("Succeeds for valid payer account")
    void validPayer() throws PreCheckException {
        final var txn = contractCallTransaction();
        final var context = new FakePreHandleContext(accountStore, txn);
        subject.preHandle(context);
        basicMetaAssertions(context, 0);
        assertThat(context.payerKey()).isEqualTo(payerKey);
    }

    @Test
    void validatePureChecks() {
        // check null contact id
        final var txn1 = contractCallTransactionWithNoContractId();
        given(pureChecksContext.body()).willReturn(txn1);
        assertThrows(PreCheckException.class, () -> subject.pureChecks(pureChecksContext));

        // check at least intrinsic gas
        final var txn2 = contractCallTransactionWithInsufficientGas();
        given(gasCalculator.transactionIntrinsicGasCost(org.apache.tuweni.bytes.Bytes.wrap(new byte[0]), false))
                .willReturn(INTRINSIC_GAS_FOR_0_ARG_METHOD);
        given(pureChecksContext.body()).willReturn(txn2);
        assertThrows(PreCheckException.class, () -> subject.pureChecks(pureChecksContext));

        // check that invalid contract id is rejected
        final var txn3 = contractCallTransactionWithInvalidContractId();
        given(pureChecksContext.body()).willReturn(txn3);
        assertThrows(PreCheckException.class, () -> subject.pureChecks(pureChecksContext));
    }

    @Test
    void testCalculateFeesWithoutCallBody() {
        final var txn = TransactionBody.newBuilder().build();
        final var feeCtx = mock(FeeContext.class);
        given(feeCtx.body()).willReturn(txn);

        final var feeCalcFactory = mock(FeeCalculatorFactory.class);
        final var feeCalc = mock(FeeCalculator.class);
        given(feeCtx.feeCalculatorFactory()).willReturn(feeCalcFactory);
        given(feeCalcFactory.feeCalculator(notNull())).willReturn(feeCalc);

        assertDoesNotThrow(() -> subject.calculateFees(feeCtx));
    }

    private TransactionBody contractCallTransaction() {
        final var transactionID = TransactionID.newBuilder().accountID(payer).transactionValidStart(consensusTimestamp);
        return TransactionBody.newBuilder()
                .transactionID(transactionID)
                .contractCall(ContractCallTransactionBody.newBuilder()
                        .gas(1_234)
                        .amount(1_234L)
                        .contractID(targetContract))
                .build();
    }

    private TransactionBody contractCallTransactionWithNoContractId() {
        final var transactionID = TransactionID.newBuilder().accountID(payer).transactionValidStart(consensusTimestamp);
        return TransactionBody.newBuilder()
                .transactionID(transactionID)
                .contractCall(ContractCallTransactionBody.newBuilder())
                .build();
    }

    private TransactionBody contractCallTransactionWithInvalidContractId() {
        final var transactionID = TransactionID.newBuilder().accountID(payer).transactionValidStart(consensusTimestamp);
        return TransactionBody.newBuilder()
                .transactionID(transactionID)
                .contractCall(ContractCallTransactionBody.newBuilder()
                        .gas(INTRINSIC_GAS_FOR_0_ARG_METHOD - 1)
                        .contractID(invalidContract))
                .build();
    }

    private TransactionBody contractCallTransactionWithInsufficientGas() {
        final var transactionID = TransactionID.newBuilder().accountID(payer).transactionValidStart(consensusTimestamp);
        return TransactionBody.newBuilder()
                .transactionID(transactionID)
                .contractCall(ContractCallTransactionBody.newBuilder()
                        .gas(INTRINSIC_GAS_FOR_0_ARG_METHOD - 1)
                        .contractID(targetContract))
                .build();
    }
}<|MERGE_RESOLUTION|>--- conflicted
+++ resolved
@@ -111,19 +111,8 @@
         given(stack.getBaseBuilder(ContractCallStreamBuilder.class)).willReturn(recordBuilder);
         given(baseProxyWorldUpdater.entityIdFactory()).willReturn(entityIdFactory);
         final var expectedResult = SUCCESS_RESULT.asProtoResultOf(baseProxyWorldUpdater);
-<<<<<<< HEAD
         final var expectedOutcome = new CallOutcome(
-                expectedResult,
-                SUCCESS_RESULT.finalStatus(),
-                CALLED_CONTRACT_ID,
-                SUCCESS_RESULT.gasPrice(),
-                null,
-                null,
-                opsDuration);
-=======
-        final var expectedOutcome =
-                new CallOutcome(expectedResult, SUCCESS_RESULT.finalStatus(), CALLED_CONTRACT_ID, null, null);
->>>>>>> 78deca47
+                expectedResult, SUCCESS_RESULT.finalStatus(), CALLED_CONTRACT_ID, null, null, opsDuration);
         given(processor.call()).willReturn(expectedOutcome);
         given(component.hederaOperations()).willReturn(hederaOperations);
 
@@ -142,12 +131,8 @@
         given(handleContext.savepointStack()).willReturn(stack);
         given(stack.getBaseBuilder(ContractCallStreamBuilder.class)).willReturn(recordBuilder);
         final var expectedResult = HALT_RESULT.asProtoResultOf(baseProxyWorldUpdater);
-<<<<<<< HEAD
-        final var expectedOutcome = new CallOutcome(
-                expectedResult, HALT_RESULT.finalStatus(), null, HALT_RESULT.gasPrice(), null, null, opsDuration);
-=======
-        final var expectedOutcome = new CallOutcome(expectedResult, HALT_RESULT.finalStatus(), null, null, null);
->>>>>>> 78deca47
+        final var expectedOutcome =
+                new CallOutcome(expectedResult, HALT_RESULT.finalStatus(), null, null, null, opsDuration);
         given(processor.call()).willReturn(expectedOutcome);
 
         given(recordBuilder.contractID(null)).willReturn(recordBuilder);
