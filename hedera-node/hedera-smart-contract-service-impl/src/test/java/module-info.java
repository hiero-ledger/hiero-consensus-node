--- conflicted
+++ resolved
@@ -9,18 +9,13 @@
     requires org.assertj.core;
     requires org.junit.jupiter.api;
     requires org.mockito.junit.jupiter;
-<<<<<<< HEAD
     requires com.hedera.node.app.spi;
-    requires com.hedera.node.app.spi.fixtures;
     requires com.hedera.pbj.runtime;
-    requires com.hedera.node.app.service.token;
     requires org.hyperledger.besu.evm;
     requires org.hyperledger.besu.datatypes;
     requires tuweni.bytes;
     requires tuweni.units;
-=======
     requires org.mockito;
->>>>>>> b03bdb52
 
     opens com.hedera.node.app.service.contract.impl.test to
             org.junit.platform.commons;
