--- conflicted
+++ resolved
@@ -27,12 +27,8 @@
     requires transitive tuweni.units;
     requires com.swirlds.base;
     requires com.swirlds.common;
-<<<<<<< HEAD
-    requires org.hiero.consensus.model;
+    requires org.hiero.base.utility;
     requires com.fasterxml.jackson.core;
-=======
-    requires org.hiero.base.utility;
->>>>>>> 2c7e6809
     requires com.github.benmanes.caffeine;
     requires com.google.common;
     requires com.google.protobuf;
