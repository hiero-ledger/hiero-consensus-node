--- conflicted
+++ resolved
@@ -6,13 +6,10 @@
     requires com.hedera.node.app.service.mono;
     requires com.google.protobuf;
     requires com.hedera.node.app.service.evm;
-<<<<<<< HEAD
     requires com.swirlds.virtualmap;
     requires com.swirlds.jasperdb;
-=======
     requires dagger;
     requires javax.inject;
->>>>>>> 0caf223d
 
     provides com.hedera.node.app.service.contract.ContractService with
             ContractServiceImpl;
