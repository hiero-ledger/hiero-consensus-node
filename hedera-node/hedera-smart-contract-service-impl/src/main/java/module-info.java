--- conflicted
+++ resolved
@@ -1,10 +1,6 @@
 module com.hedera.node.app.service.contract.impl {
     requires com.hedera.node.app.service.contract;
-<<<<<<< HEAD
-=======
-    requires com.hedera.hashgraph.protobuf.java.api;
     requires static com.github.spotbugs.annotations;
->>>>>>> 12f1c493
 
     provides com.hedera.node.app.service.contract.ContractService with
             com.hedera.node.app.service.contract.impl.StandardContractService;
