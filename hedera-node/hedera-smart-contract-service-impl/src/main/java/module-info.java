// SPDX-License-Identifier: Apache-2.0
/**
 * Module that provides the implementation of the Hedera Smart Contract Service.
 */
module com.hedera.node.app.service.contract.impl {
    requires transitive com.hedera.node.app.hapi.fees;
    requires transitive com.hedera.node.app.hapi.utils;
    requires transitive com.hedera.node.app.service.contract;
    requires transitive com.hedera.node.app.service.file;
    requires transitive com.hedera.node.app.service.schedule;
    requires transitive com.hedera.node.app.service.token;
    requires transitive com.hedera.node.app.spi;
    requires transitive com.hedera.node.config;
    requires transitive com.hedera.node.hapi;
    requires transitive com.hedera.pbj.runtime;
    requires transitive com.swirlds.common;
    requires transitive com.swirlds.config.api;
    requires transitive com.swirlds.metrics.api;
    requires transitive com.swirlds.state.api;
    requires transitive com.esaulpaugh.headlong;
    requires transitive dagger;
    requires transitive javax.inject;
    requires transitive org.apache.logging.log4j;
    requires transitive org.hyperledger.besu.datatypes;
    requires transitive org.hyperledger.besu.evm;
    requires transitive tuweni.bytes;
    requires transitive tuweni.units;
    requires com.swirlds.base;
<<<<<<< HEAD
    requires com.swirlds.common;
=======
    requires org.hiero.base.crypto;
>>>>>>> 33045a31
    requires org.hiero.base.utility;
    requires com.github.benmanes.caffeine;
    requires com.google.common;
    requires com.google.protobuf;
    requires org.apache.commons.lang3;
    requires org.bouncycastle.provider;
    requires org.slf4j;
    requires static transitive com.github.spotbugs.annotations;
    requires static java.compiler;

    exports com.hedera.node.app.service.contract.impl;
    exports com.hedera.node.app.service.contract.impl.exec.scope;
    exports com.hedera.node.app.service.contract.impl.records;
    exports com.hedera.node.app.service.contract.impl.handlers;
    exports com.hedera.node.app.service.contract.impl.hevm;
    exports com.hedera.node.app.service.contract.impl.state to
            com.hedera.node.services.cli,
            com.hedera.node.app.service.contract.impl.test,
            com.hedera.node.test.clients,
            com.hedera.node.app;

    opens com.hedera.node.app.service.contract.impl.utils to
            com.hedera.node.app.service.contract.impl.test;

    exports com.hedera.node.app.service.contract.impl.infra to
            com.hedera.node.app.service.contract.impl.test;
    exports com.hedera.node.app.service.contract.impl.exec.gas to
            com.hedera.node.app.service.contract.impl.test;
    exports com.hedera.node.app.service.contract.impl.exec.v030 to
            com.hedera.node.app.service.contract.impl.test;

    opens com.hedera.node.app.service.contract.impl.exec.utils to
            com.hedera.node.app.service.contract.impl.test;

    exports com.hedera.node.app.service.contract.impl.exec.failure to
            com.hedera.node.app.service.contract.impl.test,
            com.hedera.node.app.service.contract.impl.test.exec.scope;
    exports com.hedera.node.app.service.contract.impl.exec;
    exports com.hedera.node.app.service.contract.impl.exec.operations to
            com.hedera.node.app.service.contract.impl.test;
    exports com.hedera.node.app.service.contract.impl.exec.processors to
            com.hedera.node.app.service.contract.impl.test;
    exports com.hedera.node.app.service.contract.impl.exec.v034 to
            com.hedera.node.app.service.contract.impl.test;
    exports com.hedera.node.app.service.contract.impl.exec.v038 to
            com.hedera.node.app.service.contract.impl.test;
    exports com.hedera.node.app.service.contract.impl.utils;
    exports com.hedera.node.app.service.contract.impl.exec.metrics;
    exports com.hedera.node.app.service.contract.impl.exec.utils;

    opens com.hedera.node.app.service.contract.impl.exec to
            com.hedera.node.app.service.contract.impl.test;

    exports com.hedera.node.app.service.contract.impl.exec.systemcontracts.hts.mint;
    exports com.hedera.node.app.service.contract.impl.exec.systemcontracts.hts.associations;
    exports com.hedera.node.app.service.contract.impl.schemas to
            com.hedera.node.app,
            com.hedera.node.app.service.contract.impl.test,
            com.hedera.node.services.cli;
    exports com.hedera.node.app.service.contract.impl.exec.tracers;

    opens com.hedera.node.app.service.contract.impl.exec.tracers to
            com.hedera.node.app.service.contract.impl.test;

    exports com.hedera.node.app.service.contract.impl.annotations;
}<|MERGE_RESOLUTION|>--- conflicted
+++ resolved
@@ -25,12 +25,7 @@
     requires transitive org.hyperledger.besu.evm;
     requires transitive tuweni.bytes;
     requires transitive tuweni.units;
-    requires com.swirlds.base;
-<<<<<<< HEAD
     requires com.swirlds.common;
-=======
-    requires org.hiero.base.crypto;
->>>>>>> 33045a31
     requires org.hiero.base.utility;
     requires com.github.benmanes.caffeine;
     requires com.google.common;
