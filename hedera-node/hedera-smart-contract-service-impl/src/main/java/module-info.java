--- conflicted
+++ resolved
@@ -13,12 +13,9 @@
     requires tuweni.bytes;
     requires tuweni.units;
     requires com.hedera.node.config;
-<<<<<<< HEAD
-=======
     requires com.hedera.pbj.runtime;
     requires com.github.spotbugs.annotations;
     requires com.swirlds.jasperdb;
->>>>>>> d403fcc7
 
     provides com.hedera.node.app.service.contract.ContractService with
             ContractServiceImpl;
@@ -33,7 +30,6 @@
             com.hedera.node.app.service.contract.impl.test;
     exports com.hedera.node.app.service.contract.impl.infra to
             com.hedera.node.app.service.contract.impl.test;
-<<<<<<< HEAD
     exports com.hedera.node.app.service.contract.impl.exec.v030 to
             com.hedera.node.app.service.contract.impl.test;
     exports com.hedera.node.app.service.contract.impl.exec.utils to
@@ -43,6 +39,5 @@
     exports com.hedera.node.app.service.contract.impl.exec;
     exports com.hedera.node.app.service.contract.impl.exec.operations;
     exports com.hedera.node.app.service.contract.impl.exec.v034;
-=======
->>>>>>> d403fcc7
+    exports com.hedera.node.app.service.contract.impl.exec.v038;
 }