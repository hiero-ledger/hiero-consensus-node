--- conflicted
+++ resolved
@@ -24,10 +24,6 @@
 import com.hedera.hapi.node.state.contract.SlotValue;
 import com.hedera.node.app.service.contract.impl.schemas.V0490ContractSchema;
 import com.hedera.node.app.spi.ids.ReadableEntityCounters;
-<<<<<<< HEAD
-import com.hedera.node.app.spi.validation.EntityType;
-=======
->>>>>>> 58c0d7af
 import com.swirlds.state.spi.ReadableKVState;
 import com.swirlds.state.spi.ReadableStates;
 import edu.umd.cs.findbugs.annotations.NonNull;
@@ -139,21 +135,13 @@
      */
     @Override
     public long getNumSlots() {
-<<<<<<< HEAD
-        return entityCounters.getCounterFor(EntityType.CONTRACT_STORAGE);
-=======
         return storage.size();
         // FUTURE: Use entityCounters to get size.
->>>>>>> 58c0d7af
     }
 
     @Override
     public long getNumBytecodes() {
-<<<<<<< HEAD
-        return entityCounters.getCounterFor(EntityType.CONTRACT_BYTECODE);
-=======
         return bytecode.size();
         // FUTURE: Use entityCounters to get size.
->>>>>>> 58c0d7af
     }
 }