/*
 * Copyright (C) 2023 Hedera Hashgraph, LLC
 *
 * Licensed under the Apache License, Version 2.0 (the "License");
 * you may not use this file except in compliance with the License.
 * You may obtain a copy of the License at
 *
 *      http://www.apache.org/licenses/LICENSE-2.0
 *
 * Unless required by applicable law or agreed to in writing, software
 * distributed under the License is distributed on an "AS IS" BASIS,
 * WITHOUT WARRANTIES OR CONDITIONS OF ANY KIND, either express or implied.
 * See the License for the specific language governing permissions and
 * limitations under the License.
 */

package com.hedera.node.app.service.contract.impl.exec.scope;

import static com.hedera.hapi.node.base.ResponseCodeEnum.INVALID_SIGNATURE;
import static com.hedera.hapi.node.base.ResponseCodeEnum.OK;
import static com.hedera.hapi.node.base.ResponseCodeEnum.SUCCESS;
import static com.hedera.node.app.service.contract.impl.exec.processors.ProcessorModule.INITIAL_CONTRACT_NONCE;
import static com.hedera.node.app.service.contract.impl.utils.SynthTxnUtils.synthHollowAccountCreation;
import static java.util.Objects.requireNonNull;

import com.hedera.hapi.node.base.AccountID;
import com.hedera.hapi.node.base.ResponseCodeEnum;
import com.hedera.hapi.node.transaction.TransactionBody;
import com.hedera.node.app.service.contract.impl.annotations.TransactionScope;
import com.hedera.node.app.service.token.ReadableAccountStore;
import com.hedera.node.app.service.token.ReadableNftStore;
import com.hedera.node.app.service.token.ReadableTokenRelationStore;
import com.hedera.node.app.service.token.ReadableTokenStore;
import com.hedera.node.app.service.token.api.TokenServiceApi;
import com.hedera.node.app.service.token.records.CryptoCreateRecordBuilder;
import com.hedera.node.app.spi.workflows.HandleContext;
import com.hedera.pbj.runtime.io.buffer.Bytes;
import edu.umd.cs.findbugs.annotations.NonNull;
import javax.inject.Inject;

/**
 * A fully-mutable {@link HederaNativeOperations} implemented with a {@link HandleContext}.
 */
@TransactionScope
public class HandleHederaNativeOperations implements HederaNativeOperations {
    private final HandleContext context;

    @Inject
    public HandleHederaNativeOperations(@NonNull final HandleContext context) {
        this.context = requireNonNull(context);
    }

    /**
     * {@inheritDoc}
     */
    @Override
    public @NonNull ReadableNftStore readableNftStore() {
        return context.readableStore(ReadableNftStore.class);
    }

    /**
     * {@inheritDoc}
     */
    @Override
    public @NonNull ReadableTokenRelationStore readableTokenRelationStore() {
        return context.readableStore(ReadableTokenRelationStore.class);
    }

    /**
     * {@inheritDoc}
     */
    @Override
    public @NonNull ReadableTokenStore readableTokenStore() {
        return context.readableStore(ReadableTokenStore.class);
    }

    /**
     * {@inheritDoc}
     */
    @Override
    public @NonNull ReadableAccountStore readableAccountStore() {
        return context.readableStore(ReadableAccountStore.class);
    }

    /**
     * {@inheritDoc}
     */
    @Override
    public void setNonce(final long contractNumber, final long nonce) {
        final var tokenServiceApi = context.serviceApi(TokenServiceApi.class);
        tokenServiceApi.setNonce(
                AccountID.newBuilder().accountNum(contractNumber).build(), nonce);
    }

    /**
     * {@inheritDoc}
     */
    @Override
    public @NonNull ResponseCodeEnum createHollowAccount(@NonNull final Bytes evmAddress) {
        final var synthTxn = TransactionBody.newBuilder()
                .cryptoCreateAccount(synthHollowAccountCreation(evmAddress))
                .build();
<<<<<<< HEAD
        // There are no non-payer keys that will need to sign this transaction, activate no keys
=======
        // There are no non-payer keys that will need to sign this transaction; therefore, activate no keys
>>>>>>> 92630c56
        final var childRecordBuilder = context.dispatchChildTransaction(
                synthTxn, CryptoCreateRecordBuilder.class, key -> false, context.payer());
        // TODO - switch OK to SUCCESS once some status-setting responsibilities are clarified
        if (childRecordBuilder.status() != OK && childRecordBuilder.status() != SUCCESS) {
            throw new AssertionError("Not implemented");
        }
        return OK;
    }

    /**
     * {@inheritDoc}
     */
    @Override
    public void finalizeHollowAccountAsContract(@NonNull final Bytes evmAddress) {
        requireNonNull(evmAddress);
        final var accountStore = context.readableStore(ReadableAccountStore.class);
        final var hollowAccountId = requireNonNull(accountStore.getAccountIDByAlias(evmAddress));
        final var tokenServiceApi = context.serviceApi(TokenServiceApi.class);
        tokenServiceApi.finalizeHollowAccountAsContract(hollowAccountId, INITIAL_CONTRACT_NONCE);
        // For temporary backward-compatibility with mono-service, consume an entity id
        context.newEntityNum();
    }

    /**
     * {@inheritDoc}
     */
    @Override
    public @NonNull ResponseCodeEnum transferWithReceiverSigCheck(
            final long amount,
            final long fromEntityNumber,
            final long toEntityNumber,
            @NonNull final VerificationStrategy strategy) {
        final var to = requireNonNull(getAccount(toEntityNumber));
        final var signatureTest = strategy.asSignatureTestIn(context);
        if (to.receiverSigRequired() && !signatureTest.test(to.keyOrThrow())) {
            return INVALID_SIGNATURE;
        }
        final var tokenServiceApi = context.serviceApi(TokenServiceApi.class);
        tokenServiceApi.transferFromTo(
                AccountID.newBuilder().accountNum(fromEntityNumber).build(),
                AccountID.newBuilder().accountNum(toEntityNumber).build(),
                amount);
        return OK;
    }

    /**
     * {@inheritDoc}
     */
    @Override
    public void trackDeletion(final long deletedNumber, final long beneficiaryNumber) {
        // TODO - implement after merging upstream
    }
}<|MERGE_RESOLUTION|>--- conflicted
+++ resolved
@@ -100,11 +100,7 @@
         final var synthTxn = TransactionBody.newBuilder()
                 .cryptoCreateAccount(synthHollowAccountCreation(evmAddress))
                 .build();
-<<<<<<< HEAD
-        // There are no non-payer keys that will need to sign this transaction, activate no keys
-=======
         // There are no non-payer keys that will need to sign this transaction; therefore, activate no keys
->>>>>>> 92630c56
         final var childRecordBuilder = context.dispatchChildTransaction(
                 synthTxn, CryptoCreateRecordBuilder.class, key -> false, context.payer());
         // TODO - switch OK to SUCCESS once some status-setting responsibilities are clarified
