/*
 * Copyright (C) 2020-2023 Hedera Hashgraph, LLC
 *
 * Licensed under the Apache License, Version 2.0 (the "License");
 * you may not use this file except in compliance with the License.
 * You may obtain a copy of the License at
 *
 *      http://www.apache.org/licenses/LICENSE-2.0
 *
 * Unless required by applicable law or agreed to in writing, software
 * distributed under the License is distributed on an "AS IS" BASIS,
 * WITHOUT WARRANTIES OR CONDITIONS OF ANY KIND, either express or implied.
 * See the License for the specific language governing permissions and
 * limitations under the License.
 */

package com.hedera.node.app.service.contract.impl;

import com.hedera.node.app.service.contract.ContractService;
<<<<<<< HEAD
import com.hedera.node.app.service.contract.impl.handlers.ContractCallHandler;
import com.hedera.node.app.service.contract.impl.handlers.ContractCallLocalHandler;
import com.hedera.node.app.service.contract.impl.handlers.ContractCreateHandler;
import com.hedera.node.app.service.contract.impl.handlers.ContractDeleteHandler;
import com.hedera.node.app.service.contract.impl.handlers.ContractGetBySolidityIDHandler;
import com.hedera.node.app.service.contract.impl.handlers.ContractGetBytecodeHandler;
import com.hedera.node.app.service.contract.impl.handlers.ContractGetInfoHandler;
import com.hedera.node.app.service.contract.impl.handlers.ContractGetRecordsHandler;
import com.hedera.node.app.service.contract.impl.handlers.ContractSystemDeleteHandler;
import com.hedera.node.app.service.contract.impl.handlers.ContractSystemUndeleteHandler;
import com.hedera.node.app.service.contract.impl.handlers.ContractUpdateHandler;
import com.hedera.node.app.service.contract.impl.handlers.EtherumTransactionHandler;
import com.hedera.node.app.spi.service.Service;
import com.hedera.node.app.spi.workflows.QueryHandler;
import com.hedera.node.app.spi.workflows.TransactionHandler;
=======
import com.hedera.node.app.service.mono.state.virtual.ContractKey;
import com.hedera.node.app.service.mono.state.virtual.ContractKeySerializer;
import com.hedera.node.app.service.mono.state.virtual.IterableContractValue;
import com.hedera.node.app.spi.state.Schema;
import com.hedera.node.app.spi.state.SchemaRegistry;
import com.hedera.node.app.spi.state.StateDefinition;
import com.hedera.node.app.spi.state.serdes.MonoMapSerdesAdapter;
import com.hederahashgraph.api.proto.java.SemanticVersion;
>>>>>>> 9d4a3f54
import edu.umd.cs.findbugs.annotations.NonNull;
import java.util.Set;

/**
 * Standard implementation of the {@link ContractService} {@link Service}.
 */
public final class ContractServiceImpl implements ContractService {
<<<<<<< HEAD

    private final ContractCallHandler contractCallHandler;

    private final ContractCallLocalHandler contractCallLocalHandler;

    private final ContractCreateHandler contractCreateHandler;

    private final ContractDeleteHandler contractDeleteHandler;

    private final ContractGetBySolidityIDHandler contractGetBySolidityIDHandler;

    private final ContractGetBytecodeHandler contractGetBytecodeHandler;

    private final ContractGetInfoHandler contractGetInfoHandler;

    private final ContractGetRecordsHandler contractGetRecordsHandler;

    private final ContractSystemDeleteHandler contractSystemDeleteHandler;

    private final ContractSystemUndeleteHandler contractSystemUndeleteHandler;

    private final ContractUpdateHandler contractUpdateHandler;

    private final EtherumTransactionHandler etherumTransactionHandler;

    /**
     * Default constructor.
     */
    public ContractServiceImpl() {
        this.contractCallHandler = new ContractCallHandler();
        this.contractCallLocalHandler = new ContractCallLocalHandler();
        this.contractCreateHandler = new ContractCreateHandler();
        this.contractDeleteHandler = new ContractDeleteHandler();
        this.contractGetBySolidityIDHandler = new ContractGetBySolidityIDHandler();
        this.contractGetBytecodeHandler = new ContractGetBytecodeHandler();
        this.contractGetInfoHandler = new ContractGetInfoHandler();
        this.contractGetRecordsHandler = new ContractGetRecordsHandler();
        this.contractSystemDeleteHandler = new ContractSystemDeleteHandler();
        this.contractSystemUndeleteHandler = new ContractSystemUndeleteHandler();
        this.contractUpdateHandler = new ContractUpdateHandler();
        this.etherumTransactionHandler = new EtherumTransactionHandler();
    }

    /**
     * Returns the {@link ContractCallHandler} instance.
     *
     * @return the {@link ContractCallHandler} instance
     */
    @NonNull
    public ContractCallHandler getContractCallHandler() {
        return contractCallHandler;
    }

    /**
     * Returns the {@link ContractCallLocalHandler} instance.
     *
     * @return the {@link ContractCallLocalHandler} instance
     */
    @NonNull
    public ContractCallLocalHandler getContractCallLocalHandler() {
        return contractCallLocalHandler;
    }

    /**
     * Returns the {@link ContractCreateHandler} instance.
     *
     * @return the {@link ContractCreateHandler} instance
     */
    @NonNull
    public ContractCreateHandler getContractCreateHandler() {
        return contractCreateHandler;
    }

    /**
     * Returns the {@link ContractDeleteHandler} instance.
     *
     * @return the {@link ContractDeleteHandler} instance
     */
    @NonNull
    public ContractDeleteHandler getContractDeleteHandler() {
        return contractDeleteHandler;
    }

    /**
     * Returns the {@link ContractGetBySolidityIDHandler} instance.
     *
     * @return the {@link ContractGetBySolidityIDHandler} instance
     */
    @NonNull
    public ContractGetBySolidityIDHandler getContractGetBySolidityIDHandler() {
        return contractGetBySolidityIDHandler;
    }

    /**
     * Returns the {@link ContractGetBytecodeHandler} instance.
     *
     * @return the {@link ContractGetBytecodeHandler} instance
     */
    @NonNull
    public ContractGetBytecodeHandler getContractGetBytecodeHandler() {
        return contractGetBytecodeHandler;
    }

    /**
     * Returns the {@link ContractGetInfoHandler} instance.
     *
     * @return the {@link ContractGetInfoHandler} instance
     */
    @NonNull
    public ContractGetInfoHandler getContractGetInfoHandler() {
        return contractGetInfoHandler;
    }

    /**
     * Returns the {@link ContractGetRecordsHandler} instance.
     *
     * @return the {@link ContractGetRecordsHandler} instance
     */
    @NonNull
    public ContractGetRecordsHandler getContractGetRecordsHandler() {
        return contractGetRecordsHandler;
    }

    /**
     * Returns the {@link ContractSystemDeleteHandler} instance.
     *
     * @return the {@link ContractSystemDeleteHandler} instance
     */
    @NonNull
    public ContractSystemDeleteHandler getContractSystemDeleteHandler() {
        return contractSystemDeleteHandler;
    }

    /**
     * Returns the {@link ContractSystemUndeleteHandler} instance.
     *
     * @return the {@link ContractSystemUndeleteHandler} instance
     */
    @NonNull
    public ContractSystemUndeleteHandler getContractSystemUndeleteHandler() {
        return contractSystemUndeleteHandler;
    }

    /**
     * Returns the {@link ContractUpdateHandler} instance.
     *
     * @return the {@link ContractUpdateHandler} instance
     */
    @NonNull
    public ContractUpdateHandler getContractUpdateHandler() {
        return contractUpdateHandler;
    }

    /**
     * Returns the {@link EtherumTransactionHandler} instance.
     *
     * @return the {@link EtherumTransactionHandler} instance
     */
    @NonNull
    public EtherumTransactionHandler getEtherumTransactionHandler() {
        return etherumTransactionHandler;
    }

    @NonNull
    @Override
    public Set<TransactionHandler> getTransactionHandler() {
        return Set.of(
                contractCallHandler,
                contractCreateHandler,
                contractDeleteHandler,
                contractSystemDeleteHandler,
                contractSystemUndeleteHandler,
                contractUpdateHandler,
                etherumTransactionHandler);
    }

    @NonNull
    @Override
    public Set<QueryHandler> getQueryHandler() {
        return Set.of(
                contractCallLocalHandler,
                contractGetBySolidityIDHandler,
                contractGetBytecodeHandler,
                contractGetInfoHandler,
                contractGetRecordsHandler);
=======
    private static final int MAX_STORAGE_ENTRIES = 4096;
    private static final SemanticVersion CURRENT_VERSION =
            SemanticVersion.newBuilder().setMinor(34).build();
    public static final String STORAGE_KEY = "STORAGE";

    @Override
    public void registerSchemas(@NonNull SchemaRegistry registry) {
        registry.register(contractSchema());
    }

    private Schema contractSchema() {
        return new Schema(CURRENT_VERSION) {
            @NonNull
            @Override
            public Set<StateDefinition> statesToCreate() {
                return Set.of(storageDef());
            }
        };
    }

    private static StateDefinition<ContractKey, IterableContractValue> storageDef() {
        final var keySerdes = MonoMapSerdesAdapter.serdesForVirtualKey(
                ContractKey.MERKLE_VERSION, ContractKey::new, new ContractKeySerializer());
        final var valueSerdes = MonoMapSerdesAdapter.serdesForVirtualValue(
                IterableContractValue.ITERABLE_VERSION, IterableContractValue::new);

        return StateDefinition.onDisk(STORAGE_KEY, keySerdes, valueSerdes, MAX_STORAGE_ENTRIES);
>>>>>>> 9d4a3f54
    }
}<|MERGE_RESOLUTION|>--- conflicted
+++ resolved
@@ -17,7 +17,6 @@
 package com.hedera.node.app.service.contract.impl;
 
 import com.hedera.node.app.service.contract.ContractService;
-<<<<<<< HEAD
 import com.hedera.node.app.service.contract.impl.handlers.ContractCallHandler;
 import com.hedera.node.app.service.contract.impl.handlers.ContractCallLocalHandler;
 import com.hedera.node.app.service.contract.impl.handlers.ContractCreateHandler;
@@ -30,10 +29,6 @@
 import com.hedera.node.app.service.contract.impl.handlers.ContractSystemUndeleteHandler;
 import com.hedera.node.app.service.contract.impl.handlers.ContractUpdateHandler;
 import com.hedera.node.app.service.contract.impl.handlers.EtherumTransactionHandler;
-import com.hedera.node.app.spi.service.Service;
-import com.hedera.node.app.spi.workflows.QueryHandler;
-import com.hedera.node.app.spi.workflows.TransactionHandler;
-=======
 import com.hedera.node.app.service.mono.state.virtual.ContractKey;
 import com.hedera.node.app.service.mono.state.virtual.ContractKeySerializer;
 import com.hedera.node.app.service.mono.state.virtual.IterableContractValue;
@@ -41,16 +36,23 @@
 import com.hedera.node.app.spi.state.SchemaRegistry;
 import com.hedera.node.app.spi.state.StateDefinition;
 import com.hedera.node.app.spi.state.serdes.MonoMapSerdesAdapter;
+import com.hedera.node.app.spi.workflows.QueryHandler;
+import com.hedera.node.app.spi.workflows.TransactionHandler;
 import com.hederahashgraph.api.proto.java.SemanticVersion;
->>>>>>> 9d4a3f54
 import edu.umd.cs.findbugs.annotations.NonNull;
 import java.util.Set;
 
 /**
- * Standard implementation of the {@link ContractService} {@link Service}.
+ * Standard implementation of the {@link ContractService}.
  */
 public final class ContractServiceImpl implements ContractService {
-<<<<<<< HEAD
+
+    private static final int MAX_STORAGE_ENTRIES = 4096;
+
+    private static final SemanticVersion CURRENT_VERSION =
+            SemanticVersion.newBuilder().setMinor(34).build();
+
+    public static final String STORAGE_KEY = "STORAGE";
 
     private final ContractCallHandler contractCallHandler;
 
@@ -236,14 +238,10 @@
                 contractGetBytecodeHandler,
                 contractGetInfoHandler,
                 contractGetRecordsHandler);
-=======
-    private static final int MAX_STORAGE_ENTRIES = 4096;
-    private static final SemanticVersion CURRENT_VERSION =
-            SemanticVersion.newBuilder().setMinor(34).build();
-    public static final String STORAGE_KEY = "STORAGE";
+    }
 
     @Override
-    public void registerSchemas(@NonNull SchemaRegistry registry) {
+    public void registerSchemas(@NonNull final SchemaRegistry registry) {
         registry.register(contractSchema());
     }
 
@@ -264,6 +262,5 @@
                 IterableContractValue.ITERABLE_VERSION, IterableContractValue::new);
 
         return StateDefinition.onDisk(STORAGE_KEY, keySerdes, valueSerdes, MAX_STORAGE_ENTRIES);
->>>>>>> 9d4a3f54
     }
 }