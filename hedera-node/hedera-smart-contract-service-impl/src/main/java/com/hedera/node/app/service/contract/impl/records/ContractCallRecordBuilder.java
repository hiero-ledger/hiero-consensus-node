--- conflicted
+++ resolved
@@ -20,12 +20,9 @@
 import com.hedera.hapi.node.base.ResponseCodeEnum;
 import com.hedera.hapi.node.base.Transaction;
 import com.hedera.hapi.node.contract.ContractFunctionResult;
-<<<<<<< HEAD
 import com.hedera.hapi.streams.ContractActions;
 import com.hedera.hapi.streams.ContractStateChanges;
-=======
 import com.hedera.pbj.runtime.io.buffer.Bytes;
->>>>>>> 220fdba1
 import edu.umd.cs.findbugs.annotations.NonNull;
 import edu.umd.cs.findbugs.annotations.Nullable;
 import java.util.List;
@@ -97,14 +94,13 @@
     long getNewTotalSupply();
 
     @NonNull
-<<<<<<< HEAD
     ContractCallRecordBuilder contractActions(
             @NonNull final List<AbstractMap.SimpleEntry<ContractActions, Boolean>> contractActions);
 
     @NonNull
     ContractCallRecordBuilder addContractStateChanges(
             @NonNull final ContractStateChanges contractStateChanges, final boolean isMigration);
-=======
+
+    @NonNull
     ContractCallRecordBuilder entropyBytes(@NonNull final Bytes prngBytes);
->>>>>>> 220fdba1
 }