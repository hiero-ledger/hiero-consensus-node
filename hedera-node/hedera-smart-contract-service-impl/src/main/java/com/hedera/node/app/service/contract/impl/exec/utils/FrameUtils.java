--- conflicted
+++ resolved
@@ -37,12 +37,8 @@
     public static final String SYSTEM_CONTRACT_GAS_CALCULATOR_CONTEXT_VARIABLE = "systemContractGasCalculator";
     public static final String PENDING_CREATION_BUILDER_CONTEXT_VARIABLE = "pendingCreationBuilder";
     public static final String OPS_DURATION_COUNTER = "opsDurationCounter";
-<<<<<<< HEAD
+    public static final String INVALID_ADDRESS_CONTEXT_VARIABLE = "invalidAddressContext";
     public static final String HOOK_OWNER_ADDRESS = "hookOwnerAddress";
-=======
-    public static final String IS_HOOK_VARIABLE = "hook";
-    public static final String INVALID_ADDRESS_CONTEXT_VARIABLE = "invalidAddressContext";
->>>>>>> d95eed0a
 
     public enum EntityType {
         TOKEN,
