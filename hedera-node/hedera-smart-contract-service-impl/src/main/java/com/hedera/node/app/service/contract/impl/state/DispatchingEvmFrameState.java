// SPDX-License-Identifier: Apache-2.0
package com.hedera.node.app.service.contract.impl.state;

import static com.hedera.hapi.node.base.ResponseCodeEnum.INVALID_SIGNATURE;
import static com.hedera.hapi.node.base.ResponseCodeEnum.MAX_CHILD_RECORDS_EXCEEDED;
import static com.hedera.hapi.node.base.ResponseCodeEnum.OK;
import static com.hedera.hapi.node.base.ResponseCodeEnum.SUCCESS;
import static com.hedera.node.app.service.contract.impl.exec.failure.CustomExceptionalHaltReason.CONTRACT_IS_TREASURY;
import static com.hedera.node.app.service.contract.impl.exec.failure.CustomExceptionalHaltReason.CONTRACT_STILL_OWNS_NFTS;
import static com.hedera.node.app.service.contract.impl.exec.failure.CustomExceptionalHaltReason.FAILURE_DURING_LAZY_ACCOUNT_CREATION;
import static com.hedera.node.app.service.contract.impl.exec.failure.CustomExceptionalHaltReason.INSUFFICIENT_CHILD_RECORDS;
import static com.hedera.node.app.service.contract.impl.exec.failure.CustomExceptionalHaltReason.INVALID_ALIAS_KEY;
import static com.hedera.node.app.service.contract.impl.exec.failure.CustomExceptionalHaltReason.INVALID_SOLIDITY_ADDRESS;
import static com.hedera.node.app.service.contract.impl.exec.failure.CustomExceptionalHaltReason.SELF_DESTRUCT_TO_SELF;
import static com.hedera.node.app.service.contract.impl.exec.scope.HederaNativeOperations.MISSING_ENTITY_NUMBER;
import static com.hedera.node.app.service.contract.impl.utils.ConversionUtils.asLongZeroAddress;
import static com.hedera.node.app.service.contract.impl.utils.ConversionUtils.isLongZero;
import static com.hedera.node.app.service.contract.impl.utils.ConversionUtils.maybeMissingNumberOf;
import static com.hedera.node.app.service.contract.impl.utils.ConversionUtils.pbjToBesuAddress;
import static com.hedera.node.app.service.contract.impl.utils.ConversionUtils.pbjToTuweniBytes;
import static com.hedera.node.app.service.contract.impl.utils.ConversionUtils.pbjToTuweniUInt256;
import static com.hedera.node.app.service.contract.impl.utils.ConversionUtils.tuweniToPbjBytes;
import static com.hedera.node.app.service.token.AliasUtils.extractEvmAddress;
import static java.util.Objects.requireNonNull;
import static org.hyperledger.besu.evm.frame.ExceptionalHaltReason.ILLEGAL_STATE_CHANGE;

import com.hedera.hapi.node.base.AccountID;
import com.hedera.hapi.node.base.ContractID;
import com.hedera.hapi.node.base.Key;
import com.hedera.hapi.node.base.KeyList;
import com.hedera.hapi.node.state.contract.Bytecode;
import com.hedera.hapi.node.state.contract.SlotKey;
import com.hedera.hapi.node.state.contract.SlotValue;
import com.hedera.hapi.util.HapiUtils;
import com.hedera.node.app.service.contract.impl.exec.failure.CustomExceptionalHaltReason;
import com.hedera.node.app.service.contract.impl.exec.scope.ActiveContractVerificationStrategy;
import com.hedera.node.app.service.contract.impl.exec.scope.ActiveContractVerificationStrategy.UseTopLevelSigs;
import com.hedera.node.app.service.contract.impl.exec.scope.HandleHederaNativeOperations;
import com.hedera.node.app.service.contract.impl.exec.scope.HederaNativeOperations;
import com.hedera.node.app.service.contract.impl.utils.RedirectBytecodeUtils;
import com.swirlds.state.lifecycle.EntityIdFactory;
import com.swirlds.state.spi.WritableKVState;
import edu.umd.cs.findbugs.annotations.NonNull;
import edu.umd.cs.findbugs.annotations.Nullable;
import java.util.ArrayList;
import java.util.List;
import java.util.Map;
import java.util.Optional;
import java.util.TreeMap;
import org.apache.tuweni.bytes.Bytes;
import org.apache.tuweni.units.bigints.UInt256;
import org.hyperledger.besu.datatypes.Address;
import org.hyperledger.besu.datatypes.Hash;
import org.hyperledger.besu.datatypes.Wei;
import org.hyperledger.besu.evm.account.Account;
import org.hyperledger.besu.evm.account.MutableAccount;
import org.hyperledger.besu.evm.code.CodeFactory;
import org.hyperledger.besu.evm.frame.ExceptionalHaltReason;
import org.hyperledger.besu.evm.frame.MessageFrame;

/**
 * An implementation of {@link EvmFrameState} that uses {@link WritableKVState}s to manage
 * contract storage and bytecode, and a {@link HandleHederaNativeOperations} for additional influence over
 * the non-contract Hedera state in the current scope.
 *
 * <p>Almost every access requires a conversion from a PBJ type to a Besu type. At some
 * point it might be necessary to cache the converted values and invalidate them when
 * the state changes.
 * <p>
 * TODO - get a little further to clarify DI strategy, then bring back a code cache.
 */
public class DispatchingEvmFrameState implements EvmFrameState {
    /**
     * Default value for the key of hollow accounts
     */
    public static final Key HOLLOW_ACCOUNT_KEY =
            Key.newBuilder().keyList(KeyList.DEFAULT).build();

    private final HederaNativeOperations nativeOperations;
    private final ContractStateStore contractStateStore;
    private final CodeFactory codeFactory;

    /**
     * @param nativeOperations   the Hedera native operation
     * @param contractStateStore the contract store that manages the key/value states
     * @param codeFactory the
     */
    public DispatchingEvmFrameState(
            @NonNull final HederaNativeOperations nativeOperations,
            @NonNull final ContractStateStore contractStateStore,
            @NonNull final CodeFactory codeFactory) {
        this.nativeOperations = requireNonNull(nativeOperations);
        this.contractStateStore = requireNonNull(contractStateStore);
        this.codeFactory = codeFactory;
    }

    /**
     * {@inheritDoc}
     */
    @Override
    public void setStorageValue(
            @Nullable final ContractID contractID, @NonNull final UInt256 key, @NonNull final UInt256 value) {
        final var slotKey = new SlotKey(contractID, tuweniToPbjBytes(requireNonNull(key)));
        final var oldSlotValue = contractStateStore.getSlotValue(slotKey);
        if (oldSlotValue == null && value.isZero()) {
            // Small optimization---don't put zero into an empty slot
            return;
        }
        // Ensure we don't change any prev/next keys until the base commit
        final var slotValue = new SlotValue(
                tuweniToPbjBytes(requireNonNull(value)),
                oldSlotValue == null ? com.hedera.pbj.runtime.io.buffer.Bytes.EMPTY : oldSlotValue.previousKey(),
                oldSlotValue == null ? com.hedera.pbj.runtime.io.buffer.Bytes.EMPTY : oldSlotValue.nextKey());
        // We don't call remove() here when the new value is zero, again because we
        // want to preserve the prev/next key information until the base commit; only
        // then will we remove the zeroed out slot from the K/V state
        contractStateStore.putSlot(slotKey, slotValue);
    }

    /**
     * {@inheritDoc}
     */
    @Override
    public @NonNull UInt256 getStorageValue(final ContractID contractID, @NonNull final UInt256 key) {
        final var slotKey = new SlotKey(contractID, tuweniToPbjBytes(requireNonNull(key)));
        return valueOrZero(contractStateStore.getSlotValue(slotKey));
    }

    /**
     * {@inheritDoc}
     */
    @Override
    public @NonNull UInt256 getOriginalStorageValue(final ContractID contractID, @NonNull final UInt256 key) {
        final var slotKey = new SlotKey(contractID, tuweniToPbjBytes(requireNonNull(key)));
        return valueOrZero(contractStateStore.getOriginalSlotValue(slotKey));
    }

    /**
     * {@inheritDoc}
     */
    @Override
    public @NonNull List<StorageAccesses> getStorageChanges() {
        final Map<ContractID, List<StorageAccess>> modifications = new TreeMap<>(HapiUtils.CONTRACT_ID_COMPARATOR);
        contractStateStore.getModifiedSlotKeys().forEach(slotKey -> modifications
                .computeIfAbsent(slotKey.contractID(), k -> new ArrayList<>())
                .add(StorageAccess.newWrite(
                        pbjToTuweniUInt256(slotKey.key()),
                        valueOrZero(contractStateStore.getOriginalSlotValue(slotKey)),
                        valueOrZero(contractStateStore.getSlotValue(slotKey)))));
        final List<StorageAccesses> allChanges = new ArrayList<>();
        modifications.forEach(
                (number, storageAccesses) -> allChanges.add(new StorageAccesses(number, storageAccesses)));
        return allChanges;
    }

    /**
     * {@inheritDoc}
     */
    @Override
    public long getKvStateSize() {
        return contractStateStore.getNumSlots();
    }

    /**
     * {@inheritDoc}
     */
    @Override
    public @NonNull RentFactors getRentFactorsFor(final ContractID contractID) {
        final var account = validatedAccount(contractID);
        return new RentFactors(account.contractKvPairsNumber(), account.expirationSecond());
    }

    /**
     * {@inheritDoc}
     */
    @Override
    public @NonNull EntityIdFactory entityIdFactory() {
        return nativeOperations.entityIdFactory();
    }

    /**
     * {@inheritDoc}
     */
    @Override
    public @NonNull Bytes getCode(@NonNull final ContractID contractID) {
        requireNonNull(contractID);
        final var numberedBytecode = contractStateStore.getBytecode(contractID);
        if (numberedBytecode == null) {
            return Bytes.EMPTY;
        } else {
            final var code = numberedBytecode.code();
            return pbjToTuweniBytes(code);
        }
    }

    /**
     * {@inheritDoc}
     */
    @Override
    public @NonNull Hash getCodeHash(@NonNull final ContractID contractID, @NonNull final CodeFactory codeFactory) {
        requireNonNull(contractID);

        final var numberedBytecode = contractStateStore.getBytecode(contractID);
        if (numberedBytecode == null) {
            return Hash.EMPTY;
        } else {
            return codeFactory
                    .createCode(pbjToTuweniBytes(numberedBytecode.code()), false)
                    .getCodeHash();
        }
    }

    /**
     * {@inheritDoc}
     */
    @Override
    public @NonNull Bytes getTokenRedirectCode(@NonNull final Address address) {
        return RedirectBytecodeUtils.tokenProxyBytecodeFor(address);
    }

    /**
     * {@inheritDoc}
     */
    @Override
    public @NonNull Hash getTokenRedirectCodeHash(@NonNull final Address address) {
<<<<<<< HEAD
        return codeFactory.createCode(proxyBytecodeFor(address), false).getCodeHash();
=======
        return CodeFactory.createCode(RedirectBytecodeUtils.tokenProxyBytecodeFor(address), 0, false)
                .getCodeHash();
>>>>>>> 251022ac
    }

    /**
     * {@inheritDoc}
     */
    @Override
    public @NonNull Bytes getAccountRedirectCode(@Nullable final Address address) {
        return RedirectBytecodeUtils.accountProxyBytecodeFor(address);
    }

    /**
     * {@inheritDoc}
     */
    @Override
    public @NonNull Hash getAccountRedirectCodeHash(@Nullable final Address address) {
<<<<<<< HEAD
        return codeFactory.createCode(accountProxyBytecodeFor(address), false).getCodeHash();
=======
        return CodeFactory.createCode(RedirectBytecodeUtils.accountProxyBytecodeFor(address), 0, false)
                .getCodeHash();
>>>>>>> 251022ac
    }

    /**
     * {@inheritDoc}
     */
    @Override
    public @NonNull Bytes getScheduleRedirectCode(@Nullable final Address address) {
        return RedirectBytecodeUtils.scheduleProxyBytecodeFor(address);
    }

    /**
     * {@inheritDoc}
     */
    @Override
    public @NonNull Hash getScheduleRedirectCodeHash(@Nullable final Address address) {
<<<<<<< HEAD
        return codeFactory.createCode(scheduleProxyBytecodeFor(address), false).getCodeHash();
=======
        return CodeFactory.createCode(RedirectBytecodeUtils.scheduleProxyBytecodeFor(address), 0, false)
                .getCodeHash();
>>>>>>> 251022ac
    }

    /**
     * {@inheritDoc}
     */
    @Override
    public long getNonce(final AccountID accountID) {
        return validatedAccount(accountID).ethereumNonce();
    }

    @Override
    public com.hedera.hapi.node.state.token.Account getNativeAccount(final AccountID accountID) {
        return validatedAccount(accountID);
    }

    /**
     * {@inheritDoc}
     */
    @Override
    public int getNumTreasuryTitles(final AccountID accountID) {
        return validatedAccount(accountID).numberTreasuryTitles();
    }

    /**
     * {@inheritDoc}
     */
    @Override
    public boolean isContract(final AccountID accountID) {
        return validatedAccount(accountID).smartContract();
    }

    /**
     * {@inheritDoc}
     */
    @Override
    public int getNumPositiveTokenBalances(final AccountID accountID) {
        return validatedAccount(accountID).numberPositiveBalances();
    }

    /**
     * {@inheritDoc}
     */
    @Override
    public void setCode(final ContractID contractID, @NonNull final Bytes code) {
        contractStateStore.putBytecode(contractID, new Bytecode(tuweniToPbjBytes(requireNonNull(code))));
    }

    /**
     * {@inheritDoc}
     */
    @Override
    public void setNonce(final long number, final long nonce) {
        nativeOperations.setNonce(number, nonce);
    }

    /**
     * {@inheritDoc}
     */
    @Override
    public Wei getBalance(final AccountID accountID) {
        return Wei.of(validatedAccount(accountID).tinybarBalance());
    }

    /**
     * {@inheritDoc}
     */
    @Override
    public long getIdNumber(@NonNull final Address address) {
        final var number = maybeMissingNumberOf(address, nativeOperations);
        if (number == MISSING_ENTITY_NUMBER) {
            throw new IllegalArgumentException("Address " + address + " has no associated Hedera id");
        }
        return number;
    }

    /**
     * {@inheritDoc}
     */
    @Override
    public @Nullable Address getAddress(final long number) {
        final AccountID accountID = entityIdFactory().newAccountId(number);
        final var account = nativeOperations.getAccount(accountID);
        if (account != null) {
            if (account.deleted()) {
                return null;
            }

            final var evmAddress = extractEvmAddress(account.alias());
            return evmAddress == null ? asLongZeroAddress(entityIdFactory(), number) : pbjToBesuAddress(evmAddress);
        }
        final var token = nativeOperations.getToken(entityIdFactory().newTokenId(number));
        final var schedule = nativeOperations.getSchedule(entityIdFactory().newScheduleId(number));
        if (token != null || schedule != null) {
            // If the token or schedule  is deleted or expired, the system contract executed by the redirect
            // bytecode will fail with a more meaningful error message, so don't check that here
            return asLongZeroAddress(entityIdFactory(), number);
        }
        throw new IllegalArgumentException("No account, token or schedule has number " + number);
    }

    /**
     * {@inheritDoc}
     */
    @Override
    public @Nullable Address getAddress(final AccountID accountID) {
        final var account = nativeOperations.getAccount(accountID);
        if (account == null) {
            throw new IllegalArgumentException("No account has id " + accountID);
        }

        if (account.deleted()) {
            return null;
        }

        final var evmAddress = extractEvmAddress(account.alias());
        return evmAddress == null ? asLongZeroAddress(accountID) : pbjToBesuAddress(evmAddress);
    }

    @Override
    public boolean isHollowAccount(@NonNull final Address address) {
        final var number = maybeMissingNumberOf(address, nativeOperations);
        if (number == MISSING_ENTITY_NUMBER) {
            return false;
        }
        final AccountID accountID = AccountID.newBuilder().accountNum(number).build();
        final var account = nativeOperations.getAccount(accountID);
        if (account == null) {
            return false;
        }
        return HOLLOW_ACCOUNT_KEY.equals(account.key());
    }

    /**
     * {@inheritDoc}
     */
    @Override
    public void finalizeHollowAccount(@NonNull final Address address) {
        nativeOperations.finalizeHollowAccountAsContract(tuweniToPbjBytes(address));
    }

    @Override
    public long numBytecodesInState() {
        return contractStateStore.getNumBytecodes();
    }

    /**
     * {@inheritDoc}
     */
    @Override
    public Optional<ExceptionalHaltReason> tryTransfer(
            @NonNull final Address sendingContract,
            @NonNull final Address recipient,
            final long amount,
            final boolean delegateCall) {
        final var from = (AbstractProxyEvmAccount) getAccount(sendingContract);
        if (from == null) {
            return Optional.of(INVALID_SOLIDITY_ADDRESS);
        }
        final var to = getAccount(recipient);
        if (to == null) {
            return Optional.of(INVALID_SOLIDITY_ADDRESS);
        } else if (to instanceof TokenEvmAccount || to instanceof ScheduleEvmAccount) {
            return Optional.of(ILLEGAL_STATE_CHANGE);
        }
        // Note we can still use top-level signatures to meet receiver signature requirements
        final var status = nativeOperations.transferWithReceiverSigCheck(
                amount,
                from.hederaId(),
                ((AbstractProxyEvmAccount) to).hederaId(),
                new ActiveContractVerificationStrategy(
                        from.hederaContractId(),
                        tuweniToPbjBytes(from.getAddress()),
                        delegateCall,
                        UseTopLevelSigs.YES));
        if (status != OK) {
            if (status == INVALID_SIGNATURE) {
                return Optional.of(CustomExceptionalHaltReason.INVALID_SIGNATURE);
            } else {
                throw new IllegalStateException("Transfer from 0.0." + from.accountID
                        + " to 0.0." + ((AbstractProxyEvmAccount) to).accountID
                        + " failed with status " + status + " despite valid preconditions");
            }
        } else {
            return Optional.empty();
        }
    }

    /**
     * {@inheritDoc}
     */
    @Override
    public Optional<ExceptionalHaltReason> tryLazyCreation(@NonNull final Address address) {
        if (isLongZero(nativeOperations.entityIdFactory(), address)) {
            return Optional.of(INVALID_ALIAS_KEY);
        }
        final var number = maybeMissingNumberOf(address, nativeOperations);
        if (number != MISSING_ENTITY_NUMBER) {
            final AccountID accountID =
                    AccountID.newBuilder().accountNum(number).build();
            final var account = nativeOperations.getAccount(accountID);
            if (account != null) {
                if (account.expiredAndPendingRemoval()) {
                    return Optional.of(FAILURE_DURING_LAZY_ACCOUNT_CREATION);
                } else {
                    throw new IllegalArgumentException(
                            "Unexpired account 0.0." + number + " already exists at address " + address);
                }
            }
        }
        final var status = nativeOperations.createHollowAccount(tuweniToPbjBytes(address));
        if (status != SUCCESS) {
            return status == MAX_CHILD_RECORDS_EXCEEDED
                    ? Optional.of(INSUFFICIENT_CHILD_RECORDS)
                    : Optional.of(FAILURE_DURING_LAZY_ACCOUNT_CREATION);
        }
        return Optional.empty();
    }

    /**
     * {@inheritDoc}
     */
    @Override
    public Optional<ExceptionalHaltReason> tryTrackingSelfDestructBeneficiary(
            @NonNull final Address deleted, @NonNull final Address beneficiary, @NonNull final MessageFrame frame) {
        requireNonNull(deleted);
        requireNonNull(beneficiary);
        requireNonNull(frame);
        if (deleted.equals(beneficiary)) {
            return Optional.of(SELF_DESTRUCT_TO_SELF);
        }
        final var beneficiaryAccount = getAccount(beneficiary);
        if (beneficiaryAccount == null
                || beneficiaryAccount instanceof TokenEvmAccount
                || beneficiaryAccount instanceof ScheduleEvmAccount) {
            return Optional.of(INVALID_SOLIDITY_ADDRESS);
        }
        // Token addresses don't have bytecode that could run a selfdestruct, so this cast is safe
        final var deletedAccount = (AbstractProxyEvmAccount) requireNonNull(getAccount(deleted));
        if (deletedAccount.numTreasuryTitles() > 0) {
            return Optional.of(CONTRACT_IS_TREASURY);
        }
        if (deletedAccount.numPositiveTokenBalances() > 0) {
            return Optional.of(CONTRACT_STILL_OWNS_NFTS);
        }
        nativeOperations.trackSelfDestructBeneficiary(
                deletedAccount.hederaId(), ((AbstractProxyEvmAccount) beneficiaryAccount).hederaId(), frame);
        return Optional.empty();
    }

    /**
     * {@inheritDoc}
     */
    @Override
    public void trackSelfDestructBeneficiary(
            @NonNull final Address deleted, @NonNull final Address beneficiary, @NonNull final MessageFrame frame) {
        requireNonNull(deleted);
        requireNonNull(beneficiary);

        final var beneficiaryAccount = getAccount(beneficiary);
        final var deletedAccount = (AbstractProxyEvmAccount) requireNonNull(getAccount(deleted));

        nativeOperations.trackSelfDestructBeneficiary(
                deletedAccount.hederaId(), ((AbstractProxyEvmAccount) beneficiaryAccount).hederaId(), frame);
    }

    /**
     * {@inheritDoc}
     */
    @Override
    public @Nullable Account getAccount(@NonNull final Address address) {
        return getMutableAccount(address);
    }

    /**
     * {@inheritDoc}
     */
    @Override
    public @Nullable MutableAccount getMutableAccount(@NonNull final Address address) {
        final var number = maybeMissingNumberOf(address, nativeOperations);
        if (number == MISSING_ENTITY_NUMBER) {
            return null;
        }
        final AccountID accountID = entityIdFactory().newAccountId(number);
        final var account = nativeOperations.getAccount(accountID);
        if (account != null) {
            if (account.deleted() || account.expiredAndPendingRemoval() || isNotPriority(address, account)) {
                return null;
            }
            if (account.smartContract()) {
                return new ProxyEvmContract(account.accountId(), this, codeFactory);
            } else {
                return new ProxyEvmAccount(account.accountId(), this);
            }
        }
        final var token = nativeOperations.getToken(entityIdFactory().newTokenId(number));
        if (token != null) {
            // If the token is deleted or expired, the system contract executed by the redirect
            // bytecode will fail with a more meaningful error message, so don't check that here
            return new TokenEvmAccount(address, this);
        }
        final var schedule =
                nativeOperations.getSchedule(nativeOperations.entityIdFactory().newScheduleId(number));
        if (schedule != null) {
            // If the schedule is deleted or expired, the system contract executed by the redirect
            // bytecode will fail with a more meaningful error message, so don't check that here
            return new ScheduleEvmAccount(address, this);
        }
        return null;
    }

    private boolean isNotPriority(
            final Address address, final @NonNull com.hedera.hapi.node.state.token.Account account) {
        requireNonNull(account);
        final var maybeEvmAddress = extractEvmAddress(account.alias());
        return maybeEvmAddress != null && !address.equals(pbjToBesuAddress(maybeEvmAddress));
    }

    private com.hedera.hapi.node.state.token.Account validatedAccount(final AccountID accountID) {
        final var account = nativeOperations.getAccount(accountID);
        if (account == null) {
            throw new IllegalArgumentException("No account has id " + accountID);
        }
        return account;
    }

    private com.hedera.hapi.node.state.token.Account validatedAccount(final ContractID contractID) {
        final var account = nativeOperations.getAccount(contractID);
        if (account == null) {
            throw new IllegalArgumentException("No account found for contract ID " + contractID);
        }
        return account;
    }

    private UInt256 valueOrZero(@Nullable final SlotValue slotValue) {
        return (slotValue == null) ? UInt256.ZERO : pbjToTuweniUInt256(slotValue.value());
    }
}<|MERGE_RESOLUTION|>--- conflicted
+++ resolved
@@ -223,12 +223,7 @@
      */
     @Override
     public @NonNull Hash getTokenRedirectCodeHash(@NonNull final Address address) {
-<<<<<<< HEAD
-        return codeFactory.createCode(proxyBytecodeFor(address), false).getCodeHash();
-=======
-        return CodeFactory.createCode(RedirectBytecodeUtils.tokenProxyBytecodeFor(address), 0, false)
-                .getCodeHash();
->>>>>>> 251022ac
+        return codeFactory.createCode(RedirectBytecodeUtils.tokenProxyBytecodeFor(address), false).getCodeHash();
     }
 
     /**
@@ -244,12 +239,7 @@
      */
     @Override
     public @NonNull Hash getAccountRedirectCodeHash(@Nullable final Address address) {
-<<<<<<< HEAD
-        return codeFactory.createCode(accountProxyBytecodeFor(address), false).getCodeHash();
-=======
-        return CodeFactory.createCode(RedirectBytecodeUtils.accountProxyBytecodeFor(address), 0, false)
-                .getCodeHash();
->>>>>>> 251022ac
+        return codeFactory.createCode(RedirectBytecodeUtils.accountProxyBytecodeFor(address), false).getCodeHash();
     }
 
     /**
@@ -265,12 +255,7 @@
      */
     @Override
     public @NonNull Hash getScheduleRedirectCodeHash(@Nullable final Address address) {
-<<<<<<< HEAD
-        return codeFactory.createCode(scheduleProxyBytecodeFor(address), false).getCodeHash();
-=======
-        return CodeFactory.createCode(RedirectBytecodeUtils.scheduleProxyBytecodeFor(address), 0, false)
-                .getCodeHash();
->>>>>>> 251022ac
+        return codeFactory.createCode(RedirectBytecodeUtils.scheduleProxyBytecodeFor(address), false).getCodeHash();
     }
 
     /**
