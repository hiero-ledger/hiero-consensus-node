--- conflicted
+++ resolved
@@ -234,19 +234,8 @@
     }
 
     @NonNull
-<<<<<<< HEAD
     private static SlotValue slotValueFor(
-            @NonNull final ContractStateStore store,
-            final boolean forModify,
-            @NonNull final SlotKey slotKey,
-            @NonNull final String msgOnError) {
-        return forModify
-                ? requireNonNull(store.getSlotValueForModify(slotKey), () -> msgOnError + slotKey.key())
-                : requireNonNull(store.getSlotValue(slotKey), () -> msgOnError + slotKey.key());
-=======
-    private SlotValue slotValueFor(
             @NonNull final ContractStateStore store, @NonNull final SlotKey slotKey, @NonNull final String msgOnError) {
         return requireNonNull(store.getSlotValue(slotKey), () -> msgOnError + slotKey.key());
->>>>>>> deeb01dc
     }
 }