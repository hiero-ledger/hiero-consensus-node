--- conflicted
+++ resolved
@@ -77,10 +77,7 @@
      */
     default Predicate<Key> asSignatureTestIn(
             @NonNull final HandleContext context, @Nullable final Key maybeEthSenderKey) {
-<<<<<<< HEAD
-=======
         requireNonNull(context);
->>>>>>> 9f5c1683
         return new Predicate<>() {
             @Override
             public boolean test(@NonNull final Key key) {
