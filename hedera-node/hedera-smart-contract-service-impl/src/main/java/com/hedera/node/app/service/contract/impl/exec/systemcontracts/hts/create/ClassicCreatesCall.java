--- conflicted
+++ resolved
@@ -87,10 +87,6 @@
      * @param syntheticCreate the body of synthetic create operation
      * @param verificationStrategy the verification strategy to use
      * @param spender the spender account id
-<<<<<<< HEAD
-     * @param addressIdConverter the address ID converter for this call
-=======
->>>>>>> 65af0d10
      */
     public ClassicCreatesCall(
             @NonNull final SystemContractGasCalculator systemContractGasCalculator,
