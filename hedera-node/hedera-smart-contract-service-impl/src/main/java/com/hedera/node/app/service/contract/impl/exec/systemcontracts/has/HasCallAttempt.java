--- conflicted
+++ resolved
@@ -95,15 +95,11 @@
     public @Nullable Account linkedAccount(@NonNull final Address accountAddress) {
         requireNonNull(accountAddress);
         if (isLongZero(enhancement().nativeOperations().entityIdFactory(), accountAddress)) {
-<<<<<<< HEAD
-            return enhancement
+            return enhancement()
                     .nativeOperations()
                     .getAccount(nativeOperations()
                             .entityIdFactory()
                             .newAccountId(numberOfLongZero(accountAddress.toArray())));
-=======
-            return enhancement().nativeOperations().getAccount(numberOfLongZero(accountAddress.toArray()));
->>>>>>> 70f10435
         } else {
             final var config = configuration().getConfigData(HederaConfig.class);
             final var addressNum = enhancement()
@@ -112,13 +108,9 @@
                             config.shard(),
                             config.realm(),
                             com.hedera.pbj.runtime.io.buffer.Bytes.wrap(accountAddress.toArray()));
-<<<<<<< HEAD
-            return enhancement
+            return enhancement()
                     .nativeOperations()
                     .getAccount(nativeOperations().entityIdFactory().newAccountId(addressNum));
-=======
-            return enhancement().nativeOperations().getAccount(addressNum);
->>>>>>> 70f10435
         }
     }
 
