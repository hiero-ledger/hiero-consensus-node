--- conflicted
+++ resolved
@@ -505,19 +505,13 @@
             var aliasBytes = ConversionUtils.aliasFrom(alias);
             number = enhancement.nativeOperations().resolveAlias(aliasBytes);
         }
-        
+
         pendingCreation = new PendingCreation(
                 alias == null ? asLongZeroAddress(number) : alias,
                 number,
                 origin != null ? evmFrameState.getIdNumber(origin) : MISSING_ENTITY_NUMBER,
                 body);
     }
-<<<<<<< HEAD
-
-    // Visible for testing
-    public @Nullable PendingCreation getPendingCreation() {
-        return pendingCreation;
-    }
 
     public void addActionAndStateChangesSidecars(ActionSidecarContentTracer tracer, ContractStateChanges stateChanges) {
         enhancement.operations().addActionAndStateChangesSidecars(tracer, stateChanges);
@@ -527,6 +521,4 @@
                                    MutableAccount recipientAccount) {
         enhancement.operations().addBytecodeSidecar(frame, recipientId, recipientAccount);
     }
-=======
->>>>>>> d68df707
 }