--- conflicted
+++ resolved
@@ -43,12 +43,7 @@
     @Singleton
     @IntoSet
     @Named("HtsTranslators")
-<<<<<<< HEAD
-    static CallTranslator<HtsCallAttempt> provideFungibleTokenInfoTranslator(
-            @NonNull final FungibleTokenInfoTranslator translator) {
-=======
     static CallTranslator<HtsCallAttempt> provideUpdateKeysTranslator(@NonNull final UpdateKeysTranslator translator) {
->>>>>>> 071e01df
         return translator;
     }
 
@@ -56,7 +51,24 @@
     @Singleton
     @IntoSet
     @Named("HtsTranslators")
-<<<<<<< HEAD
+    static CallTranslator<HtsCallAttempt> provideUpdateTokenCommonTranslator(
+            @NonNull final UpdateTranslator translator) {
+        return translator;
+    }
+
+    @Provides
+    @Singleton
+    @IntoSet
+    @Named("HtsTranslators")
+    static CallTranslator<HtsCallAttempt> provideFungibleTokenInfoTranslator(
+            @NonNull final FungibleTokenInfoTranslator translator) {
+        return translator;
+    }
+
+    @Provides
+    @Singleton
+    @IntoSet
+    @Named("HtsTranslators")
     static CallTranslator<HtsCallAttempt> provideNonFungibleTokenInfoTranslator(
             @NonNull final NftTokenInfoTranslator translator) {
         return translator;
@@ -67,10 +79,6 @@
     @IntoSet
     @Named("HtsTranslators")
     static CallTranslator<HtsCallAttempt> provideTokenInfoTranslator(@NonNull final TokenInfoTranslator translator) {
-=======
-    static CallTranslator<HtsCallAttempt> provideUpdateTokenCommonTranslator(
-            @NonNull final UpdateTranslator translator) {
->>>>>>> 071e01df
         return translator;
     }
 }