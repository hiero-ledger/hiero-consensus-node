/*
 * Copyright (C) 2023-2024 Hedera Hashgraph, LLC
 *
 * Licensed under the Apache License, Version 2.0 (the "License");
 * you may not use this file except in compliance with the License.
 * You may obtain a copy of the License at
 *
 *      http://www.apache.org/licenses/LICENSE-2.0
 *
 * Unless required by applicable law or agreed to in writing, software
 * distributed under the License is distributed on an "AS IS" BASIS,
 * WITHOUT WARRANTIES OR CONDITIONS OF ANY KIND, either express or implied.
 * See the License for the specific language governing permissions and
 * limitations under the License.
 */

package com.hedera.node.app.service.contract.impl.exec.operations;

import edu.umd.cs.findbugs.annotations.NonNull;
import org.hyperledger.besu.evm.EVM;
import org.hyperledger.besu.evm.frame.MessageFrame;
import org.hyperledger.besu.evm.operation.Operation;

/**
 * A delegating operation that delegates everything; used to eliminate duplication between
 * {@link CustomSStoreOperation} and {@link CustomSLoadOperation}.
 */
public class DelegatingOperation implements Operation {
    private final Operation delegate;

    /**
<<<<<<< HEAD
     * @param delegate the delegate operation
=======
     * @param delegate the given operation
>>>>>>> 65af0d10
     */
    public DelegatingOperation(@NonNull final Operation delegate) {
        this.delegate = delegate;
    }

    /**
     * {@inheritDoc}
     */
    @Override
    public OperationResult execute(MessageFrame frame, EVM evm) {
        return delegate.execute(frame, evm);
    }

    /**
     * {@inheritDoc}
     */
    @Override
    public int getOpcode() {
        return delegate.getOpcode();
    }

    /**
     * {@inheritDoc}
     */
    @Override
    public String getName() {
        return delegate.getName();
    }

    /**
     * {@inheritDoc}
     */
    @Override
    public int getStackItemsConsumed() {
        return delegate.getStackItemsConsumed();
    }

    /**
     * {@inheritDoc}
     */
    @Override
    public int getStackItemsProduced() {
        return delegate.getStackItemsProduced();
    }
}<|MERGE_RESOLUTION|>--- conflicted
+++ resolved
@@ -29,11 +29,7 @@
     private final Operation delegate;
 
     /**
-<<<<<<< HEAD
-     * @param delegate the delegate operation
-=======
      * @param delegate the given operation
->>>>>>> 65af0d10
      */
     public DelegatingOperation(@NonNull final Operation delegate) {
         this.delegate = delegate;
