// SPDX-License-Identifier: Apache-2.0
package com.hedera.node.app.service.contract.impl.exec;

import static com.hedera.hapi.node.base.ResponseCodeEnum.*;
import static java.util.Objects.requireNonNull;

import com.hedera.hapi.node.base.AccountID;
import com.hedera.hapi.node.base.ContractID;
import com.hedera.hapi.node.base.TransactionID;
import com.hedera.hapi.node.hooks.HookDispatchTransactionBody;
import com.hedera.hapi.streams.ContractBytecode;
import com.hedera.node.app.hapi.utils.ethereum.EthTxData;
import com.hedera.node.app.service.contract.impl.annotations.TransactionScope;
import com.hedera.node.app.service.contract.impl.exec.gas.CustomGasCharging;
import com.hedera.node.app.service.contract.impl.exec.metrics.ContractMetrics;
import com.hedera.node.app.service.contract.impl.exec.tracers.AddOnEvmActionTracer;
import com.hedera.node.app.service.contract.impl.exec.tracers.EvmActionTracer;
import com.hedera.node.app.service.contract.impl.exec.utils.OpsDurationCounter;
import com.hedera.node.app.service.contract.impl.hevm.*;
import com.hedera.node.app.service.contract.impl.hevm.OpsDurationSchedule;
import com.hedera.node.app.service.contract.impl.infra.HevmTransactionFactory;
import com.hedera.node.app.service.contract.impl.state.HederaEvmAccount;
import com.hedera.node.app.service.contract.impl.state.RootProxyWorldUpdater;
import com.hedera.node.app.spi.throttle.ThrottleAdviser;
import com.hedera.node.app.spi.workflows.HandleContext;
import com.hedera.node.app.spi.workflows.HandleException;
import com.hedera.node.app.spi.workflows.ResourceExhaustedException;
import com.hedera.node.config.data.ContractsConfig;
import com.hedera.node.config.data.JumboTransactionsConfig;
import com.hedera.node.config.data.OpsDurationConfig;
import com.hedera.pbj.runtime.io.buffer.Bytes;
import com.swirlds.config.api.Configuration;
import edu.umd.cs.findbugs.annotations.NonNull;
import edu.umd.cs.findbugs.annotations.Nullable;
import java.util.List;
import java.util.OptionalLong;
import java.util.concurrent.Callable;
import java.util.function.Supplier;
import javax.inject.Inject;
import org.hyperledger.besu.evm.tracing.OperationTracer;

/**
 * A small utility that runs the * {@code #processTransaction()} call implied by the
 * in-scope {@link HandleContext}.
 */
@TransactionScope
public class ContextTransactionProcessor implements Callable<CallOutcome> {
    private final HandleContext context;
    private final ContractsConfig contractsConfig;
    private final Configuration configuration;
    private final HederaEvmContext hederaEvmContext;

    @Nullable
    private final HydratedEthTxData hydratedEthTxData;

    @Nullable
    private final Supplier<List<OperationTracer>> addOnTracers;

    private final TransactionProcessor processor;
    private final EvmActionTracer evmActionTracer;
    private final RootProxyWorldUpdater rootProxyWorldUpdater;
    private final HevmTransactionFactory hevmTransactionFactory;
    private final CustomGasCharging gasCharging;
    private final ContractMetrics contractMetrics;

    /**
     * @param hydratedEthTxData the hydrated Ethereum transaction data
     * @param context the context of the transaction
     * @param contractsConfig the contracts configuration to use
     * @param configuration the configuration to use
     * @param hederaEvmContext the hedera EVM context
     * @param addOnTracers all operation tracer callbacks
     * @param evmActionTracer the EVM action tracer
     * @param worldUpdater the world updater for the transaction
     * @param hevmTransactionFactory the factory for EVM transaction
     * @param processor a map from the version of the Hedera EVM to the transaction processor
     * @param customGasCharging the Hedera gas charging logic
     */
    @Inject
    public ContextTransactionProcessor(
            @Nullable final HydratedEthTxData hydratedEthTxData,
            @NonNull final HandleContext context,
            @NonNull final ContractsConfig contractsConfig,
            @NonNull final Configuration configuration,
            @NonNull final HederaEvmContext hederaEvmContext,
            @Nullable Supplier<List<OperationTracer>> addOnTracers,
            @NonNull final EvmActionTracer evmActionTracer,
            @NonNull final RootProxyWorldUpdater worldUpdater,
            @NonNull final HevmTransactionFactory hevmTransactionFactory,
            @NonNull final TransactionProcessor processor,
            @NonNull final CustomGasCharging customGasCharging,
            @NonNull final ContractMetrics contractMetrics) {
        this.context = requireNonNull(context);
        this.hydratedEthTxData = hydratedEthTxData;
        this.addOnTracers = addOnTracers;
        this.evmActionTracer = requireNonNull(evmActionTracer);
        this.processor = requireNonNull(processor);
        this.rootProxyWorldUpdater = requireNonNull(worldUpdater);
        this.configuration = requireNonNull(configuration);
        this.contractsConfig = requireNonNull(contractsConfig);
        this.hederaEvmContext = requireNonNull(hederaEvmContext);
        this.hevmTransactionFactory = requireNonNull(hevmTransactionFactory);
        this.gasCharging = requireNonNull(customGasCharging);
        this.contractMetrics = requireNonNull(contractMetrics);
    }

    @Override
    public CallOutcome call() {
        // ONLY USED FOR METRICS: Measure the actual execution time.
        final var startTimeNanos = System.nanoTime();

        // Ensure that if this is an EthereumTransaction, we have a valid EthTxData
        assertEthTxDataValidIfApplicable();

        // Try to translate the HAPI operation to a Hedera EVM transaction, throw HandleException on failure
        // if an exception occurs during a ContractCall, charge fees to the sender and return a CallOutcome reflecting
        // the error.
        final var creation = safeCreateHevmTransaction();
        final var hevmTransaction = requireNonNull(creation.hevmTransaction());
        final var isHookDispatch = creation.hookDispatch() != null;
        if (hevmTransaction.isException()) {
            CallOutcome outcome;
            if (isHookDispatch) {
                var result = HederaEvmTransactionResult.fromAborted(
                        hevmTransaction.senderId(),
                        hevmTransaction.contractId(),
                        requireNonNull(hevmTransaction.exception()).getStatus());
                final var hookId = hevmTransaction.maybeHookId();
                outcome = CallOutcome.fromResultsWithoutSidecars(
                        result.asProtoResultOf(null, rootProxyWorldUpdater, null),
<<<<<<< HEAD
                        result.asEvmTxResultOf(null, rootProxyWorldUpdater, null),
=======
                        result.asEvmTxResultOf(null, null, hookId),
>>>>>>> 7850e539
                        null,
                        null,
                        null,
                        result);
            } else {
                outcome = maybeChargeFeesAndReturnOutcome(
                        hevmTransaction,
                        context.body()
                                .transactionIDOrElse(TransactionID.DEFAULT)
                                .accountIDOrElse(AccountID.DEFAULT),
                        rootProxyWorldUpdater.getHederaAccount(hevmTransaction.senderId()),
                        contractsConfig.chargeGasOnEvmHandleException());
            }

            final var elapsedNanos = System.nanoTime() - startTimeNanos;
            recordProcessedTransactionToMetrics(hevmTransaction, outcome, elapsedNanos, 0L);

            return outcome;
        }

        final ThrottleAdviser throttleAdviser =
                rootProxyWorldUpdater.enhancement().operations().getThrottleAdviser();
        final var opsDurationThrottleEnabled =
                contractsConfig.throttleThrottleByOpsDuration() && throttleAdviser != null;
        final var shouldApplyOpsDurationThrottle = opsDurationThrottleEnabled
                && !context.body().transactionIDOrElse(TransactionID.DEFAULT).scheduled();

        final OpsDurationCounter opsDurationCounter;
        if (shouldApplyOpsDurationThrottle) {
            final boolean hasAnyCapacityLeft = throttleAdviser.availableOpsDurationCapacity() > 0;
            if (!hasAnyCapacityLeft) {
                contractMetrics.opsDurationMetrics().recordTransactionThrottledByOpsDuration();
                final var outcome = maybeChargeFeesAndReturnOutcome(
                        hevmTransaction.withException(new ResourceExhaustedException(CONSENSUS_GAS_EXHAUSTED)),
                        context.body().transactionIDOrThrow().accountIDOrThrow(),
                        rootProxyWorldUpdater.getHederaAccount(hevmTransaction.senderId()),
                        true);

                final var elapsedNanos = System.nanoTime() - startTimeNanos;
                recordProcessedTransactionToMetrics(hevmTransaction, outcome, elapsedNanos, 0L);

                return outcome;
            }

            final var opsDurationSchedule =
                    OpsDurationSchedule.fromConfig(configuration.getConfigData(OpsDurationConfig.class));

            opsDurationCounter = OpsDurationCounter.withSchedule(opsDurationSchedule);
        } else {
            opsDurationCounter = OpsDurationCounter.disabled();
        }

        // Process the transaction and return its outcome
        try {
            final var tracer = addOnTracers != null
                    ? new AddOnEvmActionTracer(evmActionTracer, addOnTracers.get())
                    : evmActionTracer;
            var result = processor.processTransaction(
                    hevmTransaction,
                    rootProxyWorldUpdater,
                    hederaEvmContext,
                    tracer,
                    configuration,
                    opsDurationCounter);

            if (hydratedEthTxData != null) {
                final var sender = requireNonNull(rootProxyWorldUpdater.getHederaAccount(hevmTransaction.senderId()));
                result = result.withSignerNonce(sender.getNonce());
            }

            // For mono-service fidelity, externalize an initcode-only sidecar when a top-level creation fails
            if (!result.isSuccess() && hevmTransaction.needsInitcodeExternalizedOnFailure()) {
                // (FUTURE) Remove after switching to block stream
                final var contractBytecode = ContractBytecode.newBuilder()
                        .initcode(hevmTransaction.payload())
                        .build();
                requireNonNull(hederaEvmContext.streamBuilder()).addContractBytecode(contractBytecode, false);
            }

            final var hookId = hevmTransaction.maybeHookId();
            final var callData = (hydratedEthTxData != null && hydratedEthTxData.ethTxData() != null)
                    ? Bytes.wrap(hydratedEthTxData.ethTxData().callData())
                    : null;
            final var outcome = CallOutcome.fromResultsWithMaybeSidecars(
                    result.asProtoResultOf(ethTxDataIfApplicable(), rootProxyWorldUpdater, callData),
<<<<<<< HEAD
                    result.asEvmTxResultOf(ethTxDataIfApplicable(), rootProxyWorldUpdater, callData),
=======
                    result.asEvmTxResultOf(ethTxDataIfApplicable(), callData, hookId),
>>>>>>> 7850e539
                    result.isSuccess() ? rootProxyWorldUpdater.getUpdatedContractNonces() : null,
                    result.isSuccess() ? rootProxyWorldUpdater.getCreatedContractIds() : null,
                    result.isSuccess() ? result.evmAddressIfCreatedIn(rootProxyWorldUpdater) : null,
                    result);

            // Update the ops duration throttle
            if (shouldApplyOpsDurationThrottle) {
                throttleAdviser.consumeOpsDurationThrottleCapacity(opsDurationCounter.opsDurationUnitsConsumed());
            }

            final var elapsedNanos = System.nanoTime() - startTimeNanos;
            recordProcessedTransactionToMetrics(
                    hevmTransaction, outcome, elapsedNanos, opsDurationCounter.opsDurationUnitsConsumed());

            return outcome;
        } catch (HandleException e) {
            final var sender = rootProxyWorldUpdater.getHederaAccount(hevmTransaction.senderId());
            final var senderId = sender != null ? sender.hederaId() : hevmTransaction.senderId();

            final var outcome = maybeChargeFeesAndReturnOutcome(
                    hevmTransaction.withException(e),
                    senderId,
                    sender,
                    hevmTransaction.isContractCall() && contractsConfig.chargeGasOnEvmHandleException());

            // Update the ops duration throttle
            if (shouldApplyOpsDurationThrottle) {
                throttleAdviser.consumeOpsDurationThrottleCapacity(opsDurationCounter.opsDurationUnitsConsumed());
            }

            final var elapsedNanos = System.nanoTime() - startTimeNanos;
            recordProcessedTransactionToMetrics(
                    hevmTransaction, outcome, elapsedNanos, opsDurationCounter.opsDurationUnitsConsumed());

            return outcome;
        }
    }

    private void recordProcessedTransactionToMetrics(
            HederaEvmTransaction hevmTxn, CallOutcome outcome, long elapsedNanos, long opsDurationUnitsConsumed) {
        contractMetrics.recordProcessedTransaction(new ContractMetrics.TransactionProcessingSummary(
                elapsedNanos,
                opsDurationUnitsConsumed,
                outcome.result().gasUsed(),
                hevmTxn.hasOfferedGasPrice() ? OptionalLong.of(hevmTxn.offeredGasPrice()) : OptionalLong.empty(),
                outcome.isSuccess()));
    }

    private HevmTransactionCreationResult safeCreateHevmTransaction() {
        try {
            final var hevmTransaction = hevmTransactionFactory.fromHapiTransaction(context.body(), context.payer());
            validatePayloadLength(hevmTransaction);
            return new HevmTransactionCreationResult(hevmTransaction, hevmTransaction.hookDispatch());
        } catch (HandleException e) {
            final var evmTxn = hevmTransactionFactory.fromContractTxException(context.body(), e);
            // Return a HederaEvmTransaction that represents the error in order to charge fees to the sender
            return new HevmTransactionCreationResult(
                    evmTxn, context.body().hasHookDispatch() ? context.body().hookDispatchOrThrow() : null);
        }
    }

    private record HevmTransactionCreationResult(
            @Nullable HederaEvmTransaction hevmTransaction, @Nullable HookDispatchTransactionBody hookDispatch) {}

    private void validatePayloadLength(HederaEvmTransaction hevmTransaction) {
        final var maxJumboEthereumCallDataSize =
                configuration.getConfigData(JumboTransactionsConfig.class).ethereumMaxCallDataSize();

        if (hevmTransaction.payload().length() > maxJumboEthereumCallDataSize) {
            throw new HandleException(TRANSACTION_OVERSIZE);
        }
    }

    private CallOutcome maybeChargeFeesAndReturnOutcome(
            @NonNull final HederaEvmTransaction hevmTransaction,
            @NonNull final AccountID senderId,
            @Nullable final HederaEvmAccount sender,
            final boolean chargeGas) {
        final var status = requireNonNull(hevmTransaction.exception()).getStatus();
        if (chargeGas) {
            gasCharging.chargeGasForAbortedTransaction(
                    senderId, hederaEvmContext, rootProxyWorldUpdater, hevmTransaction);
        }

        rootProxyWorldUpdater.commit();
        ContractID recipientId = null;
        if (!INVALID_CONTRACT_ID.equals(status)) {
            recipientId = hevmTransaction.contractId();
        }

        var result = HederaEvmTransactionResult.fromAborted(senderId, recipientId, status);

        if (context.body().hasEthereumTransaction() && sender != null) {
            result = result.withSignerNonce(sender.getNonce());
        }
        final var hookId = hevmTransaction.maybeHookId();
        final var ethCallData = (hydratedEthTxData != null && hydratedEthTxData.ethTxData() != null)
                ? Bytes.wrap(hydratedEthTxData.ethTxData().callData())
                : null;
        return CallOutcome.fromResultsWithoutSidecars(
                result.asProtoResultOf(ethTxDataIfApplicable(), rootProxyWorldUpdater, ethCallData),
<<<<<<< HEAD
                result.asEvmTxResultOf(ethTxDataIfApplicable(), rootProxyWorldUpdater, ethCallData),
=======
                result.asEvmTxResultOf(ethTxDataIfApplicable(), ethCallData, hookId),
>>>>>>> 7850e539
                null,
                null,
                null,
                result);
    }

    private void assertEthTxDataValidIfApplicable() {
        if (hydratedEthTxData != null && !hydratedEthTxData.isAvailable()) {
            throw new HandleException(hydratedEthTxData.status());
        }
    }

    private @Nullable EthTxData ethTxDataIfApplicable() {
        return hydratedEthTxData == null ? null : hydratedEthTxData.ethTxData();
    }
}<|MERGE_RESOLUTION|>--- conflicted
+++ resolved
@@ -128,11 +128,7 @@
                 final var hookId = hevmTransaction.maybeHookId();
                 outcome = CallOutcome.fromResultsWithoutSidecars(
                         result.asProtoResultOf(null, rootProxyWorldUpdater, null),
-<<<<<<< HEAD
-                        result.asEvmTxResultOf(null, rootProxyWorldUpdater, null),
-=======
-                        result.asEvmTxResultOf(null, null, hookId),
->>>>>>> 7850e539
+                        result.asEvmTxResultOf(null, rootProxyWorldUpdater, null, hookId),
                         null,
                         null,
                         null,
@@ -218,11 +214,7 @@
                     : null;
             final var outcome = CallOutcome.fromResultsWithMaybeSidecars(
                     result.asProtoResultOf(ethTxDataIfApplicable(), rootProxyWorldUpdater, callData),
-<<<<<<< HEAD
-                    result.asEvmTxResultOf(ethTxDataIfApplicable(), rootProxyWorldUpdater, callData),
-=======
-                    result.asEvmTxResultOf(ethTxDataIfApplicable(), callData, hookId),
->>>>>>> 7850e539
+                    result.asEvmTxResultOf(ethTxDataIfApplicable(), rootProxyWorldUpdater, callData, hookId),
                     result.isSuccess() ? rootProxyWorldUpdater.getUpdatedContractNonces() : null,
                     result.isSuccess() ? rootProxyWorldUpdater.getCreatedContractIds() : null,
                     result.isSuccess() ? result.evmAddressIfCreatedIn(rootProxyWorldUpdater) : null,
@@ -324,11 +316,7 @@
                 : null;
         return CallOutcome.fromResultsWithoutSidecars(
                 result.asProtoResultOf(ethTxDataIfApplicable(), rootProxyWorldUpdater, ethCallData),
-<<<<<<< HEAD
-                result.asEvmTxResultOf(ethTxDataIfApplicable(), rootProxyWorldUpdater, ethCallData),
-=======
-                result.asEvmTxResultOf(ethTxDataIfApplicable(), ethCallData, hookId),
->>>>>>> 7850e539
+                result.asEvmTxResultOf(ethTxDataIfApplicable(), rootProxyWorldUpdater, ethCallData, hookId),
                 null,
                 null,
                 null,
