--- conflicted
+++ resolved
@@ -16,8 +16,6 @@
 
 package com.hedera.node.app.service.contract.impl.exec.systemcontracts.hts.allowance;
 
-import static com.hedera.hapi.node.base.ResponseCodeEnum.INVALID_TOKEN_ID;
-import static com.hedera.node.app.service.contract.impl.exec.systemcontracts.HederaSystemContract.FullResult.revertResult;
 import static com.hedera.node.app.service.contract.impl.exec.systemcontracts.HederaSystemContract.FullResult.successResult;
 import static java.util.Objects.requireNonNull;
 
@@ -58,16 +56,10 @@
             @Nullable final Token token,
             @NonNull final Address owner,
             @NonNull final Address spender,
-<<<<<<< HEAD
-            final boolean isERCCall) {
+            final boolean isERCCall,
+            final boolean isStaticCall) {
         super(gasCalculator, enhancement, token);
         this.addressIdConverter = requireNonNull(addressIdConverter);
-=======
-            final boolean isERCCall,
-            final boolean isStaticCall) {
-        super(enhancement, token);
-        this.addressIdConverter = addressIdConverter;
->>>>>>> 608c55c7
         this.owner = requireNonNull(owner);
         this.spender = requireNonNull(spender);
         this.isERCCall = isERCCall;
@@ -80,28 +72,26 @@
         requireNonNull(token);
         requireNonNull(owner);
         requireNonNull(spender);
+        final var gasRequirement = gasCalculator.viewGasRequirement();
         if (token.tokenType() != TokenType.FUNGIBLE_COMMON) {
-<<<<<<< HEAD
-            return revertResult(INVALID_TOKEN_ID, gasCalculator.viewGasRequirement());
-=======
             if (isStaticCall) {
-                return FullResult.revertResult(com.hedera.hapi.node.base.ResponseCodeEnum.INVALID_TOKEN_ID, 0L);
+                return FullResult.revertResult(
+                        com.hedera.hapi.node.base.ResponseCodeEnum.INVALID_TOKEN_ID, gasRequirement);
             } else {
                 return FullResult.successResult(
-                        ReturnTypes.encodedRc(com.hedera.hapi.node.base.ResponseCodeEnum.SUCCESS), 0L);
+                        ReturnTypes.encodedRc(com.hedera.hapi.node.base.ResponseCodeEnum.SUCCESS), gasRequirement);
             }
->>>>>>> 608c55c7
         }
         final var ownerID = addressIdConverter.convert(owner);
         final var ownerAccount = nativeOperations().getAccount(ownerID.accountNumOrThrow());
         final var spenderID = addressIdConverter.convert(spender);
         if (!spenderID.hasAccountNum() && !isStaticCall) {
             return FullResult.successResult(
-                    ReturnTypes.encodedRc(com.hedera.hapi.node.base.ResponseCodeEnum.SUCCESS), 0L);
+                    ReturnTypes.encodedRc(com.hedera.hapi.node.base.ResponseCodeEnum.SUCCESS), gasRequirement);
         }
         final var allowance = getAllowance(token, requireNonNull(ownerAccount), spenderID);
         final var output = prepareOutput(allowance);
-        return successResult(output, gasCalculator.viewGasRequirement());
+        return successResult(output, gasRequirement);
     }
 
     @NonNull
