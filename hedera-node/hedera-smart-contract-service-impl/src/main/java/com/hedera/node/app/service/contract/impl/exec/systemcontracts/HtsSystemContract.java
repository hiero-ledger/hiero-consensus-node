/*
 * Copyright (C) 2023-2024 Hedera Hashgraph, LLC
 *
 * Licensed under the Apache License, Version 2.0 (the "License");
 * you may not use this file except in compliance with the License.
 * You may obtain a copy of the License at
 *
 *      http://www.apache.org/licenses/LICENSE-2.0
 *
 * Unless required by applicable law or agreed to in writing, software
 * distributed under the License is distributed on an "AS IS" BASIS,
 * WITHOUT WARRANTIES OR CONDITIONS OF ANY KIND, either express or implied.
 * See the License for the specific language governing permissions and
 * limitations under the License.
 */

package com.hedera.node.app.service.contract.impl.exec.systemcontracts;

import static com.hedera.hapi.node.base.ResponseCodeEnum.MAX_CHILD_RECORDS_EXCEEDED;
import static com.hedera.hapi.node.base.ResponseCodeEnum.SUCCESS;
import static com.hedera.node.app.service.contract.impl.exec.systemcontracts.FullResult.haltResult;
import static com.hedera.node.app.service.contract.impl.exec.utils.FrameUtils.contractsConfigOf;
import static com.hedera.node.app.service.contract.impl.exec.utils.FrameUtils.unqualifiedDelegateDetected;
import static com.hedera.node.app.service.contract.impl.utils.ConversionUtils.asNumberedContractId;
import static com.hedera.node.app.service.contract.impl.utils.SystemContractUtils.contractFunctionResultFailedFor;
import static com.hedera.node.app.service.contract.impl.utils.SystemContractUtils.successResultOf;
import static java.util.Objects.requireNonNull;

import com.hedera.hapi.node.base.ContractID;
import com.hedera.node.app.service.contract.impl.exec.failure.CustomExceptionalHaltReason;
import com.hedera.node.app.service.contract.impl.exec.systemcontracts.hts.HtsCall;
import com.hedera.node.app.service.contract.impl.exec.systemcontracts.hts.HtsCallAttempt;
import com.hedera.node.app.service.contract.impl.exec.systemcontracts.hts.HtsCallFactory;
import com.hedera.node.app.service.contract.impl.exec.utils.FrameUtils;
import com.hedera.node.app.service.contract.impl.utils.ConversionUtils;
import com.hedera.node.app.spi.workflows.HandleException;
import edu.umd.cs.findbugs.annotations.NonNull;
import javax.inject.Inject;
import javax.inject.Singleton;
import org.apache.logging.log4j.LogManager;
import org.apache.logging.log4j.Logger;
import org.apache.tuweni.bytes.Bytes;
import org.hyperledger.besu.datatypes.Address;
import org.hyperledger.besu.evm.frame.ExceptionalHaltReason;
import org.hyperledger.besu.evm.frame.MessageFrame;
import org.hyperledger.besu.evm.gascalculator.GasCalculator;

@Singleton
public class HtsSystemContract extends AbstractFullContract implements HederaSystemContract {
    private static final Logger log = LogManager.getLogger(HtsSystemContract.class);

    public static final String HTS_SYSTEM_CONTRACT_NAME = "HTS";
    public static final String HTS_EVM_ADDRESS = "0x167";
    public static final ContractID HTS_CONTRACT_ID = asNumberedContractId(Address.fromHexString(HTS_EVM_ADDRESS));

    private final HtsCallFactory callFactory;

    @Inject
    public HtsSystemContract(@NonNull final GasCalculator gasCalculator, @NonNull final HtsCallFactory callFactory) {
        super(HTS_SYSTEM_CONTRACT_NAME, gasCalculator);
        this.callFactory = requireNonNull(callFactory);
    }

    @Override
    public FullResult computeFully(@NonNull final Bytes input, @NonNull final MessageFrame frame) {
        requireNonNull(input);
        requireNonNull(frame);
        if (unqualifiedDelegateDetected(frame)) {
            return haltResult(ExceptionalHaltReason.PRECOMPILE_ERROR, frame.getRemainingGas());
        }
        final HtsCall call;
        final HtsCallAttempt attempt;
        try {
            attempt = callFactory.createCallAttemptFrom(input, frame);
            call = requireNonNull(attempt.asExecutableCall());
            if (frame.isStatic() && !call.allowsStaticFrame()) {
                // FUTURE - we should really set an explicit halt reason here; instead we just halt the frame
                // without setting a halt reason to simulate mono-service for differential testing
                return haltResult(contractsConfigOf(frame).precompileHtsDefaultGasCost());
            }
        } catch (final Exception e) {
            log.warn("Failed to create HTS call from input {}", input, e);
            return haltResult(ExceptionalHaltReason.INVALID_OPERATION, frame.getRemainingGas());
        }
        return resultOfExecuting(attempt, call, input, frame);
    }

    @SuppressWarnings({"java:S2637", "java:S2259"}) // this function is going to be refactored soon.
    private static FullResult resultOfExecuting(
            @NonNull final HtsCallAttempt attempt,
            @NonNull final HtsCall call,
            @NonNull final Bytes input,
            @NonNull final MessageFrame frame) {
        final HtsCall.PricedResult pricedResult;
        try {
            pricedResult = call.execute(frame);
            final var dispatchedRecordBuilder = pricedResult.fullResult().recordBuilder();
            if (dispatchedRecordBuilder != null) {
                dispatchedRecordBuilder.contractCallResult(pricedResult.asResultOfCall(
                        attempt.senderId(),
                        HTS_CONTRACT_ID,
                        ConversionUtils.tuweniToPbjBytes(input),
                        frame.getRemainingGas()));
            }
            if (pricedResult.isViewCall()) {
                final var proxyWorldUpdater = FrameUtils.proxyUpdaterFor(frame);
                final var enhancement = proxyWorldUpdater.enhancement();
                final var responseCode = pricedResult.responseCode() != null ? pricedResult.responseCode() : null;

                if (responseCode == SUCCESS) {
                    enhancement
                            .systemOperations()
                            .externalizeResult(
<<<<<<< HEAD
                                    contractFunctionResultSuccessFor(
                                            pricedResult.fullResult().gasRequirement(), output, attempt.senderId()),
=======
                                    successResultOf(
                                            attempt.senderId(),
                                            pricedResult.fullResult(),
                                            frame,
                                            !call.allowsStaticFrame()),
>>>>>>> a0501956
                                    responseCode,
                                    enhancement
                                            .systemOperations()
                                            .syntheticTransactionForHtsCall(input, HTS_CONTRACT_ID, true));
                } else {
                    enhancement
                            .systemOperations()
                            .externalizeResult(
                                    contractFunctionResultFailedFor(
                                            pricedResult.fullResult().gasRequirement(),
                                            responseCode.toString(),
                                            HTS_CONTRACT_ID),
                                    responseCode,
                                    enhancement
                                            .systemOperations()
                                            .syntheticTransactionForHtsCall(input, HTS_CONTRACT_ID, true));
                }
            }
        } catch (final HandleException handleException) {
            return haltHandleException(handleException, frame.getRemainingGas());
        } catch (final Exception internal) {
            log.error("Unhandled failure for input {} to HTS system contract", input, internal);
            return haltResult(ExceptionalHaltReason.PRECOMPILE_ERROR, frame.getRemainingGas());
        }
        return pricedResult.fullResult();
    }

    // potentially other cases could be handled here if necessary
    private static FullResult haltHandleException(final HandleException handleException, long remainingGas) {
        if (handleException.getStatus().equals(MAX_CHILD_RECORDS_EXCEEDED)) {
            return haltResult(CustomExceptionalHaltReason.INSUFFICIENT_CHILD_RECORDS, remainingGas);
        }
        throw handleException;
    }
}<|MERGE_RESOLUTION|>--- conflicted
+++ resolved
@@ -111,16 +111,11 @@
                     enhancement
                             .systemOperations()
                             .externalizeResult(
-<<<<<<< HEAD
-                                    contractFunctionResultSuccessFor(
-                                            pricedResult.fullResult().gasRequirement(), output, attempt.senderId()),
-=======
                                     successResultOf(
                                             attempt.senderId(),
                                             pricedResult.fullResult(),
                                             frame,
                                             !call.allowsStaticFrame()),
->>>>>>> a0501956
                                     responseCode,
                                     enhancement
                                             .systemOperations()
