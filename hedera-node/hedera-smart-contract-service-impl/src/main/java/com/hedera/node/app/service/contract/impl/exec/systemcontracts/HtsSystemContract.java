/*
 * Copyright (C) 2023 Hedera Hashgraph, LLC
 *
 * Licensed under the Apache License, Version 2.0 (the "License");
 * you may not use this file except in compliance with the License.
 * You may obtain a copy of the License at
 *
 *      http://www.apache.org/licenses/LICENSE-2.0
 *
 * Unless required by applicable law or agreed to in writing, software
 * distributed under the License is distributed on an "AS IS" BASIS,
 * WITHOUT WARRANTIES OR CONDITIONS OF ANY KIND, either express or implied.
 * See the License for the specific language governing permissions and
 * limitations under the License.
 */

package com.hedera.node.app.service.contract.impl.exec.systemcontracts;

import static com.hedera.hapi.node.base.ResponseCodeEnum.MAX_CHILD_RECORDS_EXCEEDED;
import static com.hedera.hapi.node.base.ResponseCodeEnum.SUCCESS;
import static com.hedera.node.app.service.contract.impl.exec.systemcontracts.FullResult.haltResult;
import static com.hedera.node.app.service.contract.impl.exec.utils.FrameUtils.contractsConfigOf;
import static com.hedera.node.app.service.contract.impl.exec.utils.FrameUtils.unqualifiedDelegateDetected;
import static com.hedera.node.app.service.contract.impl.utils.ConversionUtils.asNumberedContractId;
import static com.hedera.node.app.service.contract.impl.utils.SystemContractUtils.contractFunctionResultFailedFor;
import static com.hedera.node.app.service.contract.impl.utils.SystemContractUtils.contractFunctionResultSuccessFor;
import static java.util.Objects.requireNonNull;

import com.hedera.hapi.node.base.ContractID;
import com.hedera.node.app.service.contract.impl.exec.failure.CustomExceptionalHaltReason;
import com.hedera.node.app.service.contract.impl.exec.systemcontracts.hts.HtsCall;
import com.hedera.node.app.service.contract.impl.exec.systemcontracts.hts.HtsCallAttempt;
import com.hedera.node.app.service.contract.impl.exec.systemcontracts.hts.HtsCallFactory;
import com.hedera.node.app.service.contract.impl.exec.utils.FrameUtils;
import com.hedera.node.app.service.contract.impl.utils.ConversionUtils;
import com.hedera.node.app.spi.workflows.HandleException;
import edu.umd.cs.findbugs.annotations.NonNull;
import javax.inject.Inject;
import javax.inject.Singleton;
import org.apache.logging.log4j.LogManager;
import org.apache.logging.log4j.Logger;
import org.apache.tuweni.bytes.Bytes;
import org.hyperledger.besu.datatypes.Address;
import org.hyperledger.besu.evm.frame.ExceptionalHaltReason;
import org.hyperledger.besu.evm.frame.MessageFrame;
import org.hyperledger.besu.evm.gascalculator.GasCalculator;

@Singleton
public class HtsSystemContract extends AbstractFullContract implements HederaSystemContract {

    private static final Logger log = LogManager.getLogger(HtsSystemContract.class);
    private static final Bytes STATIC_CALL_REVERT_REASON = Bytes.of("HTS precompiles are not static".getBytes());
    private static final String HTS_SYSTEM_CONTRACT_NAME = "HTS";
    public static final String HTS_EVM_ADDRESS = "0x167";
    private static final ContractID HTS_CONTRACT_ID = asNumberedContractId(Address.fromHexString(HTS_EVM_ADDRESS));
    private final HtsCallFactory callFactory;

    @Inject
    public HtsSystemContract(@NonNull final GasCalculator gasCalculator, @NonNull final HtsCallFactory callFactory) {
        super(HTS_SYSTEM_CONTRACT_NAME, gasCalculator);
        this.callFactory = requireNonNull(callFactory);
    }

    @Override
    public FullResult computeFully(@NonNull final Bytes input, @NonNull final MessageFrame frame) {
        requireNonNull(input);
        requireNonNull(frame);
        if (unqualifiedDelegateDetected(frame)) {
            return haltResult(ExceptionalHaltReason.PRECOMPILE_ERROR, frame.getRemainingGas());
        }
        final HtsCall call;
        final HtsCallAttempt attempt;
        try {
            attempt = callFactory.createCallAttemptFrom(input, frame);
            call = requireNonNull(attempt.asExecutableCall());
            if (frame.isStatic() && !call.allowsStaticFrame()) {
                // FUTURE - we should really set an explicit halt reason here; instead we just halt the frame
                // without setting a halt reason to simulate mono-service for differential testing
                return haltResult(contractsConfigOf(frame).precompileHtsDefaultGasCost());
            }
        } catch (final RuntimeException e) {
            log.debug("Failed to create HTS call from input {}", input, e);
            return haltResult(ExceptionalHaltReason.INVALID_OPERATION, frame.getRemainingGas());
        }

        return resultOfExecuting(attempt, call, input, frame);
    }

    @SuppressWarnings({"java:S2637", "java:S2259"}) // this function is going to be refactored soon.
    private static FullResult resultOfExecuting(
            @NonNull final HtsCallAttempt attempt,
            @NonNull final HtsCall call,
            @NonNull final Bytes input,
            @NonNull final MessageFrame frame) {
        final HtsCall.PricedResult pricedResult;
        try {
            pricedResult = call.execute(frame);
            final var dispatchedRecordBuilder = pricedResult.fullResult().recordBuilder();
            if (dispatchedRecordBuilder != null) {
                dispatchedRecordBuilder.contractCallResult(pricedResult.asResultOfCall(
                        attempt.senderId(),
                        HTS_CONTRACT_ID,
                        ConversionUtils.tuweniToPbjBytes(input),
                        frame.getRemainingGas()));
            }
            if (pricedResult.isViewCall()) {
                final var proxyWorldUpdater = FrameUtils.proxyUpdaterFor(frame);
                final var enhancement = proxyWorldUpdater.enhancement();
                final var responseCode = pricedResult.responseCode() != null ? pricedResult.responseCode() : null;

                if (responseCode == SUCCESS) {
                    final var output = pricedResult.fullResult().result().getOutput();
                    enhancement
                            .systemOperations()
                            .externalizeResult(
                                    contractFunctionResultSuccessFor(
                                            pricedResult.fullResult().gasRequirement(),
                                            output,
                                            frame.getRemainingGas(),
                                            frame.getInputData(),
<<<<<<< HEAD
                                            senderId),
                                    responseCode,
                                    enhancement
                                            .systemOperations()
                                            .syntheticTransactionForHtsCall(input, HTS_CONTRACT_ID, true));
=======
                                            attempt.senderId()),
                                    responseCode);
>>>>>>> 8c3b3def
                } else {
                    enhancement
                            .systemOperations()
                            .externalizeResult(
                                    contractFunctionResultFailedFor(
                                            pricedResult.fullResult().gasRequirement(),
                                            responseCode.toString(),
                                            HTS_CONTRACT_ID),
                                    responseCode,
                                    enhancement
                                            .systemOperations()
                                            .syntheticTransactionForHtsCall(input, HTS_CONTRACT_ID, true));
                }
            }
        } catch (final HandleException handleException) {
            return haltHandleException(handleException, frame.getRemainingGas());
        } catch (final Exception internal) {
            log.error("Unhandled failure for input {} to HTS system contract", input, internal);
            return haltResult(ExceptionalHaltReason.PRECOMPILE_ERROR, frame.getRemainingGas());
        }
        if (pricedResult.nonGasCost() > 0) {
            throw new AssertionError("Not implemented");
        }
        return pricedResult.fullResult();
    }

    // potentially other cases could be handled here if necessary
    private static FullResult haltHandleException(final HandleException handleException, long remainingGas) {
        if (handleException.getStatus().equals(MAX_CHILD_RECORDS_EXCEEDED)) {
            return haltResult(CustomExceptionalHaltReason.INSUFFICIENT_CHILD_RECORDS, remainingGas);
        }
        throw handleException;
    }
}<|MERGE_RESOLUTION|>--- conflicted
+++ resolved
@@ -118,16 +118,11 @@
                                             output,
                                             frame.getRemainingGas(),
                                             frame.getInputData(),
-<<<<<<< HEAD
-                                            senderId),
+                                            attempt.senderId()),
                                     responseCode,
                                     enhancement
                                             .systemOperations()
                                             .syntheticTransactionForHtsCall(input, HTS_CONTRACT_ID, true));
-=======
-                                            attempt.senderId()),
-                                    responseCode);
->>>>>>> 8c3b3def
                 } else {
                     enhancement
                             .systemOperations()
