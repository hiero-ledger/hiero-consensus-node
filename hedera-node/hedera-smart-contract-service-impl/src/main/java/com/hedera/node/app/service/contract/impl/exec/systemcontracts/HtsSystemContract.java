/*
 * Copyright (C) 2023 Hedera Hashgraph, LLC
 *
 * Licensed under the Apache License, Version 2.0 (the "License");
 * you may not use this file except in compliance with the License.
 * You may obtain a copy of the License at
 *
 *      http://www.apache.org/licenses/LICENSE-2.0
 *
 * Unless required by applicable law or agreed to in writing, software
 * distributed under the License is distributed on an "AS IS" BASIS,
 * WITHOUT WARRANTIES OR CONDITIONS OF ANY KIND, either express or implied.
 * See the License for the specific language governing permissions and
 * limitations under the License.
 */

package com.hedera.node.app.service.contract.impl.exec.systemcontracts;

import static com.hedera.hapi.node.base.ResponseCodeEnum.SUCCESS;
import static com.hedera.node.app.service.contract.impl.exec.systemcontracts.FullResult.haltResult;
import static com.hedera.node.app.service.contract.impl.exec.utils.FrameUtils.contractsConfigOf;
import static com.hedera.node.app.service.contract.impl.exec.utils.FrameUtils.unqualifiedDelegateDetected;
import static com.hedera.node.app.service.contract.impl.utils.ConversionUtils.asNumberedContractId;
import static com.hedera.node.app.service.contract.impl.utils.SystemContractUtils.contractFunctionResultFailedFor;
import static com.hedera.node.app.service.contract.impl.utils.SystemContractUtils.contractFunctionResultSuccessFor;
import static java.util.Objects.requireNonNull;

import com.hedera.hapi.node.base.ContractID;
import com.hedera.node.app.service.contract.impl.exec.systemcontracts.hts.HtsCall;
import com.hedera.node.app.service.contract.impl.exec.systemcontracts.hts.HtsCallAttempt;
import com.hedera.node.app.service.contract.impl.exec.systemcontracts.hts.HtsCallFactory;
import com.hedera.node.app.service.contract.impl.exec.utils.FrameUtils;
import com.hedera.node.app.service.contract.impl.state.ProxyEvmAccount;
import com.hedera.node.app.service.contract.impl.state.ProxyWorldUpdater;
import com.hedera.node.app.service.contract.impl.utils.ConversionUtils;
import com.hedera.node.app.spi.workflows.HandleException;
import edu.umd.cs.findbugs.annotations.NonNull;
import javax.inject.Inject;
import javax.inject.Singleton;
import org.apache.logging.log4j.LogManager;
import org.apache.logging.log4j.Logger;
import org.apache.tuweni.bytes.Bytes;
import org.hyperledger.besu.datatypes.Address;
import org.hyperledger.besu.evm.frame.ExceptionalHaltReason;
import org.hyperledger.besu.evm.frame.MessageFrame;
import org.hyperledger.besu.evm.gascalculator.GasCalculator;

@Singleton
public class HtsSystemContract extends AbstractFullContract implements HederaSystemContract {

    private static final Logger log = LogManager.getLogger(HtsSystemContract.class);
    private static final Bytes STATIC_CALL_REVERT_REASON = Bytes.of("HTS precompiles are not static".getBytes());
    private static final String HTS_SYSTEM_CONTRACT_NAME = "HTS";
    public static final String HTS_EVM_ADDRESS = "0x167";
    private static final ContractID HTS_CONTRACT_ID = asNumberedContractId(Address.fromHexString(HTS_EVM_ADDRESS));
    private final HtsCallFactory callFactory;

    @Inject
    public HtsSystemContract(@NonNull final GasCalculator gasCalculator, @NonNull final HtsCallFactory callFactory) {
        super(HTS_SYSTEM_CONTRACT_NAME, gasCalculator);
        this.callFactory = requireNonNull(callFactory);
    }

    @Override
    public FullResult computeFully(@NonNull final Bytes input, @NonNull final MessageFrame frame) {
        requireNonNull(input);
        requireNonNull(frame);
        if (unqualifiedDelegateDetected(frame)) {
            return haltResult(ExceptionalHaltReason.PRECOMPILE_ERROR, frame.getRemainingGas());
        }
        final HtsCall call;
        final HtsCallAttempt attempt;
        try {
            attempt = callFactory.createCallAttemptFrom(input, frame);
            call = requireNonNull(attempt.asExecutableCall());
            if (frame.isStatic() && !call.allowsStaticFrame()) {
                // FUTURE - we should really set an explicit halt reason here; instead we just halt the frame
                // without setting a halt reason to simulate mono-service for differential testing
                return haltResult(contractsConfigOf(frame).precompileHtsDefaultGasCost());
            }
        } catch (final RuntimeException e) {
            log.debug("Failed to create HTS call from input {}", input, e);
            return haltResult(ExceptionalHaltReason.INVALID_OPERATION, frame.getRemainingGas());
        }

        return resultOfExecuting(attempt, call, input, frame);
    }

    @SuppressWarnings({"java:S2637", "java:S2259"}) // this function is going to be refactored soon.
    private static FullResult resultOfExecuting(
            @NonNull final HtsCallAttempt attempt,
            @NonNull final HtsCall call,
            @NonNull final Bytes input,
            @NonNull final MessageFrame frame) {
        final HtsCall.PricedResult pricedResult;
        try {
            pricedResult = call.execute(frame);
            final var dispatchedRecordBuilder = pricedResult.fullResult().recordBuilder();
            if (dispatchedRecordBuilder != null) {
                dispatchedRecordBuilder.contractCallResult(pricedResult.asResultOfCall(
                        attempt.senderId(),
                        HTS_CONTRACT_ID,
                        ConversionUtils.tuweniToPbjBytes(input),
                        frame.getRemainingGas()));
            }
            if (pricedResult.isViewCall()) {
                final var proxyWorldUpdater = FrameUtils.proxyUpdaterFor(frame);
                final var enhancement = proxyWorldUpdater.enhancement();
                final var responseCode = pricedResult.responseCode() != null ? pricedResult.responseCode() : null;

                if (responseCode == SUCCESS) {
                    final var output = pricedResult.fullResult().result().getOutput();
                    var updater = (ProxyWorldUpdater) frame.getWorldUpdater();
                    final var senderId = ((ProxyEvmAccount) updater.getAccount(frame.getSenderAddress())).hederaId();

                    enhancement
                            .systemOperations()
                            .externalizeResult(
                                    contractFunctionResultSuccessFor(
<<<<<<< HEAD
                                            pricedResult.fullResult().gasRequirement(), output, HTS_CONTRACT_ID),
                                    responseCode,
                                    enhancement
                                            .systemOperations()
                                            .syntheticTransactionForHtsCall(input, HTS_CONTRACT_ID, true));
=======
                                            pricedResult.fullResult().gasRequirement(),
                                            output,
                                            frame.getRemainingGas(),
                                            frame.getInputData(),
                                            senderId),
                                    responseCode);
>>>>>>> 7a58a17b
                } else {
                    enhancement
                            .systemOperations()
                            .externalizeResult(
                                    contractFunctionResultFailedFor(
                                            pricedResult.fullResult().gasRequirement(),
                                            responseCode.toString(),
                                            HTS_CONTRACT_ID),
                                    responseCode,
                                    enhancement
                                            .systemOperations()
                                            .syntheticTransactionForHtsCall(input, HTS_CONTRACT_ID, true));
                }
            }
        } catch (final HandleException handleException) {
            // TODO - this is almost certainly not the right way to handle this!
            throw handleException;
        } catch (final Exception internal) {
            log.error("Unhandled failure for input {} to HTS system contract", input, internal);
            return haltResult(ExceptionalHaltReason.PRECOMPILE_ERROR, frame.getRemainingGas());
        }
        if (pricedResult.nonGasCost() > 0) {
            throw new AssertionError("Not implemented");
        }
        return pricedResult.fullResult();
    }
}<|MERGE_RESOLUTION|>--- conflicted
+++ resolved
@@ -117,20 +117,15 @@
                             .systemOperations()
                             .externalizeResult(
                                     contractFunctionResultSuccessFor(
-<<<<<<< HEAD
-                                            pricedResult.fullResult().gasRequirement(), output, HTS_CONTRACT_ID),
-                                    responseCode,
-                                    enhancement
-                                            .systemOperations()
-                                            .syntheticTransactionForHtsCall(input, HTS_CONTRACT_ID, true));
-=======
                                             pricedResult.fullResult().gasRequirement(),
                                             output,
                                             frame.getRemainingGas(),
                                             frame.getInputData(),
                                             senderId),
-                                    responseCode);
->>>>>>> 7a58a17b
+                                    responseCode,
+                                    enhancement
+                                            .systemOperations()
+                                            .syntheticTransactionForHtsCall(input, HTS_CONTRACT_ID, true));
                 } else {
                     enhancement
                             .systemOperations()
