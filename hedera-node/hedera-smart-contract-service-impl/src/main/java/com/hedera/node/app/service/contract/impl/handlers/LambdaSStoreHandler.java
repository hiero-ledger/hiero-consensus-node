// SPDX-License-Identifier: Apache-2.0
package com.hedera.node.app.service.contract.impl.handlers;

import static com.hedera.hapi.node.base.HookEntityId.EntityIdOneOfType.UNSET;
import static com.hedera.hapi.node.base.ResponseCodeEnum.EMPTY_LAMBDA_STORAGE_UPDATE;
import static com.hedera.hapi.node.base.ResponseCodeEnum.HOOK_HAS_NO_STORAGE_KEY;
import static com.hedera.hapi.node.base.ResponseCodeEnum.HOOK_IS_NOT_A_LAMBDA;
import static com.hedera.hapi.node.base.ResponseCodeEnum.HOOK_NOT_FOUND;
import static com.hedera.hapi.node.base.ResponseCodeEnum.INVALID_HOOK_ID;
import static com.hedera.hapi.node.base.ResponseCodeEnum.INVALID_TOKEN_ID;
import static com.hedera.hapi.node.base.ResponseCodeEnum.LAMBDA_STORAGE_UPDATE_BYTES_MUST_USE_MINIMAL_REPRESENTATION;
import static com.hedera.hapi.node.base.ResponseCodeEnum.LAMBDA_STORAGE_UPDATE_BYTES_TOO_LONG;
import static com.hedera.hapi.node.base.ResponseCodeEnum.TOO_MANY_LAMBDA_STORAGE_UPDATES;
import static com.hedera.hapi.node.state.hooks.EvmHookType.INLINE_LAMBDA;
import static com.hedera.hapi.node.state.hooks.EvmHookType.LAMBDA;
import static com.hedera.node.app.hapi.utils.contracts.HookUtils.asAccountId;
import static com.hedera.node.app.hapi.utils.contracts.HookUtils.minimalRepresentationOf;
import static com.hedera.node.app.service.token.HookDispatchUtils.assertPlausibleHookId;
import static com.hedera.node.app.spi.validation.Validations.mustExist;
import static com.hedera.node.app.spi.workflows.HandleException.validateTrue;
import static com.hedera.node.app.spi.workflows.PreCheckException.validateTruePreCheck;
import static java.util.Objects.requireNonNull;

import com.hedera.hapi.node.base.HookEntityId;
import com.hedera.hapi.node.base.HookId;
import com.hedera.hapi.node.base.Key;
import com.hedera.hapi.node.base.KeyList;
import com.hedera.hapi.node.base.ThresholdKey;
import com.hedera.hapi.node.hooks.LambdaMappingEntry;
import com.hedera.hapi.node.hooks.LambdaStorageSlot;
import com.hedera.node.app.service.contract.ReadableEvmHookStore;
import com.hedera.node.app.service.contract.impl.state.WritableEvmHookStore;
import com.hedera.node.app.service.token.HookDispatchUtils;
import com.hedera.node.app.service.token.ReadableTokenStore;
import com.hedera.node.app.service.token.api.TokenServiceApi;
import com.hedera.node.app.spi.workflows.HandleContext;
import com.hedera.node.app.spi.workflows.HandleException;
import com.hedera.node.app.spi.workflows.PreCheckException;
import com.hedera.node.app.spi.workflows.PreHandleContext;
import com.hedera.node.app.spi.workflows.PureChecksContext;
import com.hedera.node.app.spi.workflows.TransactionHandler;
import com.hedera.node.config.data.HooksConfig;
import com.hedera.pbj.runtime.io.buffer.Bytes;
import edu.umd.cs.findbugs.annotations.NonNull;
import java.util.List;
import javax.inject.Inject;
import javax.inject.Singleton;

@Singleton
public class LambdaSStoreHandler implements TransactionHandler {
    public static final long MAX_UPDATE_BYTES_LEN = 32L;

    @Inject
    public LambdaSStoreHandler() {
        // Dagger2
    }

    @Override
    public void pureChecks(@NonNull final PureChecksContext context) throws PreCheckException {
        requireNonNull(context);
        final var op = context.body().lambdaSstoreOrThrow();
        validateTruePreCheck(op.hasHookId(), INVALID_HOOK_ID);
        final var hookId = op.hookIdOrThrow();
<<<<<<< HEAD
        assertPlausibleHookId(hookId);
=======
        validateTruePreCheck(hookId.hasEntityId(), INVALID_HOOK_ID);
        final var ownerType = hookId.entityIdOrThrow().entityId().kind();
        validateTruePreCheck(ownerType != UNSET, INVALID_HOOK_ID);
>>>>>>> 7b596709
        for (final var update : op.storageUpdates()) {
            if (update.hasStorageSlot()) {
                validateSlot(update.storageSlotOrThrow());
            } else if (update.hasMappingEntries()) {
                final var mappingEntries = update.mappingEntriesOrThrow();
                validateWord(mappingEntries.mappingSlot());
                for (final var entry : mappingEntries.entries()) {
                    validateEntry(entry);
                }
            } else {
                throw new PreCheckException(EMPTY_LAMBDA_STORAGE_UPDATE);
            }
        }
    }

    @Override
    public void preHandle(@NonNull final PreHandleContext context) throws PreCheckException {
        requireNonNull(context);
        final var op = context.body().lambdaSstoreOrThrow();
        final var store = context.createStore(ReadableEvmHookStore.class);
        // We translate any contract id used at the HAPI boundary for internal simplicity
        final var hookId = effectiveHookId(op.hookIdOrThrow());
        final var hook = store.getEvmHook(hookId);
        // Since we only create hooks using numeric ids, this implicitly asserts hookEntityId uses a numeric id
        validateTruePreCheck(hook != null, HOOK_NOT_FOUND);
<<<<<<< HEAD
        // Both lambda_evm_hook and inline_lambda_evm_hook are stored with type LAMBDA
        validateTruePreCheck(hook.type() == LAMBDA || hook.type() == INLINE_LAMBDA, HOOK_IS_NOT_A_LAMBDA);
        // Switch on the entity type to determine the required signatures
        final var entityId = hookId.entityIdOrThrow();
        if (!entityId.hasTokenId()) {
            // Account-owned hook case
            final var ownerAccountId = entityId.accountIdOrThrow();
            if (hook.hasAdminKey()) {
                // Storage for a lambda with an admin key can be managed by either the creator or the admin
                context.requireKeyOrThrow(
                        ownerAccountId,
                        ownerKey -> Key.newBuilder()
                                .thresholdKey(ThresholdKey.newBuilder()
                                        .threshold(1)
                                        .keys(new KeyList(List.of(ownerKey, hook.adminKeyOrThrow()))))
                                .build(),
                        INVALID_HOOK_ID);
            } else {
                context.requireKeyOrThrowOnDeleted(ownerAccountId, INVALID_HOOK_ID);
            }
        } else {
            // Token-owned hook case - use the same strategy as TokenUpdateHandler
            final var tokenStore = context.createStore(ReadableTokenStore.class);
            final var token = tokenStore.get(entityId.tokenIdOrThrow());
            mustExist(token, INVALID_TOKEN_ID);
            if (hook.hasAdminKey()) {
                // Storage for a lambda with an admin key can be managed by either the token admin or the hook admin
                if (token.hasAdminKey()) {
                    context.requireKey(Key.newBuilder()
=======
        validateTruePreCheck(hook.type() == LAMBDA, HOOK_IS_NOT_A_LAMBDA);
        // (FUTURE) As non-account entities acquire hooks, switch on more cases here
        final var ownerAccountId = hookId.entityIdOrThrow().accountIdOrThrow();
        if (hook.hasAdminKey()) {
            // Storage for a lambda with an admin key can be managed by either the creator or the admin
            context.requireKeyOrThrow(
                    ownerAccountId,
                    ownerKey -> Key.newBuilder()
>>>>>>> 7b596709
                            .thresholdKey(ThresholdKey.newBuilder()
                                    .threshold(1)
                                    .keys(new KeyList(List.of(token.adminKeyOrThrow(), hook.adminKeyOrThrow()))))
                            .build());
                } else {
                    // Token has no admin key, so only the hook admin key can manage storage
                    context.requireKey(hook.adminKeyOrThrow());
                }
            } else {
                // Hook has no admin key, so only the token admin key can manage storage
                validateTruePreCheck(token.hasAdminKey(), HOOK_HAS_NO_STORAGE_KEY);
                context.requireKey(token.adminKeyOrThrow());
            }
        }
    }

    @Override
    public void handle(@NonNull final HandleContext context) throws HandleException {
        requireNonNull(context);
        final var op = context.body().lambdaSstoreOrThrow();
        final var lambdaStore = context.storeFactory().writableStore(WritableEvmHookStore.class);
        final var storageUpdates = op.storageUpdates();
        final var config = context.configuration().getConfigData(HooksConfig.class);
        validateTrue(storageUpdates.size() <= config.maxLambdaSStoreUpdates(), TOO_MANY_LAMBDA_STORAGE_UPDATES);
        // We translate any contract id used at the HAPI boundary for internal simplicity
        final var hookId = effectiveHookId(op.hookIdOrThrow());
        final int delta = lambdaStore.updateStorage(hookId, op.storageUpdates());
<<<<<<< HEAD
        // Only update lambda storage slots for account-owned hooks
        final var entityId = hookId.entityIdOrThrow();
        if (!entityId.hasTokenId()) {
            final var tokenServiceApi = context.storeFactory().serviceApi(TokenServiceApi.class);
            tokenServiceApi.updateLambdaStorageSlots(
                    entityId.accountIdOrThrow(),
                    delta,
                    // But if the user expected a contract, enforce that here
                    op.hookIdOrThrow().entityIdOrThrow().hasContractId());
        }
=======
        final var tokenServiceApi = context.storeFactory().serviceApi(TokenServiceApi.class);
        tokenServiceApi.updateLambdaStorageSlots(
                hookId.entityIdOrThrow().accountIdOrThrow(),
                delta,
                // But if the user expected a contract, enforce that here
                op.hookIdOrThrow().entityIdOrThrow().hasContractId());
>>>>>>> 7b596709
    }

    private void validateSlot(@NonNull final LambdaStorageSlot slot) throws PreCheckException {
        validateWord(slot.key());
        validateWord(slot.value());
    }

    private void validateEntry(@NonNull final LambdaMappingEntry entry) throws PreCheckException {
        validateWord(entry.value());
    }

    private void validateWord(@NonNull final Bytes bytes) throws PreCheckException {
        validateTruePreCheck(bytes.length() <= MAX_UPDATE_BYTES_LEN, LAMBDA_STORAGE_UPDATE_BYTES_TOO_LONG);
        final var minimalBytes = minimalRepresentationOf(bytes);
        validateTruePreCheck(bytes == minimalBytes, LAMBDA_STORAGE_UPDATE_BYTES_MUST_USE_MINIMAL_REPRESENTATION);
    }

    /**
     * Returns the effective hook id for the given hook id.  If the given hook id uses a contract id,
     * returns a hook id that uses the account id of the contract. Otherwise, returns the given hook id.
     * @param hookId the hook id
     * @return the effective hook id
     */
    private static HookId effectiveHookId(@NonNull final HookId hookId) {
        final var entityId = hookId.entityIdOrThrow();
        return entityId.hasContractId()
                ? HookId.newBuilder()
                        .entityId(HookEntityId.newBuilder().accountId(asAccountId(entityId.contractIdOrThrow())))
                        .hookId(hookId.hookId())
                        .build()
                : hookId;
    }
}<|MERGE_RESOLUTION|>--- conflicted
+++ resolved
@@ -1,7 +1,6 @@
 // SPDX-License-Identifier: Apache-2.0
 package com.hedera.node.app.service.contract.impl.handlers;
 
-import static com.hedera.hapi.node.base.HookEntityId.EntityIdOneOfType.UNSET;
 import static com.hedera.hapi.node.base.ResponseCodeEnum.EMPTY_LAMBDA_STORAGE_UPDATE;
 import static com.hedera.hapi.node.base.ResponseCodeEnum.HOOK_HAS_NO_STORAGE_KEY;
 import static com.hedera.hapi.node.base.ResponseCodeEnum.HOOK_IS_NOT_A_LAMBDA;
@@ -30,7 +29,6 @@
 import com.hedera.hapi.node.hooks.LambdaStorageSlot;
 import com.hedera.node.app.service.contract.ReadableEvmHookStore;
 import com.hedera.node.app.service.contract.impl.state.WritableEvmHookStore;
-import com.hedera.node.app.service.token.HookDispatchUtils;
 import com.hedera.node.app.service.token.ReadableTokenStore;
 import com.hedera.node.app.service.token.api.TokenServiceApi;
 import com.hedera.node.app.spi.workflows.HandleContext;
@@ -61,13 +59,7 @@
         final var op = context.body().lambdaSstoreOrThrow();
         validateTruePreCheck(op.hasHookId(), INVALID_HOOK_ID);
         final var hookId = op.hookIdOrThrow();
-<<<<<<< HEAD
         assertPlausibleHookId(hookId);
-=======
-        validateTruePreCheck(hookId.hasEntityId(), INVALID_HOOK_ID);
-        final var ownerType = hookId.entityIdOrThrow().entityId().kind();
-        validateTruePreCheck(ownerType != UNSET, INVALID_HOOK_ID);
->>>>>>> 7b596709
         for (final var update : op.storageUpdates()) {
             if (update.hasStorageSlot()) {
                 validateSlot(update.storageSlotOrThrow());
@@ -93,7 +85,6 @@
         final var hook = store.getEvmHook(hookId);
         // Since we only create hooks using numeric ids, this implicitly asserts hookEntityId uses a numeric id
         validateTruePreCheck(hook != null, HOOK_NOT_FOUND);
-<<<<<<< HEAD
         // Both lambda_evm_hook and inline_lambda_evm_hook are stored with type LAMBDA
         validateTruePreCheck(hook.type() == LAMBDA || hook.type() == INLINE_LAMBDA, HOOK_IS_NOT_A_LAMBDA);
         // Switch on the entity type to determine the required signatures
@@ -123,16 +114,6 @@
                 // Storage for a lambda with an admin key can be managed by either the token admin or the hook admin
                 if (token.hasAdminKey()) {
                     context.requireKey(Key.newBuilder()
-=======
-        validateTruePreCheck(hook.type() == LAMBDA, HOOK_IS_NOT_A_LAMBDA);
-        // (FUTURE) As non-account entities acquire hooks, switch on more cases here
-        final var ownerAccountId = hookId.entityIdOrThrow().accountIdOrThrow();
-        if (hook.hasAdminKey()) {
-            // Storage for a lambda with an admin key can be managed by either the creator or the admin
-            context.requireKeyOrThrow(
-                    ownerAccountId,
-                    ownerKey -> Key.newBuilder()
->>>>>>> 7b596709
                             .thresholdKey(ThresholdKey.newBuilder()
                                     .threshold(1)
                                     .keys(new KeyList(List.of(token.adminKeyOrThrow(), hook.adminKeyOrThrow()))))
@@ -160,7 +141,6 @@
         // We translate any contract id used at the HAPI boundary for internal simplicity
         final var hookId = effectiveHookId(op.hookIdOrThrow());
         final int delta = lambdaStore.updateStorage(hookId, op.storageUpdates());
-<<<<<<< HEAD
         // Only update lambda storage slots for account-owned hooks
         final var entityId = hookId.entityIdOrThrow();
         if (!entityId.hasTokenId()) {
@@ -171,14 +151,6 @@
                     // But if the user expected a contract, enforce that here
                     op.hookIdOrThrow().entityIdOrThrow().hasContractId());
         }
-=======
-        final var tokenServiceApi = context.storeFactory().serviceApi(TokenServiceApi.class);
-        tokenServiceApi.updateLambdaStorageSlots(
-                hookId.entityIdOrThrow().accountIdOrThrow(),
-                delta,
-                // But if the user expected a contract, enforce that here
-                op.hookIdOrThrow().entityIdOrThrow().hasContractId());
->>>>>>> 7b596709
     }
 
     private void validateSlot(@NonNull final LambdaStorageSlot slot) throws PreCheckException {
