--- conflicted
+++ resolved
@@ -75,18 +75,12 @@
                 final var deletion = op.hookIdToDeleteOrThrow();
                 final var hook = evmHookStore.getEvmHook(new HookId(deletion.entityId(), deletion.hookId()));
                 validateTrue(hook != null, HOOK_NOT_FOUND);
-<<<<<<< HEAD
-                validateTrue(!hook.deleted(), HOOK_DELETED);
-=======
->>>>>>> 1df77847
                 evmHookStore.remove(op.hookIdToDeleteOrThrow());
                 // Set the next available hook ID of the deleted hook to the record builder. This will be used by
                 // the caller to set the next available hook ID in the account if the deleted hook is the head
                 if (hook.nextHookId() != null) {
                     recordBuilder.nextHookId(hook.nextHookId());
                 }
-<<<<<<< HEAD
-=======
             }
             case EXECUTION -> {
                 final var execution = op.executionOrThrow();
@@ -98,7 +92,6 @@
                 validateTrue(hook != null, HOOK_NOT_FOUND);
                 // TODO: Remove this check in next PR and add proper logic to handle executing hooks
                 validateTrue(hookKey.hookId() % 2 == 0, REJECTED_BY_ACCOUNT_ALLOWANCE_HOOK);
->>>>>>> 1df77847
             }
         }
     }
