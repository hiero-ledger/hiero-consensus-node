// SPDX-License-Identifier: Apache-2.0
package com.hedera.node.app.service.contract.impl.handlers;

import static com.hedera.hapi.node.base.HederaFunctionality.CONTRACT_CALL;
import static com.hedera.hapi.node.base.ResponseCodeEnum.HOOKS_NOT_ENABLED;
import static com.hedera.hapi.node.base.ResponseCodeEnum.HOOK_ID_IN_USE;
import static com.hedera.hapi.node.base.ResponseCodeEnum.HOOK_NOT_FOUND;
import static com.hedera.hapi.node.base.ResponseCodeEnum.INSUFFICIENT_GAS;
import static com.hedera.hapi.node.base.ResponseCodeEnum.INVALID_HOOK_ADMIN_KEY;
import static com.hedera.hapi.node.base.ResponseCodeEnum.INVALID_HOOK_CALL;
import static com.hedera.hapi.node.base.ResponseCodeEnum.INVALID_TRANSACTION_BODY;
import static com.hedera.hapi.node.base.ResponseCodeEnum.SUCCESS;
import static com.hedera.node.app.service.contract.impl.utils.HookValidationUtils.validateHook;
import static com.hedera.node.app.spi.workflows.HandleException.validateTrue;
import static com.hedera.node.app.spi.workflows.PreCheckException.validateTruePreCheck;
import static java.util.Objects.requireNonNull;

import com.hedera.hapi.node.base.HookId;
import com.hedera.node.app.service.contract.impl.ContractServiceComponent;
import com.hedera.node.app.service.contract.impl.exec.CallOutcome;
import com.hedera.node.app.service.contract.impl.exec.TransactionComponent;
import com.hedera.node.app.service.contract.impl.exec.gas.HederaGasCalculator;
import com.hedera.node.app.service.contract.impl.records.ContractCallStreamBuilder;
import com.hedera.node.app.service.contract.impl.state.EvmFrameStates;
import com.hedera.node.app.service.contract.impl.state.WritableEvmHookStore;
import com.hedera.node.app.service.contract.impl.state.hooks.HookEvmFrameStateFactory;
import com.hedera.node.app.service.entityid.EntityIdFactory;
import com.hedera.node.app.service.token.api.TokenServiceApi;
import com.hedera.node.app.service.token.records.HookDispatchStreamBuilder;
import com.hedera.node.app.spi.fees.FeeContext;
import com.hedera.node.app.spi.fees.Fees;
import com.hedera.node.app.spi.workflows.HandleContext;
import com.hedera.node.app.spi.workflows.HandleException;
import com.hedera.node.app.spi.workflows.PreCheckException;
import com.hedera.node.app.spi.workflows.PreHandleContext;
import com.hedera.node.app.spi.workflows.PureChecksContext;
import com.hedera.node.app.spi.workflows.TransactionHandler;
import com.hedera.node.config.data.HooksConfig;
import edu.umd.cs.findbugs.annotations.NonNull;
import javax.inject.Inject;
import javax.inject.Provider;

public class HookDispatchHandler extends AbstractContractTransactionHandler implements TransactionHandler {

    @Inject
    public HookDispatchHandler(
            @NonNull final Provider<TransactionComponent.Factory> provider,
            @NonNull final HederaGasCalculator gasCalculator,
<<<<<<< HEAD
=======
            @NonNull final EntityIdFactory entityIdFactory,
>>>>>>> 0ff59593
            @NonNull final ContractServiceComponent component) {
        super(provider, gasCalculator, entityIdFactory, component);
    }

    @Override
    public void preHandle(@NonNull final PreHandleContext context) throws PreCheckException {
        // no-op
    }

    @Override
    public void pureChecks(@NonNull final PureChecksContext context) throws PreCheckException {
        requireNonNull(context);
        final var op = context.body().hookDispatchOrThrow();
        validateTruePreCheck(op.hasCreation() || op.hasExecution() || op.hasHookIdToDelete(), INVALID_TRANSACTION_BODY);
        if (op.hasCreation()) {
            validateHook(op.creationOrThrow().details());
        } else if (op.hasExecution()) {
            validateTrue(op.executionOrThrow().hasCall(), INVALID_HOOK_CALL);
            validateTrue(op.executionOrThrow().callOrThrow().hasHookId(), INVALID_HOOK_CALL);
            validateTrue(
                    op.executionOrThrow().callOrThrow().evmHookCallOrThrow().gasLimit() > 0, INSUFFICIENT_GAS);
        }
    }

    @Override
    public void handle(@NonNull final HandleContext context) throws HandleException {
        final var evmHookStore = context.storeFactory().writableStore(WritableEvmHookStore.class);
        final var op = context.body().hookDispatchOrThrow();
        final var recordBuilder = context.savepointStack().getBaseBuilder(HookDispatchStreamBuilder.class);

        final var hookConfig = context.configuration().getConfigData(HooksConfig.class);
        validateTrue(hookConfig.hooksEnabled(), HOOKS_NOT_ENABLED);

        switch (op.action().kind()) {
            case CREATION -> {
                final var creation = op.creationOrThrow();
                final var details = creation.detailsOrThrow();
                final var hook = evmHookStore.getEvmHook(new HookId(creation.entityId(), details.hookId()));
                validateTrue(hook == null, HOOK_ID_IN_USE);
                if (details.hasAdminKey()) {
                    context.attributeValidator().validateKey(details.adminKeyOrThrow(), INVALID_HOOK_ADMIN_KEY);
                }

                final var updatedSlots = evmHookStore.createEvmHook(op.creationOrThrow());
                recordBuilder.setDeltaStorageSlotsUpdated(updatedSlots);
            }
            case HOOK_ID_TO_DELETE -> {
                final var deletion = op.hookIdToDeleteOrThrow();
                final var hook = evmHookStore.getEvmHook(new HookId(deletion.entityId(), deletion.hookId()));
                validateTrue(hook != null, HOOK_NOT_FOUND);
                evmHookStore.remove(op.hookIdToDeleteOrThrow());
                // Set the next available hook ID of the deleted hook to the record builder. This will be used by
                // the caller to set the next available hook ID in the account if the deleted hook is the head
                if (hook.nextHookId() != null) {
                    recordBuilder.nextHookId(hook.nextHookId());
                }
            }
            case EXECUTION -> {
                final var execution = op.executionOrThrow();
                final var call = execution.callOrThrow();
                final var hookKey = new HookId(execution.hookEntityIdOrThrow(), call.hookIdOrThrow());

                final var hook = evmHookStore.getEvmHook(hookKey);
                validateTrue(hook != null, HOOK_NOT_FOUND);

                final var tokenServiceApi = context.storeFactory().serviceApi(TokenServiceApi.class);
                // Build the strategy that will produce a HookEvmFrameStateFactory for this transaction
                final EvmFrameStates evmFrameStates = (ops, nativeOps, codeFactory) ->
                        new HookEvmFrameStateFactory(ops, nativeOps, codeFactory, hook);

                // Create the transaction-scoped component. Use ContractCall functionality since
                // we are just calling a contract (the hook)
                final TransactionComponent component = getTransactionComponent(context, CONTRACT_CALL, evmFrameStates);

                // Run transaction and write record as usual
                final CallOutcome outcome =
                        component.contextTransactionProcessor().call();
                final var streamBuilder = context.savepointStack().getBaseBuilder(ContractCallStreamBuilder.class);
                outcome.addCallDetailsTo(streamBuilder, context, entityIdFactory);

                validateTrue(outcome.status() == SUCCESS, outcome.status());
            }
        }
    }

    @Override
    @NonNull
    public Fees calculateFees(@NonNull final FeeContext feeContext) {
        // All charges are upfront in CryptoTransfer, so no fees here
        return Fees.FREE;
    }
}<|MERGE_RESOLUTION|>--- conflicted
+++ resolved
@@ -46,10 +46,7 @@
     public HookDispatchHandler(
             @NonNull final Provider<TransactionComponent.Factory> provider,
             @NonNull final HederaGasCalculator gasCalculator,
-<<<<<<< HEAD
-=======
             @NonNull final EntityIdFactory entityIdFactory,
->>>>>>> 0ff59593
             @NonNull final ContractServiceComponent component) {
         super(provider, gasCalculator, entityIdFactory, component);
     }
