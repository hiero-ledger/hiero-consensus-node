/*
 * Copyright (C) 2023 Hedera Hashgraph, LLC
 *
 * Licensed under the Apache License, Version 2.0 (the "License");
 * you may not use this file except in compliance with the License.
 * You may obtain a copy of the License at
 *
 *      http://www.apache.org/licenses/LICENSE-2.0
 *
 * Unless required by applicable law or agreed to in writing, software
 * distributed under the License is distributed on an "AS IS" BASIS,
 * WITHOUT WARRANTIES OR CONDITIONS OF ANY KIND, either express or implied.
 * See the License for the specific language governing permissions and
 * limitations under the License.
 */

package com.hedera.node.app.service.contract.impl.exec.operations;

import static org.hyperledger.besu.evm.frame.ExceptionalHaltReason.ILLEGAL_STATE_CHANGE;
import static org.hyperledger.besu.evm.frame.ExceptionalHaltReason.INSUFFICIENT_GAS;
import static org.hyperledger.besu.evm.internal.Words.clampedToLong;

import com.hedera.node.app.service.contract.impl.state.ProxyWorldUpdater;
import edu.umd.cs.findbugs.annotations.NonNull;
import edu.umd.cs.findbugs.annotations.Nullable;
import org.apache.tuweni.bytes.Bytes;
import org.apache.tuweni.units.bigints.UInt256;
import org.hyperledger.besu.datatypes.Address;
import org.hyperledger.besu.datatypes.Wei;
import org.hyperledger.besu.evm.EVM;
import org.hyperledger.besu.evm.code.CodeFactory;
import org.hyperledger.besu.evm.frame.ExceptionalHaltReason;
import org.hyperledger.besu.evm.frame.MessageFrame;
import org.hyperledger.besu.evm.gascalculator.GasCalculator;
import org.hyperledger.besu.evm.internal.Words;
import org.hyperledger.besu.evm.operation.AbstractOperation;
import org.hyperledger.besu.evm.operation.Operation;

/**
 * Implementation assistance for Hedera-customized create operations. Specializations must override methods to:
 * <ol>
 *     <li>Check if the create operation is disabled.</li>
 *     <li>Compute the address for the new contract, and set up the create in the frame's {@link ProxyWorldUpdater}.</li>
 *     <li>Do any Hedera-specific completion work needed when the spawned {@code CONTRACT_CREATION} succeeds.</li>
 * </ol>
 *
 * <p>Note that unlike in Besu, it is possible for the second step that computes the new address to fail, since
 * a {@code CREATE2} could reference an existing hollow account with lazy creation disabled. So this class also does
 * a null-check after calling {@link AbstractCustomCreateOperation#setupPendingCreation(MessageFrame)}, and fails
 * as appropriate.
 */
public abstract class AbstractCustomCreateOperation extends AbstractOperation {
    private static final int MAX_STACK_DEPTH = 1024;
    private static final Operation.OperationResult INVALID_RESPONSE =
            new OperationResult(0L, ExceptionalHaltReason.INVALID_OPERATION);
    private static final Operation.OperationResult UNDERFLOW_RESPONSE =
            new Operation.OperationResult(0, ExceptionalHaltReason.INSUFFICIENT_STACK_ITEMS);

    protected AbstractCustomCreateOperation(
            final int opcode,
            @NonNull final String name,
            final int stackItemsConsumed,
            final int stackItemsProduced,
            @NonNull final GasCalculator gasCalculator) {
        super(opcode, name, stackItemsConsumed, stackItemsProduced, gasCalculator);
    }

    /**
     * Returns true if this operation is enabled for the given frame.
     *
     * @param frame the frame running the operation
     * @return true if enabled
     */
    protected abstract boolean isEnabled(@NonNull MessageFrame frame);

    /**
     * Returns the gas cost of this operation for the given frame.
     *
     * @param frame the frame running the operation
     * @return the gas cost
     */
    protected abstract long cost(@NonNull MessageFrame frame);

    /**
     * Sets up the pending creation for this operation and returns the address to be used
     * as receiver of the child {@code CONTRACT_CREATION} message; or null if the creation
     * should be aborted.
     *
     * @param frame the frame running the operation (and possibly spawning the child CONTRACT_CREATION)
     * @return the address for the child message, or null if the creation should be aborted
     */
    protected abstract @Nullable Address setupPendingCreation(@NonNull final MessageFrame frame);

    /**
     * Called when the child {@code CONTRACT_CREATION} message has completed successfully,
     * used to give specializations the chance to do any Hedera-specific logic.
     *
     * @param frame the frame running the successful operation
     * @param createdAddress the address of the newly created contract
     */
    protected abstract void onSuccess(@NonNull MessageFrame frame, @NonNull Address createdAddress);

    @Override
    public OperationResult execute(@NonNull final MessageFrame frame, @NonNull final EVM evm) {
        if (!isEnabled(frame)) {
            return INVALID_RESPONSE;
        }
        if (frame.stackSize() < getStackItemsConsumed()) {
            return UNDERFLOW_RESPONSE;
        }
        final long cost = cost(frame);
        if (frame.isStatic()) {
            return new OperationResult(cost, ILLEGAL_STATE_CHANGE);
        }
        if (frame.getRemainingGas() < cost) {
            return new Operation.OperationResult(cost, INSUFFICIENT_GAS);
        }
        final var value = Wei.wrap(frame.getStackItem(0));
        final var account = frame.getWorldUpdater().getAccount(frame.getRecipientAddress());
        frame.clearReturnData();
        if (value.compareTo(account.getBalance()) > 0 || frame.getDepth() >= MAX_STACK_DEPTH) {
            fail(frame);
        } else {
            spawnChildMessage(frame);
        }
        return new Operation.OperationResult(cost, null);
    }

    private void spawnChildMessage(@NonNull final MessageFrame frame) {
        // Calculate memory cost prior to expansion
        final var cost = cost(frame);
        frame.decrementRemainingGas(cost);

        final var account = frame.getWorldUpdater().getAccount(frame.getRecipientAddress());
        account.incrementNonce();

        final var value = Wei.wrap(frame.getStackItem(0));
        final var inputOffset = clampedToLong(frame.getStackItem(1));
        final var inputSize = clampedToLong(frame.getStackItem(2));
        final var inputData = frame.readMemory(inputOffset, inputSize);
        final var contractAddress = setupPendingCreation(frame);

        if (contractAddress == null) {
            fail(frame);
            return;
        }

        final var childGasStipend = gasCalculator().gasAvailableForChildCreate(frame.getRemainingGas());
        frame.decrementRemainingGas(childGasStipend);
<<<<<<< HEAD
        // Child frame automatically added to parent messageFrameStack
=======
        // child frame is added to frame stack via build method
>>>>>>> efea6d53
        MessageFrame.builder()
                .parentMessageFrame(frame)
                .type(MessageFrame.Type.CONTRACT_CREATION)
                .initialGas(childGasStipend)
                .address(contractAddress)
                .contract(contractAddress)
                .inputData(Bytes.EMPTY)
                .sender(frame.getRecipientAddress())
                .value(value)
                .apparentValue(value)
                .code(CodeFactory.createCode(inputData, 0, false))
                .completer(child -> complete(frame, child))
                .build();
        frame.incrementRemainingGas(cost);
        frame.setState(MessageFrame.State.CODE_SUSPENDED);
    }

    private void fail(@NonNull final MessageFrame frame) {
        final var inputOffset = clampedToLong(frame.getStackItem(1));
        final var inputSize = clampedToLong(frame.getStackItem(2));
        frame.readMutableMemory(inputOffset, inputSize);
        frame.popStackItems(getStackItemsConsumed());
        frame.pushStackItem(UInt256.ZERO);
    }

    private void complete(@NonNull final MessageFrame frame, @NonNull final MessageFrame childFrame) {
        frame.setState(MessageFrame.State.CODE_EXECUTING);
        frame.incrementRemainingGas(childFrame.getRemainingGas());
        frame.addLogs(childFrame.getLogs());
        frame.addSelfDestructs(childFrame.getSelfDestructs());
        frame.incrementGasRefund(childFrame.getGasRefund());
        frame.popStackItems(getStackItemsConsumed());
        if (childFrame.getState() == MessageFrame.State.COMPLETED_SUCCESS) {
            final var creation = childFrame.getContractAddress();
            frame.pushStackItem(Words.fromAddress(creation));
            onSuccess(frame, creation);
        } else {
            frame.setReturnData(childFrame.getOutputData());
            frame.pushStackItem(UInt256.ZERO);
        }
        final var currentPC = frame.getPC();
        frame.setPC(currentPC + 1);
    }
}<|MERGE_RESOLUTION|>--- conflicted
+++ resolved
@@ -147,11 +147,7 @@
 
         final var childGasStipend = gasCalculator().gasAvailableForChildCreate(frame.getRemainingGas());
         frame.decrementRemainingGas(childGasStipend);
-<<<<<<< HEAD
-        // Child frame automatically added to parent messageFrameStack
-=======
         // child frame is added to frame stack via build method
->>>>>>> efea6d53
         MessageFrame.builder()
                 .parentMessageFrame(frame)
                 .type(MessageFrame.Type.CONTRACT_CREATION)
