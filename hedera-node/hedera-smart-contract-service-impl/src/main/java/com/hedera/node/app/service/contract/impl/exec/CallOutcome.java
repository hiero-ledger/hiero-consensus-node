// SPDX-License-Identifier: Apache-2.0
package com.hedera.node.app.service.contract.impl.exec;

import static com.hedera.hapi.node.base.ResponseCodeEnum.SUCCESS;
import static java.util.Objects.requireNonNull;

import com.hedera.hapi.block.stream.trace.ContractSlotUsage;
import com.hedera.hapi.node.base.ContractID;
import com.hedera.hapi.node.base.ResponseCodeEnum;
import com.hedera.hapi.node.contract.ContractFunctionResult;
import com.hedera.hapi.streams.ContractAction;
import com.hedera.hapi.streams.ContractStateChanges;
import com.hedera.node.app.service.contract.impl.hevm.HederaEvmTransactionResult;
import com.hedera.node.app.service.contract.impl.records.ContractCallStreamBuilder;
import com.hedera.node.app.service.contract.impl.records.ContractCreateStreamBuilder;
import edu.umd.cs.findbugs.annotations.NonNull;
import edu.umd.cs.findbugs.annotations.Nullable;
import java.util.List;

/**
 * Summarizes the outcome of an EVM message call.
 *
 * @param result the result of the call
 * @param status the resolved status of the call
 * @param recipientId if known, the Hedera id of the contract that was called
 * @param actions any contract actions that should be externalized in a sidecar
 * @param stateChanges any contract state changes that should be externalized in a sidecar
<<<<<<< HEAD
=======
 * @param slotUsages any contract slot usages that should be externalized in trace data
 * @param hederaOpsDuration the duration of the evm ops performed during the transaction
>>>>>>> 1968509c
 */
public record CallOutcome(
        @NonNull ContractFunctionResult result,
        @NonNull ResponseCodeEnum status,
        @Nullable ContractID recipientId,
<<<<<<< HEAD
        @Nullable ContractActions actions,
        @Nullable ContractStateChanges stateChanges) {
=======
        @Nullable List<ContractAction> actions,
        @Nullable @Deprecated ContractStateChanges stateChanges,
        @Nullable List<ContractSlotUsage> slotUsages,
        long hederaOpsDuration) {
>>>>>>> 1968509c

    /**
     * @return whether some state changes appeared from the execution of the contract
     */
    public boolean hasStateChanges() {
        return stateChanges != null && !stateChanges.contractStateChanges().isEmpty();
    }

    /**
     * @return whether some slot usages appeared from the execution of the contract
     */
    public boolean hasSlotUsages() {
        return slotUsages != null && !slotUsages.isEmpty();
    }

    /**
     * Return the slot usages.
     */
    public @NonNull List<ContractSlotUsage> slotUsagesOrThrow() {
        return requireNonNull(slotUsages);
    }

    /**
     * @param result the contract function result
     * @param hevmResult the result after EVM transaction execution
     * @return the EVM transaction outcome
     */
    public static CallOutcome fromResultsWithMaybeSidecars(
            @NonNull final ContractFunctionResult result, @NonNull final HederaEvmTransactionResult hevmResult) {
        return new CallOutcome(
                result,
                hevmResult.finalStatus(),
                hevmResult.recipientId(),
                hevmResult.actions(),
<<<<<<< HEAD
                hevmResult.stateChanges());
=======
                hevmResult.stateChanges(),
                hevmResult.slotUsages(),
                hevmResult.opsDuration());
>>>>>>> 1968509c
    }

    /**
     * @param result the contract function result
     * @param hevmResult the result after EVM transaction execution
     * @return the EVM transaction outcome
     */
    public static CallOutcome fromResultsWithoutSidecars(
            @NonNull ContractFunctionResult result, @NonNull HederaEvmTransactionResult hevmResult) {
<<<<<<< HEAD
        return new CallOutcome(result, hevmResult.finalStatus(), hevmResult.recipientId(), null, null);
=======
        return new CallOutcome(
                result, hevmResult.finalStatus(), hevmResult.recipientId(), null, null, null, hevmResult.opsDuration());
>>>>>>> 1968509c
    }

    /**
     * @param result the result of the call
     * @param status the resolved status of the call
     * @param recipientId if known, the Hedera id of the contract that was called
     * @param actions any contract actions that should be externalized in a sidecar
     * @param stateChanges any contract state changes that should be externalized in a sidecar
     * @param slotUsages any contract slot usages that should be externalized in trace data
     */
    public CallOutcome {
        requireNonNull(result);
        requireNonNull(status);
    }

    /**
     * Returns true if the call was successful.
     *
     * @return true if the call was successful
     */
    public boolean isSuccess() {
        return status == SUCCESS;
    }

    /**
     * Adds the call details to the given stream builder.
     *
     * @param streamBuilder the stream builder
     */
    public void addCallDetailsTo(@NonNull final ContractCallStreamBuilder streamBuilder) {
        requireNonNull(streamBuilder);
        addCalledContractIfNotAborted(streamBuilder);
        streamBuilder.contractCallResult(result);
        streamBuilder.withCommonFieldsSetFrom(this);
    }

    /**
     * Adds the called contract ID to the given stream builder if the call was not aborted.
     * @param streamBuilder the stream builder
     */
    public void addCalledContractIfNotAborted(@NonNull final ContractCallStreamBuilder streamBuilder) {
        requireNonNull(streamBuilder);
        if (!callWasAborted()) {
            streamBuilder.contractID(recipientId);
        }
    }

    /**
     * Adds the create details to the given record builder.
     *
     * @param recordBuilder the record builder
     */
    public void addCreateDetailsTo(@NonNull final ContractCreateStreamBuilder recordBuilder) {
        requireNonNull(recordBuilder);
        recordBuilder.contractID(recipientIdIfCreated());
        recordBuilder.contractCreateResult(result);
        recordBuilder.withCommonFieldsSetFrom(this);
    }

    /**
     * Returns the ID of the contract that was created, or null if no contract was created.
     *
     * @return the ID of the contract that was created, or null if no contract was created
     */
    public @Nullable ContractID recipientIdIfCreated() {
        return representsTopLevelCreation() ? result.contractIDOrThrow() : null;
    }

    private boolean representsTopLevelCreation() {
        return isSuccess() && requireNonNull(result).hasEvmAddress();
    }

    private boolean callWasAborted() {
        return result.gasUsed() == 0L;
    }
}<|MERGE_RESOLUTION|>--- conflicted
+++ resolved
@@ -25,25 +25,15 @@
  * @param recipientId if known, the Hedera id of the contract that was called
  * @param actions any contract actions that should be externalized in a sidecar
  * @param stateChanges any contract state changes that should be externalized in a sidecar
-<<<<<<< HEAD
-=======
  * @param slotUsages any contract slot usages that should be externalized in trace data
- * @param hederaOpsDuration the duration of the evm ops performed during the transaction
->>>>>>> 1968509c
  */
 public record CallOutcome(
         @NonNull ContractFunctionResult result,
         @NonNull ResponseCodeEnum status,
         @Nullable ContractID recipientId,
-<<<<<<< HEAD
-        @Nullable ContractActions actions,
-        @Nullable ContractStateChanges stateChanges) {
-=======
         @Nullable List<ContractAction> actions,
         @Nullable @Deprecated ContractStateChanges stateChanges,
-        @Nullable List<ContractSlotUsage> slotUsages,
-        long hederaOpsDuration) {
->>>>>>> 1968509c
+        @Nullable List<ContractSlotUsage> slotUsages) {
 
     /**
      * @return whether some state changes appeared from the execution of the contract
@@ -78,13 +68,8 @@
                 hevmResult.finalStatus(),
                 hevmResult.recipientId(),
                 hevmResult.actions(),
-<<<<<<< HEAD
-                hevmResult.stateChanges());
-=======
                 hevmResult.stateChanges(),
-                hevmResult.slotUsages(),
-                hevmResult.opsDuration());
->>>>>>> 1968509c
+                hevmResult.slotUsages());
     }
 
     /**
@@ -94,12 +79,7 @@
      */
     public static CallOutcome fromResultsWithoutSidecars(
             @NonNull ContractFunctionResult result, @NonNull HederaEvmTransactionResult hevmResult) {
-<<<<<<< HEAD
-        return new CallOutcome(result, hevmResult.finalStatus(), hevmResult.recipientId(), null, null);
-=======
-        return new CallOutcome(
-                result, hevmResult.finalStatus(), hevmResult.recipientId(), null, null, null, hevmResult.opsDuration());
->>>>>>> 1968509c
+        return new CallOutcome(result, hevmResult.finalStatus(), hevmResult.recipientId(), null, null, null);
     }
 
     /**
