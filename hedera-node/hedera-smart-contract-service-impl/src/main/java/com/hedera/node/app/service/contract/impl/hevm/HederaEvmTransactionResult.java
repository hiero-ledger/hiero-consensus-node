--- conflicted
+++ resolved
@@ -113,13 +113,9 @@
      * @return the result
      */
     public EvmTransactionResult asEvmTxResultOf(
-<<<<<<< HEAD
             @Nullable final EthTxData ethTxData,
             @NonNull final RootProxyWorldUpdater updater,
-            @Nullable final Bytes callData) {
-=======
-            @Nullable final EthTxData ethTxData, @Nullable final Bytes callData, @Nullable final HookId hookId) {
->>>>>>> 7850e539
+            @Nullable final Bytes callData, @Nullable final HookId hookId) {
         if (haltReason != null) {
             return txWithMaybeEthFields(
                     asUncommittedFailureResultBuilder(errorMessageFor(haltReason)), ethTxData, callData, hookId);
@@ -131,11 +127,7 @@
                     callData,
                     hookId);
         } else {
-<<<<<<< HEAD
-            return txWithMaybeEthFields(asSuccessResultForCommittedBuilder(updater), ethTxData, callData);
-=======
-            return txWithMaybeEthFields(asSuccessResultForCommittedBuilder(), ethTxData, callData, hookId);
->>>>>>> 7850e539
+            return txWithMaybeEthFields(asSuccessResultForCommittedBuilder(updater), ethTxData, callData, hookId);
         }
     }
 
