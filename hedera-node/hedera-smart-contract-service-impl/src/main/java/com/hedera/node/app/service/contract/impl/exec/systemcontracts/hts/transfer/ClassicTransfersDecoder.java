/*
 * Copyright (C) 2023-2024 Hedera Hashgraph, LLC
 *
 * Licensed under the Apache License, Version 2.0 (the "License");
 * you may not use this file except in compliance with the License.
 * You may obtain a copy of the License at
 *
 *      http://www.apache.org/licenses/LICENSE-2.0
 *
 * Unless required by applicable law or agreed to in writing, software
 * distributed under the License is distributed on an "AS IS" BASIS,
 * WITHOUT WARRANTIES OR CONDITIONS OF ANY KIND, either express or implied.
 * See the License for the specific language governing permissions and
 * limitations under the License.
 */

package com.hedera.node.app.service.contract.impl.exec.systemcontracts.hts.transfer;

import static java.util.Collections.emptyList;
import static java.util.Objects.requireNonNull;

import com.esaulpaugh.headlong.abi.Address;
import com.esaulpaugh.headlong.abi.Tuple;
import com.hedera.hapi.node.base.AccountAmount;
import com.hedera.hapi.node.base.AccountID;
import com.hedera.hapi.node.base.NftTransfer;
import com.hedera.hapi.node.base.ResponseCodeEnum;
import com.hedera.hapi.node.base.TokenID;
import com.hedera.hapi.node.base.TokenTransferList;
import com.hedera.hapi.node.base.TransferList;
import com.hedera.hapi.node.token.CryptoTransferTransactionBody;
import com.hedera.hapi.node.transaction.TransactionBody;
import com.hedera.node.app.service.contract.impl.exec.systemcontracts.hts.AddressIdConverter;
import com.hedera.node.app.service.contract.impl.exec.systemcontracts.hts.HtsCallAttempt;
import com.hedera.node.app.service.contract.impl.utils.ConversionUtils;
import edu.umd.cs.findbugs.annotations.NonNull;
import edu.umd.cs.findbugs.annotations.Nullable;
import java.math.BigInteger;
import java.util.ArrayList;
import java.util.Arrays;
import java.util.HashSet;
import java.util.LinkedHashMap;
import java.util.List;
import java.util.Map;
import java.util.Set;
import java.util.function.Function;
import java.util.stream.Collectors;
import javax.inject.Inject;
import javax.inject.Singleton;

@Singleton
public class ClassicTransfersDecoder {
    @Inject
    public ClassicTransfersDecoder() {
        // Dagger2
    }

    enum IsApproval {
        TRUE,
        FALSE
    }

    @FunctionalInterface
    interface FungibleAdjustmentConverter {
        TokenTransferList convert(
                @NonNull Address token, @NonNull Tuple[] adjustments, @NonNull AddressIdConverter addressIdConverter);
    }

    @FunctionalInterface
    interface OwnershipChangeConverter {
        TokenTransferList convert(
                @NonNull Address token,
                @NonNull Tuple[] ownershipChanges,
                @NonNull AddressIdConverter addressIdConverter);
    }

    /**
     * Decodes a call to {@link ClassicTransfersTranslator#CRYPTO_TRANSFER} into a synthetic {@link TransactionBody}.
     *
     * @param encoded the encoded call
     * @return the synthetic transaction body
     */
    public TransactionBody decodeCryptoTransfer(
            @NonNull final byte[] encoded, @NonNull final AddressIdConverter addressIdConverter) {
        final var call = ClassicTransfersTranslator.CRYPTO_TRANSFER.decodeCall(encoded);
        return bodyOf(tokenTransfers(convertTokenTransfers(
                call.get(0), this::convertingAdjustments, this::convertingOwnershipChanges, addressIdConverter)));
    }

    /**
     * Decodes a call to {@link ClassicTransfersTranslator#CRYPTO_TRANSFER_V2} into a synthetic {@link TransactionBody}.
     *
     * @param encoded the encoded call
     * @return the synthetic transaction body
     */
    public TransactionBody decodeCryptoTransferV2(
            @NonNull final byte[] encoded, @NonNull final AddressIdConverter addressIdConverter) {
        final var call = ClassicTransfersTranslator.CRYPTO_TRANSFER_V2.decodeCall(encoded);
        final var transferList = convertingMaybeApprovedAdjustments(((Tuple) call.get(0)).get(0), addressIdConverter);

        final var cryptoTransfersBody = tokenTransfers(convertTokenTransfers(
                call.get(1),
                this::convertingMaybeApprovedAdjustments,
                this::convertingMaybeApprovedOwnershipChanges,
                addressIdConverter));

        if (!transferList.accountAmounts().isEmpty()) {
            return bodyOf(cryptoTransfersBody.transfers(transferList));
        }
        return bodyOf(cryptoTransfersBody);
    }

    /**
     * Decodes a call to {@link ClassicTransfersTranslator#TRANSFER_TOKENS} into a synthetic {@link TransactionBody}.
     *
     * @param encoded the encoded call
     * @return the synthetic transaction body
     */
    public TransactionBody decodeTransferTokens(
            @NonNull final byte[] encoded, @NonNull final AddressIdConverter addressIdConverter) {
        final var call = ClassicTransfersTranslator.TRANSFER_TOKENS.decodeCall(encoded);
        return bodyOf(tokenTransfers(convertingAdjustments(call.get(0), call.get(1), call.get(2), addressIdConverter)));
    }

    /**
     * Decodes a call to {@link ClassicTransfersTranslator#TRANSFER_TOKEN} into a synthetic {@link TransactionBody}.
     *
     * @param encoded the encoded call
     * @return the synthetic transaction body
     */
    public @Nullable TransactionBody decodeTransferToken(
            @NonNull final byte[] encoded, @NonNull final AddressIdConverter addressIdConverter) {
        final var call = ClassicTransfersTranslator.TRANSFER_TOKEN.decodeCall(encoded);
        final long amount = call.get(3);
        if (amount < 0) {
            return null;
        }
        return bodyOf(tokenTransfers(sendingUnitsFromTo(
                ConversionUtils.asTokenId(call.get(0)),
                addressIdConverter.convert(call.get(1)),
                addressIdConverter.convertCredit(call.get(2)),
<<<<<<< HEAD
                call.get(3),
                IsApproval.FALSE,
                TransferPrecedence.DEBIT)));
=======
                amount,
                IsApproval.FALSE)));
>>>>>>> c07462e8
    }

    /**
     * Decodes a call to {@link ClassicTransfersTranslator#TRANSFER_NFTS} into a synthetic {@link TransactionBody}.
     *
     * @param encoded the encoded call
     * @return the synthetic transaction body
     */
    public TransactionBody decodeTransferNfts(
            @NonNull final byte[] encoded, @NonNull final AddressIdConverter addressIdConverter) {
        final var call = ClassicTransfersTranslator.TRANSFER_NFTS.decodeCall(encoded);
        final Address[] from = call.get(1);
        final Address[] to = call.get(2);
        final long[] serialNo = call.get(3);
        if (from.length != to.length || from.length != serialNo.length) {
            throw new IllegalArgumentException("Mismatched argument arrays (# from=" + from.length + ", # to="
                    + to.length + ", # serialNo=" + serialNo.length + ")");
        }
        final var ownershipChanges = new NftTransfer[from.length];
        for (int i = 0; i < from.length; i++) {
            ownershipChanges[i] = nftTransfer(
                    addressIdConverter.convert(from[i]),
                    addressIdConverter.convertCredit(to[i]),
                    serialNo[i],
                    IsApproval.FALSE);
        }
        return bodyOf(tokenTransfers(changingOwners(ConversionUtils.asTokenId(call.get(0)), ownershipChanges)));
    }

    /**
     * Decodes a call to {@link ClassicTransfersTranslator#TRANSFER_NFT} into a synthetic {@link TransactionBody}.
     *
     * @param encoded the encoded call
     * @return the synthetic transaction body
     */
    public TransactionBody decodeTransferNft(
            @NonNull final byte[] encoded, @NonNull final AddressIdConverter addressIdConverter) {
        final var call = ClassicTransfersTranslator.TRANSFER_NFT.decodeCall(encoded);
        return bodyOf(tokenTransfers(changingOwner(
                ConversionUtils.asTokenId(call.get(0)),
                addressIdConverter.convert(call.get(1)),
                addressIdConverter.convertCredit(call.get(2)),
                call.get(3),
                IsApproval.FALSE)));
    }

    /**
     * Decodes a call to {@link ClassicTransfersTranslator#TRANSFER_FROM} into a synthetic {@link TransactionBody}.
     *
     * @param encoded the encoded call
     * @return the synthetic transaction body
     */
    public TransactionBody decodeHrcTransferFrom(
            @NonNull final byte[] encoded, @NonNull final AddressIdConverter addressIdConverter) {
        final var call = ClassicTransfersTranslator.TRANSFER_FROM.decodeCall(encoded);
        return bodyOf(tokenTransfers(sendingUnitsFromTo(
                ConversionUtils.asTokenId(call.get(0)),
                addressIdConverter.convert(call.get(1)),
                addressIdConverter.convertCredit(call.get(2)),
                exactLongValueOrThrow(call.get(3)),
                IsApproval.TRUE,
                TransferPrecedence.CREDIT)));
    }

    /**
     * Decodes a call to {@link ClassicTransfersTranslator#TRANSFER_NFT_FROM} into a synthetic {@link TransactionBody}.
     *
     * @param encoded the encoded call
     * @return the synthetic transaction body
     */
    public TransactionBody decodeHrcTransferNftFrom(
            @NonNull final byte[] encoded, @NonNull final AddressIdConverter addressIdConverter) {
        final var call = ClassicTransfersTranslator.TRANSFER_NFT_FROM.decodeCall(encoded);
        return bodyOf(tokenTransfers(changingOwner(
                ConversionUtils.asTokenId(call.get(0)),
                addressIdConverter.convert(call.get(1)),
                addressIdConverter.convertCredit(call.get(2)),
                exactLongValueOrThrow(call.get(3)),
                IsApproval.TRUE)));
    }

    public ResponseCodeEnum checkForFailureStatus(@NonNull final HtsCallAttempt attempt) {
        if (Arrays.equals(attempt.selector(), ClassicTransfersTranslator.TRANSFER_TOKEN.selector())) {
            final var call = ClassicTransfersTranslator.TRANSFER_TOKEN.decodeCall(attempt.inputBytes());
            if ((long) call.get(3) < 0) {
                return ResponseCodeEnum.INVALID_TRANSACTION_BODY;
            }
        }
        return null;
    }

    private TokenTransferList[] convertTokenTransfers(
            @NonNull final Tuple[] transfersByToken,
            @NonNull final FungibleAdjustmentConverter fungibleAdjustmentConverter,
            @NonNull final OwnershipChangeConverter ownershipChangeConverter,
            @NonNull final AddressIdConverter addressIdConverter) {
        final TokenTransferList[] allImpliedTransfers = new TokenTransferList[transfersByToken.length];
        for (int i = 0; i < transfersByToken.length; i++) {
            final var transfers = transfersByToken[i];
            final Tuple[] unitAdjustments = transfers.get(1);
            if (unitAdjustments.length > 0) {
                allImpliedTransfers[i] =
                        fungibleAdjustmentConverter.convert(transfers.get(0), unitAdjustments, addressIdConverter);
            } else {
                allImpliedTransfers[i] =
                        ownershipChangeConverter.convert(transfers.get(0), transfers.get(2), addressIdConverter);
            }
        }
        return allImpliedTransfers;
    }

    private CryptoTransferTransactionBody.Builder tokenTransfers(@NonNull TokenTransferList... tokenTransferLists) {
        if (repeatsTokenId(tokenTransferLists)) {
            final Map<TokenID, TokenTransferList> consolidatedTokenTransfers = new LinkedHashMap<>();
            for (final var tokenTransferList : tokenTransferLists) {
                consolidatedTokenTransfers.merge(
                        tokenTransferList.tokenOrThrow(), tokenTransferList, this::mergeTokenTransferLists);
            }
            tokenTransferLists = consolidatedTokenTransfers.values().toArray(TokenTransferList[]::new);
        }
        return CryptoTransferTransactionBody.newBuilder().tokenTransfers(tokenTransferLists);
    }

    private TokenTransferList mergeTokenTransferLists(
            @NonNull final TokenTransferList from, @NonNull final TokenTransferList to) {
        return from.copyBuilder()
                .transfers(mergeTransfers(from.transfersOrElse(emptyList()), to.transfersOrElse(emptyList())))
                .nftTransfers(
                        mergeNftTransfers(from.nftTransfersOrElse(emptyList()), to.nftTransfersOrElse(emptyList())))
                .build();
    }

    private List<AccountAmount> mergeTransfers(
            @NonNull final List<AccountAmount> from, @NonNull final List<AccountAmount> to) {
        requireNonNull(from);
        requireNonNull(to);
        final Map<AccountID, AccountAmount> consolidated = new LinkedHashMap<>();
        consolidateInto(consolidated, from);
        consolidateInto(consolidated, to);
        return consolidated.values().stream().toList();
    }

    private void consolidateInto(
            @NonNull final Map<AccountID, AccountAmount> consolidated, @NonNull final List<AccountAmount> transfers) {
        for (final var transfer : transfers) {
            consolidated.merge(transfer.accountID(), transfer, this::mergeAdjusts);
        }
    }

    private AccountAmount mergeAdjusts(@NonNull final AccountAmount from, @NonNull final AccountAmount to) {
        return from.copyBuilder()
                .amount(from.amount() + to.amount())
                .isApproval(from.isApproval() || to.isApproval())
                .build();
    }

    private List<NftTransfer> mergeNftTransfers(
            @NonNull final List<NftTransfer> from, @NonNull final List<NftTransfer> to) {
        final Set<NftTransfer> present = new HashSet<>();
        final List<NftTransfer> consolidated = new ArrayList<>();
        consolidateInto(present, consolidated, from);
        consolidateInto(present, consolidated, to);
        return consolidated;
    }

    private void consolidateInto(
            @NonNull final Set<NftTransfer> present,
            @NonNull final List<NftTransfer> consolidated,
            @NonNull final List<NftTransfer> transfers) {
        for (final var transfer : transfers) {
            if (present.add(transfer)) {
                consolidated.add(transfer);
            }
        }
    }

    private boolean repeatsTokenId(@NonNull final TokenTransferList[] tokenTransferList) {
        return tokenTransferList.length > 1
                && Arrays.stream(tokenTransferList)
                                .map(TokenTransferList::token)
                                .collect(Collectors.toSet())
                                .size()
                        < tokenTransferList.length;
    }

    private TokenTransferList adjustingUnits(
            @NonNull final TokenID tokenId, @NonNull final AccountAmount... unitAdjustments) {
        return TokenTransferList.newBuilder()
                .token(tokenId)
                .transfers(unitAdjustments)
                .build();
    }

    /**
     * In a case of transferring funds from one account to another, ideally the ordering of (debit, account1)
     * and (credit, account2), or vice versa, would not produce different results. However, in order to match
     * mono service behavior, the ordering must be specified in certain cases. Therefore, we define the
     * following enum to indicate which of the debit or credit should be added first to the transfer list.
     */
    private enum TransferPrecedence {
        // A value of DEBIT indicates that the debit account amount should be added first
        DEBIT,
        CREDIT
    }

    private TokenTransferList sendingUnitsFromTo(
            @NonNull final TokenID tokenId,
            @NonNull final AccountID from,
            @NonNull final AccountID to,
            final long amount,
            final IsApproval isApproval,
            @NonNull final TransferPrecedence precedence) {
        final var accountAmounts = new ArrayList<AccountAmount>();
        if (precedence == TransferPrecedence.DEBIT) {
            accountAmounts.add(debit(from, amount, isApproval));
            accountAmounts.add(credit(to, amount));
        } else {
            accountAmounts.add(credit(to, amount));
            accountAmounts.add(debit(from, amount, isApproval));
        }
        return TokenTransferList.newBuilder()
                .token(tokenId)
                .transfers(accountAmounts)
                .build();
    }

    private TokenTransferList changingOwner(
            @NonNull final TokenID tokenId,
            @NonNull final AccountID from,
            @NonNull final AccountID to,
            final long serialNo,
            final IsApproval isApproval) {
        return TokenTransferList.newBuilder()
                .token(tokenId)
                .nftTransfers(nftTransfer(from, to, serialNo, isApproval))
                .build();
    }

    private TokenTransferList changingOwners(
            @NonNull final TokenID tokenId, @NonNull final NftTransfer... ownershipChanges) {
        return TokenTransferList.newBuilder()
                .token(tokenId)
                .nftTransfers(ownershipChanges)
                .build();
    }

    private AccountAmount debit(
            @NonNull final AccountID account, final long amount, @NonNull final IsApproval isApproval) {
        return adjust(account, -amount, isApproval);
    }

    private AccountAmount credit(@NonNull final AccountID account, final long amount) {
        return adjust(account, amount, IsApproval.FALSE);
    }

    private AccountAmount adjust(
            @NonNull final AccountID account, final long amount, @NonNull final IsApproval isApproval) {
        return AccountAmount.newBuilder()
                .accountID(account)
                .amount(amount)
                .isApproval(isApproval == IsApproval.TRUE)
                .build();
    }

    private NftTransfer nftTransfer(
            @NonNull final AccountID from,
            @NonNull final AccountID to,
            final long serialNo,
            final IsApproval isApproval) {
        return NftTransfer.newBuilder()
                .serialNumber(serialNo)
                .senderAccountID(from)
                .receiverAccountID(to)
                .isApproval(isApproval == IsApproval.TRUE)
                .build();
    }

    private TransactionBody bodyOf(@NonNull final CryptoTransferTransactionBody.Builder cryptoTransfer) {
        return TransactionBody.newBuilder().cryptoTransfer(cryptoTransfer).build();
    }

    private long exactLongValueOrThrow(@NonNull final BigInteger value) {
        return value.longValueExact();
    }

    private TokenTransferList convertingAdjustments(
            @NonNull final Address token,
            @NonNull final Tuple[] adjustments,
            @NonNull final AddressIdConverter addressIdConverter) {
        return convertingAdjustmentsAsGiven(token, adjustments, adjustment -> {
            final Address party = adjustment.get(0);
            final long amount = adjustment.get(1);
            return amount > 0
                    ? credit(addressIdConverter.convertCredit(party), amount)
                    : debit(addressIdConverter.convert(party), -amount, IsApproval.FALSE);
        });
    }

    private TransferList convertingMaybeApprovedAdjustments(
            @NonNull final Tuple[] adjustments, @NonNull final AddressIdConverter addressIdConverter) {
        final var hbarAdjustments = new AccountAmount[adjustments.length];
        for (int i = 0; i < hbarAdjustments.length; i++) {
            hbarAdjustments[i] = asMaybeApprovedAdjustment(adjustments[i], addressIdConverter);
        }
        return TransferList.newBuilder().accountAmounts(hbarAdjustments).build();
    }

    private TokenTransferList convertingMaybeApprovedAdjustments(
            @NonNull final Address token,
            @NonNull final Tuple[] adjustments,
            @NonNull final AddressIdConverter addressIdConverter) {
        return convertingAdjustmentsAsGiven(
                token, adjustments, adjustment -> asMaybeApprovedAdjustment(adjustment, addressIdConverter));
    }

    private TokenTransferList convertingAdjustmentsAsGiven(
            @NonNull final Address token,
            @NonNull final Tuple[] adjustments,
            @NonNull final Function<Tuple, AccountAmount> adjustmentFn) {
        final var tokenId = ConversionUtils.asTokenId(token);
        final var unitAdjustments = new AccountAmount[adjustments.length];
        for (int i = 0; i < unitAdjustments.length; i++) {
            unitAdjustments[i] = adjustmentFn.apply(adjustments[i]);
        }
        return adjustingUnits(tokenId, unitAdjustments);
    }

    private TokenTransferList convertingOwnershipChanges(
            @NonNull final Address token,
            @NonNull final Tuple[] ownershipChanges,
            @NonNull final AddressIdConverter addressIdConverter) {
        final var tokenId = ConversionUtils.asTokenId(token);
        final var nftTransfers = new NftTransfer[ownershipChanges.length];
        for (int i = 0; i < ownershipChanges.length; i++) {
            nftTransfers[i] = nftTransfer(
                    addressIdConverter.convert(ownershipChanges[i].get(0)),
                    addressIdConverter.convertCredit(ownershipChanges[i].get(1)),
                    ownershipChanges[i].get(2),
                    IsApproval.FALSE);
        }
        return changingOwners(tokenId, nftTransfers);
    }

    private TokenTransferList convertingMaybeApprovedOwnershipChanges(
            @NonNull final Address token,
            @NonNull final Tuple[] ownershipChanges,
            @NonNull final AddressIdConverter addressIdConverter) {
        return convertingOwnershipChangesAsGiven(
                token,
                ownershipChanges,
                ownershipChange -> nftTransfer(
                        addressIdConverter.convert(ownershipChange.get(0)),
                        addressIdConverter.convertCredit(ownershipChange.get(1)),
                        ownershipChange.get(2),
                        ownershipChange.get(3) ? IsApproval.TRUE : IsApproval.FALSE));
    }

    private TokenTransferList convertingOwnershipChangesAsGiven(
            @NonNull final Address token,
            @NonNull final Tuple[] ownershipChanges,
            @NonNull final Function<Tuple, NftTransfer> ownershipChangeFn) {
        final var tokenId = ConversionUtils.asTokenId(token);
        final var nftTransfers = new NftTransfer[ownershipChanges.length];
        for (int i = 0; i < ownershipChanges.length; i++) {
            nftTransfers[i] = ownershipChangeFn.apply(ownershipChanges[i]);
        }
        return changingOwners(tokenId, nftTransfers);
    }

    private TokenTransferList convertingAdjustments(
            @NonNull final Address token,
            @NonNull final Address[] party,
            @NonNull final long[] amount,
            @NonNull final AddressIdConverter addressIdConverter) {
        final var tokenId = ConversionUtils.asTokenId(token);
        if (party.length != amount.length) {
            throw new IllegalArgumentException(
                    "Mismatched argument arrays (# party=" + party.length + ", # amount=" + amount.length + ")");
        }
        final var unitAdjustments = new AccountAmount[party.length];
        for (int i = 0; i < party.length; i++) {
            unitAdjustments[i] = amount[i] > 0
                    ? credit(addressIdConverter.convertCredit(party[i]), amount[i])
                    : debit(addressIdConverter.convert(party[i]), -amount[i], IsApproval.FALSE);
        }
        return adjustingUnits(tokenId, unitAdjustments);
    }

    private AccountAmount asMaybeApprovedAdjustment(
            @NonNull final Tuple adjustment, @NonNull final AddressIdConverter addressIdConverter) {
        final Address party = adjustment.get(0);
        final long amount = adjustment.get(1);
        return adjust(
                amount > 0 ? addressIdConverter.convertCredit(party) : addressIdConverter.convert(party),
                amount,
                adjustment.get(2) ? IsApproval.TRUE : IsApproval.FALSE);
    }
}<|MERGE_RESOLUTION|>--- conflicted
+++ resolved
@@ -139,14 +139,9 @@
                 ConversionUtils.asTokenId(call.get(0)),
                 addressIdConverter.convert(call.get(1)),
                 addressIdConverter.convertCredit(call.get(2)),
-<<<<<<< HEAD
-                call.get(3),
+                amount,
                 IsApproval.FALSE,
                 TransferPrecedence.DEBIT)));
-=======
-                amount,
-                IsApproval.FALSE)));
->>>>>>> c07462e8
     }
 
     /**
