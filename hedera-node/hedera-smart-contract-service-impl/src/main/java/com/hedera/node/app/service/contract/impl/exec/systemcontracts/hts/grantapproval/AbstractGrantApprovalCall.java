/*
 * Copyright (C) 2023-2024 Hedera Hashgraph, LLC
 *
 * Licensed under the Apache License, Version 2.0 (the "License");
 * you may not use this file except in compliance with the License.
 * You may obtain a copy of the License at
 *
 *      http://www.apache.org/licenses/LICENSE-2.0
 *
 * Unless required by applicable law or agreed to in writing, software
 * distributed under the License is distributed on an "AS IS" BASIS,
 * WITHOUT WARRANTIES OR CONDITIONS OF ANY KIND, either express or implied.
 * See the License for the specific language governing permissions and
 * limitations under the License.
 */

package com.hedera.node.app.service.contract.impl.exec.systemcontracts.hts.grantapproval;

import static com.hedera.hapi.node.base.ResponseCodeEnum.DELEGATING_SPENDER_DOES_NOT_HAVE_APPROVE_FOR_ALL;
import static com.hedera.hapi.node.base.ResponseCodeEnum.INVALID_SIGNATURE;
import static com.hedera.hapi.node.base.ResponseCodeEnum.SENDER_DOES_NOT_OWN_NFT_SERIAL_NO;

import com.hedera.hapi.node.base.AccountID;
import com.hedera.hapi.node.base.TokenID;
import com.hedera.hapi.node.base.TokenType;
import com.hedera.hapi.node.token.CryptoApproveAllowanceTransactionBody;
import com.hedera.hapi.node.token.CryptoDeleteAllowanceTransactionBody;
import com.hedera.hapi.node.token.NftAllowance;
import com.hedera.hapi.node.token.NftRemoveAllowance;
import com.hedera.hapi.node.token.TokenAllowance;
import com.hedera.hapi.node.transaction.TransactionBody;
import com.hedera.node.app.service.contract.impl.exec.gas.SystemContractGasCalculator;
import com.hedera.node.app.service.contract.impl.exec.scope.VerificationStrategy;
import com.hedera.node.app.service.contract.impl.exec.systemcontracts.hts.AbstractHtsCall;
import com.hedera.node.app.service.contract.impl.hevm.HederaWorldUpdater.Enhancement;
import com.hedera.node.app.service.contract.impl.records.ContractCallRecordBuilder;
import edu.umd.cs.findbugs.annotations.NonNull;
import edu.umd.cs.findbugs.annotations.Nullable;
import java.math.BigInteger;

public abstract class AbstractGrantApprovalCall extends AbstractHtsCall {
    protected final VerificationStrategy verificationStrategy;
    protected final AccountID senderId;
<<<<<<< HEAD
    protected final TokenID token;
=======
    protected final TokenID tokenId;
>>>>>>> 9b243177
    protected final AccountID spenderId;
    protected final BigInteger amount;
    protected final TokenType tokenType;

    // too many parameters
    @SuppressWarnings("java:S107")
    protected AbstractGrantApprovalCall(
            @NonNull final SystemContractGasCalculator gasCalculator,
            @NonNull final Enhancement enhancement,
            @NonNull final VerificationStrategy verificationStrategy,
            @NonNull final AccountID senderId,
<<<<<<< HEAD
            @NonNull final TokenID token,
=======
            @NonNull final TokenID tokenId,
>>>>>>> 9b243177
            @NonNull final AccountID spenderId,
            @NonNull final BigInteger amount,
            @NonNull final TokenType tokenType,
            final boolean isViewCall) {
        super(gasCalculator, enhancement, isViewCall);
        this.verificationStrategy = verificationStrategy;
        this.senderId = senderId;
<<<<<<< HEAD
        this.token = token;
=======
        this.tokenId = tokenId;
>>>>>>> 9b243177
        this.spenderId = spenderId;
        this.amount = amount;
        this.tokenType = tokenType;
    }

    protected ContractCallRecordBuilder withMonoStandard(@NonNull final ContractCallRecordBuilder recordBuilder) {
        if (recordBuilder.status() == DELEGATING_SPENDER_DOES_NOT_HAVE_APPROVE_FOR_ALL
                || recordBuilder.status() == INVALID_SIGNATURE) {
            recordBuilder.status(SENDER_DOES_NOT_OWN_NFT_SERIAL_NO);
        }
        return recordBuilder;
    }

    protected TransactionBody synthApprovalBody() {
        if (tokenType == TokenType.NON_FUNGIBLE_UNIQUE) {
            var ownerId = getMaybeOwnerId();

            if (ownerId != null && !isNftApprovalRevocation()) {
                if (!ownerId.equals(senderId)) {
                    return buildCryptoApproveAllowance(approveDelegate(ownerId, senderId));
                }
            }

            return isNftApprovalRevocation()
                    ? buildCryptoDeleteAllowance(remove(ownerId))
                    : buildCryptoApproveAllowance(approve(ownerId));
        } else {
            return buildCryptoApproveAllowance(approve(senderId));
        }
    }

    private CryptoDeleteAllowanceTransactionBody remove(AccountID ownerId) {
        return CryptoDeleteAllowanceTransactionBody.newBuilder()
                .nftAllowances(NftRemoveAllowance.newBuilder()
                        .tokenId(tokenId)
                        .owner(ownerId)
                        .serialNumbers(amount.longValue())
                        .build())
                .build();
    }

    private CryptoApproveAllowanceTransactionBody approveDelegate(AccountID ownerId, AccountID delegateSpenderId) {
        return CryptoApproveAllowanceTransactionBody.newBuilder()
                .nftAllowances(NftAllowance.newBuilder()
<<<<<<< HEAD
                        .tokenId(token)
=======
                        .tokenId(tokenId)
>>>>>>> 9b243177
                        .spender(spenderId)
                        .delegatingSpender(delegateSpenderId)
                        .owner(ownerId)
                        .serialNumbers(amount.longValue())
                        .build())
                .build();
    }

    private CryptoApproveAllowanceTransactionBody approve(AccountID ownerId) {
        return tokenType.equals(TokenType.FUNGIBLE_COMMON)
                ? CryptoApproveAllowanceTransactionBody.newBuilder()
                        .tokenAllowances(TokenAllowance.newBuilder()
<<<<<<< HEAD
                                .tokenId(token)
=======
                                .tokenId(tokenId)
>>>>>>> 9b243177
                                .spender(spenderId)
                                .owner(ownerId)
                                .amount(amount.longValue())
                                .build())
                        .build()
                : CryptoApproveAllowanceTransactionBody.newBuilder()
                        .nftAllowances(NftAllowance.newBuilder()
<<<<<<< HEAD
                                .tokenId(token)
=======
                                .tokenId(tokenId)
>>>>>>> 9b243177
                                .spender(spenderId)
                                .owner(ownerId)
                                .serialNumbers(amount.longValue())
                                .build())
                        .build();
    }

    private TransactionBody buildCryptoDeleteAllowance(CryptoDeleteAllowanceTransactionBody body) {
        return TransactionBody.newBuilder().cryptoDeleteAllowance(body).build();
    }

    private TransactionBody buildCryptoApproveAllowance(CryptoApproveAllowanceTransactionBody body) {
        return TransactionBody.newBuilder().cryptoApproveAllowance(body).build();
    }

    protected @Nullable AccountID getMaybeOwnerId() {
        final var nft = enhancement.nativeOperations().getNft(tokenId.tokenNum(), amount.longValue());
        if (nft == null) {
            return null;
        }
        if (nft.hasOwnerId()) {
            return nft.ownerId();
        } else {
            final var token = nativeOperations().getToken(tokenId.tokenNum());
            return token == null ? null : token.treasuryAccountIdOrThrow();
        }
    }

<<<<<<< HEAD
    protected boolean isNftApprovalRevocation() {
        return spenderId.accountNumOrThrow() == 0;
=======
    private boolean isNftApprovalRevocation() {
        return spenderId.accountNumOrElse(0L) == 0;
>>>>>>> 9b243177
    }
}<|MERGE_RESOLUTION|>--- conflicted
+++ resolved
@@ -41,11 +41,7 @@
 public abstract class AbstractGrantApprovalCall extends AbstractHtsCall {
     protected final VerificationStrategy verificationStrategy;
     protected final AccountID senderId;
-<<<<<<< HEAD
-    protected final TokenID token;
-=======
     protected final TokenID tokenId;
->>>>>>> 9b243177
     protected final AccountID spenderId;
     protected final BigInteger amount;
     protected final TokenType tokenType;
@@ -57,11 +53,7 @@
             @NonNull final Enhancement enhancement,
             @NonNull final VerificationStrategy verificationStrategy,
             @NonNull final AccountID senderId,
-<<<<<<< HEAD
-            @NonNull final TokenID token,
-=======
             @NonNull final TokenID tokenId,
->>>>>>> 9b243177
             @NonNull final AccountID spenderId,
             @NonNull final BigInteger amount,
             @NonNull final TokenType tokenType,
@@ -69,11 +61,7 @@
         super(gasCalculator, enhancement, isViewCall);
         this.verificationStrategy = verificationStrategy;
         this.senderId = senderId;
-<<<<<<< HEAD
-        this.token = token;
-=======
         this.tokenId = tokenId;
->>>>>>> 9b243177
         this.spenderId = spenderId;
         this.amount = amount;
         this.tokenType = tokenType;
@@ -118,11 +106,7 @@
     private CryptoApproveAllowanceTransactionBody approveDelegate(AccountID ownerId, AccountID delegateSpenderId) {
         return CryptoApproveAllowanceTransactionBody.newBuilder()
                 .nftAllowances(NftAllowance.newBuilder()
-<<<<<<< HEAD
-                        .tokenId(token)
-=======
                         .tokenId(tokenId)
->>>>>>> 9b243177
                         .spender(spenderId)
                         .delegatingSpender(delegateSpenderId)
                         .owner(ownerId)
@@ -135,11 +119,7 @@
         return tokenType.equals(TokenType.FUNGIBLE_COMMON)
                 ? CryptoApproveAllowanceTransactionBody.newBuilder()
                         .tokenAllowances(TokenAllowance.newBuilder()
-<<<<<<< HEAD
-                                .tokenId(token)
-=======
                                 .tokenId(tokenId)
->>>>>>> 9b243177
                                 .spender(spenderId)
                                 .owner(ownerId)
                                 .amount(amount.longValue())
@@ -147,11 +127,7 @@
                         .build()
                 : CryptoApproveAllowanceTransactionBody.newBuilder()
                         .nftAllowances(NftAllowance.newBuilder()
-<<<<<<< HEAD
-                                .tokenId(token)
-=======
                                 .tokenId(tokenId)
->>>>>>> 9b243177
                                 .spender(spenderId)
                                 .owner(ownerId)
                                 .serialNumbers(amount.longValue())
@@ -180,12 +156,7 @@
         }
     }
 
-<<<<<<< HEAD
-    protected boolean isNftApprovalRevocation() {
-        return spenderId.accountNumOrThrow() == 0;
-=======
     private boolean isNftApprovalRevocation() {
         return spenderId.accountNumOrElse(0L) == 0;
->>>>>>> 9b243177
     }
 }