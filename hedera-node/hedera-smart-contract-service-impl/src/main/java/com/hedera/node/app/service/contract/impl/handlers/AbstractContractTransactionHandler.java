--- conflicted
+++ resolved
@@ -31,22 +31,14 @@
 
     protected final Provider<Factory> provider;
     protected final ContractServiceComponent component;
-<<<<<<< HEAD
     protected final HederaGasCalculator gasCalculator;
-=======
-    protected final GasCalculator gasCalculator;
     protected final EntityIdFactory entityIdFactory;
->>>>>>> 15d522de
     protected final SmartContractFeeBuilder usageEstimator = new SmartContractFeeBuilder();
 
     protected AbstractContractTransactionHandler(
             @NonNull final Provider<TransactionComponent.Factory> provider,
-<<<<<<< HEAD
             @NonNull final HederaGasCalculator gasCalculator,
-=======
-            @NonNull final GasCalculator gasCalculator,
             @NonNull final EntityIdFactory entityIdFactory,
->>>>>>> 15d522de
             @NonNull final ContractServiceComponent component) {
         this.provider = requireNonNull(provider);
         this.gasCalculator = requireNonNull(gasCalculator);
