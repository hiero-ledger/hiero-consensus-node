// SPDX-License-Identifier: Apache-2.0
package com.hedera.node.app.service.contract.impl.handlers;

import static com.hedera.hapi.node.base.ResponseCodeEnum.INSUFFICIENT_GAS;
import static com.hedera.node.app.hapi.utils.CommonPbjConverters.fromPbj;
import static java.util.Objects.requireNonNull;

import com.hedera.hapi.node.base.HederaFunctionality;
import com.hedera.hapi.node.base.SubType;
import com.hedera.node.app.hapi.utils.fee.SigValueObj;
import com.hedera.node.app.hapi.utils.fee.SmartContractFeeBuilder;
import com.hedera.node.app.service.contract.impl.ContractServiceComponent;
import com.hedera.node.app.service.contract.impl.exec.TransactionComponent;
import com.hedera.node.app.service.contract.impl.exec.TransactionComponent.Factory;
import com.hedera.node.app.service.contract.impl.exec.gas.HederaGasCalculator;
import com.hedera.node.app.service.contract.impl.state.EvmFrameStates;
import com.hedera.node.app.service.entityid.EntityIdFactory;
import com.hedera.node.app.spi.fees.FeeContext;
import com.hedera.node.app.spi.fees.Fees;
import com.hedera.node.app.spi.workflows.HandleContext;
import com.hedera.node.app.spi.workflows.PreCheckException;
import com.hedera.node.app.spi.workflows.TransactionHandler;
import com.hederahashgraph.api.proto.java.FeeData;
import edu.umd.cs.findbugs.annotations.NonNull;
import javax.inject.Provider;

/**
 * Holds some state and functionality common to the smart contract transaction handlers.
 */
public abstract class AbstractContractTransactionHandler implements TransactionHandler {

    protected final Provider<Factory> provider;
    protected final ContractServiceComponent component;
    protected final HederaGasCalculator gasCalculator;
<<<<<<< HEAD
=======
    protected final EntityIdFactory entityIdFactory;
>>>>>>> 0ff59593
    protected final SmartContractFeeBuilder usageEstimator = new SmartContractFeeBuilder();

    protected AbstractContractTransactionHandler(
            @NonNull final Provider<TransactionComponent.Factory> provider,
            @NonNull final HederaGasCalculator gasCalculator,
<<<<<<< HEAD
=======
            @NonNull final EntityIdFactory entityIdFactory,
>>>>>>> 0ff59593
            @NonNull final ContractServiceComponent component) {
        this.provider = requireNonNull(provider);
        this.gasCalculator = requireNonNull(gasCalculator);
        this.entityIdFactory = requireNonNull(entityIdFactory);
        this.component = requireNonNull(component);
    }

    /**
     * Handle common metrics for transactions that fail `pureChecks`.
     * <p>
     * (Caller is responsible to rethrow `e`.)
     */
    protected void bumpExceptionMetrics(@NonNull final HederaFunctionality functionality, @NonNull final Exception e) {
        final var contractMetrics = component.contractMetrics();
        contractMetrics.incrementRejectedTx(functionality);
        if (e instanceof PreCheckException pce && pce.responseCode() == INSUFFICIENT_GAS) {
            contractMetrics.incrementRejectedForGasTx(functionality);
        }
    }

    @Override
    public @NonNull Fees calculateFees(@NonNull FeeContext feeContext) {
        requireNonNull(feeContext);
        final var op = feeContext.body();
        return feeContext
                .feeCalculatorFactory()
                .feeCalculator(SubType.DEFAULT)
                .legacyCalculate(sigValueObj -> getFeeMatrices(usageEstimator, fromPbj(op), sigValueObj));
    }

    /**
     * Return the fee matrix for the given transaction.  Inheritor is responsible for picking
     * the correct fee matrix for the transactions it is handling.
     * <p>
     * Used by the default implementation of `calculateFees`, above.  If inheritor overrides
     * `calculateFees` then it doesn't need to override this method.
     */
    protected /*abstract*/ @NonNull FeeData getFeeMatrices(
            @NonNull final SmartContractFeeBuilder usageEstimator,
            @NonNull final com.hederahashgraph.api.proto.java.TransactionBody txBody,
            @NonNull final SigValueObj sigValObj) {
        throw new IllegalStateException("must be overridden if `calculateFees` _not_ overridden");
    }

    protected @NonNull TransactionComponent getTransactionComponent(
            @NonNull final HandleContext context, @NonNull final HederaFunctionality functionality) {
        // Non-hook calls use the default strategy
        return provider.get().create(context, functionality, EvmFrameStates.DEFAULT);
    }

    protected @NonNull TransactionComponent getTransactionComponent(
            @NonNull final HandleContext context,
            @NonNull final HederaFunctionality functionality,
            @NonNull final EvmFrameStates evmFrameStates) {
        // Hook calls can override the strategy
        return provider.get().create(context, functionality, evmFrameStates);
    }
}<|MERGE_RESOLUTION|>--- conflicted
+++ resolved
@@ -32,19 +32,13 @@
     protected final Provider<Factory> provider;
     protected final ContractServiceComponent component;
     protected final HederaGasCalculator gasCalculator;
-<<<<<<< HEAD
-=======
     protected final EntityIdFactory entityIdFactory;
->>>>>>> 0ff59593
     protected final SmartContractFeeBuilder usageEstimator = new SmartContractFeeBuilder();
 
     protected AbstractContractTransactionHandler(
             @NonNull final Provider<TransactionComponent.Factory> provider,
             @NonNull final HederaGasCalculator gasCalculator,
-<<<<<<< HEAD
-=======
             @NonNull final EntityIdFactory entityIdFactory,
->>>>>>> 0ff59593
             @NonNull final ContractServiceComponent component) {
         this.provider = requireNonNull(provider);
         this.gasCalculator = requireNonNull(gasCalculator);
