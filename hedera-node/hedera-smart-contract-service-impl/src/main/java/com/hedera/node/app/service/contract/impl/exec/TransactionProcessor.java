/*
 * Copyright (C) 2023 Hedera Hashgraph, LLC
 *
 * Licensed under the Apache License, Version 2.0 (the "License");
 * you may not use this file except in compliance with the License.
 * You may obtain a copy of the License at
 *
 *      http://www.apache.org/licenses/LICENSE-2.0
 *
 * Unless required by applicable law or agreed to in writing, software
 * distributed under the License is distributed on an "AS IS" BASIS,
 * WITHOUT WARRANTIES OR CONDITIONS OF ANY KIND, either express or implied.
 * See the License for the specific language governing permissions and
 * limitations under the License.
 */

package com.hedera.node.app.service.contract.impl.exec;

import static com.hedera.hapi.node.base.ResponseCodeEnum.INVALID_ACCOUNT_ID;
import static com.hedera.hapi.node.base.ResponseCodeEnum.INVALID_CONTRACT_ID;
import static com.hedera.node.app.service.contract.impl.hevm.HederaEvmTransactionResult.resourceExhaustionFrom;
import static com.hedera.node.app.service.contract.impl.utils.ConversionUtils.isEvmAddress;
import static com.hedera.node.app.service.contract.impl.utils.ConversionUtils.pbjToBesuAddress;
import static com.hedera.node.app.spi.workflows.HandleException.validateTrue;
import static java.util.Objects.requireNonNull;

import com.hedera.hapi.node.base.ResponseCodeEnum;
import com.hedera.node.app.service.contract.impl.exec.failure.ResourceExhaustedException;
import com.hedera.node.app.service.contract.impl.exec.gas.CustomGasCharging;
import com.hedera.node.app.service.contract.impl.exec.gas.GasCharges;
import com.hedera.node.app.service.contract.impl.exec.processors.CustomMessageCallProcessor;
import com.hedera.node.app.service.contract.impl.exec.utils.FrameBuilder;
import com.hedera.node.app.service.contract.impl.hevm.ActionSidecarContentTracer;
import com.hedera.node.app.service.contract.impl.hevm.HederaEvmContext;
import com.hedera.node.app.service.contract.impl.hevm.HederaEvmTransaction;
import com.hedera.node.app.service.contract.impl.hevm.HederaEvmTransactionResult;
import com.hedera.node.app.service.contract.impl.hevm.HederaWorldUpdater;
import com.hedera.node.app.service.contract.impl.state.HederaEvmAccount;
import com.hedera.node.app.spi.workflows.HandleException;
import com.swirlds.config.api.Configuration;
import edu.umd.cs.findbugs.annotations.NonNull;
import edu.umd.cs.findbugs.annotations.Nullable;
import java.util.function.Supplier;
import org.hyperledger.besu.datatypes.Address;
import org.hyperledger.besu.evm.frame.MessageFrame;
import org.hyperledger.besu.evm.processor.ContractCreationProcessor;

/**
 * Modeled after the Besu {@code MainnetTransactionProcessor}, so that all four HAPI
 * contract operations ({@code ContractCall}, {@code ContractCreate}, {@code EthereumTransaction},
 * {@code ContractCallLocal}) can reduce to a single code path.
 */
public class TransactionProcessor {
    private final FrameBuilder frameBuilder;
    private final FrameRunner frameRunner;
    private final CustomGasCharging gasCharging;
    private final CustomMessageCallProcessor messageCall;
    private final ContractCreationProcessor contractCreation;

    public TransactionProcessor(
            @NonNull final FrameBuilder frameBuilder,
            @NonNull final FrameRunner frameRunner,
            @NonNull final CustomGasCharging gasCharging,
            @NonNull final CustomMessageCallProcessor messageCall,
            @NonNull final ContractCreationProcessor contractCreation) {
        this.frameBuilder = requireNonNull(frameBuilder);
        this.frameRunner = requireNonNull(frameRunner);
        this.gasCharging = requireNonNull(gasCharging);
        this.messageCall = requireNonNull(messageCall);
        this.contractCreation = requireNonNull(contractCreation);
    }

    private record InvolvedParties(
            @NonNull HederaEvmAccount sender, @Nullable HederaEvmAccount relayer, @NonNull Address receiverAddress) {}

    /**
     * Process the given transaction, returning the result of running it to completion
     * and committing to the given updater.
     *
     * @param transaction     the transaction to process
     * @param updater         the world updater to commit to
     * @param feesOnlyUpdater if base commit fails, a fees-only updater
     * @param context         the context to use
     * @param tracer          the tracer to use
     * @param config          the node configuration
     * @return the result of running the transaction to completion
     */
    public HederaEvmTransactionResult processTransaction(
            @NonNull final HederaEvmTransaction transaction,
            @NonNull final HederaWorldUpdater updater,
            @NonNull final Supplier<HederaWorldUpdater> feesOnlyUpdater,
            @NonNull final HederaEvmContext context,
            @NonNull final ActionSidecarContentTracer tracer,
            @NonNull final Configuration config) {
        final InvolvedParties parties;
        final GasCharges gasCharges;
        final MessageFrame initialFrame;
        try {
            parties = computeInvolvedParties(transaction, updater, config);
            gasCharges = gasCharging.chargeForGas(parties.sender(), parties.relayer(), context, updater, transaction);
<<<<<<< HEAD
=======
            // Build the initial frame for the transaction
>>>>>>> ae89a9cf
            initialFrame = frameBuilder.buildInitialFrameWith(
                    transaction,
                    updater,
                    context,
                    config,
                    parties.sender().getAddress(),
                    parties.receiverAddress(),
                    gasCharges.intrinsicGas());
        } catch (HandleException failure) {
            return HederaEvmTransactionResult.abortFor(failure.getStatus());
        }

        // Compute the result of running the frame to completion
        final HederaEvmTransactionResult result;
        try {
            result = frameRunner.runToCompletion(
                    transaction.gasLimit(), initialFrame, tracer, messageCall, contractCreation);
        } catch (ResourceExhaustedException e) {
            return commitResourceExhaustion(transaction, feesOnlyUpdater.get(), context, e.getStatus(), config);
        }

        // Maybe refund some of the charged fees before committing
        gasCharging.maybeRefundGiven(
                transaction.unusedGas(result.gasUsed()),
                gasCharges.relayerAllowanceUsed(),
                parties.sender(),
                parties.relayer(),
                context,
                updater);
        initialFrame.getSelfDestructs().forEach(updater::deleteAccount);

<<<<<<< HEAD
        // Tries to commit and return the original result; returns a fees-only result on resource exhaustion
=======
        // Returns this result if we can commit it without resource exhaustion, otherwise returns a fees-only result
>>>>>>> ae89a9cf
        return safeCommit(result, transaction, updater, feesOnlyUpdater, context, config);
    }

    private HederaEvmTransactionResult safeCommit(
            @NonNull final HederaEvmTransactionResult result,
            @NonNull final HederaEvmTransaction transaction,
            @NonNull final HederaWorldUpdater updater,
            @NonNull final Supplier<HederaWorldUpdater> feesOnlyUpdater,
            @NonNull final HederaEvmContext context,
            @NonNull final Configuration config) {
        try {
            updater.commit();
        } catch (ResourceExhaustedException e) {
<<<<<<< HEAD
            return commitResourceExhaustion(transaction, feesOnlyUpdater.get(), context, e.getStatus(), config);
=======
            final var fallbackUpdater = feesOnlyUpdater.get();
            // Note these calls cannot fail, or processTransaction() would have aborted immediately
            final var parties = computeInvolvedParties(transaction, fallbackUpdater, config);
            gasCharging.chargeForGas(parties.sender(), parties.relayer(), context, fallbackUpdater, transaction);
            fallbackUpdater.commit();
            return resourceExhaustionFrom(transaction.gasLimit(), context.gasPrice(), e.getStatus());
>>>>>>> ae89a9cf
        }
        return result;
    }

    private HederaEvmTransactionResult commitResourceExhaustion(
            @NonNull final HederaEvmTransaction transaction,
            @NonNull final HederaWorldUpdater updater,
            @NonNull final HederaEvmContext context,
            @NonNull final ResponseCodeEnum reason,
            @NonNull final Configuration config) {
        // Note these calls cannot fail, or processTransaction() above would have aborted right away
        final var parties = computeInvolvedParties(transaction, updater, config);
        gasCharging.chargeForGas(parties.sender(), parties.relayer(), context, updater, transaction);
        updater.commit();
        return resourceExhaustionFrom(transaction.gasLimit(), context.gasPrice(), reason);
    }

    /**
     * Given an input {@link HederaEvmTransaction}, the {@link HederaWorldUpdater} for the transaction, and the
     * current node {@link Configuration}, sets up the transaction and returns the three "involved parties":
     * <ol>
     *     <li>The sender account.</li>
     *     <li>The (possibly missing) relayer account.</li>
     *     <li>The "to" address receiving the top-level call.</li>
     * </ol>
     *
     * <p>Note that if the transaction is a {@code CONTRACT_CREATION}, setup includes calling either
     * {@link HederaWorldUpdater#setupCreate(Address)} or
     * {@link HederaWorldUpdater#setupAliasedCreate(Address, Address)}.
     *
     * @param transaction the transaction to set up
     * @param updater     the updater for the transaction
     * @param config      the current node configuration
     * @return the involved parties determined while setting up the transaction
     */
    private InvolvedParties computeInvolvedParties(
            @NonNull final HederaEvmTransaction transaction,
            @NonNull final HederaWorldUpdater updater,
            @NonNull final Configuration config) {
        final var sender = updater.getHederaAccount(transaction.senderId());
        validateTrue(sender != null, INVALID_ACCOUNT_ID);
        HederaEvmAccount relayer = null;
        if (transaction.isEthereumTransaction()) {
            relayer = updater.getHederaAccount(requireNonNull(transaction.relayerId()));
            validateTrue(relayer != null, INVALID_ACCOUNT_ID);
        }
        final InvolvedParties parties;
        if (transaction.isCreate()) {
            final Address to;
            if (transaction.isEthereumTransaction()) {
                to = Address.contractAddress(sender.getAddress(), sender.getNonce());
                updater.setupAliasedCreate(sender.getAddress(), to);
            } else {
                to = updater.setupCreate(sender.getAddress());
            }
            parties = new InvolvedParties(sender, relayer, to);
        } else {
            final var to = updater.getHederaAccount(transaction.contractIdOrThrow());
            if (maybeLazyCreate(transaction, to, config)) {
                // Presumably these checks _could_ be done later as part of the message
                // call, but historically we have failed fast when they do not pass
                validateTrue(transaction.hasValue(), INVALID_CONTRACT_ID);
                final var alias = transaction.contractIdOrThrow().evmAddressOrThrow();
                validateTrue(isEvmAddress(alias), INVALID_CONTRACT_ID);
                parties = new InvolvedParties(sender, relayer, pbjToBesuAddress(alias));
            } else {
                validateTrue(to != null, INVALID_CONTRACT_ID);
                parties =
                        new InvolvedParties(sender, relayer, requireNonNull(to).getAddress());
            }
        }
        if (transaction.isEthereumTransaction()) {
            parties.sender().incrementNonce();
        }
        return parties;
    }

    private boolean maybeLazyCreate(
            @NonNull final HederaEvmTransaction transaction,
            @Nullable final HederaEvmAccount to,
            @NonNull final Configuration config) {
        return to == null && transaction.isEthereumTransaction() && messageCall.isImplicitCreationEnabled(config);
    }
}<|MERGE_RESOLUTION|>--- conflicted
+++ resolved
@@ -98,10 +98,6 @@
         try {
             parties = computeInvolvedParties(transaction, updater, config);
             gasCharges = gasCharging.chargeForGas(parties.sender(), parties.relayer(), context, updater, transaction);
-<<<<<<< HEAD
-=======
-            // Build the initial frame for the transaction
->>>>>>> ae89a9cf
             initialFrame = frameBuilder.buildInitialFrameWith(
                     transaction,
                     updater,
@@ -133,11 +129,7 @@
                 updater);
         initialFrame.getSelfDestructs().forEach(updater::deleteAccount);
 
-<<<<<<< HEAD
         // Tries to commit and return the original result; returns a fees-only result on resource exhaustion
-=======
-        // Returns this result if we can commit it without resource exhaustion, otherwise returns a fees-only result
->>>>>>> ae89a9cf
         return safeCommit(result, transaction, updater, feesOnlyUpdater, context, config);
     }
 
@@ -151,16 +143,12 @@
         try {
             updater.commit();
         } catch (ResourceExhaustedException e) {
-<<<<<<< HEAD
-            return commitResourceExhaustion(transaction, feesOnlyUpdater.get(), context, e.getStatus(), config);
-=======
             final var fallbackUpdater = feesOnlyUpdater.get();
             // Note these calls cannot fail, or processTransaction() would have aborted immediately
             final var parties = computeInvolvedParties(transaction, fallbackUpdater, config);
             gasCharging.chargeForGas(parties.sender(), parties.relayer(), context, fallbackUpdater, transaction);
             fallbackUpdater.commit();
             return resourceExhaustionFrom(transaction.gasLimit(), context.gasPrice(), e.getStatus());
->>>>>>> ae89a9cf
         }
         return result;
     }
