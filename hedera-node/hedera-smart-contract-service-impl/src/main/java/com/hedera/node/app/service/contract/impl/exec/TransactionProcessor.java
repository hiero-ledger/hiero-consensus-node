// SPDX-License-Identifier: Apache-2.0
package com.hedera.node.app.service.contract.impl.exec;

import static com.hedera.hapi.node.base.ResponseCodeEnum.INVALID_ACCOUNT_ID;
import static com.hedera.hapi.node.base.ResponseCodeEnum.INVALID_CONTRACT_ID;
import static com.hedera.hapi.node.base.ResponseCodeEnum.INVALID_TRANSACTION_BODY;
import static com.hedera.hapi.node.base.ResponseCodeEnum.WRONG_NONCE;
import static com.hedera.node.app.service.contract.impl.exec.utils.FrameUtils.getHederaOpsDuration;
import static com.hedera.node.app.service.contract.impl.hevm.HederaEvmTransactionResult.resourceExhaustionFrom;
import static com.hedera.node.app.service.contract.impl.utils.ConversionUtils.contractIDToBesuAddress;
import static com.hedera.node.app.service.contract.impl.utils.ConversionUtils.isEvmAddress;
import static com.hedera.node.app.service.contract.impl.utils.ConversionUtils.pbjToBesuAddress;
import static com.hedera.node.app.service.contract.impl.utils.ConversionUtils.sponsorCustomizedCreation;
import static com.hedera.node.app.spi.workflows.HandleException.validateTrue;
import static java.util.Objects.requireNonNull;

import com.hedera.hapi.node.base.AccountID;
import com.hedera.hapi.node.contract.ContractCreateTransactionBody;
import com.hedera.node.app.service.contract.impl.exec.gas.CustomGasCharging;
<<<<<<< HEAD
import com.hedera.node.app.service.contract.impl.exec.metrics.ContractMetrics;
=======
import com.hedera.node.app.service.contract.impl.exec.metrics.OpsDurationMetrics;
>>>>>>> 86703ebc
import com.hedera.node.app.service.contract.impl.exec.processors.CustomMessageCallProcessor;
import com.hedera.node.app.service.contract.impl.exec.utils.FrameBuilder;
import com.hedera.node.app.service.contract.impl.hevm.HederaEvmContext;
import com.hedera.node.app.service.contract.impl.hevm.HederaEvmTransaction;
import com.hedera.node.app.service.contract.impl.hevm.HederaEvmTransactionResult;
import com.hedera.node.app.service.contract.impl.hevm.HederaWorldUpdater;
import com.hedera.node.app.service.contract.impl.state.HederaEvmAccount;
import com.hedera.node.app.spi.workflows.HandleException;
import com.hedera.node.app.spi.workflows.ResourceExhaustedException;
import com.hedera.node.config.data.ContractsConfig;
import com.swirlds.config.api.Configuration;
import edu.umd.cs.findbugs.annotations.NonNull;
import edu.umd.cs.findbugs.annotations.Nullable;
import org.hyperledger.besu.datatypes.Address;
import org.hyperledger.besu.evm.processor.ContractCreationProcessor;

/**
 * Modeled after the Besu {@code MainnetTransactionProcessor}, so that all four HAPI
 * contract operations ({@code ContractCall}, {@code ContractCreate}, {@code EthereumTransaction},
 * {@code ContractCallLocal}) can reduce to a single code path.
 */
public class TransactionProcessor {
    private final FrameBuilder frameBuilder;
    private final FrameRunner frameRunner;
    private final CustomGasCharging gasCharging;
    private final CustomMessageCallProcessor messageCall;
    private final ContractCreationProcessor contractCreation;
    private final FeatureFlags featureFlags;
<<<<<<< HEAD
    private final ContractMetrics metrics;
=======
    private final OpsDurationMetrics metrics;
>>>>>>> 86703ebc

    public TransactionProcessor(
            @NonNull final FrameBuilder frameBuilder,
            @NonNull final FrameRunner frameRunner,
            @NonNull final CustomGasCharging gasCharging,
            @NonNull final CustomMessageCallProcessor messageCall,
            @NonNull final ContractCreationProcessor contractCreation,
            @NonNull final FeatureFlags featureFlags,
<<<<<<< HEAD
            @NonNull final ContractMetrics contractMetrics) {
=======
            @NonNull final OpsDurationMetrics opsDurationMetrics) {
>>>>>>> 86703ebc
        this.frameBuilder = requireNonNull(frameBuilder);
        this.frameRunner = requireNonNull(frameRunner);
        this.gasCharging = requireNonNull(gasCharging);
        this.messageCall = requireNonNull(messageCall);
        this.contractCreation = requireNonNull(contractCreation);
        this.featureFlags = requireNonNull(featureFlags);
<<<<<<< HEAD
        this.metrics = requireNonNull(contractMetrics);
=======
        this.metrics = requireNonNull(opsDurationMetrics);
>>>>>>> 86703ebc
    }

    /**
     * Records the two or three parties involved in a transaction.
     *
     * @param sender the externally-operated account that signed the transaction (AKA the "origin")
     * @param relayer if non-null, the account relayed an Ethereum transaction on behalf of the sender
     * @param receiverAddress the address of the account receiving the top-level call
     */
    private record InvolvedParties(
            @NonNull HederaEvmAccount sender, @Nullable HederaEvmAccount relayer, @NonNull Address receiverAddress) {
        @NonNull
        AccountID senderId() {
            return sender.hederaId();
        }
    }

    /**
     * Returns the feature flags used by this processor.
     *
     * @return the feature flags
     */
    public FeatureFlags featureFlags() {
        return featureFlags;
    }

    /**
     * Process the given transaction, returning the result of running it to completion
     * and committing to the given updater.
     *
     * @param transaction the transaction to process
     * @param updater the world updater to commit to
     * @param context the context to use
     * @param tracer the tracer to use
     * @param config the node configuration
     * @return the result of running the transaction to completion
     */
    public HederaEvmTransactionResult processTransaction(
            @NonNull final HederaEvmTransaction transaction,
            @NonNull final HederaWorldUpdater updater,
            @NonNull final HederaEvmContext context,
            @NonNull final ActionSidecarContentTracer tracer,
            @NonNull final Configuration config) {
        final var parties = computeInvolvedPartiesOrAbort(transaction, updater, config);
        return processTransactionWithParties(transaction, updater, context, tracer, config, parties);
    }

    private HederaEvmTransactionResult processTransactionWithParties(
            @NonNull final HederaEvmTransaction transaction,
            @NonNull final HederaWorldUpdater updater,
            @NonNull final HederaEvmContext context,
            @NonNull final ActionSidecarContentTracer tracer,
            @NonNull final Configuration config,
            @NonNull final InvolvedParties parties) {
        final var gasCharges =
                gasCharging.chargeForGas(parties.sender(), parties.relayer(), context, updater, transaction);
        final var initialFrame = frameBuilder.buildInitialFrameWith(
                transaction,
                updater,
                context,
                config,
                featureFlags,
                parties.sender().getAddress(),
                parties.receiverAddress(),
                gasCharges.intrinsicGas());

        // Compute the result of running the frame to completion
        final var result = frameRunner.runToCompletion(
                transaction.gasLimit(), parties.senderId(), initialFrame, tracer, messageCall, contractCreation);
        // Record the metrics data for the transaction
        metrics.recordTxnTotalOpsDuration(getHederaOpsDuration(initialFrame));
        // Maybe refund some of the charged fees before committing
        gasCharging.maybeRefundGiven(
                transaction.unusedGas(result.gasUsed()),
                gasCharges.relayerAllowanceUsed(),
                parties.sender(),
                parties.relayer(),
                context,
                updater);
        initialFrame.getSelfDestructs().forEach(updater::deleteAccount);

        // Tries to commit and return the original result; returns a fees-only result on resource exhaustion
        return safeCommit(result, transaction, updater, context);
    }

    private InvolvedParties computeInvolvedPartiesOrAbort(
            @NonNull final HederaEvmTransaction transaction,
            @NonNull final HederaWorldUpdater updater,
            @NonNull final Configuration config) {
        try {
            return computeInvolvedParties(transaction, updater, config);
        } catch (HandleException e) {
            throw e;
        } catch (Exception e) {
            throw new HandleException(INVALID_TRANSACTION_BODY);
        }
    }

    private HederaEvmTransactionResult safeCommit(
            @NonNull final HederaEvmTransactionResult result,
            @NonNull final HederaEvmTransaction transaction,
            @NonNull final HederaWorldUpdater updater,
            @NonNull final HederaEvmContext context) {
        try {
            updater.commit();
        } catch (ResourceExhaustedException e) {
            updater.revert();
            final var sender = updater.getHederaAccount(transaction.senderId());
            return resourceExhaustionFrom(
                    requireNonNull(sender).hederaId(), transaction.gasLimit(), context.gasPrice(), e.getStatus());
        }
        return result;
    }

    /**
     * Given an input {@link HederaEvmTransaction}, the {@link HederaWorldUpdater} for the transaction, and the
     * current node {@link Configuration}, sets up the transaction and returns the three "involved parties":
     * <ol>
     *     <li>The sender account.</li>
     *     <li>The (possibly missing) relayer account.</li>
     *     <li>The "to" address receiving the top-level call.</li>
     * </ol>
     *
     * <p>Note that if the transaction is a {@code CONTRACT_CREATION}, setup includes calling either
     * {@link HederaWorldUpdater#setupTopLevelCreate(ContractCreateTransactionBody)} or
     * {@link HederaWorldUpdater#setupAliasedTopLevelCreate(ContractCreateTransactionBody, Address)}
     *
     * @param transaction the transaction to set up
     * @param updater the updater for the transaction
     * @param config the current node configuration
     * @return the involved parties determined while setting up the transaction
     */
    private InvolvedParties computeInvolvedParties(
            @NonNull final HederaEvmTransaction transaction,
            @NonNull final HederaWorldUpdater updater,
            @NonNull final Configuration config) {
        final var sender = updater.getHederaAccount(transaction.senderId());
        validateTrue(sender != null, INVALID_ACCOUNT_ID);
        HederaEvmAccount relayer = null;
        if (transaction.isEthereumTransaction()) {
            relayer = updater.getHederaAccount(requireNonNull(transaction.relayerId()));
            validateTrue(relayer != null, INVALID_ACCOUNT_ID);
        }
        final InvolvedParties parties;
        if (transaction.isCreate()) {
            final Address to;
            final var op = requireNonNull(transaction.hapiCreation());
            if (transaction.isEthereumTransaction()) {
                to = Address.contractAddress(sender.getAddress(), sender.getNonce());
                updater.setupAliasedTopLevelCreate(sponsorCustomizedCreation(op, sender.toNativeAccount()), to);
            } else {
                to = updater.setupTopLevelCreate(op);
            }
            parties = new InvolvedParties(sender, relayer, to);
        } else {
            final var to = updater.getHederaAccount(transaction.contractIdOrThrow());
            if (contractNotRequired(to, config)) {
                parties = partiesWhenContractNotRequired(to, sender, relayer, transaction, updater, config);
            } else {
                parties = partiesWhenContractRequired(to, sender, relayer, transaction, updater, config);
            }
        }
        if (transaction.isEthereumTransaction()) {
            validateTrue(transaction.nonce() == parties.sender().getNonce(), WRONG_NONCE);
        }
        return parties;
    }

    /**
     * Returns whether the given account facade is required to exist.  This only applies to account and contract facade
     * as tokens and schedule txn facades are not required to exist.
     *
     * @param to descendant of {@link HederaEvmAccount} that is the target of this call
     * @param config the current node configuration
     * @return whether the contract is not required to exist.
     */
    private boolean contractNotRequired(@Nullable final HederaEvmAccount to, @NonNull final Configuration config) {
        final var maybeGrandfatheredNumber = (to == null || to.isTokenFacade() || to.isScheduleTxnFacade())
                ? null
                : to.hederaId().accountNumOrThrow();
        return featureFlags.isAllowCallsToNonContractAccountsEnabled(
                config.getConfigData(ContractsConfig.class), maybeGrandfatheredNumber);
    }

    private InvolvedParties partiesWhenContractRequired(
            @Nullable final HederaEvmAccount to,
            @NonNull final HederaEvmAccount sender,
            @Nullable final HederaEvmAccount relayer,
            @NonNull final HederaEvmTransaction transaction,
            @NonNull final HederaWorldUpdater updater,
            @NonNull final Configuration config) {
        final InvolvedParties parties;
        if (maybeLazyCreate(transaction, to, config)) {
            // Presumably these checks _could_ be done later as part of the message
            // call, but historically we have failed fast when they do not pass
            validateTrue(transaction.hasValue(), INVALID_CONTRACT_ID);
            final var alias = transaction.contractIdOrThrow().evmAddressOrThrow();
            validateTrue(isEvmAddress(alias), INVALID_CONTRACT_ID);
            parties = new InvolvedParties(sender, relayer, pbjToBesuAddress(alias));
            updater.setupTopLevelLazyCreate(requireNonNull(parties.receiverAddress));
        } else {
            validateTrue(to != null, INVALID_CONTRACT_ID);
            parties = new InvolvedParties(sender, relayer, requireNonNull(to).getAddress());
        }
        return parties;
    }

    private InvolvedParties partiesWhenContractNotRequired(
            @Nullable final HederaEvmAccount to,
            @NonNull final HederaEvmAccount sender,
            @Nullable final HederaEvmAccount relayer,
            @NonNull final HederaEvmTransaction transaction,
            @NonNull final HederaWorldUpdater updater,
            @NonNull final Configuration config) {
        final InvolvedParties parties;
        if (maybeLazyCreate(transaction, to, config)) {
            // Only set up the lazy creation if the transaction has a value and a valid alias
            final var alias = transaction.contractIdOrThrow().evmAddress();
            if (transaction.hasValue() && alias != null) {
                parties = new InvolvedParties(sender, relayer, pbjToBesuAddress(alias));
                updater.setupTopLevelLazyCreate(requireNonNull(parties.receiverAddress));
            } else {
                updater.setContractNotRequired();
                parties = new InvolvedParties(
                        sender,
                        relayer,
                        contractIDToBesuAddress(updater.entityIdFactory(), transaction.contractIdOrThrow()));
            }
        } else {
            updater.setContractNotRequired();
            parties = new InvolvedParties(
                    sender,
                    relayer,
                    to != null
                            ? to.getAddress()
                            : contractIDToBesuAddress(updater.entityIdFactory(), transaction.contractIdOrThrow()));
        }
        return parties;
    }

    private boolean maybeLazyCreate(
            @NonNull final HederaEvmTransaction transaction,
            @Nullable final HederaEvmAccount to,
            @NonNull final Configuration config) {
        return to == null && transaction.isEthereumTransaction() && messageCall.isImplicitCreationEnabled();
    }
}<|MERGE_RESOLUTION|>--- conflicted
+++ resolved
@@ -17,11 +17,7 @@
 import com.hedera.hapi.node.base.AccountID;
 import com.hedera.hapi.node.contract.ContractCreateTransactionBody;
 import com.hedera.node.app.service.contract.impl.exec.gas.CustomGasCharging;
-<<<<<<< HEAD
-import com.hedera.node.app.service.contract.impl.exec.metrics.ContractMetrics;
-=======
 import com.hedera.node.app.service.contract.impl.exec.metrics.OpsDurationMetrics;
->>>>>>> 86703ebc
 import com.hedera.node.app.service.contract.impl.exec.processors.CustomMessageCallProcessor;
 import com.hedera.node.app.service.contract.impl.exec.utils.FrameBuilder;
 import com.hedera.node.app.service.contract.impl.hevm.HederaEvmContext;
@@ -50,11 +46,7 @@
     private final CustomMessageCallProcessor messageCall;
     private final ContractCreationProcessor contractCreation;
     private final FeatureFlags featureFlags;
-<<<<<<< HEAD
-    private final ContractMetrics metrics;
-=======
     private final OpsDurationMetrics metrics;
->>>>>>> 86703ebc
 
     public TransactionProcessor(
             @NonNull final FrameBuilder frameBuilder,
@@ -63,22 +55,14 @@
             @NonNull final CustomMessageCallProcessor messageCall,
             @NonNull final ContractCreationProcessor contractCreation,
             @NonNull final FeatureFlags featureFlags,
-<<<<<<< HEAD
-            @NonNull final ContractMetrics contractMetrics) {
-=======
             @NonNull final OpsDurationMetrics opsDurationMetrics) {
->>>>>>> 86703ebc
         this.frameBuilder = requireNonNull(frameBuilder);
         this.frameRunner = requireNonNull(frameRunner);
         this.gasCharging = requireNonNull(gasCharging);
         this.messageCall = requireNonNull(messageCall);
         this.contractCreation = requireNonNull(contractCreation);
         this.featureFlags = requireNonNull(featureFlags);
-<<<<<<< HEAD
-        this.metrics = requireNonNull(contractMetrics);
-=======
         this.metrics = requireNonNull(opsDurationMetrics);
->>>>>>> 86703ebc
     }
 
     /**
