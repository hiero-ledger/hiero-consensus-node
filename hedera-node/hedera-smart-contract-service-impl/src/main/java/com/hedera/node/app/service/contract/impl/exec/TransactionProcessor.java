--- conflicted
+++ resolved
@@ -177,9 +177,6 @@
             @Nullable final StorageAccessTracker accessTracker) {
         try {
             updater.commit();
-<<<<<<< HEAD
-        } catch (final ResourceExhaustedException e) {
-=======
             if (result.isSuccess()) {
                 final var txStorageUsage = txStorageUsageFrom((ProxyWorldUpdater) updater, accessTracker, true);
                 if (txStorageUsage != null) {
@@ -187,8 +184,7 @@
                 }
             }
             return result;
-        } catch (ResourceExhaustedException e) {
->>>>>>> 26aa505c
+        } catch (final ResourceExhaustedException e) {
             updater.revert();
             final var sender = updater.getHederaAccount(transaction.senderId());
             return resourceExhaustionFrom(
