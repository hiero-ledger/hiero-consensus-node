--- conflicted
+++ resolved
@@ -164,12 +164,6 @@
         try {
             updater.commit();
         } catch (ResourceExhaustedException e) {
-<<<<<<< HEAD
-            // Behind the scenes there is only one savepoint stack; so we need to revert the root updater
-            // before creating a new fees-only updater (even though from a Besu perspective, these two
-            // updaters appear independent, they are not)
-=======
->>>>>>> 7a083237
             updater.revert();
             final var sender = updater.getHederaAccount(transaction.senderId());
             return resourceExhaustionFrom(
