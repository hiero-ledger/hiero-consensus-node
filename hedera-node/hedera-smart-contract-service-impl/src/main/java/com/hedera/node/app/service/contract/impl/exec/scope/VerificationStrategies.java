--- conflicted
+++ resolved
@@ -27,17 +27,10 @@
      * Returns a {@link VerificationStrategy} to use based on the given sender address, delegate
      * permissions requirements, and Hedera native operations.
      *
-<<<<<<< HEAD
-     * @param sender the contract whose keys are to be activated
-//     * @param requiresDelegatePermission whether the strategy should require a delegatable contract id key
-     * @param nativeOperations the operations to use for looking up the contract's number
-     * @return a {@link VerificationStrategy} that will activate only delegatable contract id and contract id keys
-=======
      * @param sender the sender address
      * @param requiresDelegatePermission whether the sender is using {@code DELEGATECALL}
      * @param nativeOperations the native Hedera operations
      * @return the {@link VerificationStrategy} to use
->>>>>>> 7a4616bf
      */
     VerificationStrategy activatingOnlyContractKeysFor(
             @NonNull Address sender,
