--- conflicted
+++ resolved
@@ -13,11 +13,7 @@
 import com.hedera.node.app.service.contract.impl.exec.FrameRunner;
 import com.hedera.node.app.service.contract.impl.exec.TransactionProcessor;
 import com.hedera.node.app.service.contract.impl.exec.gas.CustomGasCharging;
-<<<<<<< HEAD
-import com.hedera.node.app.service.contract.impl.exec.metrics.ContractMetrics;
-=======
 import com.hedera.node.app.service.contract.impl.exec.metrics.OpsDurationMetrics;
->>>>>>> 86703ebc
 import com.hedera.node.app.service.contract.impl.exec.operations.CustomBalanceOperation;
 import com.hedera.node.app.service.contract.impl.exec.operations.CustomCallCodeOperation;
 import com.hedera.node.app.service.contract.impl.exec.operations.CustomCallOperation;
@@ -83,11 +79,7 @@
             @ServicesV034 @NonNull final ContractCreationProcessor contractCreationProcessor,
             @NonNull final CustomGasCharging gasCharging,
             @ServicesV034 @NonNull final FeatureFlags featureFlags,
-<<<<<<< HEAD
-            @NonNull final ContractMetrics contractMetrics) {
-=======
             @NonNull final OpsDurationMetrics opsDurationMetrics) {
->>>>>>> 86703ebc
         return new TransactionProcessor(
                 frameBuilder,
                 frameRunner,
@@ -95,11 +87,7 @@
                 messageCallProcessor,
                 contractCreationProcessor,
                 featureFlags,
-<<<<<<< HEAD
-                contractMetrics);
-=======
                 opsDurationMetrics);
->>>>>>> 86703ebc
     }
 
     @Provides
@@ -127,15 +115,9 @@
             @ServicesV034 @NonNull final PrecompileContractRegistry registry,
             @NonNull final Map<Address, HederaSystemContract> systemContracts,
             @NonNull final HederaOpsDuration hederaOpsDuration,
-<<<<<<< HEAD
-            @NonNull final ContractMetrics contractMetrics) {
-        return new CustomMessageCallProcessor(
-                evm, featureFlags, registry, addressChecks, systemContracts, hederaOpsDuration, contractMetrics);
-=======
             @NonNull final OpsDurationMetrics opsDurationMetrics) {
         return new CustomMessageCallProcessor(
                 evm, featureFlags, registry, addressChecks, systemContracts, hederaOpsDuration, opsDurationMetrics);
->>>>>>> 86703ebc
     }
 
     @Provides
