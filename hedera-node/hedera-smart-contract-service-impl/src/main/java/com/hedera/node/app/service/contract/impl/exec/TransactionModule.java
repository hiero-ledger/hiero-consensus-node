--- conflicted
+++ resolved
@@ -18,11 +18,7 @@
 
 import static java.util.Objects.requireNonNull;
 
-<<<<<<< HEAD
 import com.hedera.node.app.service.contract.impl.annotations.InitialState;
-=======
-import com.hedera.node.app.service.contract.impl.annotations.InitialTokenServiceApi;
->>>>>>> e256404d
 import com.hedera.node.app.service.contract.impl.annotations.TransactionScope;
 import com.hedera.node.app.service.contract.impl.exec.scope.HandleHederaNativeOperations;
 import com.hedera.node.app.service.contract.impl.exec.scope.HandleHederaOperations;
@@ -40,22 +36,10 @@
 import com.hedera.node.app.service.contract.impl.state.ProxyWorldUpdater;
 import com.hedera.node.app.service.contract.impl.state.ScopedEvmFrameStateFactory;
 import com.hedera.node.app.service.file.ReadableFileStore;
-<<<<<<< HEAD
-=======
-import com.hedera.node.app.service.token.ReadableAccountStore;
-import com.hedera.node.app.service.token.api.TokenServiceApi;
->>>>>>> e256404d
 import com.hedera.node.app.spi.info.NetworkInfo;
 import com.hedera.node.app.spi.validation.AttributeValidator;
 import com.hedera.node.app.spi.validation.ExpiryValidator;
 import com.hedera.node.app.spi.workflows.HandleContext;
-<<<<<<< HEAD
-=======
-import com.hedera.node.config.data.ContractsConfig;
-import com.hedera.node.config.data.LedgerConfig;
-import com.hedera.node.config.data.StakingConfig;
-import com.swirlds.config.api.Configuration;
->>>>>>> e256404d
 import dagger.Binds;
 import dagger.Module;
 import dagger.Provides;
@@ -74,9 +58,7 @@
 
     @Provides
     @Nullable
-    @javax.annotation.Nullable
     @TransactionScope
-<<<<<<< HEAD
     static HydratedEthTxData maybeProvideHydratedEthTxData(
             @NonNull final HandleContext context,
             @NonNull final EthereumCallDataHydration hydration,
@@ -85,22 +67,6 @@
         return body.hasEthereumTransaction()
                 ? hydration.tryToHydrate(body.ethereumTransactionOrThrow(), fileStore)
                 : null;
-=======
-    static LedgerConfig provideLedgerConfig(@NonNull final Configuration configuration) {
-        return requireNonNull(configuration).getConfigData(LedgerConfig.class);
-    }
-
-    @Provides
-    @TransactionScope
-    static StakingConfig provideStakingConfig(@NonNull final Configuration configuration) {
-        return requireNonNull(configuration).getConfigData(StakingConfig.class);
-    }
-
-    @Provides
-    @TransactionScope
-    static Instant provideConsensusTime(@NonNull final HandleContext context) {
-        return requireNonNull(context).consensusNow();
->>>>>>> e256404d
     }
 
     @Provides
@@ -137,28 +103,6 @@
 
     @Provides
     @TransactionScope
-<<<<<<< HEAD
-=======
-    static ReadableFileStore provideReadableFileStore(@NonNull final HandleContext context) {
-        return context.readableStore(ReadableFileStore.class);
-    }
-
-    @Provides
-    @TransactionScope
-    static ReadableAccountStore provideReadableAccountStore(@NonNull final HandleContext context) {
-        return context.readableStore(ReadableAccountStore.class);
-    }
-
-    @Provides
-    @TransactionScope
-    @InitialTokenServiceApi
-    static TokenServiceApi provideInitialTokenServiceApi(@NonNull final HandleContext context) {
-        return context.serviceApi(TokenServiceApi.class);
-    }
-
-    @Provides
-    @TransactionScope
->>>>>>> e256404d
     static NetworkInfo provideNetworkInfo(@NonNull final HandleContext context) {
         return context.networkInfo();
     }
