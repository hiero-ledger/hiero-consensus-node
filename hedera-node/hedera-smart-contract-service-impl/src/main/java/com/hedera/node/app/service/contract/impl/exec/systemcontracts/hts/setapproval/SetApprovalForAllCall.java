--- conflicted
+++ resolved
@@ -19,10 +19,7 @@
 import static com.hedera.hapi.node.base.ResponseCodeEnum.INVALID_ALLOWANCE_SPENDER_ID;
 import static com.hedera.hapi.node.base.ResponseCodeEnum.INVALID_TOKEN_ID;
 import static com.hedera.hapi.node.base.ResponseCodeEnum.TOKEN_NOT_ASSOCIATED_TO_ACCOUNT;
-<<<<<<< HEAD
-=======
 import static com.hedera.node.app.service.contract.impl.exec.systemcontracts.hts.AbiConstants.APPROVAL_FOR_ALL_EVENT;
->>>>>>> 790bc471
 import static com.hedera.node.app.service.contract.impl.exec.systemcontracts.hts.setapproval.SetApprovalForAllTranslator.SET_APPROVAL_FOR_ALL;
 import static com.hedera.node.app.service.contract.impl.utils.ConversionUtils.asLongZeroAddress;
 import static com.hedera.node.app.service.contract.impl.utils.ConversionUtils.fromHeadlongAddress;
@@ -34,12 +31,7 @@
 import com.hedera.node.app.service.contract.impl.exec.scope.VerificationStrategy;
 import com.hedera.node.app.service.contract.impl.exec.systemcontracts.hts.AbstractHtsCall;
 import com.hedera.node.app.service.contract.impl.exec.systemcontracts.hts.HtsCallAttempt;
-<<<<<<< HEAD
-import com.hedera.node.app.service.mono.store.contracts.precompile.AbiConstants;
-import com.hedera.node.app.service.mono.store.contracts.precompile.codec.EncodingFacade;
-=======
 import com.hedera.node.app.service.contract.impl.exec.systemcontracts.hts.LogBuilder;
->>>>>>> 790bc471
 import com.hedera.node.app.spi.workflows.record.SingleTransactionRecordBuilder;
 import edu.umd.cs.findbugs.annotations.NonNull;
 import org.hyperledger.besu.datatypes.Address;
@@ -76,11 +68,7 @@
 
     @NonNull
     @Override
-<<<<<<< HEAD
-    public @NonNull PricedResult execute(final MessageFrame frame) {
-=======
     public PricedResult execute() {
->>>>>>> 790bc471
         final var recordBuilder = systemContractOperations()
                 .dispatch(transactionBody, verificationStrategy, sender, SingleTransactionRecordBuilder.class);
 
@@ -98,18 +86,10 @@
             }
             return reversionWith(status, gasRequirement);
         } else {
-            frame.addLog(getLogForSetApprovalForAll(token));
-
             return completionWith(status, gasRequirement);
         }
     }
 
-<<<<<<< HEAD
-    private Log getLogForSetApprovalForAll(final Address logger) {
-        return EncodingFacade.LogBuilder.logBuilder()
-                .forLogger(logger)
-                .forEventSignature(AbiConstants.APPROVAL_FOR_ALL_EVENT)
-=======
     @Override
     public @NonNull PricedResult execute(final MessageFrame frame) {
         final var result = execute();
@@ -125,7 +105,6 @@
         return LogBuilder.logBuilder()
                 .forLogger(logger)
                 .forEventSignature(APPROVAL_FOR_ALL_EVENT)
->>>>>>> 790bc471
                 .forIndexedArgument(asLongZeroAddress(sender.accountNum()))
                 .forIndexedArgument(spender)
                 .forDataItem(approved)
