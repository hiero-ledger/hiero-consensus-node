--- conflicted
+++ resolved
@@ -100,11 +100,7 @@
             }
             return reversionWith(gasRequirement, recordBuilder);
         } else {
-<<<<<<< HEAD
-            return completionWith(gasRequirement, recordBuilder);
-=======
             return completionWith(gasRequirement, recordBuilder, encodedRc(standardized(status)));
->>>>>>> 77d207f3
         }
     }
 
