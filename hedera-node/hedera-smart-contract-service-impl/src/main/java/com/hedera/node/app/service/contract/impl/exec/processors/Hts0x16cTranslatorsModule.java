--- conflicted
+++ resolved
@@ -19,11 +19,8 @@
 import com.hedera.node.app.service.contract.impl.exec.systemcontracts.common.CallTranslator;
 import com.hedera.node.app.service.contract.impl.exec.systemcontracts.hts.HtsCallAttempt;
 import com.hedera.node.app.service.contract.impl.exec.systemcontracts.hts.tokentype.address_0x16c.TokenTypeTranslator;
-<<<<<<< HEAD
+import com.hedera.node.app.service.contract.impl.exec.systemcontracts.hts.update.address_0x16c.UpdateKeysTranslator;
 import com.hedera.node.app.service.contract.impl.exec.systemcontracts.hts.update.address_0x16c.UpdateTranslator;
-=======
-import com.hedera.node.app.service.contract.impl.exec.systemcontracts.hts.update.address_0x16c.UpdateKeysTranslator;
->>>>>>> c94ea3c6
 import dagger.Module;
 import dagger.Provides;
 import dagger.multibindings.IntoSet;
@@ -49,12 +46,16 @@
     @Singleton
     @IntoSet
     @Named("HtsTranslators")
-<<<<<<< HEAD
+    static CallTranslator<HtsCallAttempt> provideUpdateKeysTranslator(@NonNull final UpdateKeysTranslator translator) {
+        return translator;
+    }
+
+    @Provides
+    @Singleton
+    @IntoSet
+    @Named("HtsTranslators")
     static CallTranslator<HtsCallAttempt> provideUpdateTokenCommonTranslator(
             @NonNull final UpdateTranslator translator) {
-=======
-    static CallTranslator<HtsCallAttempt> provideUpdateKeysTranslator(@NonNull final UpdateKeysTranslator translator) {
->>>>>>> c94ea3c6
         return translator;
     }
 }