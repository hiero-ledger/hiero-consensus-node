// SPDX-License-Identifier: Apache-2.0
package com.hedera.node.app.service.contract.impl.exec.processors;

import com.hedera.node.app.service.contract.impl.exec.systemcontracts.common.CallTranslator;
import com.hedera.node.app.service.contract.impl.exec.systemcontracts.hts.HtsCallAttempt;
import com.hedera.node.app.service.contract.impl.exec.systemcontracts.hts.create.address_0x16c.CreateTranslator;
import com.hedera.node.app.service.contract.impl.exec.systemcontracts.hts.fungibletokeninfo.address_0x16c.FungibleTokenInfoTranslator;
import com.hedera.node.app.service.contract.impl.exec.systemcontracts.hts.nfttokeninfo.address_0x16c.NftTokenInfoTranslator;
import com.hedera.node.app.service.contract.impl.exec.systemcontracts.hts.tokeninfo.address_0x16c.TokenInfoTranslator;
import com.hedera.node.app.service.contract.impl.exec.systemcontracts.hts.tokentype.address_0x16c.TokenTypeTranslator;
import com.hedera.node.app.service.contract.impl.exec.systemcontracts.hts.update.address_0x16c.UpdateKeysTranslator;
import com.hedera.node.app.service.contract.impl.exec.systemcontracts.hts.update.address_0x16c.UpdateNFTsMetadataTranslator;
import com.hedera.node.app.service.contract.impl.exec.systemcontracts.hts.update.address_0x16c.UpdateTranslator;
import dagger.Module;
import dagger.Provides;
import dagger.multibindings.IntoSet;
import edu.umd.cs.findbugs.annotations.NonNull;
import javax.inject.Named;
import javax.inject.Singleton;

/**
 * Provides the {@link CallTranslator} implementations for the HTS system contract at address 0x16c.
 */
@Module
public interface Hts0x16cTranslatorsModule {

    @Provides
    @Singleton
    @IntoSet
    @Named("HtsTranslators")
    static CallTranslator<HtsCallAttempt> provideTokenTypeTranslator(@NonNull final TokenTypeTranslator translator) {
        return translator;
    }

    @Provides
    @Singleton
    @IntoSet
    @Named("HtsTranslators")
    static CallTranslator<HtsCallAttempt> provideCreateTranslator(@NonNull final CreateTranslator translator) {
        return translator;
    }

    @Provides
    @Singleton
    @IntoSet
    @Named("HtsTranslators")
<<<<<<< HEAD
    static CallTranslator<HtsCallAttempt> provideFungibleTokenInfoTranslator(
            @NonNull final FungibleTokenInfoTranslator translator) {
=======
    static CallTranslator<HtsCallAttempt> provideUpdateKeysTranslator(@NonNull final UpdateKeysTranslator translator) {
>>>>>>> 071e01df
        return translator;
    }

    @Provides
    @Singleton
    @IntoSet
    @Named("HtsTranslators")
<<<<<<< HEAD
    static CallTranslator<HtsCallAttempt> provideNonFungibleTokenInfoTranslator(
            @NonNull final NftTokenInfoTranslator translator) {
=======
    static CallTranslator<HtsCallAttempt> provideUpdateTokenCommonTranslator(
            @NonNull final UpdateTranslator translator) {
>>>>>>> 071e01df
        return translator;
    }

    @Provides
    @Singleton
    @IntoSet
    @Named("HtsTranslators")
<<<<<<< HEAD
    static CallTranslator<HtsCallAttempt> provideTokenInfoTranslator(@NonNull final TokenInfoTranslator translator) {
=======
    static CallTranslator<HtsCallAttempt> provideUpdateNFTsMetadataTranslator(
            @NonNull final UpdateNFTsMetadataTranslator translator) {
>>>>>>> 071e01df
        return translator;
    }
}<|MERGE_RESOLUTION|>--- conflicted
+++ resolved
@@ -44,12 +44,7 @@
     @Singleton
     @IntoSet
     @Named("HtsTranslators")
-<<<<<<< HEAD
-    static CallTranslator<HtsCallAttempt> provideFungibleTokenInfoTranslator(
-            @NonNull final FungibleTokenInfoTranslator translator) {
-=======
     static CallTranslator<HtsCallAttempt> provideUpdateKeysTranslator(@NonNull final UpdateKeysTranslator translator) {
->>>>>>> 071e01df
         return translator;
     }
 
@@ -57,13 +52,8 @@
     @Singleton
     @IntoSet
     @Named("HtsTranslators")
-<<<<<<< HEAD
-    static CallTranslator<HtsCallAttempt> provideNonFungibleTokenInfoTranslator(
-            @NonNull final NftTokenInfoTranslator translator) {
-=======
     static CallTranslator<HtsCallAttempt> provideUpdateTokenCommonTranslator(
             @NonNull final UpdateTranslator translator) {
->>>>>>> 071e01df
         return translator;
     }
 
@@ -71,12 +61,34 @@
     @Singleton
     @IntoSet
     @Named("HtsTranslators")
-<<<<<<< HEAD
-    static CallTranslator<HtsCallAttempt> provideTokenInfoTranslator(@NonNull final TokenInfoTranslator translator) {
-=======
     static CallTranslator<HtsCallAttempt> provideUpdateNFTsMetadataTranslator(
             @NonNull final UpdateNFTsMetadataTranslator translator) {
->>>>>>> 071e01df
+        return translator;
+    }
+
+    @Provides
+    @Singleton
+    @IntoSet
+    @Named("HtsTranslators")
+    static CallTranslator<HtsCallAttempt> provideFungibleTokenInfoTranslator(
+            @NonNull final FungibleTokenInfoTranslator translator) {
+        return translator;
+    }
+
+    @Provides
+    @Singleton
+    @IntoSet
+    @Named("HtsTranslators")
+    static CallTranslator<HtsCallAttempt> provideNonFungibleTokenInfoTranslator(
+            @NonNull final NftTokenInfoTranslator translator) {
+        return translator;
+    }
+
+    @Provides
+    @Singleton
+    @IntoSet
+    @Named("HtsTranslators")
+    static CallTranslator<HtsCallAttempt> provideTokenInfoTranslator(@NonNull final TokenInfoTranslator translator) {
         return translator;
     }
 }