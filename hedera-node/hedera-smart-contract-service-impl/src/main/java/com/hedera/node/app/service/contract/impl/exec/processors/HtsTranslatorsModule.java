/*
 * Copyright (C) 2023-2024 Hedera Hashgraph, LLC
 *
 * Licensed under the Apache License, Version 2.0 (the "License");
 * you may not use this file except in compliance with the License.
 * You may obtain a copy of the License at
 *
 *      http://www.apache.org/licenses/LICENSE-2.0
 *
 * Unless required by applicable law or agreed to in writing, software
 * distributed under the License is distributed on an "AS IS" BASIS,
 * WITHOUT WARRANTIES OR CONDITIONS OF ANY KIND, either express or implied.
 * See the License for the specific language governing permissions and
 * limitations under the License.
 */

package com.hedera.node.app.service.contract.impl.exec.processors;

import com.hedera.node.app.service.contract.impl.exec.systemcontracts.common.CallTranslator;
import com.hedera.node.app.service.contract.impl.exec.systemcontracts.hts.HtsCallAttempt;
import com.hedera.node.app.service.contract.impl.exec.systemcontracts.hts.airdrops.TokenAirdropTranslator;
import com.hedera.node.app.service.contract.impl.exec.systemcontracts.hts.allowance.GetAllowanceTranslator;
import com.hedera.node.app.service.contract.impl.exec.systemcontracts.hts.associations.AssociationsTranslator;
import com.hedera.node.app.service.contract.impl.exec.systemcontracts.hts.balanceof.BalanceOfTranslator;
import com.hedera.node.app.service.contract.impl.exec.systemcontracts.hts.burn.BurnTranslator;
import com.hedera.node.app.service.contract.impl.exec.systemcontracts.hts.claimairdrops.TokenClaimAirdropTranslator;
import com.hedera.node.app.service.contract.impl.exec.systemcontracts.hts.create.CreateTranslator;
import com.hedera.node.app.service.contract.impl.exec.systemcontracts.hts.customfees.TokenCustomFeesTranslator;
import com.hedera.node.app.service.contract.impl.exec.systemcontracts.hts.decimals.DecimalsTranslator;
import com.hedera.node.app.service.contract.impl.exec.systemcontracts.hts.defaultfreezestatus.DefaultFreezeStatusTranslator;
import com.hedera.node.app.service.contract.impl.exec.systemcontracts.hts.defaultkycstatus.DefaultKycStatusTranslator;
import com.hedera.node.app.service.contract.impl.exec.systemcontracts.hts.delete.DeleteTranslator;
import com.hedera.node.app.service.contract.impl.exec.systemcontracts.hts.freeze.FreezeUnfreezeTranslator;
import com.hedera.node.app.service.contract.impl.exec.systemcontracts.hts.fungibletokeninfo.FungibleTokenInfoTranslator;
import com.hedera.node.app.service.contract.impl.exec.systemcontracts.hts.getapproved.GetApprovedTranslator;
import com.hedera.node.app.service.contract.impl.exec.systemcontracts.hts.grantapproval.GrantApprovalTranslator;
import com.hedera.node.app.service.contract.impl.exec.systemcontracts.hts.grantrevokekyc.GrantRevokeKycTranslator;
import com.hedera.node.app.service.contract.impl.exec.systemcontracts.hts.isapprovedforall.IsApprovedForAllTranslator;
import com.hedera.node.app.service.contract.impl.exec.systemcontracts.hts.isassociated.IsAssociatedTranslator;
import com.hedera.node.app.service.contract.impl.exec.systemcontracts.hts.isfrozen.IsFrozenTranslator;
import com.hedera.node.app.service.contract.impl.exec.systemcontracts.hts.iskyc.IsKycTranslator;
import com.hedera.node.app.service.contract.impl.exec.systemcontracts.hts.istoken.IsTokenTranslator;
import com.hedera.node.app.service.contract.impl.exec.systemcontracts.hts.mint.MintTranslator;
import com.hedera.node.app.service.contract.impl.exec.systemcontracts.hts.name.NameTranslator;
import com.hedera.node.app.service.contract.impl.exec.systemcontracts.hts.nfttokeninfo.NftTokenInfoTranslator;
import com.hedera.node.app.service.contract.impl.exec.systemcontracts.hts.ownerof.OwnerOfTranslator;
import com.hedera.node.app.service.contract.impl.exec.systemcontracts.hts.pauses.PausesTranslator;
import com.hedera.node.app.service.contract.impl.exec.systemcontracts.hts.setapproval.SetApprovalForAllTranslator;
import com.hedera.node.app.service.contract.impl.exec.systemcontracts.hts.symbol.SymbolTranslator;
import com.hedera.node.app.service.contract.impl.exec.systemcontracts.hts.tokenexpiry.TokenExpiryTranslator;
import com.hedera.node.app.service.contract.impl.exec.systemcontracts.hts.tokeninfo.TokenInfoTranslator;
import com.hedera.node.app.service.contract.impl.exec.systemcontracts.hts.tokenkey.TokenKeyTranslator;
import com.hedera.node.app.service.contract.impl.exec.systemcontracts.hts.tokentype.TokenTypeTranslator;
import com.hedera.node.app.service.contract.impl.exec.systemcontracts.hts.tokenuri.TokenUriTranslator;
import com.hedera.node.app.service.contract.impl.exec.systemcontracts.hts.totalsupply.TotalSupplyTranslator;
import com.hedera.node.app.service.contract.impl.exec.systemcontracts.hts.transfer.ClassicTransfersTranslator;
import com.hedera.node.app.service.contract.impl.exec.systemcontracts.hts.transfer.Erc20TransfersTranslator;
import com.hedera.node.app.service.contract.impl.exec.systemcontracts.hts.transfer.Erc721TransferFromTranslator;
import com.hedera.node.app.service.contract.impl.exec.systemcontracts.hts.update.UpdateExpiryTranslator;
import com.hedera.node.app.service.contract.impl.exec.systemcontracts.hts.update.UpdateKeysTranslator;
import com.hedera.node.app.service.contract.impl.exec.systemcontracts.hts.update.UpdateNFTsMetadataTranslator;
import com.hedera.node.app.service.contract.impl.exec.systemcontracts.hts.update.UpdateTranslator;
import com.hedera.node.app.service.contract.impl.exec.systemcontracts.hts.updatetokencustomfees.UpdateTokenCustomFeesTranslator;
import com.hedera.node.app.service.contract.impl.exec.systemcontracts.hts.wipe.WipeTranslator;
import dagger.Module;
import dagger.Provides;
import dagger.multibindings.IntoSet;
import edu.umd.cs.findbugs.annotations.NonNull;
import java.util.List;
import java.util.Set;
import javax.inject.Named;
import javax.inject.Singleton;

/**
 * Provides the {@link CallTranslator} implementations for the HTS system contract.
 */
@Module
public interface HtsTranslatorsModule {
    @Provides
    @Singleton
    @Named("HtsTranslators")
    static List<CallTranslator<HtsCallAttempt>> provideCallAttemptTranslators(
            @NonNull @Named("HtsTranslators") final Set<CallTranslator<HtsCallAttempt>> translators) {
        return List.copyOf(translators);
    }

    @Provides
    @Singleton
    @IntoSet
    @Named("HtsTranslators")
    static CallTranslator<HtsCallAttempt> provideAssociationsTranslator(
            @NonNull final AssociationsTranslator translator) {
        return translator;
    }

    @Provides
    @Singleton
    @IntoSet
    @Named("HtsTranslators")
    static CallTranslator<HtsCallAttempt> provideIsAssociatedTranslator(
            @NonNull final IsAssociatedTranslator translator) {
        return translator;
    }

    @Provides
    @Singleton
    @IntoSet
    @Named("HtsTranslators")
    static CallTranslator<HtsCallAttempt> provideErc20TransfersTranslator(
            @NonNull final Erc20TransfersTranslator translator) {
        return translator;
    }

    @Provides
    @Singleton
    @IntoSet
    @Named("HtsTranslators")
    static CallTranslator<HtsCallAttempt> provideErc721TransferFromTranslator(
            @NonNull final Erc721TransferFromTranslator translator) {
        return translator;
    }

    @Provides
    @Singleton
    @IntoSet
    @Named("HtsTranslators")
    static CallTranslator<HtsCallAttempt> provideClassicTransfersTranslator(
            @NonNull final ClassicTransfersTranslator translator) {
        return translator;
    }

    @Provides
    @Singleton
    @IntoSet
    @Named("HtsTranslators")
    static CallTranslator<HtsCallAttempt> provideMintTranslator(@NonNull final MintTranslator translator) {
        return translator;
    }

    @Provides
    @Singleton
    @IntoSet
    @Named("HtsTranslators")
    static CallTranslator<HtsCallAttempt> provideBurnTranslator(@NonNull final BurnTranslator translator) {
        return translator;
    }

    @Provides
    @Singleton
    @IntoSet
    @Named("HtsTranslators")
    static CallTranslator<HtsCallAttempt> provideCreateTranslator(@NonNull final CreateTranslator translator) {
        return translator;
    }

    @Provides
    @Singleton
    @IntoSet
    @Named("HtsTranslators")
    static CallTranslator<HtsCallAttempt> provideBalanceOfTranslator(@NonNull final BalanceOfTranslator translator) {
        return translator;
    }

    @Provides
    @Singleton
    @IntoSet
    @Named("HtsTranslators")
    static CallTranslator<HtsCallAttempt> provideIsApprovedForAllTranslator(
            @NonNull final IsApprovedForAllTranslator translator) {
        return translator;
    }

    @Provides
    @Singleton
    @IntoSet
    @Named("HtsTranslators")
    static CallTranslator<HtsCallAttempt> provideNameTranslator(@NonNull final NameTranslator translator) {
        return translator;
    }

    @Provides
    @Singleton
    @IntoSet
    @Named("HtsTranslators")
    static CallTranslator<HtsCallAttempt> provideSymbolTranslator(@NonNull final SymbolTranslator translator) {
        return translator;
    }

    @Provides
    @Singleton
    @IntoSet
    @Named("HtsTranslators")
    static CallTranslator<HtsCallAttempt> provideTotalSupplyTranslator(
            @NonNull final TotalSupplyTranslator translator) {
        return translator;
    }

    @Provides
    @Singleton
    @IntoSet
    @Named("HtsTranslators")
    static CallTranslator<HtsCallAttempt> provideOwnerOfTranslator(@NonNull final OwnerOfTranslator translator) {
        return translator;
    }

    @Provides
    @Singleton
    @IntoSet
    @Named("HtsTranslators")
    static CallTranslator<HtsCallAttempt> provideSetApprovalForAllTranslator(
            @NonNull final SetApprovalForAllTranslator translator) {
        return translator;
    }

    @Provides
    @Singleton
    @IntoSet
    @Named("HtsTranslators")
    static CallTranslator<HtsCallAttempt> provideDecimalsTranslator(@NonNull final DecimalsTranslator translator) {
        return translator;
    }

    @Provides
    @Singleton
    @IntoSet
    @Named("HtsTranslators")
    static CallTranslator<HtsCallAttempt> provideTokenUriTranslator(@NonNull final TokenUriTranslator translator) {
        return translator;
    }

    @Provides
    @Singleton
    @IntoSet
    @Named("HtsTranslators")
    static CallTranslator<HtsCallAttempt> provideGetAllowanceTranslator(
            @NonNull final GetAllowanceTranslator translator) {
        return translator;
    }

    @Provides
    @Singleton
    @IntoSet
    @Named("HtsTranslators")
    static CallTranslator<HtsCallAttempt> provideGrantApproval(@NonNull final GrantApprovalTranslator translator) {
        return translator;
    }

    @Provides
    @Singleton
    @IntoSet
    @Named("HtsTranslators")
    static CallTranslator<HtsCallAttempt> providePausesTranslator(@NonNull final PausesTranslator translator) {
        return translator;
    }

    @Provides
    @Singleton
    @IntoSet
    @Named("HtsTranslators")
    static CallTranslator<HtsCallAttempt> provideGrantRevokeKycTranslator(
            @NonNull final GrantRevokeKycTranslator translator) {
        return translator;
    }

    @Provides
    @Singleton
    @IntoSet
    @Named("HtsTranslators")
    static CallTranslator<HtsCallAttempt> provideGetApprovedTranslator(
            @NonNull final GetApprovedTranslator translator) {
        return translator;
    }

    @Provides
    @Singleton
    @IntoSet
    @Named("HtsTranslators")
    static CallTranslator<HtsCallAttempt> provideWipeTranslator(@NonNull final WipeTranslator translator) {
        return translator;
    }

    @Provides
    @Singleton
    @IntoSet
    @Named("HtsTranslators")
    static CallTranslator<HtsCallAttempt> provideIsFrozenTranslator(@NonNull final IsFrozenTranslator translator) {
        return translator;
    }

    @Provides
    @Singleton
    @IntoSet
    @Named("HtsTranslators")
    static CallTranslator<HtsCallAttempt> provideIsKycTranslator(@NonNull final IsKycTranslator translator) {
        return translator;
    }

    @Provides
    @Singleton
    @IntoSet
    @Named("HtsTranslators")
    static CallTranslator<HtsCallAttempt> provideIsTokenTranslator(@NonNull final IsTokenTranslator translator) {
        return translator;
    }

    @Provides
    @Singleton
    @IntoSet
    @Named("HtsTranslators")
    static CallTranslator<HtsCallAttempt> provideTokenTypeTranslator(@NonNull final TokenTypeTranslator translator) {
        return translator;
    }

    @Provides
    @Singleton
    @IntoSet
    @Named("HtsTranslators")
    static CallTranslator<HtsCallAttempt> provideDefaultFreezeStatusTranslator(
            @NonNull final DefaultFreezeStatusTranslator translator) {
        return translator;
    }

    @Provides
    @Singleton
    @IntoSet
    @Named("HtsTranslators")
    static CallTranslator<HtsCallAttempt> provideDefaultKycStatusTranslator(
            @NonNull final DefaultKycStatusTranslator translator) {
        return translator;
    }

    @Provides
    @Singleton
    @IntoSet
    @Named("HtsTranslators")
    static CallTranslator<HtsCallAttempt> provideFreezeUnfreezeTranslator(
            @NonNull final FreezeUnfreezeTranslator translator) {
        return translator;
    }

    @Provides
    @Singleton
    @IntoSet
    @Named("HtsTranslators")
    static CallTranslator<HtsCallAttempt> provideDeleteTranslator(@NonNull final DeleteTranslator translator) {
        return translator;
    }

    @Provides
    @Singleton
    @IntoSet
    @Named("HtsTranslators")
    static CallTranslator<HtsCallAttempt> provideTokenExpiryTranslator(
            @NonNull final TokenExpiryTranslator translator) {
        return translator;
    }

    @Provides
    @Singleton
    @IntoSet
    @Named("HtsTranslators")
    static CallTranslator<HtsCallAttempt> provideTokenKeyTranslator(@NonNull final TokenKeyTranslator translator) {
        return translator;
    }

    @Provides
    @Singleton
    @IntoSet
    @Named("HtsTranslators")
    static CallTranslator<HtsCallAttempt> provideUpdateTranslator(@NonNull final UpdateTranslator translator) {
        return translator;
    }

    @Provides
    @Singleton
    @IntoSet
    @Named("HtsTranslators")
    static CallTranslator<HtsCallAttempt> provideTokenCustomFeesTranslator(
            @NonNull final TokenCustomFeesTranslator translator) {
        return translator;
    }

    @Provides
    @Singleton
    @IntoSet
    @Named("HtsTranslators")
    static CallTranslator<HtsCallAttempt> provideTokenInfoTranslator(@NonNull final TokenInfoTranslator translator) {
        return translator;
    }

    @Provides
    @Singleton
    @IntoSet
    @Named("HtsTranslators")
    static CallTranslator<HtsCallAttempt> provideUpdateExpiryTranslator(
            @NonNull final UpdateExpiryTranslator translator) {
        return translator;
    }

    @Provides
    @Singleton
    @IntoSet
    @Named("HtsTranslators")
    static CallTranslator<HtsCallAttempt> provideFungibleTokenInfoTranslator(
            @NonNull final FungibleTokenInfoTranslator translator) {
        return translator;
    }

    @Provides
    @Singleton
    @IntoSet
    @Named("HtsTranslators")
    static CallTranslator<HtsCallAttempt> provideNonFungibleTokenInfoTranslator(
            @NonNull final NftTokenInfoTranslator translator) {
        return translator;
    }

    @Provides
    @Singleton
    @IntoSet
    @Named("HtsTranslators")
    static CallTranslator<HtsCallAttempt> provideUpdateKeysTranslator(@NonNull final UpdateKeysTranslator translator) {
        return translator;
    }

    @Provides
    @Singleton
    @IntoSet
    @Named("HtsTranslators")
    static CallTranslator<HtsCallAttempt> provideUpdateTokenCustomFeesTranslator(
            @NonNull final UpdateTokenCustomFeesTranslator translator) {
        return translator;
    }

    @Provides
    @Singleton
    @IntoSet
    @Named("HtsTranslators")
    static CallTranslator<HtsCallAttempt> provideUpdateNFTsMetadataTranslator(
            @NonNull final UpdateNFTsMetadataTranslator translator) {
        return translator;
    }

    @Provides
    @Singleton
    @IntoSet
    @Named("HtsTranslators")
<<<<<<< HEAD
    static CallTranslator<HtsCallAttempt> provideTokenClaimAirdropDecoder(
            @NonNull final TokenClaimAirdropTranslator translator) {
=======
    static CallTranslator<HtsCallAttempt> provideTokenAirdropTranslator(
            @NonNull final TokenAirdropTranslator translator) {
>>>>>>> a0cc0657
        return translator;
    }
}<|MERGE_RESOLUTION|>--- conflicted
+++ resolved
@@ -445,13 +445,17 @@
     @Singleton
     @IntoSet
     @Named("HtsTranslators")
-<<<<<<< HEAD
+    static CallTranslator<HtsCallAttempt> provideTokenAirdropTranslator(
+            @NonNull final TokenAirdropTranslator translator) {
+        return translator;
+    }
+
+    @Provides
+    @Singleton
+    @IntoSet
+    @Named("HtsTranslators")
     static CallTranslator<HtsCallAttempt> provideTokenClaimAirdropDecoder(
             @NonNull final TokenClaimAirdropTranslator translator) {
-=======
-    static CallTranslator<HtsCallAttempt> provideTokenAirdropTranslator(
-            @NonNull final TokenAirdropTranslator translator) {
->>>>>>> a0cc0657
         return translator;
     }
 }