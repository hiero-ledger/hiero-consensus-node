/*
 * Copyright (C) 2023 Hedera Hashgraph, LLC
 *
 * Licensed under the Apache License, Version 2.0 (the "License");
 * you may not use this file except in compliance with the License.
 * You may obtain a copy of the License at
 *
 *      http://www.apache.org/licenses/LICENSE-2.0
 *
 * Unless required by applicable law or agreed to in writing, software
 * distributed under the License is distributed on an "AS IS" BASIS,
 * WITHOUT WARRANTIES OR CONDITIONS OF ANY KIND, either express or implied.
 * See the License for the specific language governing permissions and
 * limitations under the License.
 */

package com.hedera.node.app.service.contract.impl.exec.processors;

import com.hedera.node.app.service.contract.impl.exec.systemcontracts.HtsCallTranslator;
import com.hedera.node.app.service.contract.impl.exec.systemcontracts.hts.allowance.GetAllowanceTranslator;
import com.hedera.node.app.service.contract.impl.exec.systemcontracts.hts.associations.AssociationsTranslator;
import com.hedera.node.app.service.contract.impl.exec.systemcontracts.hts.balanceof.BalanceOfTranslator;
import com.hedera.node.app.service.contract.impl.exec.systemcontracts.hts.burn.BurnTranslator;
import com.hedera.node.app.service.contract.impl.exec.systemcontracts.hts.decimals.DecimalsTranslator;
import com.hedera.node.app.service.contract.impl.exec.systemcontracts.hts.delete.DeleteTranslator;
import com.hedera.node.app.service.contract.impl.exec.systemcontracts.hts.freeze.FreezeUnfreezeTranslator;
import com.hedera.node.app.service.contract.impl.exec.systemcontracts.hts.getapproved.GetApprovedTranslator;
import com.hedera.node.app.service.contract.impl.exec.systemcontracts.hts.grantapproval.GrantApprovalTranslator;
import com.hedera.node.app.service.contract.impl.exec.systemcontracts.hts.grantrevokekyc.GrantRevokeKycTranslator;
import com.hedera.node.app.service.contract.impl.exec.systemcontracts.hts.isapprovedforall.IsApprovedForAllTranslator;
import com.hedera.node.app.service.contract.impl.exec.systemcontracts.hts.mint.MintTranslator;
import com.hedera.node.app.service.contract.impl.exec.systemcontracts.hts.name.NameTranslator;
import com.hedera.node.app.service.contract.impl.exec.systemcontracts.hts.ownerof.OwnerOfTranslator;
import com.hedera.node.app.service.contract.impl.exec.systemcontracts.hts.pauses.PausesTranslator;
import com.hedera.node.app.service.contract.impl.exec.systemcontracts.hts.setapproval.SetApprovalForAllTranslator;
import com.hedera.node.app.service.contract.impl.exec.systemcontracts.hts.symbol.SymbolTranslator;
import com.hedera.node.app.service.contract.impl.exec.systemcontracts.hts.tokenuri.TokenUriTranslator;
import com.hedera.node.app.service.contract.impl.exec.systemcontracts.hts.totalsupply.TotalSupplyTranslator;
import com.hedera.node.app.service.contract.impl.exec.systemcontracts.hts.transfer.ClassicTransfersTranslator;
import com.hedera.node.app.service.contract.impl.exec.systemcontracts.hts.transfer.Erc20TransfersTranslator;
import com.hedera.node.app.service.contract.impl.exec.systemcontracts.hts.transfer.Erc721TransferFromTranslator;
import com.hedera.node.app.service.contract.impl.exec.systemcontracts.hts.wipe.WipeTranslator;
import dagger.Module;
import dagger.Provides;
import dagger.multibindings.IntoSet;
import edu.umd.cs.findbugs.annotations.NonNull;
import java.util.List;
import java.util.Set;
import javax.inject.Singleton;

/**
 * Provides the {@link HtsCallTranslator} implementations for the HTS system contract.
 */
@Module
public interface HtsTranslatorsModule {
    @Provides
    @Singleton
    static List<HtsCallTranslator> provideCallAttemptTranslators(@NonNull final Set<HtsCallTranslator> translators) {
        return List.copyOf(translators);
    }

    @Provides
    @Singleton
    @IntoSet
    static HtsCallTranslator provideAssociationsTranslator(@NonNull final AssociationsTranslator translator) {
        return translator;
    }

    @Provides
    @Singleton
    @IntoSet
    static HtsCallTranslator provideErc20TransfersTranslator(@NonNull final Erc20TransfersTranslator translator) {
        return translator;
    }

    @Provides
    @Singleton
    @IntoSet
    static HtsCallTranslator provideErc721TransferFromTranslator(
            @NonNull final Erc721TransferFromTranslator translator) {
        return translator;
    }

    @Provides
    @Singleton
    @IntoSet
    static HtsCallTranslator provideClassicTransfersTranslator(@NonNull final ClassicTransfersTranslator translator) {
        return translator;
    }

    @Provides
    @Singleton
    @IntoSet
    static HtsCallTranslator provideMintTranslator(@NonNull final MintTranslator translator) {
        return translator;
    }

    @Provides
    @Singleton
    @IntoSet
    static HtsCallTranslator provideBurnTranslator(@NonNull final BurnTranslator translator) {
        return translator;
    }

    @Provides
    @Singleton
    @IntoSet
    static HtsCallTranslator provideBalanceOfTranslator(@NonNull final BalanceOfTranslator translator) {
        return translator;
    }

    @Provides
    @Singleton
    @IntoSet
    static HtsCallTranslator provideIsApprovedForAllTranslator(@NonNull final IsApprovedForAllTranslator translator) {
        return translator;
    }

    @Provides
    @Singleton
    @IntoSet
    static HtsCallTranslator provideNameTranslator(@NonNull final NameTranslator translator) {
        return translator;
    }

    @Provides
    @Singleton
    @IntoSet
    static HtsCallTranslator provideSymbolTranslator(@NonNull final SymbolTranslator translator) {
        return translator;
    }

    @Provides
    @Singleton
    @IntoSet
    static HtsCallTranslator provideTotalSupplyTranslator(@NonNull final TotalSupplyTranslator translator) {
        return translator;
    }

    @Provides
    @Singleton
    @IntoSet
    static HtsCallTranslator provideOwnerOfTranslator(@NonNull final OwnerOfTranslator translator) {
        return translator;
    }

    @Provides
    @Singleton
    @IntoSet
    static HtsCallTranslator provideSetApprovalForAllTranslator(@NonNull final SetApprovalForAllTranslator translator) {
        return translator;
    }

    @Provides
    @Singleton
    @IntoSet
    static HtsCallTranslator provideDecimalsTranslator(@NonNull final DecimalsTranslator translator) {
        return translator;
    }

    @Provides
    @Singleton
    @IntoSet
    static HtsCallTranslator provideTokenUriTranslator(@NonNull final TokenUriTranslator translator) {
        return translator;
    }

    @Provides
    @Singleton
    @IntoSet
<<<<<<< HEAD
    static HtsCallTranslator provideGrantApproval(@NonNull final GrantApprovalTranslator translator) {
=======
    static HtsCallTranslator provideGetAllowanceTranslator(@NonNull final GetAllowanceTranslator translator) {
>>>>>>> 32cd1a73
        return translator;
    }

    @Provides
    @Singleton
    @IntoSet
    static HtsCallTranslator providePausesTranslator(@NonNull final PausesTranslator translator) {
        return translator;
    }

    @Provides
    @Singleton
    @IntoSet
    static HtsCallTranslator provideGrantRevokeKycTranslator(@NonNull final GrantRevokeKycTranslator translator) {
        return translator;
    }

    @Provides
    @Singleton
    @IntoSet
    static HtsCallTranslator provideGetApprovedTranslator(@NonNull final GetApprovedTranslator translator) {
        return translator;
    }

    @Provides
    @Singleton
    @IntoSet
    static HtsCallTranslator provideWipeTranslator(@NonNull final WipeTranslator translator) {
        return translator;
    }

    @Provides
    @Singleton
    @IntoSet
    static HtsCallTranslator provideFreezeUnfreezeTranslator(@NonNull final FreezeUnfreezeTranslator translator) {
        return translator;
    }

    @Provides
    @Singleton
    @IntoSet
    static HtsCallTranslator provideDeleteTranslator(@NonNull final DeleteTranslator translator) {
        return translator;
    }
}<|MERGE_RESOLUTION|>--- conflicted
+++ resolved
@@ -168,11 +168,14 @@
     @Provides
     @Singleton
     @IntoSet
-<<<<<<< HEAD
+    static HtsCallTranslator provideGetAllowanceTranslator(@NonNull final GetAllowanceTranslator translator) {
+        return translator;
+    }
+
+    @Provides
+    @Singleton
+    @IntoSet
     static HtsCallTranslator provideGrantApproval(@NonNull final GrantApprovalTranslator translator) {
-=======
-    static HtsCallTranslator provideGetAllowanceTranslator(@NonNull final GetAllowanceTranslator translator) {
->>>>>>> 32cd1a73
         return translator;
     }
 
