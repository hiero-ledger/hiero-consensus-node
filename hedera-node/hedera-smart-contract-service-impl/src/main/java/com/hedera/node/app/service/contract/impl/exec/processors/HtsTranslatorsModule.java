/*
 * Copyright (C) 2023-2024 Hedera Hashgraph, LLC
 *
 * Licensed under the Apache License, Version 2.0 (the "License");
 * you may not use this file except in compliance with the License.
 * You may obtain a copy of the License at
 *
 *      http://www.apache.org/licenses/LICENSE-2.0
 *
 * Unless required by applicable law or agreed to in writing, software
 * distributed under the License is distributed on an "AS IS" BASIS,
 * WITHOUT WARRANTIES OR CONDITIONS OF ANY KIND, either express or implied.
 * See the License for the specific language governing permissions and
 * limitations under the License.
 */

package com.hedera.node.app.service.contract.impl.exec.processors;

import com.hedera.node.app.service.contract.impl.exec.systemcontracts.common.CallTranslator;
import com.hedera.node.app.service.contract.impl.exec.systemcontracts.hts.allowance.GetAllowanceTranslator;
import com.hedera.node.app.service.contract.impl.exec.systemcontracts.hts.associations.AssociationsTranslator;
import com.hedera.node.app.service.contract.impl.exec.systemcontracts.hts.balanceof.BalanceOfTranslator;
import com.hedera.node.app.service.contract.impl.exec.systemcontracts.hts.burn.BurnTranslator;
import com.hedera.node.app.service.contract.impl.exec.systemcontracts.hts.create.CreateTranslator;
import com.hedera.node.app.service.contract.impl.exec.systemcontracts.hts.customfees.TokenCustomFeesTranslator;
import com.hedera.node.app.service.contract.impl.exec.systemcontracts.hts.decimals.DecimalsTranslator;
import com.hedera.node.app.service.contract.impl.exec.systemcontracts.hts.defaultfreezestatus.DefaultFreezeStatusTranslator;
import com.hedera.node.app.service.contract.impl.exec.systemcontracts.hts.defaultkycstatus.DefaultKycStatusTranslator;
import com.hedera.node.app.service.contract.impl.exec.systemcontracts.hts.delete.DeleteTranslator;
import com.hedera.node.app.service.contract.impl.exec.systemcontracts.hts.freeze.FreezeUnfreezeTranslator;
import com.hedera.node.app.service.contract.impl.exec.systemcontracts.hts.fungibletokeninfo.FungibleTokenInfoTranslator;
import com.hedera.node.app.service.contract.impl.exec.systemcontracts.hts.getapproved.GetApprovedTranslator;
import com.hedera.node.app.service.contract.impl.exec.systemcontracts.hts.grantapproval.GrantApprovalTranslator;
import com.hedera.node.app.service.contract.impl.exec.systemcontracts.hts.grantrevokekyc.GrantRevokeKycTranslator;
import com.hedera.node.app.service.contract.impl.exec.systemcontracts.hts.isapprovedforall.IsApprovedForAllTranslator;
import com.hedera.node.app.service.contract.impl.exec.systemcontracts.hts.isfrozen.IsFrozenTranslator;
import com.hedera.node.app.service.contract.impl.exec.systemcontracts.hts.iskyc.IsKycTranslator;
import com.hedera.node.app.service.contract.impl.exec.systemcontracts.hts.istoken.IsTokenTranslator;
import com.hedera.node.app.service.contract.impl.exec.systemcontracts.hts.mint.MintTranslator;
import com.hedera.node.app.service.contract.impl.exec.systemcontracts.hts.name.NameTranslator;
import com.hedera.node.app.service.contract.impl.exec.systemcontracts.hts.nfttokeninfo.NftTokenInfoTranslator;
import com.hedera.node.app.service.contract.impl.exec.systemcontracts.hts.ownerof.OwnerOfTranslator;
import com.hedera.node.app.service.contract.impl.exec.systemcontracts.hts.pauses.PausesTranslator;
import com.hedera.node.app.service.contract.impl.exec.systemcontracts.hts.setapproval.SetApprovalForAllTranslator;
import com.hedera.node.app.service.contract.impl.exec.systemcontracts.hts.symbol.SymbolTranslator;
import com.hedera.node.app.service.contract.impl.exec.systemcontracts.hts.tokenexpiry.TokenExpiryTranslator;
import com.hedera.node.app.service.contract.impl.exec.systemcontracts.hts.tokeninfo.TokenInfoTranslator;
import com.hedera.node.app.service.contract.impl.exec.systemcontracts.hts.tokenkey.TokenKeyTranslator;
import com.hedera.node.app.service.contract.impl.exec.systemcontracts.hts.tokentype.TokenTypeTranslator;
import com.hedera.node.app.service.contract.impl.exec.systemcontracts.hts.tokenuri.TokenUriTranslator;
import com.hedera.node.app.service.contract.impl.exec.systemcontracts.hts.totalsupply.TotalSupplyTranslator;
import com.hedera.node.app.service.contract.impl.exec.systemcontracts.hts.transfer.ClassicTransfersTranslator;
import com.hedera.node.app.service.contract.impl.exec.systemcontracts.hts.transfer.Erc20TransfersTranslator;
import com.hedera.node.app.service.contract.impl.exec.systemcontracts.hts.transfer.Erc721TransferFromTranslator;
import com.hedera.node.app.service.contract.impl.exec.systemcontracts.hts.update.UpdateExpiryTranslator;
import com.hedera.node.app.service.contract.impl.exec.systemcontracts.hts.update.UpdateKeysTranslator;
import com.hedera.node.app.service.contract.impl.exec.systemcontracts.hts.update.UpdateTranslator;
import com.hedera.node.app.service.contract.impl.exec.systemcontracts.hts.wipe.WipeTranslator;
import dagger.Module;
import dagger.Provides;
import dagger.multibindings.IntoSet;
import edu.umd.cs.findbugs.annotations.NonNull;
import java.util.List;
import java.util.Set;
import javax.inject.Named;
import javax.inject.Singleton;

/**
 * Provides the {@link CallTranslator} implementations for the HTS system contract.
 */
@Module
public interface HtsTranslatorsModule {
    @Provides
    @Singleton
    @Named("HtsTranslators")
<<<<<<< HEAD
    static List<CallTranslator> provideCallAttemptTranslators(@NonNull final Set<CallTranslator> translators) {
=======
    static List<CallTranslator> provideCallAttemptTranslators(
            @NonNull @Named("HtsTranslators") final Set<CallTranslator> translators) {
>>>>>>> 9ef03340
        return List.copyOf(translators);
    }

    @Provides
    @Singleton
    @IntoSet
    @Named("HtsTranslators")
    static CallTranslator provideAssociationsTranslator(@NonNull final AssociationsTranslator translator) {
        return translator;
    }

    @Provides
    @Singleton
    @IntoSet
    @Named("HtsTranslators")
    static CallTranslator provideErc20TransfersTranslator(@NonNull final Erc20TransfersTranslator translator) {
        return translator;
    }

    @Provides
    @Singleton
    @IntoSet
    @Named("HtsTranslators")
    static CallTranslator provideErc721TransferFromTranslator(@NonNull final Erc721TransferFromTranslator translator) {
        return translator;
    }

    @Provides
    @Singleton
    @IntoSet
    @Named("HtsTranslators")
    static CallTranslator provideClassicTransfersTranslator(@NonNull final ClassicTransfersTranslator translator) {
        return translator;
    }

    @Provides
    @Singleton
    @IntoSet
    @Named("HtsTranslators")
    static CallTranslator provideMintTranslator(@NonNull final MintTranslator translator) {
        return translator;
    }

    @Provides
    @Singleton
    @IntoSet
    @Named("HtsTranslators")
    static CallTranslator provideBurnTranslator(@NonNull final BurnTranslator translator) {
        return translator;
    }

    @Provides
    @Singleton
    @IntoSet
    @Named("HtsTranslators")
    static CallTranslator provideCreateTranslator(@NonNull final CreateTranslator translator) {
        return translator;
    }

    @Provides
    @Singleton
    @IntoSet
    @Named("HtsTranslators")
    static CallTranslator provideBalanceOfTranslator(@NonNull final BalanceOfTranslator translator) {
        return translator;
    }

    @Provides
    @Singleton
    @IntoSet
    @Named("HtsTranslators")
    static CallTranslator provideIsApprovedForAllTranslator(@NonNull final IsApprovedForAllTranslator translator) {
        return translator;
    }

    @Provides
    @Singleton
    @IntoSet
    @Named("HtsTranslators")
    static CallTranslator provideNameTranslator(@NonNull final NameTranslator translator) {
        return translator;
    }

    @Provides
    @Singleton
    @IntoSet
    @Named("HtsTranslators")
    static CallTranslator provideSymbolTranslator(@NonNull final SymbolTranslator translator) {
        return translator;
    }

    @Provides
    @Singleton
    @IntoSet
    @Named("HtsTranslators")
    static CallTranslator provideTotalSupplyTranslator(@NonNull final TotalSupplyTranslator translator) {
        return translator;
    }

    @Provides
    @Singleton
    @IntoSet
    @Named("HtsTranslators")
    static CallTranslator provideOwnerOfTranslator(@NonNull final OwnerOfTranslator translator) {
        return translator;
    }

    @Provides
    @Singleton
    @IntoSet
    @Named("HtsTranslators")
    static CallTranslator provideSetApprovalForAllTranslator(@NonNull final SetApprovalForAllTranslator translator) {
        return translator;
    }

    @Provides
    @Singleton
    @IntoSet
    @Named("HtsTranslators")
    static CallTranslator provideDecimalsTranslator(@NonNull final DecimalsTranslator translator) {
        return translator;
    }

    @Provides
    @Singleton
    @IntoSet
    @Named("HtsTranslators")
    static CallTranslator provideTokenUriTranslator(@NonNull final TokenUriTranslator translator) {
        return translator;
    }

    @Provides
    @Singleton
    @IntoSet
    @Named("HtsTranslators")
    static CallTranslator provideGetAllowanceTranslator(@NonNull final GetAllowanceTranslator translator) {
        return translator;
    }

    @Provides
    @Singleton
    @IntoSet
    @Named("HtsTranslators")
    static CallTranslator provideGrantApproval(@NonNull final GrantApprovalTranslator translator) {
        return translator;
    }

    @Provides
    @Singleton
    @IntoSet
    @Named("HtsTranslators")
    static CallTranslator providePausesTranslator(@NonNull final PausesTranslator translator) {
        return translator;
    }

    @Provides
    @Singleton
    @IntoSet
    @Named("HtsTranslators")
    static CallTranslator provideGrantRevokeKycTranslator(@NonNull final GrantRevokeKycTranslator translator) {
        return translator;
    }

    @Provides
    @Singleton
    @IntoSet
    @Named("HtsTranslators")
    static CallTranslator provideGetApprovedTranslator(@NonNull final GetApprovedTranslator translator) {
        return translator;
    }

    @Provides
    @Singleton
    @IntoSet
    @Named("HtsTranslators")
    static CallTranslator provideWipeTranslator(@NonNull final WipeTranslator translator) {
        return translator;
    }

    @Provides
    @Singleton
    @IntoSet
    @Named("HtsTranslators")
    static CallTranslator provideIsFrozenTranslator(@NonNull final IsFrozenTranslator translator) {
        return translator;
    }

    @Provides
    @Singleton
    @IntoSet
    @Named("HtsTranslators")
    static CallTranslator provideIsKycTranslator(@NonNull final IsKycTranslator translator) {
        return translator;
    }

    @Provides
    @Singleton
    @IntoSet
    @Named("HtsTranslators")
    static CallTranslator provideIsTokenTranslator(@NonNull final IsTokenTranslator translator) {
        return translator;
    }

    @Provides
    @Singleton
    @IntoSet
    @Named("HtsTranslators")
    static CallTranslator provideTokenTypeTranslator(@NonNull final TokenTypeTranslator translator) {
        return translator;
    }

    @Provides
    @Singleton
    @IntoSet
    @Named("HtsTranslators")
    static CallTranslator provideDefaultFreezeStatusTranslator(
            @NonNull final DefaultFreezeStatusTranslator translator) {
        return translator;
    }

    @Provides
    @Singleton
    @IntoSet
    @Named("HtsTranslators")
    static CallTranslator provideDefaultKycStatusTranslator(@NonNull final DefaultKycStatusTranslator translator) {
        return translator;
    }

    @Provides
    @Singleton
    @IntoSet
    @Named("HtsTranslators")
    static CallTranslator provideFreezeUnfreezeTranslator(@NonNull final FreezeUnfreezeTranslator translator) {
        return translator;
    }

    @Provides
    @Singleton
    @IntoSet
    @Named("HtsTranslators")
    static CallTranslator provideDeleteTranslator(@NonNull final DeleteTranslator translator) {
        return translator;
    }

    @Provides
    @Singleton
    @IntoSet
    @Named("HtsTranslators")
    static CallTranslator provideTokenExpiryTranslator(@NonNull final TokenExpiryTranslator translator) {
        return translator;
    }

    @Provides
    @Singleton
    @IntoSet
    @Named("HtsTranslators")
    static CallTranslator provideTokenKeyTranslator(@NonNull final TokenKeyTranslator translator) {
        return translator;
    }

    @Provides
    @Singleton
    @IntoSet
    @Named("HtsTranslators")
    static CallTranslator provideUpdateTranslator(@NonNull final UpdateTranslator translator) {
        return translator;
    }

    @Provides
    @Singleton
    @IntoSet
    @Named("HtsTranslators")
    static CallTranslator provideTokenCustomFeesTranslator(@NonNull final TokenCustomFeesTranslator translator) {
        return translator;
    }

    @Provides
    @Singleton
    @IntoSet
    @Named("HtsTranslators")
    static CallTranslator provideTokenInfoTranslator(@NonNull final TokenInfoTranslator translator) {
        return translator;
    }

    @Provides
    @Singleton
    @IntoSet
    @Named("HtsTranslators")
    static CallTranslator provideUpdateExpiryTranslator(@NonNull final UpdateExpiryTranslator translator) {
        return translator;
    }

    @Provides
    @Singleton
    @IntoSet
    @Named("HtsTranslators")
    static CallTranslator provideFungibleTokenInfoTranslator(@NonNull final FungibleTokenInfoTranslator translator) {
        return translator;
    }

    @Provides
    @Singleton
    @IntoSet
    @Named("HtsTranslators")
    static CallTranslator provideNonFungibleTokenInfoTranslator(@NonNull final NftTokenInfoTranslator translator) {
        return translator;
    }

    @Provides
    @Singleton
    @IntoSet
    @Named("HtsTranslators")
    static CallTranslator provideUpdateKeysTranslator(@NonNull final UpdateKeysTranslator translator) {
        return translator;
    }
}<|MERGE_RESOLUTION|>--- conflicted
+++ resolved
@@ -73,12 +73,7 @@
     @Provides
     @Singleton
     @Named("HtsTranslators")
-<<<<<<< HEAD
     static List<CallTranslator> provideCallAttemptTranslators(@NonNull final Set<CallTranslator> translators) {
-=======
-    static List<CallTranslator> provideCallAttemptTranslators(
-            @NonNull @Named("HtsTranslators") final Set<CallTranslator> translators) {
->>>>>>> 9ef03340
         return List.copyOf(translators);
     }
 
