--- conflicted
+++ resolved
@@ -277,17 +277,6 @@
     List<StorageAccesses> pendingStorageUpdates();
 
     /**
-<<<<<<< HEAD
-     * Externalizes the results of a system contract call into a record
-     * @param result            the result of the system contract call
-     * @param responseStatus    the response code of the system contract call
-     */
-    void externalizeSystemContractResults(
-            @NonNull final ContractFunctionResult result, @NonNull ResponseCodeEnum responseStatus);
-
-    /**
-=======
->>>>>>> 65af0d10
      * Returns the {@link ExchangeRate} for the current consensus timestamp
      * Delegates to {@link SystemContractOperations#currentExchangeRate()} ()}
      * @return the current exchange rate
