--- conflicted
+++ resolved
@@ -142,14 +142,9 @@
         final var toBeUpdated = accountStore.getContractById(target);
         validateSemantics(toBeUpdated, context, op, accountStore);
         final var changed = update(requireNonNull(toBeUpdated), context, op);
-<<<<<<< HEAD
-        context.serviceApi(TokenServiceApi.class).updateContract(changed);
+        context.storeFactory().serviceApi(TokenServiceApi.class).updateContract(changed);
         context.recordBuilders()
                 .getOrCreate(ContractUpdateRecordBuilder.class)
-=======
-        context.storeFactory().serviceApi(TokenServiceApi.class).updateContract(changed);
-        context.recordBuilder(ContractUpdateRecordBuilder.class)
->>>>>>> f20c7a92
                 .contractID(ContractID.newBuilder()
                         .contractNum(toBeUpdated.accountIdOrThrow().accountNumOrThrow())
                         .build());
