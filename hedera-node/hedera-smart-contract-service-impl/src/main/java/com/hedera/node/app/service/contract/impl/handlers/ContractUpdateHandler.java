--- conflicted
+++ resolved
@@ -307,7 +307,7 @@
         final var accountStore = feeContext.readableStore(ReadableAccountStore.class);
         final var contract = accountStore.getContractById(contractId);
         return feeContext
-<<<<<<< HEAD
+                .feeCalculatorFactory()
                 .feeCalculator(SubType.DEFAULT)
                 .legacyCalculate(sigValueObj -> usageGiven(fromPbj(op), sigValueObj, contract));
     }
@@ -321,11 +321,5 @@
         }
         return usageEstimator.getContractUpdateTxFeeMatrices(
                 txn, fromPbj(new com.hedera.hapi.node.base.Timestamp(contract.expirationSecond(), 0)), sigUsage);
-=======
-                .feeCalculatorFactory()
-                .feeCalculator(SubType.DEFAULT)
-                .legacyCalculate(sigValueObj -> new ContractUpdateResourceUsage(new SmartContractFeeBuilder())
-                        .usageGiven(fromPbj(op), sigValueObj, contract));
->>>>>>> ce5f0765
     }
 }