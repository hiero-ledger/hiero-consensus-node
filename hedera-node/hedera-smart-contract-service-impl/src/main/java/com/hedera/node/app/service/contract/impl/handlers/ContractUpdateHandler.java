--- conflicted
+++ resolved
@@ -216,7 +216,6 @@
             @NonNull final HandleContext context,
             @NonNull final ContractUpdateTransactionBody op) {
         final var builder = contract.copyBuilder();
-
         if (op.hasAdminKey()) {
             if (EMPTY_KEY_LIST.equals(op.adminKey())) {
                 builder.key(contract.key());
@@ -254,91 +253,8 @@
             builder.autoRenewAccountId(op.autoRenewAccountId());
         }
         if (op.hasMaxAutomaticTokenAssociations()) {
-<<<<<<< HEAD
-            final var contractsConfig = context.configuration().getConfigData(ContractsConfig.class);
-            final var ledgerConfig = context.configuration().getConfigData(LedgerConfig.class);
-            final var entitiesConfig = context.configuration().getConfigData(EntitiesConfig.class);
-            final var tokensConfig = context.configuration().getConfigData(TokensConfig.class);
-
-            final int maxAutomaticTokenAssociations = op.maxAutomaticTokenAssociationsOrThrow();
-
-            validateFalse(
-                    op.maxAutomaticTokenAssociationsOrThrow() > 0 && !contractsConfig.allowAutoAssociations(),
-                    NOT_SUPPORTED);
-            validateFalse(
-                    maxAutomaticTokenAssociations > ledgerConfig.maxAutoAssociations(),
-                    REQUESTED_NUM_AUTOMATIC_ASSOCIATIONS_EXCEEDS_ASSOCIATION_LIMIT);
-            validateFalse(
-                    maxAutomaticTokenAssociations < contract.maxAutoAssociations(),
-                    EXISTING_AUTOMATIC_ASSOCIATIONS_EXCEED_GIVEN_LIMIT);
-            validateFalse(
-                    entitiesConfig.limitTokenAssociations()
-                            && maxAutomaticTokenAssociations > tokensConfig.maxPerAccount(),
-                    REQUESTED_NUM_AUTOMATIC_ASSOCIATIONS_EXCEEDS_ASSOCIATION_LIMIT);
-
-            builder.maxAutoAssociations(maxAutomaticTokenAssociations);
+            builder.maxAutoAssociations(op.maxAutomaticTokenAssociations());
         }
         return builder.build();
     }
-
-    private void validateSemantics(
-            final Account contract, final HandleContext context, final ContractUpdateTransactionBody op) {
-        validateTrue(contract != null, INVALID_CONTRACT_ID);
-
-        if (op.hasAdminKey()) {
-            final boolean keyNotSentinel = !EMPTY_KEY_LIST.equals(op.adminKey());
-            final boolean keyIsUnset = op.adminKey().key().kind() == KeyOneOfType.UNSET;
-            final boolean keyIsNotValid = !KeyUtils.isValid(op.adminKey());
-            validateFalse(keyNotSentinel && (keyIsUnset || keyIsNotValid), INVALID_ADMIN_KEY);
-        }
-
-        if (op.hasExpirationTime()) {
-            try {
-                context.attributeValidator().validateExpiry(op.expirationTime().seconds());
-            } catch (final HandleException e) {
-                validateFalse(contract.expiredAndPendingRemoval(), CONTRACT_EXPIRED_AND_PENDING_REMOVAL);
-                throw e;
-            }
-        }
-
-        validateFalse(!onlyAffectsExpiry(op) && !isMutable(contract), MODIFYING_IMMUTABLE_CONTRACT);
-        validateFalse(reducesExpiry(op, contract.expirationSecond()), EXPIRATION_REDUCTION_NOT_ALLOWED);
-
-        // validate expiry metadata
-        final var currentMetadata =
-                new ExpiryMeta(contract.expirationSecond(), contract.autoRenewSeconds(), contract.autoRenewAccountId());
-        final var updateMeta = new ExpiryMeta(
-                op.hasExpirationTime() ? op.expirationTime().seconds() : NA,
-                op.hasAutoRenewPeriod() ? op.autoRenewPeriod().seconds() : NA,
-                null);
-        context.expiryValidator().resolveUpdateAttempt(currentMetadata, updateMeta, false);
-    }
-
-    boolean onlyAffectsExpiry(final ContractUpdateTransactionBody op) {
-        return !(op.hasProxyAccountID()
-                || op.hasFileID()
-                || affectsMemo(op)
-                || op.hasAutoRenewPeriod()
-                || op.hasAdminKey());
-    }
-
-    boolean affectsMemo(final ContractUpdateTransactionBody op) {
-        return op.hasMemoWrapper() || (op.memo() != null && op.memo().length() > 0);
-    }
-
-    boolean isMutable(final Account contract) {
-        return Optional.ofNullable(contract.key())
-                .map(key -> !key.hasContractID())
-                .orElse(false);
-    }
-
-    private boolean reducesExpiry(final ContractUpdateTransactionBody op, final long curExpiry) {
-        return op.hasExpirationTime() && op.expirationTime().seconds() < curExpiry;
-    }
-=======
-            builder.maxAutoAssociations(op.maxAutomaticTokenAssociations());
-        }
-        return builder.build();
-    }
->>>>>>> 4ae25eb5
 }