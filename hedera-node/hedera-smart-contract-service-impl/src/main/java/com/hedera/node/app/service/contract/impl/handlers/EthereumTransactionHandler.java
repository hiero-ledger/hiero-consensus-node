// SPDX-License-Identifier: Apache-2.0
package com.hedera.node.app.service.contract.impl.handlers;

import static com.hedera.hapi.node.base.HederaFunctionality.ETHEREUM_TRANSACTION;
import static com.hedera.hapi.node.base.ResponseCodeEnum.INSUFFICIENT_GAS;
import static com.hedera.hapi.node.base.ResponseCodeEnum.INVALID_CONTRACT_ID;
import static com.hedera.hapi.node.base.ResponseCodeEnum.INVALID_ETHEREUM_TRANSACTION;
import static com.hedera.hapi.node.base.ResponseCodeEnum.INVALID_SOLIDITY_ADDRESS;
import static com.hedera.hapi.node.base.ResponseCodeEnum.NOT_SUPPORTED;
import static com.hedera.hapi.node.base.ResponseCodeEnum.OK;
import static com.hedera.node.app.hapi.utils.CommonPbjConverters.fromPbj;
import static com.hedera.node.app.hapi.utils.ethereum.EthTxData.getTransactionType;
import static com.hedera.node.app.hapi.utils.ethereum.EthTxData.populateEthTxData;
import static com.hedera.node.app.service.contract.impl.utils.ConversionUtils.EVM_ADDRESS_LENGTH_AS_INT;
import static com.hedera.node.app.service.contract.impl.utils.ConversionUtils.throwIfUnsuccessfulCall;
import static com.hedera.node.app.service.contract.impl.utils.ConversionUtils.throwIfUnsuccessfulCreate;
import static com.hedera.node.app.spi.workflows.HandleContext.DispatchMetadata.Type.ETHEREUM_NONCE_INCREMENT_CALLBACK;
import static com.hedera.node.app.spi.workflows.PreCheckException.validateFalsePreCheck;
import static com.hedera.node.app.spi.workflows.PreCheckException.validateTruePreCheck;
import static java.util.Objects.nonNull;
import static java.util.Objects.requireNonNull;

import com.hedera.hapi.node.base.HederaFunctionality;
import com.hedera.hapi.node.base.SubType;
import com.hedera.hapi.node.contract.EthereumTransactionBody;
import com.hedera.node.app.hapi.utils.ethereum.EthTxSigs;
import com.hedera.node.app.service.contract.impl.ContractServiceComponent;
import com.hedera.node.app.service.contract.impl.exec.TransactionComponent;
import com.hedera.node.app.service.contract.impl.exec.gas.HederaGasCalculator;
import com.hedera.node.app.service.contract.impl.infra.EthTxSigsCache;
import com.hedera.node.app.service.contract.impl.infra.EthereumCallDataHydration;
import com.hedera.node.app.service.contract.impl.records.ContractCallStreamBuilder;
import com.hedera.node.app.service.contract.impl.records.ContractCreateStreamBuilder;
import com.hedera.node.app.service.contract.impl.records.EthereumTransactionStreamBuilder;
import com.hedera.node.app.service.entityid.EntityIdFactory;
import com.hedera.node.app.service.file.ReadableFileStore;
import com.hedera.node.app.spi.fees.FeeContext;
import com.hedera.node.app.spi.fees.Fees;
import com.hedera.node.app.spi.workflows.HandleContext;
import com.hedera.node.app.spi.workflows.HandleException;
import com.hedera.node.app.spi.workflows.PreCheckException;
import com.hedera.node.app.spi.workflows.PreHandleContext;
import com.hedera.node.app.spi.workflows.PureChecksContext;
import com.hedera.node.config.data.ContractsConfig;
import com.hedera.node.config.data.HederaConfig;
import com.hedera.pbj.runtime.io.buffer.Bytes;
import com.swirlds.config.api.Configuration;
import edu.umd.cs.findbugs.annotations.NonNull;
import edu.umd.cs.findbugs.annotations.Nullable;
import java.math.BigInteger;
import java.util.Arrays;
import java.util.function.BiConsumer;
import javax.inject.Inject;
import javax.inject.Provider;
import javax.inject.Singleton;

/**
 * This class contains all workflow-related functionality regarding {@link HederaFunctionality#ETHEREUM_TRANSACTION}.
 */
@Singleton
public class EthereumTransactionHandler extends AbstractContractTransactionHandler {
    private final byte[] EMPTY_ADDRESS = new byte[20];
    private final EthTxSigsCache ethereumSignatures;
    private final EthereumCallDataHydration callDataHydration;

    /**
     * @param ethereumSignatures the ethereum signatures
     * @param callDataHydration  the ethereum call data hydratino utility to be used for EthTxData
     * @param provider           the provider to be used
     * @param gasCalculator      the gas calculator to be used
     */
    @Inject
    public EthereumTransactionHandler(
            @NonNull final EthTxSigsCache ethereumSignatures,
            @NonNull final EthereumCallDataHydration callDataHydration,
            @NonNull final Provider<TransactionComponent.Factory> provider,
            @NonNull final HederaGasCalculator gasCalculator,
<<<<<<< HEAD
=======
            @NonNull final EntityIdFactory entityIdFactory,
>>>>>>> 0ff59593
            @NonNull final ContractServiceComponent component) {
        super(provider, gasCalculator, entityIdFactory, component);
        this.ethereumSignatures = requireNonNull(ethereumSignatures);
        this.callDataHydration = requireNonNull(callDataHydration);
    }

    @Override
    public void preHandle(@NonNull final PreHandleContext context) throws PreCheckException {
        requireNonNull(context);
        // Ignore the return value; we just want to cache the signature for use in handle()
        computeEthTxSigsFor(
                context.body().ethereumTransactionOrThrow(),
                context.createStore(ReadableFileStore.class),
                context.configuration());
        // Also validate the transaction type
        validateTransactionType(context.body().ethereumTransactionOrThrow(), context.configuration());
    }

    @Override
    public void pureChecks(@NonNull final PureChecksContext context) throws PreCheckException {
        requireNonNull(context);
        try {
            final var txn = context.body();
            final var ethTxData = populateEthTxData(
                    requireNonNull(txn.ethereumTransactionOrThrow().ethereumData())
                            .toByteArray());
            validateTruePreCheck(nonNull(ethTxData), INVALID_ETHEREUM_TRANSACTION);
            final byte[] callData = ethTxData.hasCallData() ? ethTxData.callData() : new byte[0];
            // TODO: Revisit baselineGas with Pectra support epic
            final var gasRequirements =
                    gasCalculator.transactionGasRequirements(org.apache.tuweni.bytes.Bytes.wrap(callData), false, 0L);
            validateTruePreCheck(ethTxData.gasLimit() >= gasRequirements.minimumGasUsed(), INSUFFICIENT_GAS);
            // Do not allow sending HBars to Burn Address
            if (ethTxData.value().compareTo(BigInteger.ZERO) > 0) {
                validateFalsePreCheck(Arrays.equals(ethTxData.to(), EMPTY_ADDRESS), INVALID_SOLIDITY_ADDRESS);
            }
            // sanity check evm address if there is one
            if (ethTxData.hasToAddress()) {
                validateTruePreCheck(ethTxData.to().length == EVM_ADDRESS_LENGTH_AS_INT, INVALID_CONTRACT_ID);
            }
        } catch (@NonNull final Exception e) {
            bumpExceptionMetrics(ETHEREUM_TRANSACTION, e);
            if (e instanceof NullPointerException) {
                component.contractMetrics().incrementRejectedType3EthTx();
            }
            throw e;
        }
    }

    /**
     * If the given transaction, when hydrated from the given file store with the given config, implies a valid
     * {@link EthTxSigs}, returns it. Otherwise, returns null.
     *
     * @param op        the transaction
     * @param fileStore the file store
     * @param config    the configuration
     * @return the implied Ethereum signature metadata
     */
    public @Nullable EthTxSigs maybeEthTxSigsFor(
            @NonNull final EthereumTransactionBody op,
            @NonNull final ReadableFileStore fileStore,
            @NonNull final Configuration config) {
        requireNonNull(op);
        requireNonNull(config);
        requireNonNull(fileStore);
        try {
            return computeEthTxSigsFor(op, fileStore, config);
        } catch (PreCheckException ignore) {
            return null;
        }
    }

    @Override
    public void handle(@NonNull final HandleContext context) throws HandleException {
        // Create the transaction-scoped component
        final var component = getTransactionComponent(context, ETHEREUM_TRANSACTION);

        // Run its in-scope transaction and get the outcome
        final var outcome = component.contextTransactionProcessor().call();

        // Assemble the appropriate top-level record for the result
        final var hydratedEthTxData = requireNonNull(component.hydratedEthTxData());
        final var ethTxData = requireNonNull(hydratedEthTxData.ethTxData());
        final var ethStreamBuilder = context.savepointStack()
                .getBaseBuilder(EthereumTransactionStreamBuilder.class)
                .ethereumHash(Bytes.wrap(ethTxData.getEthereumHash()));
        if (outcome.hasNewSenderNonce()) {
            final var nonceCallback =
                    context.dispatchMetadata().getMetadata(ETHEREUM_NONCE_INCREMENT_CALLBACK, BiConsumer.class);
            final var newNonce = outcome.newSenderNonceOrThrow();
            nonceCallback.ifPresent(cb -> cb.accept(outcome.txResult().senderId(), newNonce));
            ethStreamBuilder.newSenderNonce(newNonce);
        }
        if (ethTxData.hasToAddress()) {
            final var streamBuilder = context.savepointStack().getBaseBuilder(ContractCallStreamBuilder.class);
            outcome.addCallDetailsTo(streamBuilder, context, entityIdFactory);
            throwIfUnsuccessfulCall(outcome, component.hederaOperations(), streamBuilder);
        } else {
            final var streamBuilder = context.savepointStack().getBaseBuilder(ContractCreateStreamBuilder.class);
            outcome.addCreateDetailsTo(streamBuilder, context, entityIdFactory);
            throwIfUnsuccessfulCreate(outcome, component.hederaOperations());
        }
    }

    /**
     * Does work needed to externalize details after an Ethereum transaction is throttled.
     *
     * @param context the handle context
     */
    public void handleThrottled(@NonNull final HandleContext context) {
        final var component = getTransactionComponent(context, ETHEREUM_TRANSACTION);
        final var hydratedEthTxData = requireNonNull(component.hydratedEthTxData());
        final var ethTxData = requireNonNull(hydratedEthTxData.ethTxData());
        context.savepointStack()
                .getBaseBuilder(EthereumTransactionStreamBuilder.class)
                .ethereumHash(Bytes.wrap(ethTxData.getEthereumHash()));
    }

    @Override
    public @NonNull Fees calculateFees(@NonNull final FeeContext feeContext) {
        requireNonNull(feeContext);
        final var body = feeContext.body();
        return feeContext
                .feeCalculatorFactory()
                .feeCalculator(SubType.DEFAULT)
                .legacyCalculate(
                        sigValueObj -> usageEstimator.getEthereumTransactionFeeMatrices(fromPbj(body), sigValueObj));
    }

    private EthTxSigs computeEthTxSigsFor(
            @NonNull final EthereumTransactionBody op,
            @NonNull final ReadableFileStore fileStore,
            @NonNull final Configuration config)
            throws PreCheckException {
        final var hederaConfig = config.getConfigData(HederaConfig.class);
        final var hydratedTx = callDataHydration.tryToHydrate(op, fileStore, hederaConfig.firstUserEntity());
        validateTruePreCheck(hydratedTx.status() == OK, hydratedTx.status());
        final var ethTxData = hydratedTx.ethTxData();
        validateTruePreCheck(ethTxData != null, INVALID_ETHEREUM_TRANSACTION);
        try {
            return ethereumSignatures.computeIfAbsent(ethTxData);
        } catch (RuntimeException ignore) {
            // Ignore and translate any signature computation exception
            throw new PreCheckException(INVALID_ETHEREUM_TRANSACTION);
        }
    }

    /**
     * Validates that the given transaction is a supported Ethereum transaction type
     *
     * @param op The Ethereum transaction body
     * @throws PreCheckException thrown if the transaction type is not supported
     */
    private void validateTransactionType(@NonNull final EthereumTransactionBody op, @NonNull final Configuration config)
            throws PreCheckException {
        final var contractsConfig = config.getConfigData(ContractsConfig.class);

        final var type = getTransactionType(op.ethereumData().toByteArray());
        validateTruePreCheck(type >= 0, NOT_SUPPORTED);

        // Type 4 transactions are only supported if the feature flag is disabled
        validateTruePreCheck(contractsConfig.evmPectraEnabled() || type < 4, NOT_SUPPORTED);
    }
}<|MERGE_RESOLUTION|>--- conflicted
+++ resolved
@@ -75,10 +75,7 @@
             @NonNull final EthereumCallDataHydration callDataHydration,
             @NonNull final Provider<TransactionComponent.Factory> provider,
             @NonNull final HederaGasCalculator gasCalculator,
-<<<<<<< HEAD
-=======
             @NonNull final EntityIdFactory entityIdFactory,
->>>>>>> 0ff59593
             @NonNull final ContractServiceComponent component) {
         super(provider, gasCalculator, entityIdFactory, component);
         this.ethereumSignatures = requireNonNull(ethereumSignatures);
