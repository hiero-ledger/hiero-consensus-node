--- conflicted
+++ resolved
@@ -74,12 +74,8 @@
             @NonNull final EthTxSigsCache ethereumSignatures,
             @NonNull final EthereumCallDataHydration callDataHydration,
             @NonNull final Provider<TransactionComponent.Factory> provider,
-<<<<<<< HEAD
             @NonNull final HederaGasCalculator gasCalculator,
-=======
-            @NonNull final GasCalculator gasCalculator,
             @NonNull final EntityIdFactory entityIdFactory,
->>>>>>> 15d522de
             @NonNull final ContractServiceComponent component) {
         super(provider, gasCalculator, entityIdFactory, component);
         this.ethereumSignatures = requireNonNull(ethereumSignatures);
