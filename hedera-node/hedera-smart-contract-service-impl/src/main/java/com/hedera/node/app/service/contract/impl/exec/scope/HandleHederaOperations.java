--- conflicted
+++ resolved
@@ -36,12 +36,9 @@
 import com.hedera.hapi.node.transaction.TransactionBody;
 import com.hedera.hapi.streams.*;
 import com.hedera.node.app.service.contract.impl.annotations.TransactionScope;
-<<<<<<< HEAD
 import com.hedera.node.app.service.contract.impl.exec.EvmActionTracer;
-=======
 import com.hedera.node.app.service.contract.impl.exec.gas.DispatchType;
 import com.hedera.node.app.service.contract.impl.exec.gas.SystemContractGasCalculator;
->>>>>>> 220fdba1
 import com.hedera.node.app.service.contract.impl.exec.gas.TinybarValues;
 import com.hedera.node.app.service.contract.impl.exec.utils.ActionWrapper;
 import com.hedera.node.app.service.contract.impl.hevm.ActionSidecarContentTracer;
@@ -69,12 +66,9 @@
 import java.util.List;
 import java.util.Optional;
 import javax.inject.Inject;
-<<<<<<< HEAD
 import org.hyperledger.besu.evm.account.MutableAccount;
 import org.hyperledger.besu.evm.frame.MessageFrame;
-=======
 import org.hyperledger.besu.datatypes.Address;
->>>>>>> 220fdba1
 
 /**
  * A fully mutable {@link HederaOperations} implementation based on a {@link HandleContext}.
@@ -361,8 +355,6 @@
                 AccountID.newBuilder().accountNum(contractNumber).build());
     }
 
-<<<<<<< HEAD
-=======
     private void addContractDeleteChildRecord(final ContractID contractId) {
         final var childRecordBuilder = context.addChildRecordBuilder(ContractDeleteRecordBuilder.class);
         childRecordBuilder.contractID(contractId).transaction(Transaction.DEFAULT);
@@ -393,7 +385,6 @@
         return context.createRecordListCheckPoint();
     }
 
->>>>>>> 220fdba1
     private void dispatchAndMarkCreation(
             final long number,
             @NonNull final CryptoCreateTransactionBody bodyToDispatch,
