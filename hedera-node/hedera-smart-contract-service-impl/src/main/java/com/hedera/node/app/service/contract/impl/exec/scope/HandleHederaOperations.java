/*
 * Copyright (C) 2023-2024 Hedera Hashgraph, LLC
 *
 * Licensed under the Apache License, Version 2.0 (the "License");
 * you may not use this file except in compliance with the License.
 * You may obtain a copy of the License at
 *
 *      http://www.apache.org/licenses/LICENSE-2.0
 *
 * Unless required by applicable law or agreed to in writing, software
 * distributed under the License is distributed on an "AS IS" BASIS,
 * WITHOUT WARRANTIES OR CONDITIONS OF ANY KIND, either express or implied.
 * See the License for the specific language governing permissions and
 * limitations under the License.
 */

package com.hedera.node.app.service.contract.impl.exec.scope;

import static com.hedera.hapi.node.base.ResponseCodeEnum.SUCCESS;
import static com.hedera.node.app.service.contract.impl.utils.ConversionUtils.tuweniToPbjBytes;
import static com.hedera.node.app.service.contract.impl.utils.SynthTxnUtils.*;
import static com.hedera.node.app.service.mono.txns.crypto.AbstractAutoCreationLogic.LAZY_MEMO;
import static com.hedera.node.app.service.mono.txns.crypto.AbstractAutoCreationLogic.THREE_MONTHS_IN_SECONDS;
import static com.hedera.node.app.spi.key.KeyUtils.IMMUTABILITY_SENTINEL_KEY;
import static com.hedera.node.app.spi.workflows.record.ExternalizedRecordCustomizer.SUPPRESSING_EXTERNALIZED_RECORD_CUSTOMIZER;
import static com.hedera.node.app.spi.workflows.record.SingleTransactionRecordBuilder.transactionWith;
import static java.util.Objects.requireNonNull;

import com.hedera.hapi.node.base.*;
import com.hedera.hapi.node.contract.ContractCreateTransactionBody;
import com.hedera.hapi.node.contract.ContractFunctionResult;
import com.hedera.hapi.node.token.CryptoCreateTransactionBody;
import com.hedera.hapi.node.token.CryptoUpdateTransactionBody;
import com.hedera.hapi.node.transaction.SignedTransaction;
import com.hedera.hapi.node.transaction.TransactionBody;
import com.hedera.node.app.service.contract.impl.annotations.TransactionScope;
import com.hedera.node.app.service.contract.impl.exec.gas.SystemContractGasCalculator;
import com.hedera.node.app.service.contract.impl.exec.gas.TinybarValues;
import com.hedera.node.app.service.contract.impl.exec.utils.PendingCreationMetadata;
import com.hedera.node.app.service.contract.impl.exec.utils.PendingCreationMetadataRef;
import com.hedera.node.app.service.contract.impl.records.ContractCreateRecordBuilder;
import com.hedera.node.app.service.contract.impl.records.ContractOperationRecordBuilder;
import com.hedera.node.app.service.contract.impl.state.ContractStateStore;
import com.hedera.node.app.service.contract.impl.state.WritableContractStateStore;
import com.hedera.node.app.service.token.ReadableAccountStore;
import com.hedera.node.app.service.token.api.ContractChangeSummary;
import com.hedera.node.app.service.token.api.TokenServiceApi;
import com.hedera.node.app.spi.workflows.HandleContext;
import com.hedera.node.app.spi.workflows.record.ExternalizedRecordCustomizer;
import com.hedera.node.app.spi.workflows.record.RecordListCheckPoint;
import com.hedera.node.config.data.ContractsConfig;
import com.hedera.node.config.data.HederaConfig;
import com.hedera.node.config.data.LedgerConfig;
import com.hedera.pbj.runtime.io.buffer.Bytes;
import edu.umd.cs.findbugs.annotations.NonNull;
import edu.umd.cs.findbugs.annotations.Nullable;
import java.io.IOException;
import java.io.UncheckedIOException;
import java.util.Collections;
import java.util.List;
import java.util.Optional;
import javax.inject.Inject;
import org.hyperledger.besu.datatypes.Address;

/**
 * A fully mutable {@link HederaOperations} implementation based on a {@link HandleContext}.
 */
@TransactionScope
public class HandleHederaOperations implements HederaOperations {
    public static final Bytes ZERO_ENTROPY = Bytes.fromHex(
            "000000000000000000000000000000000000000000000000000000000000000000000000000000000000000000000000");
    private static final CryptoUpdateTransactionBody.Builder UPDATE_TXN_BODY_BUILDER =
            CryptoUpdateTransactionBody.newBuilder()
                    .key(Key.newBuilder().ecdsaSecp256k1(Bytes.EMPTY).build());

    private static final CryptoCreateTransactionBody.Builder CREATE_TXN_BODY_BUILDER =
            CryptoCreateTransactionBody.newBuilder()
                    .initialBalance(0)
                    .maxAutomaticTokenAssociations(0)
                    .autoRenewPeriod(Duration.newBuilder().seconds(THREE_MONTHS_IN_SECONDS))
                    .key(IMMUTABILITY_SENTINEL_KEY)
                    .memo(LAZY_MEMO);

    private final TinybarValues tinybarValues;
    private final LedgerConfig ledgerConfig;
    private final ContractsConfig contractsConfig;
    private final SystemContractGasCalculator gasCalculator;
<<<<<<< HEAD
    private final HederaConfig hederaConfig;

=======
>>>>>>> e27becd7
    private final HandleContext context;
    private final HederaFunctionality functionality;
    private final PendingCreationMetadataRef pendingCreationMetadataRef;

    @Inject
    public HandleHederaOperations(
            @NonNull final LedgerConfig ledgerConfig,
            @NonNull final ContractsConfig contractsConfig,
            @NonNull final HandleContext context,
            @NonNull final TinybarValues tinybarValues,
            @NonNull final SystemContractGasCalculator gasCalculator,
            @NonNull final HederaConfig hederaConfig,
            @NonNull final HederaFunctionality functionality,
            @NonNull final PendingCreationMetadataRef pendingCreationMetadataRef) {
        this.ledgerConfig = requireNonNull(ledgerConfig);
        this.contractsConfig = requireNonNull(contractsConfig);
        this.context = requireNonNull(context);
        this.tinybarValues = requireNonNull(tinybarValues);
        this.gasCalculator = requireNonNull(gasCalculator);
<<<<<<< HEAD
        this.hederaConfig = requireNonNull(hederaConfig);
=======
        this.functionality = requireNonNull(functionality);
        this.pendingCreationMetadataRef = requireNonNull(pendingCreationMetadataRef);
>>>>>>> e27becd7
    }

    /**
     * {@inheritDoc}
     */
    @Override
    public @NonNull HandleHederaOperations begin() {
        context.savepointStack().createSavepoint();
        return this;
    }

    /**
     * {@inheritDoc}
     */
    @Override
    public void commit() {
        context.savepointStack().commit();
    }

    /**
     * {@inheritDoc}
     */
    @Override
    public void revert() {
        context.savepointStack().rollback();
    }

    /**
     * {@inheritDoc}
     */
    @Override
    public void revertRecordsFrom(RecordListCheckPoint checkpoint) {
        context.revertRecordsFrom(checkpoint);
    }

    /**
     * {@inheritDoc}
     */
    @Override
    public ContractStateStore getStore() {
        return context.writableStore(WritableContractStateStore.class);
    }

    /**
     * {@inheritDoc}
     */
    @Override
    public long peekNextEntityNumber() {
        return context.peekAtNewEntityNum();
    }

    /**
     * {@inheritDoc}
     */
    @Override
    public long useNextEntityNumber() {
        return context.newEntityNum();
    }

    @Override
    public long contractCreationLimit() {
        return contractsConfig.maxNumber();
    }

    /**
     * {@inheritDoc}
     */
    @Override
    public @NonNull Bytes entropy() {
        return Optional.ofNullable(context.blockRecordInfo().getNMinus3RunningHash())
                .orElse(ZERO_ENTROPY);
    }

    /**
     * {@inheritDoc}
     */
    @Override
    public long lazyCreationCostInGas(@NonNull final Address recipient) {
        final var payerId = context.payer();
        // Calculate gas for a CryptoCreateTransactionBody with an alias address
        final var createFee = gasCalculator.topLevelGasRequirement(
                TransactionBody.newBuilder()
                        .cryptoCreateAccount(CREATE_TXN_BODY_BUILDER.alias(tuweniToPbjBytes(recipient)))
                        .build(),
                payerId);

        // Calculate gas for an update TransactionBody
        final var updateFee = gasCalculator.topLevelGasRequirement(
                TransactionBody.newBuilder()
                        .cryptoUpdateAccount(UPDATE_TXN_BODY_BUILDER)
                        .build(),
                payerId);

        return createFee + updateFee;
    }

    /**
     * {@inheritDoc}
     */
    @Override
    public long gasPriceInTinybars() {
        return tinybarValues.topLevelTinybarGasPrice();
    }

    /**
     * {@inheritDoc}
     */
    @Override
    public long valueInTinybars(final long tinycents) {
        return tinybarValues.asTinybars(tinycents);
    }

    /**
     * {@inheritDoc}
     */
    @Override
    public void collectFee(@NonNull final AccountID payerId, final long amount) {
        requireNonNull(payerId);
        final var tokenServiceApi = context.serviceApi(TokenServiceApi.class);
        final var coinbaseId =
                AccountID.newBuilder().accountNum(ledgerConfig.fundingAccount()).build();
        tokenServiceApi.transferFromTo(payerId, coinbaseId, amount);
    }

    /**
     * {@inheritDoc}
     */
    @Override
    public void refundFee(@NonNull final AccountID payerId, final long amount) {
        requireNonNull(payerId);
        final var tokenServiceApi = context.serviceApi(TokenServiceApi.class);
        final var coinbaseId =
                AccountID.newBuilder().accountNum(ledgerConfig.fundingAccount()).build();
        tokenServiceApi.transferFromTo(coinbaseId, payerId, amount);
    }

    /**
     * {@inheritDoc}
     */
    @Override
    public void chargeStorageRent(final long contractNumber, final long amount, final boolean itemizeStoragePayments) {
        // (FUTURE) Needed before enabling contract expiry
    }

    /**
     * {@inheritDoc}
     */
    @Override
    public void updateStorageMetadata(
            final long contractNumber, @NonNull final Bytes firstKey, final int netChangeInSlotsUsed) {
        requireNonNull(firstKey);
        final var tokenServiceApi = context.serviceApi(TokenServiceApi.class);
        final var accountId = AccountID.newBuilder().accountNum(contractNumber).build();
        tokenServiceApi.updateStorageMetadata(accountId, firstKey, netChangeInSlotsUsed);
    }

    /**
     * {@inheritDoc}
     */
    @Override
    public void createContract(final long number, final long parentNumber, @Nullable final Bytes evmAddress) {
        final var accountStore = context.readableStore(ReadableAccountStore.class);
        final var parent = accountStore.getAccountById(
                AccountID.newBuilder().accountNum(parentNumber).build());
        final var impliedContractCreation = synthContractCreationFromParent(
                ContractID.newBuilder().contractNum(number).build(), requireNonNull(parent));
        dispatchAndMarkCreation(
                number,
                synthAccountCreationFromHapi(
                        ContractID.newBuilder().contractNum(number).build(), evmAddress, impliedContractCreation),
                impliedContractCreation,
                parent.autoRenewAccountId(),
                evmAddress,
                ExternalizeInitcodeOnSuccess.YES);
    }

    /**
     * {@inheritDoc}
     */
    @Override
    public void createContract(
            final long number, @NonNull final ContractCreateTransactionBody body, @Nullable final Bytes evmAddress) {
        requireNonNull(body);
        // Note that a EthereumTransaction with a top-level creation still needs to externalize its
        // implied ContractCreateTransactionBody (unlike ContractCreate, which evidently already does so)
        dispatchAndMarkCreation(
                number,
                synthAccountCreationFromHapi(
                        ContractID.newBuilder().contractNum(number).build(), evmAddress, body),
                functionality == HederaFunctionality.ETHEREUM_TRANSACTION ? body : null,
                body.autoRenewAccountId(),
                evmAddress,
                body.hasInitcode() ? ExternalizeInitcodeOnSuccess.NO : ExternalizeInitcodeOnSuccess.YES);
    }

    /**
     * {@inheritDoc}
     */
    @Override
    public void deleteAliasedContract(@NonNull final Bytes evmAddress) {
        requireNonNull(evmAddress);
        final var tokenServiceApi = context.serviceApi(TokenServiceApi.class);
        tokenServiceApi.deleteContract(
                ContractID.newBuilder().evmAddress(evmAddress).build());
    }

    /**
     * {@inheritDoc}
     */
    @Override
    public void deleteUnaliasedContract(final long number) {
        final var tokenServiceApi = context.serviceApi(TokenServiceApi.class);
        tokenServiceApi.deleteContract(
                ContractID.newBuilder().contractNum(number).build());
    }

    /**
     * {@inheritDoc}
     */
    @Override
    public List<Long> getModifiedAccountNumbers() {
        return Collections.emptyList();
    }

    @Override
    public ContractChangeSummary summarizeContractChanges() {
        final var tokenServiceApi = context.serviceApi(TokenServiceApi.class);
        return tokenServiceApi.summarizeContractChanges();
    }

    @Override
    public long getOriginalSlotsUsed(final long contractNumber) {
        final var tokenServiceApi = context.serviceApi(TokenServiceApi.class);
        return tokenServiceApi.originalKvUsageFor(
                AccountID.newBuilder().accountNum(contractNumber).build());
    }

    @Override
    public void externalizeHollowAccountMerge(
            @NonNull ContractID contractId, @NonNull ContractID parentId, @Nullable Bytes evmAddress) {
        final var accountStore = context.readableStore(ReadableAccountStore.class);
        final var parent = requireNonNull(accountStore.getContractById(parentId));
        final var recordBuilder = context.addRemovableChildRecordBuilder(ContractCreateRecordBuilder.class)
                .contractID(contractId)
                .status(SUCCESS)
                .transaction(transactionWith(TransactionBody.newBuilder()
                        .contractCreateInstance(synthContractCreationFromParent(contractId, parent))
                        .build()))
                .contractCreateResult(ContractFunctionResult.newBuilder()
                        .contractID(contractId)
                        .evmAddress(evmAddress)
                        .build());
        final var pendingCreationMetadata = new PendingCreationMetadata(recordBuilder, true);
        pendingCreationMetadataRef.set(contractId, pendingCreationMetadata);
    }

    @Override
    public ContractID shardAndRealmValidated(@NonNull final ContractID contractId) {
        return configValidated(contractId, hederaConfig);
    }

    @Override
    public RecordListCheckPoint createRecordListCheckPoint() {
        return context.createRecordListCheckPoint();
    }

    private enum ExternalizeInitcodeOnSuccess {
        YES,
        NO
    }

    private void dispatchAndMarkCreation(
            final long number,
            @NonNull final CryptoCreateTransactionBody bodyToDispatch,
            @Nullable final ContractCreateTransactionBody bodyToExternalize,
            @Nullable final AccountID autoRenewAccountId,
            @Nullable final Bytes evmAddress,
            @NonNull final ExternalizeInitcodeOnSuccess externalizeInitcodeOnSuccess) {
        // Create should have conditional child record, but we only externalize this child if it's not already
        // externalized by the top-level HAPI transaction; and we "finish" the synthetic transaction by swapping
        // in the contract creation body for the dispatched crypto create body
        final var isTopLevelCreation = bodyToExternalize == null;
        final var recordBuilder = context.dispatchRemovableChildTransaction(
                TransactionBody.newBuilder().cryptoCreateAccount(bodyToDispatch).build(),
                ContractCreateRecordBuilder.class,
                null,
                context.payer(),
                isTopLevelCreation
                        ? SUPPRESSING_EXTERNALIZED_RECORD_CUSTOMIZER
                        : contractBodyCustomizerFor(number, bodyToExternalize));
        if (recordBuilder.status() != SUCCESS) {
            // The only plausible failure mode (MAX_ENTITIES_IN_PRICE_REGIME_HAVE_BEEN_CREATED) should
            // have been pre-validated in ProxyWorldUpdater.createAccount() so this is an invariant failure
            throw new IllegalStateException("Unexpected failure creating new contract - " + recordBuilder.status());
        }
        // If this creation runs to a successful completion, its ContractBytecode sidecar
        // goes in the top-level record or the just-created child record depending on whether
        // we are doing this on behalf of a HAPI ContractCreate call; we only include the
        // initcode in the bytecode sidecar if it's not already externalized via a body
        final var pendingCreationMetadata = new PendingCreationMetadata(
                isTopLevelCreation ? context.recordBuilder(ContractOperationRecordBuilder.class) : recordBuilder,
                externalizeInitcodeOnSuccess == ExternalizeInitcodeOnSuccess.YES);
        final var contractId = ContractID.newBuilder().contractNum(number).build();
        pendingCreationMetadataRef.set(contractId, pendingCreationMetadata);
        recordBuilder
                .contractID(contractId)
                .contractCreateResult(ContractFunctionResult.newBuilder()
                        .contractID(contractId)
                        .evmAddress(evmAddress)
                        .build());
        // Mark the created account as a contract with the given auto-renew account id
        final var tokenServiceApi = context.serviceApi(TokenServiceApi.class);
        final var accountId = AccountID.newBuilder().accountNum(number).build();
        tokenServiceApi.markAsContract(accountId, autoRenewAccountId);
    }

    private ExternalizedRecordCustomizer contractBodyCustomizerFor(
            final long createdNumber, @NonNull final ContractCreateTransactionBody op) {
        return transaction -> {
            try {
                final var dispatchedTransaction = SignedTransaction.PROTOBUF.parseStrict(
                        transaction.signedTransactionBytes().toReadableSequentialData());
                final var dispatchedBody = TransactionBody.PROTOBUF.parseStrict(
                        dispatchedTransaction.bodyBytes().toReadableSequentialData());
                if (!dispatchedBody.hasCryptoCreateAccount()) {
                    throw new IllegalArgumentException("Dispatched transaction body was not a crypto create");
                }
                return transactionWith(dispatchedBody
                        .copyBuilder()
                        .contractCreateInstance(standardized(createdNumber, op))
                        .build());
            } catch (IOException e) {
                // Should be impossible
                throw new UncheckedIOException(e);
            }
        };
    }

    private ContractCreateTransactionBody standardized(
            final long createdNumber, @NonNull final ContractCreateTransactionBody op) {
        var standardAdminKey = op.adminKey();
        if (op.hasAdminKey()) {
            final var adminNum =
                    op.adminKeyOrThrow().contractIDOrElse(ContractID.DEFAULT).contractNumOrElse(0L);
            // For mono-service fidelity, don't set an explicit admin key for a self-managed contract
            if (createdNumber == adminNum) {
                standardAdminKey = null;
            }
        }
        if (needsStandardization(op, standardAdminKey)) {
            // Initial balance, gas, and initcode are only set on top-level HAPI transactions
            return new ContractCreateTransactionBody(
                    com.hedera.hapi.node.contract.codec.ContractCreateTransactionBodyProtoCodec.INITCODE_SOURCE_UNSET,
                    standardAdminKey,
                    0L,
                    0L,
                    op.proxyAccountID(),
                    op.autoRenewPeriod(),
                    op.constructorParameters(),
                    op.shardID(),
                    op.realmID(),
                    op.newRealmAdminKey(),
                    op.memo(),
                    op.maxAutomaticTokenAssociations(),
                    op.autoRenewAccountId(),
                    op.stakedId(),
                    op.declineReward());
        } else {
            return op;
        }
    }

    private boolean needsStandardization(
            @NonNull final ContractCreateTransactionBody op, @Nullable final Key standardAdminKey) {
        return op.hasInitcode() || op.gas() > 0L || op.initialBalance() > 0L || standardAdminKey != op.adminKey();
    }
}<|MERGE_RESOLUTION|>--- conflicted
+++ resolved
@@ -85,11 +85,7 @@
     private final LedgerConfig ledgerConfig;
     private final ContractsConfig contractsConfig;
     private final SystemContractGasCalculator gasCalculator;
-<<<<<<< HEAD
     private final HederaConfig hederaConfig;
-
-=======
->>>>>>> e27becd7
     private final HandleContext context;
     private final HederaFunctionality functionality;
     private final PendingCreationMetadataRef pendingCreationMetadataRef;
@@ -109,12 +105,9 @@
         this.context = requireNonNull(context);
         this.tinybarValues = requireNonNull(tinybarValues);
         this.gasCalculator = requireNonNull(gasCalculator);
-<<<<<<< HEAD
         this.hederaConfig = requireNonNull(hederaConfig);
-=======
         this.functionality = requireNonNull(functionality);
         this.pendingCreationMetadataRef = requireNonNull(pendingCreationMetadataRef);
->>>>>>> e27becd7
     }
 
     /**
