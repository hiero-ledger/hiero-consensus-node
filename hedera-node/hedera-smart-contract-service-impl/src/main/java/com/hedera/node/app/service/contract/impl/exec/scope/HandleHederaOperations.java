--- conflicted
+++ resolved
@@ -296,11 +296,7 @@
                 number,
                 synthAccountCreationFromHapi(
                         ContractID.newBuilder().contractNum(number).build(), evmAddress, body),
-<<<<<<< HEAD
-                context.getFunctionality().equals(HederaFunctionality.ETHEREUM_TRANSACTION) ? body : null,
-=======
                 functionality == HederaFunctionality.ETHEREUM_TRANSACTION ? body : null,
->>>>>>> f26302ce
                 body.autoRenewAccountId(),
                 evmAddress);
     }
