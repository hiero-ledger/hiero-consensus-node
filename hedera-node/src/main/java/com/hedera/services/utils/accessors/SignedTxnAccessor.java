--- conflicted
+++ resolved
@@ -42,11 +42,8 @@
 import com.google.common.primitives.Longs;
 import com.google.protobuf.ByteString;
 import com.google.protobuf.InvalidProtocolBufferException;
-<<<<<<< HEAD
+import com.hedera.services.ethereum.EthTxData;
 import com.hedera.services.context.primitives.StateView;
-=======
-import com.hedera.services.ethereum.EthTxData;
->>>>>>> 21e657b3
 import com.hedera.services.grpc.marshalling.AliasResolver;
 import com.hedera.services.ledger.accounts.AliasManager;
 import com.hedera.services.sigs.sourcing.PojoSigMapPubKeyToSigBytes;
@@ -62,12 +59,9 @@
 import com.hedera.services.usage.crypto.CryptoUpdateMeta;
 import com.hedera.services.usage.token.TokenOpsUsage;
 import com.hedera.services.usage.token.meta.FeeScheduleUpdateMeta;
-<<<<<<< HEAD
-import com.hedera.services.utils.EntityNum;
-=======
 import com.hedera.services.usage.util.PrngMeta;
 import com.hedera.services.utils.MiscUtils;
->>>>>>> 21e657b3
+import com.hedera.services.utils.EntityNum;
 import com.hederahashgraph.api.proto.java.AccountID;
 import com.hederahashgraph.api.proto.java.ContractID;
 import com.hederahashgraph.api.proto.java.HederaFunctionality;
@@ -88,7 +82,6 @@
 import org.apache.logging.log4j.Logger;
 import org.bouncycastle.util.Arrays;
 
-<<<<<<< HEAD
 import java.util.HashMap;
 import java.util.Map;
 
@@ -119,438 +112,6 @@
  * Encapsulates access to several commonly referenced parts of a gRPC {@link Transaction}.
  */
 public class SignedTxnAccessor implements TxnAccessor {
-	private static final Logger log = LogManager.getLogger(SignedTxnAccessor.class);
-
-	private static final int UNKNOWN_NUM_AUTO_CREATIONS = -1;
-	private static final String ACCESSOR_LITERAL = " accessor";
-
-	private static final TokenOpsUsage TOKEN_OPS_USAGE = new TokenOpsUsage();
-	protected static final ExpandHandleSpanMapAccessor SPAN_MAP_ACCESSOR = new ExpandHandleSpanMapAccessor();
-
-	private final Map<String, Object> spanMap = new HashMap<>();
-
-	private int sigMapSize;
-	private int numSigPairs;
-	private int numAutoCreations = UNKNOWN_NUM_AUTO_CREATIONS;
-	private byte[] hash;
-	private byte[] txnBytes;
-	private byte[] utf8MemoBytes;
-	private byte[] signedTxnWrapperBytes;
-	private String memo;
-	private boolean memoHasZeroByte;
-	private Transaction signedTxnWrapper;
-	private SignatureMap sigMap;
-	private TransactionID txnId;
-	private TransactionBody txn;
-	private SubmitMessageMeta submitMessageMeta;
-	private CryptoTransferMeta xferUsageMeta;
-	private BaseTransactionMeta txnUsageMeta;
-	private HederaFunctionality function;
-	private PubKeyToSigBytes pubKeyToSigBytes;
-
-	private AccountID payer;
-	private ScheduleID scheduleRef;
-	private StateView view;
-
-	public static SignedTxnAccessor uncheckedFrom(Transaction validSignedTxn) {
-		try {
-			return SignedTxnAccessor.from(validSignedTxn.toByteArray());
-		} catch (Exception illegal) {
-			log.warn("Unexpected use of factory with invalid gRPC transaction", illegal);
-			throw new IllegalArgumentException("Argument 'validSignedTxn' must be a valid signed txn");
-		}
-	}
-
-	public static SignedTxnAccessor from(byte[] signedTxnWrapperBytes) throws InvalidProtocolBufferException {
-		return new SignedTxnAccessor(signedTxnWrapperBytes);
-	}
-
-	protected SignedTxnAccessor(byte[] signedTxnWrapperBytes) throws InvalidProtocolBufferException {
-		this.signedTxnWrapperBytes = signedTxnWrapperBytes;
-		signedTxnWrapper = Transaction.parseFrom(signedTxnWrapperBytes);
-
-		final var signedTxnBytes = signedTxnWrapper.getSignedTransactionBytes();
-		if (signedTxnBytes.isEmpty()) {
-			txnBytes = signedTxnWrapper.getBodyBytes().toByteArray();
-			sigMap = signedTxnWrapper.getSigMap();
-			hash = noThrowSha384HashOf(signedTxnWrapperBytes);
-		} else {
-			final var signedTxn = SignedTransaction.parseFrom(signedTxnBytes);
-			txnBytes = signedTxn.getBodyBytes().toByteArray();
-			sigMap = signedTxn.getSigMap();
-			hash = noThrowSha384HashOf(signedTxnBytes.toByteArray());
-		}
-		pubKeyToSigBytes = new PojoSigMapPubKeyToSigBytes(sigMap);
-
-		txn = TransactionBody.parseFrom(txnBytes);
-		memo = txn.getMemo();
-		txnId = txn.getTransactionID();
-		sigMapSize = sigMap.getSerializedSize();
-		numSigPairs = sigMap.getSigPairCount();
-		utf8MemoBytes = StringUtils.getBytesUtf8(memo);
-		memoHasZeroByte = Arrays.contains(utf8MemoBytes, (byte) 0);
-		payer = getTxnId().getAccountID();
-
-		getFunction();
-		setBaseUsageMeta();
-		setOpUsageMeta();
-	}
-
-	public SignedTxnAccessor(Transaction signedTxnWrapper) throws InvalidProtocolBufferException {
-		this(signedTxnWrapper.toByteArray());
-	}
-
-	@Override
-	public void countAutoCreationsWith(final AliasManager aliasManager) {
-		final var resolver = new AliasResolver();
-		resolver.resolve(txn.getCryptoTransfer(), aliasManager);
-		numAutoCreations = resolver.perceivedAutoCreations();
-	}
-
-	@Override
-	public void setNumAutoCreations(final int numAutoCreations) {
-		this.numAutoCreations = numAutoCreations;
-	}
-
-	@Override
-	public int getNumAutoCreations() {
-		return numAutoCreations;
-	}
-
-	@Override
-	public boolean areAutoCreationsCounted() {
-		return numAutoCreations != UNKNOWN_NUM_AUTO_CREATIONS;
-	}
-
-	@Override
-	public SignatureMap getSigMap() {
-		return sigMap;
-	}
-
-	@Override
-	public HederaFunctionality getFunction() {
-		if (function == null) {
-			function = functionExtractor.apply(getTxn());
-		}
-		return function;
-	}
-
-	@Override
-	public <T extends TxnAccessor> T castToSpecialized() {
-		// This will have all the custom accessor casts in future PR. Not currently used
-		return (T) this;
-	}
-
-	@Override
-	public long getOfferedFee() {
-		return txn.getTransactionFee();
-	}
-
-	@Override
-	public byte[] getTxnBytes() {
-		return txnBytes;
-	}
-
-	public PubKeyToSigBytes getPkToSigsFn() {
-		return pubKeyToSigBytes;
-	}
-
-	@Override
-	public Transaction getSignedTxnWrapper() {
-		return signedTxnWrapper;
-	}
-
-	@Override
-	public TransactionBody getTxn() {
-		return txn;
-	}
-
-	@Override
-	public TransactionID getTxnId() {
-		return txnId;
-	}
-
-	@Override
-	public AccountID getPayer() {
-		return payer;
-	}
-
-	@Override
-	public byte[] getSignedTxnWrapperBytes() {
-		return signedTxnWrapperBytes;
-	}
-
-	@Override
-	public byte[] getMemoUtf8Bytes() {
-		return utf8MemoBytes;
-	}
-
-	@Override
-	public String getMemo() {
-		return memo;
-	}
-
-	@Override
-	public byte[] getHash() {
-		return hash;
-	}
-
-	@Override
-	public boolean canTriggerTxn() {
-		return getTxn().hasScheduleCreate() || getTxn().hasScheduleSign();
-	}
-
-	@Override
-	public boolean memoHasZeroByte() {
-		return memoHasZeroByte;
-	}
-
-	@Override
-	public boolean isTriggeredTxn() {
-		return scheduleRef != null;
-	}
-
-	@Override
-	public ScheduleID getScheduleRef() {
-		return scheduleRef;
-	}
-
-	@Override
-	public void setScheduleRef(final ScheduleID scheduleRef) {
-		this.scheduleRef = scheduleRef;
-	}
-
-	@Override
-	public String toLoggableString() {
-		return MoreObjects.toStringHelper(this)
-				.add("sigMapSize", sigMapSize)
-				.add("numSigPairs", numSigPairs)
-				.add("numAutoCreations", numAutoCreations)
-				.add("hash", hash)
-				.add("txnBytes", txnBytes)
-				.add("utf8MemoBytes", utf8MemoBytes)
-				.add("memo", memo)
-				.add("memoHasZeroByte", memoHasZeroByte)
-				.add("signedTxnWrapper", signedTxnWrapper)
-				.add("hash", hash)
-				.add("txnBytes", txnBytes)
-				.add("sigMap", sigMap)
-				.add("txnId", txnId)
-				.add("txn", txn)
-				.add("submitMessageMeta", submitMessageMeta)
-				.add("xferUsageMeta", xferUsageMeta)
-				.add("txnUsageMeta", txnUsageMeta)
-				.add("function", function)
-				.add("pubKeyToSigBytes", pubKeyToSigBytes)
-				.add("payer", payer)
-				.add("scheduleRef", scheduleRef)
-				.toString();
-	}
-
-	@Override
-	public void setPayer(final AccountID payer) {
-		this.payer = payer;
-	}
-
-	@Override
-	public BaseTransactionMeta baseUsageMeta() {
-		return txnUsageMeta;
-	}
-
-	@Override
-	public SigUsage usageGiven(final int numPayerKeys) {
-		return new SigUsage(numSigPairs, sigMapSize, numPayerKeys);
-	}
-
-	@Override
-	public CryptoTransferMeta availXferUsageMeta() {
-		if (function != CryptoTransfer) {
-			throw new IllegalStateException("Cannot get CryptoTransfer metadata for a " + function + ACCESSOR_LITERAL);
-		}
-		return xferUsageMeta;
-	}
-
-	@Override
-	public SubmitMessageMeta availSubmitUsageMeta() {
-		if (function != ConsensusSubmitMessage) {
-			throw new IllegalStateException(
-					"Cannot get ConsensusSubmitMessage metadata for a " + function + ACCESSOR_LITERAL);
-		}
-		return submitMessageMeta;
-	}
-
-	@Override
-	public Map<String, Object> getSpanMap() {
-		return spanMap;
-	}
-
-	@Override
-	public ExpandHandleSpanMapAccessor getSpanMapAccessor() {
-		return SPAN_MAP_ACCESSOR;
-	}
-
-	@Override
-	public void setStateView(final StateView view) {
-		this.view = view;
-	}
-
-	protected EntityNum lookUpAlias(ByteString alias) {
-		return view.aliases().get(alias);
-	}
-
-	protected EntityNum unaliased(final AccountID idOrAlias) {
-		if (isAlias(idOrAlias)) {
-			return lookUpAlias(idOrAlias.getAlias());
-		}
-		return EntityNum.fromAccountId(idOrAlias);
-	}
-
-	@Override
-	public long getGasLimitForContractTx() {
-		return getFunction() == ContractCreate ? getTxn().getContractCreateInstance().getGas() :
-				getTxn().getContractCall().getGas();
-	}
-
-	private void setBaseUsageMeta() {
-		if (function == CryptoTransfer) {
-			txnUsageMeta = new BaseTransactionMeta(
-					utf8MemoBytes.length,
-					txn.getCryptoTransfer().getTransfers().getAccountAmountsCount());
-		} else {
-			txnUsageMeta = new BaseTransactionMeta(utf8MemoBytes.length, 0);
-		}
-	}
-
-	/*------------- This section should be deleted after custom accessors are complete --------------*/
-	private void setOpUsageMeta() {
-		if (function == CryptoTransfer) {
-			setXferUsageMeta();
-		} else if (function == ConsensusSubmitMessage) {
-			setSubmitUsageMeta();
-		} else if (function == TokenFeeScheduleUpdate) {
-			setFeeScheduleUpdateMeta();
-		} else if (function == TokenCreate) {
-			setTokenCreateUsageMeta();
-		} else if (function == TokenBurn) {
-			setTokenBurnUsageMeta();
-		} else if (function == TokenFreezeAccount) {
-			setTokenFreezeUsageMeta();
-		} else if (function == TokenUnfreezeAccount) {
-			setTokenUnfreezeUsageMeta();
-		} else if (function == TokenPause) {
-			setTokenPauseUsageMeta();
-		} else if (function == TokenUnpause) {
-			setTokenUnpauseUsageMeta();
-		} else if (function == CryptoCreate) {
-			setCryptoCreateUsageMeta();
-		} else if (function == CryptoUpdate) {
-			setCryptoUpdateUsageMeta();
-		} else if (function == CryptoApproveAllowance) {
-			setCryptoApproveUsageMeta();
-		} else if (function == CryptoDeleteAllowance) {
-			setCryptoDeleteAllowanceUsageMeta();
-		}
-	}
-
-	private void setXferUsageMeta() {
-		var totalTokensInvolved = 0;
-		var totalTokenTransfers = 0;
-		var numNftOwnershipChanges = 0;
-		final var op = txn.getCryptoTransfer();
-		for (var tokenTransfers : op.getTokenTransfersList()) {
-			totalTokensInvolved++;
-			totalTokenTransfers += tokenTransfers.getTransfersCount();
-			numNftOwnershipChanges += tokenTransfers.getNftTransfersCount();
-		}
-		xferUsageMeta = new CryptoTransferMeta(1, totalTokensInvolved, totalTokenTransfers, numNftOwnershipChanges);
-	}
-
-	private void setSubmitUsageMeta() {
-		submitMessageMeta = new SubmitMessageMeta(txn.getConsensusSubmitMessage().getMessage().size());
-	}
-
-	private void setFeeScheduleUpdateMeta() {
-		final var effConsTime = getTxnId().getTransactionValidStart().getSeconds();
-		final var op = getTxn().getTokenFeeScheduleUpdate();
-		final var reprBytes = TOKEN_OPS_USAGE.bytesNeededToRepr(op.getCustomFeesList());
-
-		final var meta = new FeeScheduleUpdateMeta(effConsTime, reprBytes);
-		SPAN_MAP_ACCESSOR.setFeeScheduleUpdateMeta(this, meta);
-	}
-
-	private void setTokenCreateUsageMeta() {
-		final var tokenCreateMeta = TOKEN_OPS_USAGE_UTILS.tokenCreateUsageFrom(txn);
-		SPAN_MAP_ACCESSOR.setTokenCreateMeta(this, tokenCreateMeta);
-	}
-
-	private void setTokenBurnUsageMeta() {
-		final var tokenBurnMeta = TOKEN_OPS_USAGE_UTILS.tokenBurnUsageFrom(txn);
-		SPAN_MAP_ACCESSOR.setTokenBurnMeta(this, tokenBurnMeta);
-	}
-
-
-	private void setTokenFreezeUsageMeta() {
-		final var tokenFreezeMeta = TOKEN_OPS_USAGE_UTILS.tokenFreezeUsageFrom();
-		SPAN_MAP_ACCESSOR.setTokenFreezeMeta(this, tokenFreezeMeta);
-	}
-
-	private void setTokenUnfreezeUsageMeta() {
-		final var tokenUnfreezeMeta = TOKEN_OPS_USAGE_UTILS.tokenUnfreezeUsageFrom();
-		SPAN_MAP_ACCESSOR.setTokenUnfreezeMeta(this, tokenUnfreezeMeta);
-	}
-
-	private void setTokenPauseUsageMeta() {
-		final var tokenPauseMeta = TOKEN_OPS_USAGE_UTILS.tokenPauseUsageFrom();
-		SPAN_MAP_ACCESSOR.setTokenPauseMeta(this, tokenPauseMeta);
-	}
-
-	private void setTokenUnpauseUsageMeta() {
-		final var tokenUnpauseMeta = TOKEN_OPS_USAGE_UTILS.tokenUnpauseUsageFrom();
-		SPAN_MAP_ACCESSOR.setTokenUnpauseMeta(this, tokenUnpauseMeta);
-	}
-
-	private void setCryptoCreateUsageMeta() {
-		final var cryptoCreateMeta = new CryptoCreateMeta(txn.getCryptoCreateAccount());
-		SPAN_MAP_ACCESSOR.setCryptoCreateMeta(this, cryptoCreateMeta);
-	}
-
-	private void setCryptoUpdateUsageMeta() {
-		final var cryptoUpdateMeta = new CryptoUpdateMeta(txn.getCryptoUpdateAccount(),
-				txn.getTransactionID().getTransactionValidStart().getSeconds());
-		SPAN_MAP_ACCESSOR.setCryptoUpdate(this, cryptoUpdateMeta);
-	}
-
-	private void setCryptoApproveUsageMeta() {
-		final var cryptoApproveMeta = new CryptoApproveAllowanceMeta(txn.getCryptoApproveAllowance(),
-				txn.getTransactionID().getTransactionValidStart().getSeconds());
-		SPAN_MAP_ACCESSOR.setCryptoApproveMeta(this, cryptoApproveMeta);
-	}
-
-	private void setCryptoDeleteAllowanceUsageMeta() {
-		final var cryptoDeleteAllowanceMeta = new CryptoDeleteAllowanceMeta(txn.getCryptoDeleteAllowance(),
-				txn.getTransactionID().getTransactionValidStart().getSeconds());
-		SPAN_MAP_ACCESSOR.setCryptoDeleteAllowanceMeta(this, cryptoDeleteAllowanceMeta);
-	}
-
-	@Override
-	public SubType getSubType() {
-		if (function == CryptoTransfer) {
-			return xferUsageMeta.getSubType();
-		} else if (function == TokenCreate) {
-			return SPAN_MAP_ACCESSOR.getTokenCreateMeta(this).getSubType();
-		} else if (function == TokenMint) {
-			final var op = getTxn().getTokenMint();
-			return op.getMetadataCount() > 0 ? TOKEN_NON_FUNGIBLE_UNIQUE : TOKEN_FUNGIBLE_COMMON;
-		} else if (function == TokenBurn) {
-			return SPAN_MAP_ACCESSOR.getTokenBurnMeta(this).getSubType();
-		} else if (function == TokenAccountWipe) {
-			return SPAN_MAP_ACCESSOR.getTokenWipeMeta(this).getSubType();
-		}
-		return SubType.DEFAULT;
-	}
-=======
-/** Encapsulates access to several commonly referenced parts of a gRPC {@link Transaction}. */
-public class SignedTxnAccessor implements TxnAccessor {
     public static final LongPredicate IS_THROTTLE_EXEMPT = num -> num >= 1 && num <= 100L;
     private static final Logger log = LogManager.getLogger(SignedTxnAccessor.class);
 
@@ -585,8 +146,9 @@
     private boolean throttleExempt;
     private boolean congestionExempt;
 
-    private AccountID payer;
-    private ScheduleID scheduleRef;
+	private AccountID payer;
+	private ScheduleID scheduleRef;
+	private StateView view;
 
     public static SignedTxnAccessor uncheckedFrom(Transaction validSignedTxn) {
         try {
@@ -877,6 +439,27 @@
         return MiscUtils.getGasLimitForContractTx(
                 getTxn(), getFunction(), () -> getSpanMapAccessor().getEthTxDataMeta(this));
     }
+	@Override
+	public void setStateView(final StateView view) {
+		this.view = view;
+	}
+
+	protected EntityNum lookUpAlias(ByteString alias) {
+		return view.aliases().get(alias);
+	}
+
+	protected EntityNum unaliased(final AccountID idOrAlias) {
+		if (isAlias(idOrAlias)) {
+			return lookUpAlias(idOrAlias.getAlias());
+		}
+		return EntityNum.fromAccountId(idOrAlias);
+	}
+
+	@Override
+	public long getGasLimitForContractTx() {
+		return getFunction() == ContractCreate ? getTxn().getContractCreateInstance().getGas() :
+				getTxn().getContractCall().getGas();
+	}
 
     private void setBaseUsageMeta() {
         if (function == CryptoTransfer) {
@@ -1046,5 +629,4 @@
         }
         return SubType.DEFAULT;
     }
->>>>>>> 21e657b3
 }