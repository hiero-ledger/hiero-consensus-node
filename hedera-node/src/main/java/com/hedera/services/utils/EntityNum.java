--- conflicted
+++ resolved
@@ -154,12 +154,9 @@
 				"value=" + value +
 				'}';
 	}
-<<<<<<< HEAD
-=======
 
 	@Override
 	public int compareTo(@NotNull final EntityNum that) {
 		return Integer.compare(this.value, that.value);
 	}
->>>>>>> 61c3c15a
 }