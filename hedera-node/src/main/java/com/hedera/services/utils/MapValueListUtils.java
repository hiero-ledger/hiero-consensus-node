package com.hedera.services.utils;

/*-
 * ‌
 * Hedera Services Node
 * ​
 * Copyright (C) 2018 - 2022 Hedera Hashgraph, LLC
 * ​
 * Licensed under the Apache License, Version 2.0 (the "License");
 * you may not use this file except in compliance with the License.
 * You may obtain a copy of the License at
 *
 *      http://www.apache.org/licenses/LICENSE-2.0
 *
 * Unless required by applicable law or agreed to in writing, software
 * distributed under the License is distributed on an "AS IS" BASIS,
 * WITHOUT WARRANTIES OR CONDITIONS OF ANY KIND, either express or implied.
 * See the License for the specific language governing permissions and
 * limitations under the License.
 * ‍
 */

import com.swirlds.common.FastCopyable;
import org.jetbrains.annotations.NotNull;

import javax.annotation.Nullable;
import java.util.Objects;

public class MapValueListUtils {
	/**
	 * Inserts the given key/value at the front of the linked list in the map represented by the given
	 * {@link MapValueListMutation}, updating the doubly-linked list to maintain the prev/next keys of
	 * the "adjacent" value(s) as needed. Uses {@link MapValueListMutation#getForModify(Object)}.
<<<<<<< HEAD
	 *
	 * @param key
	 * 		the key of the new mapping
	 * @param value
	 * 		the value of the new mapping
	 * @param rootKey
	 * 		the root of the in-scope linked list
	 * @param rootValue
	 * 		the mutable value at the root of the in-scope linked list
	 * @param listMutation
	 * 		the facilitator representing the map that contains the linked list
	 * @param <K> the type of key in the map
	 * @param <V> the type of value in the map
	 * @return the new root of the list, for convenience
	 */
	public static @Nullable
	<K, V extends FastCopyable> K inPlaceInsertAtMapValueListHead(
			@NotNull final K key,
			@NotNull final V value,
			@Nullable final K rootKey,
			@Nullable final V rootValue,
			@NotNull final MapValueListMutation<K, V> listMutation
	) {
		listMutation.put(key, value);
		if (rootKey != null) {
			final V nextValue = (rootValue == null) ? listMutation.getForModify(rootKey) : rootValue;
			listMutation.updateNext(value, rootKey);
			listMutation.updatePrev(nextValue, key);
		}
		return key;
	}

	/**
	 * Removes the key/value pair with the given key from its containing linked list in the map represented by the
	 * given {@link MapValueListMutation}, updating the doubly-linked list to maintain the prev/next keys of the
	 * "adjacent" value(s) as needed. Uses {@link MapValueListMutation#getForModify(Object)}.
=======
>>>>>>> ee33a054
	 *
	 * @param key
	 * 		the key of the new mapping
	 * @param value
	 * 		the value of the new mapping
	 * @param rootKey
	 * 		the root of the in-scope linked list
	 * @param rootValue
	 * 		the mutable value at the root of the in-scope linked list
	 * @param listMutation
	 * 		the facilitator representing the map that contains the linked list
	 * @param <K> the type of key in the map
	 * @param <V> the type of value in the map
	 * @return the new root of the list, for convenience
	 */
	public static @Nullable
	<K, V extends FastCopyable> K inPlaceInsertAtMapValueListHead(
			@NotNull final K key,
			@NotNull final V value,
			@Nullable final K rootKey,
			@Nullable final V rootValue,
			@NotNull final MapValueListMutation<K, V> listMutation
	) {
		listMutation.put(key, value);
		if (rootKey != null) {
			final V nextValue = (rootValue == null) ? listMutation.getForModify(rootKey) : rootValue;
			listMutation.updateNext(value, rootKey);
			listMutation.updatePrev(nextValue, key);
		}
		return key;
	}

	/**
	 * Removes the key/value pair with the given key from its containing linked list in the map represented by the
	 * given {@link MapValueListMutation}, updating the doubly-linked list to maintain the prev/next keys of the
	 * "adjacent" value(s) as needed. Uses {@link MapValueListMutation#getForModify(Object)}.
         *
	 * @param key
	 * 		the key of the mapping to remove
	 * @param root
	 * 		the key of the root mapping in the affected node's list
	 * @param listRemoval
	 * 		the facilitator representing the underlying map
	 * @return the new root key, for convenience
	 */
	public static @Nullable
	<K, V extends FastCopyable> K inPlaceRemoveFromMapValueList(
			@NotNull final K key,
			@NotNull final K root,
			@NotNull final MapValueListMutation<K, V> listRemoval
	) {
		return internalRemoveFromMapValueList(key, root, listRemoval, true);
	}

	/**
	 * Removes the key/value pair with the given key from its containing linked list in the map represented by the
	 * given {@link MapValueListMutation}, updating the doubly-linked list to maintain the prev/next keys of the
	 * "adjacent" value(s) as needed. Does <i>not</i> use {@link MapValueListMutation#getForModify(Object)}.
	 *
	 * @param key
	 * 		the key of the mapping to remove
	 * @param root
	 * 		the key of the root mapping in the affected node's list
	 * @param listRemoval
	 * 		the facilitator representing the underlying map
	 * @return the new root key, for convenience
	 */
	public static @Nullable
	<K, V extends FastCopyable> K overwritingRemoveFromMapValueList(
			@NotNull final K key,
			@NotNull final K root,
			@NotNull final MapValueListMutation<K, V> listRemoval
	) {
		return internalRemoveFromMapValueList(key, root, listRemoval, false);
	}

	private static @Nullable
	<K, V extends FastCopyable> K internalRemoveFromMapValueList(
			@NotNull final K key,
			@NotNull final K root,
			@NotNull final MapValueListMutation<K, V> listRemoval,
			final boolean useGetForModify
	) {
		final var value = Objects.requireNonNull(listRemoval.get(key), () -> "Missing key " + key);
		listRemoval.remove(key);

		final var nextKey = listRemoval.next(value);
		final var prevKey = listRemoval.prev(value);
		if (nextKey != null) {
			final var nextValue = useGetForModify
					? Objects.requireNonNull(listRemoval.getForModify(nextKey), () -> "Missing next key " + nextKey)
					// It is ONLY safe to call copy() here---making the map's value immutable!---because
					// we immediately put() the mutable value back into the map below
					: Objects.requireNonNull(listRemoval.get(nextKey), () -> "Missing next key " + nextKey).<V>copy();
			if (prevKey == null) {
				listRemoval.markAsHead(nextValue);
			} else {
				listRemoval.updatePrev(nextValue, prevKey);
			}
			if (!useGetForModify) {
				listRemoval.put(nextKey, nextValue);
			}
		}
		if (prevKey != null) {
			final var prevValue = useGetForModify
					? Objects.requireNonNull(listRemoval.getForModify(prevKey), () -> "Missing prev key " + prevKey)
					// Note it is ONLY safe to call copy() here---making the map's value
					// immutable!---because we immediately put() the mutable value below
					: Objects.requireNonNull(listRemoval.get(prevKey), () -> "Missing prev key " + prevKey).<V>copy();
			if (nextKey == null) {
				listRemoval.markAsTail(prevValue);
			} else {
				listRemoval.updateNext(prevValue, nextKey);
			}
			if (!useGetForModify) {
				listRemoval.put(prevKey, prevValue);
			}
		}
		return key.equals(root) ? nextKey : root;
	}

	private MapValueListUtils() {
		throw new UnsupportedOperationException("Utility Class");
	}
}<|MERGE_RESOLUTION|>--- conflicted
+++ resolved
@@ -31,7 +31,6 @@
 	 * Inserts the given key/value at the front of the linked list in the map represented by the given
 	 * {@link MapValueListMutation}, updating the doubly-linked list to maintain the prev/next keys of
 	 * the "adjacent" value(s) as needed. Uses {@link MapValueListMutation#getForModify(Object)}.
-<<<<<<< HEAD
 	 *
 	 * @param key
 	 * 		the key of the new mapping
@@ -43,57 +42,24 @@
 	 * 		the mutable value at the root of the in-scope linked list
 	 * @param listMutation
 	 * 		the facilitator representing the map that contains the linked list
+	 * @param insertIntoMap
+	 * 		Adds the new `key` -> `value` pair to the merkleMap.
 	 * @param <K> the type of key in the map
 	 * @param <V> the type of value in the map
 	 * @return the new root of the list, for convenience
 	 */
-	public static @Nullable
-	<K, V extends FastCopyable> K inPlaceInsertAtMapValueListHead(
+	@NotNull
+	public static <K, V extends FastCopyable> K inPlaceInsertAtMapValueListHead(
 			@NotNull final K key,
 			@NotNull final V value,
 			@Nullable final K rootKey,
 			@Nullable final V rootValue,
-			@NotNull final MapValueListMutation<K, V> listMutation
+			@NotNull final MapValueListMutation<K, V> listMutation,
+			final boolean insertIntoMap
 	) {
-		listMutation.put(key, value);
-		if (rootKey != null) {
-			final V nextValue = (rootValue == null) ? listMutation.getForModify(rootKey) : rootValue;
-			listMutation.updateNext(value, rootKey);
-			listMutation.updatePrev(nextValue, key);
+		if (insertIntoMap) {
+			listMutation.put(key, value);
 		}
-		return key;
-	}
-
-	/**
-	 * Removes the key/value pair with the given key from its containing linked list in the map represented by the
-	 * given {@link MapValueListMutation}, updating the doubly-linked list to maintain the prev/next keys of the
-	 * "adjacent" value(s) as needed. Uses {@link MapValueListMutation#getForModify(Object)}.
-=======
->>>>>>> ee33a054
-	 *
-	 * @param key
-	 * 		the key of the new mapping
-	 * @param value
-	 * 		the value of the new mapping
-	 * @param rootKey
-	 * 		the root of the in-scope linked list
-	 * @param rootValue
-	 * 		the mutable value at the root of the in-scope linked list
-	 * @param listMutation
-	 * 		the facilitator representing the map that contains the linked list
-	 * @param <K> the type of key in the map
-	 * @param <V> the type of value in the map
-	 * @return the new root of the list, for convenience
-	 */
-	public static @Nullable
-	<K, V extends FastCopyable> K inPlaceInsertAtMapValueListHead(
-			@NotNull final K key,
-			@NotNull final V value,
-			@Nullable final K rootKey,
-			@Nullable final V rootValue,
-			@NotNull final MapValueListMutation<K, V> listMutation
-	) {
-		listMutation.put(key, value);
 		if (rootKey != null) {
 			final V nextValue = (rootValue == null) ? listMutation.getForModify(rootKey) : rootValue;
 			listMutation.updateNext(value, rootKey);
@@ -121,7 +87,7 @@
 			@NotNull final K root,
 			@NotNull final MapValueListMutation<K, V> listRemoval
 	) {
-		return internalRemoveFromMapValueList(key, root, listRemoval, true);
+		return internalMutateFromMapValueList(key, root, listRemoval, true, true);
 	}
 
 	/**
@@ -143,21 +109,38 @@
 			@NotNull final K root,
 			@NotNull final MapValueListMutation<K, V> listRemoval
 	) {
-		return internalRemoveFromMapValueList(key, root, listRemoval, false);
+		return internalMutateFromMapValueList(key, root, listRemoval, false, true);
+	}
+
+	public static @Nullable
+	<K, V extends FastCopyable> K unlinkFromMapValueLink(
+			@NotNull final K key,
+			@NotNull final K root,
+			@NotNull final MapValueListMutation<K, V> listRemoval
+	) {
+		return internalMutateFromMapValueList(key, root, listRemoval, true, false);
 	}
 
 	private static @Nullable
-	<K, V extends FastCopyable> K internalRemoveFromMapValueList(
+	<K, V extends FastCopyable> K internalMutateFromMapValueList(
 			@NotNull final K key,
 			@NotNull final K root,
 			@NotNull final MapValueListMutation<K, V> listRemoval,
-			final boolean useGetForModify
+			final boolean useGetForModify,
+			final boolean removeFromMap
 	) {
 		final var value = Objects.requireNonNull(listRemoval.get(key), () -> "Missing key " + key);
-		listRemoval.remove(key);
+		if (removeFromMap) {
+			listRemoval.remove(key);
+		}
 
 		final var nextKey = listRemoval.next(value);
 		final var prevKey = listRemoval.prev(value);
+
+		// reset the next and prev pointers on the node that we are unlinking.
+		listRemoval.markAsTail(value);
+		listRemoval.markAsHead(value);
+
 		if (nextKey != null) {
 			final var nextValue = useGetForModify
 					? Objects.requireNonNull(listRemoval.getForModify(nextKey), () -> "Missing next key " + nextKey)
