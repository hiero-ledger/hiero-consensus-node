--- conflicted
+++ resolved
@@ -73,28 +73,6 @@
         return TransactionSidecarRecord.newBuilder().setStateChanges(grpc.build());
     }
 
-<<<<<<< HEAD
-	static StorageChange.Builder trimmedGrpc(final Bytes slot, final Pair<Bytes, Bytes> access) {
-		final var grpc = StorageChange.newBuilder()
-				.setSlot(ByteStringUtils.wrapUnsafely((slot.trimLeadingZeros().toArrayUnsafe())))
-				.setValueRead(ByteStringUtils.wrapUnsafely(access.getLeft().trimLeadingZeros().toArrayUnsafe()));
-		if (access.getRight() != null) {
-			grpc.setValueWritten(BytesValue.newBuilder().setValue(
-					ByteStringUtils.wrapUnsafely(access.getRight().trimLeadingZeros().toArrayUnsafe())));
-		}
-		return grpc;
-	}
-
-	public static TransactionSidecarRecord.Builder createContractActionsSidecar(
-			final List<SolidityAction> actions
-	) {
-		final var actionsBuilder = ContractActions.newBuilder();
-		for (final var action : actions) {
-			actionsBuilder.addContractActions(action.toGrpc());
-		}
-		return TransactionSidecarRecord.newBuilder().setActions(actionsBuilder.build());
-	}
-=======
     static StorageChange.Builder trimmedGrpc(final Bytes slot, final Pair<Bytes, Bytes> access) {
         final var grpc =
                 StorageChange.newBuilder()
@@ -113,5 +91,14 @@
         }
         return grpc;
     }
->>>>>>> b0a66e14
+
+	public static TransactionSidecarRecord.Builder createContractActionsSidecar(
+			final List<SolidityAction> actions
+	) {
+		final var actionsBuilder = ContractActions.newBuilder();
+		for (final var action : actions) {
+			actionsBuilder.addContractActions(action.toGrpc());
+		}
+		return TransactionSidecarRecord.newBuilder().setActions(actionsBuilder.build());
+	}
 }