--- conflicted
+++ resolved
@@ -49,23 +49,13 @@
     TransactionID getTxnId();
     HederaFunctionality getFunction();
 
-<<<<<<< HEAD
-=======
-    byte[] getTxnBytes();
-
->>>>>>> dac5b478
     byte[] getMemoUtf8Bytes();
     String getMemo();
+    boolean memoHasZeroByte();
 
-<<<<<<< HEAD
     byte[] getHash();
     byte[] getTxnBytes();
     byte[] getSignedTxnWrapperBytes();
-    Transaction getSignedTxn4Log();
-=======
-    boolean memoHasZeroByte();
-
->>>>>>> dac5b478
     Transaction getSignedTxnWrapper();
     TransactionBody getTxn();
 
