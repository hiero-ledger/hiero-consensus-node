--- conflicted
+++ resolved
@@ -367,13 +367,8 @@
 	}
 
 	private void setCryptoCreateUsageMeta() {
-<<<<<<< HEAD
 		final var cryptoCreateMeta = new CryptoCreateMeta(txn.getCryptoCreateAccount());
-		SPAN_MAP_ACCESSOR.setCryptoCreate(this, cryptoCreateMeta);
-=======
-		final var cryptoCreateMeta = new CryptoCreateMeta(txn);
 		SPAN_MAP_ACCESSOR.setCryptoCreateMeta(this, cryptoCreateMeta);
->>>>>>> d2afddc1
 	}
 
 	private void setCryptoUpdateUsageMeta() {
