package com.hedera.services.utils;

/*-
 * ‌
 * Hedera Services Node
 * ​
 * Copyright (C) 2018 - 2021 Hedera Hashgraph, LLC
 * ​
 * Licensed under the Apache License, Version 2.0 (the "License");
 * you may not use this file except in compliance with the License.
 * You may obtain a copy of the License at
 *
 *      http://www.apache.org/licenses/LICENSE-2.0
 *
 * Unless required by applicable law or agreed to in writing, software
 * distributed under the License is distributed on an "AS IS" BASIS,
 * WITHOUT WARRANTIES OR CONDITIONS OF ANY KIND, either express or implied.
 * See the License for the specific language governing permissions and
 * limitations under the License.
 * ‍
 */

import com.google.protobuf.InvalidProtocolBufferException;
import com.hedera.services.exceptions.UnknownHederaFunctionality;
import com.hedera.services.fees.calculation.UsageBasedFeeCalculator;
import com.hedera.services.usage.BaseTransactionMeta;
import com.hedera.services.usage.crypto.CryptoTransferMeta;
import com.hederahashgraph.api.proto.java.AccountID;
import com.hederahashgraph.api.proto.java.HederaFunctionality;
import com.hederahashgraph.api.proto.java.ScheduleID;
import com.hederahashgraph.api.proto.java.SignatureMap;
import com.hederahashgraph.api.proto.java.SignedTransaction;
import com.hederahashgraph.api.proto.java.TokenTransferList;
import com.hederahashgraph.api.proto.java.Transaction;
import com.hederahashgraph.api.proto.java.TransactionBody;
import com.hederahashgraph.api.proto.java.TransactionID;
import org.apache.commons.codec.binary.StringUtils;
<<<<<<< HEAD
import org.apache.logging.log4j.LogManager;
import org.apache.logging.log4j.Logger;
=======
import org.bouncycastle.util.Arrays;
>>>>>>> 51ddf9d3

import java.util.function.Function;

import static com.hedera.services.legacy.proto.utils.CommonUtils.noThrowSha384HashOf;
import static com.hedera.services.utils.MiscUtils.functionOf;
import static com.hederahashgraph.api.proto.java.HederaFunctionality.CryptoTransfer;
import static com.hederahashgraph.api.proto.java.HederaFunctionality.NONE;
import static com.hederahashgraph.fee.FeeBuilder.BASIC_ENTITY_ID_SIZE;

/**
 * Encapsulates access to several commonly referenced parts of a gRPC {@link Transaction}.
 *
 * @author Michael Tinker
 */
public class SignedTxnAccessor implements TxnAccessor {
	private static final Logger log = LogManager.getLogger(SignedTxnAccessor.class);

	private int sigMapSize;
	private int numSigPairs;
	private byte[] hash;
	private byte[] txnBytes;
	private byte[] utf8MemoBytes;
	private byte[] signedTxnWrapperBytes;
	private String memo;
	private boolean memoHasZeroByte;
	private Transaction signedTxnWrapper;
	private SignatureMap sigMap;
	private TransactionID txnId;
	private TransactionBody txn;
	private HederaFunctionality function;
	private BaseTransactionMeta txnUsageMeta;
	private CryptoTransferMeta xferUsageMeta;

	static Function<TransactionBody, HederaFunctionality> functionExtractor = txn -> {
		try {
			return functionOf(txn);
		} catch (UnknownHederaFunctionality ignore) {
			return NONE;
		}
	};

	public static SignedTxnAccessor uncheckedFrom(Transaction validSignedTxn) {
		try {
			return new SignedTxnAccessor(validSignedTxn);
<<<<<<< HEAD
		} catch (Exception illegal) {
			log.warn("Unexpected use of factory with invalid gRPC transaction", illegal);
			throw new IllegalArgumentException("Argument 'validSignedTxn' must...a valid signed txn");
		}
=======
		} catch (Exception impossible) {
		}
		return null;
>>>>>>> 51ddf9d3
	}

	public SignedTxnAccessor(byte[] signedTxnWrapperBytes) throws InvalidProtocolBufferException {
		this.signedTxnWrapperBytes = signedTxnWrapperBytes;
		signedTxnWrapper = Transaction.parseFrom(signedTxnWrapperBytes);

		final var signedTxnBytes = signedTxnWrapper.getSignedTransactionBytes();
		if (signedTxnBytes.isEmpty()) {
			txnBytes = signedTxnWrapper.getBodyBytes().toByteArray();
			sigMap = signedTxnWrapper.getSigMap();
			hash = noThrowSha384HashOf(signedTxnWrapperBytes);
		} else {
			final var signedTxn = SignedTransaction.parseFrom(signedTxnBytes);
			txnBytes = signedTxn.getBodyBytes().toByteArray();
			sigMap = signedTxn.getSigMap();
			hash = noThrowSha384HashOf(signedTxnBytes.toByteArray());
		}

		txn = TransactionBody.parseFrom(txnBytes);
		memo = txn.getMemo();
		txnId = txn.getTransactionID();
		sigMapSize = sigMap.getSerializedSize();
		numSigPairs = sigMap.getSigPairCount();
		utf8MemoBytes = StringUtils.getBytesUtf8(memo);
<<<<<<< HEAD

		getFunction();
		setTxnUsageMeta();
		if (function == CryptoTransfer) {
			setXferUsageMeta();
		}
=======
		memoHasZeroByte = Arrays.contains(utf8MemoBytes, (byte) 0);
>>>>>>> 51ddf9d3
	}

	public SignedTxnAccessor(Transaction signedTxnWrapper) throws InvalidProtocolBufferException {
		this(signedTxnWrapper.toByteArray());
	}

	@Override
	public SignatureMap getSigMap() {
		return sigMap;
	}

	@Override
	public HederaFunctionality getFunction() {
		if (function == null) {
			function = functionExtractor.apply(getTxn());
		}
		return function;
	}

	@Override
	public long getOfferedFee() {
		return txn.getTransactionFee();
	}

	@Override
<<<<<<< HEAD
	public Transaction getSignedTxn4Log() {
		return signedTxnWrapper;
	}

	@Override
=======
>>>>>>> 51ddf9d3
	public byte[] getTxnBytes() {
		return txnBytes;
	}

	@Override
	public Transaction getSignedTxnWrapper() {
		return signedTxnWrapper;
	}

	@Override
	public TransactionBody getTxn() {
		return txn;
	}

	@Override
	public TransactionID getTxnId() {
		return txnId;
	}

	@Override
	public AccountID getPayer() {
		return getTxnId().getAccountID();
	}

	@Override
	public byte[] getSignedTxnWrapperBytes() {
		return signedTxnWrapperBytes;
	}

	@Override
	public byte[] getMemoUtf8Bytes() {
		return utf8MemoBytes;
	}

	@Override
	public int numSigPairs() {
		return numSigPairs;
	}

	@Override
	public int sigMapSize() {
		return sigMapSize;
	}

	@Override
	public String getMemo() {
		return memo;
	}

	@Override
	public byte[] getHash() {
		return hash;
	}

	@Override
	public boolean canTriggerTxn() {
		return getTxn().hasScheduleCreate() || getTxn().hasScheduleSign();
	}

	@Override
<<<<<<< HEAD
=======
	public boolean memoHasZeroByte() {
		return memoHasZeroByte;
	}

>>>>>>> 51ddf9d3
	public boolean isTriggeredTxn() {
		return false;
	}

	@Override
	public ScheduleID getScheduleRef() {
		throw new UnsupportedOperationException("Only the TriggeredTxnAccessor implementation can refer to a schedule");
	}

	@Override
	public BaseTransactionMeta baseUsageMeta() {
		return txnUsageMeta;
	}

	@Override
	public CryptoTransferMeta availXferUsageMeta() {
		if (function != CryptoTransfer) {
			throw new IllegalStateException("Cannot get CryptoTransfer metadata for a " + function + " accessor");
		}
		return xferUsageMeta;
	}

	private void setTxnUsageMeta() {
		if (function == CryptoTransfer) {
			txnUsageMeta = new BaseTransactionMeta(
					utf8MemoBytes.length,
					txn.getCryptoTransfer().getTransfers().getAccountAmountsCount());
		} else {
			txnUsageMeta = new BaseTransactionMeta(utf8MemoBytes.length, 0);
		}
	}

	private void setXferUsageMeta() {
		int numTokensInvolved = 0;
		int numTokenTransfers = 0;
		final var op = txn.getCryptoTransfer();
		for (var tokenTransfers : op.getTokenTransfersList()) {
			numTokensInvolved++;
			numTokenTransfers += tokenTransfers.getTransfersCount();
		}
		xferUsageMeta = new CryptoTransferMeta(1, numTokensInvolved, numTokenTransfers);
	}
}<|MERGE_RESOLUTION|>--- conflicted
+++ resolved
@@ -22,7 +22,6 @@
 
 import com.google.protobuf.InvalidProtocolBufferException;
 import com.hedera.services.exceptions.UnknownHederaFunctionality;
-import com.hedera.services.fees.calculation.UsageBasedFeeCalculator;
 import com.hedera.services.usage.BaseTransactionMeta;
 import com.hedera.services.usage.crypto.CryptoTransferMeta;
 import com.hederahashgraph.api.proto.java.AccountID;
@@ -30,17 +29,13 @@
 import com.hederahashgraph.api.proto.java.ScheduleID;
 import com.hederahashgraph.api.proto.java.SignatureMap;
 import com.hederahashgraph.api.proto.java.SignedTransaction;
-import com.hederahashgraph.api.proto.java.TokenTransferList;
 import com.hederahashgraph.api.proto.java.Transaction;
 import com.hederahashgraph.api.proto.java.TransactionBody;
 import com.hederahashgraph.api.proto.java.TransactionID;
 import org.apache.commons.codec.binary.StringUtils;
-<<<<<<< HEAD
 import org.apache.logging.log4j.LogManager;
 import org.apache.logging.log4j.Logger;
-=======
 import org.bouncycastle.util.Arrays;
->>>>>>> 51ddf9d3
 
 import java.util.function.Function;
 
@@ -48,7 +43,6 @@
 import static com.hedera.services.utils.MiscUtils.functionOf;
 import static com.hederahashgraph.api.proto.java.HederaFunctionality.CryptoTransfer;
 import static com.hederahashgraph.api.proto.java.HederaFunctionality.NONE;
-import static com.hederahashgraph.fee.FeeBuilder.BASIC_ENTITY_ID_SIZE;
 
 /**
  * Encapsulates access to several commonly referenced parts of a gRPC {@link Transaction}.
@@ -85,16 +79,10 @@
 	public static SignedTxnAccessor uncheckedFrom(Transaction validSignedTxn) {
 		try {
 			return new SignedTxnAccessor(validSignedTxn);
-<<<<<<< HEAD
 		} catch (Exception illegal) {
 			log.warn("Unexpected use of factory with invalid gRPC transaction", illegal);
-			throw new IllegalArgumentException("Argument 'validSignedTxn' must...a valid signed txn");
-		}
-=======
-		} catch (Exception impossible) {
-		}
-		return null;
->>>>>>> 51ddf9d3
+			throw new IllegalArgumentException("Argument 'validSignedTxn' must be a valid signed txn");
+		}
 	}
 
 	public SignedTxnAccessor(byte[] signedTxnWrapperBytes) throws InvalidProtocolBufferException {
@@ -119,16 +107,13 @@
 		sigMapSize = sigMap.getSerializedSize();
 		numSigPairs = sigMap.getSigPairCount();
 		utf8MemoBytes = StringUtils.getBytesUtf8(memo);
-<<<<<<< HEAD
+		memoHasZeroByte = Arrays.contains(utf8MemoBytes, (byte) 0);
 
 		getFunction();
 		setTxnUsageMeta();
 		if (function == CryptoTransfer) {
 			setXferUsageMeta();
 		}
-=======
-		memoHasZeroByte = Arrays.contains(utf8MemoBytes, (byte) 0);
->>>>>>> 51ddf9d3
 	}
 
 	public SignedTxnAccessor(Transaction signedTxnWrapper) throws InvalidProtocolBufferException {
@@ -154,14 +139,6 @@
 	}
 
 	@Override
-<<<<<<< HEAD
-	public Transaction getSignedTxn4Log() {
-		return signedTxnWrapper;
-	}
-
-	@Override
-=======
->>>>>>> 51ddf9d3
 	public byte[] getTxnBytes() {
 		return txnBytes;
 	}
@@ -222,13 +199,11 @@
 	}
 
 	@Override
-<<<<<<< HEAD
-=======
 	public boolean memoHasZeroByte() {
 		return memoHasZeroByte;
 	}
 
->>>>>>> 51ddf9d3
+	@Override
 	public boolean isTriggeredTxn() {
 		return false;
 	}
