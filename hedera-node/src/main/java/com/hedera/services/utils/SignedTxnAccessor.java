--- conflicted
+++ resolved
@@ -51,10 +51,7 @@
 	private byte[] txnBytes;
 	private byte[] utf8MemoBytes;
 	private byte[] signedTxnWrapperBytes;
-<<<<<<< HEAD
 	private String memo;
-=======
->>>>>>> 49063508
 	private boolean memoHasZeroByte;
 	private Transaction signedTxnWrapper;
 	private SignatureMap sigMap;
@@ -99,13 +96,8 @@
 		txnId = txn.getTransactionID();
 		sigMapSize = sigMap.getSerializedSize();
 		numSigPairs = sigMap.getSigPairCount();
-<<<<<<< HEAD
 		utf8MemoBytes = StringUtils.getBytesUtf8(memo);
 		memoHasZeroByte = Arrays.contains(utf8MemoBytes, (byte) 0);
-=======
-		utf8MemoBytes = StringUtils.getBytesUtf8(txn.getMemo());
-		memoHasZeroByte = Arrays.contains(utf8MemoBytes, (byte)0);
->>>>>>> 49063508
 	}
 
 	public SignedTxnAccessor(Transaction signedTxnWrapper) throws InvalidProtocolBufferException {
@@ -131,14 +123,6 @@
 	}
 
 	@Override
-<<<<<<< HEAD
-	public Transaction getSignedTxn4Log() {
-		return signedTxnWrapper;
-	}
-
-	@Override
-=======
->>>>>>> 49063508
 	public byte[] getTxnBytes() {
 		return txnBytes;
 	}
@@ -176,7 +160,6 @@
 	@Override
 	public int numSigPairs() {
 		return numSigPairs;
-<<<<<<< HEAD
 	}
 
 	@Override
@@ -187,13 +170,6 @@
 	@Override
 	public String getMemo() {
 		return memo;
-=======
-	}
-
-	@Override
-	public int sigMapSize() {
-		return sigMapSize;
->>>>>>> 49063508
 	}
 
 	@Override
