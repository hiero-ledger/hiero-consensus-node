--- conflicted
+++ resolved
@@ -99,13 +99,7 @@
 			var key = EntityNum.fromAccountId(id);
 			var account = accounts.get(key);
 			opAnswer.setBalance(account.getBalance());
-<<<<<<< HEAD
-			for (TokenID tId : getAssociatedTokens(view.tokenAssociations(), account)) {
-=======
-
-			final var limitedTokenIds = account.tokens().asTokenIds(dynamicProperties.maxTokensPerAccount());
-			for (TokenID tId : limitedTokenIds) {
->>>>>>> b70c33f6
+			for (TokenID tId : getAssociatedTokens(view.tokenAssociations(), account, dynamicProperties.maxTokensPerAccount())) {
 				var relKey = fromAccountTokenRel(id, tId);
 				var relationship = view.tokenAssociations().get(relKey);
 				var decimals = view.tokenWith(tId).map(MerkleToken::decimals).orElse(0);
