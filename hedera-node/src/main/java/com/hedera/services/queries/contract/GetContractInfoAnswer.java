/*
 * Copyright (C) 2020-2022 Hedera Hashgraph, LLC
 *
 * Licensed under the Apache License, Version 2.0 (the "License");
 * you may not use this file except in compliance with the License.
 * You may obtain a copy of the License at
 *
 *      http://www.apache.org/licenses/LICENSE-2.0
 *
 * Unless required by applicable law or agreed to in writing, software
 * distributed under the License is distributed on an "AS IS" BASIS,
 * WITHOUT WARRANTIES OR CONDITIONS OF ANY KIND, either express or implied.
 * See the License for the specific language governing permissions and
 * limitations under the License.
 */
package com.hedera.services.queries.contract;

<<<<<<< HEAD
=======
import static com.hedera.services.utils.EntityIdUtils.unaliased;
>>>>>>> 881a84a2
import static com.hedera.services.utils.accessors.SignedTxnAccessor.uncheckedFrom;
import static com.hederahashgraph.api.proto.java.HederaFunctionality.ContractGetInfo;
import static com.hederahashgraph.api.proto.java.ResponseCodeEnum.CONTRACT_DELETED;
import static com.hederahashgraph.api.proto.java.ResponseCodeEnum.INVALID_CONTRACT_ID;
import static com.hederahashgraph.api.proto.java.ResponseCodeEnum.OK;
import static com.hederahashgraph.api.proto.java.ResponseType.COST_ANSWER;

import com.hedera.services.context.primitives.StateView;
import com.hedera.services.context.properties.GlobalDynamicProperties;
import com.hedera.services.ledger.accounts.AliasManager;
import com.hedera.services.ledger.accounts.staking.RewardCalculator;
import com.hedera.services.queries.AnswerService;
import com.hedera.services.txns.validation.OptionValidator;
import com.hedera.services.utils.EntityIdUtils;
import com.hedera.services.utils.accessors.SignedTxnAccessor;
import com.hederahashgraph.api.proto.java.ContractGetInfoQuery;
import com.hederahashgraph.api.proto.java.ContractGetInfoResponse;
import com.hederahashgraph.api.proto.java.HederaFunctionality;
import com.hederahashgraph.api.proto.java.Query;
import com.hederahashgraph.api.proto.java.Response;
import com.hederahashgraph.api.proto.java.ResponseCodeEnum;
import java.util.Map;
import java.util.Optional;
import javax.inject.Inject;
import javax.inject.Singleton;

@Singleton
public class GetContractInfoAnswer implements AnswerService {
    public static final String CONTRACT_INFO_CTX_KEY =
            GetContractInfoAnswer.class.getSimpleName() + "_contractInfo";

    private final AliasManager aliasManager;
    private final OptionValidator validator;
    private final GlobalDynamicProperties dynamicProperties;
    private final RewardCalculator rewardCalculator;

    @Inject
    public GetContractInfoAnswer(
            final AliasManager aliasManager,
            final OptionValidator validator,
            final GlobalDynamicProperties dynamicProperties,
            final RewardCalculator rewardCalculator) {
        this.aliasManager = aliasManager;
        this.validator = validator;
        this.dynamicProperties = dynamicProperties;
        this.rewardCalculator = rewardCalculator;
    }

    @Override
    public boolean needsAnswerOnlyCost(Query query) {
        return COST_ANSWER == query.getContractGetInfo().getHeader().getResponseType();
    }

    @Override
    public boolean requiresNodePayment(Query query) {
        return typicallyRequiresNodePayment(
                query.getContractGetInfo().getHeader().getResponseType());
    }

    @Override
    public Response responseGiven(
            Query query, StateView view, ResponseCodeEnum validity, long cost) {
        return responseFor(query, view, validity, cost, NO_QUERY_CTX);
    }

    @Override
    public Response responseGiven(
            Query query,
            StateView view,
            ResponseCodeEnum validity,
            long cost,
            Map<String, Object> queryCtx) {
        return responseFor(query, view, validity, cost, Optional.of(queryCtx));
    }

    @Override
    public ResponseCodeEnum checkValidity(final Query query, final StateView view) {
<<<<<<< HEAD
        final var id =
                EntityIdUtils.unaliased(query.getContractGetInfo().getContractID(), aliasManager);
=======
        final var id = unaliased(query.getContractGetInfo().getContractID(), aliasManager);
>>>>>>> 881a84a2

        final var validity =
                validator.queryableContractStatus(id.toGrpcContractID(), view.contracts());
        return (validity == CONTRACT_DELETED) ? OK : validity;
    }

    @Override
    public HederaFunctionality canonicalFunction() {
        return ContractGetInfo;
    }

    @Override
    public ResponseCodeEnum extractValidityFrom(Response response) {
        return response.getContractGetInfo().getHeader().getNodeTransactionPrecheckCode();
    }

    @Override
    public Optional<SignedTxnAccessor> extractPaymentFrom(Query query) {
        var paymentTxn = query.getContractGetInfo().getHeader().getPayment();
        return Optional.of(uncheckedFrom(paymentTxn));
    }

    private Response responseFor(
            Query query,
            StateView view,
            ResponseCodeEnum validity,
            long cost,
            Optional<Map<String, Object>> queryCtx) {
        var op = query.getContractGetInfo();
        var response = ContractGetInfoResponse.newBuilder();

        var type = op.getHeader().getResponseType();
        if (validity != OK) {
            response.setHeader(header(validity, type, cost));
        } else {
            if (type == COST_ANSWER) {
                response.setHeader(costAnswerHeader(OK, cost));
            } else {
                setAnswerOnly(response, view, op, cost, queryCtx);
            }
        }

        return Response.newBuilder().setContractGetInfo(response).build();
    }

    @SuppressWarnings("unchecked")
    private void setAnswerOnly(
            ContractGetInfoResponse.Builder response,
            StateView view,
            ContractGetInfoQuery op,
            long cost,
            Optional<Map<String, Object>> queryCtx) {
        if (queryCtx.isPresent()) {
            var ctx = queryCtx.get();
            if (!ctx.containsKey(CONTRACT_INFO_CTX_KEY)) {
                response.setHeader(answerOnlyHeader(INVALID_CONTRACT_ID));
            } else {
                response.setHeader(answerOnlyHeader(OK, cost));
                response.setContractInfo(
                        (ContractGetInfoResponse.ContractInfo) ctx.get(CONTRACT_INFO_CTX_KEY));
            }
        } else {
            final var info =
                    view.infoForContract(
                            op.getContractID(),
                            aliasManager,
                            dynamicProperties.maxTokensRelsPerInfoQuery(),
                            rewardCalculator);
            if (info.isEmpty()) {
                response.setHeader(answerOnlyHeader(INVALID_CONTRACT_ID));
            } else {
                response.setHeader(answerOnlyHeader(OK, cost));
                response.setContractInfo(info.get());
            }
        }
    }
}<|MERGE_RESOLUTION|>--- conflicted
+++ resolved
@@ -15,10 +15,7 @@
  */
 package com.hedera.services.queries.contract;
 
-<<<<<<< HEAD
-=======
 import static com.hedera.services.utils.EntityIdUtils.unaliased;
->>>>>>> 881a84a2
 import static com.hedera.services.utils.accessors.SignedTxnAccessor.uncheckedFrom;
 import static com.hederahashgraph.api.proto.java.HederaFunctionality.ContractGetInfo;
 import static com.hederahashgraph.api.proto.java.ResponseCodeEnum.CONTRACT_DELETED;
@@ -32,7 +29,6 @@
 import com.hedera.services.ledger.accounts.staking.RewardCalculator;
 import com.hedera.services.queries.AnswerService;
 import com.hedera.services.txns.validation.OptionValidator;
-import com.hedera.services.utils.EntityIdUtils;
 import com.hedera.services.utils.accessors.SignedTxnAccessor;
 import com.hederahashgraph.api.proto.java.ContractGetInfoQuery;
 import com.hederahashgraph.api.proto.java.ContractGetInfoResponse;
@@ -96,12 +92,7 @@
 
     @Override
     public ResponseCodeEnum checkValidity(final Query query, final StateView view) {
-<<<<<<< HEAD
-        final var id =
-                EntityIdUtils.unaliased(query.getContractGetInfo().getContractID(), aliasManager);
-=======
         final var id = unaliased(query.getContractGetInfo().getContractID(), aliasManager);
->>>>>>> 881a84a2
 
         final var validity =
                 validator.queryableContractStatus(id.toGrpcContractID(), view.contracts());
