--- conflicted
+++ resolved
@@ -14,16 +14,12 @@
  * limitations under the License.
  */
 package com.hedera.services.fees.calculation.contract.queries;
-<<<<<<< HEAD
-=======
 
 import static com.hedera.services.utils.EntityIdUtils.unaliased;
->>>>>>> 881a84a2
 
 import com.hedera.services.context.primitives.StateView;
 import com.hedera.services.fees.calculation.QueryResourceUsageEstimator;
 import com.hedera.services.ledger.accounts.AliasManager;
-import com.hedera.services.utils.EntityIdUtils;
 import com.hederahashgraph.api.proto.java.FeeData;
 import com.hederahashgraph.api.proto.java.Query;
 import com.hederahashgraph.api.proto.java.ResponseType;
@@ -62,11 +58,7 @@
     public FeeData usageGivenType(
             final Query query, final StateView view, final ResponseType type) {
         final var op = query.getContractGetBytecode();
-<<<<<<< HEAD
-        final var target = EntityIdUtils.unaliased(op.getContractID(), aliasManager);
-=======
         final var target = unaliased(op.getContractID(), aliasManager);
->>>>>>> 881a84a2
         final var bytecode = view.bytecodeOf(target).orElse(EMPTY_BYTECODE);
         return usageEstimator.getContractByteCodeQueryFeeMatrices(bytecode.length, type);
     }
