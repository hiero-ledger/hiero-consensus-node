package com.hedera.services.fees.calculation.utils;

/*-
 * ‌
 * Hedera Services Node
 *
 * Copyright (C) 2018 - 2021 Hedera Hashgraph, LLC
 *
 * Licensed under the Apache License, Version 2.0 (the "License");
 * you may not use this file except in compliance with the License.
 * You may obtain a copy of the License at
 *
 *      http://www.apache.org/licenses/LICENSE-2.0
 *
 * Unless required by applicable law or agreed to in writing, software
 * distributed under the License is distributed on an "AS IS" BASIS,
 * WITHOUT WARRANTIES OR CONDITIONS OF ANY KIND, either express or implied.
 * See the License for the specific language governing permissions and
 * limitations under the License.
 * ‍
 */

import com.hedera.services.context.properties.GlobalDynamicProperties;
import com.hedera.services.txns.span.ExpandHandleSpanMapAccessor;
import com.hedera.services.usage.BaseTransactionMeta;
import com.hedera.services.usage.SigUsage;
import com.hedera.services.usage.consensus.ConsensusOpsUsage;
import com.hedera.services.usage.crypto.CryptoOpsUsage;
import com.hedera.services.usage.file.FileOpsUsage;
import com.hedera.services.usage.state.UsageAccumulator;
import com.hedera.services.usage.token.TokenOpsUsage;
import com.hedera.services.utils.TxnAccessor;
import com.hederahashgraph.api.proto.java.HederaFunctionality;

import javax.inject.Inject;
import javax.inject.Singleton;
import java.util.EnumSet;

import static com.hederahashgraph.api.proto.java.HederaFunctionality.ConsensusSubmitMessage;
import static com.hederahashgraph.api.proto.java.HederaFunctionality.CryptoCreate;
import static com.hederahashgraph.api.proto.java.HederaFunctionality.CryptoTransfer;
import static com.hederahashgraph.api.proto.java.HederaFunctionality.CryptoUpdate;
import static com.hederahashgraph.api.proto.java.HederaFunctionality.FileAppend;
import static com.hederahashgraph.api.proto.java.HederaFunctionality.TokenAccountWipe;
import static com.hederahashgraph.api.proto.java.HederaFunctionality.TokenAssociateToAccount;
import static com.hederahashgraph.api.proto.java.HederaFunctionality.TokenBurn;
import static com.hederahashgraph.api.proto.java.HederaFunctionality.TokenCreate;
import static com.hederahashgraph.api.proto.java.HederaFunctionality.TokenDelete;
import static com.hederahashgraph.api.proto.java.HederaFunctionality.TokenDissociateFromAccount;
import static com.hederahashgraph.api.proto.java.HederaFunctionality.TokenFeeScheduleUpdate;
<<<<<<< HEAD
import static com.hederahashgraph.api.proto.java.HederaFunctionality.TokenGrantKycToAccount;
import static com.hederahashgraph.api.proto.java.HederaFunctionality.TokenMint;
import static com.hederahashgraph.api.proto.java.HederaFunctionality.TokenRevokeKycFromAccount;
import static com.hederahashgraph.api.proto.java.HederaFunctionality.TokenUpdate;
=======
import static com.hederahashgraph.api.proto.java.HederaFunctionality.TokenFreezeAccount;
import static com.hederahashgraph.api.proto.java.HederaFunctionality.TokenMint;
import static com.hederahashgraph.api.proto.java.HederaFunctionality.TokenUnfreezeAccount;

/*-
 * ‌
 * Hedera Services Node
 *
 * Copyright (C) 2018 - 2021 Hedera Hashgraph, LLC
 *
 * Licensed under the Apache License, Version 2.0 (the "License");
 * you may not use this file except in compliance with the License.
 * You may obtain a copy of the License at
 *
 *      http://www.apache.org/licenses/LICENSE-2.0
 *
 * Unless required by applicable law or agreed to in writing, software
 * distributed under the License is distributed on an "AS IS" BASIS,
 * WITHOUT WARRANTIES OR CONDITIONS OF ANY KIND, either express or implied.
 * See the License for the specific language governing permissions and
 * limitations under the License.
 * ‍
 */
>>>>>>> cffe0beb

@Singleton
public class AccessorBasedUsages {
	private static final EnumSet<HederaFunctionality> supportedOps = EnumSet.of(
			FileAppend,
			CryptoTransfer, CryptoCreate, CryptoUpdate,
			ConsensusSubmitMessage,
			TokenFeeScheduleUpdate, TokenCreate, TokenBurn, TokenMint, TokenAccountWipe,
<<<<<<< HEAD
			TokenUpdate, TokenDelete, TokenGrantKycToAccount, TokenRevokeKycFromAccount,
			TokenAssociateToAccount, TokenDissociateFromAccount
=======
			TokenFreezeAccount, TokenUnfreezeAccount
>>>>>>> cffe0beb
	);

	private final ExpandHandleSpanMapAccessor spanMapAccessor = new ExpandHandleSpanMapAccessor();

	private final FileOpsUsage fileOpsUsage;
	private final TokenOpsUsage tokenOpsUsage;
	private final CryptoOpsUsage cryptoOpsUsage;
	private final ConsensusOpsUsage consensusOpsUsage;

	private final OpUsageCtxHelper opUsageCtxHelper;
	private final GlobalDynamicProperties dynamicProperties;

	@Inject
	public AccessorBasedUsages(
			FileOpsUsage fileOpsUsage,
			TokenOpsUsage tokenOpsUsage,
			CryptoOpsUsage cryptoOpsUsage,
			OpUsageCtxHelper opUsageCtxHelper,
			ConsensusOpsUsage consensusOpsUsage,
			GlobalDynamicProperties dynamicProperties
	) {
		this.fileOpsUsage = fileOpsUsage;
		this.tokenOpsUsage = tokenOpsUsage;
		this.cryptoOpsUsage = cryptoOpsUsage;
		this.opUsageCtxHelper = opUsageCtxHelper;
		this.consensusOpsUsage = consensusOpsUsage;
		this.dynamicProperties = dynamicProperties;
	}

	public void assess(SigUsage sigUsage, TxnAccessor accessor, UsageAccumulator into) {
		final var function = accessor.getFunction();
		if (!supportedOps.contains(function)) {
			throw new IllegalArgumentException("Usage estimation for " + function + " not yet migrated");
		}

		final var baseMeta = accessor.baseUsageMeta();
		if (function == CryptoTransfer) {
			estimateCryptoTransfer(sigUsage, accessor, baseMeta, into);
		} else if (function == CryptoCreate) {
			estimateCryptoCreate(sigUsage, accessor, baseMeta, into);
		} else if (function == CryptoUpdate) {
			estimateCryptoUpdate(sigUsage, accessor, baseMeta, into);
		} else if (function == ConsensusSubmitMessage) {
			estimateSubmitMessage(sigUsage, accessor, baseMeta, into);
		} else if (function == TokenFeeScheduleUpdate) {
			estimateFeeScheduleUpdate(sigUsage, accessor, baseMeta, into);
		} else if (function == FileAppend) {
			estimateFileAppend(sigUsage, accessor, baseMeta, into);
		} else if (function == TokenCreate) {
			estimateTokenCreate(sigUsage, accessor, baseMeta, into);
		} else if (function == TokenBurn) {
			estimateTokenBurn(sigUsage, accessor, baseMeta, into);
		} else if (function == TokenMint) {
			estimateTokenMint(sigUsage, accessor, baseMeta, into);
		} else if (function == TokenFreezeAccount) {
			estimateTokenFreezeAccount(sigUsage, accessor, baseMeta, into);
		} else if (function == TokenUnfreezeAccount) {
			estimateTokenUnfreezeAccount(sigUsage, accessor, baseMeta, into);
		} else if (function == TokenAccountWipe) {
			estimateTokenWipe(sigUsage, accessor, baseMeta, into);
		} else if (function == TokenUpdate) {
			estimateTokenUpdate(sigUsage, accessor, baseMeta, into);
		} else if (function == TokenDelete) {
			estimateTokenDelete(sigUsage, accessor, baseMeta, into);
		} else if (function == TokenGrantKycToAccount) {
			estimateTokenGrantKyc(sigUsage, accessor, baseMeta, into);
		} else if (function == TokenRevokeKycFromAccount) {
			estimateTokenRevokeKyc(sigUsage, accessor, baseMeta, into);
		} else if (function == TokenAssociateToAccount) {
			estimateTokenAssociate(sigUsage, accessor, baseMeta, into);
		} else if (function == TokenDissociateFromAccount) {
			estimateTokenDissociate(sigUsage, accessor, baseMeta, into);
		}
	}

	public boolean supports(HederaFunctionality function) {
		return supportedOps.contains(function);
	}

	private void estimateFeeScheduleUpdate(
			SigUsage sigUsage,
			TxnAccessor accessor,
			BaseTransactionMeta baseMeta,
			UsageAccumulator into
	) {
		final var op = accessor.getTxn().getTokenFeeScheduleUpdate();
		final var opMeta = spanMapAccessor.getFeeScheduleUpdateMeta(accessor);
		final var usageCtx = opUsageCtxHelper.ctxForFeeScheduleUpdate(op);
		tokenOpsUsage.feeScheduleUpdateUsage(sigUsage, baseMeta, opMeta, usageCtx, into);
	}

	private void estimateFileAppend(
			SigUsage sigUsage,
			TxnAccessor accessor,
			BaseTransactionMeta baseMeta,
			UsageAccumulator into
	) {
		final var opMeta = opUsageCtxHelper.metaForFileAppend(accessor.getTxn());
		fileOpsUsage.fileAppendUsage(sigUsage, opMeta, baseMeta, into);
	}

	private void estimateCryptoTransfer(
			SigUsage sigUsage,
			TxnAccessor accessor,
			BaseTransactionMeta baseMeta,
			UsageAccumulator into
	) {
		final var xferMeta = accessor.availXferUsageMeta();
		xferMeta.setTokenMultiplier(dynamicProperties.feesTokenTransferUsageMultiplier());
		cryptoOpsUsage.cryptoTransferUsage(sigUsage, xferMeta, baseMeta, into);
	}

	private void estimateCryptoCreate(
			SigUsage sigUsage,
			TxnAccessor accessor,
			BaseTransactionMeta baseMeta,
			UsageAccumulator into
	) {
		final var cryptoCreateMeta = accessor.getSpanMapAccessor().getCryptoCreateMeta(accessor);
		cryptoOpsUsage.cryptoCreateUsage(sigUsage, baseMeta, cryptoCreateMeta, into);
	}

	private void estimateCryptoUpdate(SigUsage sigUsage, TxnAccessor accessor, BaseTransactionMeta baseMeta,
			UsageAccumulator into) {
		final var cryptoUpdateMeta = accessor.getSpanMapAccessor().getCryptoUpdateMeta(accessor);
		final var cryptoContext = opUsageCtxHelper.ctxForCryptoUpdate(accessor.getTxn());
		cryptoOpsUsage.cryptoUpdateUsage(sigUsage, baseMeta, cryptoUpdateMeta, cryptoContext, into);
	}

	private void estimateSubmitMessage(
			SigUsage sigUsage,
			TxnAccessor accessor,
			BaseTransactionMeta baseMeta,
			UsageAccumulator into
	) {
		final var submitMeta = accessor.availSubmitUsageMeta();
		consensusOpsUsage.submitMessageUsage(sigUsage, submitMeta, baseMeta, into);
	}

	private void estimateTokenCreate(
			SigUsage sigUsage,
			TxnAccessor accessor,
			BaseTransactionMeta baseMeta,
			UsageAccumulator into
	) {
		final var tokenCreateMeta = accessor.getSpanMapAccessor().getTokenCreateMeta(accessor);
		tokenOpsUsage.tokenCreateUsage(sigUsage, baseMeta, tokenCreateMeta, into);
	}

	private void estimateTokenBurn(
			SigUsage sigUsage,
			TxnAccessor accessor,
			BaseTransactionMeta baseMeta,
			UsageAccumulator into
	) {
		final var tokenBurnMeta = accessor.getSpanMapAccessor().getTokenBurnMeta(accessor);
		tokenOpsUsage.tokenBurnUsage(sigUsage, baseMeta, tokenBurnMeta, into);
	}

	private void estimateTokenMint(
			SigUsage sigUsage,
			TxnAccessor accessor,
			BaseTransactionMeta baseMeta,
			UsageAccumulator into
	) {
		final var tokenMintMeta = opUsageCtxHelper.metaForTokenMint(accessor);
		tokenOpsUsage.tokenMintUsage(sigUsage, baseMeta, tokenMintMeta, into);
	}

	private void estimateTokenWipe(
			SigUsage sigUsage,
			TxnAccessor accessor,
			BaseTransactionMeta baseMeta,
			UsageAccumulator into
	) {
		final var tokenWipeMeta = accessor.getSpanMapAccessor().getTokenWipeMeta(accessor);
		tokenOpsUsage.tokenWipeUsage(sigUsage, baseMeta, tokenWipeMeta, into);
	}
<<<<<<< HEAD

	private void estimateTokenUpdate(SigUsage sigUsage, TxnAccessor accessor, BaseTransactionMeta baseMeta,
			UsageAccumulator into) {
		final var tokenUpdateMeta = accessor.getSpanMapAccessor().getTokenUpdateMeta(accessor);
		final var extantTokenContext = opUsageCtxHelper.ctxForTokenUpdate(accessor.getTxn());
		tokenOpsUsage.tokenUpdateUsage(sigUsage, baseMeta, tokenUpdateMeta, extantTokenContext, into);
	}

	private void estimateTokenDelete(
			SigUsage sigUsage,
			TxnAccessor accessor,
			BaseTransactionMeta baseMeta,
			UsageAccumulator into
	) {
		final var tokenDeleteMeta = accessor.getSpanMapAccessor().getTokenDeleteMeta(accessor);
		tokenOpsUsage.tokenDeleteUsage(sigUsage, baseMeta, tokenDeleteMeta, into);
	}

	private void estimateTokenGrantKyc(
			SigUsage sigUsage,
			TxnAccessor accessor,
			BaseTransactionMeta baseMeta,
			UsageAccumulator into
	) {
		final var tokenGrantKycMeta = accessor.getSpanMapAccessor().getTokenGrantKycMeta(accessor);
		tokenOpsUsage.tokenGrantKycUsage(sigUsage, baseMeta, tokenGrantKycMeta, into);
	}

	private void estimateTokenRevokeKyc(
			SigUsage sigUsage,
			TxnAccessor accessor,
			BaseTransactionMeta baseMeta,
			UsageAccumulator into
	) {
		final var tokenRevokeKycMeta = accessor.getSpanMapAccessor().getTokenRevokeKycMeta(accessor);
		tokenOpsUsage.tokenRevokeKycUsage(sigUsage, baseMeta, tokenRevokeKycMeta, into);
	}

	private void estimateTokenAssociate(
=======
	private void estimateTokenFreezeAccount(
>>>>>>> cffe0beb
			SigUsage sigUsage,
			TxnAccessor accessor,
			BaseTransactionMeta baseMeta,
			UsageAccumulator into
	) {
<<<<<<< HEAD
		final var tokenAssociateMeta = accessor.getSpanMapAccessor().getTokenAssociateMeta(accessor);
		if(tokenAssociateMeta.getRelativeLifeTime() == 0) {
			opUsageCtxHelper.updateTokenAssociateMeta(accessor.getTxn(), tokenAssociateMeta);
		}
		tokenOpsUsage.tokenAssociateUsage(sigUsage, baseMeta, tokenAssociateMeta, into);
	}

	private void estimateTokenDissociate(
=======
		final var tokenFreezeMeta = accessor.getSpanMapAccessor().getTokenFreezeMeta(accessor);
		tokenOpsUsage.tokenFreezeUsage(sigUsage, baseMeta, tokenFreezeMeta, into);
	}
	private void estimateTokenUnfreezeAccount(
>>>>>>> cffe0beb
			SigUsage sigUsage,
			TxnAccessor accessor,
			BaseTransactionMeta baseMeta,
			UsageAccumulator into
	) {
<<<<<<< HEAD
		final var tokenDissociateMeta = accessor.getSpanMapAccessor().getTokenDissociateMeta(accessor);
		tokenOpsUsage.tokenDissociateUsage(sigUsage, baseMeta, tokenDissociateMeta, into);
=======
		final var tokenUnFreezeMeta = accessor.getSpanMapAccessor().getTokenUnfreezeMeta(accessor);
		tokenOpsUsage.tokenUnfreezeUsage(sigUsage, baseMeta, tokenUnFreezeMeta, into);
>>>>>>> cffe0beb
	}
}<|MERGE_RESOLUTION|>--- conflicted
+++ resolved
@@ -19,22 +19,6 @@
  * limitations under the License.
  * ‍
  */
-
-import com.hedera.services.context.properties.GlobalDynamicProperties;
-import com.hedera.services.txns.span.ExpandHandleSpanMapAccessor;
-import com.hedera.services.usage.BaseTransactionMeta;
-import com.hedera.services.usage.SigUsage;
-import com.hedera.services.usage.consensus.ConsensusOpsUsage;
-import com.hedera.services.usage.crypto.CryptoOpsUsage;
-import com.hedera.services.usage.file.FileOpsUsage;
-import com.hedera.services.usage.state.UsageAccumulator;
-import com.hedera.services.usage.token.TokenOpsUsage;
-import com.hedera.services.utils.TxnAccessor;
-import com.hederahashgraph.api.proto.java.HederaFunctionality;
-
-import javax.inject.Inject;
-import javax.inject.Singleton;
-import java.util.EnumSet;
 
 import static com.hederahashgraph.api.proto.java.HederaFunctionality.ConsensusSubmitMessage;
 import static com.hederahashgraph.api.proto.java.HederaFunctionality.CryptoCreate;
@@ -48,51 +32,37 @@
 import static com.hederahashgraph.api.proto.java.HederaFunctionality.TokenDelete;
 import static com.hederahashgraph.api.proto.java.HederaFunctionality.TokenDissociateFromAccount;
 import static com.hederahashgraph.api.proto.java.HederaFunctionality.TokenFeeScheduleUpdate;
-<<<<<<< HEAD
+import static com.hederahashgraph.api.proto.java.HederaFunctionality.TokenFreezeAccount;
 import static com.hederahashgraph.api.proto.java.HederaFunctionality.TokenGrantKycToAccount;
 import static com.hederahashgraph.api.proto.java.HederaFunctionality.TokenMint;
 import static com.hederahashgraph.api.proto.java.HederaFunctionality.TokenRevokeKycFromAccount;
+import static com.hederahashgraph.api.proto.java.HederaFunctionality.TokenUnfreezeAccount;
 import static com.hederahashgraph.api.proto.java.HederaFunctionality.TokenUpdate;
-=======
-import static com.hederahashgraph.api.proto.java.HederaFunctionality.TokenFreezeAccount;
-import static com.hederahashgraph.api.proto.java.HederaFunctionality.TokenMint;
-import static com.hederahashgraph.api.proto.java.HederaFunctionality.TokenUnfreezeAccount;
-
-/*-
- * ‌
- * Hedera Services Node
- *
- * Copyright (C) 2018 - 2021 Hedera Hashgraph, LLC
- *
- * Licensed under the Apache License, Version 2.0 (the "License");
- * you may not use this file except in compliance with the License.
- * You may obtain a copy of the License at
- *
- *      http://www.apache.org/licenses/LICENSE-2.0
- *
- * Unless required by applicable law or agreed to in writing, software
- * distributed under the License is distributed on an "AS IS" BASIS,
- * WITHOUT WARRANTIES OR CONDITIONS OF ANY KIND, either express or implied.
- * See the License for the specific language governing permissions and
- * limitations under the License.
- * ‍
- */
->>>>>>> cffe0beb
+
+import java.util.EnumSet;
+
+import javax.inject.Inject;
+import javax.inject.Singleton;
+
+import com.hedera.services.context.properties.GlobalDynamicProperties;
+import com.hedera.services.txns.span.ExpandHandleSpanMapAccessor;
+import com.hedera.services.usage.BaseTransactionMeta;
+import com.hedera.services.usage.SigUsage;
+import com.hedera.services.usage.consensus.ConsensusOpsUsage;
+import com.hedera.services.usage.crypto.CryptoOpsUsage;
+import com.hedera.services.usage.file.FileOpsUsage;
+import com.hedera.services.usage.state.UsageAccumulator;
+import com.hedera.services.utils.TxnAccessor;
+import com.hederahashgraph.api.proto.java.HederaFunctionality;
+
+import com.hedera.services.usage.token.TokenOpsUsage;
 
 @Singleton
 public class AccessorBasedUsages {
-	private static final EnumSet<HederaFunctionality> supportedOps = EnumSet.of(
-			FileAppend,
-			CryptoTransfer, CryptoCreate, CryptoUpdate,
-			ConsensusSubmitMessage,
-			TokenFeeScheduleUpdate, TokenCreate, TokenBurn, TokenMint, TokenAccountWipe,
-<<<<<<< HEAD
-			TokenUpdate, TokenDelete, TokenGrantKycToAccount, TokenRevokeKycFromAccount,
-			TokenAssociateToAccount, TokenDissociateFromAccount
-=======
-			TokenFreezeAccount, TokenUnfreezeAccount
->>>>>>> cffe0beb
-	);
+	private static final EnumSet<HederaFunctionality> supportedOps = EnumSet.of(FileAppend, CryptoTransfer,
+			CryptoCreate, CryptoUpdate, ConsensusSubmitMessage, TokenFeeScheduleUpdate, TokenCreate, TokenBurn,
+			TokenMint, TokenAccountWipe, TokenUpdate, TokenDelete, TokenGrantKycToAccount, TokenRevokeKycFromAccount,
+			TokenAssociateToAccount, TokenDissociateFromAccount, TokenFreezeAccount, TokenUnfreezeAccount);
 
 	private final ExpandHandleSpanMapAccessor spanMapAccessor = new ExpandHandleSpanMapAccessor();
 
@@ -105,14 +75,9 @@
 	private final GlobalDynamicProperties dynamicProperties;
 
 	@Inject
-	public AccessorBasedUsages(
-			FileOpsUsage fileOpsUsage,
-			TokenOpsUsage tokenOpsUsage,
-			CryptoOpsUsage cryptoOpsUsage,
-			OpUsageCtxHelper opUsageCtxHelper,
-			ConsensusOpsUsage consensusOpsUsage,
-			GlobalDynamicProperties dynamicProperties
-	) {
+	public AccessorBasedUsages(FileOpsUsage fileOpsUsage, TokenOpsUsage tokenOpsUsage, CryptoOpsUsage cryptoOpsUsage,
+			OpUsageCtxHelper opUsageCtxHelper, ConsensusOpsUsage consensusOpsUsage,
+			GlobalDynamicProperties dynamicProperties) {
 		this.fileOpsUsage = fileOpsUsage;
 		this.tokenOpsUsage = tokenOpsUsage;
 		this.cryptoOpsUsage = cryptoOpsUsage;
@@ -171,45 +136,29 @@
 		return supportedOps.contains(function);
 	}
 
-	private void estimateFeeScheduleUpdate(
-			SigUsage sigUsage,
-			TxnAccessor accessor,
-			BaseTransactionMeta baseMeta,
-			UsageAccumulator into
-	) {
+	private void estimateFeeScheduleUpdate(SigUsage sigUsage, TxnAccessor accessor, BaseTransactionMeta baseMeta,
+			UsageAccumulator into) {
 		final var op = accessor.getTxn().getTokenFeeScheduleUpdate();
 		final var opMeta = spanMapAccessor.getFeeScheduleUpdateMeta(accessor);
 		final var usageCtx = opUsageCtxHelper.ctxForFeeScheduleUpdate(op);
 		tokenOpsUsage.feeScheduleUpdateUsage(sigUsage, baseMeta, opMeta, usageCtx, into);
 	}
 
-	private void estimateFileAppend(
-			SigUsage sigUsage,
-			TxnAccessor accessor,
-			BaseTransactionMeta baseMeta,
-			UsageAccumulator into
-	) {
+	private void estimateFileAppend(SigUsage sigUsage, TxnAccessor accessor, BaseTransactionMeta baseMeta,
+			UsageAccumulator into) {
 		final var opMeta = opUsageCtxHelper.metaForFileAppend(accessor.getTxn());
 		fileOpsUsage.fileAppendUsage(sigUsage, opMeta, baseMeta, into);
 	}
 
-	private void estimateCryptoTransfer(
-			SigUsage sigUsage,
-			TxnAccessor accessor,
-			BaseTransactionMeta baseMeta,
-			UsageAccumulator into
-	) {
+	private void estimateCryptoTransfer(SigUsage sigUsage, TxnAccessor accessor, BaseTransactionMeta baseMeta,
+			UsageAccumulator into) {
 		final var xferMeta = accessor.availXferUsageMeta();
 		xferMeta.setTokenMultiplier(dynamicProperties.feesTokenTransferUsageMultiplier());
 		cryptoOpsUsage.cryptoTransferUsage(sigUsage, xferMeta, baseMeta, into);
 	}
 
-	private void estimateCryptoCreate(
-			SigUsage sigUsage,
-			TxnAccessor accessor,
-			BaseTransactionMeta baseMeta,
-			UsageAccumulator into
-	) {
+	private void estimateCryptoCreate(SigUsage sigUsage, TxnAccessor accessor, BaseTransactionMeta baseMeta,
+			UsageAccumulator into) {
 		final var cryptoCreateMeta = accessor.getSpanMapAccessor().getCryptoCreateMeta(accessor);
 		cryptoOpsUsage.cryptoCreateUsage(sigUsage, baseMeta, cryptoCreateMeta, into);
 	}
@@ -221,56 +170,35 @@
 		cryptoOpsUsage.cryptoUpdateUsage(sigUsage, baseMeta, cryptoUpdateMeta, cryptoContext, into);
 	}
 
-	private void estimateSubmitMessage(
-			SigUsage sigUsage,
-			TxnAccessor accessor,
-			BaseTransactionMeta baseMeta,
-			UsageAccumulator into
-	) {
+	private void estimateSubmitMessage(SigUsage sigUsage, TxnAccessor accessor, BaseTransactionMeta baseMeta,
+			UsageAccumulator into) {
 		final var submitMeta = accessor.availSubmitUsageMeta();
 		consensusOpsUsage.submitMessageUsage(sigUsage, submitMeta, baseMeta, into);
 	}
 
-	private void estimateTokenCreate(
-			SigUsage sigUsage,
-			TxnAccessor accessor,
-			BaseTransactionMeta baseMeta,
-			UsageAccumulator into
-	) {
+	private void estimateTokenCreate(SigUsage sigUsage, TxnAccessor accessor, BaseTransactionMeta baseMeta,
+			UsageAccumulator into) {
 		final var tokenCreateMeta = accessor.getSpanMapAccessor().getTokenCreateMeta(accessor);
 		tokenOpsUsage.tokenCreateUsage(sigUsage, baseMeta, tokenCreateMeta, into);
 	}
 
-	private void estimateTokenBurn(
-			SigUsage sigUsage,
-			TxnAccessor accessor,
-			BaseTransactionMeta baseMeta,
-			UsageAccumulator into
-	) {
+	private void estimateTokenBurn(SigUsage sigUsage, TxnAccessor accessor, BaseTransactionMeta baseMeta,
+			UsageAccumulator into) {
 		final var tokenBurnMeta = accessor.getSpanMapAccessor().getTokenBurnMeta(accessor);
 		tokenOpsUsage.tokenBurnUsage(sigUsage, baseMeta, tokenBurnMeta, into);
 	}
 
-	private void estimateTokenMint(
-			SigUsage sigUsage,
-			TxnAccessor accessor,
-			BaseTransactionMeta baseMeta,
-			UsageAccumulator into
-	) {
+	private void estimateTokenMint(SigUsage sigUsage, TxnAccessor accessor, BaseTransactionMeta baseMeta,
+			UsageAccumulator into) {
 		final var tokenMintMeta = opUsageCtxHelper.metaForTokenMint(accessor);
 		tokenOpsUsage.tokenMintUsage(sigUsage, baseMeta, tokenMintMeta, into);
 	}
 
-	private void estimateTokenWipe(
-			SigUsage sigUsage,
-			TxnAccessor accessor,
-			BaseTransactionMeta baseMeta,
-			UsageAccumulator into
-	) {
+	private void estimateTokenWipe(SigUsage sigUsage, TxnAccessor accessor, BaseTransactionMeta baseMeta,
+			UsageAccumulator into) {
 		final var tokenWipeMeta = accessor.getSpanMapAccessor().getTokenWipeMeta(accessor);
 		tokenOpsUsage.tokenWipeUsage(sigUsage, baseMeta, tokenWipeMeta, into);
 	}
-<<<<<<< HEAD
 
 	private void estimateTokenUpdate(SigUsage sigUsage, TxnAccessor accessor, BaseTransactionMeta baseMeta,
 			UsageAccumulator into) {
@@ -279,71 +207,49 @@
 		tokenOpsUsage.tokenUpdateUsage(sigUsage, baseMeta, tokenUpdateMeta, extantTokenContext, into);
 	}
 
-	private void estimateTokenDelete(
-			SigUsage sigUsage,
-			TxnAccessor accessor,
-			BaseTransactionMeta baseMeta,
-			UsageAccumulator into
-	) {
+	private void estimateTokenDelete(SigUsage sigUsage, TxnAccessor accessor, BaseTransactionMeta baseMeta,
+			UsageAccumulator into) {
 		final var tokenDeleteMeta = accessor.getSpanMapAccessor().getTokenDeleteMeta(accessor);
 		tokenOpsUsage.tokenDeleteUsage(sigUsage, baseMeta, tokenDeleteMeta, into);
 	}
 
-	private void estimateTokenGrantKyc(
-			SigUsage sigUsage,
-			TxnAccessor accessor,
-			BaseTransactionMeta baseMeta,
-			UsageAccumulator into
-	) {
+	private void estimateTokenGrantKyc(SigUsage sigUsage, TxnAccessor accessor, BaseTransactionMeta baseMeta,
+			UsageAccumulator into) {
 		final var tokenGrantKycMeta = accessor.getSpanMapAccessor().getTokenGrantKycMeta(accessor);
 		tokenOpsUsage.tokenGrantKycUsage(sigUsage, baseMeta, tokenGrantKycMeta, into);
 	}
 
-	private void estimateTokenRevokeKyc(
-			SigUsage sigUsage,
-			TxnAccessor accessor,
-			BaseTransactionMeta baseMeta,
-			UsageAccumulator into
-	) {
+	private void estimateTokenRevokeKyc(SigUsage sigUsage, TxnAccessor accessor, BaseTransactionMeta baseMeta,
+			UsageAccumulator into) {
 		final var tokenRevokeKycMeta = accessor.getSpanMapAccessor().getTokenRevokeKycMeta(accessor);
 		tokenOpsUsage.tokenRevokeKycUsage(sigUsage, baseMeta, tokenRevokeKycMeta, into);
 	}
 
-	private void estimateTokenAssociate(
-=======
-	private void estimateTokenFreezeAccount(
->>>>>>> cffe0beb
-			SigUsage sigUsage,
-			TxnAccessor accessor,
-			BaseTransactionMeta baseMeta,
-			UsageAccumulator into
-	) {
-<<<<<<< HEAD
+	private void estimateTokenAssociate(SigUsage sigUsage, TxnAccessor accessor, BaseTransactionMeta baseMeta,
+			UsageAccumulator into) {
 		final var tokenAssociateMeta = accessor.getSpanMapAccessor().getTokenAssociateMeta(accessor);
-		if(tokenAssociateMeta.getRelativeLifeTime() == 0) {
+		if (tokenAssociateMeta.getRelativeLifeTime() == 0) {
 			opUsageCtxHelper.updateTokenAssociateMeta(accessor.getTxn(), tokenAssociateMeta);
 		}
 		tokenOpsUsage.tokenAssociateUsage(sigUsage, baseMeta, tokenAssociateMeta, into);
 	}
 
-	private void estimateTokenDissociate(
-=======
+	private void estimateTokenDissociate(SigUsage sigUsage, TxnAccessor accessor, BaseTransactionMeta baseMeta,
+			UsageAccumulator into) {
+		final var tokenDissociateMeta = accessor.getSpanMapAccessor().getTokenDissociateMeta(accessor);
+		tokenOpsUsage.tokenDissociateUsage(sigUsage, baseMeta, tokenDissociateMeta, into);
+	}
+
+	private void estimateTokenFreezeAccount(SigUsage sigUsage, TxnAccessor accessor, BaseTransactionMeta baseMeta,
+			UsageAccumulator into) {
 		final var tokenFreezeMeta = accessor.getSpanMapAccessor().getTokenFreezeMeta(accessor);
 		tokenOpsUsage.tokenFreezeUsage(sigUsage, baseMeta, tokenFreezeMeta, into);
 	}
-	private void estimateTokenUnfreezeAccount(
->>>>>>> cffe0beb
-			SigUsage sigUsage,
-			TxnAccessor accessor,
-			BaseTransactionMeta baseMeta,
-			UsageAccumulator into
-	) {
-<<<<<<< HEAD
-		final var tokenDissociateMeta = accessor.getSpanMapAccessor().getTokenDissociateMeta(accessor);
-		tokenOpsUsage.tokenDissociateUsage(sigUsage, baseMeta, tokenDissociateMeta, into);
-=======
+
+	private void estimateTokenUnfreezeAccount(SigUsage sigUsage, TxnAccessor accessor, BaseTransactionMeta baseMeta,
+			UsageAccumulator into) {
 		final var tokenUnFreezeMeta = accessor.getSpanMapAccessor().getTokenUnfreezeMeta(accessor);
 		tokenOpsUsage.tokenUnfreezeUsage(sigUsage, baseMeta, tokenUnFreezeMeta, into);
->>>>>>> cffe0beb
-	}
+	}
+
 }