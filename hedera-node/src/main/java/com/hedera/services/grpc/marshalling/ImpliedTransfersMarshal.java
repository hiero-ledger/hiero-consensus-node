package com.hedera.services.grpc.marshalling;

/*-
 * ‌
 * Hedera Services Node
 * ​
 * Copyright (C) 2018 - 2021 Hedera Hashgraph, LLC
 * ​
 * Licensed under the Apache License, Version 2.0 (the "License");
 * you may not use this file except in compliance with the License.
 * You may obtain a copy of the License at
 *
 *      http://www.apache.org/licenses/LICENSE-2.0
 *
 * Unless required by applicable law or agreed to in writing, software
 * distributed under the License is distributed on an "AS IS" BASIS,
 * WITHOUT WARRANTIES OR CONDITIONS OF ANY KIND, either express or implied.
 * See the License for the specific language governing permissions and
 * limitations under the License.
 * ‍
 */

import com.google.protobuf.ByteString;
import com.hedera.services.context.properties.GlobalDynamicProperties;
import com.hedera.services.ledger.BalanceChange;
import com.hedera.services.ledger.PureTransferSemanticChecks;
import com.hedera.services.ledger.accounts.AliasManager;
import com.hedera.services.state.submerkle.FcAssessedCustomFee;
import com.hedera.services.store.models.Id;
import com.hedera.services.txns.customfees.CustomFeeSchedules;
import com.hedera.services.utils.EntityNum;
import com.hederahashgraph.api.proto.java.CryptoTransferTransactionBody;

import java.util.ArrayList;
import java.util.List;
import java.util.Map;
import java.util.function.Function;
import java.util.function.Predicate;
import java.util.function.Supplier;

import static com.hedera.services.grpc.marshalling.ImpliedTransfers.NO_ALIASES;
import static com.hedera.services.grpc.marshalling.ImpliedTransfers.NO_CUSTOM_FEES;
import static com.hedera.services.grpc.marshalling.ImpliedTransfers.NO_CUSTOM_FEE_META;
import static com.hedera.services.ledger.BalanceChange.changingFtUnits;
import static com.hedera.services.ledger.BalanceChange.changingHbar;
import static com.hedera.services.ledger.BalanceChange.changingNftOwnership;
import static com.hederahashgraph.api.proto.java.ResponseCodeEnum.INVALID_ACCOUNT_ID;
import static com.hederahashgraph.api.proto.java.ResponseCodeEnum.INVALID_ALIAS_KEY;
<<<<<<< HEAD
=======
import static com.hederahashgraph.api.proto.java.ResponseCodeEnum.NOT_SUPPORTED;
>>>>>>> b227a71c
import static com.hederahashgraph.api.proto.java.ResponseCodeEnum.OK;

public class ImpliedTransfersMarshal {
	private final FeeAssessor feeAssessor;
	private final AliasManager aliasManager;
	private final CustomFeeSchedules customFeeSchedules;
	private final Supplier<AliasResolver> aliasResolverFactory;
	private final GlobalDynamicProperties dynamicProperties;
	private final PureTransferSemanticChecks checks;
	private final Predicate<CryptoTransferTransactionBody> aliasCheck;
	private final BalanceChangeManager.ChangeManagerFactory changeManagerFactory;
	private final Function<CustomFeeSchedules, CustomSchedulesManager> schedulesManagerFactory;

	public ImpliedTransfersMarshal(
			final FeeAssessor feeAssessor,
			final AliasManager aliasManager,
			final CustomFeeSchedules customFeeSchedules,
			final Supplier<AliasResolver> aliasResolverFactory,
			final GlobalDynamicProperties dynamicProperties,
			final PureTransferSemanticChecks checks,
			final Predicate<CryptoTransferTransactionBody> aliasCheck,
			final BalanceChangeManager.ChangeManagerFactory changeManagerFactory,
			final Function<CustomFeeSchedules, CustomSchedulesManager> schedulesManagerFactory
	) {
		this.checks = checks;
		this.aliasCheck = aliasCheck;
		this.aliasManager = aliasManager;
		this.feeAssessor = feeAssessor;
		this.aliasResolverFactory = aliasResolverFactory;
		this.customFeeSchedules = customFeeSchedules;
		this.dynamicProperties = dynamicProperties;
		this.changeManagerFactory = changeManagerFactory;
		this.schedulesManagerFactory = schedulesManagerFactory;
	}

	public ImpliedTransfers unmarshalFromGrpc(CryptoTransferTransactionBody op) {
		final var props = currentProps();

		var numAutoCreations = 0;
		Map<ByteString, EntityNum> resolvedAliases = NO_ALIASES;
		if (aliasCheck.test(op)) {
			final var aliasResolver = aliasResolverFactory.get();
			op = aliasResolver.resolve(op, aliasManager);
<<<<<<< HEAD
=======
			numAutoCreations = aliasResolver.perceivedAutoCreations();
			if (numAutoCreations > 0 && !props.isAutoCreationEnabled()) {
				return ImpliedTransfers.invalid(props, NOT_SUPPORTED);
			}
>>>>>>> b227a71c
			if (aliasResolver.perceivedMissingAliases() > 0) {
				return ImpliedTransfers.invalid(props, aliasResolver.resolutions(), INVALID_ACCOUNT_ID);
			} else if (aliasResolver.perceivedInvalidCreations() > 0) {
				return ImpliedTransfers.invalid(props, aliasResolver.resolutions(), INVALID_ALIAS_KEY);
			} else {
				resolvedAliases = aliasResolver.resolutions();
<<<<<<< HEAD
				numAutoCreations = aliasResolver.perceivedAutoCreations();
=======
>>>>>>> b227a71c
			}
		}

		final var validity = checks.fullPureValidation(op.getTransfers(), op.getTokenTransfersList(), props);
		if (validity != OK) {
			return ImpliedTransfers.invalid(props, validity);
		}

		final List<BalanceChange> changes = new ArrayList<>();
		for (var aa : op.getTransfers().getAccountAmountsList()) {
			changes.add(changingHbar(aa));
		}
		if (!hasTokenChanges(op)) {
			return ImpliedTransfers.valid(
					props, changes, NO_CUSTOM_FEE_META, NO_CUSTOM_FEES, resolvedAliases, numAutoCreations);
		}

		/* Add in the HTS balance changes from the transaction */
		final var hbarOnly = changes.size();
		appendToken(op, changes);

		return assessCustomFeesAndValidate(hbarOnly, numAutoCreations, changes, resolvedAliases, props);
	}

	public ImpliedTransfers assessCustomFeesAndValidate(
			final int hbarOnly,
			final int numAutoCreations,
			final List<BalanceChange> changes,
			final Map<ByteString, EntityNum> resolvedAliases,
			final ImpliedTransfersMeta.ValidationProps props
	) {
		/* Construct the process objects for custom fee charging */
		final var changeManager = changeManagerFactory.from(changes, hbarOnly);
		final var schedulesManager = schedulesManagerFactory.apply(customFeeSchedules);

		/* And for each "assessable change" that can be charged a custom fee, delegate to our
		fee assessor to update the balance changes with the custom fee. */
		final List<FcAssessedCustomFee> fees = new ArrayList<>();
		var change = changeManager.nextAssessableChange();
		while (change != null) {
			final var status =
					feeAssessor.assess(change, schedulesManager, changeManager, fees, props);
			if (status != OK) {
				return ImpliedTransfers.invalid(props, schedulesManager.metaUsed(), status);
			}
			change = changeManager.nextAssessableChange();
		}

		return ImpliedTransfers.valid(
				props, changes, schedulesManager.metaUsed(), fees, resolvedAliases, numAutoCreations);
	}

	private void appendToken(CryptoTransferTransactionBody op, List<BalanceChange> changes) {
		/* First add all fungible changes, then NFT ownership changes. This ensures
		fractional fees are applied to the fungible value exchanges before royalty
		fees are assessed. */
		List<BalanceChange> ownershipChanges = null;
		for (var xfers : op.getTokenTransfersList()) {
			final var grpcTokenId = xfers.getToken();
			final var tokenId = Id.fromGrpcToken(grpcTokenId);
			for (var aa : xfers.getTransfersList()) {
				changes.add(changingFtUnits(tokenId, grpcTokenId, aa));
			}
			for (var oc : xfers.getNftTransfersList()) {
				if (ownershipChanges == null) {
					ownershipChanges = new ArrayList<>();
				}
				ownershipChanges.add(changingNftOwnership(tokenId, grpcTokenId, oc));
			}
		}
		if (ownershipChanges != null) {
			changes.addAll(ownershipChanges);
		}
	}

	private boolean hasTokenChanges(CryptoTransferTransactionBody op) {
		for (var tokenTransfers : op.getTokenTransfersList()) {
			if (tokenTransfers.getNftTransfersCount() > 0 || tokenTransfers.getTransfersCount() > 0) {
				return true;
			}
		}
		return false;
	}

	public ImpliedTransfersMeta.ValidationProps currentProps() {
		return new ImpliedTransfersMeta.ValidationProps(
				dynamicProperties.maxTransferListSize(),
				dynamicProperties.maxTokenTransferListSize(),
				dynamicProperties.maxNftTransfersLen(),
				dynamicProperties.maxCustomFeeDepth(),
				dynamicProperties.maxXferBalanceChanges(),
				dynamicProperties.areNftsEnabled(),
				dynamicProperties.isAutoCreationEnabled());
	}
}<|MERGE_RESOLUTION|>--- conflicted
+++ resolved
@@ -46,10 +46,7 @@
 import static com.hedera.services.ledger.BalanceChange.changingNftOwnership;
 import static com.hederahashgraph.api.proto.java.ResponseCodeEnum.INVALID_ACCOUNT_ID;
 import static com.hederahashgraph.api.proto.java.ResponseCodeEnum.INVALID_ALIAS_KEY;
-<<<<<<< HEAD
-=======
 import static com.hederahashgraph.api.proto.java.ResponseCodeEnum.NOT_SUPPORTED;
->>>>>>> b227a71c
 import static com.hederahashgraph.api.proto.java.ResponseCodeEnum.OK;
 
 public class ImpliedTransfersMarshal {
@@ -93,23 +90,16 @@
 		if (aliasCheck.test(op)) {
 			final var aliasResolver = aliasResolverFactory.get();
 			op = aliasResolver.resolve(op, aliasManager);
-<<<<<<< HEAD
-=======
 			numAutoCreations = aliasResolver.perceivedAutoCreations();
 			if (numAutoCreations > 0 && !props.isAutoCreationEnabled()) {
 				return ImpliedTransfers.invalid(props, NOT_SUPPORTED);
 			}
->>>>>>> b227a71c
 			if (aliasResolver.perceivedMissingAliases() > 0) {
 				return ImpliedTransfers.invalid(props, aliasResolver.resolutions(), INVALID_ACCOUNT_ID);
 			} else if (aliasResolver.perceivedInvalidCreations() > 0) {
 				return ImpliedTransfers.invalid(props, aliasResolver.resolutions(), INVALID_ALIAS_KEY);
 			} else {
 				resolvedAliases = aliasResolver.resolutions();
-<<<<<<< HEAD
-				numAutoCreations = aliasResolver.perceivedAutoCreations();
-=======
->>>>>>> b227a71c
 			}
 		}
 
