package com.hedera.services.grpc.marshalling;

/*-
 * ‌
 * Hedera Services Node
 * ​
 * Copyright (C) 2018 - 2021 Hedera Hashgraph, LLC
 * ​
 * Licensed under the Apache License, Version 2.0 (the "License");
 * you may not use this file except in compliance with the License.
 * You may obtain a copy of the License at
 *
 *      http://www.apache.org/licenses/LICENSE-2.0
 *
 * Unless required by applicable law or agreed to in writing, software
 * distributed under the License is distributed on an "AS IS" BASIS,
 * WITHOUT WARRANTIES OR CONDITIONS OF ANY KIND, either express or implied.
 * See the License for the specific language governing permissions and
 * limitations under the License.
 * ‍
 */

import com.hedera.services.context.properties.GlobalDynamicProperties;
import com.hedera.services.ledger.BalanceChange;
import com.hedera.services.ledger.PureTransferSemanticChecks;
import com.hedera.services.state.submerkle.AssessedCustomFee;
import com.hedera.services.state.submerkle.CustomFee;
import com.hedera.services.store.models.Id;
import com.hedera.services.txns.customfees.CustomFeeSchedules;
import com.hederahashgraph.api.proto.java.AccountID;
import com.hederahashgraph.api.proto.java.CryptoTransferTransactionBody;
import org.apache.commons.lang3.tuple.Pair;

import java.math.BigInteger;
import java.util.ArrayList;
import java.util.HashMap;
import java.util.List;
import java.util.Map;

<<<<<<< HEAD
import static com.hedera.services.ledger.BalanceChange.changingHbar;
import static com.hedera.services.ledger.BalanceChange.changingFtUnits;
import static com.hedera.services.ledger.BalanceChange.changingNftOwnership;
=======
import static com.hedera.services.ledger.BalanceChange.hbarAdjust;
import static com.hedera.services.ledger.BalanceChange.tokenAdjust;
import static com.hedera.services.store.models.Id.MISSING_ID;
import static com.hederahashgraph.api.proto.java.ResponseCodeEnum.CUSTOM_FEE_OUTSIDE_NUMERIC_RANGE;
import static com.hederahashgraph.api.proto.java.ResponseCodeEnum.INSUFFICIENT_PAYER_BALANCE_FOR_CUSTOM_FEE;
>>>>>>> f83c8654
import static com.hederahashgraph.api.proto.java.ResponseCodeEnum.OK;

/**
 * Contains the logic to translate from a gRPC CryptoTransfer operation
 * to a validated list of balance changes, both ℏ and token unit.
 */
public class ImpliedTransfersMarshal {
	private final GlobalDynamicProperties dynamicProperties;
	private final PureTransferSemanticChecks transferSemanticChecks;
	private final CustomFeeSchedules customFeeSchedules;

	public ImpliedTransfersMarshal(
			GlobalDynamicProperties dynamicProperties,
			PureTransferSemanticChecks transferSemanticChecks,
			CustomFeeSchedules customFeeSchedules
	) {
		this.dynamicProperties = dynamicProperties;
		this.transferSemanticChecks = transferSemanticChecks;
		this.customFeeSchedules = customFeeSchedules;
	}

<<<<<<< HEAD
	public ImpliedTransfers unmarshalFromGrpc(CryptoTransferTransactionBody op) {
=======
	public ImpliedTransfers unmarshalFromGrpc(CryptoTransferTransactionBody op, AccountID payer) {
		final var maxTokenAdjusts = dynamicProperties.maxTokenTransferListSize();
>>>>>>> f83c8654
		final var maxHbarAdjusts = dynamicProperties.maxTransferListSize();
		final var maxTokenAdjusts = dynamicProperties.maxTokenTransferListSize();
		final var maxOwnershipChanges = dynamicProperties.maxNftTransfersLen();

		final var validationProps = new ImpliedTransfersMeta.ValidationProps(
				maxHbarAdjusts, maxTokenAdjusts, maxOwnershipChanges);

		final var validity = transferSemanticChecks.fullPureValidation(
				op.getTransfers(), op.getTokenTransfersList(), validationProps);
		if (validity != OK) {
			return ImpliedTransfers.invalid(validationProps, validity);
		}

		final List<BalanceChange> changes = new ArrayList<>();
		final List<Pair<Id, List<CustomFee>>> entityCustomFees = new ArrayList<>();
		final List<AssessedCustomFee> assessedCustomFeesForRecord = new ArrayList<>();
		final Map<Pair<Id, Id>, BalanceChange> existingBalanceChanges = new HashMap<>();

		for (var aa : op.getTransfers().getAccountAmountsList()) {
<<<<<<< HEAD
			changes.add(changingHbar(aa));
=======
			BalanceChange change = hbarAdjust(aa);
			changes.add(change);
			existingBalanceChanges.put(Pair.of(change.getAccount(), MISSING_ID), change);
>>>>>>> f83c8654
		}

		final var payerId = Id.fromGrpcAccount(payer);
		for (var scopedTransfers : op.getTokenTransfersList()) {
			final var grpcTokenId = scopedTransfers.getToken();
			final var scopingToken = Id.fromGrpcToken(grpcTokenId);
			var amount = 0L;
			for (var aa : scopedTransfers.getTransfersList()) {
<<<<<<< HEAD
				changes.add(changingFtUnits(scopingToken, grpcTokenId, aa));
			}
			for (var oc : scopedTransfers.getNftTransfersList()) {
				changes.add(changingNftOwnership(scopingToken, grpcTokenId, oc));
=======
				final var tokenChange = tokenAdjust(scopingToken, grpcTokenId, aa);
				changes.add(tokenChange);
				existingBalanceChanges.put(Pair.of(tokenChange.getAccount(), tokenChange.getToken()), tokenChange);
				if (aa.getAmount() > 0) {
					amount += aa.getAmount();
					if (amount < 0) {
						return ImpliedTransfers.invalid(
								maxHbarAdjusts, maxTokenAdjusts, CUSTOM_FEE_OUTSIDE_NUMERIC_RANGE);
					}
				}
			}

			final var feeSchedule = customFeeSchedules.lookupScheduleFor(scopingToken.asEntityId());
			entityCustomFees.add(Pair.of(scopingToken, feeSchedule));
			try {
				final var customFeeChanges = computeBalanceChangeForCustomFee(
						scopingToken,
						payerId,
						amount,
						feeSchedule,
						existingBalanceChanges,
						assessedCustomFeesForRecord);
				changes.addAll(customFeeChanges);
			} catch (ArithmeticException overflow) {
				return ImpliedTransfers.invalid(maxHbarAdjusts, maxTokenAdjusts, CUSTOM_FEE_OUTSIDE_NUMERIC_RANGE);
			}
		}
		return ImpliedTransfers.valid(
				maxHbarAdjusts, maxTokenAdjusts, changes, entityCustomFees, assessedCustomFeesForRecord);
	}

	/**
	 * Compute the balance changes for custom fees to be added to all balance changes in transfer list
	 */
	private List<BalanceChange> computeBalanceChangeForCustomFee(
			Id scopingToken,
			Id payerId,
			long totalAmount, List<CustomFee> customFeesOfToken,
			Map<Pair<Id, Id>, BalanceChange> existingBalanceChanges,
			List<AssessedCustomFee> assessedCustomFeesForRecord
	) {
		List<BalanceChange> customFeeChanges = new ArrayList<>();
		for (CustomFee fees : customFeesOfToken) {
			if (fees.getFeeType() == CustomFee.FeeType.FIXED_FEE) {
				addFixedFeeBalanceChanges(
						fees,
						payerId,
						customFeeChanges,
						existingBalanceChanges,
						assessedCustomFeesForRecord);
			} else if (fees.getFeeType() == CustomFee.FeeType.FRACTIONAL_FEE) {
				addFractionalFeeBalanceChanges(
						fees,
						payerId,
						totalAmount,
						scopingToken,
						customFeeChanges,
						existingBalanceChanges,
						assessedCustomFeesForRecord);
			}
		}
		return customFeeChanges;
	}

	/**
	 * Calculate fractional fee balance changes for the custom fees
	 */
	private void addFractionalFeeBalanceChanges(
			CustomFee fees,
			Id payerId,
			long totalAmount,
			Id scopingToken,
			List<BalanceChange> customFeeChanges,
			Map<Pair<Id, Id>, BalanceChange> existingBalanceChanges,
			List<AssessedCustomFee> assessedCustomFeesForRecord
	) {
		final var spec = fees.getFractionalFeeSpec();
		final var nominalFee = safeFractionMultiply(spec.getNumerator(), spec.getDenominator(), totalAmount);
		long effectiveFee = Math.max(nominalFee, spec.getMinimumAmount());
		if (spec.getMaximumUnitsToCollect() > 0) {
			effectiveFee = Math.min(effectiveFee, spec.getMaximumUnitsToCollect());
		}

		modifyBalanceChange(
				Pair.of(fees.getFeeCollectorAsId(), scopingToken),
				existingBalanceChanges,
				customFeeChanges,
				effectiveFee,
				tokenAdjust(fees.getFeeCollectorAsId(), scopingToken, effectiveFee),
				false);

		modifyBalanceChange(
				Pair.of(payerId, scopingToken),
				existingBalanceChanges,
				customFeeChanges,
				-effectiveFee,
				tokenAdjust(payerId, scopingToken, -effectiveFee),
				true);

		assessedCustomFeesForRecord.add(
				new AssessedCustomFee(fees.getFeeCollectorAccountId(), scopingToken.asEntityId(), effectiveFee));
	}

	long safeFractionMultiply(long n, long d, long v) {
		if (v != 0 && n > Long.MAX_VALUE / v) {
			return BigInteger.valueOf(v).multiply(BigInteger.valueOf(n)).divide(BigInteger.valueOf(d)).longValueExact();
		} else {
			return n * v / d;
		}
	}

	/**
	 * Calculate Fixed fee balance changes for the custom fees
	 */
	private void addFixedFeeBalanceChanges(
			CustomFee fees,
			Id payerId,
			List<BalanceChange> customFeeChanges,
			Map<Pair<Id, Id>, BalanceChange> existingBalanceChanges,
			List<AssessedCustomFee> assessedCustomFeesForRecord
	) {
		final var spec = fees.getFixedFeeSpec();
		final var unitsToCollect = spec.getUnitsToCollect();
		if (spec.getTokenDenomination() == null) {
			modifyBalanceChange(
					Pair.of(fees.getFeeCollectorAsId(), MISSING_ID),
					existingBalanceChanges,
					customFeeChanges,
					unitsToCollect,
					hbarAdjust(fees.getFeeCollectorAsId(), unitsToCollect),
					false);
			modifyBalanceChange(
					Pair.of(payerId, MISSING_ID),
					existingBalanceChanges,
					customFeeChanges,
					-unitsToCollect,
					hbarAdjust(payerId, -unitsToCollect),
					true);
			assessedCustomFeesForRecord.add(
					new AssessedCustomFee(fees.getFeeCollectorAccountId(), null, unitsToCollect));
		} else {
			modifyBalanceChange(
					Pair.of(fees.getFeeCollectorAsId(), spec.getTokenDenomination().asId()),
					existingBalanceChanges,
					customFeeChanges,
					unitsToCollect,
					tokenAdjust(fees.getFeeCollectorAsId(), spec.getTokenDenomination().asId(), unitsToCollect),
					false);
			modifyBalanceChange(
					Pair.of(payerId, spec.getTokenDenomination().asId()),
					existingBalanceChanges,
					customFeeChanges,
					-unitsToCollect,
					tokenAdjust(payerId, spec.getTokenDenomination().asId(), -unitsToCollect),
					true);
			assessedCustomFeesForRecord.add(
					new AssessedCustomFee(fees.getFeeCollectorAccountId(), spec.getTokenDenomination(), unitsToCollect));
		}
	}

	/**
	 * Modify the units if the key is already present in the existing balance changes map.
	 * If not add a new balance change to the map.
	 */
	private void modifyBalanceChange(
			Pair<Id, Id> pair,
			Map<Pair<Id, Id>, BalanceChange> existingBalanceChanges,
			List<BalanceChange> customFeeChanges,
			long fees,
			BalanceChange customFee,
			boolean isPayer
	) {
		final var isPresent = adjustUnitsIfKeyPresent(pair, existingBalanceChanges, fees, isPayer);
		addBalanceChangeIfNotPresent(isPresent, customFeeChanges, existingBalanceChanges, pair, customFee, isPayer);
	}


	/**
	 * Add balance change object to the existing balance changes map only if the key is not present
	 */
	private void addBalanceChangeIfNotPresent(
			boolean isPresent,
			List<BalanceChange> customFeeChanges,
			Map<Pair<Id, Id>, BalanceChange> existingBalanceChanges,
			Pair<Id, Id> pair,
			BalanceChange customFee,
			boolean isPayer
	) {
		if (!isPresent) {
			if (isPayer) {
				customFee.setCodeForInsufficientBalance(INSUFFICIENT_PAYER_BALANCE_FOR_CUSTOM_FEE);
>>>>>>> f83c8654
			}
			customFeeChanges.add(customFee);
			existingBalanceChanges.put(pair, customFee);
		}
	}

<<<<<<< HEAD
		return ImpliedTransfers.valid(validationProps, changes);
=======
	/**
	 * If the key is already present in existing balance chance changes map , modify the units of balance change
	 * by adding the new fees
	 */
	private boolean adjustUnitsIfKeyPresent(
			Pair<Id, Id> key,
			Map<Pair<Id, Id>, BalanceChange> existingBalanceChanges,
			long fees,
			boolean isPayer
	) {
		if (existingBalanceChanges.containsKey(key)) {
			final var balChange = existingBalanceChanges.get(key);
			balChange.adjustUnits(fees);
			if (isPayer) {
				balChange.setCodeForInsufficientBalance(INSUFFICIENT_PAYER_BALANCE_FOR_CUSTOM_FEE);
			}
			return true;
		}
		return false;
>>>>>>> f83c8654
	}
}<|MERGE_RESOLUTION|>--- conflicted
+++ resolved
@@ -37,18 +37,13 @@
 import java.util.List;
 import java.util.Map;
 
-<<<<<<< HEAD
 import static com.hedera.services.ledger.BalanceChange.changingHbar;
 import static com.hedera.services.ledger.BalanceChange.changingFtUnits;
 import static com.hedera.services.ledger.BalanceChange.changingNftOwnership;
-=======
-import static com.hedera.services.ledger.BalanceChange.hbarAdjust;
-import static com.hedera.services.ledger.BalanceChange.tokenAdjust;
 import static com.hedera.services.store.models.Id.MISSING_ID;
+import static com.hederahashgraph.api.proto.java.ResponseCodeEnum.OK;
 import static com.hederahashgraph.api.proto.java.ResponseCodeEnum.CUSTOM_FEE_OUTSIDE_NUMERIC_RANGE;
 import static com.hederahashgraph.api.proto.java.ResponseCodeEnum.INSUFFICIENT_PAYER_BALANCE_FOR_CUSTOM_FEE;
->>>>>>> f83c8654
-import static com.hederahashgraph.api.proto.java.ResponseCodeEnum.OK;
 
 /**
  * Contains the logic to translate from a gRPC CryptoTransfer operation
@@ -69,12 +64,7 @@
 		this.customFeeSchedules = customFeeSchedules;
 	}
 
-<<<<<<< HEAD
-	public ImpliedTransfers unmarshalFromGrpc(CryptoTransferTransactionBody op) {
-=======
 	public ImpliedTransfers unmarshalFromGrpc(CryptoTransferTransactionBody op, AccountID payer) {
-		final var maxTokenAdjusts = dynamicProperties.maxTokenTransferListSize();
->>>>>>> f83c8654
 		final var maxHbarAdjusts = dynamicProperties.maxTransferListSize();
 		final var maxTokenAdjusts = dynamicProperties.maxTokenTransferListSize();
 		final var maxOwnershipChanges = dynamicProperties.maxNftTransfersLen();
@@ -89,18 +79,14 @@
 		}
 
 		final List<BalanceChange> changes = new ArrayList<>();
-		final List<Pair<Id, List<CustomFee>>> entityCustomFees = new ArrayList<>();
-		final List<AssessedCustomFee> assessedCustomFeesForRecord = new ArrayList<>();
+		final List<Pair<Id, List<CustomFee>>> tokenFeeSchedules = new ArrayList<>();
+		final List<AssessedCustomFee> assessedCustomFees = new ArrayList<>();
 		final Map<Pair<Id, Id>, BalanceChange> existingBalanceChanges = new HashMap<>();
 
 		for (var aa : op.getTransfers().getAccountAmountsList()) {
-<<<<<<< HEAD
-			changes.add(changingHbar(aa));
-=======
-			BalanceChange change = hbarAdjust(aa);
+			final var change = changingHbar(aa);
 			changes.add(change);
 			existingBalanceChanges.put(Pair.of(change.getAccount(), MISSING_ID), change);
->>>>>>> f83c8654
 		}
 
 		final var payerId = Id.fromGrpcAccount(payer);
@@ -109,26 +95,22 @@
 			final var scopingToken = Id.fromGrpcToken(grpcTokenId);
 			var amount = 0L;
 			for (var aa : scopedTransfers.getTransfersList()) {
-<<<<<<< HEAD
-				changes.add(changingFtUnits(scopingToken, grpcTokenId, aa));
-			}
-			for (var oc : scopedTransfers.getNftTransfersList()) {
-				changes.add(changingNftOwnership(scopingToken, grpcTokenId, oc));
-=======
-				final var tokenChange = tokenAdjust(scopingToken, grpcTokenId, aa);
+				final var tokenChange = changingFtUnits(scopingToken, grpcTokenId, aa);
 				changes.add(tokenChange);
 				existingBalanceChanges.put(Pair.of(tokenChange.getAccount(), tokenChange.getToken()), tokenChange);
 				if (aa.getAmount() > 0) {
 					amount += aa.getAmount();
 					if (amount < 0) {
-						return ImpliedTransfers.invalid(
-								maxHbarAdjusts, maxTokenAdjusts, CUSTOM_FEE_OUTSIDE_NUMERIC_RANGE);
+						return ImpliedTransfers.invalid(validationProps, CUSTOM_FEE_OUTSIDE_NUMERIC_RANGE);
 					}
 				}
+                        }
+			for (var oc : scopedTransfers.getNftTransfersList()) {
+				changes.add(changingNftOwnership(scopingToken, grpcTokenId, oc));
 			}
 
 			final var feeSchedule = customFeeSchedules.lookupScheduleFor(scopingToken.asEntityId());
-			entityCustomFees.add(Pair.of(scopingToken, feeSchedule));
+			tokenFeeSchedules.add(Pair.of(scopingToken, feeSchedule));
 			try {
 				final var customFeeChanges = computeBalanceChangeForCustomFee(
 						scopingToken,
@@ -136,14 +118,13 @@
 						amount,
 						feeSchedule,
 						existingBalanceChanges,
-						assessedCustomFeesForRecord);
+						assessedCustomFees);
 				changes.addAll(customFeeChanges);
 			} catch (ArithmeticException overflow) {
-				return ImpliedTransfers.invalid(maxHbarAdjusts, maxTokenAdjusts, CUSTOM_FEE_OUTSIDE_NUMERIC_RANGE);
-			}
-		}
-		return ImpliedTransfers.valid(
-				maxHbarAdjusts, maxTokenAdjusts, changes, entityCustomFees, assessedCustomFeesForRecord);
+				return ImpliedTransfers.invalid(validationProps, CUSTOM_FEE_OUTSIDE_NUMERIC_RANGE);
+			}
+		}
+		return ImpliedTransfers.valid(validationProps, changes, tokenFeeSchedules, assessedCustomFees);
 	}
 
 	/**
@@ -152,19 +133,20 @@
 	private List<BalanceChange> computeBalanceChangeForCustomFee(
 			Id scopingToken,
 			Id payerId,
-			long totalAmount, List<CustomFee> customFeesOfToken,
-			Map<Pair<Id, Id>, BalanceChange> existingBalanceChanges,
-			List<AssessedCustomFee> assessedCustomFeesForRecord
+			long totalAmount, 
+                        List<CustomFee> feeSchedule,
+			Map<Pair<Id, Id>, BalanceChange> existingBalanceChanges,
+			List<AssessedCustomFee> assessedCustomFees
 	) {
 		List<BalanceChange> customFeeChanges = new ArrayList<>();
-		for (CustomFee fees : customFeesOfToken) {
+		for (CustomFee fees : feeSchedule) {
 			if (fees.getFeeType() == CustomFee.FeeType.FIXED_FEE) {
 				addFixedFeeBalanceChanges(
 						fees,
 						payerId,
 						customFeeChanges,
 						existingBalanceChanges,
-						assessedCustomFeesForRecord);
+						assessedCustomFees);
 			} else if (fees.getFeeType() == CustomFee.FeeType.FRACTIONAL_FEE) {
 				addFractionalFeeBalanceChanges(
 						fees,
@@ -173,7 +155,7 @@
 						scopingToken,
 						customFeeChanges,
 						existingBalanceChanges,
-						assessedCustomFeesForRecord);
+						assessedCustomFees);
 			}
 		}
 		return customFeeChanges;
@@ -189,7 +171,7 @@
 			Id scopingToken,
 			List<BalanceChange> customFeeChanges,
 			Map<Pair<Id, Id>, BalanceChange> existingBalanceChanges,
-			List<AssessedCustomFee> assessedCustomFeesForRecord
+			List<AssessedCustomFee> assessedCustomFees
 	) {
 		final var spec = fees.getFractionalFeeSpec();
 		final var nominalFee = safeFractionMultiply(spec.getNumerator(), spec.getDenominator(), totalAmount);
@@ -214,7 +196,7 @@
 				tokenAdjust(payerId, scopingToken, -effectiveFee),
 				true);
 
-		assessedCustomFeesForRecord.add(
+		assessedCustomFees.add(
 				new AssessedCustomFee(fees.getFeeCollectorAccountId(), scopingToken.asEntityId(), effectiveFee));
 	}
 
@@ -234,7 +216,7 @@
 			Id payerId,
 			List<BalanceChange> customFeeChanges,
 			Map<Pair<Id, Id>, BalanceChange> existingBalanceChanges,
-			List<AssessedCustomFee> assessedCustomFeesForRecord
+			List<AssessedCustomFee> assessedCustomFees
 	) {
 		final var spec = fees.getFixedFeeSpec();
 		final var unitsToCollect = spec.getUnitsToCollect();
@@ -253,7 +235,7 @@
 					-unitsToCollect,
 					hbarAdjust(payerId, -unitsToCollect),
 					true);
-			assessedCustomFeesForRecord.add(
+			assessedCustomFees.add(
 					new AssessedCustomFee(fees.getFeeCollectorAccountId(), null, unitsToCollect));
 		} else {
 			modifyBalanceChange(
@@ -270,7 +252,7 @@
 					-unitsToCollect,
 					tokenAdjust(payerId, spec.getTokenDenomination().asId(), -unitsToCollect),
 					true);
-			assessedCustomFeesForRecord.add(
+			assessedCustomFees.add(
 					new AssessedCustomFee(fees.getFeeCollectorAccountId(), spec.getTokenDenomination(), unitsToCollect));
 		}
 	}
@@ -306,16 +288,12 @@
 		if (!isPresent) {
 			if (isPayer) {
 				customFee.setCodeForInsufficientBalance(INSUFFICIENT_PAYER_BALANCE_FOR_CUSTOM_FEE);
->>>>>>> f83c8654
 			}
 			customFeeChanges.add(customFee);
 			existingBalanceChanges.put(pair, customFee);
 		}
 	}
 
-<<<<<<< HEAD
-		return ImpliedTransfers.valid(validationProps, changes);
-=======
 	/**
 	 * If the key is already present in existing balance chance changes map , modify the units of balance change
 	 * by adding the new fees
@@ -335,6 +313,5 @@
 			return true;
 		}
 		return false;
->>>>>>> f83c8654
 	}
 }