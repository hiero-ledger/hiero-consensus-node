package com.hedera.services.grpc.marshalling;

/*-
 * ‌
 * Hedera Services Node
 * ​
 * Copyright (C) 2018 - 2021 Hedera Hashgraph, LLC
 * ​
 * Licensed under the Apache License, Version 2.0 (the "License");
 * you may not use this file except in compliance with the License.
 * You may obtain a copy of the License at
 *
 *      http://www.apache.org/licenses/LICENSE-2.0
 *
 * Unless required by applicable law or agreed to in writing, software
 * distributed under the License is distributed on an "AS IS" BASIS,
 * WITHOUT WARRANTIES OR CONDITIONS OF ANY KIND, either express or implied.
 * See the License for the specific language governing permissions and
 * limitations under the License.
 * ‍
 */

import com.hedera.services.store.models.Id;
import com.hedera.services.txns.customfees.CustomFeeSchedules;

import java.util.ArrayList;
import java.util.List;

public class CustomSchedulesManager {
	private final CustomFeeSchedules customFeeSchedules;
	private final List<CustomFeeMeta> allManagedMeta = new ArrayList<>();

	public CustomSchedulesManager(CustomFeeSchedules customFeeSchedules) {
		this.customFeeSchedules = customFeeSchedules;
	}

	public CustomFeeMeta managedSchedulesFor(Id token) {
		CustomFeeMeta extantMeta = null;
		if (!allManagedMeta.isEmpty()) {
			for (var meta : allManagedMeta) {
				if (token.equals(meta.getTokenId())) {
					extantMeta = meta;
<<<<<<< HEAD
=======
					break;
>>>>>>> 870509fa
				}
			}
		}
		if (extantMeta == null) {
			extantMeta = customFeeSchedules.lookupMetaFor(token);
			allManagedMeta.add(extantMeta);
		}
		return extantMeta;
	}

	public List<CustomFeeMeta> metaUsed() {
		return allManagedMeta;
	}
}<|MERGE_RESOLUTION|>--- conflicted
+++ resolved
@@ -40,10 +40,7 @@
 			for (var meta : allManagedMeta) {
 				if (token.equals(meta.getTokenId())) {
 					extantMeta = meta;
-<<<<<<< HEAD
-=======
 					break;
->>>>>>> 870509fa
 				}
 			}
 		}
