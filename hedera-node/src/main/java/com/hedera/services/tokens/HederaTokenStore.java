--- conflicted
+++ resolved
@@ -30,14 +30,10 @@
 import com.hedera.services.state.merkle.MerkleAccount;
 import com.hedera.services.state.merkle.MerkleEntityId;
 import com.hedera.services.state.merkle.MerkleToken;
-<<<<<<< HEAD
 import com.hedera.services.state.submerkle.EntityId;
-import com.hederahashgraph.api.proto.java.AccountID;
-=======
 import com.hedera.services.txns.validation.OptionValidator;
 import com.hederahashgraph.api.proto.java.AccountID;
 import com.hederahashgraph.api.proto.java.Duration;
->>>>>>> 1dcd6c53
 import com.hederahashgraph.api.proto.java.ResponseCodeEnum;
 import com.hederahashgraph.api.proto.java.TokenCreation;
 import com.hederahashgraph.api.proto.java.TokenID;
@@ -92,12 +88,9 @@
 import static com.hederahashgraph.api.proto.java.ResponseCodeEnum.TOKEN_HAS_NO_KYC_KEY;
 import static com.hederahashgraph.api.proto.java.ResponseCodeEnum.TOKEN_HAS_NO_SUPPLY_KEY;
 import static com.hederahashgraph.api.proto.java.ResponseCodeEnum.TOKEN_HAS_NO_WIPE_KEY;
-<<<<<<< HEAD
 import static com.hederahashgraph.api.proto.java.ResponseCodeEnum.TOKEN_NAME_ALREADY_IN_USE;
 import static com.hederahashgraph.api.proto.java.ResponseCodeEnum.TOKEN_NAME_TOO_LONG;
-=======
 import static com.hederahashgraph.api.proto.java.ResponseCodeEnum.TOKEN_IS_IMMUTABlE;
->>>>>>> 1dcd6c53
 import static com.hederahashgraph.api.proto.java.ResponseCodeEnum.TOKEN_SYMBOL_ALREADY_IN_USE;
 import static com.hederahashgraph.api.proto.java.ResponseCodeEnum.TOKEN_SYMBOL_TOO_LONG;
 import static com.hederahashgraph.api.proto.java.ResponseCodeEnum.TOKEN_WAS_DELETED;
@@ -357,15 +350,11 @@
 		if (validity != OK) {
 			return failure(validity);
 		}
-<<<<<<< HEAD
 		validity = nameCheck(request.getName());
 		if (validity != OK) {
 			return failure(validity);
 		}
-		validity = treasuryCheck(request.getTreasury());
-=======
 		validity = accountCheck(request.getTreasury(), INVALID_TREASURY_ACCOUNT_FOR_TOKEN);
->>>>>>> 1dcd6c53
 		if (validity != OK) {
 			return failure(validity);
 		}
@@ -464,6 +453,13 @@
 				return validity;
 			}
 		}
+		var hasNewTokenName = changes.getName().length() > 0;
+		if (hasNewTokenName) {
+			var validity = nameCheck(changes.getName());
+			if (validity != OK) {
+				return validity;
+			}
+		}
 		var hasAutoRenewAccount = changes.hasAutoRenewAccount();
 		if (hasAutoRenewAccount) {
 			validity = accountCheck(changes.getAutoRenewAccount(), INVALID_AUTORENEW_ACCOUNT);
@@ -471,13 +467,7 @@
 				return validity;
 			}
 		}
-		var hasNewTokenName = changes.getName().length() > 0;
-		if (hasNewTokenName) {
-			var validity = nameCheck(changes.getName());
-			if (validity != OK) {
-				return validity;
-			}
-		}
+
 
 		Optional<JKey> newKycKey = changes.hasKycKey() ? asUsableFcKey(changes.getKycKey()) : Optional.empty();
 		Optional<JKey> newWipeKey = changes.hasWipeKey() ? asUsableFcKey(changes.getWipeKey()) : Optional.empty();
@@ -574,6 +564,7 @@
 				!op.hasTreasury() &&
 				!op.hasAutoRenewAccount() &&
 				op.getSymbol().length() == 0 &&
+				op.getName().length() == 0 &&
 				op.getAutoRenewPeriod() == 0;
 	}
 
@@ -674,8 +665,6 @@
 				: INVALID_TOKEN_SYMBOL;
 	}
 
-<<<<<<< HEAD
-
 	private ResponseCodeEnum nameCheck(String name) {
 		if (nameKeyedIds.containsKey(name)) {
 			return TOKEN_NAME_ALREADY_IN_USE;
@@ -689,10 +678,7 @@
 		return OK;
 	}
 
-	private ResponseCodeEnum treasuryCheck(AccountID id) {
-=======
 	private ResponseCodeEnum accountCheck(AccountID id, ResponseCodeEnum failure) {
->>>>>>> 1dcd6c53
 		if (!ledger.exists(id) || (boolean) ledger.get(id, AccountProperty.IS_DELETED)) {
 			return failure;
 		}
