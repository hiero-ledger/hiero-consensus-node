--- conflicted
+++ resolved
@@ -95,12 +95,9 @@
 		var token = get(id);
 		if (token.adminKey().isEmpty()) {
 			return TOKEN_IS_IMMUTABlE;
-<<<<<<< HEAD
-=======
 		}
 		if (token.isDeleted()) {
 			return TOKEN_WAS_DELETED;
->>>>>>> b0d9297d
 		}
 
 		apply(id, DELETION);
