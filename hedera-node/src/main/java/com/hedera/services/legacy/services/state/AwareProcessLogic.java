--- conflicted
+++ resolved
@@ -181,7 +181,6 @@
 			ctx.txnCtx().setStatus(sysAuthStatus);
 			return;
 		}
-<<<<<<< HEAD
 		var transitionLogic = ctx.transitionLogic().lookupFor(accessor.getFunction(), accessor.getTxn());
 		if (transitionLogic.isEmpty()) {
 			log.warn("Transaction w/o applicable transition logic at consensus :: {}", accessor::getSignedTxnWrapper);
@@ -193,10 +192,9 @@
 		if (opValidity != OK) {
 			ctx.txnCtx().setStatus(opValidity);
 			return;
-=======
+		}
 		if (ctx.transitionRunner().tryTransition(accessor)) {
 			ctx.networkCtxManager().finishIncorporating(accessor.getFunction());
->>>>>>> 06231724
 		}
 	}
 
