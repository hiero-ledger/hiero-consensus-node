--- conflicted
+++ resolved
@@ -31,11 +31,7 @@
 
 	@Override
 	public String toString() {
-<<<<<<< HEAD
-		return "<JECDSA_384Key: ecdsa384Key hex=" + CommonUtils.hex(ecdsa384Key) + ">";
-=======
-		return "<JECDSA_384Key: ECDSA_384Key hex=" + CommonUtils.hex(ecdsa384) + ">";
->>>>>>> b86a0076
+		return "<JECDSA_384Key: ecdsa384Key hex=" + CommonUtils.hex(ecdsa384) + ">";
 	}
 
 	@Override
