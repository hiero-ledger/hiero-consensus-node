package com.hedera.services.legacy.handler;

/*-
 * ‌
 * Hedera Services Node
 * ​
 * Copyright (C) 2018 - 2021 Hedera Hashgraph, LLC
 * ​
 * Licensed under the Apache License, Version 2.0 (the "License");
 * you may not use this file except in compliance with the License.
 * You may obtain a copy of the License at
 *
 *      http://www.apache.org/licenses/LICENSE-2.0
 *
 * Unless required by applicable law or agreed to in writing, software
 * distributed under the License is distributed on an "AS IS" BASIS,
 * WITHOUT WARRANTIES OR CONDITIONS OF ANY KIND, either express or implied.
 * See the License for the specific language governing permissions and
 * limitations under the License.
 * ‍
 */

import com.hedera.services.fees.HbarCentExchange;
import com.hedera.services.files.HederaFs;
import com.hedera.services.utils.UnzipUtility;
import com.hederahashgraph.api.proto.java.FileID;
import com.hederahashgraph.api.proto.java.FreezeTransactionBody;
import com.hederahashgraph.api.proto.java.ResponseCodeEnum;
import com.hederahashgraph.api.proto.java.TransactionBody;
import com.hederahashgraph.api.proto.java.TransactionReceipt;
import com.hederahashgraph.api.proto.java.TransactionRecord;
import com.hederahashgraph.builder.RequestBuilder;
import com.swirlds.common.Platform;
import com.swirlds.common.SwirldDualState;
import org.apache.commons.io.FileUtils;
import org.apache.logging.log4j.LogManager;
import org.apache.logging.log4j.Logger;

import java.io.BufferedReader;
import java.io.File;
import java.io.FileInputStream;
import java.io.IOException;
import java.io.InputStreamReader;
import java.nio.charset.StandardCharsets;
import java.nio.file.Files;
import java.nio.file.Paths;
import java.security.MessageDigest;
import java.security.NoSuchAlgorithmException;
import java.time.Instant;
import java.util.Arrays;
import java.util.Calendar;
import java.util.TimeZone;
import java.util.function.Supplier;

import static com.hederahashgraph.api.proto.java.ResponseCodeEnum.INVALID_FREEZE_TRANSACTION_BODY;
import static com.hederahashgraph.builder.RequestBuilder.getTransactionReceipt;
import static com.swirlds.common.CommonUtils.hex;
import static java.util.Calendar.HOUR_OF_DAY;
import static java.util.Calendar.MINUTE;

/**
 * 		FreezeHandler is used in the HGCApp handleTransaction for performing Freeze
 * 		transactions. Documentation available at index.html#proto.FreezeTransactionBody
 */
public class FreezeHandler {
	private static final Logger log = LogManager.getLogger(FreezeHandler.class);

	private final Platform platform;
	private final HederaFs hfs;
	private final HbarCentExchange exchange;
	private final Supplier<SwirldDualState> dualState;

	private static final String TARGET_DIR = "./";
	private static final String TEMP_DIR = "./temp";
	private static final String DELETE_FILE = TEMP_DIR + File.separator + "delete.txt";
	private static final String CMD_SCRIPT = "exec.sh";
	private static final String FULL_SCRIPT_PATH = TEMP_DIR + File.separator + CMD_SCRIPT;
	private static final String ABORT_UDPATE_MESSAGE = "ABORT UPDATE PROCRESS";
	private String LOG_PREFIX;

	private FileID updateFeatureFile;
	private byte[] updateFileHash;

	public FreezeHandler(
			final HederaFs hfs,
			final Platform platform,
			final HbarCentExchange exchange,
			final Supplier<SwirldDualState> dualState
	) {
		this.hfs = hfs;
		this.exchange = exchange;
		this.platform = platform;
		this.dualState = dualState;
		LOG_PREFIX = "NETWORK_UPDATE Node " + platform.getSelfId();
	}

	public TransactionRecord freeze(final TransactionBody transactionBody, final Instant consensusTime) {
<<<<<<< HEAD
		log.info("FreezeHandler - Handling FreezeTransaction: {}", transactionBody);
		FreezeTransactionBody op = transactionBody.getFreeze();
		TransactionReceipt receipt;
		if (transactionBody.getFreeze().hasUpdateFile()) {
			//save the file ID and will be used after platform goes into maintenance mode
			updateFeatureFile = transactionBody.getFreeze().getUpdateFile();
			updateFileHash = transactionBody.getFreeze().getFileHash().toByteArray();
		}
		Instant naturalFreezeStart;
		if (op.hasStartTime()) {
			final var ts = op.getStartTime();
			naturalFreezeStart = Instant.ofEpochSecond(ts.getSeconds(), ts.getNanos());
		} else
			{
			naturalFreezeStart = nextNaturalInstant(consensusTime, op.getStartHour(), op.getStartMin());
		}
=======
		log.debug("FreezeHandler - Handling FreezeTransaction: {}", transactionBody);
		saveUpdateFileForMaintenance(transactionBody);
		final var naturalFreezeStart = deriveFreezeStartTime(transactionBody.getFreeze(), consensusTime);
		TransactionReceipt receipt;
>>>>>>> e63a4b1d
		try {
			final var dual = dualState.get();
			dual.setFreezeTime(naturalFreezeStart);
			receipt = getTransactionReceipt(ResponseCodeEnum.SUCCESS, exchange.activeRates());
			log.info("Dual state freeze time set to {} (now is {})", naturalFreezeStart, consensusTime);
		} catch (Exception e) {
			log.warn("Could not set dual state freeze time to {} (now is {})", naturalFreezeStart, consensusTime, e);
			receipt = getTransactionReceipt(INVALID_FREEZE_TRANSACTION_BODY, exchange.activeRates());
		}

		final var builder = RequestBuilder.getTransactionRecord(
				transactionBody.getTransactionFee(),
				transactionBody.getMemo(),
				transactionBody.getTransactionID(),
				RequestBuilder.getTimestamp(consensusTime), receipt);
		return builder.build();
	}

	private void saveUpdateFileForMaintenance(final TransactionBody transactionBody) {
		if (transactionBody.getFreeze().hasUpdateFile()) {
			updateFeatureFile = transactionBody.getFreeze().getUpdateFile();
			updateFileHash = transactionBody.getFreeze().getFileHash().toByteArray();
		}
	}

	private Instant deriveFreezeStartTime(final FreezeTransactionBody op, final Instant consensusTime) {
		if (op.hasStartTime()) {
			final var ts = op.getStartTime();
			return Instant.ofEpochSecond(ts.getSeconds(), ts.getNanos());
		}
		return nextNaturalInstant(consensusTime, op.getStartHour(), op.getStartMin());
	}

	private Instant nextNaturalInstant(final Instant now, final int nominalHour, final int nominalMin) {
		final var minsSinceMidnightNow = minutesSinceMidnight(now);
		final var nominalMinsSinceMidnight = nominalHour * 60 + nominalMin;
		int diffMins = nominalMinsSinceMidnight - minsSinceMidnightNow;
		if (diffMins < 0) {
			/* Can't go back in time, so add a day's worth of minutes to hit the nominal time tomorrow */
			diffMins += 24 * 60;
		}
		return now.plusSeconds(diffMins * 60L);
	}

	public int minutesSinceMidnight(final Instant now) {
		final var calendar = Calendar.getInstance(TimeZone.getTimeZone("UTC"));
		calendar.setTimeInMillis(now.getEpochSecond() * 1_000);
		return calendar.get(HOUR_OF_DAY) * 60 + calendar.get(MINUTE);
	}

	public void handleUpdateFeature() {
		if (updateFeatureFile == null) {
			log.info("{} Update file id is not defined, no update will be conducted", LOG_PREFIX);
			return;
		}
		log.info("{} Running update with FileID {}", LOG_PREFIX, updateFeatureFile);

		final var fileIDtoUse = updateFeatureFile;
		updateFeatureFile = null; // reset to null since next freeze may not need file update
		if (hfs.exists(fileIDtoUse)) {
			log.info("{} ready to read file content, FileID = {}", LOG_PREFIX, fileIDtoUse);
			final var fileBytes = hfs.cat(fileIDtoUse);
			if (fileBytes == null || fileBytes.length == 0) {
				logOnEmptyUpdateFile();
				return;
			}
			try {
				final var readFileHash = MessageDigest.getInstance("SHA-384").digest(fileBytes);
				if (Arrays.equals(readFileHash, updateFileHash)) {
					updateFeatureWithFileContents(fileBytes);
				} else {
					logOnFileHashMismatch(readFileHash);
				}
			} catch (NoSuchAlgorithmException e) {
				log.error("{} Exception {}", LOG_PREFIX, e);
			}
		} else {
			log.error("{} File ID {} not found in file system", LOG_PREFIX, fileIDtoUse);
		}
	}

	private void logOnEmptyUpdateFile() {
		log.error("{} Update file is empty", LOG_PREFIX);
		log.error("{} {}", LOG_PREFIX, ABORT_UDPATE_MESSAGE);
	}

	private void logOnFileHashMismatch(final byte[] readFileHash) {
		log.error("{} File hash mismatch", LOG_PREFIX);
		log.error("{} Hash from transaction body {}", LOG_PREFIX, hex(updateFileHash));
		log.error("{} Hash from file system {}", LOG_PREFIX, hex(readFileHash));
		log.error("{} {}", LOG_PREFIX, ABORT_UDPATE_MESSAGE);
	}

	private void updateFeatureWithFileContents(final byte[] fileBytes) {
		log.info("{} current directory {}", LOG_PREFIX, System.getProperty("user.dir"));
		try {
			prepareEmptyTempDir();
			log.info("{} has read file content {} bytes", LOG_PREFIX, fileBytes.length);
			log.info("{} unzipping file to directory {} ", LOG_PREFIX, TEMP_DIR);
			UnzipUtility.unzip(fileBytes, TEMP_DIR);
			deleteFiles();
			executeScriptFile();
		} catch (SecurityException | IOException e) {
			log.error("Exception during handleUpdateFeature ", e);
		}
	}

	private void prepareEmptyTempDir() throws IOException {
		final var directory = new File(TEMP_DIR);
		log.info("{} prepare empty directory {}", LOG_PREFIX, directory);
		if (directory.exists()) {
			FileUtils.deleteDirectory(directory);
		}
		directory.mkdir();
	}

	private void deleteFiles() {
		final var deleteTxt = new File(DELETE_FILE);
		if (deleteTxt.exists()) {
			log.info("{} executing delete file list {}", LOG_PREFIX, DELETE_FILE);
			deleteFilesFromList(DELETE_FILE);

			log.info("{} deleting files from {}", LOG_PREFIX, DELETE_FILE);
			try {
				Files.delete(Paths.get(deleteTxt.getAbsolutePath()));
			} catch (IOException ex) {
				log.warn("{} File could not be deleted {}", DELETE_FILE, ex);
			}
		}
	}

	private void executeScriptFile() {
		final var script = new File(FULL_SCRIPT_PATH);
		if (script.exists()) {
			if (script.setExecutable(true)) {
				log.info("{} ready to execute script {}", LOG_PREFIX, FULL_SCRIPT_PATH);
				runScript(FULL_SCRIPT_PATH);
			} else {
				log.error("{} could not change to executable permission for file {}", LOG_PREFIX, FULL_SCRIPT_PATH);
			}
		}
	}

	private void deleteFilesFromList(final String deleteFileListName) {
		try (BufferedReader br = new BufferedReader(new InputStreamReader(
				new FileInputStream(deleteFileListName), StandardCharsets.UTF_8));) {
			String line;
			// each line of the input stream is a file name to be deleted
			while ((line = br.readLine()) != null) {

				if (line.contains("..")) {
					log.warn("{} skip delete file {} located in parent directory ", LOG_PREFIX, line);
				} else {
					String fullPath = TARGET_DIR + File.separator + line;
					File file = new File(fullPath);
					log.info("{} deleting file  {}", LOG_PREFIX, fullPath);
					if (file.exists()) {
						if (file.delete()) {
							log.info("{} successfully deleted file {}", LOG_PREFIX, fullPath);
						} else {
							log.error("{} could not delete file {}", LOG_PREFIX, fullPath);
						}
					}
				}
			}
		} catch (SecurityException | IOException e) {
			log.error("Delete file exception ", e);
		}
	}

	private void runScript(final String scriptFullPath) {
		try {
			log.info("{} start running script: {}", LOG_PREFIX, scriptFullPath);
			Runtime.getRuntime().exec(" nohup " + scriptFullPath + " " + platform.getSelfId().getId());
		} catch (SecurityException | NullPointerException | IllegalArgumentException | IOException e) {
			log.error("{} run script exception ", LOG_PREFIX, e);
		}
	}
}<|MERGE_RESOLUTION|>--- conflicted
+++ resolved
@@ -1,40 +1,10 @@
 package com.hedera.services.legacy.handler;
 
-/*-
- * ‌
- * Hedera Services Node
- * ​
- * Copyright (C) 2018 - 2021 Hedera Hashgraph, LLC
- * ​
- * Licensed under the Apache License, Version 2.0 (the "License");
- * you may not use this file except in compliance with the License.
- * You may obtain a copy of the License at
- *
- *      http://www.apache.org/licenses/LICENSE-2.0
- *
- * Unless required by applicable law or agreed to in writing, software
- * distributed under the License is distributed on an "AS IS" BASIS,
- * WITHOUT WARRANTIES OR CONDITIONS OF ANY KIND, either express or implied.
- * See the License for the specific language governing permissions and
- * limitations under the License.
- * ‍
- */
-
-import com.hedera.services.fees.HbarCentExchange;
-import com.hedera.services.files.HederaFs;
-import com.hedera.services.utils.UnzipUtility;
-import com.hederahashgraph.api.proto.java.FileID;
-import com.hederahashgraph.api.proto.java.FreezeTransactionBody;
-import com.hederahashgraph.api.proto.java.ResponseCodeEnum;
-import com.hederahashgraph.api.proto.java.TransactionBody;
-import com.hederahashgraph.api.proto.java.TransactionReceipt;
-import com.hederahashgraph.api.proto.java.TransactionRecord;
-import com.hederahashgraph.builder.RequestBuilder;
-import com.swirlds.common.Platform;
-import com.swirlds.common.SwirldDualState;
-import org.apache.commons.io.FileUtils;
-import org.apache.logging.log4j.LogManager;
-import org.apache.logging.log4j.Logger;
+import static com.hederahashgraph.api.proto.java.ResponseCodeEnum.INVALID_FREEZE_TRANSACTION_BODY;
+import static com.hederahashgraph.builder.RequestBuilder.getTransactionReceipt;
+import static com.swirlds.common.CommonUtils.hex;
+import static java.util.Calendar.HOUR_OF_DAY;
+import static java.util.Calendar.MINUTE;
 
 import java.io.BufferedReader;
 import java.io.File;
@@ -52,15 +22,47 @@
 import java.util.TimeZone;
 import java.util.function.Supplier;
 
-import static com.hederahashgraph.api.proto.java.ResponseCodeEnum.INVALID_FREEZE_TRANSACTION_BODY;
-import static com.hederahashgraph.builder.RequestBuilder.getTransactionReceipt;
-import static com.swirlds.common.CommonUtils.hex;
-import static java.util.Calendar.HOUR_OF_DAY;
-import static java.util.Calendar.MINUTE;
+/*-
+ * ‌
+ * Hedera Services Node
+ *
+ * Copyright (C) 2018 - 2021 Hedera Hashgraph, LLC
+ *
+ * Licensed under the Apache License, Version 2.0 (the "License");
+ * you may not use this file except in compliance with the License.
+ * You may obtain a copy of the License at
+ *
+ *      http://www.apache.org/licenses/LICENSE-2.0
+ *
+ * Unless required by applicable law or agreed to in writing, software
+ * distributed under the License is distributed on an "AS IS" BASIS,
+ * WITHOUT WARRANTIES OR CONDITIONS OF ANY KIND, either express or implied.
+ * See the License for the specific language governing permissions and
+ * limitations under the License.
+ * ‍
+ */
+
+import com.hedera.services.fees.HbarCentExchange;
+import com.hedera.services.files.HederaFs;
+import com.hedera.services.utils.UnzipUtility;
+import com.hederahashgraph.api.proto.java.FileID;
+import com.hederahashgraph.api.proto.java.FreezeTransactionBody;
+import com.hederahashgraph.api.proto.java.ResponseCodeEnum;
+import com.hederahashgraph.api.proto.java.TransactionBody;
+import com.hederahashgraph.api.proto.java.TransactionReceipt;
+import com.hederahashgraph.api.proto.java.TransactionRecord;
+import com.hederahashgraph.builder.RequestBuilder;
+import com.swirlds.common.Platform;
+import com.swirlds.common.SwirldDualState;
+
+import org.apache.commons.io.FileUtils;
+import org.apache.logging.log4j.LogManager;
+import org.apache.logging.log4j.Logger;
 
 /**
- * 		FreezeHandler is used in the HGCApp handleTransaction for performing Freeze
- * 		transactions. Documentation available at index.html#proto.FreezeTransactionBody
+ * FreezeHandler is used in the HGCApp handleTransaction for performing Freeze
+ * transactions. Documentation available at
+ * index.html#proto.FreezeTransactionBody
  */
 public class FreezeHandler {
 	private static final Logger log = LogManager.getLogger(FreezeHandler.class);
@@ -81,12 +83,8 @@
 	private FileID updateFeatureFile;
 	private byte[] updateFileHash;
 
-	public FreezeHandler(
-			final HederaFs hfs,
-			final Platform platform,
-			final HbarCentExchange exchange,
-			final Supplier<SwirldDualState> dualState
-	) {
+	public FreezeHandler(final HederaFs hfs, final Platform platform, final HbarCentExchange exchange,
+			final Supplier<SwirldDualState> dualState) {
 		this.hfs = hfs;
 		this.exchange = exchange;
 		this.platform = platform;
@@ -95,29 +93,10 @@
 	}
 
 	public TransactionRecord freeze(final TransactionBody transactionBody, final Instant consensusTime) {
-<<<<<<< HEAD
-		log.info("FreezeHandler - Handling FreezeTransaction: {}", transactionBody);
-		FreezeTransactionBody op = transactionBody.getFreeze();
-		TransactionReceipt receipt;
-		if (transactionBody.getFreeze().hasUpdateFile()) {
-			//save the file ID and will be used after platform goes into maintenance mode
-			updateFeatureFile = transactionBody.getFreeze().getUpdateFile();
-			updateFileHash = transactionBody.getFreeze().getFileHash().toByteArray();
-		}
-		Instant naturalFreezeStart;
-		if (op.hasStartTime()) {
-			final var ts = op.getStartTime();
-			naturalFreezeStart = Instant.ofEpochSecond(ts.getSeconds(), ts.getNanos());
-		} else
-			{
-			naturalFreezeStart = nextNaturalInstant(consensusTime, op.getStartHour(), op.getStartMin());
-		}
-=======
 		log.debug("FreezeHandler - Handling FreezeTransaction: {}", transactionBody);
 		saveUpdateFileForMaintenance(transactionBody);
 		final var naturalFreezeStart = deriveFreezeStartTime(transactionBody.getFreeze(), consensusTime);
 		TransactionReceipt receipt;
->>>>>>> e63a4b1d
 		try {
 			final var dual = dualState.get();
 			dual.setFreezeTime(naturalFreezeStart);
@@ -128,10 +107,8 @@
 			receipt = getTransactionReceipt(INVALID_FREEZE_TRANSACTION_BODY, exchange.activeRates());
 		}
 
-		final var builder = RequestBuilder.getTransactionRecord(
-				transactionBody.getTransactionFee(),
-				transactionBody.getMemo(),
-				transactionBody.getTransactionID(),
+		final var builder = RequestBuilder.getTransactionRecord(transactionBody.getTransactionFee(),
+				transactionBody.getMemo(), transactionBody.getTransactionID(),
 				RequestBuilder.getTimestamp(consensusTime), receipt);
 		return builder.build();
 	}
@@ -156,7 +133,10 @@
 		final var nominalMinsSinceMidnight = nominalHour * 60 + nominalMin;
 		int diffMins = nominalMinsSinceMidnight - minsSinceMidnightNow;
 		if (diffMins < 0) {
-			/* Can't go back in time, so add a day's worth of minutes to hit the nominal time tomorrow */
+			/*
+			 * Can't go back in time, so add a day's worth of minutes to hit the nominal
+			 * time tomorrow
+			 */
 			diffMins += 24 * 60;
 		}
 		return now.plusSeconds(diffMins * 60L);
@@ -262,8 +242,8 @@
 	}
 
 	private void deleteFilesFromList(final String deleteFileListName) {
-		try (BufferedReader br = new BufferedReader(new InputStreamReader(
-				new FileInputStream(deleteFileListName), StandardCharsets.UTF_8));) {
+		try (BufferedReader br = new BufferedReader(
+				new InputStreamReader(new FileInputStream(deleteFileListName), StandardCharsets.UTF_8));) {
 			String line;
 			// each line of the input stream is a file name to be deleted
 			while ((line = br.readLine()) != null) {
