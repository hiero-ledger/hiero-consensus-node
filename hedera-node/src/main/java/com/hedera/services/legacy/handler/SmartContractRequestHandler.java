--- conflicted
+++ resolved
@@ -35,12 +35,7 @@
 import com.hedera.services.state.merkle.MerkleAccount;
 import com.hedera.services.state.submerkle.EntityId;
 import com.hedera.services.state.submerkle.SequenceNumber;
-<<<<<<< HEAD
-import com.hedera.services.store.AccountStore;
-import com.hedera.services.store.contracts.repository.ServicesRepositoryRoot;
-=======
 import com.hedera.services.utils.EntityNum;
->>>>>>> 911d012d
 import com.hedera.services.txns.validation.PureValidation;
 import com.hedera.services.utils.EntityIdUtils;
 import com.hedera.services.utils.MiscUtils;
@@ -125,7 +120,6 @@
 	private SolidityLifecycle lifecycle;
 	private SoliditySigsVerifier sigsVerifier;
 	private GlobalDynamicProperties dynamicProperties;
-	private final AccountStore accountStore;
 
 	@Inject
 	public SmartContractRequestHandler(
@@ -139,8 +133,8 @@
 			SolidityLifecycle lifecycle,
 			SoliditySigsVerifier sigsVerifier,
 			Map<EntityId, Long> entityExpiries,
-			GlobalDynamicProperties dynamicProperties,
-			AccountStore accountStore) {
+			GlobalDynamicProperties dynamicProperties
+	) {
 		this.repository = repository;
 		this.newPureRepo = newPureRepo;
 		this.accounts = accounts;
@@ -152,7 +146,6 @@
 		this.sigsVerifier = sigsVerifier;
 		this.entityExpiries = entityExpiries;
 		this.dynamicProperties = dynamicProperties;
-		this.accountStore = accountStore;
 	}
 
 	/**
@@ -326,8 +319,6 @@
 				.setFunctionResult(result.getKey())
 				.build();
 	}
-
-
 
 	private TransactionRecord run(
 			Transaction solidityTxn,
