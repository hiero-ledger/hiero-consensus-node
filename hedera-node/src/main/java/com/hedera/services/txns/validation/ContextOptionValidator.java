--- conflicted
+++ resolved
@@ -203,20 +203,12 @@
                 ResponseCodeEnum.INVALID_QUERY_RANGE);
     }
 
-<<<<<<< HEAD
-    private ResponseCodeEnum batchSizeCheck(int length, int limit) {
-        return lengthCheck(length, limit, ResponseCodeEnum.BATCH_SIZE_LIMIT_EXCEEDED);
-    }
-
-    private ResponseCodeEnum lengthCheck(long length, long limit, ResponseCodeEnum onFailure) {
-=======
     public static ResponseCodeEnum batchSizeCheck(int length, int limit) {
         return lengthCheck(length, limit, ResponseCodeEnum.BATCH_SIZE_LIMIT_EXCEEDED);
     }
 
     private static ResponseCodeEnum lengthCheck(
             long length, long limit, ResponseCodeEnum onFailure) {
->>>>>>> 6f806782
         if (length > limit) {
             return onFailure;
         }
