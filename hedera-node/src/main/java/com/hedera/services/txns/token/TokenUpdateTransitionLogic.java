--- conflicted
+++ resolved
@@ -187,12 +187,8 @@
 							replacedTreasuryBalance);
 				} else {
 					outcome = store.changeOwnerWildCard(
-<<<<<<< HEAD
-							new NftId(id.getShardNum(), id.getRealmNum(), id.getTokenNum(), -1), oldTreasury,
-=======
 							new NftId(id.getShardNum(), id.getRealmNum(), id.getTokenNum(), -1),
 							oldTreasury,
->>>>>>> c2a90017
 							op.getTreasury());
 				}
 			}
