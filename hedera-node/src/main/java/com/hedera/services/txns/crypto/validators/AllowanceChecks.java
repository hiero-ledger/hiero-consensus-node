--- conflicted
+++ resolved
@@ -23,48 +23,32 @@
 import com.hedera.services.context.primitives.StateView;
 import com.hedera.services.context.properties.GlobalDynamicProperties;
 import com.hedera.services.exceptions.InvalidTransactionException;
-<<<<<<< HEAD
-import com.hedera.services.state.merkle.MerkleUniqueToken;
-=======
-import com.hedera.services.state.submerkle.EntityId;
->>>>>>> db03cfc9
 import com.hedera.services.state.submerkle.FcTokenAllowanceId;
 import com.hedera.services.store.AccountStore;
 import com.hedera.services.store.ReadOnlyTokenStore;
 import com.hedera.services.store.models.Account;
 import com.hedera.services.store.models.Id;
-import com.hedera.services.store.models.NftId;
 import com.hedera.services.store.models.Token;
-<<<<<<< HEAD
-=======
 import com.hedera.services.txns.validation.OptionValidator;
->>>>>>> db03cfc9
 import com.hedera.services.utils.EntityNum;
 import com.hedera.services.utils.EntityNumPair;
 import com.hederahashgraph.api.proto.java.CryptoAllowance;
 import com.hederahashgraph.api.proto.java.NftAllowance;
 import com.hederahashgraph.api.proto.java.ResponseCodeEnum;
 import com.hederahashgraph.api.proto.java.TokenAllowance;
-import com.swirlds.merkle.map.MerkleMap;
 import org.apache.commons.lang3.tuple.Pair;
 
 import java.util.ArrayList;
 import java.util.List;
-import java.util.function.Supplier;
 
 import static com.hedera.services.txns.crypto.helpers.AllowanceHelpers.aggregateNftAllowances;
-<<<<<<< HEAD
+import static com.hedera.services.txns.crypto.helpers.AllowanceHelpers.buildEntityNumPairFrom;
 import static com.hedera.services.txns.crypto.helpers.AllowanceHelpers.buildTokenAllowanceKey;
 import static com.hedera.services.txns.crypto.helpers.AllowanceHelpers.hasRepeatedId;
 import static com.hedera.services.txns.crypto.helpers.AllowanceHelpers.hasRepeatedSerials;
+import static com.hedera.services.txns.crypto.helpers.AllowanceHelpers.hasRepeatedSpender;
 import static com.hederahashgraph.api.proto.java.ResponseCodeEnum.DELEGATING_SPENDER_CANNOT_GRANT_APPROVE_FOR_ALL;
 import static com.hederahashgraph.api.proto.java.ResponseCodeEnum.DELEGATING_SPENDER_DOES_NOT_HAVE_APPROVE_FOR_ALL;
-=======
-import static com.hedera.services.txns.crypto.helpers.AllowanceHelpers.buildEntityNumPairFrom;
-import static com.hedera.services.txns.crypto.helpers.AllowanceHelpers.buildTokenAllowanceKey;
-import static com.hedera.services.txns.crypto.helpers.AllowanceHelpers.hasRepeatedId;
-import static com.hedera.services.txns.crypto.helpers.AllowanceHelpers.hasRepeatedSpender;
->>>>>>> db03cfc9
 import static com.hederahashgraph.api.proto.java.ResponseCodeEnum.EMPTY_ALLOWANCES;
 import static com.hederahashgraph.api.proto.java.ResponseCodeEnum.FUNGIBLE_TOKEN_IN_NFT_ALLOWANCES;
 import static com.hederahashgraph.api.proto.java.ResponseCodeEnum.INVALID_ALLOWANCE_OWNER_ID;
@@ -73,10 +57,7 @@
 import static com.hederahashgraph.api.proto.java.ResponseCodeEnum.NFT_IN_FUNGIBLE_TOKEN_ALLOWANCES;
 import static com.hederahashgraph.api.proto.java.ResponseCodeEnum.NOT_SUPPORTED;
 import static com.hederahashgraph.api.proto.java.ResponseCodeEnum.OK;
-<<<<<<< HEAD
 import static com.hederahashgraph.api.proto.java.ResponseCodeEnum.REPEATED_SERIAL_NUMS_IN_NFT_ALLOWANCES;
-=======
->>>>>>> db03cfc9
 import static com.hederahashgraph.api.proto.java.ResponseCodeEnum.SPENDER_ACCOUNT_REPEATED_IN_ALLOWANCES;
 import static com.hederahashgraph.api.proto.java.ResponseCodeEnum.SPENDER_ACCOUNT_SAME_AS_OWNER;
 import static com.hederahashgraph.api.proto.java.ResponseCodeEnum.TOKEN_NOT_ASSOCIATED_TO_ACCOUNT;
@@ -93,66 +74,6 @@
 			final OptionValidator validator) {
 		this.dynamicProperties = dynamicProperties;
 		this.validator = validator;
-	}
-
-	default ResponseCodeEnum validateNftAllowances(
-			final Supplier<MerkleMap<EntityNumPair, MerkleUniqueToken>> nftsMap,
-			final TypedTokenStore tokenStore,
-			final AccountStore accountStore,
-			final List<NftAllowance> nftAllowancesList,
-			final Account payerAccount) {
-		if (nftAllowancesList.isEmpty()) {
-			return OK;
-		}
-
-		final List<Pair<EntityNum, FcTokenAllowanceId>> nftKeys = new ArrayList<>();
-		for (var allowance : nftAllowancesList) {
-			nftKeys.add(buildTokenAllowanceKey(allowance.getOwner(), allowance.getTokenId(), allowance.getSpender()));
-		}
-		if (hasRepeatedId(nftKeys)) {
-			return SPENDER_ACCOUNT_REPEATED_IN_ALLOWANCES;
-		}
-
-		for (final var allowance : nftAllowancesList) {
-			final var owner = Id.fromGrpcAccount(allowance.getOwner());
-			final var spender = Id.fromGrpcAccount(allowance.getSpender());
-			final var delegatingSpender = Id.fromGrpcAccount(allowance.getDelegatingSpender());
-			final var tokenId = allowance.getTokenId();
-			final var serialNums = allowance.getSerialNumbersList();
-			final var token = tokenStore.loadPossiblyPausedToken(Id.fromGrpcToken(tokenId));
-			final var approvedForAll = allowance.getApprovedForAll().getValue();
-
-			if (token.isFungibleCommon()) {
-				return FUNGIBLE_TOKEN_IN_NFT_ALLOWANCES;
-			}
-
-			final var fetchResult = fetchOwnerAccount(owner, payerAccount, accountStore);
-			if (fetchResult.getRight() != OK) {
-				return fetchResult.getRight();
-			}
-			final var ownerAccount = fetchResult.getLeft();
-
-			var validity = validateTokenBasics(ownerAccount, spender, token, tokenStore);
-			if (validity != OK) {
-				return validity;
-			}
-
-			if (approvedForAll && !delegatingSpender.equals(Id.MISSING_ID)) {
-				return DELEGATING_SPENDER_CANNOT_GRANT_APPROVE_FOR_ALL;
-			} else if (!delegatingSpender.equals(Id.MISSING_ID)) {
-				final var allowanceKey = FcTokenAllowanceId.from(
-						EntityNum.fromTokenId(tokenId), delegatingSpender.asEntityNum());
-				if (!ownerAccount.getApprovedForAllNftsAllowances().contains(allowanceKey)) {
-					return DELEGATING_SPENDER_DOES_NOT_HAVE_APPROVE_FOR_ALL;
-				}
-			}
-
-			validity = validateSerialNums(nftsMap.get(), serialNums, token);
-			if (validity != OK) {
-				return validity;
-			}
-		}
-		return OK;
 	}
 
 	/**
@@ -204,7 +125,7 @@
 			return validity;
 		}
 
-		validity = validateNftAllowances(nftAllowances, payerAccount, tokenStore, accountStore);
+		validity = validateNftAllowances(tokenStore, accountStore, nftAllowances, payerAccount);
 		if (validity != OK) {
 			return validity;
 		}
@@ -323,59 +244,66 @@
 	 * Validate nft allowances list {@link com.hederahashgraph.api.proto.java.CryptoApproveAllowance} or
 	 * {@link com.hederahashgraph.api.proto.java.CryptoAdjustAllowance} transactions
 	 *
-	 * @param nftAllowances
-	 * 		nft allowances list
+	 * @param tokenStore
+	 * @param accountStore
+	 * @param nftAllowancesList
 	 * @param payerAccount
-	 * 		Account of the payer for the Allowance approve/adjust txn
-	 * @param accountStore
 	 * @return
 	 */
 	ResponseCodeEnum validateNftAllowances(
-			final List<NftAllowance> nftAllowances,
-			final Account payerAccount,
 			final ReadOnlyTokenStore tokenStore,
-			final AccountStore accountStore) {
-		if (nftAllowances.isEmpty()) {
+			final AccountStore accountStore,
+			final List<NftAllowance> nftAllowancesList,
+			final Account payerAccount) {
+		if (nftAllowancesList.isEmpty()) {
 			return OK;
 		}
 
 		final List<Pair<EntityNum, FcTokenAllowanceId>> nftKeys = new ArrayList<>();
-		for (var allowance : nftAllowances) {
+		for (var allowance : nftAllowancesList) {
 			nftKeys.add(buildTokenAllowanceKey(allowance.getOwner(), allowance.getTokenId(), allowance.getSpender()));
 		}
 		if (hasRepeatedId(nftKeys)) {
 			return SPENDER_ACCOUNT_REPEATED_IN_ALLOWANCES;
 		}
 
-		for (final var allowance : nftAllowances) {
-			final var spenderAccountId = allowance.getSpender();
+		for (final var allowance : nftAllowancesList) {
+			final var owner = Id.fromGrpcAccount(allowance.getOwner());
+			final var spender = Id.fromGrpcAccount(allowance.getSpender());
+			final var delegatingSpender = Id.fromGrpcAccount(allowance.getDelegatingSpender());
 			final var tokenId = allowance.getTokenId();
 			final var serialNums = allowance.getSerialNumbersList();
-			final var spenderId = Id.fromGrpcAccount(spenderAccountId);
+			final var token = tokenStore.loadPossiblyPausedToken(Id.fromGrpcToken(tokenId));
 			final var approvedForAll = allowance.getApprovedForAll().getValue();
-			var owner = Id.fromGrpcAccount(allowance.getOwner());
-			final var token = tokenStore.loadPossiblyPausedToken(Id.fromGrpcToken(tokenId));
+
+			if (token.isFungibleCommon()) {
+				return FUNGIBLE_TOKEN_IN_NFT_ALLOWANCES;
+			}
 
 			final var fetchResult = fetchOwnerAccount(owner, payerAccount, accountStore);
 			if (fetchResult.getRight() != OK) {
 				return fetchResult.getRight();
 			}
 			final var ownerAccount = fetchResult.getLeft();
-			if (token.isFungibleCommon()) {
-				return FUNGIBLE_TOKEN_IN_NFT_ALLOWANCES;
-			}
-			var validity = validateTokenBasics(ownerAccount, spenderId, token, tokenStore);
-			if (validity != OK) {
-				return validity;
-			}
-
-			if (!approvedForAll) {
-				// if approvedForAll is true no need to validate all serial numbers, since they will not be stored in
-				// state
-				validity = validateSerialNums(serialNums, ownerAccount, token, tokenStore, spenderId);
-				if (validity != OK) {
-					return validity;
+
+			var validity = validateTokenBasics(ownerAccount, spender, token, tokenStore);
+			if (validity != OK) {
+				return validity;
+			}
+
+			if (approvedForAll && !delegatingSpender.equals(Id.MISSING_ID)) {
+				return DELEGATING_SPENDER_CANNOT_GRANT_APPROVE_FOR_ALL;
+			} else if (!delegatingSpender.equals(Id.MISSING_ID)) {
+				final var allowanceKey = FcTokenAllowanceId.from(
+						EntityNum.fromTokenId(tokenId), delegatingSpender.asEntityNum());
+				if (!ownerAccount.getApprovedForAllNftsAllowances().contains(allowanceKey)) {
+					return DELEGATING_SPENDER_DOES_NOT_HAVE_APPROVE_FOR_ALL;
 				}
+			}
+
+			validity = validateSerialNums(serialNums, token, tokenStore);
+			if (validity != OK) {
+				return validity;
 			}
 		}
 		return OK;
@@ -429,40 +357,39 @@
 		return OK;
 	}
 
-<<<<<<< HEAD
 	/**
 	 * Validates serial numbers for {@link NftAllowance}
 	 *
-	 * @param nftsMap
-	 * 		The MerkleMap of nftId and MerkleUniqueToken to fetch the uniqueToken's owner/spender etc..
 	 * @param serialNums
 	 * 		given serial numbers in the {@link com.hederahashgraph.api.proto.java.CryptoApproveAllowance} operation
 	 * @param token
 	 * 		token for which allowance is related to
 	 * @return response code after validation
 	 */
-	default ResponseCodeEnum validateSerialNums(
-			final MerkleMap<EntityNumPair, MerkleUniqueToken> nftsMap,
+	ResponseCodeEnum validateSerialNums(
 			final List<Long> serialNums,
-			final Token token) {
+			final Token token,
+			final ReadOnlyTokenStore tokenStore) {
 		if (hasRepeatedSerials(serialNums)) {
 			return REPEATED_SERIAL_NUMS_IN_NFT_ALLOWANCES;
 		}
 
 		for (var serial : serialNums) {
-			final var nftId = NftId.withDefaultShardRealm(token.getId().num(), serial);
-			if (serial <= 0 || !nftsMap.containsKey(EntityNumPair.fromNftId(nftId))) {
+			if (serial <= 0) {
 				return INVALID_TOKEN_NFT_SERIAL_NUMBER;
 			}
-		}
-
-		return OK;
-	}
-
-	default boolean exceedsTxnLimit(final int totalAllowances, final int maxLimit) {
-=======
+
+			try {
+				tokenStore.loadUniqueToken(token.getId(), serial);
+			} catch (InvalidTransactionException ex) {
+				return INVALID_TOKEN_NFT_SERIAL_NUMBER;
+			}
+		}
+
+		return OK;
+	}
+
 	private boolean exceedsTxnLimit(final int totalAllowances, final int maxLimit) {
->>>>>>> db03cfc9
 		return totalAllowances > maxLimit;
 	}
 
@@ -485,30 +412,9 @@
 		}
 	}
 
-<<<<<<< HEAD
-	/**
-	 * Check if the allowance feature is enabled
-	 *
-	 * @return true if the feature is enabled in {@link com.hedera.services.context.properties.GlobalDynamicProperties}
-	 */
-	boolean isEnabled();
-=======
-	boolean validOwner(final EntityId listedOwner, final Account ownerAccount, final Token token) {
-		return MISSING_ENTITY_ID.equals(listedOwner)
-				? ownerAccount.getId().equals(token.getTreasury().getId())
-				: listedOwner.equals(ownerAccount.getId().asEntityId());
-	}
-
-	public abstract ResponseCodeEnum validateSerialNums(final List<Long> serialNums,
-			final Account ownerAccount,
-			final Token token,
-			final ReadOnlyTokenStore tokenStore,
-			final Id spender);
-
 	public abstract ResponseCodeEnum validateAmount(final long amount, final Account owner, final Id spender);
 
 	public abstract ResponseCodeEnum validateTokenAmount(final Account ownerAccount, final long amount,
 			final Token token,
 			final Id spender);
->>>>>>> db03cfc9
 }