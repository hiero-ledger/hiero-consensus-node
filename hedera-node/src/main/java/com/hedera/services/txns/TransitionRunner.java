--- conflicted
+++ resolved
@@ -61,18 +61,9 @@
 			TokenFreezeAccount, TokenUnfreezeAccount,
 			TokenGrantKycToAccount, TokenRevokeKycFromAccount,
 			TokenAssociateToAccount, TokenDissociateFromAccount,
-<<<<<<< HEAD
-			TokenAccountWipe,
-			TokenCreate,
-			TokenFeeScheduleUpdate,
-			CryptoTransfer,
-			TokenDelete,
-			ConsensusCreateTopic
-=======
 			TokenCreate, TokenDelete, TokenAccountWipe,
 			TokenPause, TokenUnpause, TokenFeeScheduleUpdate,
-			CryptoTransfer
->>>>>>> 3b86d83c
+			CryptoTransfer, ConsensusCreateTopic
 	);
 
 	private final TransactionContext txnCtx;
