package com.hedera.services.txns.crypto.validators;

/*-
 * ‌
 * Hedera Services Node
 * ​
 * Copyright (C) 2018 - 2022 Hedera Hashgraph, LLC
 * ​
 * Licensed under the Apache License, Version 2.0 (the "License");
 * you may not use this file except in compliance with the License.
 * You may obtain a copy of the License at
 *
 *      http://www.apache.org/licenses/LICENSE-2.0
 *
 * Unless required by applicable law or agreed to in writing, software
 * distributed under the License is distributed on an "AS IS" BASIS,
 * WITHOUT WARRANTIES OR CONDITIONS OF ANY KIND, either express or implied.
 * See the License for the specific language governing permissions and
 * limitations under the License.
 * ‍
 */

import com.hedera.services.context.properties.GlobalDynamicProperties;
import com.hedera.services.state.enums.TokenSupplyType;
import com.hedera.services.store.models.Account;
import com.hedera.services.store.models.Id;
import com.hedera.services.store.models.Token;
import com.hedera.services.txns.validation.OptionValidator;
import com.hederahashgraph.api.proto.java.ResponseCodeEnum;

import javax.inject.Inject;
import javax.inject.Singleton;

import static com.hederahashgraph.api.proto.java.ResponseCodeEnum.AMOUNT_EXCEEDS_TOKEN_MAX_SUPPLY;
import static com.hederahashgraph.api.proto.java.ResponseCodeEnum.NEGATIVE_ALLOWANCE_AMOUNT;
import static com.hederahashgraph.api.proto.java.ResponseCodeEnum.OK;

@Singleton
public class ApproveAllowanceChecks extends AllowanceChecks {
	@Inject
	public ApproveAllowanceChecks(final GlobalDynamicProperties dynamicProperties,
			final OptionValidator validator) {
		super(dynamicProperties, validator);
	}

	@Override
<<<<<<< HEAD
	public ResponseCodeEnum validateCryptoAllowances(final List<CryptoAllowance> cryptoAllowancesList,
			final Account payerAccount) {
		if (cryptoAllowancesList.isEmpty()) {
			return OK;
		}
		final var cryptoKeysList = cryptoAllowancesList.stream()
				.map(allowance -> buildEntityNumPairFrom(allowance.getOwner(), allowance.getSpender(),
						payerAccount.getId().asEntityNum()))
				.toList();
		if (hasRepeatedSpender(cryptoKeysList)) {
			return SPENDER_ACCOUNT_REPEATED_IN_ALLOWANCES;
		}

		for (final var allowance : cryptoAllowancesList) {
			final var spender = Id.fromGrpcAccount(allowance.getSpender());
			final var amount = allowance.getAmount();
			var owner = Id.fromGrpcAccount(allowance.getOwner());

			final var fetchResult = AllowanceChecks.fetchOwnerAccount(owner, payerAccount, accountStore);
			if (fetchResult.getRight() != OK) {
				return fetchResult.getRight();
			}

			var validity = validateAmount(amount);
			if (validity != OK) {
				return validity;
			}
			validity = validateCryptoAllowanceBasics(owner, spender);
			if (validity != OK) {
				return validity;
			}
		}
		return OK;
	}


	@Override
	public ResponseCodeEnum validateFungibleTokenAllowances(final List<TokenAllowance> tokenAllowancesList,
			final Account payerAccount) {
		if (tokenAllowancesList.isEmpty()) {
			return OK;
		}
		final var tokenKeysList = tokenAllowancesList
				.stream()
				.map(a -> buildTokenAllowanceKey(a.getOwner(), a.getTokenId(), a.getSpender()))
				.toList();
		if (hasRepeatedId(tokenKeysList)) {
			return SPENDER_ACCOUNT_REPEATED_IN_ALLOWANCES;
		}

		for (final var allowance : tokenAllowancesList) {
			final var spenderAccountId = allowance.getSpender();
			final var amount = allowance.getAmount();
			final var tokenId = allowance.getTokenId();
			final var token = tokenStore.loadPossiblyPausedToken(Id.fromGrpcToken(tokenId));
			final var spenderId = Id.fromGrpcAccount(spenderAccountId);
			var owner = Id.fromGrpcAccount(allowance.getOwner());
			final var fetchResult = AllowanceChecks.fetchOwnerAccount(owner, payerAccount, accountStore);
			if (fetchResult.getRight() != OK) {
				return fetchResult.getRight();
			}
			final var ownerAccount = fetchResult.getLeft();

			if (!token.isFungibleCommon()) {
				return NFT_IN_FUNGIBLE_TOKEN_ALLOWANCES;
			}

			var validity = validateTokenAmount(amount, token);
			if (validity != OK) {
				return validity;
			}

			validity = validateTokenBasics(ownerAccount, spenderId, token, tokenStore);
			if (validity != OK) {
				return validity;
			}
=======
	public ResponseCodeEnum validateTokenAmount(final Account ownerAccount,
			final long amount,
			final Token token,
			final Id spender) {
		if (amount < 0) {
			return NEGATIVE_ALLOWANCE_AMOUNT;
		}

		if (token.getSupplyType().equals(TokenSupplyType.FINITE) && amount > token.getMaxSupply()) {
			return AMOUNT_EXCEEDS_TOKEN_MAX_SUPPLY;
>>>>>>> ebe22a92
		}
		return OK;
	}

	@Override
	public ResponseCodeEnum validateAmount(final long amount, final Account owner, final Id spender) {
		if (amount < 0) {
			return NEGATIVE_ALLOWANCE_AMOUNT;
		}
		return OK;
	}
}<|MERGE_RESOLUTION|>--- conflicted
+++ resolved
@@ -44,84 +44,6 @@
 	}
 
 	@Override
-<<<<<<< HEAD
-	public ResponseCodeEnum validateCryptoAllowances(final List<CryptoAllowance> cryptoAllowancesList,
-			final Account payerAccount) {
-		if (cryptoAllowancesList.isEmpty()) {
-			return OK;
-		}
-		final var cryptoKeysList = cryptoAllowancesList.stream()
-				.map(allowance -> buildEntityNumPairFrom(allowance.getOwner(), allowance.getSpender(),
-						payerAccount.getId().asEntityNum()))
-				.toList();
-		if (hasRepeatedSpender(cryptoKeysList)) {
-			return SPENDER_ACCOUNT_REPEATED_IN_ALLOWANCES;
-		}
-
-		for (final var allowance : cryptoAllowancesList) {
-			final var spender = Id.fromGrpcAccount(allowance.getSpender());
-			final var amount = allowance.getAmount();
-			var owner = Id.fromGrpcAccount(allowance.getOwner());
-
-			final var fetchResult = AllowanceChecks.fetchOwnerAccount(owner, payerAccount, accountStore);
-			if (fetchResult.getRight() != OK) {
-				return fetchResult.getRight();
-			}
-
-			var validity = validateAmount(amount);
-			if (validity != OK) {
-				return validity;
-			}
-			validity = validateCryptoAllowanceBasics(owner, spender);
-			if (validity != OK) {
-				return validity;
-			}
-		}
-		return OK;
-	}
-
-
-	@Override
-	public ResponseCodeEnum validateFungibleTokenAllowances(final List<TokenAllowance> tokenAllowancesList,
-			final Account payerAccount) {
-		if (tokenAllowancesList.isEmpty()) {
-			return OK;
-		}
-		final var tokenKeysList = tokenAllowancesList
-				.stream()
-				.map(a -> buildTokenAllowanceKey(a.getOwner(), a.getTokenId(), a.getSpender()))
-				.toList();
-		if (hasRepeatedId(tokenKeysList)) {
-			return SPENDER_ACCOUNT_REPEATED_IN_ALLOWANCES;
-		}
-
-		for (final var allowance : tokenAllowancesList) {
-			final var spenderAccountId = allowance.getSpender();
-			final var amount = allowance.getAmount();
-			final var tokenId = allowance.getTokenId();
-			final var token = tokenStore.loadPossiblyPausedToken(Id.fromGrpcToken(tokenId));
-			final var spenderId = Id.fromGrpcAccount(spenderAccountId);
-			var owner = Id.fromGrpcAccount(allowance.getOwner());
-			final var fetchResult = AllowanceChecks.fetchOwnerAccount(owner, payerAccount, accountStore);
-			if (fetchResult.getRight() != OK) {
-				return fetchResult.getRight();
-			}
-			final var ownerAccount = fetchResult.getLeft();
-
-			if (!token.isFungibleCommon()) {
-				return NFT_IN_FUNGIBLE_TOKEN_ALLOWANCES;
-			}
-
-			var validity = validateTokenAmount(amount, token);
-			if (validity != OK) {
-				return validity;
-			}
-
-			validity = validateTokenBasics(ownerAccount, spenderId, token, tokenStore);
-			if (validity != OK) {
-				return validity;
-			}
-=======
 	public ResponseCodeEnum validateTokenAmount(final Account ownerAccount,
 			final long amount,
 			final Token token,
@@ -132,7 +54,6 @@
 
 		if (token.getSupplyType().equals(TokenSupplyType.FINITE) && amount > token.getMaxSupply()) {
 			return AMOUNT_EXCEEDS_TOKEN_MAX_SUPPLY;
->>>>>>> ebe22a92
 		}
 		return OK;
 	}
