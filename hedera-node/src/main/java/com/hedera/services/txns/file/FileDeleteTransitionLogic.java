--- conflicted
+++ resolved
@@ -54,7 +54,6 @@
 		/* --- Extract from gRPC --- */
 		final var op = txnCtx.accessor().getTxn().getFileDelete();
 		final var tbd = op.getFileID();
-<<<<<<< HEAD
 
 		/* --- Perform validations --- */
 		validateTrue(hfs.exists(tbd), INVALID_FILE_ID);
@@ -62,15 +61,6 @@
 		validateFalse(attr.getWacl().isEmpty(), UNAUTHORIZED);
 		validateFalse(attr.isDeleted(), FILE_DELETED);
 
-=======
-
-		/* --- Perform validations --- */
-		validateTrue(hfs.exists(tbd), INVALID_FILE_ID);
-		final var attr = hfs.getattr(tbd);
-		validateFalse(attr.getWacl().isEmpty(), UNAUTHORIZED);
-		validateFalse(attr.isDeleted(), FILE_DELETED);
-
->>>>>>> b6db7a3b
 		/* --- Do the business logic --- */
 		hfs.delete(tbd);
 	}
