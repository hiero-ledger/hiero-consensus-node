--- conflicted
+++ resolved
@@ -50,51 +50,6 @@
 public final class StructuralPrecheck {
     private static final TxnValidityAndFeeReq OK_STRUCTURALLY = new TxnValidityAndFeeReq(OK);
     static final int HISTORICAL_MAX_PROTO_MESSAGE_DEPTH = 50;
-<<<<<<< HEAD
-
-    private final int maxSignedTxnSize;
-    private final int maxProtoMessageDepth;
-    private HapiOpCounters opCounters;
-
-    @Inject
-    public StructuralPrecheck(
-            @MaxSignedTxnSize final int maxSignedTxnSize,
-            @MaxProtoMsgDepth final int maxProtoMessageDepth,
-            final HapiOpCounters counters) {
-        this.maxSignedTxnSize = maxSignedTxnSize;
-        this.maxProtoMessageDepth = maxProtoMessageDepth;
-        this.opCounters = counters;
-    }
-
-    public Pair<TxnValidityAndFeeReq, SignedTxnAccessor> assess(final Transaction signedTxn) {
-        final var hasSignedTxnBytes = !signedTxn.getSignedTransactionBytes().isEmpty();
-        final var hasDeprecatedSigMap = signedTxn.hasSigMap();
-        final var hasDeprecatedBodyBytes = !signedTxn.getBodyBytes().isEmpty();
-        final var hasDeprecatedBody = signedTxn.hasBody();
-        final var hasDeprecatedSigs = signedTxn.hasSigs();
-
-        if (hasDeprecatedBody
-                || hasDeprecatedSigs
-                || hasDeprecatedSigMap
-                || hasDeprecatedBodyBytes) {
-            opCounters.countDeprecatedTxnReceived();
-        }
-
-        if (hasSignedTxnBytes) {
-            if (hasDeprecatedBodyBytes || hasDeprecatedSigMap) {
-                return WELL_KNOWN_FLAWS.get(INVALID_TRANSACTION);
-            }
-        } else if (!hasDeprecatedBodyBytes) {
-            return WELL_KNOWN_FLAWS.get(INVALID_TRANSACTION_BODY);
-        }
-
-        if (signedTxn.getSerializedSize() > maxSignedTxnSize) {
-            return WELL_KNOWN_FLAWS.get(TRANSACTION_OVERSIZE);
-        }
-
-        try {
-            final var accessor = new SignedTxnAccessor(signedTxn);
-=======
 
     private final int maxSignedTxnSize;
     private final int maxProtoMessageDepth;
@@ -153,7 +108,6 @@
                 accessor.setStateView(signedStateView.get());
             }
 
->>>>>>> c14f4aae
             if (hasTooManyLayers(signedTxn) || hasTooManyLayers(accessor.getTxn())) {
                 return WELL_KNOWN_FLAWS.get(TRANSACTION_TOO_MANY_LAYERS);
             }
