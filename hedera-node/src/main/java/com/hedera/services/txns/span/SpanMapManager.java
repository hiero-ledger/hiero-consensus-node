--- conflicted
+++ resolved
@@ -53,10 +53,6 @@
  * over time.
  */
 public class SpanMapManager {
-<<<<<<< HEAD
-	private final TokenOpsUsage tokenOpsUsage = new TokenOpsUsage();
-=======
->>>>>>> 416b33ac
 	private final CustomFeeSchedules customFeeSchedules;
 	private final GlobalDynamicProperties dynamicProperties;
 	private final ImpliedTransfersMarshal impliedTransfersMarshal;
