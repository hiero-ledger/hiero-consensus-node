--- conflicted
+++ resolved
@@ -52,11 +52,7 @@
 	/**
 	 * Returns the {@link TransitionLogic}, if any, relevant to the given txn.
 	 *
-<<<<<<< HEAD
 	 * @param function the HederaFunctionality that txn requires.
-=======
-	 * @param function to apply
->>>>>>> 5d6b2415
 	 * @param txn the txn to find logic for.
 	 * @return relevant transition logic, if it exists.
 	 */
