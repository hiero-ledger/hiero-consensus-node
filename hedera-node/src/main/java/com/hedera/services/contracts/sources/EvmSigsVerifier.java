/*
 * Copyright (C) 2020-2022 Hedera Hashgraph, LLC
 *
 * Licensed under the Apache License, Version 2.0 (the "License");
 * you may not use this file except in compliance with the License.
 * You may obtain a copy of the License at
 *
 *      http://www.apache.org/licenses/LICENSE-2.0
 *
 * Unless required by applicable law or agreed to in writing, software
 * distributed under the License is distributed on an "AS IS" BASIS,
 * WITHOUT WARRANTIES OR CONDITIONS OF ANY KIND, either express or implied.
 * See the License for the specific language governing permissions and
 * limitations under the License.
 */
package com.hedera.services.contracts.sources;

/*
 * -
 * ‌
 * Hedera Services Node
 * ​
 * Copyright (C) 2018 - 2021 Hedera Hashgraph, LLC
 * ​
 * Licensed under the Apache License, Version 2.0 (the "License");
 * you may not use this file except in compliance with the License.
 * You may obtain a copy of the License at
 *
 *       http://www.apache.org/licenses/LICENSE-2.0
 *
 * Unless required by applicable law or agreed to in writing, software
 * distributed under the License is distributed on an "AS IS" BASIS,
 * WITHOUT WARRANTIES OR CONDITIONS OF ANY KIND, either express or implied.
 * See the License for the specific language governing permissions and
 * limitations under the License.
 * ‍
 *
 */

import com.hedera.services.legacy.core.jproto.JKey;
import com.hedera.services.store.contracts.WorldLedgers;
import org.hyperledger.besu.datatypes.Address;

public interface EvmSigsVerifier {
    /**
     * Determines if the target account has an active key given the cryptographic signatures from
     * the {@link com.hederahashgraph.api.proto.java.SignatureMap} that could be verified
     * asynchronously; plus the given recipient and contract of the current {@link
     * org.hyperledger.besu.evm.frame.MessageFrame}.
     *
     * <p>If the account's key includes a {@code contractID} key matching the contract address, or a
     * {@code delegatableContractId} key matching the recipient address, then those keys must be
     * treated as active for the purposes of this test.
     *
     * <p>Does <b>not</b> perform any synchronous signature verification.
     *
     * @param isDelegateCall a flag showing if the message represented by the active frame is
     *     invoked via {@code delegatecall}
     * @param account the address of the account to test for key activation
     * @param activeContract the address of the contract that is deemed active
     * @param worldLedgers the worldLedgers representing current state
     * @return whether the target account's key has an active signature
     */
    boolean hasActiveKey(
            boolean isDelegateCall,
            Address account,
            Address activeContract,
            WorldLedgers worldLedgers);
<<<<<<< HEAD

    /**
     * Determines if the target account <b>either</b> has no receiver sig requirement; or an active
     * key given the cryptographic signatures from the {@link
     * com.hederahashgraph.api.proto.java.SignatureMap}, plus the given recipient and contract of
     * the current {@link org.hyperledger.besu.evm.frame.MessageFrame}.
     *
     * <p>If the account's key includes a {@code contractID} key matching the contract address, or a
     * {@code delegatableContractId} key matching the recipient address, then those keys must be
     * treated as active for the purposes of this test.
     *
     * <p>Does <b>not</b> perform any synchronous signature verification.
     *
     * @param isDelegateCall a flag showing if the message represented by the active frame is
     *     invoked via {@code delegatecall}
     * @param target the account to test for receiver sig requirement and key activation
     * @param activeContract the address of the contract that is deemed active
     * @param worldLedgers the worldLedgers representing current state
     * @return false if the account requires a receiver sig but has no active key; true otherwise
     */
    boolean hasActiveKeyOrNoReceiverSigReq(
            boolean isDelegateCall,
            Address target,
            Address activeContract,
            WorldLedgers worldLedgers);

    /**
     * Determines if the target token has an active supply key given the cryptographic signatures
     * from the {@link com.hederahashgraph.api.proto.java.SignatureMap} that could be verified
     * asynchronously; plus the given recipient and contract of the current {@link
     * org.hyperledger.besu.evm.frame.MessageFrame}.
     *
     * <p>If the supply key includes a {@code contractID} key matching the contract address, or a
=======

    /**
     * Determines if the target account <b>either</b> has no receiver sig requirement; or an active
     * key given the cryptographic signatures from the {@link
     * com.hederahashgraph.api.proto.java.SignatureMap}, plus the given recipient and contract of
     * the current {@link org.hyperledger.besu.evm.frame.MessageFrame}.
     *
     * <p>If the account's key includes a {@code contractID} key matching the contract address, or a
>>>>>>> 6e5f241a
     * {@code delegatableContractId} key matching the recipient address, then those keys must be
     * treated as active for the purposes of this test.
     *
     * <p>Does <b>not</b> perform any synchronous signature verification.
     *
     * @param isDelegateCall a flag showing if the message represented by the active frame is
     *     invoked via {@code delegatecall}
<<<<<<< HEAD
     * @param token the address of the token to test for supply key activation
     * @param activeContract the address of the contract that should be signed in the key
     * @param worldLedgers the worldLedgers representing current state
     * @return whether the target account's key has an active signature
     */
    boolean hasActiveSupplyKey(
            boolean isDelegateCall,
            Address token,
=======
     * @param target the account to test for receiver sig requirement and key activation
     * @param activeContract the address of the contract that is deemed active
     * @param worldLedgers the worldLedgers representing current state
     * @return false if the account requires a receiver sig but has no active key; true otherwise
     */
    boolean hasActiveKeyOrNoReceiverSigReq(
            boolean isDelegateCall,
            Address target,
>>>>>>> 6e5f241a
            Address activeContract,
            WorldLedgers worldLedgers);

    /**
<<<<<<< HEAD
     * Determines if the target token has an active pause key given the cryptographic signatures
=======
     * Determines if the target token has an active supply key given the cryptographic signatures
>>>>>>> 6e5f241a
     * from the {@link com.hederahashgraph.api.proto.java.SignatureMap} that could be verified
     * asynchronously; plus the given recipient and contract of the current {@link
     * org.hyperledger.besu.evm.frame.MessageFrame}.
     *
     * <p>If the supply key includes a {@code contractID} key matching the contract address, or a
     * {@code delegatableContractId} key matching the recipient address, then those keys must be
     * treated as active for the purposes of this test.
     *
     * <p>Does <b>not</b> perform any synchronous signature verification.
     *
     * @param isDelegateCall a flag showing if the message represented by the active frame is
     *     invoked via {@code delegatecall}
<<<<<<< HEAD
     * @param tokenAddress the address of the token to test for supply key activation
=======
     * @param token the address of the token to test for supply key activation
>>>>>>> 6e5f241a
     * @param activeContract the address of the contract that should be signed in the key
     * @param worldLedgers the worldLedgers representing current state
     * @return whether the target account's key has an active signature
     */
<<<<<<< HEAD
    boolean hasActivePauseKey(
            boolean isDelegateCall,
            Address tokenAddress,
=======
    boolean hasActiveSupplyKey(
            boolean isDelegateCall,
            Address token,
>>>>>>> 6e5f241a
            Address activeContract,
            WorldLedgers worldLedgers);

    /**
     * Determines if the supplied key is active in the context of the transaction, i.e. has signed
     * the transaction, given the cryptographic signatures from the {@link
     * com.hederahashgraph.api.proto.java.SignatureMap} that could be verified asynchronously.
     *
     * <p><b>IMPORTANT:</b> The supplied key <b>must be of one of the supported crypto keys</b> and
     * not a contractID, delegatableContractID or their corresponding alias keys. If a non-crypto
     * key is specified, the result will always be false.
     *
     * @param key the key to test
     * @return whether the key has signed the transaction
     */
    boolean cryptoKeyIsActive(JKey key);
}<|MERGE_RESOLUTION|>--- conflicted
+++ resolved
@@ -66,8 +66,7 @@
             Address account,
             Address activeContract,
             WorldLedgers worldLedgers);
-<<<<<<< HEAD
-
+  
     /**
      * Determines if the target account <b>either</b> has no receiver sig requirement; or an active
      * key given the cryptographic signatures from the {@link
@@ -100,16 +99,6 @@
      * org.hyperledger.besu.evm.frame.MessageFrame}.
      *
      * <p>If the supply key includes a {@code contractID} key matching the contract address, or a
-=======
-
-    /**
-     * Determines if the target account <b>either</b> has no receiver sig requirement; or an active
-     * key given the cryptographic signatures from the {@link
-     * com.hederahashgraph.api.proto.java.SignatureMap}, plus the given recipient and contract of
-     * the current {@link org.hyperledger.besu.evm.frame.MessageFrame}.
-     *
-     * <p>If the account's key includes a {@code contractID} key matching the contract address, or a
->>>>>>> 6e5f241a
      * {@code delegatableContractId} key matching the recipient address, then those keys must be
      * treated as active for the purposes of this test.
      *
@@ -117,7 +106,6 @@
      *
      * @param isDelegateCall a flag showing if the message represented by the active frame is
      *     invoked via {@code delegatecall}
-<<<<<<< HEAD
      * @param token the address of the token to test for supply key activation
      * @param activeContract the address of the contract that should be signed in the key
      * @param worldLedgers the worldLedgers representing current state
@@ -126,30 +114,16 @@
     boolean hasActiveSupplyKey(
             boolean isDelegateCall,
             Address token,
-=======
-     * @param target the account to test for receiver sig requirement and key activation
-     * @param activeContract the address of the contract that is deemed active
-     * @param worldLedgers the worldLedgers representing current state
-     * @return false if the account requires a receiver sig but has no active key; true otherwise
-     */
-    boolean hasActiveKeyOrNoReceiverSigReq(
-            boolean isDelegateCall,
-            Address target,
->>>>>>> 6e5f241a
             Address activeContract,
             WorldLedgers worldLedgers);
 
     /**
-<<<<<<< HEAD
      * Determines if the target token has an active pause key given the cryptographic signatures
-=======
-     * Determines if the target token has an active supply key given the cryptographic signatures
->>>>>>> 6e5f241a
      * from the {@link com.hederahashgraph.api.proto.java.SignatureMap} that could be verified
      * asynchronously; plus the given recipient and contract of the current {@link
      * org.hyperledger.besu.evm.frame.MessageFrame}.
      *
-     * <p>If the supply key includes a {@code contractID} key matching the contract address, or a
+     * <p>If the pause key includes a {@code contractID} key matching the contract address, or a
      * {@code delegatableContractId} key matching the recipient address, then those keys must be
      * treated as active for the purposes of this test.
      *
@@ -157,24 +131,14 @@
      *
      * @param isDelegateCall a flag showing if the message represented by the active frame is
      *     invoked via {@code delegatecall}
-<<<<<<< HEAD
-     * @param tokenAddress the address of the token to test for supply key activation
-=======
-     * @param token the address of the token to test for supply key activation
->>>>>>> 6e5f241a
+     * @param tokenAddress the address of the token to test for pause key activation
      * @param activeContract the address of the contract that should be signed in the key
      * @param worldLedgers the worldLedgers representing current state
      * @return whether the target account's key has an active signature
      */
-<<<<<<< HEAD
     boolean hasActivePauseKey(
             boolean isDelegateCall,
             Address tokenAddress,
-=======
-    boolean hasActiveSupplyKey(
-            boolean isDelegateCall,
-            Address token,
->>>>>>> 6e5f241a
             Address activeContract,
             WorldLedgers worldLedgers);
 
