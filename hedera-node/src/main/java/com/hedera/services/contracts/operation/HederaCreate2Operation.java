package com.hedera.services.contracts.operation;

/*-
 * ‌
 * Hedera Services Node
 * ​
 * Copyright (C) 2018 - 2022 Hedera Hashgraph, LLC
 * ​
 * Licensed under the Apache License, Version 2.0 (the "License");
 * you may not use this file except in compliance with the License.
 * You may obtain a copy of the License at
 * 
 *      http://www.apache.org/licenses/LICENSE-2.0
 * 
 * Unless required by applicable law or agreed to in writing, software
 * distributed under the License is distributed on an "AS IS" BASIS,
 * WITHOUT WARRANTIES OR CONDITIONS OF ANY KIND, either express or implied.
 * See the License for the specific language governing permissions and
 * limitations under the License.
 * ‍
 */

import com.hedera.services.context.properties.GlobalDynamicProperties;
import com.hedera.services.records.RecordsHistorian;
import com.hedera.services.state.EntityCreator;
import com.hedera.services.store.contracts.HederaStackedWorldStateUpdater;
import com.hedera.services.store.contracts.precompile.SyntheticTxnFactory;
import org.apache.tuweni.bytes.Bytes;
import org.apache.tuweni.bytes.Bytes32;
import org.apache.tuweni.units.bigints.UInt256;
import org.hyperledger.besu.datatypes.Address;
import org.hyperledger.besu.evm.frame.MessageFrame;
import org.hyperledger.besu.evm.gascalculator.GasCalculator;

import javax.inject.Inject;

import static com.hedera.services.sigs.utils.MiscCryptoUtils.keccak256DigestOf;
import static org.hyperledger.besu.evm.internal.Words.clampedToLong;

public class HederaCreate2Operation extends AbstractRecordingCreateOperation {
	private static final Bytes PREFIX = Bytes.fromHexString("0xFF");

	private final GlobalDynamicProperties dynamicProperties;

	@Inject
	public HederaCreate2Operation(
			final GasCalculator gasCalculator,
			final EntityCreator creator,
			final SyntheticTxnFactory syntheticTxnFactory,
			final RecordsHistorian recordsHistorian,
			final GlobalDynamicProperties dynamicProperties
	) {
		super(
				0xF5,
				"ħCREATE2",
				4,
				1,
				1,
				gasCalculator,
				creator,
				syntheticTxnFactory,
				recordsHistorian);
		this.dynamicProperties = dynamicProperties;
	}

	@Override
<<<<<<< HEAD
	protected Gas cost(final MessageFrame frame) {
		return gasCalculator().create2OperationGasCost(frame);
=======
	protected long cost(final MessageFrame frame) {
		final var calculator = gasCalculator();
		return calculator.create2OperationGasCost(frame) + storageGasCalculator.creationGasCost(frame, calculator);
>>>>>>> a3c16b2f
	}

	@Override
	protected boolean isEnabled() {
		return dynamicProperties.isCreate2Enabled();
	}

	@Override
	protected Address targetContractAddress(final MessageFrame frame) {
		final var sourceAddressOrAlias = frame.getRecipientAddress();
		final var offset = clampedToLong(frame.getStackItem(1));
		final var length = clampedToLong(frame.getStackItem(2));

		final var updater = (HederaStackedWorldStateUpdater) frame.getWorldUpdater();
		final var source = updater.priorityAddress(sourceAddressOrAlias);

		final Bytes32 salt = UInt256.fromBytes(frame.getStackItem(3));
		final var initCode = frame.readMutableMemory(offset, length);
		final var hash = keccak256(Bytes.concatenate(PREFIX, source, salt, keccak256(initCode)));
		final var alias = Address.wrap(hash.slice(12, 20));

		final Address address = updater.newAliasedContractAddress(sourceAddressOrAlias, alias);
		frame.warmUpAddress(address);
		frame.warmUpAddress(alias);
		return alias;
	}

	private static Bytes32 keccak256(final Bytes input) {
		return Bytes32.wrap(keccak256DigestOf(input.toArrayUnsafe()));
	}
}<|MERGE_RESOLUTION|>--- conflicted
+++ resolved
@@ -64,14 +64,8 @@
 	}
 
 	@Override
-<<<<<<< HEAD
-	protected Gas cost(final MessageFrame frame) {
+	protected long cost(final MessageFrame frame) {
 		return gasCalculator().create2OperationGasCost(frame);
-=======
-	protected long cost(final MessageFrame frame) {
-		final var calculator = gasCalculator();
-		return calculator.create2OperationGasCost(frame) + storageGasCalculator.creationGasCost(frame, calculator);
->>>>>>> a3c16b2f
 	}
 
 	@Override
