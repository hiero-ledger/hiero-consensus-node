package com.hedera.services.contracts.execution;

/*
 * -
 * ‌
 * Hedera Services Node
 * ​
 * Copyright (C) 2018 - 2021 Hedera Hashgraph, LLC
 * ​
 * Licensed under the Apache License, Version 2.0 (the "License");
 * you may not use this file except in compliance with the License.
 * You may obtain a copy of the License at
 *
 *       http://www.apache.org/licenses/LICENSE-2.0
 *
 * Unless required by applicable law or agreed to in writing, software
 * distributed under the License is distributed on an "AS IS" BASIS,
 * WITHOUT WARRANTIES OR CONDITIONS OF ANY KIND, either express or implied.
 * See the License for the specific language governing permissions and
 * limitations under the License.
 * ‍
 *
 */

import com.hedera.services.context.properties.GlobalDynamicProperties;
import com.hedera.services.state.logic.BlockManager;
import com.hedera.services.store.contracts.CodeCache;
import com.hedera.services.store.contracts.HederaMutableWorldState;
import com.hedera.services.store.models.Account;
import com.hedera.services.txns.contract.helpers.StorageExpiry;
import com.hederahashgraph.api.proto.java.HederaFunctionality;
import org.apache.tuweni.bytes.Bytes;
import org.hyperledger.besu.datatypes.Address;
import org.hyperledger.besu.datatypes.Hash;
import org.hyperledger.besu.evm.Code;
import org.hyperledger.besu.evm.frame.MessageFrame;
import org.hyperledger.besu.evm.gascalculator.GasCalculator;
import org.hyperledger.besu.evm.operation.Operation;
import org.hyperledger.besu.evm.precompile.PrecompiledContract;

import javax.inject.Inject;
import javax.inject.Singleton;
import java.math.BigInteger;
import java.time.Instant;
import java.util.Map;
import java.util.Set;
<<<<<<< HEAD

=======
>>>>>>> 8db86a36

/**
 * Extension of the base {@link EvmTxProcessor} that provides interface for executing
 * {@link com.hederahashgraph.api.proto.java.ContractCreateTransactionBody} transactions
 */
@Singleton
public class CreateEvmTxProcessor extends EvmTxProcessor {
	private final CodeCache codeCache;
	private final StorageExpiry storageExpiry;

	@Inject
	public CreateEvmTxProcessor(
			final HederaMutableWorldState worldState,
			final LivePricesSource livePricesSource,
			final CodeCache codeCache,
			final GlobalDynamicProperties globalDynamicProperties,
			final GasCalculator gasCalculator,
			final Set<Operation> hederaOperations,
			final Map<String, PrecompiledContract> precompiledContractMap,
			final StorageExpiry storageExpiry,
			final BlockManager blockManager
			) {
		super(
				worldState,
				livePricesSource,
				globalDynamicProperties,
				gasCalculator,
				hederaOperations,
				precompiledContractMap,
				blockManager);
		this.codeCache = codeCache;
		this.storageExpiry = storageExpiry;
	}

	public TransactionProcessingResult execute(
			final Account sender,
			final Address receiver,
			final long providedGasLimit,
			final long value,
			final Bytes code,
			final Instant consensusTime,
			final long hapiExpiry
	) {
		final long gasPrice = gasPriceTinyBarsGiven(consensusTime, false);

		return super.execute(
				sender,
				receiver,
				gasPrice,
				providedGasLimit,
				value,
				code,
				true,
				consensusTime,
				false,
				storageExpiry.hapiCreationOracle(hapiExpiry),
				receiver,
				null,
				0,
				null);
	}

	public TransactionProcessingResult executeEth(
			final Account sender,
			final Address receiver,
			final long providedGasLimit,
			final long value,
			final Bytes code,
			final Instant consensusTime,
			final long hapiExpiry,
			final Account relayer,
			final BigInteger providedMaxGasPrice,
			final long maxGasAllowance
	) {
		final long gasPrice = gasPriceTinyBarsGiven(consensusTime, true);

		return super.execute(
				sender,
				receiver,
				gasPrice,
				providedGasLimit,
				value,
				code,
				true,
				consensusTime,
				false,
				storageExpiry.hapiCreationOracle(hapiExpiry),
				receiver,
				providedMaxGasPrice,
				maxGasAllowance,
				relayer);
	}

	@Override
	protected HederaFunctionality getFunctionType() {
		return HederaFunctionality.ContractCreate;
	}

	@Override
	protected MessageFrame buildInitialFrame(
			final MessageFrame.Builder commonInitialFrame,
			final Address to,
			final Bytes payload,
			final long value) {
		codeCache.invalidate(to);

		return commonInitialFrame
				.type(MessageFrame.Type.CONTRACT_CREATION)
				.address(to)
				.contract(to)
				.inputData(Bytes.EMPTY)
				.code(new Code(payload, Hash.hash(payload)))
				.build();
	}
}<|MERGE_RESOLUTION|>--- conflicted
+++ resolved
@@ -44,10 +44,6 @@
 import java.time.Instant;
 import java.util.Map;
 import java.util.Set;
-<<<<<<< HEAD
-
-=======
->>>>>>> 8db86a36
 
 /**
  * Extension of the base {@link EvmTxProcessor} that provides interface for executing
