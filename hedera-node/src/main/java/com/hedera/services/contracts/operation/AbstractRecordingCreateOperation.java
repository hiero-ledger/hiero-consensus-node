--- conflicted
+++ resolved
@@ -31,13 +31,12 @@
 import com.hedera.services.state.EntityCreator;
 import com.hedera.services.store.contracts.HederaStackedWorldStateUpdater;
 import com.hedera.services.store.contracts.precompile.SyntheticTxnFactory;
-<<<<<<< HEAD
+import java.util.Optional;
+import java.util.OptionalLong;
 import com.hedera.services.stream.proto.SidecarType;
 import com.hedera.services.utils.SidecarUtils;
 import java.util.Collections;
 import java.util.List;
-=======
->>>>>>> 6e5f241a
 import java.util.Optional;
 import java.util.OptionalLong;
 import org.apache.tuweni.bytes.Bytes;
@@ -56,14 +55,15 @@
 import org.hyperledger.besu.evm.operation.Operation;
 
 public abstract class AbstractRecordingCreateOperation extends AbstractOperation {
-<<<<<<< HEAD
-	private static final int MAX_STACK_DEPTH = 1024;
-
-	protected static final Operation.OperationResult INVALID_RESPONSE = new OperationResult(
-			OptionalLong.of(0L), Optional.of(ExceptionalHaltReason.INVALID_OPERATION));
-	protected static final Operation.OperationResult UNDERFLOW_RESPONSE =
-			new Operation.OperationResult(
-					OptionalLong.empty(), Optional.of(ExceptionalHaltReason.INSUFFICIENT_STACK_ITEMS));
+    private static final int MAX_STACK_DEPTH = 1024;
+
+    protected static final Operation.OperationResult INVALID_RESPONSE =
+            new OperationResult(
+                    OptionalLong.of(0L), Optional.of(ExceptionalHaltReason.INVALID_OPERATION));
+    protected static final Operation.OperationResult UNDERFLOW_RESPONSE =
+            new Operation.OperationResult(
+                    OptionalLong.empty(),
+                    Optional.of(ExceptionalHaltReason.INSUFFICIENT_STACK_ITEMS));
 
 	protected final GlobalDynamicProperties dynamicProperties;
 	private final EntityCreator creator;
@@ -89,121 +89,124 @@
 		this.dynamicProperties = dynamicProperties;
 	}
 
-	@Override
-	public Operation.OperationResult execute(final MessageFrame frame, final EVM evm) {
-		// We have a feature flag for CREATE2
-		if (!isEnabled()) {
-			return INVALID_RESPONSE;
-		}
-
-		// manual check because some reads won't come until the "complete" step.
-		if (frame.stackSize() < getStackItemsConsumed()) {
-			return UNDERFLOW_RESPONSE;
-		}
-
-		final long cost = cost(frame);
-		final OptionalLong optionalCost = OptionalLong.of(cost);
-		if (frame.isStatic()) {
-			return haltWith(optionalCost, ILLEGAL_STATE_CHANGE);
-		} else if (frame.getRemainingGas() < cost) {
-			return new Operation.OperationResult(
-					optionalCost, Optional.of(ExceptionalHaltReason.INSUFFICIENT_GAS));
-		}
-		final Wei value = Wei.wrap(frame.getStackItem(0));
-
-		final Address address = frame.getRecipientAddress();
-		final MutableAccount account = frame.getWorldUpdater().getAccount(address).getMutable();
-
-		frame.clearReturnData();
-
-		if (value.compareTo(account.getBalance()) > 0 || frame.getMessageStackDepth() >= MAX_STACK_DEPTH) {
-			fail(frame);
-		} else {
-			spawnChildMessage(frame);
-		}
-
-		return new Operation.OperationResult(optionalCost, Optional.empty());
-	}
-
-	static Operation.OperationResult haltWith(final OptionalLong optionalCost, final ExceptionalHaltReason reason) {
-		return new Operation.OperationResult(optionalCost, Optional.of(reason));
-	}
-
-	protected abstract boolean isEnabled();
-
-	protected abstract long cost(final MessageFrame frame);
-
-	protected abstract Address targetContractAddress(MessageFrame frame);
-
-	private void fail(final MessageFrame frame) {
-		final long inputOffset = clampedToLong(frame.getStackItem(1));
-		final long inputSize = clampedToLong(frame.getStackItem(2));
-		frame.readMutableMemory(inputOffset, inputSize);
-		frame.popStackItems(getStackItemsConsumed());
-		frame.pushStackItem(UInt256.ZERO);
-	}
-
-	private void spawnChildMessage(final MessageFrame frame) {
-		// memory cost needs to be calculated prior to memory expansion
-		final long cost = cost(frame);
-		frame.decrementRemainingGas(cost);
-
-		final Address address = frame.getRecipientAddress();
-		final MutableAccount account = frame.getWorldUpdater().getAccount(address).getMutable();
-
-		account.incrementNonce();
-
-		final Wei value = Wei.wrap(frame.getStackItem(0));
-		final long inputOffset = clampedToLong(frame.getStackItem(1));
-		final long inputSize = clampedToLong(frame.getStackItem(2));
-		final Bytes inputData = frame.readMemory(inputOffset, inputSize);
-
-		final Address contractAddress = targetContractAddress(frame);
-
-		final long childGasStipend = gasCalculator().gasAvailableForChildCreate(frame.getRemainingGas());
-		frame.decrementRemainingGas(childGasStipend);
-
-		final MessageFrame childFrame =
-				MessageFrame.builder()
-						.type(MessageFrame.Type.CONTRACT_CREATION)
-						.messageFrameStack(frame.getMessageFrameStack())
-						.worldUpdater(frame.getWorldUpdater().updater())
-						.initialGas(childGasStipend)
-						.address(contractAddress)
-						.originator(frame.getOriginatorAddress())
-						.contract(contractAddress)
-						.gasPrice(frame.getGasPrice())
-						.inputData(Bytes.EMPTY)
-						.sender(frame.getRecipientAddress())
-						.value(value)
-						.apparentValue(value)
-						.code(Code.createLegacyCode(inputData, Hash.EMPTY))
-						.blockValues(frame.getBlockValues())
-						.depth(frame.getMessageStackDepth() + 1)
-						.completer(child -> complete(frame, child))
-						.miningBeneficiary(frame.getMiningBeneficiary())
-						.blockHashLookup(frame.getBlockHashLookup())
-						.maxStackSize(frame.getMaxStackSize())
-						.build();
-
-		frame.incrementRemainingGas(cost);
-
-		frame.getMessageFrameStack().addFirst(childFrame);
-		frame.setState(MessageFrame.State.CODE_SUSPENDED);
-	}
-
-	private void complete(final MessageFrame frame, final MessageFrame childFrame) {
-		frame.setState(MessageFrame.State.CODE_EXECUTING);
-
-		frame.incrementRemainingGas(childFrame.getRemainingGas());
-		frame.addLogs(childFrame.getLogs());
-		frame.addSelfDestructs(childFrame.getSelfDestructs());
-		frame.incrementGasRefund(childFrame.getGasRefund());
-		frame.popStackItems(getStackItemsConsumed());
-
-		if (childFrame.getState() == MessageFrame.State.COMPLETED_SUCCESS) {
-			frame.mergeWarmedUpFields(childFrame);
-			frame.pushStackItem(Words.fromAddress(childFrame.getContractAddress()));
+    @Override
+    public Operation.OperationResult execute(final MessageFrame frame, final EVM evm) {
+        // We have a feature flag for CREATE2
+        if (!isEnabled()) {
+            return INVALID_RESPONSE;
+        }
+
+        // manual check because some reads won't come until the "complete" step.
+        if (frame.stackSize() < getStackItemsConsumed()) {
+            return UNDERFLOW_RESPONSE;
+        }
+
+        final long cost = cost(frame);
+        final OptionalLong optionalCost = OptionalLong.of(cost);
+        if (frame.isStatic()) {
+            return haltWith(optionalCost, ILLEGAL_STATE_CHANGE);
+        } else if (frame.getRemainingGas() < cost) {
+            return new Operation.OperationResult(
+                    optionalCost, Optional.of(ExceptionalHaltReason.INSUFFICIENT_GAS));
+        }
+        final Wei value = Wei.wrap(frame.getStackItem(0));
+
+        final Address address = frame.getRecipientAddress();
+        final MutableAccount account = frame.getWorldUpdater().getAccount(address).getMutable();
+
+        frame.clearReturnData();
+
+        if (value.compareTo(account.getBalance()) > 0
+                || frame.getMessageStackDepth() >= MAX_STACK_DEPTH) {
+            fail(frame);
+        } else {
+            spawnChildMessage(frame);
+        }
+
+        return new Operation.OperationResult(optionalCost, Optional.empty());
+    }
+
+    static Operation.OperationResult haltWith(
+            final OptionalLong optionalCost, final ExceptionalHaltReason reason) {
+        return new Operation.OperationResult(optionalCost, Optional.of(reason));
+    }
+
+    protected abstract boolean isEnabled();
+
+    protected abstract long cost(final MessageFrame frame);
+
+    protected abstract Address targetContractAddress(MessageFrame frame);
+
+    private void fail(final MessageFrame frame) {
+        final long inputOffset = clampedToLong(frame.getStackItem(1));
+        final long inputSize = clampedToLong(frame.getStackItem(2));
+        frame.readMutableMemory(inputOffset, inputSize);
+        frame.popStackItems(getStackItemsConsumed());
+        frame.pushStackItem(UInt256.ZERO);
+    }
+
+    private void spawnChildMessage(final MessageFrame frame) {
+        // memory cost needs to be calculated prior to memory expansion
+        final long cost = cost(frame);
+        frame.decrementRemainingGas(cost);
+
+        final Address address = frame.getRecipientAddress();
+        final MutableAccount account = frame.getWorldUpdater().getAccount(address).getMutable();
+
+        account.incrementNonce();
+
+        final Wei value = Wei.wrap(frame.getStackItem(0));
+        final long inputOffset = clampedToLong(frame.getStackItem(1));
+        final long inputSize = clampedToLong(frame.getStackItem(2));
+        final Bytes inputData = frame.readMemory(inputOffset, inputSize);
+
+        final Address contractAddress = targetContractAddress(frame);
+
+        final long childGasStipend =
+                gasCalculator().gasAvailableForChildCreate(frame.getRemainingGas());
+        frame.decrementRemainingGas(childGasStipend);
+
+        final MessageFrame childFrame =
+                MessageFrame.builder()
+                        .type(MessageFrame.Type.CONTRACT_CREATION)
+                        .messageFrameStack(frame.getMessageFrameStack())
+                        .worldUpdater(frame.getWorldUpdater().updater())
+                        .initialGas(childGasStipend)
+                        .address(contractAddress)
+                        .originator(frame.getOriginatorAddress())
+                        .contract(contractAddress)
+                        .gasPrice(frame.getGasPrice())
+                        .inputData(Bytes.EMPTY)
+                        .sender(frame.getRecipientAddress())
+                        .value(value)
+                        .apparentValue(value)
+                        .code(Code.createLegacyCode(inputData, Hash.EMPTY))
+                        .blockValues(frame.getBlockValues())
+                        .depth(frame.getMessageStackDepth() + 1)
+                        .completer(child -> complete(frame, child))
+                        .miningBeneficiary(frame.getMiningBeneficiary())
+                        .blockHashLookup(frame.getBlockHashLookup())
+                        .maxStackSize(frame.getMaxStackSize())
+                        .build();
+
+        frame.incrementRemainingGas(cost);
+
+        frame.getMessageFrameStack().addFirst(childFrame);
+        frame.setState(MessageFrame.State.CODE_SUSPENDED);
+    }
+
+    private void complete(final MessageFrame frame, final MessageFrame childFrame) {
+        frame.setState(MessageFrame.State.CODE_EXECUTING);
+
+        frame.incrementRemainingGas(childFrame.getRemainingGas());
+        frame.addLogs(childFrame.getLogs());
+        frame.addSelfDestructs(childFrame.getSelfDestructs());
+        frame.incrementGasRefund(childFrame.getGasRefund());
+        frame.popStackItems(getStackItemsConsumed());
+
+        if (childFrame.getState() == MessageFrame.State.COMPLETED_SUCCESS) {
+            frame.mergeWarmedUpFields(childFrame);
+            frame.pushStackItem(Words.fromAddress(childFrame.getContractAddress()));
 
 			// Add an in-progress record so that if everything succeeds, we can externalize the newly
 			// created contract in the record stream with both its 0.0.X id and its EVM address.
@@ -241,181 +244,7 @@
 			frame.pushStackItem(UInt256.ZERO);
 		}
 
-		final int currentPC = frame.getPC();
-		frame.setPC(currentPC + 1);
-	}
-=======
-    private static final int MAX_STACK_DEPTH = 1024;
-
-    protected static final Operation.OperationResult INVALID_RESPONSE =
-            new OperationResult(
-                    OptionalLong.of(0L), Optional.of(ExceptionalHaltReason.INVALID_OPERATION));
-    protected static final Operation.OperationResult UNDERFLOW_RESPONSE =
-            new Operation.OperationResult(
-                    OptionalLong.empty(),
-                    Optional.of(ExceptionalHaltReason.INSUFFICIENT_STACK_ITEMS));
-
-    private final EntityCreator creator;
-    private final SyntheticTxnFactory syntheticTxnFactory;
-    private final RecordsHistorian recordsHistorian;
-
-    protected AbstractRecordingCreateOperation(
-            final int opcode,
-            final String name,
-            final int stackItemsConsumed,
-            final int stackItemsProduced,
-            final int opSize,
-            final GasCalculator gasCalculator,
-            final EntityCreator creator,
-            final SyntheticTxnFactory syntheticTxnFactory,
-            final RecordsHistorian recordsHistorian) {
-        super(opcode, name, stackItemsConsumed, stackItemsProduced, opSize, gasCalculator);
-        this.creator = creator;
-        this.recordsHistorian = recordsHistorian;
-        this.syntheticTxnFactory = syntheticTxnFactory;
-    }
-
-    @Override
-    public Operation.OperationResult execute(final MessageFrame frame, final EVM evm) {
-        // We have a feature flag for CREATE2
-        if (!isEnabled()) {
-            return INVALID_RESPONSE;
-        }
-
-        // manual check because some reads won't come until the "complete" step.
-        if (frame.stackSize() < getStackItemsConsumed()) {
-            return UNDERFLOW_RESPONSE;
-        }
-
-        final long cost = cost(frame);
-        final OptionalLong optionalCost = OptionalLong.of(cost);
-        if (frame.isStatic()) {
-            return haltWith(optionalCost, ILLEGAL_STATE_CHANGE);
-        } else if (frame.getRemainingGas() < cost) {
-            return new Operation.OperationResult(
-                    optionalCost, Optional.of(ExceptionalHaltReason.INSUFFICIENT_GAS));
-        }
-        final Wei value = Wei.wrap(frame.getStackItem(0));
-
-        final Address address = frame.getRecipientAddress();
-        final MutableAccount account = frame.getWorldUpdater().getAccount(address).getMutable();
-
-        frame.clearReturnData();
-
-        if (value.compareTo(account.getBalance()) > 0
-                || frame.getMessageStackDepth() >= MAX_STACK_DEPTH) {
-            fail(frame);
-        } else {
-            spawnChildMessage(frame);
-        }
-
-        return new Operation.OperationResult(optionalCost, Optional.empty());
-    }
-
-    static Operation.OperationResult haltWith(
-            final OptionalLong optionalCost, final ExceptionalHaltReason reason) {
-        return new Operation.OperationResult(optionalCost, Optional.of(reason));
-    }
-
-    protected abstract boolean isEnabled();
-
-    protected abstract long cost(final MessageFrame frame);
-
-    protected abstract Address targetContractAddress(MessageFrame frame);
-
-    private void fail(final MessageFrame frame) {
-        final long inputOffset = clampedToLong(frame.getStackItem(1));
-        final long inputSize = clampedToLong(frame.getStackItem(2));
-        frame.readMutableMemory(inputOffset, inputSize);
-        frame.popStackItems(getStackItemsConsumed());
-        frame.pushStackItem(UInt256.ZERO);
-    }
-
-    private void spawnChildMessage(final MessageFrame frame) {
-        // memory cost needs to be calculated prior to memory expansion
-        final long cost = cost(frame);
-        frame.decrementRemainingGas(cost);
-
-        final Address address = frame.getRecipientAddress();
-        final MutableAccount account = frame.getWorldUpdater().getAccount(address).getMutable();
-
-        account.incrementNonce();
-
-        final Wei value = Wei.wrap(frame.getStackItem(0));
-        final long inputOffset = clampedToLong(frame.getStackItem(1));
-        final long inputSize = clampedToLong(frame.getStackItem(2));
-        final Bytes inputData = frame.readMemory(inputOffset, inputSize);
-
-        final Address contractAddress = targetContractAddress(frame);
-
-        final long childGasStipend =
-                gasCalculator().gasAvailableForChildCreate(frame.getRemainingGas());
-        frame.decrementRemainingGas(childGasStipend);
-
-        final MessageFrame childFrame =
-                MessageFrame.builder()
-                        .type(MessageFrame.Type.CONTRACT_CREATION)
-                        .messageFrameStack(frame.getMessageFrameStack())
-                        .worldUpdater(frame.getWorldUpdater().updater())
-                        .initialGas(childGasStipend)
-                        .address(contractAddress)
-                        .originator(frame.getOriginatorAddress())
-                        .contract(contractAddress)
-                        .gasPrice(frame.getGasPrice())
-                        .inputData(Bytes.EMPTY)
-                        .sender(frame.getRecipientAddress())
-                        .value(value)
-                        .apparentValue(value)
-                        .code(Code.createLegacyCode(inputData, Hash.EMPTY))
-                        .blockValues(frame.getBlockValues())
-                        .depth(frame.getMessageStackDepth() + 1)
-                        .completer(child -> complete(frame, child))
-                        .miningBeneficiary(frame.getMiningBeneficiary())
-                        .blockHashLookup(frame.getBlockHashLookup())
-                        .maxStackSize(frame.getMaxStackSize())
-                        .build();
-
-        frame.incrementRemainingGas(cost);
-
-        frame.getMessageFrameStack().addFirst(childFrame);
-        frame.setState(MessageFrame.State.CODE_SUSPENDED);
-    }
-
-    private void complete(final MessageFrame frame, final MessageFrame childFrame) {
-        frame.setState(MessageFrame.State.CODE_EXECUTING);
-
-        frame.incrementRemainingGas(childFrame.getRemainingGas());
-        frame.addLogs(childFrame.getLogs());
-        frame.addSelfDestructs(childFrame.getSelfDestructs());
-        frame.incrementGasRefund(childFrame.getGasRefund());
-        frame.popStackItems(getStackItemsConsumed());
-
-        if (childFrame.getState() == MessageFrame.State.COMPLETED_SUCCESS) {
-            frame.mergeWarmedUpFields(childFrame);
-            frame.pushStackItem(Words.fromAddress(childFrame.getContractAddress()));
-
-            // Add an in-progress record so that if everything succeeds, we can externalize the
-            // newly
-            // created contract in the record stream with both its 0.0.X id and its EVM address.
-            // C.f. https://github.com/hashgraph/hedera-services/issues/2807
-            final var updater = (HederaStackedWorldStateUpdater) frame.getWorldUpdater();
-            final var sideEffects = new SideEffectsTracker();
-            sideEffects.trackNewContract(
-                    updater.idOfLastNewAddress(), childFrame.getContractAddress());
-            final var childRecord =
-                    creator.createSuccessfulSyntheticRecord(
-                            NO_CUSTOM_FEES, sideEffects, EMPTY_MEMO);
-            childRecord.onlyExternalizeIfSuccessful();
-            final var opCustomizer = updater.customizerForPendingCreation();
-            final var syntheticOp = syntheticTxnFactory.contractCreation(opCustomizer);
-            updater.manageInProgressRecord(recordsHistorian, childRecord, syntheticOp);
-        } else {
-            frame.setReturnData(childFrame.getOutputData());
-            frame.pushStackItem(UInt256.ZERO);
-        }
-
         final int currentPC = frame.getPC();
         frame.setPC(currentPC + 1);
     }
->>>>>>> 6e5f241a
 }