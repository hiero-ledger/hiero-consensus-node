<<<<<<< HEAD
/*
 * Copyright (C) 2021-2022 Hedera Hashgraph, LLC
 *
 * Licensed under the Apache License, Version 2.0 (the "License");
 * you may not use this file except in compliance with the License.
 * You may obtain a copy of the License at
 *
 *      http://www.apache.org/licenses/LICENSE-2.0
 *
 * Unless required by applicable law or agreed to in writing, software
 * distributed under the License is distributed on an "AS IS" BASIS,
 * WITHOUT WARRANTIES OR CONDITIONS OF ANY KIND, either express or implied.
 * See the License for the specific language governing permissions and
 * limitations under the License.
 */
package com.hedera.services.contracts.execution;

=======
>>>>>>> 67166f8e
/*
 * Copyright (C) 2021-2022 Hedera Hashgraph, LLC
 *
 * Licensed under the Apache License, Version 2.0 (the "License");
 * you may not use this file except in compliance with the License.
 * You may obtain a copy of the License at
 *
 *      http://www.apache.org/licenses/LICENSE-2.0
 *
 * Unless required by applicable law or agreed to in writing, software
 * distributed under the License is distributed on an "AS IS" BASIS,
 * WITHOUT WARRANTIES OR CONDITIONS OF ANY KIND, either express or implied.
 * See the License for the specific language governing permissions and
 * limitations under the License.
 */
package com.hedera.services.contracts.execution;

import static com.hedera.services.ethereum.EthTxData.WEIBARS_TO_TINYBARS;
import static com.hedera.services.exceptions.ValidationUtils.validateTrue;
import static com.hederahashgraph.api.proto.java.ResponseCodeEnum.INSUFFICIENT_GAS;
import static com.hederahashgraph.api.proto.java.ResponseCodeEnum.INSUFFICIENT_PAYER_BALANCE;
import static com.hederahashgraph.api.proto.java.ResponseCodeEnum.INSUFFICIENT_TX_FEE;
import static org.hyperledger.besu.evm.MainnetEVMs.registerLondonOperations;

import static com.hedera.services.ethereum.EthTxData.WEIBARS_TO_TINYBARS;
import static com.hedera.services.exceptions.ValidationUtils.validateTrue;
import static com.hederahashgraph.api.proto.java.ResponseCodeEnum.INSUFFICIENT_GAS;
import static com.hederahashgraph.api.proto.java.ResponseCodeEnum.INSUFFICIENT_PAYER_BALANCE;
import static com.hederahashgraph.api.proto.java.ResponseCodeEnum.INSUFFICIENT_TX_FEE;
import static org.hyperledger.besu.evm.MainnetEVMs.registerLondonOperations;

import com.hedera.services.context.properties.GlobalDynamicProperties;
import com.hedera.services.contracts.execution.traceability.HederaTracer;
import com.hedera.services.exceptions.InvalidTransactionException;
import com.hedera.services.store.contracts.HederaMutableWorldState;
import com.hedera.services.store.contracts.HederaWorldState;
import com.hedera.services.store.models.Account;
import com.hedera.services.store.models.Id;
<<<<<<< HEAD
=======
import com.hedera.services.stream.proto.SidecarType;
import com.hedera.services.txns.contract.helpers.StorageExpiry;
>>>>>>> 67166f8e
import com.hederahashgraph.api.proto.java.HederaFunctionality;
import java.math.BigInteger;
import java.time.Instant;
import java.util.ArrayDeque;
import java.util.Deque;
import java.util.List;
import java.util.Map;
import java.util.Set;
import javax.annotation.Nullable;
import org.apache.commons.lang3.tuple.Pair;
import org.apache.tuweni.bytes.Bytes;
import org.apache.tuweni.bytes.Bytes32;
import org.hyperledger.besu.datatypes.Address;
import org.hyperledger.besu.datatypes.Wei;
import org.hyperledger.besu.evm.EVM;
import org.hyperledger.besu.evm.account.MutableAccount;
import org.hyperledger.besu.evm.contractvalidation.ContractValidationRule;
import org.hyperledger.besu.evm.contractvalidation.MaxCodeSizeRule;
import org.hyperledger.besu.evm.contractvalidation.PrefixCodeRule;
import org.hyperledger.besu.evm.frame.MessageFrame;
import org.hyperledger.besu.evm.gascalculator.GasCalculator;
import org.hyperledger.besu.evm.internal.EvmConfiguration;
import org.hyperledger.besu.evm.operation.ChainIdOperation;
import org.hyperledger.besu.evm.operation.Operation;
import org.hyperledger.besu.evm.operation.OperationRegistry;
import org.hyperledger.besu.evm.precompile.MainnetPrecompiledContracts;
import org.hyperledger.besu.evm.precompile.PrecompileContractRegistry;
import org.hyperledger.besu.evm.precompile.PrecompiledContract;
import org.hyperledger.besu.evm.processor.AbstractMessageProcessor;
import org.hyperledger.besu.evm.processor.ContractCreationProcessor;
import org.hyperledger.besu.evm.tracing.OperationTracer;

/**
 * Abstract processor of EVM transactions that prepares the {@link EVM} and all of the peripherals
 * upon instantiation. Provides a base {@link EvmTxProcessor#execute(Account, Address, long, long,
<<<<<<< HEAD
 * long, Bytes, boolean, Instant, boolean, Address, BigInteger, long, Account)} method that handles
 * the end-to-end execution of a EVM transaction.
=======
 * long, Bytes, boolean, Instant, boolean, StorageExpiry.Oracle, Address, BigInteger, long,
 * Account)} method that handles the end-to-end execution of a EVM transaction.
>>>>>>> 67166f8e
 */
abstract class EvmTxProcessor {
    private static final int MAX_STACK_SIZE = 1024;
    private static final int MAX_CODE_SIZE = 0x6000;
    private static final List<ContractValidationRule> VALIDATION_RULES =
            List.of(MaxCodeSizeRule.of(MAX_CODE_SIZE), PrefixCodeRule.of());

<<<<<<< HEAD
=======
    public static final String SBH_CONTEXT_KEY = "sbh";
    public static final String EXPIRY_ORACLE_CONTEXT_KEY = "expiryOracle";

>>>>>>> 67166f8e
    private BlockMetaSource blockMetaSource;
    private HederaMutableWorldState worldState;

    @Nullable private Bytes32 lastChainId;
    private final OperationRegistry operationRegistry;
    private final GasCalculator gasCalculator;
    private final LivePricesSource livePricesSource;
    private final AbstractMessageProcessor messageCallProcessor;
    private final AbstractMessageProcessor contractCreationProcessor;
    protected final GlobalDynamicProperties dynamicProperties;

    protected EvmTxProcessor(
            final LivePricesSource livePricesSource,
            final GlobalDynamicProperties dynamicProperties,
            final GasCalculator gasCalculator,
            final Set<Operation> hederaOperations,
            final Map<String, PrecompiledContract> precompiledContractMap) {
        this(
                null,
                livePricesSource,
                dynamicProperties,
                gasCalculator,
                hederaOperations,
                precompiledContractMap,
                null);
    }

    protected void setBlockMetaSource(final BlockMetaSource blockMetaSource) {
        this.blockMetaSource = blockMetaSource;
    }

    protected void setWorldState(final HederaMutableWorldState worldState) {
        this.worldState = worldState;
    }

    protected EvmTxProcessor(
            final HederaMutableWorldState worldState,
            final LivePricesSource livePricesSource,
            final GlobalDynamicProperties dynamicProperties,
            final GasCalculator gasCalculator,
            final Set<Operation> hederaOperations,
            final Map<String, PrecompiledContract> precompiledContractMap,
            final BlockMetaSource blockMetaSource) {
        this.worldState = worldState;
        this.livePricesSource = livePricesSource;
        this.dynamicProperties = dynamicProperties;
        this.gasCalculator = gasCalculator;

        operationRegistry = new OperationRegistry();
        // We always register the latest ChainIdOperation before any execute(), so use ZERO here
        registerLondonOperations(operationRegistry, gasCalculator, BigInteger.ZERO);
        hederaOperations.forEach(operationRegistry::put);

        final var evm = new EVM(operationRegistry, gasCalculator, EvmConfiguration.DEFAULT);
        final var precompileContractRegistry = new PrecompileContractRegistry();
        MainnetPrecompiledContracts.populateForIstanbul(
                precompileContractRegistry, this.gasCalculator);

        this.messageCallProcessor =
                new HederaMessageCallProcessor(
                        evm, precompileContractRegistry, precompiledContractMap);
        this.contractCreationProcessor =
                new ContractCreationProcessor(gasCalculator, evm, true, VALIDATION_RULES, 1);
        this.blockMetaSource = blockMetaSource;
    }

    /**
     * Executes the {@link MessageFrame} of the EVM transaction. Returns the result as {@link
     * TransactionProcessingResult}
     *
     * @param sender The origin {@link Account} that initiates the transaction
     * @param receiver the priority form of the receiving {@link Address} (i.e., EIP-1014 if
     *     present); or the newly created address
     * @param gasPrice GasPrice to use for gas calculations
     * @param gasLimit Externally provided gas limit
     * @param value Evm transaction value (HBars)
     * @param payload Transaction payload. For Create transactions, the bytecode + constructor
     *     arguments
     * @param contractCreation Whether or not this is a contract creation transaction
     * @param consensusTime Current consensus time
<<<<<<< HEAD
     * @param isStatic Whether or not the execution is static
=======
     * @param isStatic Whether the execution is static
     * @param expiryOracle the oracle to use when determining the expiry of newly allocated storage
>>>>>>> 67166f8e
     * @param mirrorReceiver the mirror form of the receiving {@link Address}; or the newly created
     *     address
     * @return the result of the EVM execution returned as {@link TransactionProcessingResult}
     */
    protected TransactionProcessingResult execute(
            final Account sender,
            final Address receiver,
            final long gasPrice,
            final long gasLimit,
            final long value,
            final Bytes payload,
            final boolean contractCreation,
            final Instant consensusTime,
            final boolean isStatic,
<<<<<<< HEAD
=======
            final StorageExpiry.Oracle expiryOracle,
>>>>>>> 67166f8e
            final Address mirrorReceiver,
            final BigInteger userOfferedGasPrice,
            final long maxGasAllowanceInTinybars,
            final Account relayer) {
        ensureLatestChainId();
        final Wei gasCost = Wei.of(Math.multiplyExact(gasLimit, gasPrice));
        final Wei upfrontCost = gasCost.add(value);
        final long intrinsicGas =
                gasCalculator.transactionIntrinsicGasCost(Bytes.EMPTY, contractCreation);

        final HederaWorldState.Updater updater = (HederaWorldState.Updater) worldState.updater();
        final var senderAccount = updater.getOrCreateSenderAccount(sender.getId().asEvmAddress());
        final MutableAccount mutableSender = senderAccount.getMutable();

        var allowanceCharged = Wei.ZERO;
        MutableAccount mutableRelayer = null;
        if (relayer != null) {
            final var relayerAccount =
                    updater.getOrCreateSenderAccount(relayer.getId().asEvmAddress());
            mutableRelayer = relayerAccount.getMutable();
        }
        if (!isStatic) {
            if (intrinsicGas > gasLimit) {
                throw new InvalidTransactionException(INSUFFICIENT_GAS);
            }
            if (relayer == null) {
                final var senderCanAffordGas =
                        mutableSender.getBalance().compareTo(upfrontCost) >= 0;
                validateTrue(senderCanAffordGas, INSUFFICIENT_PAYER_BALANCE);
                mutableSender.decrementBalance(gasCost);
            } else {
                final var gasAllowance = Wei.of(maxGasAllowanceInTinybars);
                if (userOfferedGasPrice.equals(BigInteger.ZERO)) {
                    // If sender set gas price to 0, relayer pays all the fees
                    validateTrue(gasAllowance.greaterOrEqualThan(gasCost), INSUFFICIENT_TX_FEE);
                    final var relayerCanAffordGas =
                            mutableRelayer.getBalance().compareTo((gasCost)) >= 0;
                    validateTrue(relayerCanAffordGas, INSUFFICIENT_PAYER_BALANCE);
                    mutableRelayer.decrementBalance(gasCost);
                    allowanceCharged = gasCost;
                } else if (userOfferedGasPrice
                                .divide(WEIBARS_TO_TINYBARS)
                                .compareTo(BigInteger.valueOf(gasPrice))
                        < 0) {
                    // If sender gas price < current gas price, pay the difference from gas
                    // allowance
                    var senderFee =
                            Wei.of(
                                    userOfferedGasPrice
                                            .multiply(BigInteger.valueOf(gasLimit))
                                            .divide(WEIBARS_TO_TINYBARS));
                    validateTrue(
                            mutableSender.getBalance().compareTo(senderFee) >= 0,
                            INSUFFICIENT_PAYER_BALANCE);
                    final var remainingFee = gasCost.subtract(senderFee);
                    validateTrue(
                            gasAllowance.greaterOrEqualThan(remainingFee), INSUFFICIENT_TX_FEE);
                    validateTrue(
                            mutableRelayer.getBalance().compareTo(remainingFee) >= 0,
                            INSUFFICIENT_PAYER_BALANCE);
                    mutableSender.decrementBalance(senderFee);
                    mutableRelayer.decrementBalance(remainingFee);
                    allowanceCharged = remainingFee;
                } else {
                    // If user gas price >= current gas price, sender pays all fees
                    final var senderCanAffordGas =
                            mutableSender.getBalance().compareTo(gasCost) >= 0;
                    validateTrue(senderCanAffordGas, INSUFFICIENT_PAYER_BALANCE);
                    mutableSender.decrementBalance(gasCost);
                }
                // In any case, the sender must have sufficient balance to pay for any value sent
                final var senderCanAffordValue =
                        mutableSender.getBalance().compareTo(Wei.of(value)) >= 0;
                validateTrue(senderCanAffordValue, INSUFFICIENT_PAYER_BALANCE);
            }
        }

        final var coinbase = Id.fromGrpcAccount(dynamicProperties.fundingAccount()).asEvmAddress();
        final var blockValues = blockMetaSource.computeBlockValues(gasLimit);
        final var gasAvailable = gasLimit - intrinsicGas;
        final Deque<MessageFrame> messageFrameStack = new ArrayDeque<>();

        final var valueAsWei = Wei.of(value);
        final var stackedUpdater = updater.updater();
        final var senderEvmAddress = sender.canonicalAddress();
        final MessageFrame.Builder commonInitialFrame =
                MessageFrame.builder()
                        .messageFrameStack(messageFrameStack)
                        .maxStackSize(MAX_STACK_SIZE)
                        .worldUpdater(stackedUpdater)
                        .initialGas(gasAvailable)
                        .originator(senderEvmAddress)
                        .gasPrice(Wei.of(gasPrice))
                        .sender(senderEvmAddress)
                        .value(valueAsWei)
                        .apparentValue(valueAsWei)
                        .blockValues(blockValues)
                        .depth(0)
                        .completer(unused -> {})
                        .isStatic(isStatic)
                        .miningBeneficiary(coinbase)
                        .blockHashLookup(blockMetaSource::getBlockHash)
<<<<<<< HEAD
                        .contextVariables(Map.of("HederaFunctionality", getFunctionType()));
=======
                        .contextVariables(
                                Map.of(
                                        "sbh",
                                        storageByteHoursTinyBarsGiven(consensusTime),
                                        "HederaFunctionality",
                                        getFunctionType(),
                                        EXPIRY_ORACLE_CONTEXT_KEY,
                                        expiryOracle));
>>>>>>> 67166f8e

        final MessageFrame initialFrame =
                buildInitialFrame(commonInitialFrame, receiver, payload, value);
        messageFrameStack.addFirst(initialFrame);

<<<<<<< HEAD
        while (!messageFrameStack.isEmpty()) {
            process(messageFrameStack.peekFirst(), new HederaTracer());
=======
        final var hederaTracer =
                new HederaTracer(
                        dynamicProperties.enabledSidecars().contains(SidecarType.CONTRACT_ACTION));
        hederaTracer.init(initialFrame);
        while (!messageFrameStack.isEmpty()) {
            process(messageFrameStack.peekFirst(), hederaTracer);
>>>>>>> 67166f8e
        }

        var gasUsedByTransaction = calculateGasUsedByTX(gasLimit, initialFrame);
        final long sbhRefund = updater.getSbhRefund();
        final Map<Address, Map<Bytes, Pair<Bytes, Bytes>>> stateChanges;

        if (isStatic) {
            stateChanges = Map.of();
        } else {
            // return gas price to accounts
            final long refunded = gasLimit - gasUsedByTransaction + sbhRefund;
            final Wei refundedWei = Wei.of(refunded * gasPrice);

            if (refundedWei.greaterThan(Wei.ZERO)) {
                if (relayer != null && allowanceCharged.greaterThan(Wei.ZERO)) {
                    // If allowance has been charged, we always try to refund relayer first
                    if (refundedWei.greaterOrEqualThan(allowanceCharged)) {
                        mutableRelayer.incrementBalance(allowanceCharged);
                        mutableSender.incrementBalance(refundedWei.subtract(allowanceCharged));
                    } else {
                        mutableRelayer.incrementBalance(refundedWei);
                    }
                } else {
                    mutableSender.incrementBalance(refundedWei);
                }
            }

            // Send fees to coinbase
            final var mutableCoinbase = updater.getOrCreate(coinbase).getMutable();
            final long coinbaseFee = gasLimit - refunded;

            mutableCoinbase.incrementBalance(Wei.of(coinbaseFee * gasPrice));
            initialFrame.getSelfDestructs().forEach(updater::deleteAccount);

<<<<<<< HEAD
            if (dynamicProperties.shouldEnableTraceability()) {
=======
            if (dynamicProperties.enabledSidecars().contains(SidecarType.CONTRACT_STATE_CHANGE)) {
>>>>>>> 67166f8e
                stateChanges = updater.getFinalStateChanges();
            } else {
                stateChanges = Map.of();
            }

            // Commit top level updater
            updater.commit();
        }

        // Externalise result
        if (initialFrame.getState() == MessageFrame.State.COMPLETED_SUCCESS) {
            return TransactionProcessingResult.successful(
                    initialFrame.getLogs(),
                    gasUsedByTransaction,
                    sbhRefund,
                    gasPrice,
                    initialFrame.getOutputData(),
                    mirrorReceiver,
<<<<<<< HEAD
                    stateChanges);
=======
                    stateChanges,
                    hederaTracer.getActions());
>>>>>>> 67166f8e
        } else {
            return TransactionProcessingResult.failed(
                    gasUsedByTransaction,
                    sbhRefund,
                    gasPrice,
                    initialFrame.getRevertReason(),
                    initialFrame.getExceptionalHaltReason(),
<<<<<<< HEAD
                    stateChanges);
=======
                    stateChanges,
                    hederaTracer.getActions());
>>>>>>> 67166f8e
        }
    }

    private void ensureLatestChainId() {
        final var curChainId = dynamicProperties.chainIdBytes32();
        if (!curChainId.equals(lastChainId)) {
            lastChainId = curChainId;
            operationRegistry.put(new ChainIdOperation(gasCalculator, curChainId));
        }
    }

    private long calculateGasUsedByTX(final long txGasLimit, final MessageFrame initialFrame) {
        long gasUsedByTransaction = txGasLimit - initialFrame.getRemainingGas();
        /* Return leftover gas */
        final long selfDestructRefund =
                gasCalculator.getSelfDestructRefundAmount()
                        * Math.min(
                                initialFrame.getSelfDestructs().size(),
                                gasUsedByTransaction / (gasCalculator.getMaxRefundQuotient()));

        gasUsedByTransaction =
                gasUsedByTransaction - selfDestructRefund - initialFrame.getGasRefund();

        final var maxRefundPercent = dynamicProperties.maxGasRefundPercentage();
        gasUsedByTransaction =
                Math.max(gasUsedByTransaction, txGasLimit - txGasLimit * maxRefundPercent / 100);

        return gasUsedByTransaction;
    }

    protected long gasPriceTinyBarsGiven(final Instant consensusTime, boolean isEthTxn) {
        return livePricesSource.currentGasPrice(
                consensusTime,
                isEthTxn ? HederaFunctionality.EthereumTransaction : getFunctionType());
    }

    protected long storageByteHoursTinyBarsGiven(final Instant consensusTime) {
        return livePricesSource.currentGasPrice(consensusTime, getFunctionType());
    }

    protected abstract HederaFunctionality getFunctionType();

    protected abstract MessageFrame buildInitialFrame(
            MessageFrame.Builder baseInitialFrame, Address to, Bytes payload, final long value);

    protected void process(final MessageFrame frame, final OperationTracer operationTracer) {
        final AbstractMessageProcessor executor = getMessageProcessor(frame.getType());

        executor.process(frame, operationTracer);
    }

    private AbstractMessageProcessor getMessageProcessor(final MessageFrame.Type type) {
        switch (type) {
            case MESSAGE_CALL:
                return messageCallProcessor;
            case CONTRACT_CREATION:
                return contractCreationProcessor;
            default:
                throw new IllegalStateException(
                        "Request for unsupported message processor type " + type);
        }
    }
}<|MERGE_RESOLUTION|>--- conflicted
+++ resolved
@@ -1,4 +1,3 @@
-<<<<<<< HEAD
 /*
  * Copyright (C) 2021-2022 Hedera Hashgraph, LLC
  *
@@ -16,25 +15,6 @@
  */
 package com.hedera.services.contracts.execution;
 
-=======
->>>>>>> 67166f8e
-/*
- * Copyright (C) 2021-2022 Hedera Hashgraph, LLC
- *
- * Licensed under the Apache License, Version 2.0 (the "License");
- * you may not use this file except in compliance with the License.
- * You may obtain a copy of the License at
- *
- *      http://www.apache.org/licenses/LICENSE-2.0
- *
- * Unless required by applicable law or agreed to in writing, software
- * distributed under the License is distributed on an "AS IS" BASIS,
- * WITHOUT WARRANTIES OR CONDITIONS OF ANY KIND, either express or implied.
- * See the License for the specific language governing permissions and
- * limitations under the License.
- */
-package com.hedera.services.contracts.execution;
-
 import static com.hedera.services.ethereum.EthTxData.WEIBARS_TO_TINYBARS;
 import static com.hedera.services.exceptions.ValidationUtils.validateTrue;
 import static com.hederahashgraph.api.proto.java.ResponseCodeEnum.INSUFFICIENT_GAS;
@@ -56,11 +36,7 @@
 import com.hedera.services.store.contracts.HederaWorldState;
 import com.hedera.services.store.models.Account;
 import com.hedera.services.store.models.Id;
-<<<<<<< HEAD
-=======
 import com.hedera.services.stream.proto.SidecarType;
-import com.hedera.services.txns.contract.helpers.StorageExpiry;
->>>>>>> 67166f8e
 import com.hederahashgraph.api.proto.java.HederaFunctionality;
 import java.math.BigInteger;
 import java.time.Instant;
@@ -96,13 +72,8 @@
 /**
  * Abstract processor of EVM transactions that prepares the {@link EVM} and all of the peripherals
  * upon instantiation. Provides a base {@link EvmTxProcessor#execute(Account, Address, long, long,
-<<<<<<< HEAD
  * long, Bytes, boolean, Instant, boolean, Address, BigInteger, long, Account)} method that handles
  * the end-to-end execution of a EVM transaction.
-=======
- * long, Bytes, boolean, Instant, boolean, StorageExpiry.Oracle, Address, BigInteger, long,
- * Account)} method that handles the end-to-end execution of a EVM transaction.
->>>>>>> 67166f8e
  */
 abstract class EvmTxProcessor {
     private static final int MAX_STACK_SIZE = 1024;
@@ -110,12 +81,6 @@
     private static final List<ContractValidationRule> VALIDATION_RULES =
             List.of(MaxCodeSizeRule.of(MAX_CODE_SIZE), PrefixCodeRule.of());
 
-<<<<<<< HEAD
-=======
-    public static final String SBH_CONTEXT_KEY = "sbh";
-    public static final String EXPIRY_ORACLE_CONTEXT_KEY = "expiryOracle";
-
->>>>>>> 67166f8e
     private BlockMetaSource blockMetaSource;
     private HederaMutableWorldState worldState;
 
@@ -196,12 +161,7 @@
      *     arguments
      * @param contractCreation Whether or not this is a contract creation transaction
      * @param consensusTime Current consensus time
-<<<<<<< HEAD
      * @param isStatic Whether or not the execution is static
-=======
-     * @param isStatic Whether the execution is static
-     * @param expiryOracle the oracle to use when determining the expiry of newly allocated storage
->>>>>>> 67166f8e
      * @param mirrorReceiver the mirror form of the receiving {@link Address}; or the newly created
      *     address
      * @return the result of the EVM execution returned as {@link TransactionProcessingResult}
@@ -216,10 +176,6 @@
             final boolean contractCreation,
             final Instant consensusTime,
             final boolean isStatic,
-<<<<<<< HEAD
-=======
-            final StorageExpiry.Oracle expiryOracle,
->>>>>>> 67166f8e
             final Address mirrorReceiver,
             final BigInteger userOfferedGasPrice,
             final long maxGasAllowanceInTinybars,
@@ -322,34 +278,18 @@
                         .isStatic(isStatic)
                         .miningBeneficiary(coinbase)
                         .blockHashLookup(blockMetaSource::getBlockHash)
-<<<<<<< HEAD
                         .contextVariables(Map.of("HederaFunctionality", getFunctionType()));
-=======
-                        .contextVariables(
-                                Map.of(
-                                        "sbh",
-                                        storageByteHoursTinyBarsGiven(consensusTime),
-                                        "HederaFunctionality",
-                                        getFunctionType(),
-                                        EXPIRY_ORACLE_CONTEXT_KEY,
-                                        expiryOracle));
->>>>>>> 67166f8e
 
         final MessageFrame initialFrame =
                 buildInitialFrame(commonInitialFrame, receiver, payload, value);
         messageFrameStack.addFirst(initialFrame);
 
-<<<<<<< HEAD
-        while (!messageFrameStack.isEmpty()) {
-            process(messageFrameStack.peekFirst(), new HederaTracer());
-=======
         final var hederaTracer =
                 new HederaTracer(
                         dynamicProperties.enabledSidecars().contains(SidecarType.CONTRACT_ACTION));
         hederaTracer.init(initialFrame);
         while (!messageFrameStack.isEmpty()) {
             process(messageFrameStack.peekFirst(), hederaTracer);
->>>>>>> 67166f8e
         }
 
         var gasUsedByTransaction = calculateGasUsedByTX(gasLimit, initialFrame);
@@ -383,12 +323,7 @@
 
             mutableCoinbase.incrementBalance(Wei.of(coinbaseFee * gasPrice));
             initialFrame.getSelfDestructs().forEach(updater::deleteAccount);
-
-<<<<<<< HEAD
-            if (dynamicProperties.shouldEnableTraceability()) {
-=======
             if (dynamicProperties.enabledSidecars().contains(SidecarType.CONTRACT_STATE_CHANGE)) {
->>>>>>> 67166f8e
                 stateChanges = updater.getFinalStateChanges();
             } else {
                 stateChanges = Map.of();
@@ -407,12 +342,8 @@
                     gasPrice,
                     initialFrame.getOutputData(),
                     mirrorReceiver,
-<<<<<<< HEAD
-                    stateChanges);
-=======
                     stateChanges,
                     hederaTracer.getActions());
->>>>>>> 67166f8e
         } else {
             return TransactionProcessingResult.failed(
                     gasUsedByTransaction,
@@ -420,12 +351,8 @@
                     gasPrice,
                     initialFrame.getRevertReason(),
                     initialFrame.getExceptionalHaltReason(),
-<<<<<<< HEAD
-                    stateChanges);
-=======
                     stateChanges,
                     hederaTracer.getActions());
->>>>>>> 67166f8e
         }
     }
 
