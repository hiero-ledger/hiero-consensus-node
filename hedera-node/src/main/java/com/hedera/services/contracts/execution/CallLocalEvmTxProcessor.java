/*
 * Copyright (C) 2021-2022 Hedera Hashgraph, LLC
 *
 * Licensed under the Apache License, Version 2.0 (the "License");
 * you may not use this file except in compliance with the License.
 * You may obtain a copy of the License at
 *
 *      http://www.apache.org/licenses/LICENSE-2.0
 *
 * Unless required by applicable law or agreed to in writing, software
 * distributed under the License is distributed on an "AS IS" BASIS,
 * WITHOUT WARRANTIES OR CONDITIONS OF ANY KIND, either express or implied.
 * See the License for the specific language governing permissions and
 * limitations under the License.
 */
package com.hedera.services.contracts.execution;

/*
 * -
 * ‌
 * Hedera Services Node
 * ​
 * Copyright (C) 2018 - 2021 Hedera Hashgraph, LLC
 * ​
 * Licensed under the Apache License, Version 2.0 (the "License");
 * you may not use this file except in compliance with the License.
 * You may obtain a copy of the License at
 *
 *       http://www.apache.org/licenses/LICENSE-2.0
 *
 * Unless required by applicable law or agreed to in writing, software
 * distributed under the License is distributed on an "AS IS" BASIS,
 * WITHOUT WARRANTIES OR CONDITIONS OF ANY KIND, either express or implied.
 * See the License for the specific language governing permissions and
 * limitations under the License.
 * ‍
 *
 */

import static com.hedera.services.exceptions.ValidationUtils.validateTrue;
import static com.hederahashgraph.api.proto.java.ResponseCodeEnum.INVALID_CONTRACT_ID;

import com.hedera.services.context.properties.GlobalDynamicProperties;
import com.hedera.services.ledger.accounts.AliasManager;
import com.hedera.services.store.contracts.CodeCache;
import com.hedera.services.store.contracts.HederaMutableWorldState;
import com.hedera.services.store.models.Account;
import com.hedera.services.txns.contract.helpers.StorageExpiry;
import com.hederahashgraph.api.proto.java.HederaFunctionality;
import java.time.Instant;
import java.util.Map;
import java.util.Set;
import javax.inject.Inject;
import javax.inject.Singleton;
import org.apache.tuweni.bytes.Bytes;
import org.hyperledger.besu.datatypes.Address;
import org.hyperledger.besu.evm.frame.MessageFrame;
import org.hyperledger.besu.evm.gascalculator.GasCalculator;
import org.hyperledger.besu.evm.operation.Operation;
import org.hyperledger.besu.evm.precompile.PrecompiledContract;

/**
 * Extension of the base {@link EvmTxProcessor} that provides interface for executing {@link
 * com.hederahashgraph.api.proto.java.ContractCallLocal} queries
 */
@Singleton
public class CallLocalEvmTxProcessor extends EvmTxProcessor {
    private final CodeCache codeCache;
    private final AliasManager aliasManager;
    private final StorageExpiry storageExpiry;

<<<<<<< HEAD
	@Inject
	public CallLocalEvmTxProcessor(
			final CodeCache codeCache,
			final LivePricesSource livePricesSource,
			final GlobalDynamicProperties dynamicProperties,
			final GasCalculator gasCalculator,
			final Set<Operation> hederaOperations,
			final Map<String, PrecompiledContract> precompiledContractMap,
			final AliasManager aliasManager,
			final StorageExpiry storageExpiry,
			final HederaOperationTracer hederaOperationTracer
	) {
		super(
				livePricesSource,
				dynamicProperties,
				gasCalculator,
				hederaOperations,
				precompiledContractMap,
				hederaOperationTracer);
		this.codeCache = codeCache;
		this.aliasManager = aliasManager;
		this.storageExpiry = storageExpiry;
	}
=======
    @Inject
    public CallLocalEvmTxProcessor(
            final CodeCache codeCache,
            final LivePricesSource livePricesSource,
            final GlobalDynamicProperties dynamicProperties,
            final GasCalculator gasCalculator,
            final Set<Operation> hederaOperations,
            final Map<String, PrecompiledContract> precompiledContractMap,
            final AliasManager aliasManager,
            final StorageExpiry storageExpiry) {
        super(
                livePricesSource,
                dynamicProperties,
                gasCalculator,
                hederaOperations,
                precompiledContractMap);
        this.codeCache = codeCache;
        this.aliasManager = aliasManager;
        this.storageExpiry = storageExpiry;
    }
>>>>>>> b0a66e14

    @Override
    public void setWorldState(final HederaMutableWorldState worldState) {
        super.setWorldState(worldState);
    }

    @Override
    public void setBlockMetaSource(BlockMetaSource blockMetaSource) {
        super.setBlockMetaSource(blockMetaSource);
    }

    @Override
    protected HederaFunctionality getFunctionType() {
        return HederaFunctionality.ContractCallLocal;
    }

    public TransactionProcessingResult execute(
            final Account sender,
            final Address receiver,
            final long providedGasLimit,
            final long value,
            final Bytes callData,
            final Instant consensusTime) {
        final long gasPrice = 1;

        return super.execute(
                sender,
                receiver,
                gasPrice,
                providedGasLimit,
                value,
                callData,
                false,
                consensusTime,
                true,
                storageExpiry.hapiStaticCallOracle(),
                aliasManager.resolveForEvm(receiver),
                null,
                0,
                null);
    }

    @Override
    protected MessageFrame buildInitialFrame(
            final MessageFrame.Builder baseInitialFrame,
            final Address to,
            final Bytes payload,
            final long value) {
        final var code = codeCache.getIfPresent(aliasManager.resolveForEvm(to));
        /* It's possible we are racing the handleTransaction() thread, and the target contract's
         * _account_ has been created, but not yet its _bytecode_. So if `code` is null here,
         * it doesn't mean a system invariant has been violated (FAIL_INVALID); instead it means
         * the target contract is not yet in a valid state to be queried (INVALID_CONTRACT_ID). */
        validateTrue(code != null, INVALID_CONTRACT_ID);

        return baseInitialFrame
                .type(MessageFrame.Type.MESSAGE_CALL)
                .address(to)
                .contract(to)
                .inputData(payload)
                .code(code)
                .build();
    }
}<|MERGE_RESOLUTION|>--- conflicted
+++ resolved
@@ -14,28 +14,6 @@
  * limitations under the License.
  */
 package com.hedera.services.contracts.execution;
-
-/*
- * -
- * ‌
- * Hedera Services Node
- * ​
- * Copyright (C) 2018 - 2021 Hedera Hashgraph, LLC
- * ​
- * Licensed under the Apache License, Version 2.0 (the "License");
- * you may not use this file except in compliance with the License.
- * You may obtain a copy of the License at
- *
- *       http://www.apache.org/licenses/LICENSE-2.0
- *
- * Unless required by applicable law or agreed to in writing, software
- * distributed under the License is distributed on an "AS IS" BASIS,
- * WITHOUT WARRANTIES OR CONDITIONS OF ANY KIND, either express or implied.
- * See the License for the specific language governing permissions and
- * limitations under the License.
- * ‍
- *
- */
 
 import static com.hedera.services.exceptions.ValidationUtils.validateTrue;
 import static com.hederahashgraph.api.proto.java.ResponseCodeEnum.INVALID_CONTRACT_ID;
@@ -69,7 +47,6 @@
     private final AliasManager aliasManager;
     private final StorageExpiry storageExpiry;
 
-<<<<<<< HEAD
 	@Inject
 	public CallLocalEvmTxProcessor(
 			final CodeCache codeCache,
@@ -93,28 +70,6 @@
 		this.aliasManager = aliasManager;
 		this.storageExpiry = storageExpiry;
 	}
-=======
-    @Inject
-    public CallLocalEvmTxProcessor(
-            final CodeCache codeCache,
-            final LivePricesSource livePricesSource,
-            final GlobalDynamicProperties dynamicProperties,
-            final GasCalculator gasCalculator,
-            final Set<Operation> hederaOperations,
-            final Map<String, PrecompiledContract> precompiledContractMap,
-            final AliasManager aliasManager,
-            final StorageExpiry storageExpiry) {
-        super(
-                livePricesSource,
-                dynamicProperties,
-                gasCalculator,
-                hederaOperations,
-                precompiledContractMap);
-        this.codeCache = codeCache;
-        this.aliasManager = aliasManager;
-        this.storageExpiry = storageExpiry;
-    }
->>>>>>> b0a66e14
 
     @Override
     public void setWorldState(final HederaMutableWorldState worldState) {
