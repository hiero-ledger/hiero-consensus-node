package com.hedera.services.contracts.execution;

/*-
 * ‌
 * Hedera Services Node
 * ​
 * Copyright (C) 2018 - 2021 Hedera Hashgraph, LLC
 * ​
 * Licensed under the Apache License, Version 2.0 (the "License");
 * you may not use this file except in compliance with the License.
 * You may obtain a copy of the License at
 *
 *      http://www.apache.org/licenses/LICENSE-2.0
 *
 * Unless required by applicable law or agreed to in writing, software
 * distributed under the License is distributed on an "AS IS" BASIS,
 * WITHOUT WARRANTIES OR CONDITIONS OF ANY KIND, either express or implied.
 * See the License for the specific language governing permissions and
 * limitations under the License.
 * ‍
 */

import com.google.protobuf.ByteString;
import com.hedera.services.exceptions.InvalidTransactionException;
import com.hedera.services.store.AccountStore;
import com.hedera.services.store.models.Id;
import com.hedera.services.utils.ResponseCodeUtil;
import com.hedera.services.utils.SignedTxnAccessor;
import com.hederahashgraph.api.proto.java.ContractCallLocalQuery;
import com.hederahashgraph.api.proto.java.ContractCallLocalResponse;
import com.hederahashgraph.api.proto.java.TransactionBody;
import com.hederahashgraph.builder.RequestBuilder;
import com.swirlds.common.CommonUtils;
import org.apache.tuweni.bytes.Bytes;

import java.time.Instant;

import static com.hederahashgraph.api.proto.java.ResponseCodeEnum.OK;
import static com.hederahashgraph.api.proto.java.ResponseType.ANSWER_ONLY;

/**
 * Utility class for executing static EVM calls for {@link com.hedera.services.queries.contract.ContractCallLocalAnswer} and
 * {@link com.hedera.services.fees.calculation.contract.queries.ContractCallLocalResourceUsage}
 */
<<<<<<< HEAD
public final class CallLocalExecutor {
	private CallLocalExecutor() {
		throw new UnsupportedOperationException("Utility Class");
=======
@Singleton
public class CallLocalExecutor {
	private final AccountStore accountStore;
	private final CallLocalEvmTxProcessor evmTxProcessor;

	@Inject
	public CallLocalExecutor(
			AccountStore accountStore,
			CallLocalEvmTxProcessor evmTxProcessor
	) {
		this.accountStore = accountStore;
		this.evmTxProcessor = evmTxProcessor;
>>>>>>> 8a1ae1ee
	}

	/**
	 * Executes the specified {@link ContractCallLocalQuery} through a static call. Parses the result from the
	 * {@link CallLocalEvmTxProcessor} and sets the appropriate {@link com.hederahashgraph.api.proto.java.ResponseCode}
	 *
	 * @param accountStore   the account store
	 * @param evmTxProcessor the {@link CallLocalEvmTxProcessor} processor
	 * @param op             the query to answer
	 * @return {@link ContractCallLocalResponse} result of the execution
	 */
	public static ContractCallLocalResponse execute(AccountStore accountStore, CallLocalEvmTxProcessor evmTxProcessor, ContractCallLocalQuery op) {

		try {
			TransactionBody body =
					SignedTxnAccessor.uncheckedFrom(op.getHeader().getPayment()).getTxn();
			final var senderId = Id.fromGrpcAccount(body.getTransactionID().getAccountID());
			final var contractId = Id.fromGrpcContract(op.getContractID());

			/* --- Load the model objects --- */
			final var sender = accountStore.loadAccount(senderId);
			final var receiver = accountStore.loadContract(contractId);
			final var callData = !op.getFunctionParameters().isEmpty()
					? Bytes.fromHexString(CommonUtils.hex(op.getFunctionParameters().toByteArray())) : Bytes.EMPTY;

			/* --- Do the business logic --- */
			final var result = evmTxProcessor.execute(
					sender,
					receiver.getId().asEvmAddress(),
					op.getGas(),
					0,
					callData,
					Instant.now());

			var status = ResponseCodeUtil.getStatus(result, OK);

			final var responseHeader = RequestBuilder.getResponseHeader(status, 0L,
					ANSWER_ONLY, ByteString.EMPTY);

			return ContractCallLocalResponse
					.newBuilder()
					.setHeader(responseHeader)
					.setFunctionResult(result.toGrpc())
					.build();
		} catch (InvalidTransactionException ite) {
			final var responseHeader = RequestBuilder.getResponseHeader(ite.getResponseCode(), 0L,
					ANSWER_ONLY, ByteString.EMPTY);

			return ContractCallLocalResponse.newBuilder().setHeader(responseHeader).build();
		}
	}
}<|MERGE_RESOLUTION|>--- conflicted
+++ resolved
@@ -42,11 +42,6 @@
  * Utility class for executing static EVM calls for {@link com.hedera.services.queries.contract.ContractCallLocalAnswer} and
  * {@link com.hedera.services.fees.calculation.contract.queries.ContractCallLocalResourceUsage}
  */
-<<<<<<< HEAD
-public final class CallLocalExecutor {
-	private CallLocalExecutor() {
-		throw new UnsupportedOperationException("Utility Class");
-=======
 @Singleton
 public class CallLocalExecutor {
 	private final AccountStore accountStore;
@@ -59,7 +54,6 @@
 	) {
 		this.accountStore = accountStore;
 		this.evmTxProcessor = evmTxProcessor;
->>>>>>> 8a1ae1ee
 	}
 
 	/**
