/*
 * Copyright (C) 2021-2022 Hedera Hashgraph, LLC
 *
 * Licensed under the Apache License, Version 2.0 (the "License");
 * you may not use this file except in compliance with the License.
 * You may obtain a copy of the License at
 *
 *      http://www.apache.org/licenses/LICENSE-2.0
 *
 * Unless required by applicable law or agreed to in writing, software
 * distributed under the License is distributed on an "AS IS" BASIS,
 * WITHOUT WARRANTIES OR CONDITIONS OF ANY KIND, either express or implied.
 * See the License for the specific language governing permissions and
 * limitations under the License.
 */
package com.hedera.services.contracts;

import static com.hedera.services.contracts.sources.AddressKeyedMapFactory.bytecodeMapFrom;
import static com.hedera.services.contracts.sources.AddressKeyedMapFactory.storageMapFrom;
import static com.hedera.services.files.EntityExpiryMapFactory.entityExpiryMapFrom;
import static com.hedera.services.store.contracts.precompile.ExchangeRatePrecompiledContract.EXCHANGE_RATE_SYSTEM_CONTRACT_ADDRESS;
import static com.hedera.services.store.contracts.precompile.HTSPrecompiledContract.HTS_PRECOMPILED_CONTRACT_ADDRESS;
import static com.hedera.services.store.contracts.precompile.PrngSystemPrecompiledContract.PRNG_PRECOMPILE_ADDRESS;

import static com.hedera.services.contracts.sources.AddressKeyedMapFactory.bytecodeMapFrom;
import static com.hedera.services.contracts.sources.AddressKeyedMapFactory.storageMapFrom;
import static com.hedera.services.files.EntityExpiryMapFactory.entityExpiryMapFrom;
import static com.hedera.services.store.contracts.precompile.ExchangeRatePrecompiledContract.EXCHANGE_RATE_SYSTEM_CONTRACT_ADDRESS;
import static com.hedera.services.store.contracts.precompile.HTSPrecompiledContract.HTS_PRECOMPILED_CONTRACT_ADDRESS;
import static com.hedera.services.store.contracts.precompile.PrngSystemPrecompiledContract.PRNG_PRECOMPILE_ADDRESS;

import com.hedera.services.context.TransactionContext;
import com.hedera.services.contracts.annotations.BytecodeSource;
import com.hedera.services.contracts.annotations.StorageSource;
import com.hedera.services.contracts.execution.HederaOperationTracer;
import com.hedera.services.contracts.execution.HederaTracer;
import com.hedera.services.contracts.gascalculator.GasCalculatorHederaV22;
import com.hedera.services.contracts.operation.HederaBalanceOperation;
import com.hedera.services.contracts.operation.HederaCallCodeOperation;
import com.hedera.services.contracts.operation.HederaCallOperation;
import com.hedera.services.contracts.operation.HederaCreate2Operation;
import com.hedera.services.contracts.operation.HederaCreateOperation;
import com.hedera.services.contracts.operation.HederaDelegateCallOperation;
import com.hedera.services.contracts.operation.HederaExtCodeCopyOperation;
import com.hedera.services.contracts.operation.HederaExtCodeHashOperation;
import com.hedera.services.contracts.operation.HederaExtCodeSizeOperation;
import com.hedera.services.contracts.operation.HederaLogOperation;
import com.hedera.services.contracts.operation.HederaSLoadOperation;
import com.hedera.services.contracts.operation.HederaSStoreOperation;
import com.hedera.services.contracts.operation.HederaSelfDestructOperation;
import com.hedera.services.contracts.operation.HederaStaticCallOperation;
import com.hedera.services.ledger.HederaLedger;
import com.hedera.services.ledger.TransactionalLedger;
import com.hedera.services.ledger.accounts.AliasManager;
import com.hedera.services.ledger.properties.TokenProperty;
import com.hedera.services.state.merkle.MerkleToken;
import com.hedera.services.state.submerkle.EntityId;
import com.hedera.services.state.virtual.IterableStorageUtils;
import com.hedera.services.state.virtual.VirtualBlobKey;
import com.hedera.services.state.virtual.VirtualBlobValue;
import com.hedera.services.store.StoresModule;
import com.hedera.services.store.contracts.EntityAccess;
import com.hedera.services.store.contracts.HederaMutableWorldState;
import com.hedera.services.store.contracts.HederaWorldState;
import com.hedera.services.store.contracts.MutableEntityAccess;
import com.hedera.services.store.contracts.SizeLimitedStorage;
import com.hedera.services.store.contracts.precompile.ExchangeRatePrecompiledContract;
import com.hedera.services.store.contracts.precompile.HTSPrecompiledContract;
import com.hedera.services.store.contracts.precompile.PrngSystemPrecompiledContract;
import com.hederahashgraph.api.proto.java.TokenID;
import com.swirlds.virtualmap.VirtualMap;
import dagger.Binds;
import dagger.Module;
import dagger.Provides;
import dagger.multibindings.IntoMap;
import dagger.multibindings.IntoSet;
import dagger.multibindings.StringKey;
import java.util.Map;
import java.util.function.BiPredicate;
import java.util.function.Supplier;
import java.util.stream.Collectors;
import javax.inject.Singleton;
import org.hyperledger.besu.datatypes.Address;
import org.hyperledger.besu.evm.frame.MessageFrame;
import org.hyperledger.besu.evm.gascalculator.GasCalculator;
import org.hyperledger.besu.evm.operation.Operation;
import org.hyperledger.besu.evm.precompile.PrecompiledContract;

<<<<<<< HEAD
@Module(includes = {
		StoresModule.class
})
public interface ContractsModule {
	@Binds
	@Singleton
	HederaMutableWorldState provideMutableWorldState(HederaWorldState hederaWorldState);

	@Binds
	@Singleton
	HederaOperationTracer provideTracer(HederaTracer hederaTracer);

	@Provides
	@Singleton
	@BytecodeSource
	static Map<byte[], byte[]> provideBytecodeSource(Map<String, byte[]> blobStore) {
		return bytecodeMapFrom(blobStore);
	}

	@Provides
	@Singleton
	@StorageSource
	static Map<byte[], byte[]> provideStorageSource(Map<String, byte[]> blobStore) {
		return storageMapFrom(blobStore);
	}

	@Provides
	@Singleton
	static Map<EntityId, Long> provideEntityExpiries(Map<String, byte[]> blobStore) {
		return entityExpiryMapFrom(blobStore);
	}

	@Provides
	@Singleton
	static SizeLimitedStorage.IterableStorageUpserter provideStorageUpserter() {
		return IterableStorageUtils::overwritingUpsertMapping;
	}

	@Provides
	@Singleton
	static SizeLimitedStorage.IterableStorageRemover provideStorageRemover() {
		return IterableStorageUtils::removeMapping;
	}

	@Provides
	@Singleton
	static EntityAccess provideMutableEntityAccess(
			final AliasManager aliasManager,
			final HederaLedger ledger,
			final TransactionContext txnCtx,
			final SizeLimitedStorage storage,
			final TransactionalLedger<TokenID, TokenProperty, MerkleToken> tokensLedger,
			final Supplier<VirtualMap<VirtualBlobKey, VirtualBlobValue>> bytecode
	) {
		return new MutableEntityAccess(ledger, aliasManager, txnCtx, storage, tokensLedger, bytecode);
	}

	@Provides
	@Singleton
	@IntoSet
	static Operation provideLog0Operation(final GasCalculator gasCalculator) {
		return new HederaLogOperation(0, gasCalculator);
	}

	@Provides
	@Singleton
	@IntoSet
	static Operation provideLog1Operation(final GasCalculator gasCalculator) {
		return new HederaLogOperation(1, gasCalculator);
	}

	@Provides
	@Singleton
	@IntoSet
	static Operation provideLog2Operation(final GasCalculator gasCalculator) {
		return new HederaLogOperation(2, gasCalculator);
	}

	@Provides
	@Singleton
	@IntoSet
	static Operation provideLog3Operation(final GasCalculator gasCalculator) {
		return new HederaLogOperation(3, gasCalculator);
	}

	@Provides
	@Singleton
	@IntoSet
	static Operation provideLog4Operation(final GasCalculator gasCalculator) {
		return new HederaLogOperation(4, gasCalculator);
	}

	@Binds
	@Singleton
	GasCalculator bindHederaGasCalculatorV20(GasCalculatorHederaV22 gasCalculator);

	@Binds
	@Singleton
	@IntoSet
	Operation bindBalanceOperation(HederaBalanceOperation balance);

	@Binds
	@Singleton
	@IntoSet
	Operation bindCallCodeOperation(HederaCallCodeOperation callCode);

	@Binds
	@Singleton
	@IntoSet
	Operation bindCallOperation(HederaCallOperation call);

	@Binds
	@Singleton
	@IntoSet
	Operation bindCreateOperation(HederaCreateOperation create);

	@Binds
	@Singleton
	@IntoSet
	Operation bindCreate2Operation(HederaCreate2Operation create2);

	@Binds
	@Singleton
	@IntoSet
	Operation bindDelegateCallOperation(HederaDelegateCallOperation delegateCall);

	@Binds
	@Singleton
	@IntoSet
	Operation bindExtCodeCopyOperation(HederaExtCodeCopyOperation extCodeCopy);

	@Binds
	@Singleton
	@IntoSet
	Operation bindExtCodeHashOperation(HederaExtCodeHashOperation extCodeHash);

	@Binds
	@Singleton
	@IntoSet
	Operation bindExtCodeSizeOperation(HederaExtCodeSizeOperation extCodeSize);

	@Binds
	@Singleton
	@IntoSet
	Operation bindSelfDestructOperation(HederaSelfDestructOperation selfDestruct);

	@Binds
	@Singleton
	@IntoSet
	Operation bindSStoreOperation(HederaSStoreOperation sstore);

	@Binds
	@Singleton
	@IntoSet
	Operation bindHederaSLoadOperation(HederaSLoadOperation sload);

	@Binds
	@Singleton
	@IntoSet
	Operation bindStaticCallOperation(HederaStaticCallOperation staticCall);


	@Binds
	@Singleton
	@IntoMap
	@StringKey(HTS_PRECOMPILED_CONTRACT_ADDRESS)
	PrecompiledContract bindHTSPrecompile(HTSPrecompiledContract htsPrecompiledContract);

	@Binds
	@Singleton
	@IntoMap
	@StringKey(EXCHANGE_RATE_SYSTEM_CONTRACT_ADDRESS)
	PrecompiledContract bindExchangeRatePrecompile(ExchangeRatePrecompiledContract exchangeRateContract);

	@Binds
	@Singleton
	@IntoMap
	@StringKey(PRNG_PRECOMPILE_ADDRESS)
	PrecompiledContract bindPrngPrecompile(PrngSystemPrecompiledContract prngSystemContract);

	@Provides
	@Singleton
	static BiPredicate<Address, MessageFrame> provideAddressValidator(
			final Map<String, PrecompiledContract> precompiledContractMap
	) {
		final var precompiles =
				precompiledContractMap.keySet().stream()
						.map(Address::fromHexString)
						.collect(Collectors.toSet());
		return (address, frame) -> precompiles.contains(address) || frame.getWorldUpdater().get(address) != null;
	}
=======
@Module(includes = {StoresModule.class})
public interface ContractsModule {
    @Binds
    @Singleton
    HederaMutableWorldState provideMutableWorldState(HederaWorldState hederaWorldState);

    @Provides
    @Singleton
    @BytecodeSource
    static Map<byte[], byte[]> provideBytecodeSource(Map<String, byte[]> blobStore) {
        return bytecodeMapFrom(blobStore);
    }

    @Provides
    @Singleton
    @StorageSource
    static Map<byte[], byte[]> provideStorageSource(Map<String, byte[]> blobStore) {
        return storageMapFrom(blobStore);
    }

    @Provides
    @Singleton
    static Map<EntityId, Long> provideEntityExpiries(Map<String, byte[]> blobStore) {
        return entityExpiryMapFrom(blobStore);
    }

    @Provides
    @Singleton
    static SizeLimitedStorage.IterableStorageUpserter provideStorageUpserter() {
        return IterableStorageUtils::overwritingUpsertMapping;
    }

    @Provides
    @Singleton
    static SizeLimitedStorage.IterableStorageRemover provideStorageRemover() {
        return IterableStorageUtils::removeMapping;
    }

    @Provides
    @Singleton
    static EntityAccess provideMutableEntityAccess(
            final AliasManager aliasManager,
            final HederaLedger ledger,
            final TransactionContext txnCtx,
            final SizeLimitedStorage storage,
            final TransactionalLedger<TokenID, TokenProperty, MerkleToken> tokensLedger,
            final Supplier<VirtualMap<VirtualBlobKey, VirtualBlobValue>> bytecode) {
        return new MutableEntityAccess(
                ledger, aliasManager, txnCtx, storage, tokensLedger, bytecode);
    }

    @Provides
    @Singleton
    @IntoSet
    static Operation provideLog0Operation(final GasCalculator gasCalculator) {
        return new HederaLogOperation(0, gasCalculator);
    }

    @Provides
    @Singleton
    @IntoSet
    static Operation provideLog1Operation(final GasCalculator gasCalculator) {
        return new HederaLogOperation(1, gasCalculator);
    }

    @Provides
    @Singleton
    @IntoSet
    static Operation provideLog2Operation(final GasCalculator gasCalculator) {
        return new HederaLogOperation(2, gasCalculator);
    }

    @Provides
    @Singleton
    @IntoSet
    static Operation provideLog3Operation(final GasCalculator gasCalculator) {
        return new HederaLogOperation(3, gasCalculator);
    }

    @Provides
    @Singleton
    @IntoSet
    static Operation provideLog4Operation(final GasCalculator gasCalculator) {
        return new HederaLogOperation(4, gasCalculator);
    }

    @Binds
    @Singleton
    GasCalculator bindHederaGasCalculatorV20(GasCalculatorHederaV22 gasCalculator);

    @Binds
    @Singleton
    @IntoSet
    Operation bindBalanceOperation(HederaBalanceOperation balance);

    @Binds
    @Singleton
    @IntoSet
    Operation bindCallCodeOperation(HederaCallCodeOperation callCode);

    @Binds
    @Singleton
    @IntoSet
    Operation bindCallOperation(HederaCallOperation call);

    @Binds
    @Singleton
    @IntoSet
    Operation bindCreateOperation(HederaCreateOperation create);

    @Binds
    @Singleton
    @IntoSet
    Operation bindCreate2Operation(HederaCreate2Operation create2);

    @Binds
    @Singleton
    @IntoSet
    Operation bindDelegateCallOperation(HederaDelegateCallOperation delegateCall);

    @Binds
    @Singleton
    @IntoSet
    Operation bindExtCodeCopyOperation(HederaExtCodeCopyOperation extCodeCopy);

    @Binds
    @Singleton
    @IntoSet
    Operation bindExtCodeHashOperation(HederaExtCodeHashOperation extCodeHash);

    @Binds
    @Singleton
    @IntoSet
    Operation bindExtCodeSizeOperation(HederaExtCodeSizeOperation extCodeSize);

    @Binds
    @Singleton
    @IntoSet
    Operation bindSelfDestructOperation(HederaSelfDestructOperation selfDestruct);

    @Binds
    @Singleton
    @IntoSet
    Operation bindSStoreOperation(HederaSStoreOperation sstore);

    @Binds
    @Singleton
    @IntoSet
    Operation bindHederaSLoadOperation(HederaSLoadOperation sload);

    @Binds
    @Singleton
    @IntoSet
    Operation bindStaticCallOperation(HederaStaticCallOperation staticCall);

    @Binds
    @Singleton
    @IntoMap
    @StringKey(HTS_PRECOMPILED_CONTRACT_ADDRESS)
    PrecompiledContract bindHTSPrecompile(HTSPrecompiledContract htsPrecompiledContract);

    @Binds
    @Singleton
    @IntoMap
    @StringKey(EXCHANGE_RATE_SYSTEM_CONTRACT_ADDRESS)
    PrecompiledContract bindExchangeRatePrecompile(
            ExchangeRatePrecompiledContract exchangeRateContract);

    @Binds
    @Singleton
    @IntoMap
    @StringKey(PRNG_PRECOMPILE_ADDRESS)
    PrecompiledContract bindPrngPrecompile(PrngSystemPrecompiledContract prngSystemContract);

    @Provides
    @Singleton
    static BiPredicate<Address, MessageFrame> provideAddressValidator(
            final Map<String, PrecompiledContract> precompiledContractMap) {
        final var precompiles =
                precompiledContractMap.keySet().stream()
                        .map(Address::fromHexString)
                        .collect(Collectors.toSet());
        return (address, frame) ->
                precompiles.contains(address) || frame.getWorldUpdater().get(address) != null;
    }
>>>>>>> b0a66e14
}<|MERGE_RESOLUTION|>--- conflicted
+++ resolved
@@ -14,13 +14,6 @@
  * limitations under the License.
  */
 package com.hedera.services.contracts;
-
-import static com.hedera.services.contracts.sources.AddressKeyedMapFactory.bytecodeMapFrom;
-import static com.hedera.services.contracts.sources.AddressKeyedMapFactory.storageMapFrom;
-import static com.hedera.services.files.EntityExpiryMapFactory.entityExpiryMapFrom;
-import static com.hedera.services.store.contracts.precompile.ExchangeRatePrecompiledContract.EXCHANGE_RATE_SYSTEM_CONTRACT_ADDRESS;
-import static com.hedera.services.store.contracts.precompile.HTSPrecompiledContract.HTS_PRECOMPILED_CONTRACT_ADDRESS;
-import static com.hedera.services.store.contracts.precompile.PrngSystemPrecompiledContract.PRNG_PRECOMPILE_ADDRESS;
 
 import static com.hedera.services.contracts.sources.AddressKeyedMapFactory.bytecodeMapFrom;
 import static com.hedera.services.contracts.sources.AddressKeyedMapFactory.storageMapFrom;
@@ -86,199 +79,6 @@
 import org.hyperledger.besu.evm.operation.Operation;
 import org.hyperledger.besu.evm.precompile.PrecompiledContract;
 
-<<<<<<< HEAD
-@Module(includes = {
-		StoresModule.class
-})
-public interface ContractsModule {
-	@Binds
-	@Singleton
-	HederaMutableWorldState provideMutableWorldState(HederaWorldState hederaWorldState);
-
-	@Binds
-	@Singleton
-	HederaOperationTracer provideTracer(HederaTracer hederaTracer);
-
-	@Provides
-	@Singleton
-	@BytecodeSource
-	static Map<byte[], byte[]> provideBytecodeSource(Map<String, byte[]> blobStore) {
-		return bytecodeMapFrom(blobStore);
-	}
-
-	@Provides
-	@Singleton
-	@StorageSource
-	static Map<byte[], byte[]> provideStorageSource(Map<String, byte[]> blobStore) {
-		return storageMapFrom(blobStore);
-	}
-
-	@Provides
-	@Singleton
-	static Map<EntityId, Long> provideEntityExpiries(Map<String, byte[]> blobStore) {
-		return entityExpiryMapFrom(blobStore);
-	}
-
-	@Provides
-	@Singleton
-	static SizeLimitedStorage.IterableStorageUpserter provideStorageUpserter() {
-		return IterableStorageUtils::overwritingUpsertMapping;
-	}
-
-	@Provides
-	@Singleton
-	static SizeLimitedStorage.IterableStorageRemover provideStorageRemover() {
-		return IterableStorageUtils::removeMapping;
-	}
-
-	@Provides
-	@Singleton
-	static EntityAccess provideMutableEntityAccess(
-			final AliasManager aliasManager,
-			final HederaLedger ledger,
-			final TransactionContext txnCtx,
-			final SizeLimitedStorage storage,
-			final TransactionalLedger<TokenID, TokenProperty, MerkleToken> tokensLedger,
-			final Supplier<VirtualMap<VirtualBlobKey, VirtualBlobValue>> bytecode
-	) {
-		return new MutableEntityAccess(ledger, aliasManager, txnCtx, storage, tokensLedger, bytecode);
-	}
-
-	@Provides
-	@Singleton
-	@IntoSet
-	static Operation provideLog0Operation(final GasCalculator gasCalculator) {
-		return new HederaLogOperation(0, gasCalculator);
-	}
-
-	@Provides
-	@Singleton
-	@IntoSet
-	static Operation provideLog1Operation(final GasCalculator gasCalculator) {
-		return new HederaLogOperation(1, gasCalculator);
-	}
-
-	@Provides
-	@Singleton
-	@IntoSet
-	static Operation provideLog2Operation(final GasCalculator gasCalculator) {
-		return new HederaLogOperation(2, gasCalculator);
-	}
-
-	@Provides
-	@Singleton
-	@IntoSet
-	static Operation provideLog3Operation(final GasCalculator gasCalculator) {
-		return new HederaLogOperation(3, gasCalculator);
-	}
-
-	@Provides
-	@Singleton
-	@IntoSet
-	static Operation provideLog4Operation(final GasCalculator gasCalculator) {
-		return new HederaLogOperation(4, gasCalculator);
-	}
-
-	@Binds
-	@Singleton
-	GasCalculator bindHederaGasCalculatorV20(GasCalculatorHederaV22 gasCalculator);
-
-	@Binds
-	@Singleton
-	@IntoSet
-	Operation bindBalanceOperation(HederaBalanceOperation balance);
-
-	@Binds
-	@Singleton
-	@IntoSet
-	Operation bindCallCodeOperation(HederaCallCodeOperation callCode);
-
-	@Binds
-	@Singleton
-	@IntoSet
-	Operation bindCallOperation(HederaCallOperation call);
-
-	@Binds
-	@Singleton
-	@IntoSet
-	Operation bindCreateOperation(HederaCreateOperation create);
-
-	@Binds
-	@Singleton
-	@IntoSet
-	Operation bindCreate2Operation(HederaCreate2Operation create2);
-
-	@Binds
-	@Singleton
-	@IntoSet
-	Operation bindDelegateCallOperation(HederaDelegateCallOperation delegateCall);
-
-	@Binds
-	@Singleton
-	@IntoSet
-	Operation bindExtCodeCopyOperation(HederaExtCodeCopyOperation extCodeCopy);
-
-	@Binds
-	@Singleton
-	@IntoSet
-	Operation bindExtCodeHashOperation(HederaExtCodeHashOperation extCodeHash);
-
-	@Binds
-	@Singleton
-	@IntoSet
-	Operation bindExtCodeSizeOperation(HederaExtCodeSizeOperation extCodeSize);
-
-	@Binds
-	@Singleton
-	@IntoSet
-	Operation bindSelfDestructOperation(HederaSelfDestructOperation selfDestruct);
-
-	@Binds
-	@Singleton
-	@IntoSet
-	Operation bindSStoreOperation(HederaSStoreOperation sstore);
-
-	@Binds
-	@Singleton
-	@IntoSet
-	Operation bindHederaSLoadOperation(HederaSLoadOperation sload);
-
-	@Binds
-	@Singleton
-	@IntoSet
-	Operation bindStaticCallOperation(HederaStaticCallOperation staticCall);
-
-
-	@Binds
-	@Singleton
-	@IntoMap
-	@StringKey(HTS_PRECOMPILED_CONTRACT_ADDRESS)
-	PrecompiledContract bindHTSPrecompile(HTSPrecompiledContract htsPrecompiledContract);
-
-	@Binds
-	@Singleton
-	@IntoMap
-	@StringKey(EXCHANGE_RATE_SYSTEM_CONTRACT_ADDRESS)
-	PrecompiledContract bindExchangeRatePrecompile(ExchangeRatePrecompiledContract exchangeRateContract);
-
-	@Binds
-	@Singleton
-	@IntoMap
-	@StringKey(PRNG_PRECOMPILE_ADDRESS)
-	PrecompiledContract bindPrngPrecompile(PrngSystemPrecompiledContract prngSystemContract);
-
-	@Provides
-	@Singleton
-	static BiPredicate<Address, MessageFrame> provideAddressValidator(
-			final Map<String, PrecompiledContract> precompiledContractMap
-	) {
-		final var precompiles =
-				precompiledContractMap.keySet().stream()
-						.map(Address::fromHexString)
-						.collect(Collectors.toSet());
-		return (address, frame) -> precompiles.contains(address) || frame.getWorldUpdater().get(address) != null;
-	}
-=======
 @Module(includes = {StoresModule.class})
 public interface ContractsModule {
     @Binds
@@ -291,6 +91,10 @@
     static Map<byte[], byte[]> provideBytecodeSource(Map<String, byte[]> blobStore) {
         return bytecodeMapFrom(blobStore);
     }
+
+    @Binds
+    @Singleton
+    HederaOperationTracer provideTracer(HederaTracer hederaTracer);
 
     @Provides
     @Singleton
@@ -464,5 +268,4 @@
         return (address, frame) ->
                 precompiles.contains(address) || frame.getWorldUpdater().get(address) != null;
     }
->>>>>>> b0a66e14
 }