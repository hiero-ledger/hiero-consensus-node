package com.hedera.services.contracts;

/*-
 * ‌
 * Hedera Services Node
 * ​
 * Copyright (C) 2018 - 2021 Hedera Hashgraph, LLC
 * ​
 * Licensed under the Apache License, Version 2.0 (the "License");
 * you may not use this file except in compliance with the License.
 * You may obtain a copy of the License at
 *
 *      http://www.apache.org/licenses/LICENSE-2.0
 *
 * Unless required by applicable law or agreed to in writing, software
 * distributed under the License is distributed on an "AS IS" BASIS,
 * WITHOUT WARRANTIES OR CONDITIONS OF ANY KIND, either express or implied.
 * See the License for the specific language governing permissions and
 * limitations under the License.
 * ‍
 */

import com.hedera.services.context.TransactionContext;
import com.hedera.services.contracts.annotations.BytecodeSource;
import com.hedera.services.contracts.annotations.StorageSource;
import com.hedera.services.contracts.gascalculator.GasCalculatorHederaV22;
import com.hedera.services.contracts.operation.HederaBalanceOperation;
import com.hedera.services.contracts.operation.HederaCallCodeOperation;
import com.hedera.services.contracts.operation.HederaCallOperation;
import com.hedera.services.contracts.operation.HederaCreateOperation;
import com.hedera.services.contracts.operation.HederaDelegateCallOperation;
import com.hedera.services.contracts.operation.HederaExtCodeCopyOperation;
import com.hedera.services.contracts.operation.HederaExtCodeHashOperation;
import com.hedera.services.contracts.operation.HederaExtCodeSizeOperation;
import com.hedera.services.contracts.operation.HederaSStoreOperation;
import com.hedera.services.contracts.operation.HederaSelfDestructOperation;
import com.hedera.services.contracts.operation.HederaStaticCallOperation;
import com.hedera.services.ledger.HederaLedger;
import com.hedera.services.ledger.TransactionalLedger;
import com.hedera.services.ledger.properties.TokenProperty;
import com.hedera.services.state.merkle.MerkleToken;
import com.hedera.services.state.submerkle.EntityId;
import com.hedera.services.state.virtual.VirtualBlobKey;
import com.hedera.services.state.virtual.VirtualBlobValue;
import com.hedera.services.store.StoresModule;
import com.hedera.services.store.contracts.EntityAccess;
import com.hedera.services.store.contracts.HederaMutableWorldState;
import com.hedera.services.store.contracts.HederaWorldState;
import com.hedera.services.store.contracts.MutableEntityAccess;
import com.hedera.services.store.contracts.SizeLimitedStorage;
import com.hedera.services.store.contracts.precompile.HTSPrecompiledContract;
import com.hederahashgraph.api.proto.java.TokenID;
import com.swirlds.virtualmap.VirtualMap;
import dagger.Binds;
import dagger.Module;
import dagger.Provides;
import dagger.multibindings.IntoMap;
import dagger.multibindings.IntoSet;
import dagger.multibindings.StringKey;
import org.hyperledger.besu.datatypes.Address;
import org.hyperledger.besu.evm.frame.MessageFrame;
import org.hyperledger.besu.evm.gascalculator.GasCalculator;
import org.hyperledger.besu.evm.operation.InvalidOperation;
import org.hyperledger.besu.evm.operation.Operation;
import org.hyperledger.besu.evm.precompile.PrecompiledContract;

import javax.inject.Singleton;
import java.util.Map;
import java.util.Set;
import java.util.function.BiPredicate;
import java.util.function.Supplier;
import java.util.stream.Collectors;

import static com.hedera.services.contracts.sources.AddressKeyedMapFactory.bytecodeMapFrom;
import static com.hedera.services.contracts.sources.AddressKeyedMapFactory.storageMapFrom;
import static com.hedera.services.files.EntityExpiryMapFactory.entityExpiryMapFrom;

<<<<<<< HEAD
@Module
public interface ContractsModule {
	@Binds
	@Singleton
	Source<byte[], byte[]> bindByteCodeSource(BlobStorageSource blobStorageSource);

	@Binds
	@Singleton
	Source<byte[], AccountState> bindAccountsSource(LedgerAccountsSource ledgerAccountsSource);

	@Binds
	@Singleton
	StoragePersistence bindStoragePersistence(BlobStoragePersistence blobStoragePersistence);

	@Provides
	@Singleton
	static SoliditySigsVerifier provideSoliditySigsVerifier(
			SyncVerifier syncVerifier,
			TransactionContext txnCtx,
			Supplier<MerkleMap<EntityNum, MerkleAccount>> accounts
	) {
		return new TxnAwareSoliditySigsVerifier(
				syncVerifier,
				txnCtx,
				StandardSyncActivationCheck::allKeysAreActive,
				accounts);
	}

	@Provides
	@Singleton
	static ServicesRepositoryRoot provideServicesRepositoryRoot(
			StoragePersistence storagePersistence,
			Source<byte[], byte[]> bytecodeSource,
			Source<byte[], AccountState> accountSource
	) {
		final var repository = new ServicesRepositoryRoot(accountSource, bytecodeSource);
		repository.setStoragePersistence(storagePersistence);
		return repository;
	}
=======
@Module(includes = {
		StoresModule.class
})
public abstract class ContractsModule {
	@Binds
	@Singleton
	public abstract HederaMutableWorldState provideMutableWorldState(HederaWorldState hederaWorldState);
>>>>>>> b86a0076

	@Provides
	@Singleton
	@BytecodeSource
	static Map<byte[], byte[]> provideBytecodeSource(Map<String, byte[]> blobStore) {
		return bytecodeMapFrom(blobStore);
	}

	@Provides
	@Singleton
	@StorageSource
	static Map<byte[], byte[]> provideStorageSource(Map<String, byte[]> blobStore) {
		return storageMapFrom(blobStore);
	}

	@Provides
	@Singleton
	static Map<EntityId, Long> provideEntityExpiries(Map<String, byte[]> blobStore) {
		return entityExpiryMapFrom(blobStore);
	}

	@Provides
	@Singleton
	public static EntityAccess provideMutableEntityAccess(
			final HederaLedger ledger,
			final TransactionContext txnCtx,
			final SizeLimitedStorage storage,
			final TransactionalLedger<TokenID, TokenProperty, MerkleToken> tokensLedger,
			final Supplier<VirtualMap<VirtualBlobKey, VirtualBlobValue>> bytecode
	) {
		return new MutableEntityAccess(ledger, txnCtx, storage, tokensLedger, bytecode);
	}

	@Provides
	@Singleton
	@IntoSet
	static Operation provideCreate2Operation(GasCalculator gasCalculator) {
		return new InvalidOperation(0xF5, gasCalculator);
	}

	@Binds
	@Singleton
<<<<<<< HEAD
	GasCalculator bindHederaGasCalculatorV19(GasCalculatorHederaV19 gasCalculator);
=======
	public abstract GasCalculator bindHederaGasCalculatorV20(GasCalculatorHederaV22 gasCalculator);
>>>>>>> b86a0076

	@Binds
	@Singleton
	@IntoSet
	Operation bindBalanceOperation(HederaBalanceOperation balance);

	@Binds
	@Singleton
	@IntoSet
	Operation bindCallCodeOperation(HederaCallCodeOperation callCode);

	@Binds
	@Singleton
	@IntoSet
	Operation bindCallOperation(HederaCallOperation call);

	@Binds
	@Singleton
	@IntoSet
	Operation bindCreateOperation(HederaCreateOperation create);

	@Binds
	@Singleton
	@IntoSet
	Operation bindDelegateCallOperation(HederaDelegateCallOperation delegateCall);

	@Binds
	@Singleton
	@IntoSet
	Operation bindExtCodeCopyOperation(HederaExtCodeCopyOperation extCodeCopy);

	@Binds
	@Singleton
	@IntoSet
	Operation bindExtCodeHashOperation(HederaExtCodeHashOperation extCodeHash);

	@Binds
	@Singleton
	@IntoSet
	Operation bindExtCodeSizeOperation(HederaExtCodeSizeOperation extCodeSize);

	@Binds
	@Singleton
	@IntoSet
	Operation bindSelfDestructOperation(HederaSelfDestructOperation selfDestruct);

	@Binds
	@Singleton
	@IntoSet
	Operation bindSStoreOperation(HederaSStoreOperation sstore);

	@Binds
	@Singleton
	@IntoSet
<<<<<<< HEAD
	Operation bindStaticCallOperation(HederaStaticCallOperation staticCall);
=======
	public abstract Operation bindStaticCallOperation(HederaStaticCallOperation staticCall);


	@Binds
	@Singleton
	@IntoMap
	@StringKey("0x167")
	public abstract PrecompiledContract bindHTSPrecompile(HTSPrecompiledContract htsPrecompiledContract);


	@Provides
	@Singleton
	public static BiPredicate<Address, MessageFrame> provideAddressValidator(
			Map<String, PrecompiledContract> precompiledContractMap) {
		Set<Address> precompiledAddresses =
				precompiledContractMap.keySet().stream().map(Address::fromHexString).collect(Collectors.toSet());
		return (address, frame) -> precompiledAddresses.contains(address) ||
				frame.getWorldUpdater().get(address) != null;
	}
>>>>>>> b86a0076
}<|MERGE_RESOLUTION|>--- conflicted
+++ resolved
@@ -75,55 +75,13 @@
 import static com.hedera.services.contracts.sources.AddressKeyedMapFactory.storageMapFrom;
 import static com.hedera.services.files.EntityExpiryMapFactory.entityExpiryMapFrom;
 
-<<<<<<< HEAD
-@Module
-public interface ContractsModule {
-	@Binds
-	@Singleton
-	Source<byte[], byte[]> bindByteCodeSource(BlobStorageSource blobStorageSource);
-
-	@Binds
-	@Singleton
-	Source<byte[], AccountState> bindAccountsSource(LedgerAccountsSource ledgerAccountsSource);
-
-	@Binds
-	@Singleton
-	StoragePersistence bindStoragePersistence(BlobStoragePersistence blobStoragePersistence);
-
-	@Provides
-	@Singleton
-	static SoliditySigsVerifier provideSoliditySigsVerifier(
-			SyncVerifier syncVerifier,
-			TransactionContext txnCtx,
-			Supplier<MerkleMap<EntityNum, MerkleAccount>> accounts
-	) {
-		return new TxnAwareSoliditySigsVerifier(
-				syncVerifier,
-				txnCtx,
-				StandardSyncActivationCheck::allKeysAreActive,
-				accounts);
-	}
-
-	@Provides
-	@Singleton
-	static ServicesRepositoryRoot provideServicesRepositoryRoot(
-			StoragePersistence storagePersistence,
-			Source<byte[], byte[]> bytecodeSource,
-			Source<byte[], AccountState> accountSource
-	) {
-		final var repository = new ServicesRepositoryRoot(accountSource, bytecodeSource);
-		repository.setStoragePersistence(storagePersistence);
-		return repository;
-	}
-=======
 @Module(includes = {
 		StoresModule.class
 })
-public abstract class ContractsModule {
-	@Binds
-	@Singleton
-	public abstract HederaMutableWorldState provideMutableWorldState(HederaWorldState hederaWorldState);
->>>>>>> b86a0076
+public interface ContractsModule {
+	@Binds
+	@Singleton
+	HederaMutableWorldState provideMutableWorldState(HederaWorldState hederaWorldState);
 
 	@Provides
 	@Singleton
@@ -166,11 +124,7 @@
 
 	@Binds
 	@Singleton
-<<<<<<< HEAD
-	GasCalculator bindHederaGasCalculatorV19(GasCalculatorHederaV19 gasCalculator);
-=======
-	public abstract GasCalculator bindHederaGasCalculatorV20(GasCalculatorHederaV22 gasCalculator);
->>>>>>> b86a0076
+	GasCalculator bindHederaGasCalculatorV20(GasCalculatorHederaV22 gasCalculator);
 
 	@Binds
 	@Singleton
@@ -225,17 +179,14 @@
 	@Binds
 	@Singleton
 	@IntoSet
-<<<<<<< HEAD
 	Operation bindStaticCallOperation(HederaStaticCallOperation staticCall);
-=======
-	public abstract Operation bindStaticCallOperation(HederaStaticCallOperation staticCall);
 
 
 	@Binds
 	@Singleton
 	@IntoMap
 	@StringKey("0x167")
-	public abstract PrecompiledContract bindHTSPrecompile(HTSPrecompiledContract htsPrecompiledContract);
+	PrecompiledContract bindHTSPrecompile(HTSPrecompiledContract htsPrecompiledContract);
 
 
 	@Provides
@@ -247,5 +198,4 @@
 		return (address, frame) -> precompiledAddresses.contains(address) ||
 				frame.getWorldUpdater().get(address) != null;
 	}
->>>>>>> b86a0076
 }