/*
 * Copyright (C) 2020-2022 Hedera Hashgraph, LLC
 *
 * Licensed under the Apache License, Version 2.0 (the "License");
 * you may not use this file except in compliance with the License.
 * You may obtain a copy of the License at
 *
 *      http://www.apache.org/licenses/LICENSE-2.0
 *
 * Unless required by applicable law or agreed to in writing, software
 * distributed under the License is distributed on an "AS IS" BASIS,
 * WITHOUT WARRANTIES OR CONDITIONS OF ANY KIND, either express or implied.
 * See the License for the specific language governing permissions and
 * limitations under the License.
 */
package com.hedera.services.contracts.sources;

import static com.hedera.services.exceptions.ValidationUtils.validateTrue;
import static com.hedera.services.ledger.properties.AccountProperty.IS_RECEIVER_SIG_REQUIRED;
import static com.hedera.services.ledger.properties.AccountProperty.KEY;
<<<<<<< HEAD
import static com.hederahashgraph.api.proto.java.ResponseCodeEnum.*;
=======
import static com.hederahashgraph.api.proto.java.ResponseCodeEnum.INVALID_ACCOUNT_ID;
import static com.hederahashgraph.api.proto.java.ResponseCodeEnum.INVALID_TOKEN_ID;
import static com.hederahashgraph.api.proto.java.ResponseCodeEnum.TOKEN_HAS_NO_SUPPLY_KEY;
>>>>>>> 6e5f241a

import com.hedera.services.context.TransactionContext;
import com.hedera.services.keys.ActivationTest;
import com.hedera.services.ledger.TransactionalLedger;
import com.hedera.services.ledger.accounts.ContractAliases;
import com.hedera.services.ledger.properties.AccountProperty;
import com.hedera.services.ledger.properties.TokenProperty;
import com.hedera.services.legacy.core.jproto.JKey;
import com.hedera.services.state.merkle.MerkleAccount;
import com.hedera.services.store.contracts.WorldLedgers;
import com.hedera.services.utils.EntityIdUtils;
import com.hederahashgraph.api.proto.java.AccountID;
import com.swirlds.common.crypto.TransactionSignature;
import java.util.Optional;
import java.util.function.BiPredicate;
import javax.inject.Inject;
import javax.inject.Singleton;
import org.hyperledger.besu.datatypes.Address;
import org.jetbrains.annotations.NotNull;

@Singleton
public class TxnAwareEvmSigsVerifier implements EvmSigsVerifier {
    private final ActivationTest activationTest;
    private final TransactionContext txnCtx;
    private final BiPredicate<JKey, TransactionSignature> cryptoValidity;

    @Inject
    public TxnAwareEvmSigsVerifier(
            final ActivationTest activationTest,
            final TransactionContext txnCtx,
            final BiPredicate<JKey, TransactionSignature> cryptoValidity) {
        this.txnCtx = txnCtx;
        this.activationTest = activationTest;
        this.cryptoValidity = cryptoValidity;
    }

    @Override
    public boolean hasActiveKey(
            final boolean isDelegateCall,
            @NotNull final Address accountAddress,
            @NotNull final Address activeContract,
            @NotNull final WorldLedgers worldLedgers) {
        final var accountId = EntityIdUtils.accountIdFromEvmAddress(accountAddress);
        validateTrue(worldLedgers.accounts().exists(accountId), INVALID_ACCOUNT_ID);

        if (accountAddress.equals(activeContract)) {
            return true;
        }

        final var accountKey = (JKey) worldLedgers.accounts().get(accountId, KEY);
        return accountKey != null
                && isActiveInFrame(
                        accountKey, isDelegateCall, activeContract, worldLedgers.aliases());
    }

    @Override
    public boolean hasActiveSupplyKey(
            final boolean isDelegateCall,
            @NotNull final Address tokenAddress,
            @NotNull final Address activeContract,
            @NotNull final WorldLedgers worldLedgers) {
        final var tokenId = EntityIdUtils.tokenIdFromEvmAddress(tokenAddress);
        validateTrue(worldLedgers.tokens().exists(tokenId), INVALID_TOKEN_ID);

        final var supplyKey = (JKey) worldLedgers.tokens().get(tokenId, TokenProperty.SUPPLY_KEY);
        validateTrue(supplyKey != null, TOKEN_HAS_NO_SUPPLY_KEY);

        return isActiveInFrame(supplyKey, isDelegateCall, activeContract, worldLedgers.aliases());
    }

    @Override
<<<<<<< HEAD
    public boolean hasActiveWipeKey(
            final boolean isDelegateCall,
            @NotNull final Address tokenAddress,
            @NotNull final Address activeContract,
            @NotNull final WorldLedgers worldLedgers) {
        final var tokenId = EntityIdUtils.tokenIdFromEvmAddress(tokenAddress);
        validateTrue(worldLedgers.tokens().exists(tokenId), INVALID_TOKEN_ID);

        final var supplyKey = (JKey) worldLedgers.tokens().get(tokenId, TokenProperty.WIPE_KEY);
        validateTrue(supplyKey != null, TOKEN_HAS_NO_WIPE_KEY);

        return isActiveInFrame(supplyKey, isDelegateCall, activeContract, worldLedgers.aliases());
    }

    @Override
=======
>>>>>>> 6e5f241a
    public boolean hasActiveKeyOrNoReceiverSigReq(
            final boolean isDelegateCall,
            @NotNull final Address target,
            @NotNull final Address activeContract,
            @NotNull final WorldLedgers worldLedgers) {
        final var accountId = EntityIdUtils.accountIdFromEvmAddress(target);
        if (txnCtx.activePayer().equals(accountId)) {
            return true;
        }
        final var requiredKey = receiverSigKeyIfAnyOf(accountId, worldLedgers);
        return requiredKey
                .map(
                        key ->
                                isActiveInFrame(
                                        key,
                                        isDelegateCall,
                                        activeContract,
                                        worldLedgers.aliases()))
                .orElse(true);
    }

    @Override
    public boolean cryptoKeyIsActive(final JKey key) {
        return key != null && isCryptoKeyActiveInFrame(key);
    }

    private boolean isCryptoKeyActiveInFrame(final JKey key) {
        final var pkToCryptoSigsFn = txnCtx.swirldsTxnAccessor().getRationalizedPkToCryptoSigFn();
        return activationTest.test(key, pkToCryptoSigsFn, cryptoValidity);
    }

    private boolean isActiveInFrame(
            final JKey key,
            final boolean isDelegateCall,
            final Address activeContract,
            final ContractAliases aliases) {
        final var pkToCryptoSigsFn = txnCtx.swirldsTxnAccessor().getRationalizedPkToCryptoSigFn();
        return activationTest.test(
                key, pkToCryptoSigsFn, validityTestFor(isDelegateCall, activeContract, aliases));
    }

    BiPredicate<JKey, TransactionSignature> validityTestFor(
            final boolean isDelegateCall,
            final Address activeContract,
            final ContractAliases aliases) {
        // Note that when this observer is used directly above in isActiveInFrame(), it will be
        // called  with each primitive key in the top-level Hedera key of interest, along with
        // that key's verified cryptographic signature (if any was available in the sigMap)
        return (key, sig) -> {
            if (key.hasDelegatableContractId() || key.hasDelegatableContractAlias()) {
                final var controllingId =
                        key.hasDelegatableContractId()
                                ? key.getDelegatableContractIdKey().getContractID()
                                : key.getDelegatableContractAliasKey().getContractID();
                final var controllingContract = aliases.currentAddress(controllingId);
                return controllingContract.equals(activeContract);
            } else if (key.hasContractID() || key.hasContractAlias()) {
                final var controllingId =
                        key.hasContractID()
                                ? key.getContractIDKey().getContractID()
                                : key.getContractAliasKey().getContractID();
                final var controllingContract = aliases.currentAddress(controllingId);
                return !isDelegateCall && controllingContract.equals(activeContract);
            } else {
                // Otherwise, apply the standard cryptographic validity test
                return cryptoValidity.test(key, sig);
            }
        };
    }

    private Optional<JKey> receiverSigKeyIfAnyOf(
            final AccountID id, final WorldLedgers worldLedgers) {
        final var accounts = worldLedgers.accounts();
        if (accounts == null) {
            // This must be a static call, hence cannot contain value and cannot require a signature
            return Optional.empty();
        }
        return isReceiverSigExempt(id, accounts)
                ? Optional.empty()
                : Optional.ofNullable((JKey) accounts.get(id, KEY));
    }

    private boolean isReceiverSigExempt(
            final AccountID id,
            final TransactionalLedger<AccountID, AccountProperty, MerkleAccount> accounts) {
        return !accounts.contains(id) || !(boolean) accounts.get(id, IS_RECEIVER_SIG_REQUIRED);
    }
}<|MERGE_RESOLUTION|>--- conflicted
+++ resolved
@@ -18,13 +18,10 @@
 import static com.hedera.services.exceptions.ValidationUtils.validateTrue;
 import static com.hedera.services.ledger.properties.AccountProperty.IS_RECEIVER_SIG_REQUIRED;
 import static com.hedera.services.ledger.properties.AccountProperty.KEY;
-<<<<<<< HEAD
-import static com.hederahashgraph.api.proto.java.ResponseCodeEnum.*;
-=======
 import static com.hederahashgraph.api.proto.java.ResponseCodeEnum.INVALID_ACCOUNT_ID;
 import static com.hederahashgraph.api.proto.java.ResponseCodeEnum.INVALID_TOKEN_ID;
 import static com.hederahashgraph.api.proto.java.ResponseCodeEnum.TOKEN_HAS_NO_SUPPLY_KEY;
->>>>>>> 6e5f241a
+import static com.hederahashgraph.api.proto.java.ResponseCodeEnum.TOKEN_HAS_NO_WIPE_KEY;
 
 import com.hedera.services.context.TransactionContext;
 import com.hedera.services.keys.ActivationTest;
@@ -96,7 +93,6 @@
     }
 
     @Override
-<<<<<<< HEAD
     public boolean hasActiveWipeKey(
             final boolean isDelegateCall,
             @NotNull final Address tokenAddress,
@@ -112,8 +108,6 @@
     }
 
     @Override
-=======
->>>>>>> 6e5f241a
     public boolean hasActiveKeyOrNoReceiverSigReq(
             final boolean isDelegateCall,
             @NotNull final Address target,
