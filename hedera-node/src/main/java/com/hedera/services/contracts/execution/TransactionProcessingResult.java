--- conflicted
+++ resolved
@@ -55,33 +55,27 @@
  * transaction
  */
 public class TransactionProcessingResult {
-<<<<<<< HEAD
-	/**
-	 * The status of the transaction after being processed.
-	 */
-	public enum Status {
-		/**
-		 * The transaction was successfully processed.
-		 */
-		SUCCESSFUL,
-
-		/**
-		 * The transaction failed to be completely processed.
-		 */
-		FAILED
-	}
-
-	private final long gasUsed;
-	private final long sbhRefund;
-	private final long gasPrice;
-	private final Status status;
-	private final Bytes output;
-	private final List<Log> logs;
-	private final Optional<Bytes> revertReason;
-	private final Optional<Address> recipient;
-	private final Optional<ExceptionalHaltReason> haltReason;
-	private final Map<Address, Map<Bytes, Pair<Bytes, Bytes>>> stateChanges;
-	private final List<SolidityAction> actions;
+    /** The status of the transaction after being processed. */
+    public enum Status {
+        /** The transaction was successfully processed. */
+        SUCCESSFUL,
+
+        /** The transaction failed to be completely processed. */
+        FAILED
+    }
+
+    private final long gasUsed;
+    private final long sbhRefund;
+    private final long gasPrice;
+    private final Status status;
+    private final Bytes output;
+    private final List<Log> logs;
+    private final Optional<Bytes> revertReason;
+    private final Optional<Address> recipient;
+    private final Optional<ExceptionalHaltReason> haltReason;
+    private final Map<Address, Map<Bytes, Pair<Bytes, Bytes>>> stateChanges;
+		private final List<SolidityAction> actions;
+
 
 	private List<ContractID> createdContracts = Collections.emptyList();
 
@@ -158,170 +152,6 @@
 		this.actions = actions;
 	}
 
-	/**
-	 * Adds a list of created contracts to be externalised as part of the
-	 * {@link com.hedera.services.state.submerkle.ExpirableTxnRecord}
-	 *
-	 * @param createdContracts
-	 * 		the list of contractIDs created
-	 */
-	public void setCreatedContracts(List<ContractID> createdContracts) {
-		this.createdContracts = createdContracts;
-	}
-
-	/**
-	 * Returns whether or not the transaction was successfully processed.
-	 *
-	 * @return {@code true} if the transaction was successfully processed; otherwise {@code false}
-	 */
-	public boolean isSuccessful() {
-		return status == Status.SUCCESSFUL;
-	}
-
-	public long getGasPrice() {
-		return gasPrice;
-	}
-
-	public long getGasUsed() {
-		return gasUsed;
-	}
-
-	public long getSbhRefund() {
-		return sbhRefund;
-	}
-
-	public Bytes getOutput() {
-		return output;
-	}
-
-	public List<Log> getLogs() {
-		return logs;
-	}
-
-	public Optional<Address> getRecipient() {
-		return recipient;
-	}
-
-	public Map<Address, Map<Bytes, Pair<Bytes, Bytes>>> getStateChanges() {
-		return stateChanges;
-	}
-
-	public List<ContractID> getCreatedContracts() {
-		return createdContracts;
-	}
-
-	public List<SolidityAction> getActions() {
-		return actions;
-	}
-
-	/**
-	 * Returns the exceptional halt reason
-	 *
-	 * @return the halt reason
-	 */
-	public Optional<ExceptionalHaltReason> getHaltReason() {
-		return haltReason;
-	}
-
-	public Optional<Bytes> getRevertReason() {
-		return revertReason;
-	}
-
-	/**
-	 * Converts the {@link TransactionProcessingResult} into {@link ContractFunctionResult} gRPC model.
-	 *
-	 * @return the {@link ContractFunctionResult} model to externalise
-	 */
-	public ContractFunctionResult toGrpc() {
-		return EvmFnResult.fromCall(this).toGrpc();
-	}
-=======
-    /** The status of the transaction after being processed. */
-    public enum Status {
-        /** The transaction was successfully processed. */
-        SUCCESSFUL,
-
-        /** The transaction failed to be completely processed. */
-        FAILED
-    }
-
-    private final long gasUsed;
-    private final long sbhRefund;
-    private final long gasPrice;
-    private final Status status;
-    private final Bytes output;
-    private final List<Log> logs;
-    private final Optional<Bytes> revertReason;
-    private final Optional<Address> recipient;
-    private final Optional<ExceptionalHaltReason> haltReason;
-    private final Map<Address, Map<Bytes, Pair<Bytes, Bytes>>> stateChanges;
-
-    private List<ContractID> createdContracts = Collections.emptyList();
-
-    public static TransactionProcessingResult failed(
-            final long gasUsed,
-            final long sbhRefund,
-            final long gasPrice,
-            final Optional<Bytes> revertReason,
-            final Optional<ExceptionalHaltReason> haltReason,
-            final Map<Address, Map<Bytes, Pair<Bytes, Bytes>>> stateChanges) {
-        return new TransactionProcessingResult(
-                Status.FAILED,
-                Collections.emptyList(),
-                gasUsed,
-                sbhRefund,
-                gasPrice,
-                Bytes.EMPTY,
-                Optional.empty(),
-                revertReason,
-                haltReason,
-                stateChanges);
-    }
-
-    public static TransactionProcessingResult successful(
-            final List<Log> logs,
-            final long gasUsed,
-            final long sbhRefund,
-            final long gasPrice,
-            final Bytes output,
-            final Address recipient,
-            final Map<Address, Map<Bytes, Pair<Bytes, Bytes>>> stateChanges) {
-        return new TransactionProcessingResult(
-                Status.SUCCESSFUL,
-                logs,
-                gasUsed,
-                sbhRefund,
-                gasPrice,
-                output,
-                Optional.of(recipient),
-                Optional.empty(),
-                Optional.empty(),
-                stateChanges);
-    }
-
-    private TransactionProcessingResult(
-            final Status status,
-            final List<Log> logs,
-            final long gasUsed,
-            final long sbhRefund,
-            final long gasPrice,
-            final Bytes output,
-            final Optional<Address> recipient,
-            final Optional<Bytes> revertReason,
-            final Optional<ExceptionalHaltReason> haltReason,
-            final Map<Address, Map<Bytes, Pair<Bytes, Bytes>>> stateChanges) {
-        this.logs = logs;
-        this.output = output;
-        this.status = status;
-        this.gasUsed = gasUsed;
-        this.sbhRefund = sbhRefund;
-        this.gasPrice = gasPrice;
-        this.recipient = recipient;
-        this.haltReason = haltReason;
-        this.revertReason = revertReason;
-        this.stateChanges = stateChanges;
-    }
-
     /**
      * Adds a list of created contracts to be externalised as part of the {@link
      * com.hedera.services.state.submerkle.ExpirableTxnRecord}
@@ -382,6 +212,10 @@
         return haltReason;
     }
 
+		public List<SolidityAction> getActions() {
+			return actions;
+		}
+
     public Optional<Bytes> getRevertReason() {
         return revertReason;
     }
@@ -395,5 +229,4 @@
     public ContractFunctionResult toGrpc() {
         return EvmFnResult.fromCall(this).toGrpc();
     }
->>>>>>> b0a66e14
 }