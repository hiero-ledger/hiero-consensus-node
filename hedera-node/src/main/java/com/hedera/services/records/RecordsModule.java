package com.hedera.services.records;

/*-
 * ‌
 * Hedera Services Node
 * ​
 * Copyright (C) 2018 - 2021 Hedera Hashgraph, LLC
 * ​
 * Licensed under the Apache License, Version 2.0 (the "License");
 * you may not use this file except in compliance with the License.
 * You may obtain a copy of the License at
 *
 *      http://www.apache.org/licenses/LICENSE-2.0
 *
 * Unless required by applicable law or agreed to in writing, software
 * distributed under the License is distributed on an "AS IS" BASIS,
 * WITHOUT WARRANTIES OR CONDITIONS OF ANY KIND, either express or implied.
 * See the License for the specific language governing permissions and
 * limitations under the License.
 * ‍
 */

import com.google.common.cache.Cache;
import com.hedera.services.context.annotations.StaticAccountMemo;
import com.hedera.services.context.properties.NodeLocalProperties;
import com.hedera.services.state.StateAccessor;
import com.hedera.services.state.annotations.WorkingState;
import com.hedera.services.stats.MiscRunningAvgs;
import com.hedera.services.stream.RecordStreamManager;
import com.hederahashgraph.api.proto.java.TransactionID;
import com.swirlds.common.Platform;
import com.swirlds.common.crypto.Hash;
import com.swirlds.common.crypto.RunningHash;
import dagger.Binds;
import dagger.Module;
import dagger.Provides;

import javax.inject.Singleton;
import java.io.IOException;
import java.security.NoSuchAlgorithmException;
import java.util.Map;
import java.util.concurrent.ConcurrentHashMap;
import java.util.function.Consumer;

@Module
public interface RecordsModule {
	@Binds
	@Singleton
	AccountRecordsHistorian bindRecordsHistorian(TxnAwareRecordsHistorian txnAwareRecordsHistorian);

	@Provides
	@Singleton
	static Map<TransactionID, TxnIdRecentHistory> txnHistories() {
		return new ConcurrentHashMap<>();
	}

	@Provides
	@Singleton
	static Cache<TransactionID, Boolean> provideCache(RecordCacheFactory recordCacheFactory) {
		return recordCacheFactory.getCache();
	}

	@Provides
	@Singleton
	static Consumer<RunningHash> provideRunningHashUpdate(@WorkingState StateAccessor stateAccessor) {
		return runningHash -> stateAccessor.runningHashLeaf().setRunningHash(runningHash);
	}

	@Provides
<<<<<<< HEAD
	static String provideRecordLogDir(NodeLocalProperties nodeLocalProperties, AccountID nodeAccount) {
		final var idLiteral = asLiteralString(nodeAccount);
		var baseDir = nodeLocalProperties.recordLogDir();
		if (!baseDir.endsWith(File.separator)) {
			baseDir += File.separator;
		}
		return baseDir + "record" + idLiteral;
	}

	@Provides
	@Singleton
	static RecordStreamManager provideRecordStreamManager(
			Platform platform,
			MiscRunningAvgs runningAvgs,
			NodeLocalProperties nodeLocalProperties,
			String recordLogDir,
			ServicesState initialState
=======
	@Singleton
	public static RecordStreamManager provideRecordStreamManager(
			final Platform platform,
			final MiscRunningAvgs runningAvgs,
			final NodeLocalProperties nodeLocalProperties,
			final @StaticAccountMemo String accountMemo,
			final Hash initialHash
>>>>>>> c2a90017
	) {
		try {
			return new RecordStreamManager(
					platform,
					runningAvgs,
					nodeLocalProperties,
					accountMemo,
					initialHash);
		} catch (NoSuchAlgorithmException | IOException fatal) {
			throw new IllegalStateException("Could not construct record stream manager", fatal);
		}
	}
}<|MERGE_RESOLUTION|>--- conflicted
+++ resolved
@@ -67,33 +67,13 @@
 	}
 
 	@Provides
-<<<<<<< HEAD
-	static String provideRecordLogDir(NodeLocalProperties nodeLocalProperties, AccountID nodeAccount) {
-		final var idLiteral = asLiteralString(nodeAccount);
-		var baseDir = nodeLocalProperties.recordLogDir();
-		if (!baseDir.endsWith(File.separator)) {
-			baseDir += File.separator;
-		}
-		return baseDir + "record" + idLiteral;
-	}
-
-	@Provides
 	@Singleton
 	static RecordStreamManager provideRecordStreamManager(
-			Platform platform,
-			MiscRunningAvgs runningAvgs,
-			NodeLocalProperties nodeLocalProperties,
-			String recordLogDir,
-			ServicesState initialState
-=======
-	@Singleton
-	public static RecordStreamManager provideRecordStreamManager(
 			final Platform platform,
 			final MiscRunningAvgs runningAvgs,
 			final NodeLocalProperties nodeLocalProperties,
 			final @StaticAccountMemo String accountMemo,
 			final Hash initialHash
->>>>>>> c2a90017
 	) {
 		try {
 			return new RecordStreamManager(
