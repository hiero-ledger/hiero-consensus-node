package com.hedera.services.records;

/*-
 * ‌
 * Hedera Services Node
 * ​
 * Copyright (C) 2018 - 2021 Hedera Hashgraph, LLC
 * ​
 * Licensed under the Apache License, Version 2.0 (the "License");
 * you may not use this file except in compliance with the License.
 * You may obtain a copy of the License at
 *
 *      http://www.apache.org/licenses/LICENSE-2.0
 *
 * Unless required by applicable law or agreed to in writing, software
 * distributed under the License is distributed on an "AS IS" BASIS,
 * WITHOUT WARRANTIES OR CONDITIONS OF ANY KIND, either express or implied.
 * See the License for the specific language governing permissions and
 * limitations under the License.
 * ‍
 */

import com.hedera.services.context.TransactionContext;
import com.hedera.services.state.EntityCreator;
import com.hedera.services.state.expiry.ExpiryManager;
import com.hedera.services.state.submerkle.ExpirableTxnRecord;
import com.hedera.services.state.submerkle.RichInstant;
import com.hedera.services.stream.RecordStreamObject;
import com.hederahashgraph.api.proto.java.AccountID;
import com.hederahashgraph.api.proto.java.SignedTransaction;
import com.hederahashgraph.api.proto.java.Transaction;
import com.hederahashgraph.api.proto.java.TransactionBody;
import com.hederahashgraph.api.proto.java.TransactionID;
import org.apache.commons.lang3.tuple.Pair;

import javax.inject.Inject;
import javax.inject.Singleton;
import java.time.Instant;
import java.util.ArrayList;
import java.util.List;

import static com.hedera.services.legacy.proto.utils.CommonUtils.noThrowSha384HashOf;
import static com.hedera.services.state.submerkle.TxnId.USER_TRANSACTION_NONCE;
import static com.hedera.services.utils.MiscUtils.nonNegativeNanosOffset;

/**
 * Provides a {@link AccountRecordsHistorian} using the natural collaborators.
 */
@Singleton
public class TxnAwareRecordsHistorian implements AccountRecordsHistorian {
	private static class InProgressChildRecord {
		private final int sourceId;
		private final TransactionBody.Builder syntheticBody;
		private final ExpirableTxnRecord.Builder recordBuilder;

		public InProgressChildRecord(
				final int sourceId,
				final TransactionBody.Builder syntheticBody,
				final ExpirableTxnRecord.Builder recordBuilder
		) {
			this.sourceId = sourceId;
			this.syntheticBody = syntheticBody;
			this.recordBuilder = recordBuilder;
		}
	}

	private final RecordCache recordCache;
	private final ExpiryManager expiries;
	private final TransactionContext txnCtx;
	private final List<RecordStreamObject> precedingChildStreamObjs = new ArrayList<>();
	private final List<RecordStreamObject> followingChildStreamObjs = new ArrayList<>();
	private final List<InProgressChildRecord> precedingChildRecords = new ArrayList<>();
	private final List<InProgressChildRecord> followingChildRecords = new ArrayList<>();

	private int nextNonce = USER_TRANSACTION_NONCE + 1;
	private int nextSourceId = 1;
	private EntityCreator creator;

	private ExpirableTxnRecord topLevelRecord;

	@Inject
	public TxnAwareRecordsHistorian(RecordCache recordCache, TransactionContext txnCtx, ExpiryManager expiries) {
		this.expiries = expiries;
		this.txnCtx = txnCtx;
		this.recordCache = recordCache;
	}

	@Override
<<<<<<< HEAD
	public ExpirableTxnRecord lastCreatedTopLevelRecord() {
		return topLevelRecord;
=======
	public Instant nextFollowingChildConsensusTime() {
		return txnCtx.consensusTime().plusNanos(1L + followingChildRecords.size());
>>>>>>> db9f0d3a
	}

	@Override
	public ExpirableTxnRecord lastCreatedTopLevelRecord() {
		return topLevelRecord;
	}

	@Override
<<<<<<< HEAD
	public void saveExpirableTransactionRecords() {
		final var consensusNow = txnCtx.consensusTime();
		final var topLevel = txnCtx.recordSoFar();
		final var numChildren = (short) (precedingChildRecords.size() + followingChildRecords.size());

=======
	public void setCreator(EntityCreator creator) {
		this.creator = creator;
	}

	@Override
	public void saveExpirableTransactionRecords() {
		final var consensusNow = txnCtx.consensusTime();
		final var topLevel = txnCtx.recordSoFar();
		final var numChildren = (short) (precedingChildRecords.size() + followingChildRecords.size());

>>>>>>> db9f0d3a
		finalizeChildRecords(consensusNow, topLevel);
		topLevelRecord = topLevel.setNumChildRecords(numChildren).build();

		final var effPayer = txnCtx.effectivePayer();
		final var accessor = txnCtx.accessor();
		final var submittingMember = txnCtx.submittingSwirldsMember();

		save(precedingChildStreamObjs, effPayer, submittingMember);
		save(topLevelRecord, effPayer, accessor.getTxnId(), submittingMember, consensusNow.getEpochSecond());
		save(followingChildStreamObjs, effPayer, submittingMember);
	}

	@Override
	public void noteNewExpirationEvents() {
		for (final var expiringEntity : txnCtx.expiringEntities()) {
			expiries.trackExpirationEvent(
					Pair.of(expiringEntity.id().num(), expiringEntity.consumer()),
					expiringEntity.expiry());
		}
	}

	@Override
	public boolean hasFollowingChildRecords() {
		return !followingChildStreamObjs.isEmpty();
	}

	@Override
	public boolean hasPrecedingChildRecords() {
		return !precedingChildStreamObjs.isEmpty();
	}

	@Override
	public List<RecordStreamObject> getFollowingChildRecords() {
		return followingChildStreamObjs;
	}

	@Override
	public List<RecordStreamObject> getPrecedingChildRecords() {
		return precedingChildStreamObjs;
	}

	@Override
	public int nextChildRecordSourceId() {
		return nextSourceId++;
	}

	@Override
	public void trackFollowingChildRecord(
			final int sourceId,
			final TransactionBody.Builder syntheticBody,
			final ExpirableTxnRecord.Builder recordSoFar
	) {
		final var inProgress = new InProgressChildRecord(sourceId, syntheticBody, recordSoFar);
		followingChildRecords.add(inProgress);
	}

	@Override
	public void trackPrecedingChildRecord(
			final int sourceId,
			final TransactionBody.Builder syntheticTxn,
			final ExpirableTxnRecord.Builder recordSoFar
	) {
		final var inProgress = new InProgressChildRecord(sourceId, syntheticTxn, recordSoFar);
		precedingChildRecords.add(inProgress);
	}

	@Override
	public void revertChildRecordsFromSource(final int sourceId) {
		revert(sourceId, precedingChildRecords);
		revert(sourceId, followingChildRecords);
	}

	@Override
	public void clearHistory() {
		followingChildRecords.clear();
		followingChildStreamObjs.clear();

		nextNonce = USER_TRANSACTION_NONCE + 1;
		nextSourceId = 1;
	}

	private void revert(final int sourceId, final List<InProgressChildRecord> childRecords) {
		for (final var inProgress : childRecords) {
			if (inProgress.sourceId == sourceId) {
				inProgress.recordBuilder.revert();
			}
		}
	}

	private void finalizeChildRecords(final Instant consensusNow, final ExpirableTxnRecord.Builder topLevel) {
		finalizeChildrenVerbosely(-1, precedingChildRecords, precedingChildStreamObjs, consensusNow, topLevel);
		finalizeChildrenVerbosely(+1, followingChildRecords, followingChildStreamObjs, consensusNow, topLevel);
	}

	private void finalizeChildrenVerbosely(
			final int sigNum,
			final List<InProgressChildRecord> childRecords,
			final List<RecordStreamObject> recordObjs,
			final Instant consensusNow,
			final ExpirableTxnRecord.Builder topLevel
	) {
		final var parentId = topLevel.getTxnId();
		for (int i = 0, n = childRecords.size(); i < n; i++) {
			final var inProgress = childRecords.get(i);
			final var child = inProgress.recordBuilder;
			topLevel.excludeHbarChangesFrom(child);

			child.setTxnId(parentId.withNonce(nextNonce++));
			final var childConsTime = nonNegativeNanosOffset(consensusNow, sigNum * (i + 1));
			child.setConsensusTime(RichInstant.fromJava(childConsTime));

			final var synthTxn = synthFrom(inProgress.syntheticBody, child);
			final var synthHash = noThrowSha384HashOf(synthTxn.getSignedTransactionBytes().toByteArray());
			child.setTxnHash(synthHash);
			recordObjs.add(new RecordStreamObject(child.build(), synthTxn, childConsTime));
		}
	}

	private Transaction synthFrom(final TransactionBody.Builder txnBody, final ExpirableTxnRecord.Builder inProgress) {
		return synthFromBody(txnBody.setTransactionID(inProgress.getTxnId().toGrpc()).build());
	}

	private Transaction synthFromBody(final TransactionBody txnBody) {
		final var signedTxn = SignedTransaction.newBuilder()
				.setBodyBytes(txnBody.toByteString())
				.build();
		return Transaction.newBuilder()
				.setSignedTransactionBytes(signedTxn.toByteString())
				.build();
	}

	private void save(
			final List<RecordStreamObject> baseRecords,
			final AccountID effPayer,
			final long submittingMember
	) {
		for (final var baseRecord : baseRecords) {
			final var childRecord = baseRecord.getExpirableTransactionRecord();
			save(
					childRecord,
					effPayer,
					childRecord.getTxnId().toGrpc(),
					submittingMember,
					childRecord.getConsensusSecond());
		}
	}

	private void save(
			final ExpirableTxnRecord baseRecord,
			final AccountID effPayer,
			final TransactionID txnId,
			final long submittingMember,
			final long expiry
	) {
		final var expiringRecord = creator.saveExpiringRecord(effPayer, baseRecord, expiry, submittingMember);
		recordCache.setPostConsensus(txnId, baseRecord.getEnumStatus(), expiringRecord);
	}
}<|MERGE_RESOLUTION|>--- conflicted
+++ resolved
@@ -86,39 +86,26 @@
 	}
 
 	@Override
-<<<<<<< HEAD
+	public Instant nextFollowingChildConsensusTime() {
+		return txnCtx.consensusTime().plusNanos(1L + followingChildRecords.size());
+	}
+
+	@Override
 	public ExpirableTxnRecord lastCreatedTopLevelRecord() {
 		return topLevelRecord;
-=======
-	public Instant nextFollowingChildConsensusTime() {
-		return txnCtx.consensusTime().plusNanos(1L + followingChildRecords.size());
->>>>>>> db9f0d3a
-	}
-
-	@Override
-	public ExpirableTxnRecord lastCreatedTopLevelRecord() {
-		return topLevelRecord;
-	}
-
-	@Override
-<<<<<<< HEAD
+	}
+
+	@Override
+	public void setCreator(EntityCreator creator) {
+		this.creator = creator;
+	}
+
+	@Override
 	public void saveExpirableTransactionRecords() {
 		final var consensusNow = txnCtx.consensusTime();
 		final var topLevel = txnCtx.recordSoFar();
 		final var numChildren = (short) (precedingChildRecords.size() + followingChildRecords.size());
 
-=======
-	public void setCreator(EntityCreator creator) {
-		this.creator = creator;
-	}
-
-	@Override
-	public void saveExpirableTransactionRecords() {
-		final var consensusNow = txnCtx.consensusTime();
-		final var topLevel = txnCtx.recordSoFar();
-		final var numChildren = (short) (precedingChildRecords.size() + followingChildRecords.size());
-
->>>>>>> db9f0d3a
 		finalizeChildRecords(consensusNow, topLevel);
 		topLevelRecord = topLevel.setNumChildRecords(numChildren).build();
 
