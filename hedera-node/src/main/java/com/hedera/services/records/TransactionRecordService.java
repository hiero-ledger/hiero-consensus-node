--- conflicted
+++ resolved
@@ -21,13 +21,6 @@
  */
 
 import com.hedera.services.context.TransactionContext;
-<<<<<<< HEAD
-import com.hedera.services.state.merkle.MerkleUniqueTokenId;
-import com.hedera.services.state.submerkle.EntityId;
-=======
->>>>>>> 13ac3be5
-import com.hedera.services.store.models.Id;
-import com.hedera.services.store.models.OwnershipTracker;
 import com.hedera.services.store.models.Token;
 import com.hedera.services.store.models.TokenRelationship;
 import com.hedera.services.store.models.UniqueToken;
@@ -115,11 +108,7 @@
 	 * Update the record of the active transaction with the ownership changes produced in the context of the current transaction
 	 * @param ownershipTracker the model of ownership changes
 	 */
-<<<<<<< HEAD
 	public void includeOwnershipChanges(OwnershipTracker ownershipTracker, FCOneToManyRelation<EntityId, MerkleUniqueTokenId> ownershipAssociation) {
-=======
-	public void includeOwnershipChanges(OwnershipTracker ownershipTracker) {
->>>>>>> 13ac3be5
 		if (ownershipTracker.isEmpty()) {
 			return;
 		}
@@ -146,7 +135,6 @@
 								.setShardNum(newOwner.getShard())
 								.setRealmNum(newOwner.getRealm())
 								.setAccountNum(newOwner.getNum())).build());
-<<<<<<< HEAD
 				var merkleUniqueTokenId = new MerkleUniqueTokenId(
 						EntityId.fromGrpcTokenId(tokenID),
 						change.getSerialNumber());
@@ -156,8 +144,6 @@
 				ownershipAssociation.associate(
 						new EntityId(newOwner),
 						merkleUniqueTokenId);
-=======
->>>>>>> 13ac3be5
 			}
 			transferLists.add(TokenTransferList.newBuilder()
 					.setToken(tokenID)
