--- conflicted
+++ resolved
@@ -39,13 +39,9 @@
   }
 
   @Override
-<<<<<<< HEAD
-  public void saveExpirableTransactionRecord() { }
-=======
   public void saveExpirableTransactionRecord() {
     // Do nothing because this mainly serves as placeholder for now
   }
->>>>>>> 02f90b98
 
   @Override
   public Optional<ExpirableTxnRecord> lastCreatedRecord() { return Optional.empty(); }
