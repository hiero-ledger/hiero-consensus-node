--- conflicted
+++ resolved
@@ -207,14 +207,9 @@
         DISSOCIATE(TokenDissociateFromAccount, DEFAULT),
         APPROVE(CryptoApproveAllowance, DEFAULT),
         DELETE_NFT_APPROVE(CryptoDeleteAllowance, DEFAULT),
-<<<<<<< HEAD
         PAUSE(TokenPause, DEFAULT),
         UNPAUSE(TokenUnpause, DEFAULT),
-        PRNG(HederaFunctionality.PRNG, DEFAULT);
-=======
-
         PRNG(HederaFunctionality.UtilPrng, DEFAULT);
->>>>>>> a3f1854c
 
         final HederaFunctionality functionality;
         final SubType subtype;
