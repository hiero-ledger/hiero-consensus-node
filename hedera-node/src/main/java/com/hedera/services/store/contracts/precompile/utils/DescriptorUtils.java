--- conflicted
+++ resolved
@@ -34,14 +34,6 @@
     }
 
     public static boolean isViewFunction(final Bytes input) {
-<<<<<<< HEAD
-        return ABI_ID_GET_TOKEN_INFO == input.getInt(0)
-                || ABI_ID_GET_FUNGIBLE_TOKEN_INFO == input.getInt(0)
-                || ABI_ID_GET_NON_FUNGIBLE_TOKEN_INFO == input.getInt(0)
-                || ABI_ID_GET_TOKEN_DEFAULT_FREEZE_STATUS == input.getInt(0)
-                || ABI_ID_GET_TOKEN_DEFAULT_KYC_STATUS == input.getInt(0)
-                || ABI_ID_GET_TOKEN_CUSTOM_FEES == input.getInt(0);
-=======
         int functionId = input.getInt(0);
         return switch (functionId) {
             case ABI_ID_GET_TOKEN_INFO,
@@ -49,10 +41,10 @@
                     ABI_ID_GET_NON_FUNGIBLE_TOKEN_INFO,
                     ABI_ID_GET_TOKEN_DEFAULT_FREEZE_STATUS,
                     ABI_ID_GET_TOKEN_DEFAULT_KYC_STATUS,
-                    ABI_ID_IS_FROZEN -> true;
+                    ABI_ID_IS_FROZEN,
+                    ABI_ID_GET_TOKEN_CUSTOM_FEES -> true;
             default -> false;
         };
->>>>>>> acef143e
     }
 
     public static RedirectTarget getRedirectTarget(final Bytes input) {
