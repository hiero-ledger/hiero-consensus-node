--- conflicted
+++ resolved
@@ -22,11 +22,8 @@
 import static com.hedera.services.store.contracts.precompile.AbiConstants.ABI_ID_GET_TOKEN_DEFAULT_FREEZE_STATUS;
 import static com.hedera.services.store.contracts.precompile.AbiConstants.ABI_ID_GET_TOKEN_DEFAULT_KYC_STATUS;
 import static com.hedera.services.store.contracts.precompile.AbiConstants.ABI_ID_GET_TOKEN_INFO;
-<<<<<<< HEAD
+import static com.hedera.services.store.contracts.precompile.AbiConstants.ABI_ID_IS_FROZEN;
 import static com.hedera.services.store.contracts.precompile.AbiConstants.ABI_ID_IS_KYC;
-=======
-import static com.hedera.services.store.contracts.precompile.AbiConstants.ABI_ID_IS_FROZEN;
->>>>>>> 018187d7
 import static com.hedera.services.utils.MiscUtils.asSecondsTimestamp;
 import static com.hederahashgraph.api.proto.java.ResponseCodeEnum.NOT_SUPPORTED;
 
@@ -87,56 +84,6 @@
     }
 
     private Bytes answerGiven(final int selector) {
-<<<<<<< HEAD
-        if (selector == ABI_ID_GET_TOKEN_INFO) {
-            final var wrapper = decoder.decodeGetTokenInfo(input);
-            final var tokenInfo = stateView.infoForToken(wrapper.tokenID()).orElse(null);
-
-            validateTrueOrRevert(tokenInfo != null, ResponseCodeEnum.INVALID_TOKEN_ID);
-
-            return encoder.encodeGetTokenInfo(tokenInfo);
-        } else if (selector == ABI_ID_GET_FUNGIBLE_TOKEN_INFO) {
-            final var wrapper = decoder.decodeGetFungibleTokenInfo(input);
-            final var tokenInfo = stateView.infoForToken(wrapper.tokenID()).orElse(null);
-
-            validateTrueOrRevert(tokenInfo != null, ResponseCodeEnum.INVALID_TOKEN_ID);
-
-            return encoder.encodeGetFungibleTokenInfo(tokenInfo);
-        } else if (selector == ABI_ID_GET_NON_FUNGIBLE_TOKEN_INFO) {
-            final var wrapper = decoder.decodeGetNonFungibleTokenInfo(input);
-            final var tokenInfo = stateView.infoForToken(wrapper.tokenID()).orElse(null);
-
-            validateTrueOrRevert(tokenInfo != null, ResponseCodeEnum.INVALID_TOKEN_ID);
-
-            final var nftID =
-                    NftID.newBuilder()
-                            .setTokenID(wrapper.tokenID())
-                            .setSerialNumber(wrapper.serialNumber())
-                            .build();
-            final var nonFungibleTokenInfo = stateView.infoForNft(nftID).orElse(null);
-            validateTrueOrRevert(
-                    nonFungibleTokenInfo != null, ResponseCodeEnum.INVALID_TOKEN_NFT_SERIAL_NUMBER);
-
-            return encoder.encodeGetNonFungibleTokenInfo(tokenInfo, nonFungibleTokenInfo);
-        } else if (selector == ABI_ID_GET_TOKEN_DEFAULT_FREEZE_STATUS) {
-            final var wrapper = decoder.decodeTokenDefaultFreezeStatus(input);
-            final var defaultFreezeStatus = ledgers.defaultFreezeStatus(wrapper.tokenID());
-
-            return encoder.encodeGetTokenDefaultFreezeStatus(defaultFreezeStatus);
-        } else if (selector == ABI_ID_GET_TOKEN_DEFAULT_KYC_STATUS) {
-            final var wrapper = decoder.decodeTokenDefaultKycStatus(input);
-            final var defaultKycStatus = ledgers.defaultKycStatus(wrapper.tokenID());
-
-            return encoder.encodeGetTokenDefaultKycStatus(defaultKycStatus);
-        } else if (selector == ABI_ID_IS_KYC) {
-            final var wrapper = decoder.decodeIsKyc(input, a -> a);
-            final var isKyc = ledgers.isKyc(wrapper.account(), wrapper.token());
-
-            return encoder.encodeIsKyc(isKyc);
-        } else {
-            // Only view functions can be used inside a ContractCallLocal
-            throw new InvalidTransactionException(NOT_SUPPORTED);
-=======
         switch (selector) {
             case ABI_ID_GET_TOKEN_INFO -> {
                 final var wrapper = decoder.decodeGetTokenInfo(input);
@@ -190,6 +137,12 @@
 
                 return encoder.encodeGetTokenDefaultKycStatus(defaultKycStatus);
             }
+            case ABI_ID_IS_KYC -> {
+                final var wrapper = decoder.decodeIsKyc(input, a -> a);
+                final var isKyc = ledgers.isKyc(wrapper.account(), wrapper.token());
+
+                return encoder.encodeIsKyc(isKyc);
+            }
             case ABI_ID_GET_TOKEN_CUSTOM_FEES -> {
                 final var wrapper = decoder.decodeTokenGetCustomFees(input);
                 validateTrueOrRevert(
@@ -200,7 +153,6 @@
             }
                 // Only view functions can be used inside a ContractCallLocal
             default -> throw new InvalidTransactionException(NOT_SUPPORTED);
->>>>>>> 018187d7
         }
     }
 }