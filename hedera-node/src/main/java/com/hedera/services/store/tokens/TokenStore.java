--- conflicted
+++ resolved
@@ -56,11 +56,8 @@
 	boolean isTreasuryForToken(AccountID aId, TokenID tId);
 	List<TokenID> listOfTokensServed(AccountID treasury);
 
-<<<<<<< HEAD
-=======
 	ResponseCodeEnum wipe(AccountID aId, TokenID tId, long wipingAmount, boolean skipKeyCheck);
 
->>>>>>> 5d6b2415
 	ResponseCodeEnum freeze(AccountID aId, TokenID tId);
 
 	ResponseCodeEnum update(TokenUpdateTransactionBody changes, long now);
