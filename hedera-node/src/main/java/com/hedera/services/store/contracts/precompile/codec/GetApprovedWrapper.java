--- conflicted
+++ resolved
@@ -14,12 +14,7 @@
  * limitations under the License.
  */
 package com.hedera.services.store.contracts.precompile.codec;
-<<<<<<< HEAD
-
-public record GetApprovedWrapper(long serialNo) {}
-=======
 
 import com.hederahashgraph.api.proto.java.TokenID;
 
-public record GetApprovedWrapper(TokenID tokenId, long serialNo) {}
->>>>>>> c14f4aae
+public record GetApprovedWrapper(TokenID tokenId, long serialNo) {}