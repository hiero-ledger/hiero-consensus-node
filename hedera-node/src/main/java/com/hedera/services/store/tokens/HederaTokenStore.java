package com.hedera.services.store.tokens;

/*-
 * ‌
 * Hedera Services Node
 * ​
 * Copyright (C) 2018 - 2021 Hedera Hashgraph, LLC
 * ​
 * Licensed under the Apache License, Version 2.0 (the "License");
 * you may not use this file except in compliance with the License.
 * You may obtain a copy of the License at
 *
 *      http://www.apache.org/licenses/LICENSE-2.0
 *
 * Unless required by applicable law or agreed to in writing, software
 * distributed under the License is distributed on an "AS IS" BASIS,
 * WITHOUT WARRANTIES OR CONDITIONS OF ANY KIND, either express or implied.
 * See the License for the specific language governing permissions and
 * limitations under the License.
 * ‍
 */

import com.hedera.services.context.SideEffectsTracker;
import com.hedera.services.context.properties.GlobalDynamicProperties;
import com.hedera.services.ledger.HederaLedger;
import com.hedera.services.ledger.TransactionalLedger;
import com.hedera.services.ledger.backing.BackingStore;
import com.hedera.services.ledger.ids.EntityIdSource;
import com.hedera.services.ledger.properties.NftProperty;
import com.hedera.services.ledger.properties.TokenRelProperty;
import com.hedera.services.legacy.core.jproto.JKey;
import com.hedera.services.sigs.utils.ImmutableKeyUtils;
import com.hedera.services.state.enums.TokenType;
import com.hedera.services.state.merkle.MerkleToken;
import com.hedera.services.state.merkle.MerkleTokenRelStatus;
import com.hedera.services.state.merkle.MerkleUniqueToken;
import com.hedera.services.state.submerkle.EntityId;
import com.hedera.services.store.HederaStore;
import com.hedera.services.store.models.NftId;
import com.hedera.services.store.tokens.views.UniqueTokenViewsManager;
import com.hedera.services.txns.validation.OptionValidator;
import com.hedera.services.utils.EntityNumPair;
import com.hederahashgraph.api.proto.java.AccountID;
import com.hederahashgraph.api.proto.java.Duration;
import com.hederahashgraph.api.proto.java.Key;
import com.hederahashgraph.api.proto.java.ResponseCodeEnum;
import com.hederahashgraph.api.proto.java.TokenID;
import com.hederahashgraph.api.proto.java.TokenUpdateTransactionBody;
import org.apache.commons.lang3.tuple.Pair;

import javax.inject.Inject;
import javax.inject.Singleton;
import java.util.ArrayList;
import java.util.Collections;
import java.util.HashMap;
import java.util.HashSet;
import java.util.List;
import java.util.Map;
import java.util.Optional;
import java.util.Set;
import java.util.concurrent.atomic.AtomicReference;
import java.util.function.BiFunction;
import java.util.function.Consumer;
import java.util.function.Function;
import java.util.function.Predicate;
import java.util.function.Supplier;

import static com.hedera.services.ledger.backing.BackingTokenRels.asTokenRel;
import static com.hedera.services.ledger.properties.AccountProperty.ALREADY_USED_AUTOMATIC_ASSOCIATIONS;
import static com.hedera.services.ledger.properties.AccountProperty.BALANCE;
import static com.hedera.services.ledger.properties.AccountProperty.EXPIRY;
import static com.hedera.services.ledger.properties.AccountProperty.IS_DELETED;
import static com.hedera.services.ledger.properties.AccountProperty.IS_SMART_CONTRACT;
import static com.hedera.services.ledger.properties.AccountProperty.LAST_ASSOCIATED_TOKEN;
import static com.hedera.services.ledger.properties.AccountProperty.MAX_AUTOMATIC_ASSOCIATIONS;
import static com.hedera.services.ledger.properties.AccountProperty.NUM_NFTS_OWNED;
import static com.hedera.services.ledger.properties.NftProperty.OWNER;
import static com.hedera.services.ledger.properties.TokenRelProperty.IS_FROZEN;
import static com.hedera.services.ledger.properties.TokenRelProperty.IS_KYC_GRANTED;
import static com.hedera.services.ledger.properties.TokenRelProperty.KEY;
import static com.hedera.services.ledger.properties.TokenRelProperty.NEXT_KEY;
import static com.hedera.services.ledger.properties.TokenRelProperty.PREV_KEY;
import static com.hedera.services.ledger.properties.TokenRelProperty.TOKEN_BALANCE;
import static com.hedera.services.state.enums.TokenType.NON_FUNGIBLE_UNIQUE;
import static com.hedera.services.state.merkle.MerkleToken.UNUSED_KEY;
import static com.hedera.services.state.submerkle.EntityId.fromGrpcAccountId;
import static com.hedera.services.utils.EntityIdUtils.readableId;
import static com.hedera.services.utils.EntityNum.fromTokenId;
import static com.hedera.services.utils.EntityNumPair.MISSING_NUM_PAIR;
import static com.hedera.services.utils.MiscUtils.asFcKeyUnchecked;
import static com.hedera.services.utils.MiscUtils.asUsableFcKey;
import static com.hederahashgraph.api.proto.java.ResponseCodeEnum.ACCOUNT_AMOUNT_TRANSFERS_ONLY_ALLOWED_FOR_FUNGIBLE_COMMON;
import static com.hederahashgraph.api.proto.java.ResponseCodeEnum.ACCOUNT_DELETED;
import static com.hederahashgraph.api.proto.java.ResponseCodeEnum.ACCOUNT_EXPIRED_AND_PENDING_REMOVAL;
import static com.hederahashgraph.api.proto.java.ResponseCodeEnum.ACCOUNT_FROZEN_FOR_TOKEN;
import static com.hederahashgraph.api.proto.java.ResponseCodeEnum.ACCOUNT_KYC_NOT_GRANTED_FOR_TOKEN;
import static com.hederahashgraph.api.proto.java.ResponseCodeEnum.INSUFFICIENT_TOKEN_BALANCE;
import static com.hederahashgraph.api.proto.java.ResponseCodeEnum.INVALID_ACCOUNT_ID;
import static com.hederahashgraph.api.proto.java.ResponseCodeEnum.INVALID_AUTORENEW_ACCOUNT;
import static com.hederahashgraph.api.proto.java.ResponseCodeEnum.INVALID_EXPIRATION_TIME;
import static com.hederahashgraph.api.proto.java.ResponseCodeEnum.INVALID_NFT_ID;
import static com.hederahashgraph.api.proto.java.ResponseCodeEnum.INVALID_RENEWAL_PERIOD;
import static com.hederahashgraph.api.proto.java.ResponseCodeEnum.INVALID_TOKEN_ID;
import static com.hederahashgraph.api.proto.java.ResponseCodeEnum.NO_REMAINING_AUTOMATIC_ASSOCIATIONS;
import static com.hederahashgraph.api.proto.java.ResponseCodeEnum.OK;
import static com.hederahashgraph.api.proto.java.ResponseCodeEnum.SENDER_DOES_NOT_OWN_NFT_SERIAL_NO;
import static com.hederahashgraph.api.proto.java.ResponseCodeEnum.TOKEN_ALREADY_ASSOCIATED_TO_ACCOUNT;
import static com.hederahashgraph.api.proto.java.ResponseCodeEnum.TOKEN_HAS_NO_FEE_SCHEDULE_KEY;
import static com.hederahashgraph.api.proto.java.ResponseCodeEnum.TOKEN_HAS_NO_FREEZE_KEY;
import static com.hederahashgraph.api.proto.java.ResponseCodeEnum.TOKEN_HAS_NO_KYC_KEY;
import static com.hederahashgraph.api.proto.java.ResponseCodeEnum.TOKEN_HAS_NO_PAUSE_KEY;
import static com.hederahashgraph.api.proto.java.ResponseCodeEnum.TOKEN_HAS_NO_SUPPLY_KEY;
import static com.hederahashgraph.api.proto.java.ResponseCodeEnum.TOKEN_HAS_NO_WIPE_KEY;
import static com.hederahashgraph.api.proto.java.ResponseCodeEnum.TOKEN_IS_IMMUTABLE;
import static com.hederahashgraph.api.proto.java.ResponseCodeEnum.TOKEN_IS_PAUSED;
import static com.hederahashgraph.api.proto.java.ResponseCodeEnum.TOKEN_NOT_ASSOCIATED_TO_ACCOUNT;
import static com.hederahashgraph.api.proto.java.ResponseCodeEnum.TOKEN_WAS_DELETED;
import static com.hederahashgraph.api.proto.java.ResponseCodeEnum.TRANSACTION_REQUIRES_ZERO_TOKEN_BALANCES;

/**
 * Provides a managing store for arbitrary tokens.
 */
@Singleton
public class HederaTokenStore extends HederaStore implements TokenStore {
	static final TokenID NO_PENDING_ID = TokenID.getDefaultInstance();

	private static final Predicate<Key> REMOVES_ADMIN_KEY = ImmutableKeyUtils::signalsKeyRemoval;

	private final OptionValidator validator;
	private final UniqueTokenViewsManager uniqueTokenViewsManager;
	private final GlobalDynamicProperties properties;
	private final SideEffectsTracker sideEffectsTracker;
	private final TransactionalLedger<NftId, NftProperty, MerkleUniqueToken> nftsLedger;
	private final TransactionalLedger<
			Pair<AccountID, TokenID>,
			TokenRelProperty,
			MerkleTokenRelStatus> tokenRelsLedger;
	private final BackingStore<TokenID, MerkleToken> backingTokens;

	Map<AccountID, Set<TokenID>> knownTreasuries = new HashMap<>();

	TokenID pendingId = NO_PENDING_ID;
	MerkleToken pendingCreation;

	@Inject
	public HederaTokenStore(
			final EntityIdSource ids,
			final OptionValidator validator,
			final SideEffectsTracker sideEffectsTracker,
			final UniqueTokenViewsManager uniqueTokenViewsManager,
			final GlobalDynamicProperties properties,
			final TransactionalLedger<Pair<AccountID, TokenID>, TokenRelProperty, MerkleTokenRelStatus> tokenRelsLedger,
			final TransactionalLedger<NftId, NftProperty, MerkleUniqueToken> nftsLedger,
			final BackingStore<TokenID, MerkleToken> backingTokens
	) {
		super(ids);
		this.validator = validator;
		this.properties = properties;
		this.nftsLedger = nftsLedger;
		this.backingTokens = backingTokens;
		this.tokenRelsLedger = tokenRelsLedger;
		this.sideEffectsTracker = sideEffectsTracker;
		this.uniqueTokenViewsManager = uniqueTokenViewsManager;
		/* Known-treasuries view is re-built on restart or reconnect */
	}

	@Override
	protected ResponseCodeEnum checkAccountUsability(AccountID aId) {
		var accountDoesNotExist = !accountsLedger.exists(aId);
		if (accountDoesNotExist) {
			return INVALID_ACCOUNT_ID;
		}

		var deleted = (boolean) accountsLedger.get(aId, IS_DELETED);
		if (deleted) {
			return ACCOUNT_DELETED;
		}

		var detached = properties.autoRenewEnabled()
				&& !(boolean) accountsLedger.get(aId, IS_SMART_CONTRACT)
				&& (long) accountsLedger.get(aId, BALANCE) == 0L
				&& !validator.isAfterConsensusSecond((long) accountsLedger.get(aId, EXPIRY));
		if (detached) {
			return ACCOUNT_EXPIRED_AND_PENDING_REMOVAL;
		}
		return OK;
	}

	@Override
	public void rebuildViews() {
		knownTreasuries.clear();
		rebuildViewOfKnownTreasuries();
	}

	private void rebuildViewOfKnownTreasuries() {
		for (TokenID key : backingTokens.idSet()) {
			final var token = backingTokens.getImmutableRef(key);
			/* A deleted token's treasury is no longer bound by ACCOUNT_IS_TREASURY restrictions. */
			if (!token.isDeleted()) {
				addKnownTreasury(token.treasury().toGrpcAccountId(), key);
			}
		}
	}

	@Override
	public List<TokenID> listOfTokensServed(final AccountID treasury) {
		if (!isKnownTreasury(treasury)) {
			return Collections.emptyList();
		} else {
			return knownTreasuries.get(treasury).stream()
					.sorted(HederaLedger.TOKEN_ID_COMPARATOR)
					.toList();
		}
	}

	@Override
	public boolean isCreationPending() {
		return pendingId != NO_PENDING_ID;
	}

	@Override
	public void setHederaLedger(final HederaLedger hederaLedger) {
		hederaLedger.setNftsLedger(nftsLedger);
		hederaLedger.setTokenRelsLedger(tokenRelsLedger);
		super.setHederaLedger(hederaLedger);
	}

	@Override
	public ResponseCodeEnum associate(AccountID aId, List<TokenID> tokens, boolean automaticAssociation) {
		return fullySanityChecked(true, aId, tokens, (account, tokenIds) -> {
			final var lastAssociatedToken = (EntityNumPair) accountsLedger.get(aId, LAST_ASSOCIATED_TOKEN);
			final List<TokenID> listOfAssociatedTokens = new ArrayList<>();
			var currKey = new EntityNumPair(lastAssociatedToken.value());
			// if this lastAssociatedToken == 0 then this is account has No token associations currently
			if (!lastAssociatedToken.equals(MISSING_NUM_PAIR)) {
				// get All the tokenIds associated by traversing the linkedList
				while (!currKey.equals(MISSING_NUM_PAIR)) {
					listOfAssociatedTokens.add(currKey.asAccountTokenRel().getRight());
					currKey = (EntityNumPair) tokenRelsLedger.get(currKey.asAccountTokenRel(), NEXT_KEY);
				}
			}

			for (var id : tokenIds) {
				if (listOfAssociatedTokens.contains(id)) {
					return TOKEN_ALREADY_ASSOCIATED_TO_ACCOUNT;
				}
			}
			var validity = OK;
<<<<<<< HEAD
			if ((listOfAssociatedTokens.size() + tokenIds.size()) > properties.maxTokensPerAccount()) {
				validity = TOKENS_PER_ACCOUNT_LIMIT_EXCEEDED;
			} else {
=======
//			if ((accountTokens.numAssociations() + tokenIds.size()) > properties.maxTokensPerAccount()) {
//				validity = TOKENS_PER_ACCOUNT_LIMIT_EXCEEDED;
//			} else {
>>>>>>> b70c33f6
				var maxAutomaticAssociations = (int) accountsLedger.get(aId, MAX_AUTOMATIC_ASSOCIATIONS);
				var alreadyUsedAutomaticAssociations = (int) accountsLedger.get(aId,
						ALREADY_USED_AUTOMATIC_ASSOCIATIONS);

				if (automaticAssociation && alreadyUsedAutomaticAssociations >= maxAutomaticAssociations) {
					validity = NO_REMAINING_AUTOMATIC_ASSOCIATIONS;
				}

				if (validity == OK) {
					currKey = new EntityNumPair(lastAssociatedToken.value());
					for (var id : tokenIds) {
						final var relationship = asTokenRel(aId, id);
						tokenRelsLedger.create(relationship);
						final var token = get(id);
						tokenRelsLedger.set(
								relationship,
								TokenRelProperty.IS_FROZEN,
								token.hasFreezeKey() && token.accountsAreFrozenByDefault());
						tokenRelsLedger.set(
								relationship,
								TokenRelProperty.IS_KYC_GRANTED,
								!token.hasKycKey());
						tokenRelsLedger.set(
								relationship,
								TokenRelProperty.IS_AUTOMATIC_ASSOCIATION,
								automaticAssociation);

						sideEffectsTracker.trackAutoAssociation(id, aId);
						if (automaticAssociation) {
							accountsLedger.set(aId, ALREADY_USED_AUTOMATIC_ASSOCIATIONS,
									alreadyUsedAutomaticAssociations + 1);
						}

						final var newKey = EntityNumPair.fromLongs(
								relationship.getKey().getAccountNum(),
								relationship.getValue().getTokenNum());

						if (currKey.equals(MISSING_NUM_PAIR)) {
							tokenRelsLedger.set(relationship, PREV_KEY, MISSING_NUM_PAIR);
							tokenRelsLedger.set(relationship, NEXT_KEY, MISSING_NUM_PAIR);
							tokenRelsLedger.set(relationship, KEY, newKey);
						} else {
							final var oldPrevKey = (EntityNumPair) tokenRelsLedger.get(currKey.asAccountTokenRel(), PREV_KEY);
							tokenRelsLedger.set(currKey.asAccountTokenRel(), PREV_KEY, newKey);
							tokenRelsLedger.set(relationship, PREV_KEY, oldPrevKey);
							tokenRelsLedger.set(relationship, NEXT_KEY, currKey);
						}
						currKey = newKey;
					}
<<<<<<< HEAD
					accountsLedger.set(aId, LAST_ASSOCIATED_TOKEN, currKey);
				}
=======
//				}
>>>>>>> b70c33f6
			}
			return validity;
		});
	}

	@Override
	public boolean associationExists(final AccountID aId, final TokenID tId) {
		return checkExistence(aId, tId) == OK && tokenRelsLedger.exists(asTokenRel(aId, tId));
	}

	@Override
	public boolean exists(final TokenID id) {
		return (isCreationPending() && pendingId.equals(id)) || backingTokens.contains(id);
	}

	@Override
	public MerkleToken get(final TokenID id) {
		throwIfMissing(id);

		return pendingId.equals(id) ? pendingCreation : backingTokens.getImmutableRef(id);
	}

	@Override
	public void apply(final TokenID id, final Consumer<MerkleToken> change) {
		throwIfMissing(id);

		final var key = fromTokenId(id);
		final var token = backingTokens.getRef(key.toGrpcTokenId());
		try {
			change.accept(token);
		} catch (Exception internal) {
			throw new IllegalArgumentException("Token change failed unexpectedly!", internal);
		}
	}

	@Override
	public ResponseCodeEnum grantKyc(final AccountID aId, final TokenID tId) {
		return setHasKyc(aId, tId, true);
	}

	@Override
	public ResponseCodeEnum revokeKyc(final AccountID aId, final TokenID tId) {
		return setHasKyc(aId, tId, false);
	}

	@Override
	public ResponseCodeEnum unfreeze(final AccountID aId, final TokenID tId) {
		return setIsFrozen(aId, tId, false);
	}

	@Override
	public ResponseCodeEnum freeze(final AccountID aId, final TokenID tId) {
		return setIsFrozen(aId, tId, true);
	}

	private ResponseCodeEnum setHasKyc(final AccountID aId, final TokenID tId, final boolean value) {
		return manageFlag(
				aId,
				tId,
				value,
				TOKEN_HAS_NO_KYC_KEY,
				TokenRelProperty.IS_KYC_GRANTED,
				MerkleToken::kycKey);
	}

	private ResponseCodeEnum setIsFrozen(final AccountID aId, final TokenID tId, final boolean value) {
		return manageFlag(
				aId,
				tId,
				value,
				TOKEN_HAS_NO_FREEZE_KEY,
				TokenRelProperty.IS_FROZEN,
				MerkleToken::freezeKey);
	}

	@Override
	public ResponseCodeEnum adjustBalance(final AccountID aId, final TokenID tId, final long adjustment) {
		return sanityCheckedFungibleCommon(aId, tId, token -> tryAdjustment(aId, tId, adjustment));
	}

	@Override
	public ResponseCodeEnum changeOwner(final NftId nftId, final AccountID from, final AccountID to) {
		final var tId = nftId.tokenId();
		return sanityChecked(false, from, to, tId, token -> {
			if (!nftsLedger.exists(nftId)) {
				return INVALID_NFT_ID;
			}

			final var fromFreezeAndKycValidity = checkRelFrozenAndKycProps(from, tId);
			if (fromFreezeAndKycValidity != OK) {
				return fromFreezeAndKycValidity;
			}
			final var toFreezeAndKycValidity = checkRelFrozenAndKycProps(to, tId);
			if (toFreezeAndKycValidity != OK) {
				return toFreezeAndKycValidity;
			}

			final var tid = nftId.tokenId();
			final var tokenTreasury = backingTokens.getImmutableRef(tid).treasury();
			var owner = (EntityId) nftsLedger.get(nftId, OWNER);
			if (owner.equals(EntityId.MISSING_ENTITY_ID)) {
				owner = tokenTreasury;
			}
			if (!owner.matches(from)) {
				return SENDER_DOES_NOT_OWN_NFT_SERIAL_NO;
			}

			updateLedgers(nftId, from, to, owner, tokenTreasury.toGrpcAccountId());
			return OK;
		});
	}

	private void updateLedgers(
			final NftId nftId,
			final AccountID from,
			final AccountID to,
			final EntityId owner,
			final AccountID tokenTreasury
	) {
		final var nftType = nftId.tokenId();
		final var fromRel = asTokenRel(from, nftType);
		final var toRel = asTokenRel(to, nftType);

		final var fromNftsOwned = (long) accountsLedger.get(from, NUM_NFTS_OWNED);
		final var fromThisNftsOwned = (long) tokenRelsLedger.get(fromRel, TOKEN_BALANCE);
		final var toNftsOwned = (long) accountsLedger.get(to, NUM_NFTS_OWNED);
		final var toThisNftsOwned = (long) tokenRelsLedger.get(asTokenRel(to, nftType), TOKEN_BALANCE);
		final var isTreasuryReturn = tokenTreasury.equals(to);
		if (isTreasuryReturn) {
			nftsLedger.set(nftId, OWNER, EntityId.MISSING_ENTITY_ID);
		} else {
			nftsLedger.set(nftId, OWNER, EntityId.fromGrpcAccountId(to));
		}

		/* Note correctness here depends on rejecting self-transfers */
		accountsLedger.set(from, NUM_NFTS_OWNED, fromNftsOwned - 1);
		accountsLedger.set(to, NUM_NFTS_OWNED, toNftsOwned + 1);
		tokenRelsLedger.set(fromRel, TOKEN_BALANCE, fromThisNftsOwned - 1);
		tokenRelsLedger.set(toRel, TOKEN_BALANCE, toThisNftsOwned + 1);

		final var merkleNftId = EntityNumPair.fromLongs(nftId.tokenId().getTokenNum(), nftId.serialNo());
		final var receiver = fromGrpcAccountId(to);
		if (isTreasuryReturn) {
			uniqueTokenViewsManager.treasuryReturnNotice(merkleNftId, owner, receiver);
		} else {
			final var isTreasuryExit = tokenTreasury.equals(from);
			if (isTreasuryExit) {
				uniqueTokenViewsManager.treasuryExitNotice(merkleNftId, owner, receiver);
			} else {
				uniqueTokenViewsManager.exchangeNotice(merkleNftId, owner, receiver);
			}
		}
		sideEffectsTracker.trackNftOwnerChange(nftId, from, to);
	}

	@Override
	public ResponseCodeEnum changeOwnerWildCard(final NftId nftId, final AccountID from, final AccountID to) {
		final var tId = nftId.tokenId();
		return sanityChecked(false, from, to, tId, token -> {
			final var fromFreezeAndKycValidity = checkRelFrozenAndKycProps(from, tId);
			if (fromFreezeAndKycValidity != OK) {
				return fromFreezeAndKycValidity;
			}
			final var toFreezeAndKycValidity = checkRelFrozenAndKycProps(to, tId);
			if (toFreezeAndKycValidity != OK) {
				return toFreezeAndKycValidity;
			}

			final var nftType = nftId.tokenId();
			final var fromRel = asTokenRel(from, nftType);
			final var toRel = asTokenRel(to, nftType);
			final var fromNftsOwned = (long) accountsLedger.get(from, NUM_NFTS_OWNED);
			final var fromThisNftsOwned = (long) tokenRelsLedger.get(fromRel, TOKEN_BALANCE);
			final var toNftsOwned = (long) accountsLedger.get(to, NUM_NFTS_OWNED);
			final var toThisNftsOwned = (long) tokenRelsLedger.get(toRel, TOKEN_BALANCE);

			accountsLedger.set(from, NUM_NFTS_OWNED, fromNftsOwned - fromThisNftsOwned);
			accountsLedger.set(to, NUM_NFTS_OWNED, toNftsOwned + fromThisNftsOwned);
			tokenRelsLedger.set(fromRel, TOKEN_BALANCE, 0L);
			tokenRelsLedger.set(toRel, TOKEN_BALANCE, toThisNftsOwned + fromThisNftsOwned);

			sideEffectsTracker.trackNftOwnerChange(nftId, from, to);

			return OK;
		});
	}

	@Override
	public boolean matchesTokenDecimals(final TokenID tId, final int expectedDecimals) {
		return get(tId).decimals() == expectedDecimals;
	}

	@Override
	public void addKnownTreasury(final AccountID aId, final TokenID tId) {
		knownTreasuries.computeIfAbsent(aId, ignore -> new HashSet<>()).add(tId);
	}

	public void removeKnownTreasuryForToken(final AccountID aId, final TokenID tId) {
		throwIfKnownTreasuryIsMissing(aId);
		knownTreasuries.get(aId).remove(tId);
		if (knownTreasuries.get(aId).isEmpty()) {
			knownTreasuries.remove(aId);
		}
	}

	private void throwIfKnownTreasuryIsMissing(final AccountID aId) {
		if (!knownTreasuries.containsKey(aId)) {
			throw new IllegalArgumentException(String.format(
					"Argument 'aId=%s' does not refer to a known treasury!",
					readableId(aId)));
		}
	}

	private ResponseCodeEnum tryAdjustment(final AccountID aId, final TokenID tId, final long adjustment) {
		final var freezeAndKycValidity = checkRelFrozenAndKycProps(aId, tId);
		if (!freezeAndKycValidity.equals(OK)) {
			return freezeAndKycValidity;
		}

		final var relationship = asTokenRel(aId, tId);
		final var balance = (long) tokenRelsLedger.get(relationship, TOKEN_BALANCE);
		final var newBalance = balance + adjustment;
		if (newBalance < 0) {
			return INSUFFICIENT_TOKEN_BALANCE;
		}
		tokenRelsLedger.set(relationship, TOKEN_BALANCE, newBalance);
		sideEffectsTracker.trackTokenUnitsChange(tId, aId, adjustment);
		return OK;
	}

	private ResponseCodeEnum checkRelFrozenAndKycProps(final AccountID aId, final TokenID tId) {
		final var relationship = asTokenRel(aId, tId);
		if ((boolean) tokenRelsLedger.get(relationship, IS_FROZEN)) {
			return ACCOUNT_FROZEN_FOR_TOKEN;
		}
		if (!(boolean) tokenRelsLedger.get(relationship, IS_KYC_GRANTED)) {
			return ACCOUNT_KYC_NOT_GRANTED_FOR_TOKEN;
		}
		return OK;
	}

	private boolean isValidAutoRenewPeriod(final long secs) {
		return validator.isValidAutoRenewPeriod(Duration.newBuilder().setSeconds(secs).build());
	}

	@Override
	public void commitCreation() {
		throwIfNoCreationPending();

		backingTokens.put(pendingId, pendingCreation);
		addKnownTreasury(pendingCreation.treasury().toGrpcAccountId(), pendingId);

		resetPendingCreation();
	}

	@Override
	public void rollbackCreation() {
		throwIfNoCreationPending();

		ids.reclaimLastId();
		resetPendingCreation();
	}

	@Override
	public ResponseCodeEnum update(final TokenUpdateTransactionBody changes, final long now) {
		final var tId = resolve(changes.getToken());
		if (tId == MISSING_TOKEN) {
			return INVALID_TOKEN_ID;
		}
		ResponseCodeEnum validity;
		final var isExpiryOnly = affectsExpiryAtMost(changes);

		validity = checkAutoRenewAccount(changes);
		if (validity != OK) {
			return validity;
		}

		final var newKycKey = changes.hasKycKey()
				? asUsableFcKey(changes.getKycKey()) : Optional.empty();
		final var newWipeKey = changes.hasWipeKey()
				? asUsableFcKey(changes.getWipeKey()) : Optional.empty();
		final var newSupplyKey = changes.hasSupplyKey()
				? asUsableFcKey(changes.getSupplyKey()) : Optional.empty();
		final var newFreezeKey = changes.hasFreezeKey()
				? asUsableFcKey(changes.getFreezeKey()) : Optional.empty();
		final var newFeeScheduleKey = changes.hasFeeScheduleKey()
				? asUsableFcKey(changes.getFeeScheduleKey()) : Optional.empty();
		final var newPauseKey = changes.hasPauseKey()
				? asUsableFcKey(changes.getPauseKey()) : Optional.empty();

		var appliedValidity = new AtomicReference<>(OK);
		apply(tId, token -> {
			processExpiry(appliedValidity, changes, token);
			processAutoRenewAccount(appliedValidity, changes, token);

			checkKeyOfType(appliedValidity, token.hasKycKey(), newKycKey.isPresent(), TOKEN_HAS_NO_KYC_KEY);
			checkKeyOfType(appliedValidity, token.hasFreezeKey(), newFreezeKey.isPresent(), TOKEN_HAS_NO_FREEZE_KEY);
			checkKeyOfType(appliedValidity, token.hasPauseKey(), newPauseKey.isPresent(), TOKEN_HAS_NO_PAUSE_KEY);
			checkKeyOfType(appliedValidity, token.hasWipeKey(), newWipeKey.isPresent(), TOKEN_HAS_NO_WIPE_KEY);
			checkKeyOfType(appliedValidity, token.hasSupplyKey(), newSupplyKey.isPresent(), TOKEN_HAS_NO_SUPPLY_KEY);
			checkKeyOfType(appliedValidity, token.hasAdminKey(), !isExpiryOnly, TOKEN_IS_IMMUTABLE);
			checkKeyOfType(appliedValidity, token.hasFeeScheduleKey(), newFeeScheduleKey.isPresent(),
					TOKEN_HAS_NO_FEE_SCHEDULE_KEY);
			if (OK != appliedValidity.get()) {
				return;
			}

			final var ret = checkNftBalances(token, tId, changes);
			if (ret != OK) {
				appliedValidity.set(ret);
				return;
			}

			updateAdminKeyIfAppropriate(token, changes);
			updateAutoRenewAccountIfAppropriate(token, changes);
			updateAutoRenewPeriodIfAppropriate(token, changes);

			updateKeyOfTypeIfAppropriate(changes.hasFreezeKey(), token::setFreezeKey, changes::getFreezeKey);
			updateKeyOfTypeIfAppropriate(changes.hasKycKey(), token::setKycKey, changes::getKycKey);
			updateKeyOfTypeIfAppropriate(changes.hasPauseKey(), token::setPauseKey, changes::getPauseKey);
			updateKeyOfTypeIfAppropriate(changes.hasSupplyKey(), token::setSupplyKey, changes::getSupplyKey);
			updateKeyOfTypeIfAppropriate(changes.hasWipeKey(), token::setWipeKey, changes::getWipeKey);
			updateKeyOfTypeIfAppropriate(changes.hasFeeScheduleKey(), token::setFeeScheduleKey,
					changes::getFeeScheduleKey);

			updateTokenSymbolIfAppropriate(token, changes);
			updateTokenNameIfAppropriate(token, changes);
			updateTreasuryIfAppropriate(token, changes, tId);
			updateMemoIfAppropriate(token, changes);
			updateExpiryIfAppropriate(token, changes);
		});
		return appliedValidity.get();
	}

	private ResponseCodeEnum checkAutoRenewAccount(final TokenUpdateTransactionBody changes) {
		ResponseCodeEnum validity = OK;
		if (changes.hasAutoRenewAccount()) {
			validity = usableOrElse(changes.getAutoRenewAccount(), INVALID_AUTORENEW_ACCOUNT);
			if (validity != OK) {
				return validity;
			}
		}
		return validity;
	}

	private void processExpiry(
			final AtomicReference<ResponseCodeEnum> appliedValidity,
			final TokenUpdateTransactionBody changes,
			final MerkleToken token
	) {
		final var candidateExpiry = changes.getExpiry().getSeconds();
		if (candidateExpiry != 0 && candidateExpiry < token.expiry()) {
			appliedValidity.set(INVALID_EXPIRATION_TIME);
		}
	}

	private void processAutoRenewAccount(
			final AtomicReference<ResponseCodeEnum> appliedValidity,
			final TokenUpdateTransactionBody changes,
			final MerkleToken token
	) {
		if (changes.hasAutoRenewAccount() || token.hasAutoRenewAccount()) {
			final long changedAutoRenewPeriod = changes.getAutoRenewPeriod().getSeconds();
			if ((changedAutoRenewPeriod != 0 || !token.hasAutoRenewAccount()) &&
					!isValidAutoRenewPeriod(changedAutoRenewPeriod)) {
				appliedValidity.set(INVALID_RENEWAL_PERIOD);
			}
		}
	}

	private void checkKeyOfType(
			final AtomicReference<ResponseCodeEnum> appliedValidity,
			final boolean hasKey,
			final boolean keyPresentOrExpiryOnly,
			final ResponseCodeEnum code
	) {
		if (!hasKey && keyPresentOrExpiryOnly) {
			appliedValidity.set(code);
		}
	}

	private ResponseCodeEnum checkNftBalances(
			final MerkleToken token,
			final TokenID tId,
			final TokenUpdateTransactionBody changes
	) {
		if (token.tokenType().equals(TokenType.NON_FUNGIBLE_UNIQUE) && changes.hasTreasury()) {
			/* This relationship is verified to exist in the TokenUpdateTransitionLogic */
			final var newTreasuryRel = asTokenRel(changes.getTreasury(), tId);
			final var balance = (long) tokenRelsLedger.get(newTreasuryRel, TOKEN_BALANCE);
			if (balance != 0) {
				return TRANSACTION_REQUIRES_ZERO_TOKEN_BALANCES;
			}
		}
		return OK;
	}

	private void updateAdminKeyIfAppropriate(final MerkleToken token, final TokenUpdateTransactionBody changes) {
		if (changes.hasAdminKey()) {
			final var newAdminKey = changes.getAdminKey();
			if (REMOVES_ADMIN_KEY.test(newAdminKey)) {
				token.setAdminKey(UNUSED_KEY);
			} else {
				token.setAdminKey(asFcKeyUnchecked(newAdminKey));
			}
		}
	}

	private void updateAutoRenewAccountIfAppropriate(final MerkleToken token,
													 final TokenUpdateTransactionBody changes) {
		if (changes.hasAutoRenewAccount()) {
			token.setAutoRenewAccount(fromGrpcAccountId(changes.getAutoRenewAccount()));
		}
	}

	private void updateAutoRenewPeriodIfAppropriate(final MerkleToken token, final TokenUpdateTransactionBody changes) {
		if (token.hasAutoRenewAccount()) {
			final long changedAutoRenewPeriod = changes.getAutoRenewPeriod().getSeconds();
			if (changedAutoRenewPeriod > 0) {
				token.setAutoRenewPeriod(changedAutoRenewPeriod);
			}
		}
	}

	private void updateTokenSymbolIfAppropriate(final MerkleToken token, final TokenUpdateTransactionBody changes) {
		if (changes.getSymbol().length() > 0) {
			token.setSymbol(changes.getSymbol());
		}
	}

	private void updateTokenNameIfAppropriate(final MerkleToken token, final TokenUpdateTransactionBody changes) {
		if (changes.getName().length() > 0) {
			token.setName(changes.getName());
		}
	}

	private void updateMemoIfAppropriate(final MerkleToken token, final TokenUpdateTransactionBody changes) {
		if (changes.hasMemo()) {
			token.setMemo(changes.getMemo().getValue());
		}
	}

	private void updateExpiryIfAppropriate(final MerkleToken token, final TokenUpdateTransactionBody changes) {
		final var expiry = changes.getExpiry().getSeconds();
		if (expiry != 0) {
			token.setExpiry(expiry);
		}
	}

	private void updateTreasuryIfAppropriate(final MerkleToken token,
											 final TokenUpdateTransactionBody changes,
											 final TokenID tId) {
		if (changes.hasTreasury() && !changes.getTreasury().equals(token.treasury().toGrpcAccountId())) {
			final var treasuryId = fromGrpcAccountId(changes.getTreasury());
			removeKnownTreasuryForToken(token.treasury().toGrpcAccountId(), tId);
			token.setTreasury(treasuryId);
			addKnownTreasury(changes.getTreasury(), tId);
		}
	}

	private void updateKeyOfTypeIfAppropriate(
			final boolean check,
			final Consumer<JKey> consumer, Supplier<Key> supplier
	) {
		if (check) {
			consumer.accept(asFcKeyUnchecked(supplier.get()));
		}
	}

	public static boolean affectsExpiryAtMost(final TokenUpdateTransactionBody op) {
		return !op.hasAdminKey() &&
				!op.hasKycKey() &&
				!op.hasWipeKey() &&
				!op.hasFreezeKey() &&
				!op.hasSupplyKey() &&
				!op.hasFeeScheduleKey() &&
				!op.hasTreasury() &&
				!op.hasPauseKey() &&
				!op.hasAutoRenewAccount() &&
				op.getSymbol().length() == 0 &&
				op.getName().length() == 0 &&
				op.getAutoRenewPeriod().getSeconds() == 0;
	}

	private ResponseCodeEnum fullySanityChecked(
			final boolean strictTokenCheck,
			final AccountID aId,
			final List<TokenID> tokens,
			final BiFunction<AccountID, List<TokenID>, ResponseCodeEnum> action
	) {
		final var validity = checkAccountUsability(aId);
		if (validity != OK) {
			return validity;
		}
		if (strictTokenCheck) {
			for (var tID : tokens) {
				final var id = resolve(tID);
				if (id == MISSING_TOKEN) {
					return INVALID_TOKEN_ID;
				}
				final var token = get(id);
				if (token.isDeleted()) {
					return TOKEN_WAS_DELETED;
				}
			}
		}
		return action.apply(aId, tokens);
	}

	private void resetPendingCreation() {
		pendingId = NO_PENDING_ID;
		pendingCreation = null;
	}

	private void throwIfNoCreationPending() {
		if (pendingId == NO_PENDING_ID) {
			throw new IllegalStateException("No pending token creation!");
		}
	}

	private void throwIfMissing(final TokenID id) {
		if (!exists(id)) {
			throw new IllegalArgumentException(String.format(
					"Argument 'id=%s' does not refer to a known token!",
					readableId(id)));
		}
	}

	public boolean isKnownTreasury(final AccountID aid) {
		return knownTreasuries.containsKey(aid);
	}

	@Override
	public boolean isTreasuryForToken(final AccountID aId, final TokenID tId) {
		if (!knownTreasuries.containsKey(aId)) {
			return false;
		}
		return knownTreasuries.get(aId).contains(tId);
	}

	private ResponseCodeEnum manageFlag(
			final AccountID aId,
			final TokenID tId,
			final boolean value,
			final ResponseCodeEnum keyFailure,
			final TokenRelProperty flagProperty,
			final Function<MerkleToken, Optional<JKey>> controlKeyFn
	) {
		return sanityChecked(false, aId, null, tId, token -> {
			if (controlKeyFn.apply(token).isEmpty()) {
				return keyFailure;
			}
			final var relationship = asTokenRel(aId, tId);
			tokenRelsLedger.set(relationship, flagProperty, value);
			return OK;
		});
	}

	private ResponseCodeEnum sanityCheckedFungibleCommon(
			final AccountID aId,
			final TokenID tId,
			final Function<MerkleToken, ResponseCodeEnum> action
	) {
		return sanityChecked(true, aId, null, tId, action);
	}

	private ResponseCodeEnum sanityChecked(
			final boolean onlyFungibleCommon,
			final AccountID aId,
			final AccountID aCounterPartyId,
			final TokenID tId,
			final Function<MerkleToken, ResponseCodeEnum> action
	) {
		var validity = checkAccountUsability(aId);
		if (validity != OK) {
			return validity;
		}
		if (aCounterPartyId != null) {
			validity = checkAccountUsability(aCounterPartyId);
			if (validity != OK) {
				return validity;
			}
		}

		validity = checkTokenExistence(tId);
		if (validity != OK) {
			return validity;
		}

		final var token = get(tId);
		if (token.isDeleted()) {
			return TOKEN_WAS_DELETED;
		}
		if (token.isPaused()) {
			return TOKEN_IS_PAUSED;
		}
		if (onlyFungibleCommon && token.tokenType() == NON_FUNGIBLE_UNIQUE) {
			return ACCOUNT_AMOUNT_TRANSFERS_ONLY_ALLOWED_FOR_FUNGIBLE_COMMON;
		}

		var key = asTokenRel(aId, tId);
		/*
		 * Instead of returning  TOKEN_NOT_ASSOCIATED_TO_ACCOUNT when a token is not associated,
		 * we check if the account has any maxAutoAssociations set up, if they do check if we reached the limit and
		 * auto associate. If not return EXISTING_AUTOMATIC_ASSOCIATIONS_EXCEED_GIVEN_LIMIT
		 */
		if (!tokenRelsLedger.exists(key)) {
			validity = validateAndAutoAssociate(aId, tId);
			if (validity != OK) {
				return validity;
			}
		}
		if (aCounterPartyId != null) {
			key = asTokenRel(aCounterPartyId, tId);
			if (!tokenRelsLedger.exists(key)) {
				validity = validateAndAutoAssociate(aCounterPartyId, tId);
				if (validity != OK) {
					return validity;
				}
			}
		}

		return action.apply(token);
	}

	private ResponseCodeEnum validateAndAutoAssociate(AccountID aId, TokenID tId) {
		if ((int) accountsLedger.get(aId, MAX_AUTOMATIC_ASSOCIATIONS) > 0) {
			return associate(aId, List.of(tId), true);
		}
		return TOKEN_NOT_ASSOCIATED_TO_ACCOUNT;
	}

	private ResponseCodeEnum checkExistence(final AccountID aId, final TokenID tId) {
		final var validity = checkAccountUsability(aId);
		if (validity != OK) {
			return validity;
		}
		return exists(tId) ? OK : INVALID_TOKEN_ID;
	}

	private ResponseCodeEnum checkTokenExistence(final TokenID tId) {
		return exists(tId) ? OK : INVALID_TOKEN_ID;
	}

	Map<AccountID, Set<TokenID>> getKnownTreasuries() {
		return knownTreasuries;
	}
}<|MERGE_RESOLUTION|>--- conflicted
+++ resolved
@@ -246,71 +246,57 @@
 				}
 			}
 			var validity = OK;
-<<<<<<< HEAD
-			if ((listOfAssociatedTokens.size() + tokenIds.size()) > properties.maxTokensPerAccount()) {
-				validity = TOKENS_PER_ACCOUNT_LIMIT_EXCEEDED;
-			} else {
-=======
-//			if ((accountTokens.numAssociations() + tokenIds.size()) > properties.maxTokensPerAccount()) {
-//				validity = TOKENS_PER_ACCOUNT_LIMIT_EXCEEDED;
-//			} else {
->>>>>>> b70c33f6
-				var maxAutomaticAssociations = (int) accountsLedger.get(aId, MAX_AUTOMATIC_ASSOCIATIONS);
-				var alreadyUsedAutomaticAssociations = (int) accountsLedger.get(aId,
-						ALREADY_USED_AUTOMATIC_ASSOCIATIONS);
-
-				if (automaticAssociation && alreadyUsedAutomaticAssociations >= maxAutomaticAssociations) {
-					validity = NO_REMAINING_AUTOMATIC_ASSOCIATIONS;
+			var maxAutomaticAssociations = (int) accountsLedger.get(aId, MAX_AUTOMATIC_ASSOCIATIONS);
+			var alreadyUsedAutomaticAssociations = (int) accountsLedger.get(aId,
+					ALREADY_USED_AUTOMATIC_ASSOCIATIONS);
+
+			if (automaticAssociation && alreadyUsedAutomaticAssociations >= maxAutomaticAssociations) {
+				validity = NO_REMAINING_AUTOMATIC_ASSOCIATIONS;
+			}
+
+			if (validity == OK) {
+				currKey = new EntityNumPair(lastAssociatedToken.value());
+				for (var id : tokenIds) {
+					final var relationship = asTokenRel(aId, id);
+					tokenRelsLedger.create(relationship);
+					final var token = get(id);
+					tokenRelsLedger.set(
+							relationship,
+							TokenRelProperty.IS_FROZEN,
+							token.hasFreezeKey() && token.accountsAreFrozenByDefault());
+					tokenRelsLedger.set(
+							relationship,
+							TokenRelProperty.IS_KYC_GRANTED,
+							!token.hasKycKey());
+					tokenRelsLedger.set(
+							relationship,
+							TokenRelProperty.IS_AUTOMATIC_ASSOCIATION,
+							automaticAssociation);
+
+					sideEffectsTracker.trackAutoAssociation(id, aId);
+					if (automaticAssociation) {
+						accountsLedger.set(aId, ALREADY_USED_AUTOMATIC_ASSOCIATIONS,
+								alreadyUsedAutomaticAssociations + 1);
+					}
+
+					final var newKey = EntityNumPair.fromLongs(
+							relationship.getKey().getAccountNum(),
+							relationship.getValue().getTokenNum());
+
+					if (currKey.equals(MISSING_NUM_PAIR)) {
+						tokenRelsLedger.set(relationship, PREV_KEY, MISSING_NUM_PAIR);
+						tokenRelsLedger.set(relationship, NEXT_KEY, MISSING_NUM_PAIR);
+						tokenRelsLedger.set(relationship, KEY, newKey);
+					} else {
+						final var oldPrevKey = (EntityNumPair) tokenRelsLedger.get(currKey.asAccountTokenRel(), PREV_KEY);
+						tokenRelsLedger.set(currKey.asAccountTokenRel(), PREV_KEY, newKey);
+						tokenRelsLedger.set(relationship, PREV_KEY, oldPrevKey);
+						tokenRelsLedger.set(relationship, NEXT_KEY, currKey);
+					}
+					currKey = newKey;
 				}
-
-				if (validity == OK) {
-					currKey = new EntityNumPair(lastAssociatedToken.value());
-					for (var id : tokenIds) {
-						final var relationship = asTokenRel(aId, id);
-						tokenRelsLedger.create(relationship);
-						final var token = get(id);
-						tokenRelsLedger.set(
-								relationship,
-								TokenRelProperty.IS_FROZEN,
-								token.hasFreezeKey() && token.accountsAreFrozenByDefault());
-						tokenRelsLedger.set(
-								relationship,
-								TokenRelProperty.IS_KYC_GRANTED,
-								!token.hasKycKey());
-						tokenRelsLedger.set(
-								relationship,
-								TokenRelProperty.IS_AUTOMATIC_ASSOCIATION,
-								automaticAssociation);
-
-						sideEffectsTracker.trackAutoAssociation(id, aId);
-						if (automaticAssociation) {
-							accountsLedger.set(aId, ALREADY_USED_AUTOMATIC_ASSOCIATIONS,
-									alreadyUsedAutomaticAssociations + 1);
-						}
-
-						final var newKey = EntityNumPair.fromLongs(
-								relationship.getKey().getAccountNum(),
-								relationship.getValue().getTokenNum());
-
-						if (currKey.equals(MISSING_NUM_PAIR)) {
-							tokenRelsLedger.set(relationship, PREV_KEY, MISSING_NUM_PAIR);
-							tokenRelsLedger.set(relationship, NEXT_KEY, MISSING_NUM_PAIR);
-							tokenRelsLedger.set(relationship, KEY, newKey);
-						} else {
-							final var oldPrevKey = (EntityNumPair) tokenRelsLedger.get(currKey.asAccountTokenRel(), PREV_KEY);
-							tokenRelsLedger.set(currKey.asAccountTokenRel(), PREV_KEY, newKey);
-							tokenRelsLedger.set(relationship, PREV_KEY, oldPrevKey);
-							tokenRelsLedger.set(relationship, NEXT_KEY, currKey);
-						}
-						currKey = newKey;
-					}
-<<<<<<< HEAD
-					accountsLedger.set(aId, LAST_ASSOCIATED_TOKEN, currKey);
-				}
-=======
-//				}
->>>>>>> b70c33f6
-			}
+			}
+			accountsLedger.set(aId, LAST_ASSOCIATED_TOKEN, currKey);
 			return validity;
 		});
 	}
