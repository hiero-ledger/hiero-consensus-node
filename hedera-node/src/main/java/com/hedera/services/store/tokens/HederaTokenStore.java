--- conflicted
+++ resolved
@@ -83,6 +83,7 @@
 import static com.hederahashgraph.api.proto.java.ResponseCodeEnum.ACCOUNT_FROZEN_FOR_TOKEN;
 import static com.hederahashgraph.api.proto.java.ResponseCodeEnum.ACCOUNT_IS_TREASURY;
 import static com.hederahashgraph.api.proto.java.ResponseCodeEnum.ACCOUNT_KYC_NOT_GRANTED_FOR_TOKEN;
+import static com.hederahashgraph.api.proto.java.ResponseCodeEnum.CANNOT_WIPE_TOKEN_TREASURY_ACCOUNT;
 import static com.hederahashgraph.api.proto.java.ResponseCodeEnum.CUSTOM_FEES_ARE_MARKED_IMMUTABLE;
 import static com.hederahashgraph.api.proto.java.ResponseCodeEnum.CUSTOM_FEES_LIST_TOO_LONG;
 import static com.hederahashgraph.api.proto.java.ResponseCodeEnum.CUSTOM_FEE_MUST_BE_POSITIVE;
@@ -98,6 +99,7 @@
 import static com.hederahashgraph.api.proto.java.ResponseCodeEnum.INVALID_TOKEN_ID;
 import static com.hederahashgraph.api.proto.java.ResponseCodeEnum.INVALID_TOKEN_ID_IN_CUSTOM_FEES;
 import static com.hederahashgraph.api.proto.java.ResponseCodeEnum.INVALID_TREASURY_ACCOUNT_FOR_TOKEN;
+import static com.hederahashgraph.api.proto.java.ResponseCodeEnum.INVALID_WIPING_AMOUNT;
 import static com.hederahashgraph.api.proto.java.ResponseCodeEnum.OK;
 import static com.hederahashgraph.api.proto.java.ResponseCodeEnum.SENDER_DOES_NOT_OWN_NFT_SERIAL_NO;
 import static com.hederahashgraph.api.proto.java.ResponseCodeEnum.TOKENS_PER_ACCOUNT_LIMIT_EXCEEDED;
@@ -343,16 +345,6 @@
 	@Override
 	public ResponseCodeEnum adjustBalance(AccountID aId, TokenID tId, long adjustment) {
 		return sanityChecked(aId, null, tId, token -> tryAdjustment(aId, tId, adjustment));
-<<<<<<< HEAD
-	}
-
-	@Override
-	public ResponseCodeEnum changeOwner(NftId nftId, AccountID from, AccountID to) {
-		final var tId = nftId.tokenId();
-		return sanityChecked(from, to, tId, token -> {
-			if (!nftsLedger.exists(nftId)) {
-				return INVALID_NFT_ID;
-=======
 	}
 
 	@Override
@@ -410,46 +402,19 @@
 		return sanityChecked(aId, null, tId, token -> {
 			if (!skipKeyCheck && !token.hasWipeKey()) {
 				return TOKEN_HAS_NO_WIPE_KEY;
->>>>>>> 5d6b2415
-			}
-
-			final var fromFreezeAndKycValidity = checkRelFrozenAndKycProps(from, tId);
-			if (fromFreezeAndKycValidity != OK) {
-				return fromFreezeAndKycValidity;
-			}
-			final var toFreezeAndKycValidity = checkRelFrozenAndKycProps(to, tId);
-			if (toFreezeAndKycValidity != OK) {
-				return toFreezeAndKycValidity;
-			}
-
-			final var owner = (EntityId) nftsLedger.get(nftId, OWNER);
-			if (!owner.matches(from)) {
-				return SENDER_DOES_NOT_OWN_NFT_SERIAL_NO;
-			}
-
-			final var nftType = nftId.tokenId();
-			final var fromRel = asTokenRel(from, nftType);
-			final var toRel = asTokenRel(to, nftType);
-			final var fromNftsOwned = (long) accountsLedger.get(from, NUM_NFTS_OWNED);
-			final var fromThisNftsOwned = (long) tokenRelsLedger.get(fromRel, TOKEN_BALANCE);
-			final var toNftsOwned = (long) accountsLedger.get(to, NUM_NFTS_OWNED);
-			final var toThisNftsOwned = (long) tokenRelsLedger.get(asTokenRel(to, nftType), TOKEN_BALANCE);
-			nftsLedger.set(nftId, OWNER, EntityId.fromGrpcAccountId(to));
-			accountsLedger.set(from, NUM_NFTS_OWNED, fromNftsOwned - 1);
-			accountsLedger.set(to, NUM_NFTS_OWNED, toNftsOwned + 1);
-			tokenRelsLedger.set(fromRel, TOKEN_BALANCE, fromThisNftsOwned - 1);
-			tokenRelsLedger.set(toRel, TOKEN_BALANCE, toThisNftsOwned + 1);
-
-			var merkleUniqueTokenId = new MerkleUniqueTokenId(fromGrpcTokenId(nftId.tokenId()), nftId.serialNo());
-			this.uniqueOwnershipAssociations.get().disassociate(
-					fromGrpcAccountId(from),
-					merkleUniqueTokenId);
-
-			this.uniqueOwnershipAssociations.get().associate(
-					fromGrpcAccountId(to),
-					merkleUniqueTokenId);
-
-			hederaLedger.updateOwnershipChanges(nftId, from, to);
+			}
+			if (fromGrpcAccountId(aId).equals(token.treasury())) {
+				return CANNOT_WIPE_TOKEN_TREASURY_ACCOUNT;
+			}
+
+			var relationship = asTokenRel(aId, tId);
+			long balance = (long) tokenRelsLedger.get(relationship, TOKEN_BALANCE);
+			if (amount > balance) {
+				return INVALID_WIPING_AMOUNT;
+			}
+			tokenRelsLedger.set(relationship, TOKEN_BALANCE, balance - amount);
+			hederaLedger.updateTokenXfers(tId, aId, -amount);
+			apply(tId, t -> t.adjustTotalSupplyBy(-amount));
 
 			return OK;
 		});
