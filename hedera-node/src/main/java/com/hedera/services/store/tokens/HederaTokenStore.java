package com.hedera.services.store.tokens;

/*-
 * ‌
 * Hedera Services Node
 * ​
 * Copyright (C) 2018 - 2021 Hedera Hashgraph, LLC
 * ​
 * Licensed under the Apache License, Version 2.0 (the "License");
 * you may not use this file except in compliance with the License.
 * You may obtain a copy of the License at
 *
 *      http://www.apache.org/licenses/LICENSE-2.0
 *
 * Unless required by applicable law or agreed to in writing, software
 * distributed under the License is distributed on an "AS IS" BASIS,
 * WITHOUT WARRANTIES OR CONDITIONS OF ANY KIND, either express or implied.
 * See the License for the specific language governing permissions and
 * limitations under the License.
 * ‍
 */

import com.hedera.services.context.properties.GlobalDynamicProperties;
import com.hedera.services.ledger.HederaLedger;
import com.hedera.services.ledger.TransactionalLedger;
import com.hedera.services.ledger.ids.EntityIdSource;
import com.hedera.services.ledger.properties.NftProperty;
import com.hedera.services.ledger.properties.TokenRelProperty;
import com.hedera.services.legacy.core.jproto.JKey;
import com.hedera.services.sigs.utils.ImmutableKeyUtils;
import com.hedera.services.state.merkle.MerkleEntityId;
import com.hedera.services.state.merkle.MerkleToken;
import com.hedera.services.state.merkle.MerkleTokenRelStatus;
import com.hedera.services.state.merkle.MerkleUniqueToken;
import com.hedera.services.state.merkle.MerkleUniqueTokenId;
import com.hedera.services.state.submerkle.EntityId;
import com.hedera.services.store.CreationResult;
import com.hedera.services.store.HederaStore;
import com.hedera.services.store.models.NftId;
import com.hedera.services.txns.validation.OptionValidator;
import com.hederahashgraph.api.proto.java.AccountID;
import com.hederahashgraph.api.proto.java.Duration;
import com.hederahashgraph.api.proto.java.Key;
import com.hederahashgraph.api.proto.java.ResponseCodeEnum;
import com.hederahashgraph.api.proto.java.Timestamp;
import com.hederahashgraph.api.proto.java.TokenCreateTransactionBody;
import com.hederahashgraph.api.proto.java.TokenID;
import com.hederahashgraph.api.proto.java.TokenUpdateTransactionBody;
import com.swirlds.fchashmap.FCOneToManyRelation;
import com.swirlds.fcmap.FCMap;
import org.apache.commons.lang3.tuple.Pair;
import org.apache.logging.log4j.LogManager;
import org.apache.logging.log4j.Logger;
import proto.CustomFeesOuterClass;

import java.util.Collections;
import java.util.HashMap;
import java.util.HashSet;
import java.util.List;
import java.util.Map;
import java.util.Optional;
import java.util.Set;
import java.util.concurrent.atomic.AtomicReference;
import java.util.function.BiFunction;
import java.util.function.Consumer;
import java.util.function.Function;
import java.util.function.Predicate;
import java.util.function.Supplier;

import static com.hedera.services.ledger.accounts.BackingTokenRels.asTokenRel;
import static com.hedera.services.ledger.properties.AccountProperty.NUM_NFTS_OWNED;
import static com.hedera.services.ledger.properties.NftProperty.OWNER;
import static com.hedera.services.ledger.properties.TokenRelProperty.IS_FROZEN;
import static com.hedera.services.ledger.properties.TokenRelProperty.IS_KYC_GRANTED;
import static com.hedera.services.ledger.properties.TokenRelProperty.TOKEN_BALANCE;
import static com.hedera.services.state.merkle.MerkleEntityId.fromTokenId;
import static com.hedera.services.state.merkle.MerkleToken.UNUSED_KEY;
import static com.hedera.services.state.submerkle.EntityId.fromGrpcAccountId;
import static com.hedera.services.state.submerkle.EntityId.fromGrpcTokenId;
import static com.hedera.services.store.CreationResult.failure;
import static com.hedera.services.store.CreationResult.success;
import static com.hedera.services.utils.EntityIdUtils.readableId;
import static com.hedera.services.utils.MiscUtils.asFcKeyUnchecked;
import static com.hedera.services.utils.MiscUtils.asUsableFcKey;
import static com.hederahashgraph.api.proto.java.ResponseCodeEnum.ACCOUNT_FROZEN_FOR_TOKEN;
import static com.hederahashgraph.api.proto.java.ResponseCodeEnum.ACCOUNT_IS_TREASURY;
import static com.hederahashgraph.api.proto.java.ResponseCodeEnum.ACCOUNT_KYC_NOT_GRANTED_FOR_TOKEN;
import static com.hederahashgraph.api.proto.java.ResponseCodeEnum.CANNOT_WIPE_TOKEN_TREASURY_ACCOUNT;
import static com.hederahashgraph.api.proto.java.ResponseCodeEnum.CUSTOM_FEES_LIST_TOO_LONG;
import static com.hederahashgraph.api.proto.java.ResponseCodeEnum.CUSTOM_FEE_MUST_BE_POSITIVE;
import static com.hederahashgraph.api.proto.java.ResponseCodeEnum.CUSTOM_FEE_NOT_FULLY_SPECIFIED;
import static com.hederahashgraph.api.proto.java.ResponseCodeEnum.FRACTION_DIVIDES_BY_ZERO;
import static com.hederahashgraph.api.proto.java.ResponseCodeEnum.INSUFFICIENT_TOKEN_BALANCE;
import static com.hederahashgraph.api.proto.java.ResponseCodeEnum.INVALID_AUTORENEW_ACCOUNT;
import static com.hederahashgraph.api.proto.java.ResponseCodeEnum.INVALID_CUSTOM_FEE_COLLECTOR;
import static com.hederahashgraph.api.proto.java.ResponseCodeEnum.INVALID_EXPIRATION_TIME;
import static com.hederahashgraph.api.proto.java.ResponseCodeEnum.INVALID_NFT_ID;
import static com.hederahashgraph.api.proto.java.ResponseCodeEnum.INVALID_RENEWAL_PERIOD;
import static com.hederahashgraph.api.proto.java.ResponseCodeEnum.INVALID_TOKEN_ID;
import static com.hederahashgraph.api.proto.java.ResponseCodeEnum.INVALID_TOKEN_ID_IN_CUSTOM_FEES;
import static com.hederahashgraph.api.proto.java.ResponseCodeEnum.INVALID_TREASURY_ACCOUNT_FOR_TOKEN;
import static com.hederahashgraph.api.proto.java.ResponseCodeEnum.INVALID_WIPING_AMOUNT;
import static com.hederahashgraph.api.proto.java.ResponseCodeEnum.OK;
import static com.hederahashgraph.api.proto.java.ResponseCodeEnum.SENDER_DOES_NOT_OWN_NFT_SERIAL_NO;
import static com.hederahashgraph.api.proto.java.ResponseCodeEnum.TOKENS_PER_ACCOUNT_LIMIT_EXCEEDED;
import static com.hederahashgraph.api.proto.java.ResponseCodeEnum.TOKEN_ALREADY_ASSOCIATED_TO_ACCOUNT;
import static com.hederahashgraph.api.proto.java.ResponseCodeEnum.TOKEN_HAS_NO_FREEZE_KEY;
import static com.hederahashgraph.api.proto.java.ResponseCodeEnum.TOKEN_HAS_NO_KYC_KEY;
import static com.hederahashgraph.api.proto.java.ResponseCodeEnum.TOKEN_HAS_NO_SUPPLY_KEY;
import static com.hederahashgraph.api.proto.java.ResponseCodeEnum.TOKEN_HAS_NO_WIPE_KEY;
import static com.hederahashgraph.api.proto.java.ResponseCodeEnum.TOKEN_IS_IMMUTABLE;
import static com.hederahashgraph.api.proto.java.ResponseCodeEnum.TOKEN_NOT_ASSOCIATED_TO_ACCOUNT;
import static com.hederahashgraph.api.proto.java.ResponseCodeEnum.TOKEN_NOT_ASSOCIATED_TO_FEE_COLLECTOR;
import static com.hederahashgraph.api.proto.java.ResponseCodeEnum.TOKEN_WAS_DELETED;
import static com.hederahashgraph.api.proto.java.ResponseCodeEnum.TRANSACTION_REQUIRES_ZERO_TOKEN_BALANCES;
import static java.util.stream.Collectors.toList;

/**
 * Provides a managing store for arbitrary tokens.
 */
public class HederaTokenStore extends HederaStore implements TokenStore {
	private static final Logger log = LogManager.getLogger(HederaTokenStore.class);

	static final TokenID NO_PENDING_ID = TokenID.getDefaultInstance();

	static Predicate<Key> REMOVES_ADMIN_KEY = ImmutableKeyUtils::signalsKeyRemoval;

	private final OptionValidator validator;
	private final GlobalDynamicProperties properties;
	private final Supplier<FCMap<MerkleEntityId, MerkleToken>> tokens;
	private final Supplier<FCOneToManyRelation<EntityId, MerkleUniqueTokenId>> uniqueOwnershipAssociations;
	private final TransactionalLedger<NftId, NftProperty, MerkleUniqueToken> nftsLedger;
	private final TransactionalLedger<
			Pair<AccountID, TokenID>,
			TokenRelProperty,
			MerkleTokenRelStatus> tokenRelsLedger;
	Map<AccountID, Set<TokenID>> knownTreasuries = new HashMap<>();

	TokenID pendingId = NO_PENDING_ID;
	MerkleToken pendingCreation;

	public HederaTokenStore(
			EntityIdSource ids,
			OptionValidator validator,
			GlobalDynamicProperties properties,
			Supplier<FCMap<MerkleEntityId, MerkleToken>> tokens,
			Supplier<FCOneToManyRelation<EntityId, MerkleUniqueTokenId>> uniqueOwnershipAssociations,
			TransactionalLedger<Pair<AccountID, TokenID>, TokenRelProperty, MerkleTokenRelStatus> tokenRelsLedger,
			TransactionalLedger<NftId, NftProperty, MerkleUniqueToken> nftsLedger
	) {
		super(ids);
		this.tokens = tokens;
		this.validator = validator;
		this.properties = properties;
		this.nftsLedger = nftsLedger;
		this.tokenRelsLedger = tokenRelsLedger;
		this.uniqueOwnershipAssociations = uniqueOwnershipAssociations;
		rebuildViewOfKnownTreasuries();
	}

	@Override
	public void rebuildViews() {
		knownTreasuries.clear();
		rebuildViewOfKnownTreasuries();
	}

	private void rebuildViewOfKnownTreasuries() {
		tokens.get().forEach((key, value) ->
				addKnownTreasury(value.treasury().toGrpcAccountId(), key.toTokenId()));
	}

	@Override
	public List<TokenID> listOfTokensServed(AccountID treasury) {
		if (!isKnownTreasury(treasury)) {
			return Collections.emptyList();
		} else {
			return knownTreasuries.get(treasury).stream()
					.sorted(HederaLedger.TOKEN_ID_COMPARATOR)
					.collect(toList());
		}
	}

	@Override
	public boolean isCreationPending() {
		return pendingId != NO_PENDING_ID;
	}

	@Override
	public void setHederaLedger(HederaLedger hederaLedger) {
		hederaLedger.setNftsLedger(nftsLedger);
		hederaLedger.setTokenRelsLedger(tokenRelsLedger);
		super.setHederaLedger(hederaLedger);
	}

	@Override
	public ResponseCodeEnum associate(AccountID aId, List<TokenID> tokens) {
		return fullySanityChecked(true, aId, tokens, (account, tokenIds) -> {
			var accountTokens = hederaLedger.getAssociatedTokens(aId);
			for (TokenID id : tokenIds) {
				if (accountTokens.includes(id)) {
					return TOKEN_ALREADY_ASSOCIATED_TO_ACCOUNT;
				}
			}
			var validity = OK;
			if ((accountTokens.numAssociations() + tokenIds.size()) > properties.maxTokensPerAccount()) {
				validity = TOKENS_PER_ACCOUNT_LIMIT_EXCEEDED;
			} else {
				accountTokens.associateAll(new HashSet<>(tokenIds));
				for (TokenID id : tokenIds) {
					var relationship = asTokenRel(aId, id);
					tokenRelsLedger.create(relationship);
					var token = get(id);
					tokenRelsLedger.set(
							relationship,
							TokenRelProperty.IS_FROZEN,
							token.hasFreezeKey() && token.accountsAreFrozenByDefault());
					tokenRelsLedger.set(
							relationship,
							TokenRelProperty.IS_KYC_GRANTED,
							!token.hasKycKey());
				}
			}
			hederaLedger.setAssociatedTokens(aId, accountTokens);
			return validity;
		});
	}

	@Override
	public ResponseCodeEnum dissociate(AccountID aId, List<TokenID> targetTokens) {
		return fullySanityChecked(false, aId, targetTokens, (account, tokenIds) -> {
			var accountTokens = hederaLedger.getAssociatedTokens(aId);
			for (TokenID tId : tokenIds) {
				if (!accountTokens.includes(tId)) {
					return TOKEN_NOT_ASSOCIATED_TO_ACCOUNT;
				}
				if (!tokens.get().containsKey(fromTokenId(tId))) {
					/* Expired tokens that have been removed from state (either because they
					were also deleted, or their grace period ended) should be dissociated
					with no additional checks. */
					continue;
				}
				var token = get(tId);
				var isTokenDeleted = token.isDeleted();
				/* Once a token is deleted, this always returns false. */
				if (isTreasuryForToken(aId, tId)) {
					return ACCOUNT_IS_TREASURY;
				}
				var relationship = asTokenRel(aId, tId);
				if (!isTokenDeleted && (boolean) tokenRelsLedger.get(relationship, IS_FROZEN)) {
					return ACCOUNT_FROZEN_FOR_TOKEN;
				}
				long balance = (long) tokenRelsLedger.get(relationship, TOKEN_BALANCE);
				if (balance > 0) {
					var expiry = Timestamp.newBuilder().setSeconds(token.expiry()).build();
					var isTokenExpired = !validator.isValidExpiry(expiry);
					if (!isTokenDeleted && !isTokenExpired) {
						return TRANSACTION_REQUIRES_ZERO_TOKEN_BALANCES;
					}
					if (!isTokenDeleted) {
						/* Must be expired; return balance to treasury account. */
						hederaLedger.doTokenTransfer(tId, aId, token.treasury().toGrpcAccountId(), balance);
					}
				}
			}
			accountTokens.dissociateAll(new HashSet<>(tokenIds));
			tokenIds.forEach(id -> tokenRelsLedger.destroy(asTokenRel(aId, id)));
			hederaLedger.setAssociatedTokens(aId, accountTokens);
			return OK;
		});
	}

	@Override
	public boolean associationExists(AccountID aId, TokenID tId) {
		return checkExistence(aId, tId) == OK && tokenRelsLedger.exists(asTokenRel(aId, tId));
	}

	@Override
	public boolean exists(TokenID id) {
		return (isCreationPending() && pendingId.equals(id)) || tokens.get().containsKey(fromTokenId(id));
	}

	@Override
	public MerkleToken get(TokenID id) {
		throwIfMissing(id);

		return pendingId.equals(id) ? pendingCreation : tokens.get().get(fromTokenId(id));
	}

	@Override
	public void apply(TokenID id, Consumer<MerkleToken> change) {
		throwIfMissing(id);

		var key = fromTokenId(id);
		var token = tokens.get().getForModify(key);
		try {
			change.accept(token);
		} catch (Exception internal) {
			throw new IllegalArgumentException("Token change failed unexpectedly!", internal);
		}
	}

	@Override
	public ResponseCodeEnum grantKyc(AccountID aId, TokenID tId) {
		return setHasKyc(aId, tId, true);
	}

	@Override
	public ResponseCodeEnum revokeKyc(AccountID aId, TokenID tId) {
		return setHasKyc(aId, tId, false);
	}

	@Override
	public ResponseCodeEnum unfreeze(AccountID aId, TokenID tId) {
		return setIsFrozen(aId, tId, false);
	}

	@Override
	public ResponseCodeEnum freeze(AccountID aId, TokenID tId) {
		return setIsFrozen(aId, tId, true);
	}

	private ResponseCodeEnum setHasKyc(AccountID aId, TokenID tId, boolean value) {
		return manageFlag(
				aId,
				tId,
				value,
				TOKEN_HAS_NO_KYC_KEY,
				TokenRelProperty.IS_KYC_GRANTED,
				MerkleToken::kycKey);
	}

	private ResponseCodeEnum setIsFrozen(AccountID aId, TokenID tId, boolean value) {
		return manageFlag(
				aId,
				tId,
				value,
				TOKEN_HAS_NO_FREEZE_KEY,
				TokenRelProperty.IS_FROZEN,
				MerkleToken::freezeKey);
	}

	@Override
	public ResponseCodeEnum adjustBalance(AccountID aId, TokenID tId, long adjustment) {
		return sanityChecked(aId, null, tId, token -> tryAdjustment(aId, tId, adjustment));
	}

	@Override
	public ResponseCodeEnum changeOwner(NftId nftId, AccountID from, AccountID to) {
		final var tId = nftId.tokenId();
		return sanityChecked(from, to, tId, token -> {
			if (!nftsLedger.exists(nftId)) {
				return INVALID_NFT_ID;
			}

			final var fromFreezeAndKycValidity = checkRelFrozenAndKycProps(from, tId);
			if (fromFreezeAndKycValidity != OK) {
				return fromFreezeAndKycValidity;
			}
			final var toFreezeAndKycValidity = checkRelFrozenAndKycProps(to, tId);
			if (toFreezeAndKycValidity != OK) {
				return toFreezeAndKycValidity;
			}

			final var owner = (EntityId) nftsLedger.get(nftId, OWNER);
			if (!owner.matches(from)) {
				return SENDER_DOES_NOT_OWN_NFT_SERIAL_NO;
			}

			final var nftType = nftId.tokenId();
			final var fromRel = asTokenRel(from, nftType);
			final var toRel = asTokenRel(to, nftType);
			final var fromNftsOwned = (long) accountsLedger.get(from, NUM_NFTS_OWNED);
			final var fromThisNftsOwned = (long) tokenRelsLedger.get(fromRel, TOKEN_BALANCE);
			final var toNftsOwned = (long) accountsLedger.get(to, NUM_NFTS_OWNED);
			final var toThisNftsOwned = (long) tokenRelsLedger.get(asTokenRel(to, nftType), TOKEN_BALANCE);
			nftsLedger.set(nftId, OWNER, EntityId.fromGrpcAccountId(to));
			accountsLedger.set(from, NUM_NFTS_OWNED, fromNftsOwned - 1);
			accountsLedger.set(to, NUM_NFTS_OWNED, toNftsOwned + 1);
			tokenRelsLedger.set(fromRel, TOKEN_BALANCE, fromThisNftsOwned - 1);
			tokenRelsLedger.set(toRel, TOKEN_BALANCE, toThisNftsOwned + 1);

			var merkleUniqueTokenId = new MerkleUniqueTokenId(fromGrpcTokenId(nftId.tokenId()), nftId.serialNo());
			this.uniqueOwnershipAssociations.get().disassociate(
					fromGrpcAccountId(from),
					merkleUniqueTokenId);

			this.uniqueOwnershipAssociations.get().associate(
					fromGrpcAccountId(to),
					merkleUniqueTokenId);

			hederaLedger.updateOwnershipChanges(nftId, from, to);

			return OK;
		});
	}

	@Override
	public ResponseCodeEnum wipe(AccountID aId, TokenID tId, long amount, boolean skipKeyCheck) {
		return sanityChecked(aId, null, tId, token -> {
			if (!skipKeyCheck && !token.hasWipeKey()) {
				return TOKEN_HAS_NO_WIPE_KEY;
			}
			if (fromGrpcAccountId(aId).equals(token.treasury())) {
				return CANNOT_WIPE_TOKEN_TREASURY_ACCOUNT;
			}

			var relationship = asTokenRel(aId, tId);
			long balance = (long) tokenRelsLedger.get(relationship, TOKEN_BALANCE);
			if (amount > balance) {
				return INVALID_WIPING_AMOUNT;
			}
			tokenRelsLedger.set(relationship, TOKEN_BALANCE, balance - amount);
			hederaLedger.updateTokenXfers(tId, aId, -amount);
			apply(tId, t -> t.adjustTotalSupplyBy(-amount));

			return OK;
		});
	}

	@Override
	public CreationResult<TokenID> createProvisionally(
			TokenCreateTransactionBody request,
			AccountID sponsor,
			long now
	) {
		var validity = usableOrElse(request.getTreasury(), INVALID_TREASURY_ACCOUNT_FOR_TOKEN);
		if (validity != OK) {
			return failure(validity);
		}
		if (request.hasAutoRenewAccount()) {
			validity = usableOrElse(request.getAutoRenewAccount(), INVALID_AUTORENEW_ACCOUNT);
			if (validity != OK) {
				return failure(validity);
			}
		}

		var freezeKey = asUsableFcKey(request.getFreezeKey());
		var adminKey = asUsableFcKey(request.getAdminKey());
		var kycKey = asUsableFcKey(request.getKycKey());
		var wipeKey = asUsableFcKey(request.getWipeKey());
		var supplyKey = asUsableFcKey(request.getSupplyKey());

		var expiry = expiryOf(request, now);
		pendingId = ids.newTokenId(sponsor);
		pendingCreation = new MerkleToken(
				expiry,
				request.getInitialSupply(),
				request.getDecimals(),
				request.getSymbol(),
				request.getName(),
				request.getFreezeDefault(),
				kycKey.isEmpty(),
				fromGrpcAccountId(request.getTreasury()));
		pendingCreation.setTokenType(request.getTokenTypeValue());
		pendingCreation.setSupplyType(request.getSupplyTypeValue());
		pendingCreation.setMemo(request.getMemo());
		pendingCreation.setMaxSupply(request.getMaxSupply());
		adminKey.ifPresent(pendingCreation::setAdminKey);
		kycKey.ifPresent(pendingCreation::setKycKey);
		wipeKey.ifPresent(pendingCreation::setWipeKey);
		freezeKey.ifPresent(pendingCreation::setFreezeKey);
		supplyKey.ifPresent(pendingCreation::setSupplyKey);
		if (request.hasAutoRenewAccount()) {
			pendingCreation.setAutoRenewAccount(fromGrpcAccountId(request.getAutoRenewAccount()));
			pendingCreation.setAutoRenewPeriod(request.getAutoRenewPeriod().getSeconds());
		}

		if (request.hasCustomFees()) {
			final var customFees = request.getCustomFees();
			validity = validateFeeSchedule(customFees.getCustomFeesList());
			if (validity != OK) {
				return failure(validity);
			}
			pendingCreation.setFeeScheduleFrom(customFees);
			pendingCreation.setFeeScheduleMutable(customFees.getCanUpdateWithAdminKey());
		}

		return success(pendingId);
	}

	private ResponseCodeEnum validateFeeSchedule(List<CustomFeesOuterClass.CustomFee> feeSchedule) {
		if (feeSchedule.size() > properties.maxCustomFeesAllowed()) {
			return CUSTOM_FEES_LIST_TOO_LONG;
		}

		for (var customFee : feeSchedule) {
			final var feeCollector = customFee.getFeeCollectorAccountId();
			final var feeCollectorValidity = usableOrElse(feeCollector, INVALID_CUSTOM_FEE_COLLECTOR);

			if (feeCollectorValidity != OK) {
				return INVALID_CUSTOM_FEE_COLLECTOR;
			}

			if (customFee.hasFixedFee()) {
				final var fixedFee = customFee.getFixedFee();
				if (fixedFee.getAmount() <= 0) {
					return CUSTOM_FEE_MUST_BE_POSITIVE;
				}
				if (fixedFee.hasDenominatingTokenId()) {
					final var denom = fixedFee.getDenominatingTokenId();
					if (resolve(denom) == MISSING_TOKEN) {
						return INVALID_TOKEN_ID_IN_CUSTOM_FEES;
					}
					if (!associationExists(feeCollector, denom)) {
						return TOKEN_NOT_ASSOCIATED_TO_FEE_COLLECTOR;
					}
				}
			} else if (customFee.hasFractionalFee()) {
				/* TODO: Should fee collectors for fractional fees automatically be associated to the newly
				    created token?  (This will require their keys to sign the TokenCreate transaction.) */
				final var fractionalSpec = customFee.getFractionalFee();
				final var fraction = fractionalSpec.getFractionalAmount();
				if (fraction.getDenominator() == 0) {
					return FRACTION_DIVIDES_BY_ZERO;
				}
				if (!signsMatch(fraction.getNumerator(), fraction.getDenominator())) {
					return CUSTOM_FEE_MUST_BE_POSITIVE;
				}
				if (fractionalSpec.getMaximumAmount() < 0 || fractionalSpec.getMinimumAmount() < 0) {
					return CUSTOM_FEE_MUST_BE_POSITIVE;
				}
			} else {
				return CUSTOM_FEE_NOT_FULLY_SPECIFIED;
			}
		}

		return OK;
	}

<<<<<<< HEAD
	void addKnownTreasury(AccountID aId, TokenID tId) {
=======
	private boolean signsMatch(long a, long b) {
		return (a < 0 && b < 0) || (a > 0 && b > 0);
	}

	public void addKnownTreasury(AccountID aId, TokenID tId) {
>>>>>>> f83c8654
		knownTreasuries.computeIfAbsent(aId, ignore -> new HashSet<>()).add(tId);
	}

	void removeKnownTreasuryForToken(AccountID aId, TokenID tId) {
		throwIfKnownTreasuryIsMissing(aId);
		knownTreasuries.get(aId).remove(tId);
		if (knownTreasuries.get(aId).isEmpty()) {
			knownTreasuries.remove(aId);
		}
	}

	private void throwIfKnownTreasuryIsMissing(AccountID aId) {
		if (!knownTreasuries.containsKey(aId)) {
			throw new IllegalArgumentException(String.format(
					"Argument 'aId=%s' does not refer to a known treasury!",
					readableId(aId)));
		}
	}

	private ResponseCodeEnum tryAdjustment(AccountID aId, TokenID tId, long adjustment) {
		var freezeAndKycValidity = checkRelFrozenAndKycProps(aId, tId);
		if (!freezeAndKycValidity.equals(OK)) {
			return freezeAndKycValidity;
		}

		var relationship = asTokenRel(aId, tId);
		long balance = (long) tokenRelsLedger.get(relationship, TOKEN_BALANCE);
		long newBalance = balance + adjustment;
		if (newBalance < 0) {
			return INSUFFICIENT_TOKEN_BALANCE;
		}
		tokenRelsLedger.set(relationship, TOKEN_BALANCE, newBalance);
		hederaLedger.updateTokenXfers(tId, aId, adjustment);
		return OK;
	}

	private ResponseCodeEnum checkRelFrozenAndKycProps(AccountID aId, TokenID tId) {
		var relationship = asTokenRel(aId, tId);
		if ((boolean) tokenRelsLedger.get(relationship, IS_FROZEN)) {
			return ACCOUNT_FROZEN_FOR_TOKEN;
		}
		if (!(boolean) tokenRelsLedger.get(relationship, IS_KYC_GRANTED)) {
			return ACCOUNT_KYC_NOT_GRANTED_FOR_TOKEN;
		}
		return OK;
	}

	private boolean isValidAutoRenewPeriod(long secs) {
		return validator.isValidAutoRenewPeriod(Duration.newBuilder().setSeconds(secs).build());
	}

	private long expiryOf(TokenCreateTransactionBody request, long now) {
		return request.hasAutoRenewAccount()
				? now + request.getAutoRenewPeriod().getSeconds()
				: request.getExpiry().getSeconds();
	}

	@Override
	public void commitCreation() {
		throwIfNoCreationPending();

		tokens.get().put(fromTokenId(pendingId), pendingCreation);
		addKnownTreasury(pendingCreation.treasury().toGrpcAccountId(), pendingId);

		resetPendingCreation();
	}

	@Override
	public void rollbackCreation() {
		throwIfNoCreationPending();

		ids.reclaimLastId();
		resetPendingCreation();
	}

	@Override
	public ResponseCodeEnum delete(TokenID tId) {
		var outcome = TokenStore.super.delete(tId);
		if (outcome != OK) {
			return outcome;
		}

		var treasury = tokens.get().get(fromTokenId(tId)).treasury().toGrpcAccountId();
		var tokensServed = knownTreasuries.get(treasury);
		tokensServed.remove(tId);
		if (tokensServed.isEmpty()) {
			knownTreasuries.remove(treasury);
		}
		return OK;
	}

	@Override
	public ResponseCodeEnum update(TokenUpdateTransactionBody changes, long now) {
		var tId = resolve(changes.getToken());
		if (tId == MISSING_TOKEN) {
			return INVALID_TOKEN_ID;
		}
		var validity = OK;
		var isExpiryOnly = affectsExpiryAtMost(changes);
		var hasNewSymbol = changes.getSymbol().length() > 0;
		var hasNewTokenName = changes.getName().length() > 0;
		var hasAutoRenewAccount = changes.hasAutoRenewAccount();
		if (hasAutoRenewAccount) {
			validity = usableOrElse(changes.getAutoRenewAccount(), INVALID_AUTORENEW_ACCOUNT);
			if (validity != OK) {
				return validity;
			}
		}

		Optional<JKey> newKycKey = changes.hasKycKey() ? asUsableFcKey(changes.getKycKey()) : Optional.empty();
		Optional<JKey> newWipeKey = changes.hasWipeKey() ? asUsableFcKey(changes.getWipeKey()) : Optional.empty();
		Optional<JKey> newSupplyKey = changes.hasSupplyKey() ? asUsableFcKey(changes.getSupplyKey()) : Optional.empty();
		Optional<JKey> newFreezeKey = changes.hasFreezeKey() ? asUsableFcKey(changes.getFreezeKey()) : Optional.empty();

		var appliedValidity = new AtomicReference<>(OK);
		apply(tId, token -> {
			var candidateExpiry = changes.getExpiry().getSeconds();
			if (candidateExpiry != 0 && candidateExpiry < token.expiry()) {
				appliedValidity.set(INVALID_EXPIRATION_TIME);
			}
			if (hasAutoRenewAccount || token.hasAutoRenewAccount()) {
				long changedAutoRenewPeriod = changes.getAutoRenewPeriod().getSeconds();
				if ((changedAutoRenewPeriod != 0 || !token.hasAutoRenewAccount()) &&
						!isValidAutoRenewPeriod(changedAutoRenewPeriod)) {
					appliedValidity.set(INVALID_RENEWAL_PERIOD);
				}
			}
			if (!token.hasKycKey() && newKycKey.isPresent()) {
				appliedValidity.set(TOKEN_HAS_NO_KYC_KEY);
			}
			if (!token.hasFreezeKey() && newFreezeKey.isPresent()) {
				appliedValidity.set(TOKEN_HAS_NO_FREEZE_KEY);
			}
			if (!token.hasWipeKey() && newWipeKey.isPresent()) {
				appliedValidity.set(TOKEN_HAS_NO_WIPE_KEY);
			}
			if (!token.hasSupplyKey() && newSupplyKey.isPresent()) {
				appliedValidity.set(TOKEN_HAS_NO_SUPPLY_KEY);
			}
			if (!token.hasAdminKey() && !isExpiryOnly) {
				appliedValidity.set(TOKEN_IS_IMMUTABLE);
			}
			if (OK != appliedValidity.get()) {
				return;
			}
			if (changes.hasAdminKey()) {
				var newAdminKey = changes.getAdminKey();
				if (REMOVES_ADMIN_KEY.test(newAdminKey)) {
					token.setAdminKey(UNUSED_KEY);
				} else {
					token.setAdminKey(asFcKeyUnchecked(changes.getAdminKey()));
				}
			}
			if (changes.hasAutoRenewAccount()) {
				token.setAutoRenewAccount(fromGrpcAccountId(changes.getAutoRenewAccount()));
			}
			if (token.hasAutoRenewAccount()) {
				long changedAutoRenewPeriod = changes.getAutoRenewPeriod().getSeconds();
				if (changedAutoRenewPeriod > 0) {
					token.setAutoRenewPeriod(changedAutoRenewPeriod);
				}
			}
			if (changes.hasFreezeKey()) {
				token.setFreezeKey(asFcKeyUnchecked(changes.getFreezeKey()));
			}
			if (changes.hasKycKey()) {
				token.setKycKey(asFcKeyUnchecked(changes.getKycKey()));
			}
			if (changes.hasSupplyKey()) {
				token.setSupplyKey(asFcKeyUnchecked(changes.getSupplyKey()));
			}
			if (changes.hasWipeKey()) {
				token.setWipeKey(asFcKeyUnchecked(changes.getWipeKey()));
			}
			if (hasNewSymbol) {
				var newSymbol = changes.getSymbol();
				token.setSymbol(newSymbol);
			}
			if (hasNewTokenName) {
				var newName = changes.getName();
				token.setName(newName);
			}
			if (changes.hasTreasury() && !changes.getTreasury().equals(token.treasury().toGrpcAccountId())) {
				var treasuryId = fromGrpcAccountId(changes.getTreasury());
				removeKnownTreasuryForToken(token.treasury().toGrpcAccountId(), tId);
				token.setTreasury(treasuryId);
				addKnownTreasury(changes.getTreasury(), tId);
			}
			if (changes.hasMemo()) {
				token.setMemo(changes.getMemo().getValue());
			}
			var expiry = changes.getExpiry().getSeconds();
			if (expiry != 0) {
				token.setExpiry(expiry);
			}
		});
		return appliedValidity.get();
	}

	public static boolean affectsExpiryAtMost(TokenUpdateTransactionBody op) {
		return !op.hasAdminKey() &&
				!op.hasKycKey() &&
				!op.hasWipeKey() &&
				!op.hasFreezeKey() &&
				!op.hasSupplyKey() &&
				!op.hasTreasury() &&
				!op.hasAutoRenewAccount() &&
				op.getSymbol().length() == 0 &&
				op.getName().length() == 0 &&
				op.getAutoRenewPeriod().getSeconds() == 0;
	}

	private ResponseCodeEnum fullySanityChecked(
			boolean strictTokenCheck,
			AccountID aId,
			List<TokenID> tokens,
			BiFunction<AccountID, List<TokenID>, ResponseCodeEnum> action
	) {
		var validity = checkAccountUsability(aId);
		if (validity != OK) {
			return validity;
		}
		if (strictTokenCheck) {
			for (TokenID tID : tokens) {
				var id = resolve(tID);
				if (id == MISSING_TOKEN) {
					return INVALID_TOKEN_ID;
				}
				var token = get(id);
				if (token.isDeleted()) {
					return TOKEN_WAS_DELETED;
				}
			}
		}
		return action.apply(aId, tokens);
	}

	private void resetPendingCreation() {
		pendingId = NO_PENDING_ID;
		pendingCreation = null;
	}

	private void throwIfNoCreationPending() {
		if (pendingId == NO_PENDING_ID) {
			throw new IllegalStateException("No pending token creation!");
		}
	}

	private void throwIfMissing(TokenID id) {
		if (!exists(id)) {
			throw new IllegalArgumentException(String.format(
					"Argument 'id=%s' does not refer to a known token!",
					readableId(id)));
		}
	}

	public boolean isKnownTreasury(AccountID aid) {
		return knownTreasuries.containsKey(aid);
	}

	@Override
	public boolean isTreasuryForToken(AccountID aId, TokenID tId) {
		if (!knownTreasuries.containsKey(aId)) {
			return false;
		}
		return knownTreasuries.get(aId).contains(tId);
	}

	private ResponseCodeEnum manageFlag(
			AccountID aId,
			TokenID tId,
			boolean value,
			ResponseCodeEnum keyFailure,
			TokenRelProperty flagProperty,
			Function<MerkleToken, Optional<JKey>> controlKeyFn
	) {
		return sanityChecked(aId, null, tId, token -> {
			if (controlKeyFn.apply(token).isEmpty()) {
				return keyFailure;
			}
			var relationship = asTokenRel(aId, tId);
			tokenRelsLedger.set(relationship, flagProperty, value);
			return OK;
		});
	}

	private ResponseCodeEnum sanityChecked(
			AccountID aId,
			AccountID aCounterPartyId,
			TokenID tId,
			Function<MerkleToken, ResponseCodeEnum> action
	) {
		var validity = checkAccountUsability(aId);
		if (validity != OK) {
			return validity;
		}
		if (aCounterPartyId != null) {
			validity = checkAccountUsability(aCounterPartyId);
			if (validity != OK) {
				return validity;
			}
		}

		validity = checkTokenExistence(tId);
		if (validity != OK) {
			return validity;
		}

		var token = get(tId);
		if (token.isDeleted()) {
			return TOKEN_WAS_DELETED;
		}

		var key = asTokenRel(aId, tId);
		if (!tokenRelsLedger.exists(key)) {
			return TOKEN_NOT_ASSOCIATED_TO_ACCOUNT;
		}
		if (aCounterPartyId != null) {
			key = asTokenRel(aCounterPartyId, tId);
			if (!tokenRelsLedger.exists(key)) {
				return TOKEN_NOT_ASSOCIATED_TO_ACCOUNT;
			}
		}

		return action.apply(token);
	}

	private ResponseCodeEnum checkExistence(AccountID aId, TokenID tId) {
		var validity = checkAccountUsability(aId);
		if (validity != OK) {
			return validity;
		}
		return exists(tId) ? OK : INVALID_TOKEN_ID;
	}

	private ResponseCodeEnum checkTokenExistence(TokenID tId) {
		return exists(tId) ? OK : INVALID_TOKEN_ID;
	}

	Map<AccountID, Set<TokenID>> getKnownTreasuries() {
		return knownTreasuries;
	}
}<|MERGE_RESOLUTION|>--- conflicted
+++ resolved
@@ -527,15 +527,7 @@
 		return OK;
 	}
 
-<<<<<<< HEAD
-	void addKnownTreasury(AccountID aId, TokenID tId) {
-=======
-	private boolean signsMatch(long a, long b) {
-		return (a < 0 && b < 0) || (a > 0 && b > 0);
-	}
-
 	public void addKnownTreasury(AccountID aId, TokenID tId) {
->>>>>>> f83c8654
 		knownTreasuries.computeIfAbsent(aId, ignore -> new HashSet<>()).add(tId);
 	}
 
@@ -875,6 +867,10 @@
 		return exists(tId) ? OK : INVALID_TOKEN_ID;
 	}
 
+	private boolean signsMatch(long a, long b) {
+		return (a < 0 && b < 0) || (a > 0 && b > 0);
+	}
+
 	Map<AccountID, Set<TokenID>> getKnownTreasuries() {
 		return knownTreasuries;
 	}
