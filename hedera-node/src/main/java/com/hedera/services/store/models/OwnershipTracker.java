package com.hedera.services.store.models;

/*
 * ‌
 * Hedera Services Node
 * ​
 * Copyright (C) 2018 - 2020 Hedera Hashgraph, LLC
 * ​
 * Licensed under the Apache License, Version 2.0 (the "License");
 * you may not use this file except in compliance with the License.
 * You may obtain a copy of the License at
 *
 *     http://www.apache.org/licenses/LICENSE-2.0
 *
 * Unless required by applicable law or agreed to in writing, software
 * distributed under the License is distributed on an "AS IS" BASIS,
 * WITHOUT WARRANTIES OR CONDITIONS OF ANY KIND, either express or implied.
 * See the License for the specific language governing permissions and
 * limitations under the License.
 * ‍
 */

import java.util.ArrayList;
import java.util.HashMap;
import java.util.List;
import java.util.Map;

/**
 * Encapsulates the changes of {@link UniqueToken} ownership within the context of one Transaction
 */
public class OwnershipTracker {
	private Map<Id, List<Change>> changes = new HashMap<>();

	public void add(final Id token, final Change change) {
		if (changes.containsKey(token)) {
			changes.get(token).add(change);
		} else {
			var changeList = new ArrayList<Change>();
			changeList.add(change);
			changes.put(token, changeList);
		}
	}

	public Map<Id, List<Change>> getChanges() {
		return changes;
	}

	public boolean isEmpty() {
		return changes.isEmpty();
	}

	public static Change forMinting(final Id treasury, final long serialNumber) {
		return new Change(Id.DEFAULT, treasury, serialNumber);
	}

	public static Change forRemoving(final Id accountId, final long serialNumber) {
		return new Change(accountId, Id.DEFAULT, serialNumber);
	}

	/**
	 * Encapsulates one set of Change of a given {@link UniqueToken}
	 */
	public static class Change {
		private Id previousOwner;
		private Id newOwner;
		private long serialNumber;

		public Change(final Id previousOwner, final Id newOwner, final long serialNumber) {
			this.previousOwner = previousOwner;
			this.newOwner = newOwner;
			this.serialNumber = serialNumber;
		}

<<<<<<< HEAD
		public Change() {
		}

=======
>>>>>>> 0416015f
		public Id getPreviousOwner() {
			return previousOwner;
		}

		public Id getNewOwner() {
			return newOwner;
		}

		public long getSerialNumber() {
			return serialNumber;
		}
	}
}<|MERGE_RESOLUTION|>--- conflicted
+++ resolved
@@ -71,12 +71,6 @@
 			this.serialNumber = serialNumber;
 		}
 
-<<<<<<< HEAD
-		public Change() {
-		}
-
-=======
->>>>>>> 0416015f
 		public Id getPreviousOwner() {
 			return previousOwner;
 		}
