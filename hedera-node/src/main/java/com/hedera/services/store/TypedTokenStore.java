--- conflicted
+++ resolved
@@ -251,12 +251,7 @@
 		final var tokenAsEntityId = tokenId.asEntityId();
 		final var loadedUniqueTokens = new HashMap<Long, UniqueToken>();
 		for (long serialNumber : serialNumbers) {
-<<<<<<< HEAD
-			final var uniqueTokenKey = new MerkleUniqueTokenId(
-					new EntityId(tokenId.getShard(), tokenId.getRealm(), tokenId.getNum()), serialNumber);
-=======
 			final var uniqueTokenKey = new MerkleUniqueTokenId(tokenAsEntityId, serialNumber);
->>>>>>> 0416015f
 			final var merkleUniqueToken = uniqueTokens.get().get(uniqueTokenKey);
 			validateUsable(merkleUniqueToken);
 
