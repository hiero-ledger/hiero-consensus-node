package com.hedera.services.store;

/*-
 * ‌
 * Hedera Services Node
 * ​
 * Copyright (C) 2018 - 2021 Hedera Hashgraph, LLC
 * ​
 * Licensed under the Apache License, Version 2.0 (the "License");
 * you may not use this file except in compliance with the License.
 * You may obtain a copy of the License at
 *
 *      http://www.apache.org/licenses/LICENSE-2.0
 *
 * Unless required by applicable law or agreed to in writing, software
 * distributed under the License is distributed on an "AS IS" BASIS,
 * WITHOUT WARRANTIES OR CONDITIONS OF ANY KIND, either express or implied.
 * See the License for the specific language governing permissions and
 * limitations under the License.
 * ‍
 */

import com.hedera.services.context.SideEffectsTracker;
import com.hedera.services.exceptions.InvalidTransactionException;
import com.hedera.services.ledger.backing.BackingStore;
import com.hedera.services.records.TransactionRecordService;
import com.hedera.services.state.merkle.MerkleToken;
import com.hedera.services.state.merkle.MerkleTokenRelStatus;
import com.hedera.services.state.merkle.MerkleUniqueToken;
import com.hedera.services.state.submerkle.EntityId;
import com.hedera.services.store.models.Account;
import com.hedera.services.store.models.Id;
import com.hedera.services.store.models.NftId;
import com.hedera.services.store.models.OwnershipTracker;
import com.hedera.services.store.models.Token;
import com.hedera.services.store.models.TokenRelationship;
import com.hedera.services.store.models.UniqueToken;
import com.hedera.services.store.tokens.views.UniqueTokenViewsManager;
import com.hedera.services.utils.EntityNum;
import com.hedera.services.utils.EntityNumPair;
import com.hederahashgraph.api.proto.java.AccountID;
import com.hederahashgraph.api.proto.java.ResponseCodeEnum;
import com.hederahashgraph.api.proto.java.TokenID;
import org.apache.commons.lang3.tuple.Pair;

import javax.annotation.Nullable;
import javax.inject.Inject;
import javax.inject.Singleton;
import java.util.HashMap;
import java.util.List;

import static com.hedera.services.exceptions.ValidationUtils.validateFalse;
import static com.hedera.services.exceptions.ValidationUtils.validateTrue;
import static com.hedera.services.state.submerkle.EntityId.MISSING_ENTITY_ID;
import static com.hederahashgraph.api.proto.java.ResponseCodeEnum.INVALID_NFT_ID;
import static com.hederahashgraph.api.proto.java.ResponseCodeEnum.INVALID_TOKEN_ID;
import static com.hederahashgraph.api.proto.java.ResponseCodeEnum.TOKEN_IS_PAUSED;
import static com.hederahashgraph.api.proto.java.ResponseCodeEnum.TOKEN_NOT_ASSOCIATED_TO_ACCOUNT;
import static com.hederahashgraph.api.proto.java.ResponseCodeEnum.TOKEN_WAS_DELETED;

/**
 * Loads and saves token-related entities to and from the Swirlds state, hiding
 * the details of Merkle types from client code by providing an interface in
 * terms of model objects whose methods can perform validated business logic.
 * <p>
 * When loading an token, fails fast by throwing an {@link InvalidTransactionException}
 * if the token is not usable in normal business logic. There are three such
 * cases:
 * <ol>
 * <li>The token is missing.</li>
 * <li>The token is deleted.</li>
 * <li>The token is expired and pending removal.</li>
 * </ol>
 * Note that in the third case, there <i>is</i> one valid use of the token;
 * namely, in an update transaction whose only purpose is to manually renew
 * the expired token. Such update transactions must use a dedicated
 * expiry-extension service, which will be implemented before TokenUpdate.
 * <p>
 * When saving a token or token relationship, invites an injected
 * {@link TransactionRecordService} to inspect the entity for changes that
 * may need to be included in the record of the transaction.
 */
@Singleton
public class TypedTokenStore {
	private final AccountStore accountStore;
	private final SideEffectsTracker sideEffectsTracker;
<<<<<<< HEAD
	private final UniqueTokenViewsManager uniqueTokenViewsManager;
	private final BackingStore<TokenID, MerkleToken> tokens;
	private final BackingStore<NftId, MerkleUniqueToken> uniqueTokens;
	private final BackingStore<Pair<AccountID, TokenID>, MerkleTokenRelStatus> tokenRels;
=======
	private final UniqTokenViewsManager uniqTokenViewsManager;
	private final Supplier<MerkleMap<EntityNum, MerkleToken>> tokens;
	private final Supplier<MerkleMap<EntityNumPair, MerkleUniqueToken>> uniqueTokens;
	private final Supplier<MerkleMap<EntityNumPair, MerkleTokenRelStatus>> tokenRels;
>>>>>>> 8a1ae1ee

	/* Only needed for interoperability with legacy HTS during refactor */
	private final LegacyTreasuryRemover delegate;
	private final LegacyTreasuryAdder addKnownTreasury;

	@Inject
	public TypedTokenStore(
			final AccountStore accountStore,
<<<<<<< HEAD
			final BackingStore<TokenID, MerkleToken> tokens,
			final BackingStore<NftId, MerkleUniqueToken> uniqueTokens,
			final BackingStore<Pair<AccountID, TokenID>, MerkleTokenRelStatus> tokenRels,
			final UniqueTokenViewsManager uniqueTokenViewsManager,
=======
			final Supplier<MerkleMap<EntityNum, MerkleToken>> tokens,
			final Supplier<MerkleMap<EntityNumPair, MerkleUniqueToken>> uniqueTokens,
			final Supplier<MerkleMap<EntityNumPair, MerkleTokenRelStatus>> tokenRels,
			final BackingTokenRels backingTokenRels,
			final UniqTokenViewsManager uniqTokenViewsManager,
>>>>>>> 8a1ae1ee
			final LegacyTreasuryAdder legacyStoreDelegate,
			final LegacyTreasuryRemover delegate,
			final SideEffectsTracker sideEffectsTracker
	) {
		this.tokens = tokens;
		this.uniqueTokenViewsManager = uniqueTokenViewsManager;
		this.tokenRels = tokenRels;
		this.uniqueTokens = uniqueTokens;
		this.accountStore = accountStore;
<<<<<<< HEAD
=======
		this.sideEffectsTracker = sideEffectsTracker;
>>>>>>> 8a1ae1ee
		this.delegate = delegate;
		this.sideEffectsTracker = sideEffectsTracker;
		this.addKnownTreasury = legacyStoreDelegate;

	}

	/**
	 * Returns the number of NFTs currently in the ledger state. (That is, the
	 * number of entries in the {@code uniqueTokens} map---NFTs are not marked
	 * deleted but actually removed from state when they are burned.)
	 *
	 * @return the current number of NFTs in the system
	 */
	public long currentMintedNfts() {
		return uniqueTokens.size();
	}

	/**
	 * Returns a model of the requested token relationship, with operations that
	 * can be used to implement business logic in a transaction.
	 * <p>
	 * The arguments <i>should</i> be model objects that were returned by the
	 * {@link TypedTokenStore#loadToken(Id)} and {@link AccountStore#loadAccount(Id)}
	 * methods, respectively, since it will very rarely (or never) be correct
	 * to do business logic on a relationship whose token or account have not
	 * been validated as usable.
	 *
	 * <b>IMPORTANT:</b> Changes to the returned model are not automatically persisted
	 * to state! The altered model must be passed to {@link TypedTokenStore#commitTokenRelationships(List)}
	 * in order for its changes to be applied to the Swirlds state, and included in the
	 * {@link com.hedera.services.state.submerkle.ExpirableTxnRecord} for the active transaction.
	 *
	 * @param token   the token in the relationship to load
	 * @param account the account in the relationship to load
	 * @return a usable model of the token-account relationship
	 * @throws InvalidTransactionException if the requested relationship does not exist
	 */
	public TokenRelationship loadTokenRelationship(Token token, Account account) {
		final var merkleTokenRel = getMerkleTokenRelationship(token, account);

		validateUsable(merkleTokenRel);

		return buildTokenRelationship(token, account, merkleTokenRel);
	}

	/**
	 * Returns a model of the requested token relationship, with operations that
	 * can be used to implement business logic in a transaction. If the requested token relationship
	 * does not exist, returns null.
	 * <p>
	 * The arguments <i>should</i> be model objects that were returned by the
	 * {@link TypedTokenStore#loadToken(Id)} and {@link AccountStore#loadAccount(Id)}
	 * methods, respectively, since it will very rarely (or never) be correct
	 * to do business logic on a relationship whose token or account have not
	 * been validated as usable.
	 *
	 * <b>IMPORTANT:</b> Changes to the returned model are not automatically persisted
	 * to state! The altered model must be passed to {@link TypedTokenStore#commitTokenRelationships(List)}
	 * in order for its changes to be applied to the Swirlds state, and included in the
	 * {@link com.hedera.services.state.submerkle.ExpirableTxnRecord} for the active transaction.
	 *
	 * @param token   the token in the relationship to load
	 * @param account the account in the relationship to load
	 * @return a usable model of the token-account relationship or null if the requested relationship doesnt exist
	 */
	public TokenRelationship loadPossiblyDeletedTokenRelationship(Token token, Account account) {
		final var merkleTokenRel = getMerkleTokenRelationship(token, account);

		if (merkleTokenRel == null) {
			return null;
		} else {
			return buildTokenRelationship(token, account, merkleTokenRel);
		}
	}

	/**
	 * Persists the given token relationships to the Swirlds state, inviting the injected
	 * {@link TransactionRecordService} to update the {@link com.hedera.services.state.submerkle.ExpirableTxnRecord}
	 * of the active transaction with these changes.
	 *
	 * @param tokenRelationships the token relationships to save
	 */
<<<<<<< HEAD
	public void commitTokenRelationships(final List<TokenRelationship> tokenRelationships) {
=======
	public void persistTokenRelationships(final List<TokenRelationship> tokenRelationships) {
		final var currentTokenRels = tokenRels.get();

>>>>>>> 8a1ae1ee
		for (var tokenRelationship : tokenRelationships) {
			final var key = EntityNumPair.fromModelRel(tokenRelationship);
			if (tokenRelationship.isDestroyed()) {
				tokenRels.remove(Pair.of(tokenRelationship.getAccount().getId().asGrpcAccount(),
						tokenRelationship.getToken().getId().asGrpcToken()));
			} else {
				persistNonDestroyed(tokenRelationship, key);
			}
		}
		sideEffectsTracker.trackTokenBalanceChanges(tokenRelationships);
	}

	private MerkleTokenRelStatus getMerkleTokenRelationship(Token token, Account account) {
		return tokenRels.getImmutableRef(Pair.of(account.getId().asGrpcAccount(), token.getId().asGrpcToken()));
	}

	private TokenRelationship buildTokenRelationship(
			final Token token, final Account account, final MerkleTokenRelStatus merkleTokenRel) {
		final var tokenRelationship = new TokenRelationship(token, account);
		tokenRelationship.initBalance(merkleTokenRel.getBalance());
		tokenRelationship.setKycGranted(merkleTokenRel.isKycGranted());
		tokenRelationship.setFrozen(merkleTokenRel.isFrozen());
		tokenRelationship.setAutomaticAssociation(merkleTokenRel.isAutomaticAssociation());

		tokenRelationship.markAsPersisted();

		return tokenRelationship;
	}

	private void persistNonDestroyed(
			TokenRelationship modelRel,
			EntityNumPair key
	) {
		final var isNewRel = modelRel.isNotYetPersisted();
		final var mutableTokenRel = isNewRel
				? new MerkleTokenRelStatus()
				: tokenRels.getRef(key.asAccountTokenRel());
		mutableTokenRel.setBalance(modelRel.getBalance());
		mutableTokenRel.setFrozen(modelRel.isFrozen());
		mutableTokenRel.setKycGranted(modelRel.isKycGranted());
		mutableTokenRel.setAutomaticAssociation(modelRel.isAutomaticAssociation());
		tokenRels.put(key.asAccountTokenRel(), mutableTokenRel);
	}

	/**
	 * Invites the injected {@link TransactionRecordService} to include the changes to the exported transaction record
	 * Currently, the only implemented tracker is the {@link OwnershipTracker} which records the changes to the
	 * ownership
	 * of {@link UniqueToken}
	 *
	 * @param ownershipTracker holds changes to {@link UniqueToken} ownership
	 */
<<<<<<< HEAD
	public void commitTrackers(final OwnershipTracker ownershipTracker) {
=======
	public void persistTrackers(final OwnershipTracker ownershipTracker) {
>>>>>>> 8a1ae1ee
		sideEffectsTracker.trackTokenOwnershipChanges(ownershipTracker);
	}

	/**
	 * Returns a model of the requested token, with operations that can be used to
	 * implement business logic in a transaction.
	 *
	 * <b>IMPORTANT:</b> Changes to the returned model are not automatically persisted
	 * to state! The altered model must be passed to {@link TypedTokenStore#commitToken(Token)}
	 * in order for its changes to be applied to the Swirlds state, and included in the
	 * {@link com.hedera.services.state.submerkle.ExpirableTxnRecord} for the active transaction.
	 *
	 * @param id the token to load
	 * @return a usable model of the token
	 * @throws InvalidTransactionException if the requested token is missing, deleted, or expired and pending removal
	 */
	public Token loadToken(Id id) {
		final var merkleToken = tokens.getImmutableRef(id.asGrpcToken());

		validateUsable(merkleToken);

		final var token = new Token(id);
		initModelAccounts(token, merkleToken.treasury(), merkleToken.autoRenewAccount());
		initModelFields(token, merkleToken);

		return token;
	}

	/**
	 * This is only to be used when pausing/unpausing token as this method ignores the pause status
	 * of the token.
	 *
<<<<<<< HEAD
	 * @param id the token to load
	 * @return a usable model of the token which is possibly paused.
=======
	 * @param id
	 * 		the token to load
	 * @return a usable model of the token which is possibly paused
>>>>>>> 8a1ae1ee
	 */
	public Token loadPossiblyPausedToken(Id id) {
		final var merkleToken = tokens.getImmutableRef(id.asGrpcToken());

		validateTrue(merkleToken != null, INVALID_TOKEN_ID);
		validateFalse(merkleToken.isDeleted(), TOKEN_WAS_DELETED);

		final var token = new Token(id);
		initModelAccounts(token, merkleToken.treasury(), merkleToken.autoRenewAccount());
		initModelFields(token, merkleToken);

		return token;
	}

	/**
	 * Returns a {@link UniqueToken} model of the requested unique token, with operations that can be used to
	 * implement business logic in a transaction.
	 *
	 * @param token         the token model, on which to load the of the unique token
	 * @param serialNumbers the serial numbers to load
	 * @throws InvalidTransactionException if the requested token class is missing, deleted, or expired and pending removal
	 */
	public void loadUniqueTokens(Token token, List<Long> serialNumbers) {
		final var loadedUniqueTokens = new HashMap<Long, UniqueToken>();
		for (long serialNumber : serialNumbers) {
			final var merkleUniqueToken = uniqueTokens.getImmutableRef(new NftId(token.getId().getNum(), serialNumber));
			validateUsable(merkleUniqueToken);
			final var uniqueToken = new UniqueToken(token.getId(), serialNumber);
			initModelFields(uniqueToken, merkleUniqueToken);
			loadedUniqueTokens.put(serialNumber, uniqueToken);
		}
		token.setLoadedUniqueTokens(loadedUniqueTokens);
	}

	/**
	 * Use carefully. Returns a model of the requested token which may be marked as deleted or
	 * even marked as auto-removed if the Merkle state has no token with that id.
	 *
	 * @param id the token to load
	 * @return a usable model of the token
	 */
	public Token loadPossiblyDeletedOrAutoRemovedToken(Id id) {
		final var merkleToken = tokens.getImmutableRef(id.asGrpcToken());

		final var token = new Token(id);
		if (merkleToken != null) {
			validateFalse(merkleToken.isPaused(), TOKEN_IS_PAUSED);
			initModelAccounts(token, merkleToken.treasury(), merkleToken.autoRenewAccount());
			initModelFields(token, merkleToken);
		} else {
			token.markAutoRemoved();
		}

		return token;
	}

	/**
	 * Loads a token from the swirlds state. Throws the given response code upon unusable token.
	 *
	 * @param id   - id of the token to be loaded
	 * @param code - the {@link ResponseCodeEnum} code to fail with if the token is not present or is erroneous
	 * @return - the loaded token
	 */
	public Token loadTokenOrFailWith(Id id, ResponseCodeEnum code) {
		final var merkleToken = tokens.getImmutableRef(id.asGrpcToken());

		validateUsable(merkleToken, code);

		final var token = new Token(id);
		initModelAccounts(token, merkleToken.treasury(), merkleToken.autoRenewAccount());
		initModelFields(token, merkleToken);
		return token;
	}

	/**
	 * Persists the given token to the Swirlds state, inviting the injected {@link TransactionRecordService}
	 * to update the {@link com.hedera.services.state.submerkle.ExpirableTxnRecord} of the active transaction
	 * with these changes.
	 *
	 * @param token the token to save
	 */
	public void commitToken(Token token) {

		final var mutableToken = tokens.getRef(token.getId().asGrpcToken());
		mapModelChanges(token, mutableToken);
		tokens.put(token.getId().asGrpcToken(), mutableToken);

		final var treasury = mutableToken.treasury();
		if (token.hasMintedUniqueTokens()) {
			persistMinted(token.mintedUniqueTokens(), treasury);
		}
		if (token.hasRemovedUniqueTokens()) {
			destroyRemoved(token.removedUniqueTokens(), treasury);
		}

<<<<<<< HEAD
		/* Only needed during HTS refactor. Will be removed once all operations that refer to the knownTreasuries
		in-memory structure are refactored */
=======
		/* Only needed during HTS refactor. Will be removed once all operations that
		 * refer to the knownTreasuries in-memory structure are refactored */
>>>>>>> 8a1ae1ee
		if (token.isDeleted()) {
			final AccountID affectedTreasury = token.getTreasury().getId().asGrpcAccount();
			final TokenID mutatedToken = token.getId().asGrpcToken();
			delegate.removeKnownTreasuryForToken(affectedTreasury, mutatedToken);
		}
		sideEffectsTracker.trackTokenChanges(token);
	}

	/**
	 * Instantiates a new {@link MerkleToken} based on the given new mutable {@link Token}.
	 * Maps the properties between the mutable and immutable token, and later puts the immutable one in state.
	 * Adds the token's treasury to the known treasuries map.
	 *
	 * @param token - the model of the token to be persisted in state.
	 */
	public void persistNew(Token token) {
		/* create new merkle token */
		final var newMerkleTokenId = EntityNum.fromLong(token.getId().getNum());
		final var newMerkleToken = new MerkleToken(
				token.getExpiry(),
				token.getTotalSupply(),
				token.getDecimals(),
				token.getSymbol(),
				token.getName(),
				token.isFrozenByDefault(),
				!token.hasKycKey(),
				token.getTreasury().getId().asEntityId()
		);

		/* map changes */
		mapModelChanges(token, newMerkleToken);
		tokens.put(newMerkleTokenId.toGrpcTokenId(), newMerkleToken);

		addKnownTreasury.perform(token.getTreasury().getId().asGrpcAccount(), token.getId().asGrpcToken());
<<<<<<< HEAD
=======

>>>>>>> 8a1ae1ee
		sideEffectsTracker.trackTokenChanges(token);
	}

	private void destroyRemoved(List<UniqueToken> nfts, EntityId treasury) {
		for (var nft : nfts) {
			final var merkleNftId = EntityNumPair.fromLongs(nft.getTokenId().getNum(), nft.getSerialNumber());
			uniqueTokens.remove(new NftId(nft.getTokenId().getNum(), nft.getSerialNumber()));
			if (treasury.matches(nft.getOwner())) {
				uniqueTokenViewsManager.burnNotice(merkleNftId, treasury);
			} else {
				uniqueTokenViewsManager.wipeNotice(merkleNftId, new EntityId(nft.getOwner()));
			}
		}
	}

	private void persistMinted(List<UniqueToken> nfts, EntityId treasury) {
		for (var nft : nfts) {
			final var merkleNftId = EntityNumPair.fromLongs(nft.getTokenId().getNum(), nft.getSerialNumber());
			final var merkleNft = new MerkleUniqueToken(MISSING_ENTITY_ID, nft.getMetadata(), nft.getCreationTime());
			uniqueTokens.put(new NftId(nft.getTokenId().getNum(), nft.getSerialNumber()), merkleNft);
			uniqueTokenViewsManager.mintNotice(merkleNftId, treasury);
		}
	}

	private void validateUsable(MerkleTokenRelStatus merkleTokenRelStatus) {
		validateTrue(merkleTokenRelStatus != null, TOKEN_NOT_ASSOCIATED_TO_ACCOUNT);
	}

	private void validateUsable(MerkleToken merkleToken) {
		validateTrue(merkleToken != null, INVALID_TOKEN_ID);
		validateFalse(merkleToken.isDeleted(), TOKEN_WAS_DELETED);
		validateFalse(merkleToken.isPaused(), TOKEN_IS_PAUSED);
	}

	private void validateUsable(MerkleToken merkleToken, ResponseCodeEnum code) {
		validateTrue(merkleToken != null, code);
		validateFalse(merkleToken.isDeleted(), code);
		validateFalse(merkleToken.isPaused(), code);
	}

	private void validateUsable(MerkleUniqueToken merkleUniqueToken) {
		validateTrue(merkleUniqueToken != null, INVALID_NFT_ID);
	}

	private void mapModelChanges(Token token, MerkleToken mutableToken) {
		final var newAutoRenewAccount = token.getAutoRenewAccount();
		if (newAutoRenewAccount != null) {
			mutableToken.setAutoRenewAccount(new EntityId(newAutoRenewAccount.getId()));
			mutableToken.setAutoRenewPeriod(token.getAutoRenewPeriod());
		}
		mutableToken.setTreasury(new EntityId(token.getTreasury().getId()));
		mutableToken.setTotalSupply(token.getTotalSupply());
		mutableToken.setAccountsFrozenByDefault(token.isFrozenByDefault());
		mutableToken.setLastUsedSerialNumber(token.getLastUsedSerialNumber());
		mutableToken.setTokenType(token.getType());
		mutableToken.setSupplyType(token.getSupplyType());
		mutableToken.setMemo(token.getMemo());
		mutableToken.setAdminKey(token.getAdminKey());
		mutableToken.setSupplyKey(token.getSupplyKey());
		mutableToken.setWipeKey(token.getWipeKey());
		mutableToken.setFreezeKey(token.getFreezeKey());
		mutableToken.setKycKey(token.getKycKey());
		mutableToken.setFeeScheduleKey(token.getFeeScheduleKey());
		mutableToken.setPauseKey(token.getPauseKey());
		mutableToken.setMaxSupply(token.getMaxSupply());
		mutableToken.setDeleted(token.isDeleted());
		mutableToken.setPaused(token.isPaused());

		if (token.getCustomFees() != null) {
			mutableToken.setFeeSchedule(token.getCustomFees());
		}

		mutableToken.setExpiry(token.getExpiry());
	}

	private void initModelAccounts(Token token, EntityId _treasuryId, @Nullable EntityId _autoRenewId) {
		if (_autoRenewId != null) {
			final var autoRenewId = new Id(_autoRenewId.shard(), _autoRenewId.realm(), _autoRenewId.num());
			final var autoRenew = accountStore.loadAccount(autoRenewId);
			token.setAutoRenewAccount(autoRenew);
		}
		final var treasuryId = new Id(_treasuryId.shard(), _treasuryId.realm(), _treasuryId.num());
		final var treasury = accountStore.loadAccount(treasuryId);
		token.setTreasury(treasury);
	}

	private void initModelFields(Token token, MerkleToken immutableToken) {
		token.initTotalSupply(immutableToken.totalSupply());
		token.initSupplyConstraints(immutableToken.supplyType(), immutableToken.maxSupply());
		token.setKycKey(immutableToken.getKycKey());
		token.setFreezeKey(immutableToken.getFreezeKey());
		token.setSupplyKey(immutableToken.getSupplyKey());
		token.setWipeKey(immutableToken.getWipeKey());
		token.setFrozenByDefault(immutableToken.accountsAreFrozenByDefault());
		token.setAdminKey(immutableToken.getAdminKey());
		token.setFeeScheduleKey(immutableToken.getFeeScheduleKey());
		token.setPauseKey(immutableToken.getPauseKey());
		token.setType(immutableToken.tokenType());
		token.setLastUsedSerialNumber(immutableToken.getLastUsedSerialNumber());
		token.setIsDeleted(immutableToken.isDeleted());
		token.setPaused(immutableToken.isPaused());
		token.setExpiry(immutableToken.expiry());
		token.setMemo(immutableToken.memo());
		token.setAutoRenewPeriod(immutableToken.autoRenewPeriod());
	}

	private void initModelFields(UniqueToken uniqueToken, MerkleUniqueToken immutableUniqueToken) {
		uniqueToken.setCreationTime(immutableUniqueToken.getCreationTime());
		uniqueToken.setMetadata(immutableUniqueToken.getMetadata());
		uniqueToken.setOwner(immutableUniqueToken.getOwner().asId());
	}

	@FunctionalInterface
	public interface LegacyTreasuryAdder {
		void perform(final AccountID aId, final TokenID tId);
	}

	@FunctionalInterface
	public interface LegacyTreasuryRemover {
		void removeKnownTreasuryForToken(final AccountID aId, final TokenID tId);
	}
}<|MERGE_RESOLUTION|>--- conflicted
+++ resolved
@@ -84,17 +84,10 @@
 public class TypedTokenStore {
 	private final AccountStore accountStore;
 	private final SideEffectsTracker sideEffectsTracker;
-<<<<<<< HEAD
 	private final UniqueTokenViewsManager uniqueTokenViewsManager;
 	private final BackingStore<TokenID, MerkleToken> tokens;
 	private final BackingStore<NftId, MerkleUniqueToken> uniqueTokens;
 	private final BackingStore<Pair<AccountID, TokenID>, MerkleTokenRelStatus> tokenRels;
-=======
-	private final UniqTokenViewsManager uniqTokenViewsManager;
-	private final Supplier<MerkleMap<EntityNum, MerkleToken>> tokens;
-	private final Supplier<MerkleMap<EntityNumPair, MerkleUniqueToken>> uniqueTokens;
-	private final Supplier<MerkleMap<EntityNumPair, MerkleTokenRelStatus>> tokenRels;
->>>>>>> 8a1ae1ee
 
 	/* Only needed for interoperability with legacy HTS during refactor */
 	private final LegacyTreasuryRemover delegate;
@@ -103,18 +96,10 @@
 	@Inject
 	public TypedTokenStore(
 			final AccountStore accountStore,
-<<<<<<< HEAD
 			final BackingStore<TokenID, MerkleToken> tokens,
 			final BackingStore<NftId, MerkleUniqueToken> uniqueTokens,
 			final BackingStore<Pair<AccountID, TokenID>, MerkleTokenRelStatus> tokenRels,
 			final UniqueTokenViewsManager uniqueTokenViewsManager,
-=======
-			final Supplier<MerkleMap<EntityNum, MerkleToken>> tokens,
-			final Supplier<MerkleMap<EntityNumPair, MerkleUniqueToken>> uniqueTokens,
-			final Supplier<MerkleMap<EntityNumPair, MerkleTokenRelStatus>> tokenRels,
-			final BackingTokenRels backingTokenRels,
-			final UniqTokenViewsManager uniqTokenViewsManager,
->>>>>>> 8a1ae1ee
 			final LegacyTreasuryAdder legacyStoreDelegate,
 			final LegacyTreasuryRemover delegate,
 			final SideEffectsTracker sideEffectsTracker
@@ -124,10 +109,6 @@
 		this.tokenRels = tokenRels;
 		this.uniqueTokens = uniqueTokens;
 		this.accountStore = accountStore;
-<<<<<<< HEAD
-=======
-		this.sideEffectsTracker = sideEffectsTracker;
->>>>>>> 8a1ae1ee
 		this.delegate = delegate;
 		this.sideEffectsTracker = sideEffectsTracker;
 		this.addKnownTreasury = legacyStoreDelegate;
@@ -210,13 +191,7 @@
 	 *
 	 * @param tokenRelationships the token relationships to save
 	 */
-<<<<<<< HEAD
 	public void commitTokenRelationships(final List<TokenRelationship> tokenRelationships) {
-=======
-	public void persistTokenRelationships(final List<TokenRelationship> tokenRelationships) {
-		final var currentTokenRels = tokenRels.get();
-
->>>>>>> 8a1ae1ee
 		for (var tokenRelationship : tokenRelationships) {
 			final var key = EntityNumPair.fromModelRel(tokenRelationship);
 			if (tokenRelationship.isDestroyed()) {
@@ -269,11 +244,7 @@
 	 *
 	 * @param ownershipTracker holds changes to {@link UniqueToken} ownership
 	 */
-<<<<<<< HEAD
 	public void commitTrackers(final OwnershipTracker ownershipTracker) {
-=======
-	public void persistTrackers(final OwnershipTracker ownershipTracker) {
->>>>>>> 8a1ae1ee
 		sideEffectsTracker.trackTokenOwnershipChanges(ownershipTracker);
 	}
 
@@ -306,14 +277,9 @@
 	 * This is only to be used when pausing/unpausing token as this method ignores the pause status
 	 * of the token.
 	 *
-<<<<<<< HEAD
-	 * @param id the token to load
-	 * @return a usable model of the token which is possibly paused.
-=======
 	 * @param id
 	 * 		the token to load
 	 * @return a usable model of the token which is possibly paused
->>>>>>> 8a1ae1ee
 	 */
 	public Token loadPossiblyPausedToken(Id id) {
 		final var merkleToken = tokens.getImmutableRef(id.asGrpcToken());
@@ -409,13 +375,8 @@
 			destroyRemoved(token.removedUniqueTokens(), treasury);
 		}
 
-<<<<<<< HEAD
-		/* Only needed during HTS refactor. Will be removed once all operations that refer to the knownTreasuries
-		in-memory structure are refactored */
-=======
 		/* Only needed during HTS refactor. Will be removed once all operations that
 		 * refer to the knownTreasuries in-memory structure are refactored */
->>>>>>> 8a1ae1ee
 		if (token.isDeleted()) {
 			final AccountID affectedTreasury = token.getTreasury().getId().asGrpcAccount();
 			final TokenID mutatedToken = token.getId().asGrpcToken();
@@ -450,10 +411,6 @@
 		tokens.put(newMerkleTokenId.toGrpcTokenId(), newMerkleToken);
 
 		addKnownTreasury.perform(token.getTreasury().getId().asGrpcAccount(), token.getId().asGrpcToken());
-<<<<<<< HEAD
-=======
-
->>>>>>> 8a1ae1ee
 		sideEffectsTracker.trackTokenChanges(token);
 	}
 
