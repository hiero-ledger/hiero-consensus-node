package com.hedera.services.store;

/*-
 * ‌
 * Hedera Services Node
 * ​
 * Copyright (C) 2018 - 2021 Hedera Hashgraph, LLC
 * ​
 * Licensed under the Apache License, Version 2.0 (the "License");
 * you may not use this file except in compliance with the License.
 * You may obtain a copy of the License at
 *
 *      http://www.apache.org/licenses/LICENSE-2.0
 *
 * Unless required by applicable law or agreed to in writing, software
 * distributed under the License is distributed on an "AS IS" BASIS,
 * WITHOUT WARRANTIES OR CONDITIONS OF ANY KIND, either express or implied.
 * See the License for the specific language governing permissions and
 * limitations under the License.
 * ‍
 */

import com.hedera.services.context.SideEffectsTracker;
import com.hedera.services.exceptions.InvalidTransactionException;
<<<<<<< HEAD
import com.hedera.services.ledger.backing.BackingStore;
=======
>>>>>>> c2a90017
import com.hedera.services.records.TransactionRecordService;
import com.hedera.services.state.merkle.MerkleToken;
import com.hedera.services.state.merkle.MerkleTokenRelStatus;
import com.hedera.services.state.merkle.MerkleUniqueToken;
import com.hedera.services.state.submerkle.EntityId;
import com.hedera.services.store.models.Account;
import com.hedera.services.store.models.Id;
import com.hedera.services.store.models.NftId;
import com.hedera.services.store.models.OwnershipTracker;
import com.hedera.services.store.models.Token;
import com.hedera.services.store.models.TokenRelationship;
import com.hedera.services.store.models.UniqueToken;
import com.hedera.services.store.tokens.views.UniqueTokenViewsManager;
import com.hedera.services.utils.EntityNum;
import com.hedera.services.utils.EntityNumPair;
import com.hederahashgraph.api.proto.java.AccountID;
import com.hederahashgraph.api.proto.java.ResponseCodeEnum;
import com.hederahashgraph.api.proto.java.TokenID;
import org.apache.commons.lang3.tuple.Pair;

import javax.annotation.Nullable;
import javax.inject.Inject;
import javax.inject.Singleton;
import java.util.HashMap;
import java.util.List;

import static com.hedera.services.exceptions.ValidationUtils.validateFalse;
import static com.hedera.services.exceptions.ValidationUtils.validateTrue;
import static com.hedera.services.state.submerkle.EntityId.MISSING_ENTITY_ID;
import static com.hederahashgraph.api.proto.java.ResponseCodeEnum.INVALID_NFT_ID;
import static com.hederahashgraph.api.proto.java.ResponseCodeEnum.INVALID_TOKEN_ID;
import static com.hederahashgraph.api.proto.java.ResponseCodeEnum.TOKEN_IS_PAUSED;
import static com.hederahashgraph.api.proto.java.ResponseCodeEnum.TOKEN_NOT_ASSOCIATED_TO_ACCOUNT;
import static com.hederahashgraph.api.proto.java.ResponseCodeEnum.TOKEN_WAS_DELETED;

/**
 * Loads and saves token-related entities to and from the Swirlds state, hiding
 * the details of Merkle types from client code by providing an interface in
 * terms of model objects whose methods can perform validated business logic.
 * <p>
 * When loading an token, fails fast by throwing an {@link InvalidTransactionException}
 * if the token is not usable in normal business logic. There are three such
 * cases:
 * <ol>
 * <li>The token is missing.</li>
 * <li>The token is deleted.</li>
 * <li>The token is expired and pending removal.</li>
 * </ol>
 * Note that in the third case, there <i>is</i> one valid use of the token;
 * namely, in an update transaction whose only purpose is to manually renew
 * the expired token. Such update transactions must use a dedicated
 * expiry-extension service, which will be implemented before TokenUpdate.
 * <p>
 * When saving a token or token relationship, invites an injected
 * {@link TransactionRecordService} to inspect the entity for changes that
 * may need to be included in the record of the transaction.
 */
@Singleton
public class TypedTokenStore {
	private final AccountStore accountStore;
	private final SideEffectsTracker sideEffectsTracker;
<<<<<<< HEAD
	private final UniqueTokenViewsManager uniqueTokenViewsManager;
	private final BackingStore<TokenID, MerkleToken> tokens;
	private final BackingStore<NftId, MerkleUniqueToken> uniqueTokens;
	private final BackingStore<Pair<AccountID, TokenID>, MerkleTokenRelStatus> tokenRels;
=======
	private final UniqTokenViewsManager uniqTokenViewsManager;
	private final Supplier<MerkleMap<EntityNum, MerkleToken>> tokens;
	private final Supplier<MerkleMap<EntityNumPair, MerkleUniqueToken>> uniqueTokens;
	private final Supplier<MerkleMap<EntityNumPair, MerkleTokenRelStatus>> tokenRels;
>>>>>>> c2a90017

	/* Only needed for interoperability with legacy HTS during refactor */
	private final LegacyTreasuryRemover delegate;
	private final LegacyTreasuryAdder addKnownTreasury;

	@Inject
	public TypedTokenStore(
			final AccountStore accountStore,
<<<<<<< HEAD
			final BackingStore<TokenID, MerkleToken> tokens,
			final BackingStore<NftId, MerkleUniqueToken> uniqueTokens,
			final BackingStore<Pair<AccountID, TokenID>, MerkleTokenRelStatus> tokenRels,
			final UniqueTokenViewsManager uniqueTokenViewsManager,
=======
			final Supplier<MerkleMap<EntityNum, MerkleToken>> tokens,
			final Supplier<MerkleMap<EntityNumPair, MerkleUniqueToken>> uniqueTokens,
			final Supplier<MerkleMap<EntityNumPair, MerkleTokenRelStatus>> tokenRels,
			final UniqTokenViewsManager uniqTokenViewsManager,
>>>>>>> c2a90017
			final LegacyTreasuryAdder legacyStoreDelegate,
			final LegacyTreasuryRemover delegate,
			final SideEffectsTracker sideEffectsTracker
	) {
		this.tokens = tokens;
		this.uniqueTokenViewsManager = uniqueTokenViewsManager;
		this.tokenRels = tokenRels;
		this.uniqueTokens = uniqueTokens;
		this.accountStore = accountStore;
<<<<<<< HEAD
		this.delegate = delegate;
		this.sideEffectsTracker = sideEffectsTracker;
=======
		this.sideEffectsTracker = sideEffectsTracker;
		this.delegate = delegate;
>>>>>>> c2a90017
		this.addKnownTreasury = legacyStoreDelegate;
	}

	/**
	 * Returns the number of NFTs currently in the ledger state. (That is, the
	 * number of entries in the {@code uniqueTokens} map---NFTs are not marked
	 * deleted but actually removed from state when they are burned.)
	 *
	 * @return the current number of NFTs in the system
	 */
	public long currentMintedNfts() {
		return uniqueTokens.size();
	}

	/**
	 * Returns a model of the requested token relationship, with operations that
	 * can be used to implement business logic in a transaction.
	 * <p>
	 * The arguments <i>should</i> be model objects that were returned by the
	 * {@link TypedTokenStore#loadToken(Id)} and {@link AccountStore#loadAccount(Id)}
	 * methods, respectively, since it will very rarely (or never) be correct
	 * to do business logic on a relationship whose token or account have not
	 * been validated as usable.
	 *
	 * <b>IMPORTANT:</b> Changes to the returned model are not automatically persisted
	 * to state! The altered model must be passed to {@link TypedTokenStore#commitTokenRelationships(List)}
	 * in order for its changes to be applied to the Swirlds state, and included in the
	 * {@link com.hedera.services.state.submerkle.ExpirableTxnRecord} for the active transaction.
	 *
	 * @param token
	 * 		the token in the relationship to load
	 * @param account
	 * 		the account in the relationship to load
	 * @return a usable model of the token-account relationship
	 * @throws InvalidTransactionException
	 * 		if the requested relationship does not exist
	 */
	public TokenRelationship loadTokenRelationship(Token token, Account account) {
		final var merkleTokenRel = getMerkleTokenRelationship(token, account);

		validateUsable(merkleTokenRel);

		return buildTokenRelationship(token, account, merkleTokenRel);
	}

	/**
	 * Returns a model of the requested token relationship, with operations that
	 * can be used to implement business logic in a transaction. If the requested token relationship
	 * does not exist, returns null.
	 * <p>
	 * The arguments <i>should</i> be model objects that were returned by the
	 * {@link TypedTokenStore#loadToken(Id)} and {@link AccountStore#loadAccount(Id)}
	 * methods, respectively, since it will very rarely (or never) be correct
	 * to do business logic on a relationship whose token or account have not
	 * been validated as usable.
	 *
	 * <b>IMPORTANT:</b> Changes to the returned model are not automatically persisted
	 * to state! The altered model must be passed to {@link TypedTokenStore#commitTokenRelationships(List)}
	 * in order for its changes to be applied to the Swirlds state, and included in the
	 * {@link com.hedera.services.state.submerkle.ExpirableTxnRecord} for the active transaction.
	 *
	 * @param token
	 * 		the token in the relationship to load
	 * @param account
	 * 		the account in the relationship to load
	 * @return a usable model of the token-account relationship or null if the requested relationship doesnt exist
	 */
	public TokenRelationship loadPossiblyDeletedTokenRelationship(Token token, Account account) {
		final var merkleTokenRel = getMerkleTokenRelationship(token, account);

		if (merkleTokenRel == null) {
			return null;
		} else {
			return buildTokenRelationship(token, account, merkleTokenRel);
		}
	}

	/**
	 * Persists the given token relationships to the Swirlds state, inviting the injected
	 * {@link TransactionRecordService} to update the {@link com.hedera.services.state.submerkle.ExpirableTxnRecord}
	 * of the active transaction with these changes.
	 *
	 * @param tokenRelationships
	 * 		the token relationships to save
	 */
<<<<<<< HEAD
	public void commitTokenRelationships(final List<TokenRelationship> tokenRelationships) {
		for (var tokenRelationship : tokenRelationships) {
			final var key = EntityNumPair.fromModelRel(tokenRelationship);
			if (tokenRelationship.isDestroyed()) {
				tokenRels.remove(Pair.of(
						tokenRelationship.getAccount().getId().asGrpcAccount(),
						tokenRelationship.getToken().getId().asGrpcToken()));
=======
	public void persistTokenRelationships(final List<TokenRelationship> tokenRelationships) {
		final var currentTokenRels = tokenRels.get();

		for (var tokenRelationship : tokenRelationships) {
			final var key = EntityNumPair.fromModelRel(tokenRelationship);
			if (tokenRelationship.isDestroyed()) {
				currentTokenRels.remove(key);
>>>>>>> c2a90017
			} else {
				persistNonDestroyed(tokenRelationship, key);
			}
		}
		sideEffectsTracker.trackTokenBalanceChanges(tokenRelationships);
	}

	private MerkleTokenRelStatus getMerkleTokenRelationship(Token token, Account account) {
		return tokenRels.getImmutableRef(Pair.of(account.getId().asGrpcAccount(), token.getId().asGrpcToken()));
	}

	private TokenRelationship buildTokenRelationship(
			final Token token, final Account account, final MerkleTokenRelStatus merkleTokenRel) {
		final var tokenRelationship = new TokenRelationship(token, account);
		tokenRelationship.initBalance(merkleTokenRel.getBalance());
		tokenRelationship.setKycGranted(merkleTokenRel.isKycGranted());
		tokenRelationship.setFrozen(merkleTokenRel.isFrozen());
		tokenRelationship.setAutomaticAssociation(merkleTokenRel.isAutomaticAssociation());

		tokenRelationship.markAsPersisted();

		return tokenRelationship;
	}

	private void persistNonDestroyed(
			TokenRelationship modelRel,
			EntityNumPair key
	) {
		final var isNewRel = modelRel.isNotYetPersisted();
		final var mutableTokenRel = isNewRel
				? new MerkleTokenRelStatus()
				: tokenRels.getRef(key.asAccountTokenRel());
		mutableTokenRel.setBalance(modelRel.getBalance());
		mutableTokenRel.setFrozen(modelRel.isFrozen());
		mutableTokenRel.setKycGranted(modelRel.isKycGranted());
		mutableTokenRel.setAutomaticAssociation(modelRel.isAutomaticAssociation());
<<<<<<< HEAD
		tokenRels.put(key.asAccountTokenRel(), mutableTokenRel);
=======
		if (isNewRel) {
			currentTokenRels.put(key, mutableTokenRel);
		}
>>>>>>> c2a90017
	}

	/**
	 * Invites the injected {@link TransactionRecordService} to include the changes to the exported transaction record
	 * Currently, the only implemented tracker is the {@link OwnershipTracker} which records the changes to the
	 * ownership
	 * of {@link UniqueToken}
	 *
	 * @param ownershipTracker
	 * 		holds changes to {@link UniqueToken} ownership
	 */
<<<<<<< HEAD
	public void commitTrackers(final OwnershipTracker ownershipTracker) {
=======
	public void persistTrackers(final OwnershipTracker ownershipTracker) {
>>>>>>> c2a90017
		sideEffectsTracker.trackTokenOwnershipChanges(ownershipTracker);
	}

	/**
	 * Returns a model of the requested token, with operations that can be used to
	 * implement business logic in a transaction.
	 *
	 * <b>IMPORTANT:</b> Changes to the returned model are not automatically persisted
	 * to state! The altered model must be passed to {@link TypedTokenStore#commitToken(Token)}
	 * in order for its changes to be applied to the Swirlds state, and included in the
	 * {@link com.hedera.services.state.submerkle.ExpirableTxnRecord} for the active transaction.
	 *
	 * @param id
	 * 		the token to load
	 * @return a usable model of the token
	 * @throws InvalidTransactionException
	 * 		if the requested token is missing, deleted, or expired and pending removal
	 */
	public Token loadToken(Id id) {
		final var merkleToken = tokens.getImmutableRef(id.asGrpcToken());

		validateUsable(merkleToken);

		final var token = new Token(id);
		initModelAccounts(token, merkleToken.treasury(), merkleToken.autoRenewAccount());
		initModelFields(token, merkleToken);

		return token;
	}

	/**
	 * This is only to be used when pausing/unpausing token as this method ignores the pause status
	 * of the token.
	 *
	 * @param id
	 * 		the token to load
	 * @return a usable model of the token which is possibly paused
	 */
	public Token loadPossiblyPausedToken(Id id) {
		final var merkleToken = tokens.getImmutableRef(id.asGrpcToken());

		validateTrue(merkleToken != null, INVALID_TOKEN_ID);
		validateFalse(merkleToken.isDeleted(), TOKEN_WAS_DELETED);

		final var token = new Token(id);
		initModelAccounts(token, merkleToken.treasury(), merkleToken.autoRenewAccount());
		initModelFields(token, merkleToken);

		return token;
	}

	/**
	 * Returns a {@link UniqueToken} model of the requested unique token, with operations that can be used to
	 * implement business logic in a transaction.
	 *
	 * @param token
	 * 		the token model, on which to load the of the unique token
	 * @param serialNumbers
	 * 		the serial numbers to load
	 * @throws InvalidTransactionException
	 * 		if the requested token class is missing, deleted, or expired and pending removal
	 */
	public void loadUniqueTokens(Token token, List<Long> serialNumbers) {
		final var loadedUniqueTokens = new HashMap<Long, UniqueToken>();
		for (long serialNumber : serialNumbers) {
			final var nftId = NftId.withDefaultShardRealm(token.getId().num(), serialNumber);
			final var merkleUniqueToken = uniqueTokens.getImmutableRef(nftId);
			validateUsable(merkleUniqueToken);
			final var uniqueToken = new UniqueToken(token.getId(), serialNumber);
			initModelFields(uniqueToken, merkleUniqueToken);
			loadedUniqueTokens.put(serialNumber, uniqueToken);
		}
		token.setLoadedUniqueTokens(loadedUniqueTokens);
	}

	/**
	 * Use carefully. Returns a model of the requested token which may be marked as deleted or
	 * even marked as auto-removed if the Merkle state has no token with that id.
	 *
	 * @param id
	 * 		the token to load
	 * @return a usable model of the token
	 */
	public Token loadPossiblyDeletedOrAutoRemovedToken(Id id) {
		final var merkleToken = tokens.getImmutableRef(id.asGrpcToken());

		final var token = new Token(id);
		if (merkleToken != null) {
			validateFalse(merkleToken.isPaused(), TOKEN_IS_PAUSED);
			initModelAccounts(token, merkleToken.treasury(), merkleToken.autoRenewAccount());
			initModelFields(token, merkleToken);
		} else {
			token.markAutoRemoved();
		}

		return token;
	}

	/**
	 * Loads a token from the swirlds state. Throws the given response code upon unusable token.
	 *
	 * @param id
	 * 		- id of the token to be loaded
	 * @param code
	 * 		- the {@link ResponseCodeEnum} code to fail with if the token is not present or is erroneous
	 * @return - the loaded token
	 */
	public Token loadTokenOrFailWith(Id id, ResponseCodeEnum code) {
		final var merkleToken = tokens.getImmutableRef(id.asGrpcToken());

		validateUsable(merkleToken, code);

		final var token = new Token(id);
		initModelAccounts(token, merkleToken.treasury(), merkleToken.autoRenewAccount());
		initModelFields(token, merkleToken);
		return token;
	}

	/**
	 * Persists the given token to the Swirlds state, inviting the injected {@link TransactionRecordService}
	 * to update the {@link com.hedera.services.state.submerkle.ExpirableTxnRecord} of the active transaction
	 * with these changes.
	 *
	 * @param token
	 * 		the token to save
	 */
<<<<<<< HEAD
	public void commitToken(Token token) {
		final var mutableToken = tokens.getRef(token.getId().asGrpcToken());
		mapModelChanges(token, mutableToken);
		tokens.put(token.getId().asGrpcToken(), mutableToken);
=======
	public void persistToken(Token token) {
		final var key = EntityNum.fromLong(token.getId().num());
		final var mutableToken = tokens.get().getForModify(key);
		mapModelChangesToMutable(token, mutableToken);
>>>>>>> c2a90017

		final var treasury = mutableToken.treasury();
		if (token.hasMintedUniqueTokens()) {
			persistMinted(token.mintedUniqueTokens(), treasury);
		}
		if (token.hasRemovedUniqueTokens()) {
			destroyRemoved(token.removedUniqueTokens(), treasury);
		}

		/* Only needed during HTS refactor. Will be removed once all operations that
		 * refer to the knownTreasuries in-memory structure are refactored */
		if (token.isDeleted()) {
			final AccountID affectedTreasury = token.getTreasury().getId().asGrpcAccount();
			final TokenID mutatedToken = token.getId().asGrpcToken();
			delegate.removeKnownTreasuryForToken(affectedTreasury, mutatedToken);
		}
		sideEffectsTracker.trackTokenChanges(token);
	}

	/**
	 * Instantiates a new {@link MerkleToken} based on the given new mutable {@link Token}.
	 * Maps the properties between the mutable and immutable token, and later puts the immutable one in state.
	 * Adds the token's treasury to the known treasuries map.
	 *
	 * @param token
	 * 		- the model of the token to be persisted in state.
	 */
	public void persistNew(Token token) {
		/* create new merkle token */
		final var newMerkleTokenId = EntityNum.fromLong(token.getId().num());
		final var newMerkleToken = new MerkleToken(
				token.getExpiry(),
				token.getTotalSupply(),
				token.getDecimals(),
				token.getSymbol(),
				token.getName(),
				token.isFrozenByDefault(),
				!token.hasKycKey(),
				token.getTreasury().getId().asEntityId()
		);

		/* map changes */
		mapModelChanges(token, newMerkleToken);
		tokens.put(newMerkleTokenId.toGrpcTokenId(), newMerkleToken);

		addKnownTreasury.perform(token.getTreasury().getId().asGrpcAccount(), token.getId().asGrpcToken());
<<<<<<< HEAD
=======

>>>>>>> c2a90017
		sideEffectsTracker.trackTokenChanges(token);
	}

	private void destroyRemoved(List<UniqueToken> nfts, EntityId treasury) {
		for (var nft : nfts) {
			final var merkleNftId = EntityNumPair.fromLongs(nft.getTokenId().num(), nft.getSerialNumber());
<<<<<<< HEAD
			uniqueTokens.remove(NftId.withDefaultShardRealm(nft.getTokenId().num(), nft.getSerialNumber()));
=======
			curNfts.remove(merkleNftId);
>>>>>>> c2a90017
			if (treasury.matches(nft.getOwner())) {
				uniqueTokenViewsManager.burnNotice(merkleNftId, treasury);
			} else {
				uniqueTokenViewsManager.wipeNotice(merkleNftId, new EntityId(nft.getOwner()));
			}
		}
	}

	private void persistMinted(List<UniqueToken> nfts, EntityId treasury) {
		for (var nft : nfts) {
			final var merkleNftId = EntityNumPair.fromLongs(nft.getTokenId().num(), nft.getSerialNumber());
			final var merkleNft = new MerkleUniqueToken(MISSING_ENTITY_ID, nft.getMetadata(), nft.getCreationTime());
			uniqueTokens.put(NftId.withDefaultShardRealm(nft.getTokenId().num(), nft.getSerialNumber()), merkleNft);
			uniqueTokenViewsManager.mintNotice(merkleNftId, treasury);
		}
	}

	private void validateUsable(MerkleTokenRelStatus merkleTokenRelStatus) {
		validateTrue(merkleTokenRelStatus != null, TOKEN_NOT_ASSOCIATED_TO_ACCOUNT);
	}

	private void validateUsable(MerkleToken merkleToken) {
		validateTrue(merkleToken != null, INVALID_TOKEN_ID);
		validateFalse(merkleToken.isDeleted(), TOKEN_WAS_DELETED);
		validateFalse(merkleToken.isPaused(), TOKEN_IS_PAUSED);
	}

	private void validateUsable(MerkleToken merkleToken, ResponseCodeEnum code) {
		validateTrue(merkleToken != null, code);
		validateFalse(merkleToken.isDeleted(), code);
		validateFalse(merkleToken.isPaused(), code);
	}

	private void validateUsable(MerkleUniqueToken merkleUniqueToken) {
		validateTrue(merkleUniqueToken != null, INVALID_NFT_ID);
	}

	private void mapModelChanges(Token token, MerkleToken mutableToken) {
		final var newAutoRenewAccount = token.getAutoRenewAccount();
		if (newAutoRenewAccount != null) {
			mutableToken.setAutoRenewAccount(new EntityId(newAutoRenewAccount.getId()));
			mutableToken.setAutoRenewPeriod(token.getAutoRenewPeriod());
		}
		mutableToken.setTreasury(new EntityId(token.getTreasury().getId()));
		mutableToken.setTotalSupply(token.getTotalSupply());
		mutableToken.setAccountsFrozenByDefault(token.isFrozenByDefault());
		mutableToken.setLastUsedSerialNumber(token.getLastUsedSerialNumber());
		mutableToken.setTokenType(token.getType());
		mutableToken.setSupplyType(token.getSupplyType());
		mutableToken.setMemo(token.getMemo());
		mutableToken.setAdminKey(token.getAdminKey());
		mutableToken.setSupplyKey(token.getSupplyKey());
		mutableToken.setWipeKey(token.getWipeKey());
		mutableToken.setFreezeKey(token.getFreezeKey());
		mutableToken.setKycKey(token.getKycKey());
		mutableToken.setFeeScheduleKey(token.getFeeScheduleKey());
		mutableToken.setPauseKey(token.getPauseKey());
		mutableToken.setMaxSupply(token.getMaxSupply());
		mutableToken.setDeleted(token.isDeleted());
		mutableToken.setPaused(token.isPaused());

		if (token.getCustomFees() != null) {
			mutableToken.setFeeSchedule(token.getCustomFees());
		}

		mutableToken.setExpiry(token.getExpiry());
	}

	private void initModelAccounts(Token token, EntityId _treasuryId, @Nullable EntityId _autoRenewId) {
		if (_autoRenewId != null) {
			final var autoRenewId = new Id(_autoRenewId.shard(), _autoRenewId.realm(), _autoRenewId.num());
			final var autoRenew = accountStore.loadAccount(autoRenewId);
			token.setAutoRenewAccount(autoRenew);
		}
		final var treasuryId = new Id(_treasuryId.shard(), _treasuryId.realm(), _treasuryId.num());
		final var treasury = accountStore.loadAccount(treasuryId);
		token.setTreasury(treasury);
	}

	private void initModelFields(Token token, MerkleToken immutableToken) {
		token.initTotalSupply(immutableToken.totalSupply());
		token.initSupplyConstraints(immutableToken.supplyType(), immutableToken.maxSupply());
		token.setKycKey(immutableToken.getKycKey());
		token.setFreezeKey(immutableToken.getFreezeKey());
		token.setSupplyKey(immutableToken.getSupplyKey());
		token.setWipeKey(immutableToken.getWipeKey());
		token.setFrozenByDefault(immutableToken.accountsAreFrozenByDefault());
		token.setAdminKey(immutableToken.getAdminKey());
		token.setFeeScheduleKey(immutableToken.getFeeScheduleKey());
		token.setPauseKey(immutableToken.getPauseKey());
		token.setType(immutableToken.tokenType());
		token.setLastUsedSerialNumber(immutableToken.getLastUsedSerialNumber());
		token.setIsDeleted(immutableToken.isDeleted());
		token.setPaused(immutableToken.isPaused());
		token.setExpiry(immutableToken.expiry());
		token.setMemo(immutableToken.memo());
		token.setAutoRenewPeriod(immutableToken.autoRenewPeriod());
	}

	private void initModelFields(UniqueToken uniqueToken, MerkleUniqueToken immutableUniqueToken) {
		uniqueToken.setCreationTime(immutableUniqueToken.getCreationTime());
		uniqueToken.setMetadata(immutableUniqueToken.getMetadata());
		uniqueToken.setOwner(immutableUniqueToken.getOwner().asId());
	}

	@FunctionalInterface
	public interface LegacyTreasuryAdder {
		void perform(final AccountID aId, final TokenID tId);
	}

	@FunctionalInterface
	public interface LegacyTreasuryRemover {
		void removeKnownTreasuryForToken(final AccountID aId, final TokenID tId);
	}
}<|MERGE_RESOLUTION|>--- conflicted
+++ resolved
@@ -22,10 +22,7 @@
 
 import com.hedera.services.context.SideEffectsTracker;
 import com.hedera.services.exceptions.InvalidTransactionException;
-<<<<<<< HEAD
 import com.hedera.services.ledger.backing.BackingStore;
-=======
->>>>>>> c2a90017
 import com.hedera.services.records.TransactionRecordService;
 import com.hedera.services.state.merkle.MerkleToken;
 import com.hedera.services.state.merkle.MerkleTokenRelStatus;
@@ -87,17 +84,10 @@
 public class TypedTokenStore {
 	private final AccountStore accountStore;
 	private final SideEffectsTracker sideEffectsTracker;
-<<<<<<< HEAD
 	private final UniqueTokenViewsManager uniqueTokenViewsManager;
 	private final BackingStore<TokenID, MerkleToken> tokens;
 	private final BackingStore<NftId, MerkleUniqueToken> uniqueTokens;
 	private final BackingStore<Pair<AccountID, TokenID>, MerkleTokenRelStatus> tokenRels;
-=======
-	private final UniqTokenViewsManager uniqTokenViewsManager;
-	private final Supplier<MerkleMap<EntityNum, MerkleToken>> tokens;
-	private final Supplier<MerkleMap<EntityNumPair, MerkleUniqueToken>> uniqueTokens;
-	private final Supplier<MerkleMap<EntityNumPair, MerkleTokenRelStatus>> tokenRels;
->>>>>>> c2a90017
 
 	/* Only needed for interoperability with legacy HTS during refactor */
 	private final LegacyTreasuryRemover delegate;
@@ -106,17 +96,10 @@
 	@Inject
 	public TypedTokenStore(
 			final AccountStore accountStore,
-<<<<<<< HEAD
 			final BackingStore<TokenID, MerkleToken> tokens,
 			final BackingStore<NftId, MerkleUniqueToken> uniqueTokens,
 			final BackingStore<Pair<AccountID, TokenID>, MerkleTokenRelStatus> tokenRels,
 			final UniqueTokenViewsManager uniqueTokenViewsManager,
-=======
-			final Supplier<MerkleMap<EntityNum, MerkleToken>> tokens,
-			final Supplier<MerkleMap<EntityNumPair, MerkleUniqueToken>> uniqueTokens,
-			final Supplier<MerkleMap<EntityNumPair, MerkleTokenRelStatus>> tokenRels,
-			final UniqTokenViewsManager uniqTokenViewsManager,
->>>>>>> c2a90017
 			final LegacyTreasuryAdder legacyStoreDelegate,
 			final LegacyTreasuryRemover delegate,
 			final SideEffectsTracker sideEffectsTracker
@@ -126,13 +109,8 @@
 		this.tokenRels = tokenRels;
 		this.uniqueTokens = uniqueTokens;
 		this.accountStore = accountStore;
-<<<<<<< HEAD
 		this.delegate = delegate;
 		this.sideEffectsTracker = sideEffectsTracker;
-=======
-		this.sideEffectsTracker = sideEffectsTracker;
-		this.delegate = delegate;
->>>>>>> c2a90017
 		this.addKnownTreasury = legacyStoreDelegate;
 	}
 
@@ -218,7 +196,6 @@
 	 * @param tokenRelationships
 	 * 		the token relationships to save
 	 */
-<<<<<<< HEAD
 	public void commitTokenRelationships(final List<TokenRelationship> tokenRelationships) {
 		for (var tokenRelationship : tokenRelationships) {
 			final var key = EntityNumPair.fromModelRel(tokenRelationship);
@@ -226,15 +203,6 @@
 				tokenRels.remove(Pair.of(
 						tokenRelationship.getAccount().getId().asGrpcAccount(),
 						tokenRelationship.getToken().getId().asGrpcToken()));
-=======
-	public void persistTokenRelationships(final List<TokenRelationship> tokenRelationships) {
-		final var currentTokenRels = tokenRels.get();
-
-		for (var tokenRelationship : tokenRelationships) {
-			final var key = EntityNumPair.fromModelRel(tokenRelationship);
-			if (tokenRelationship.isDestroyed()) {
-				currentTokenRels.remove(key);
->>>>>>> c2a90017
 			} else {
 				persistNonDestroyed(tokenRelationship, key);
 			}
@@ -271,13 +239,7 @@
 		mutableTokenRel.setFrozen(modelRel.isFrozen());
 		mutableTokenRel.setKycGranted(modelRel.isKycGranted());
 		mutableTokenRel.setAutomaticAssociation(modelRel.isAutomaticAssociation());
-<<<<<<< HEAD
 		tokenRels.put(key.asAccountTokenRel(), mutableTokenRel);
-=======
-		if (isNewRel) {
-			currentTokenRels.put(key, mutableTokenRel);
-		}
->>>>>>> c2a90017
 	}
 
 	/**
@@ -289,11 +251,7 @@
 	 * @param ownershipTracker
 	 * 		holds changes to {@link UniqueToken} ownership
 	 */
-<<<<<<< HEAD
 	public void commitTrackers(final OwnershipTracker ownershipTracker) {
-=======
-	public void persistTrackers(final OwnershipTracker ownershipTracker) {
->>>>>>> c2a90017
 		sideEffectsTracker.trackTokenOwnershipChanges(ownershipTracker);
 	}
 
@@ -420,17 +378,10 @@
 	 * @param token
 	 * 		the token to save
 	 */
-<<<<<<< HEAD
 	public void commitToken(Token token) {
 		final var mutableToken = tokens.getRef(token.getId().asGrpcToken());
 		mapModelChanges(token, mutableToken);
 		tokens.put(token.getId().asGrpcToken(), mutableToken);
-=======
-	public void persistToken(Token token) {
-		final var key = EntityNum.fromLong(token.getId().num());
-		final var mutableToken = tokens.get().getForModify(key);
-		mapModelChangesToMutable(token, mutableToken);
->>>>>>> c2a90017
 
 		final var treasury = mutableToken.treasury();
 		if (token.hasMintedUniqueTokens()) {
@@ -477,21 +428,14 @@
 		tokens.put(newMerkleTokenId.toGrpcTokenId(), newMerkleToken);
 
 		addKnownTreasury.perform(token.getTreasury().getId().asGrpcAccount(), token.getId().asGrpcToken());
-<<<<<<< HEAD
-=======
-
->>>>>>> c2a90017
+
 		sideEffectsTracker.trackTokenChanges(token);
 	}
 
 	private void destroyRemoved(List<UniqueToken> nfts, EntityId treasury) {
 		for (var nft : nfts) {
 			final var merkleNftId = EntityNumPair.fromLongs(nft.getTokenId().num(), nft.getSerialNumber());
-<<<<<<< HEAD
 			uniqueTokens.remove(NftId.withDefaultShardRealm(nft.getTokenId().num(), nft.getSerialNumber()));
-=======
-			curNfts.remove(merkleNftId);
->>>>>>> c2a90017
 			if (treasury.matches(nft.getOwner())) {
 				uniqueTokenViewsManager.burnNotice(merkleNftId, treasury);
 			} else {
