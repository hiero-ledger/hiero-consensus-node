--- conflicted
+++ resolved
@@ -21,8 +21,6 @@
 import com.hedera.services.state.submerkle.RichInstant;
 
 import javax.annotation.Nullable;
-<<<<<<< HEAD
-=======
 import java.io.ByteArrayOutputStream;
 import java.io.IOException;
 import java.io.ObjectOutputStream;
@@ -36,7 +34,7 @@
 import com.hedera.services.state.submerkle.RichInstant;
 
 import javax.annotation.Nullable;
->>>>>>> 16fdcf45
+import javax.annotation.Nullable;
 import java.time.Instant;
 
 /**
@@ -45,10 +43,6 @@
  * @author Yoan Sredkov
  */
 public class Topic {
-<<<<<<< HEAD
-=======
-	private final static Logger log = LogManager.getLogger(Topic.class);
->>>>>>> 16fdcf45
 
 	private final Id id;
 	private String memo;
