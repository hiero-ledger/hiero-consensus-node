package com.hedera.services.store.tokens.views;

/*-
 * ‌
 * Hedera Services Node
 * ​
 * Copyright (C) 2018 - 2021 Hedera Hashgraph, LLC
 * ​
 * Licensed under the Apache License, Version 2.0 (the "License");
 * you may not use this file except in compliance with the License.
 * You may obtain a copy of the License at
 *
 *      http://www.apache.org/licenses/LICENSE-2.0
 *
 * Unless required by applicable law or agreed to in writing, software
 * distributed under the License is distributed on an "AS IS" BASIS,
 * WITHOUT WARRANTIES OR CONDITIONS OF ANY KIND, either express or implied.
 * See the License for the specific language governing permissions and
 * limitations under the License.
 * ‍
 */

import com.hederahashgraph.api.proto.java.AccountID;
import com.hederahashgraph.api.proto.java.TokenID;
import com.hederahashgraph.api.proto.java.TokenNftInfo;

import javax.annotation.Nonnull;
import java.util.List;

/**
 * Defines a type able to describe sub-lists of the unique tokens that share
 * one of two common characteristics:
 * <ol>
 *     <li>All the unique tokens belong to the same non-fungible unique token type.</li>
 *     <li>All the unique tokens have the same owner.</li>
 * </ol>
 *
 * The ordering of these sub-lists are only guaranteed stable between queries
 * if no change is made to the family of unique tokens in question.
 */
public interface UniqTokenView {
	/**
	 * Returns query-friendly descriptions of the requested sub-list of the unique
	 * tokens owned by the given account.
	 *
<<<<<<< HEAD
	 * @param owner
	 * 		the owning account of interest
	 * @param start
	 * 		the inclusive, zero-based index at the start the desired sub-list
	 * @param end
	 * 		the exclusive, zero-based index at the end of the desired sub-list
=======
	 * @param owner the non-null owning account of interest
	 * @param start the inclusive, zero-based index at the start the desired sub-list
	 * @param end the exclusive, zero-based index at the end of the desired sub-list
>>>>>>> 98025f4f
	 * @return the (possibly empty) sub-list of the owning account's unique tokens
	 */
	List<TokenNftInfo> ownedAssociations(@Nonnull AccountID owner, long start, long end);

	/**
	 * Returns query-friendly descriptions of the requested sub-list of the unique
	 * tokens belonging to the given type.
	 *
<<<<<<< HEAD
	 * @param type
	 * 		the non-fungible unique token type of interest
	 * @param start
	 * 		the inclusive, zero-based index at the start the desired sub-list
	 * @param end
	 * 		the exclusive, zero-based index at the end of the desired sub-list
=======
	 * @param type the non-null non-fungible unique token type of interest
	 * @param start the inclusive, zero-based index at the start the desired sub-list
	 * @param end the exclusive, zero-based index at the end of the desired sub-list
>>>>>>> 98025f4f
	 * @return the (possibly empty) sub-list of the type's unique tokens
	 */
	List<TokenNftInfo> typedAssociations(@Nonnull TokenID type, long start, long end);
}<|MERGE_RESOLUTION|>--- conflicted
+++ resolved
@@ -43,18 +43,9 @@
 	 * Returns query-friendly descriptions of the requested sub-list of the unique
 	 * tokens owned by the given account.
 	 *
-<<<<<<< HEAD
-	 * @param owner
-	 * 		the owning account of interest
-	 * @param start
-	 * 		the inclusive, zero-based index at the start the desired sub-list
-	 * @param end
-	 * 		the exclusive, zero-based index at the end of the desired sub-list
-=======
 	 * @param owner the non-null owning account of interest
 	 * @param start the inclusive, zero-based index at the start the desired sub-list
 	 * @param end the exclusive, zero-based index at the end of the desired sub-list
->>>>>>> 98025f4f
 	 * @return the (possibly empty) sub-list of the owning account's unique tokens
 	 */
 	List<TokenNftInfo> ownedAssociations(@Nonnull AccountID owner, long start, long end);
@@ -63,18 +54,9 @@
 	 * Returns query-friendly descriptions of the requested sub-list of the unique
 	 * tokens belonging to the given type.
 	 *
-<<<<<<< HEAD
-	 * @param type
-	 * 		the non-fungible unique token type of interest
-	 * @param start
-	 * 		the inclusive, zero-based index at the start the desired sub-list
-	 * @param end
-	 * 		the exclusive, zero-based index at the end of the desired sub-list
-=======
 	 * @param type the non-null non-fungible unique token type of interest
 	 * @param start the inclusive, zero-based index at the start the desired sub-list
 	 * @param end the exclusive, zero-based index at the end of the desired sub-list
->>>>>>> 98025f4f
 	 * @return the (possibly empty) sub-list of the type's unique tokens
 	 */
 	List<TokenNftInfo> typedAssociations(@Nonnull TokenID type, long start, long end);
