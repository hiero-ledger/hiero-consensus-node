/*
 * Copyright (C) 2022 Hedera Hashgraph, LLC
 *
 * Licensed under the Apache License, Version 2.0 (the "License");
 * you may not use this file except in compliance with the License.
 * You may obtain a copy of the License at
 *
 *      http://www.apache.org/licenses/LICENSE-2.0
 *
 * Unless required by applicable law or agreed to in writing, software
 * distributed under the License is distributed on an "AS IS" BASIS,
 * WITHOUT WARRANTIES OR CONDITIONS OF ANY KIND, either express or implied.
 * See the License for the specific language governing permissions and
 * limitations under the License.
 */
package com.hedera.services.store.contracts;

import static com.hedera.services.context.properties.StaticPropertiesHolder.STATIC_PROPERTIES;
<<<<<<< HEAD
import static com.hedera.services.ledger.HederaLedger.ACCOUNT_ID_COMPARATOR;
import static com.hedera.services.ledger.properties.AccountProperty.FIRST_CONTRACT_STORAGE_KEY;
import static com.hedera.services.ledger.properties.AccountProperty.NUM_CONTRACT_KV_PAIRS;
import static com.hedera.services.state.merkle.internals.BitPackUtils.codeFromNum;
=======
import static com.hedera.services.ledger.properties.AccountProperty.FIRST_CONTRACT_STORAGE_KEY;
import static com.hedera.services.ledger.properties.AccountProperty.NUM_CONTRACT_KV_PAIRS;
>>>>>>> 67166f8e
import static com.hedera.services.utils.EntityNum.fromLong;
import static org.apache.tuweni.units.bigints.UInt256.ZERO;

import com.google.common.annotations.VisibleForTesting;
import com.hedera.services.context.properties.GlobalDynamicProperties;
import com.hedera.services.fees.charging.StorageFeeCharging;
import com.hedera.services.ledger.TransactionalLedger;
import com.hedera.services.ledger.properties.AccountProperty;
import com.hedera.services.state.merkle.MerkleAccount;
<<<<<<< HEAD
import com.hedera.services.state.validation.UsageLimits;
=======
import com.hedera.services.state.validation.ContractStorageLimits;
>>>>>>> 67166f8e
import com.hedera.services.state.virtual.ContractKey;
import com.hedera.services.state.virtual.IterableContractValue;
import com.hedera.services.state.virtual.VirtualBlobKey;
import com.hedera.services.state.virtual.VirtualBlobValue;
import com.hedera.services.utils.EntityNum;
import com.hederahashgraph.api.proto.java.AccountID;
import com.swirlds.merkle.map.MerkleMap;
import com.swirlds.virtualmap.VirtualMap;
import java.util.HashMap;
import java.util.Map;
import java.util.TreeMap;
import java.util.TreeSet;
import java.util.concurrent.atomic.AtomicInteger;
import java.util.function.Function;
import java.util.function.Supplier;
import javax.inject.Inject;
import javax.inject.Singleton;
<<<<<<< HEAD
import org.apache.tuweni.bytes.Bytes;
=======
import org.apache.logging.log4j.LogManager;
import org.apache.logging.log4j.Logger;
>>>>>>> 67166f8e
import org.apache.tuweni.units.bigints.UInt256;

/**
 * Buffers a set of changes to the key/value pairs in contract storage into a <i>session</i>, and
 * validates that their net effect will not cause any individual contract to exceed the limit set by
 * {@link GlobalDynamicProperties#maxIndividualContractKvPairs()}; nor the aggregate storage to
 * exceed {@link GlobalDynamicProperties#maxAggregateContractKvPairs()}.
 *
 * <p>Note that writing {@link UInt256#ZERO} to a key removes it from the map; so it is possible for
 * a change to decrease the number of key/value pairs used.
 */
@Singleton
public class SizeLimitedStorage {
<<<<<<< HEAD
    public static final IterableContractValue ZERO_VALUE = IterableContractValue.from(ZERO);

    // Used to validate new storage slots are available
    private final UsageLimits usageLimits;
    // Used to charge storage fees before committing changes
    private final StorageFeeCharging storageFeeCharging;
=======
    private static final Logger log = LogManager.getLogger(SizeLimitedStorage.class);
    public static final IterableContractValue ZERO_VALUE = IterableContractValue.from(ZERO);

    private final ContractStorageLimits usageLimits;

>>>>>>> 67166f8e
    // Used to upsert to a contract's doubly-linked list of storage mappings
    private final IterableStorageUpserter storageUpserter;
    // Used to remove from a contract's doubly-linked list of storage mappings
    private final IterableStorageRemover storageRemover;

    // Used to look up the initial key/value counts for the contracts involved in a change set
    private final Supplier<MerkleMap<EntityNum, MerkleAccount>> accounts;
<<<<<<< HEAD
    // Used to persist the bytecode in a validated change set
    private final Supplier<VirtualMap<VirtualBlobKey, VirtualBlobValue>> blobs;
=======
>>>>>>> 67166f8e
    // Used to both read and write key/value pairs throughout the lifecycle of a change set
    private final Supplier<VirtualMap<ContractKey, IterableContractValue>> storage;

    private final Map<Long, ContractKey> newFirstKeys = new HashMap<>();
    private final Map<Long, AtomicInteger> newUsages = new TreeMap<>();
<<<<<<< HEAD
    private final Map<AccountID, Bytes> newBytecodes = new TreeMap<>(ACCOUNT_ID_COMPARATOR);
    private final Map<AccountID, Integer> newUsageDeltas = new TreeMap<>(ACCOUNT_ID_COMPARATOR);
=======
>>>>>>> 67166f8e
    private final Map<Long, TreeSet<ContractKey>> updatedKeys = new TreeMap<>();
    private final Map<Long, TreeSet<ContractKey>> removedKeys = new TreeMap<>();
    private final Map<ContractKey, IterableContractValue> newMappings = new HashMap<>();

    private long totalKvPairs;

    @Inject
    public SizeLimitedStorage(
<<<<<<< HEAD
            final UsageLimits usageLimits,
            final StorageFeeCharging storageFeeCharging,
            final IterableStorageUpserter storageUpserter,
            final IterableStorageRemover storageRemover,
            final Supplier<MerkleMap<EntityNum, MerkleAccount>> accounts,
            final Supplier<VirtualMap<VirtualBlobKey, VirtualBlobValue>> blobs,
            final Supplier<VirtualMap<ContractKey, IterableContractValue>> storage) {
        this.storageFeeCharging = storageFeeCharging;
        this.storageUpserter = storageUpserter;
        this.storageRemover = storageRemover;
        this.usageLimits = usageLimits;
        this.accounts = accounts;
        this.storage = storage;
        this.blobs = blobs;
=======
            final ContractStorageLimits usageLimits,
            final IterableStorageUpserter storageUpserter,
            final IterableStorageRemover storageRemover,
            final Supplier<MerkleMap<EntityNum, MerkleAccount>> accounts,
            final Supplier<VirtualMap<ContractKey, IterableContractValue>> storage) {
        this.storageRemover = storageRemover;
        this.storageUpserter = storageUpserter;
        this.usageLimits = usageLimits;
        this.accounts = accounts;
        this.storage = storage;
>>>>>>> 67166f8e
    }

    /** Clears all buffers and prepares for a new change-set of key/value pairs. */
    public void beginSession() {
        newUsages.clear();
        updatedKeys.clear();
        removedKeys.clear();
        newMappings.clear();
        newFirstKeys.clear();
<<<<<<< HEAD
        newBytecodes.clear();
        newUsageDeltas.clear();
=======
>>>>>>> 67166f8e
        /* We will update this count as changes are buffered throughout the session. */
        totalKvPairs = storage.get().size();
    }

    /**
<<<<<<< HEAD
     * Records the size of the bytecode used by a newly created contract.
     *
     * @param contractId the id of the new contract
     * @param code its bytecode
     */
    public void storeCode(final AccountID contractId, final Bytes code) {
        newBytecodes.put(contractId, code);
    }

    /**
=======
>>>>>>> 67166f8e
     * Validates that the pending key/value changes will not exceed any storage limits, and then
     * commits them to the underlying data source.
     *
     * @throws com.hedera.services.exceptions.InvalidTransactionException if a storage limit is
     *     exceeded
     */
<<<<<<< HEAD
    public void validateAndCommit(
            final TransactionalLedger<AccountID, AccountProperty, MerkleAccount> accountsLedger) {
        validatePendingSizeChanges();
        // If fees cannot be paid, will throw an ITE, preventing any of this transaction's changes
        // from being committed
        storageFeeCharging.chargeStorageFees(
                totalKvPairs, newBytecodes, newUsageDeltas, accountsLedger);
=======
    public void validateAndCommit() {
        validatePendingSizeChanges();
>>>>>>> 67166f8e

        commitPendingRemovals();
        commitPendingUpdates();

        if (!newUsages.isEmpty()) {
            usageLimits.refreshStorageSlots();
        }
<<<<<<< HEAD
        commitBytecode();
=======
>>>>>>> 67166f8e
    }

    /**
     * Records the new mapping counts and/or first storage keys of any contracts whose storage
     * changed in this session.
     *
     * @param accountsLedger the ledger to use to record the new counts
     */
    public void recordNewKvUsageTo(
            final TransactionalLedger<AccountID, AccountProperty, MerkleAccount> accountsLedger) {
        if (newUsages.isEmpty()) {
            return;
        }
        newUsages.forEach(
                (contractNum, kvPairs) -> {
                    final var id = STATIC_PROPERTIES.scopedAccountWith(contractNum);
                    accountsLedger.set(id, NUM_CONTRACT_KV_PAIRS, kvPairs.get());
                    final var newFirstKey = newFirstKeys.get(contractNum);
                    accountsLedger.set(
                            id,
                            FIRST_CONTRACT_STORAGE_KEY,
                            newFirstKey == null ? null : newFirstKey.getKey());
                });
    }

    /**
     * Returns the requested storage value for the given contract, <i>taking into account</i> all
     * changes buffered so far in the session.
     *
     * @param id the contract of interest
     * @param key the key of the desired storage value
     * @return the value if it exists, zero if it does not
     */
    public UInt256 getStorage(final AccountID id, final UInt256 key) {
        final var contractKey = ContractKey.from(id, key);

        final var zeroedOut = removedKeys.get(id.getAccountNum());
        if (zeroedOut != null && zeroedOut.contains(contractKey)) {
            return ZERO;
        }

        var effectiveValue = newMappings.get(contractKey);
        if (effectiveValue == null) {
            effectiveValue = storage.get().get(contractKey);
        }
        return (effectiveValue == null) ? ZERO : effectiveValue.asUInt256();
    }

    /**
     * Adds a pending key/value storage change to the current session, but <i>does not</i> commit it
     * to the underlying data source.
     *
     * @param id the contract of interest
     * @param key the key of the storage value to be changed
     * @param value the desired storage value
     */
    public void putStorage(final AccountID id, final UInt256 key, final UInt256 value) {
        final var contractKey = ContractKey.from(id, key);
        final var contractValue = virtualValueFrom(value);
        final var kvCountImpact =
                incorporateKvImpact(
                        contractKey,
                        contractValue,
                        updatedKeys,
                        removedKeys,
                        newMappings,
                        storage.get());
        if (kvCountImpact != 0) {
<<<<<<< HEAD
            final var accountNum = id.getAccountNum();
            newUsages.computeIfAbsent(accountNum, this::kvPairsLookup).getAndAdd(kvCountImpact);
            newUsageDeltas.merge(id, kvCountImpact, Integer::sum);
=======
            newUsages
                    .computeIfAbsent(id.getAccountNum(), this::kvPairsLookup)
                    .getAndAdd(kvCountImpact);
>>>>>>> 67166f8e
            totalKvPairs += kvCountImpact;
        }
    }

    @FunctionalInterface
    public interface IterableStorageUpserter {
        ContractKey upsertMapping(
                ContractKey key,
                IterableContractValue value,
                ContractKey rootKey,
                IterableContractValue rootValue,
                VirtualMap<ContractKey, IterableContractValue> storage);
    }

    @FunctionalInterface
    public interface IterableStorageRemover {
        ContractKey removeMapping(
                ContractKey key,
                ContractKey rootKey,
                VirtualMap<ContractKey, IterableContractValue> storage);
    }

    private AtomicInteger kvPairsLookup(final Long num) {
        final var account = accounts.get().get(fromLong(num));
        if (account == null) {
            return new AtomicInteger(0);
        }
        return new AtomicInteger(account.getNumContractKvPairs());
    }

    private ContractKey firstKeyLookup(final Long num) {
        final var account = accounts.get().get(fromLong(num));
        if (account == null) {
            return null;
        }
        return account.getFirstContractStorageKey();
    }

    /**
     * Given as input,
     *
     * <ul>
     *   <li>Dynamic data structures that reflect the key/value changes in this session so far; and,
     *   <li>A {@link VirtualMap} data source for the key/value storage; and,
     *   <li>A new {@code key}/{@code value} mapping;
     * </ul>
     *
     * this method incorporates the new key/value mapping into the dynamic data structures, and
     * returns the impact that this change had on the total count of key/value pairs; <i>taking into
     * account</i> all changes buffered so far in the session.
     *
     * @param key the key of the storage value to be changed
     * @param value the desired storage value
     * @param updatedKeys the keys updated so far in this session
     * @param removedKeys the keys removed (that is, zeroed out) so far this session
     * @param newMappings the net new key/value mappings from this session
     * @param storage the data source for key/value storage
     * @return the impact this change has on total key/value pairs count
     */
    static int incorporateKvImpact(
            final ContractKey key,
            final IterableContractValue value,
            final Map<Long, TreeSet<ContractKey>> updatedKeys,
            final Map<Long, TreeSet<ContractKey>> removedKeys,
            final Map<ContractKey, IterableContractValue> newMappings,
            final VirtualMap<ContractKey, IterableContractValue> storage) {
        if (value == ZERO_VALUE) {
            return incorporateZeroingOf(key, updatedKeys, removedKeys, newMappings, storage);
        } else {
            return incorporateSettingOf(key, value, updatedKeys, removedKeys, newMappings, storage);
        }
    }

    private static int incorporateSettingOf(
            final ContractKey key,
            final IterableContractValue value,
            final Map<Long, TreeSet<ContractKey>> updatedKeys,
            final Map<Long, TreeSet<ContractKey>> removedKeys,
            final Map<ContractKey, IterableContractValue> newMappings,
            final VirtualMap<ContractKey, IterableContractValue> storage) {
        final Long contractId = key.getContractId();
        final var hasPendingUpdate = newMappings.containsKey(key);
        final var wasAlreadyPresent = storage.containsKey(key);
        // We always buffer the new mapping
        newMappings.put(key, value);
        if (hasPendingUpdate) {
            // If there was already a pending update, net storage usage hasn't changed
            return 0;
        } else {
            // Otherwise update the contract's change set
            updatedKeys.computeIfAbsent(contractId, treeSetFactory).add(key);
            // Was this key about to be removed?
            final var scopedRemovals = removedKeys.get(contractId);
            if (scopedRemovals != null && scopedRemovals.remove(key)) {
                // No longer, and net storage usage goes back up by 1
                return 1;
            }
            return wasAlreadyPresent ? 0 : 1;
        }
    }

    private static int incorporateZeroingOf(
            final ContractKey key,
            final Map<Long, TreeSet<ContractKey>> updatedKeys,
            final Map<Long, TreeSet<ContractKey>> removedKeys,
            final Map<ContractKey, IterableContractValue> newMappings,
            final VirtualMap<ContractKey, IterableContractValue> storage) {
        final Long contractId = key.getContractId();
        final var hasPendingUpdate = newMappings.containsKey(key);
        final var wasAlreadyPresent = storage.containsKey(key);
        if (hasPendingUpdate || wasAlreadyPresent) {
            if (hasPendingUpdate) {
                // We need to drop any pending update from our auxiliary data structures.
                final var scopedAdditions = updatedKeys.get(contractId);
                if (scopedAdditions == null) {
                    final var detailMsg =
                            "A new mapping "
                                    + key
                                    + " -> "
                                    + newMappings.get(key)
                                    + " did not belong to a key addition set";
                    throw new IllegalStateException(detailMsg);
                }
                scopedAdditions.remove(key);
                newMappings.remove(key);
            }
            if (wasAlreadyPresent) {
                // If there was no extant mapping for this key, no reason to explicitly remove it
                // when we commit.
                removedKeys.computeIfAbsent(key.getContractId(), treeSetFactory).add(key);
            }
            // But no matter what, relative to our existing change set, this removed one mapping.
            return -1;
        } else {
            // If this key didn't have a mapping or a pending change, it doesn't affect the size,
            // and there is also no reason to explicitly remove it when we commit
            return 0;
        }
    }

    private void validatePendingSizeChanges() {
        usageLimits.assertUsableTotalSlots(totalKvPairs);
        newUsages.forEach(
                (id, newKvPairs) -> usageLimits.assertUsableContractSlots(newKvPairs.get()));
    }

<<<<<<< HEAD
    private void commitBytecode() {
        if (newBytecodes.isEmpty()) {
            return;
        }
        final var curBlobs = blobs.get();
        newBytecodes.forEach(
                (id, code) ->
                        curBlobs.put(
                                bytecodeKeyFor(id.getAccountNum()),
                                new VirtualBlobValue(code.toArrayUnsafe())));
    }

=======
>>>>>>> 67166f8e
    private void commitPendingUpdates() {
        if (newMappings.isEmpty()) {
            return;
        }
        final var curStorage = storage.get();
        updatedKeys.forEach(
                (id, changeSet) -> {
                    IterableContractValue firstValue = null;
                    // We can't use newFirstKeys.computeIfAbsent() below, since that method treats
                    // an id->null mapping as
                    // ABSENT(!)---but if newFirstKeys contains an id->null mapping, it means that
                    // all the existing key/value
                    // pairs were removed for that contract, and we must ignore any existing first
                    // key in the accounts map
                    var firstKey =
                            newFirstKeys.containsKey(id)
                                    ? newFirstKeys.get(id)
                                    : firstKeyLookup(id);
                    for (final var changedKey : changeSet) {
                        final var newValue = newMappings.get(changedKey);
<<<<<<< HEAD
                        firstKey =
                                storageUpserter.upsertMapping(
                                        changedKey, newValue, firstKey, firstValue, curStorage);
                        firstValue = firstKey.equals(changedKey) ? newValue : null;
=======
                        final var preInsertSize = curStorage.size();
                        try {
                            firstKey =
                                    storageUpserter.upsertMapping(
                                            changedKey, newValue, firstKey, firstValue, curStorage);
                        } catch (Exception irreparable) {
                            log.error(
                                    "Failed link management when upserting {} -> {}; will be unable"
                                            + " to expire all slots for this contract",
                                    changedKey,
                                    newValue,
                                    irreparable);
                        }
                        // If newValue was just added to the map, it is the mutable root value; but
                        // if we only
                        // updated the existing root value, then newValue is NOT the mutable root
                        // value
                        firstValue =
                                (changedKey.equals(firstKey) && curStorage.size() > preInsertSize)
                                        ? newValue
                                        : null;
>>>>>>> 67166f8e
                    }
                    newFirstKeys.put(id, firstKey);
                });
    }

    private void commitPendingRemovals() {
        if (removedKeys.isEmpty()) {
            return;
        }
        final var curStorage = storage.get();
        removedKeys.forEach(
                (id, zeroedOut) -> {
                    var firstKey = firstKeyLookup(id);
                    for (final var removedKey : zeroedOut) {
<<<<<<< HEAD
                        firstKey = storageRemover.removeMapping(removedKey, firstKey, curStorage);
=======
                        try {
                            firstKey =
                                    storageRemover.removeMapping(removedKey, firstKey, curStorage);
                        } catch (Exception irreparable) {
                            log.error(
                                    "Failed link management when removing {}; will be unable to"
                                            + " expire all slots for this contract",
                                    removedKey,
                                    irreparable);
                        }
>>>>>>> 67166f8e
                    }
                    newFirstKeys.put(id, firstKey);
                });
    }

    static Function<Long, TreeSet<ContractKey>> treeSetFactory = ignore -> new TreeSet<>();

    private static IterableContractValue virtualValueFrom(final UInt256 evmWord) {
        return evmWord.isZero() ? ZERO_VALUE : IterableContractValue.from(evmWord);
    }

<<<<<<< HEAD
    private static VirtualBlobKey bytecodeKeyFor(final long num) {
        return new VirtualBlobKey(VirtualBlobKey.Type.CONTRACT_BYTECODE, codeFromNum(num));
    }

=======
>>>>>>> 67166f8e
    // --- Only used by unit tests ---
    @VisibleForTesting
    int usageSoFar(final AccountID id) {
        return newUsages.computeIfAbsent(id.getAccountNum(), this::kvPairsLookup).get();
    }

    @VisibleForTesting
    Map<Long, AtomicInteger> getNewUsages() {
        return newUsages;
    }

    @VisibleForTesting
    Map<Long, ContractKey> getNewFirstKeys() {
        return newFirstKeys;
    }

    @VisibleForTesting
    Map<Long, TreeSet<ContractKey>> getUpdatedKeys() {
        return updatedKeys;
    }

    @VisibleForTesting
    Map<Long, TreeSet<ContractKey>> getRemovedKeys() {
        return removedKeys;
    }

    @VisibleForTesting
    Map<ContractKey, IterableContractValue> getNewMappings() {
        return newMappings;
    }
<<<<<<< HEAD

    @VisibleForTesting
    Map<AccountID, Bytes> getNewBytecodes() {
        return newBytecodes;
    }

    @VisibleForTesting
    int usageDeltaSoFar(final AccountID id) {
        return newUsageDeltas.getOrDefault(id, 0);
    }
=======
>>>>>>> 67166f8e
}<|MERGE_RESOLUTION|>--- conflicted
+++ resolved
@@ -16,15 +16,10 @@
 package com.hedera.services.store.contracts;
 
 import static com.hedera.services.context.properties.StaticPropertiesHolder.STATIC_PROPERTIES;
-<<<<<<< HEAD
 import static com.hedera.services.ledger.HederaLedger.ACCOUNT_ID_COMPARATOR;
 import static com.hedera.services.ledger.properties.AccountProperty.FIRST_CONTRACT_STORAGE_KEY;
 import static com.hedera.services.ledger.properties.AccountProperty.NUM_CONTRACT_KV_PAIRS;
 import static com.hedera.services.state.merkle.internals.BitPackUtils.codeFromNum;
-=======
-import static com.hedera.services.ledger.properties.AccountProperty.FIRST_CONTRACT_STORAGE_KEY;
-import static com.hedera.services.ledger.properties.AccountProperty.NUM_CONTRACT_KV_PAIRS;
->>>>>>> 67166f8e
 import static com.hedera.services.utils.EntityNum.fromLong;
 import static org.apache.tuweni.units.bigints.UInt256.ZERO;
 
@@ -34,11 +29,7 @@
 import com.hedera.services.ledger.TransactionalLedger;
 import com.hedera.services.ledger.properties.AccountProperty;
 import com.hedera.services.state.merkle.MerkleAccount;
-<<<<<<< HEAD
-import com.hedera.services.state.validation.UsageLimits;
-=======
 import com.hedera.services.state.validation.ContractStorageLimits;
->>>>>>> 67166f8e
 import com.hedera.services.state.virtual.ContractKey;
 import com.hedera.services.state.virtual.IterableContractValue;
 import com.hedera.services.state.virtual.VirtualBlobKey;
@@ -56,12 +47,9 @@
 import java.util.function.Supplier;
 import javax.inject.Inject;
 import javax.inject.Singleton;
-<<<<<<< HEAD
 import org.apache.tuweni.bytes.Bytes;
-=======
 import org.apache.logging.log4j.LogManager;
 import org.apache.logging.log4j.Logger;
->>>>>>> 67166f8e
 import org.apache.tuweni.units.bigints.UInt256;
 
 /**
@@ -75,20 +63,14 @@
  */
 @Singleton
 public class SizeLimitedStorage {
-<<<<<<< HEAD
+    private static final Logger log = LogManager.getLogger(SizeLimitedStorage.class);
     public static final IterableContractValue ZERO_VALUE = IterableContractValue.from(ZERO);
 
     // Used to validate new storage slots are available
-    private final UsageLimits usageLimits;
+    private final ContractStorageLimits usageLimits;
     // Used to charge storage fees before committing changes
     private final StorageFeeCharging storageFeeCharging;
-=======
-    private static final Logger log = LogManager.getLogger(SizeLimitedStorage.class);
-    public static final IterableContractValue ZERO_VALUE = IterableContractValue.from(ZERO);
-
-    private final ContractStorageLimits usageLimits;
-
->>>>>>> 67166f8e
+    //
     // Used to upsert to a contract's doubly-linked list of storage mappings
     private final IterableStorageUpserter storageUpserter;
     // Used to remove from a contract's doubly-linked list of storage mappings
@@ -96,21 +78,15 @@
 
     // Used to look up the initial key/value counts for the contracts involved in a change set
     private final Supplier<MerkleMap<EntityNum, MerkleAccount>> accounts;
-<<<<<<< HEAD
     // Used to persist the bytecode in a validated change set
     private final Supplier<VirtualMap<VirtualBlobKey, VirtualBlobValue>> blobs;
-=======
->>>>>>> 67166f8e
     // Used to both read and write key/value pairs throughout the lifecycle of a change set
     private final Supplier<VirtualMap<ContractKey, IterableContractValue>> storage;
 
     private final Map<Long, ContractKey> newFirstKeys = new HashMap<>();
     private final Map<Long, AtomicInteger> newUsages = new TreeMap<>();
-<<<<<<< HEAD
     private final Map<AccountID, Bytes> newBytecodes = new TreeMap<>(ACCOUNT_ID_COMPARATOR);
     private final Map<AccountID, Integer> newUsageDeltas = new TreeMap<>(ACCOUNT_ID_COMPARATOR);
-=======
->>>>>>> 67166f8e
     private final Map<Long, TreeSet<ContractKey>> updatedKeys = new TreeMap<>();
     private final Map<Long, TreeSet<ContractKey>> removedKeys = new TreeMap<>();
     private final Map<ContractKey, IterableContractValue> newMappings = new HashMap<>();
@@ -119,8 +95,7 @@
 
     @Inject
     public SizeLimitedStorage(
-<<<<<<< HEAD
-            final UsageLimits usageLimits,
+            final ContractStorageLimits usageLimits,
             final StorageFeeCharging storageFeeCharging,
             final IterableStorageUpserter storageUpserter,
             final IterableStorageRemover storageRemover,
@@ -134,18 +109,6 @@
         this.accounts = accounts;
         this.storage = storage;
         this.blobs = blobs;
-=======
-            final ContractStorageLimits usageLimits,
-            final IterableStorageUpserter storageUpserter,
-            final IterableStorageRemover storageRemover,
-            final Supplier<MerkleMap<EntityNum, MerkleAccount>> accounts,
-            final Supplier<VirtualMap<ContractKey, IterableContractValue>> storage) {
-        this.storageRemover = storageRemover;
-        this.storageUpserter = storageUpserter;
-        this.usageLimits = usageLimits;
-        this.accounts = accounts;
-        this.storage = storage;
->>>>>>> 67166f8e
     }
 
     /** Clears all buffers and prepares for a new change-set of key/value pairs. */
@@ -155,17 +118,13 @@
         removedKeys.clear();
         newMappings.clear();
         newFirstKeys.clear();
-<<<<<<< HEAD
         newBytecodes.clear();
         newUsageDeltas.clear();
-=======
->>>>>>> 67166f8e
         /* We will update this count as changes are buffered throughout the session. */
         totalKvPairs = storage.get().size();
     }
 
     /**
-<<<<<<< HEAD
      * Records the size of the bytecode used by a newly created contract.
      *
      * @param contractId the id of the new contract
@@ -176,15 +135,12 @@
     }
 
     /**
-=======
->>>>>>> 67166f8e
      * Validates that the pending key/value changes will not exceed any storage limits, and then
      * commits them to the underlying data source.
      *
      * @throws com.hedera.services.exceptions.InvalidTransactionException if a storage limit is
      *     exceeded
      */
-<<<<<<< HEAD
     public void validateAndCommit(
             final TransactionalLedger<AccountID, AccountProperty, MerkleAccount> accountsLedger) {
         validatePendingSizeChanges();
@@ -192,10 +148,6 @@
         // from being committed
         storageFeeCharging.chargeStorageFees(
                 totalKvPairs, newBytecodes, newUsageDeltas, accountsLedger);
-=======
-    public void validateAndCommit() {
-        validatePendingSizeChanges();
->>>>>>> 67166f8e
 
         commitPendingRemovals();
         commitPendingUpdates();
@@ -203,10 +155,7 @@
         if (!newUsages.isEmpty()) {
             usageLimits.refreshStorageSlots();
         }
-<<<<<<< HEAD
         commitBytecode();
-=======
->>>>>>> 67166f8e
     }
 
     /**
@@ -275,15 +224,9 @@
                         newMappings,
                         storage.get());
         if (kvCountImpact != 0) {
-<<<<<<< HEAD
             final var accountNum = id.getAccountNum();
             newUsages.computeIfAbsent(accountNum, this::kvPairsLookup).getAndAdd(kvCountImpact);
             newUsageDeltas.merge(id, kvCountImpact, Integer::sum);
-=======
-            newUsages
-                    .computeIfAbsent(id.getAccountNum(), this::kvPairsLookup)
-                    .getAndAdd(kvCountImpact);
->>>>>>> 67166f8e
             totalKvPairs += kvCountImpact;
         }
     }
@@ -430,7 +373,6 @@
                 (id, newKvPairs) -> usageLimits.assertUsableContractSlots(newKvPairs.get()));
     }
 
-<<<<<<< HEAD
     private void commitBytecode() {
         if (newBytecodes.isEmpty()) {
             return;
@@ -443,8 +385,6 @@
                                 new VirtualBlobValue(code.toArrayUnsafe())));
     }
 
-=======
->>>>>>> 67166f8e
     private void commitPendingUpdates() {
         if (newMappings.isEmpty()) {
             return;
@@ -465,12 +405,6 @@
                                     : firstKeyLookup(id);
                     for (final var changedKey : changeSet) {
                         final var newValue = newMappings.get(changedKey);
-<<<<<<< HEAD
-                        firstKey =
-                                storageUpserter.upsertMapping(
-                                        changedKey, newValue, firstKey, firstValue, curStorage);
-                        firstValue = firstKey.equals(changedKey) ? newValue : null;
-=======
                         final var preInsertSize = curStorage.size();
                         try {
                             firstKey =
@@ -492,7 +426,6 @@
                                 (changedKey.equals(firstKey) && curStorage.size() > preInsertSize)
                                         ? newValue
                                         : null;
->>>>>>> 67166f8e
                     }
                     newFirstKeys.put(id, firstKey);
                 });
@@ -507,9 +440,6 @@
                 (id, zeroedOut) -> {
                     var firstKey = firstKeyLookup(id);
                     for (final var removedKey : zeroedOut) {
-<<<<<<< HEAD
-                        firstKey = storageRemover.removeMapping(removedKey, firstKey, curStorage);
-=======
                         try {
                             firstKey =
                                     storageRemover.removeMapping(removedKey, firstKey, curStorage);
@@ -520,7 +450,6 @@
                                     removedKey,
                                     irreparable);
                         }
->>>>>>> 67166f8e
                     }
                     newFirstKeys.put(id, firstKey);
                 });
@@ -532,13 +461,10 @@
         return evmWord.isZero() ? ZERO_VALUE : IterableContractValue.from(evmWord);
     }
 
-<<<<<<< HEAD
     private static VirtualBlobKey bytecodeKeyFor(final long num) {
         return new VirtualBlobKey(VirtualBlobKey.Type.CONTRACT_BYTECODE, codeFromNum(num));
     }
 
-=======
->>>>>>> 67166f8e
     // --- Only used by unit tests ---
     @VisibleForTesting
     int usageSoFar(final AccountID id) {
@@ -569,7 +495,6 @@
     Map<ContractKey, IterableContractValue> getNewMappings() {
         return newMappings;
     }
-<<<<<<< HEAD
 
     @VisibleForTesting
     Map<AccountID, Bytes> getNewBytecodes() {
@@ -580,6 +505,4 @@
     int usageDeltaSoFar(final AccountID id) {
         return newUsageDeltas.getOrDefault(id, 0);
     }
-=======
->>>>>>> 67166f8e
 }