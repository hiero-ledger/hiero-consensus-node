package com.hedera.services.store.contracts;

/*
 * -
 * ‌
 * Hedera Services Node
 * ​
 * Copyright (C) 2018 - 2021 Hedera Hashgraph, LLC
 * ​
 * Licensed under the Apache License, Version 2.0 (the "License");
 * you may not use this file except in compliance with the License.
 * You may obtain a copy of the License at
 *
 *       http://www.apache.org/licenses/LICENSE-2.0
 *
 * Unless required by applicable law or agreed to in writing, software
 * distributed under the License is distributed on an "AS IS" BASIS,
 * WITHOUT WARRANTIES OR CONDITIONS OF ANY KIND, either express or implied.
 * See the License for the specific language governing permissions and
 * limitations under the License.
 * ‍
 *
 */

import com.hedera.services.context.properties.GlobalDynamicProperties;
import com.hedera.services.ledger.SigImpactHistorian;
import com.hedera.services.ledger.accounts.ContractCustomizer;
import com.hedera.services.ledger.ids.EntityIdSource;
import com.hedera.services.state.validation.UsageLimits;
import com.hedera.services.utils.BytesComparator;
import com.hederahashgraph.api.proto.java.AccountID;
import com.hederahashgraph.api.proto.java.ContractID;
import org.apache.commons.lang3.tuple.ImmutablePair;
import org.apache.commons.lang3.tuple.Pair;
import org.apache.tuweni.bytes.Bytes;
import org.apache.tuweni.bytes.Bytes32;
import org.apache.tuweni.units.bigints.UInt256;
import org.hyperledger.besu.datatypes.Address;
import org.hyperledger.besu.datatypes.Hash;
import org.hyperledger.besu.datatypes.Wei;
import org.hyperledger.besu.evm.account.Account;
import org.hyperledger.besu.evm.worldstate.WorldUpdater;

import javax.annotation.Nullable;
import javax.inject.Inject;
import javax.inject.Singleton;
import java.util.ArrayList;
import java.util.Collection;
import java.util.LinkedList;
import java.util.List;
import java.util.Map;
import java.util.TreeMap;
import java.util.stream.Stream;

import static com.hedera.services.exceptions.ValidationUtils.validateTrue;
import static com.hedera.services.ledger.HederaLedger.CONTRACT_ID_COMPARATOR;
import static com.hedera.services.store.contracts.WorldStateTokenAccount.TOKEN_PROXY_ACCOUNT_NONCE;
import static com.hedera.services.utils.EntityIdUtils.accountIdFromEvmAddress;
import static com.hedera.services.utils.EntityIdUtils.asContract;
import static com.hedera.services.utils.EntityIdUtils.asTypedEvmAddress;
import static com.hederahashgraph.api.proto.java.ResponseCodeEnum.FAIL_INVALID;

@Singleton
public class HederaWorldState implements HederaMutableWorldState {
	private final UsageLimits usageLimits;
	private final EntityIdSource ids;
	private final EntityAccess entityAccess;
	private final SigImpactHistorian sigImpactHistorian;
	private final List<ContractID> provisionalContractCreations = new LinkedList<>();
	private final CodeCache codeCache;
	private final GlobalDynamicProperties dynamicProperties;

	// If non-null, the new contract customizations requested by the HAPI contractCreate sender
	private ContractCustomizer hapiSenderCustomizer;

	@Inject
	public HederaWorldState(
			final UsageLimits usageLimits,
			final EntityIdSource ids,
			final EntityAccess entityAccess,
			final CodeCache codeCache,
			final SigImpactHistorian sigImpactHistorian,
			final GlobalDynamicProperties dynamicProperties
	) {
		this.ids = ids;
		this.usageLimits = usageLimits;
		this.entityAccess = entityAccess;
		this.codeCache = codeCache;
		this.sigImpactHistorian = sigImpactHistorian;
		this.dynamicProperties = dynamicProperties;
	}

	/* Used to manage static calls. */
	public HederaWorldState(
			final EntityIdSource ids,
			final EntityAccess entityAccess,
			final CodeCache codeCache,
			final GlobalDynamicProperties dynamicProperties
	) {
		this.ids = ids;
		this.entityAccess = entityAccess;
		this.codeCache = codeCache;
		this.usageLimits = null;
		this.sigImpactHistorian = null;
		this.dynamicProperties = dynamicProperties;
	}

	/**
	 * {@inheritDoc}
	 */
	@Override
	public ContractCustomizer hapiSenderCustomizer() {
		return hapiSenderCustomizer;
	}

	/**
	 * {@inheritDoc}
	 */
	@Override
	public void setHapiSenderCustomizer(final ContractCustomizer customizer) {
		hapiSenderCustomizer = customizer;
	}

	/**
	 * {@inheritDoc}
	 */
	@Override
	public void resetHapiSenderCustomizer() {
		hapiSenderCustomizer = null;
	}

	@Override
	public List<ContractID> getCreatedContractIds() {
		final var copy = new ArrayList<>(provisionalContractCreations);
		provisionalContractCreations.clear();
		copy.sort(CONTRACT_ID_COMPARATOR);
		return copy;
	}

	@Override
	public Address newContractAddress(Address sponsor) {
		final var newContractId = ids.newContractId(accountIdFromEvmAddress(sponsor));
		return asTypedEvmAddress(newContractId);
	}

	@Override
	public void reclaimContractId() {
		ids.reclaimLastId();
	}

	@Override
	public Updater updater() {
		return new Updater(this, entityAccess.worldLedgers().wrapped(), dynamicProperties);
	}

	@Override
	public Hash rootHash() {
		return Hash.EMPTY;
	}

	@Override
	public Hash frontierRootHash() {
		return rootHash();
	}

	@Override
	public Stream<StreamableAccount> streamAccounts(final Bytes32 startKeyHash, final int limit) {
		throw new UnsupportedOperationException();
	}

	@Override
	public Account get(final @Nullable Address address) {
		if (address == null) {
			return null;
		}
		if (entityAccess.isTokenAccount(address) && dynamicProperties.isRedirectTokenCallsEnabled()) {
			return new WorldStateTokenAccount(address);
		}
		final var accountId = accountIdFromEvmAddress(address);
		if (!isGettable(accountId)) {
			return null;
		}
		final long balance = entityAccess.getBalance(accountId);
		return new WorldStateAccount(address, Wei.of(balance), codeCache, entityAccess);
	}

	private boolean isGettable(final AccountID id) {
		return entityAccess.isExtant(id) && !entityAccess.isDeleted(id) && !entityAccess.isDetached(id);
	}

	public static class Updater
			extends AbstractLedgerWorldUpdater<HederaMutableWorldState, Account>
			implements HederaWorldUpdater {

		Map<Address, Map<Bytes, Pair<Bytes, Bytes>>> stateChanges = new TreeMap<>(BytesComparator.INSTANCE);
		GlobalDynamicProperties dynamicProperties;

		private int numAllocatedIds = 0;
		private long sbhRefund = 0L;

		protected Updater(
				final HederaWorldState world,
				final WorldLedgers trackingLedgers,
				final GlobalDynamicProperties dynamicProperties
		) {
			super(world, trackingLedgers);
			this.dynamicProperties = dynamicProperties;
		}

		public Map<Address, Map<Bytes, Pair<Bytes, Bytes>>> getStateChanges() {
			return stateChanges;
		}

		public Map<Address, Map<Bytes, Pair<Bytes, Bytes>>> getFinalStateChanges() {
			this.addAllStorageUpdatesToStateChanges();
			return stateChanges;
		}

		@SuppressWarnings("unchecked")
		private void addAllStorageUpdatesToStateChanges() {
			for (UpdateTrackingLedgerAccount<? extends Account> uta :
					(Collection<UpdateTrackingLedgerAccount<? extends Account>>) this.getTouchedAccounts()) {
				final var storageUpdates = uta.getUpdatedStorage().entrySet();
				if (!storageUpdates.isEmpty()) {
					final Map<Bytes, Pair<Bytes, Bytes>> accountChanges =
							stateChanges.computeIfAbsent(uta.getAddress(),
									a -> new TreeMap<>(BytesComparator.INSTANCE));
					for (Map.Entry<UInt256, UInt256> entry : storageUpdates) {
						UInt256 key = entry.getKey();
						UInt256 originalStorageValue = uta.getOriginalStorageValue(key);
						UInt256 updatedStorageValue = uta.getStorageValue(key);
						accountChanges.put(key, new ImmutablePair<>(originalStorageValue, updatedStorageValue));
					}
				}
			}
		}

		@Override
		public ContractCustomizer customizerForPendingCreation() {
			// If the base updater is asked for a customizer, it's because the originating message call
			// was a CONTRACT_CREATION; so we must have details from a HAPI ContractCreate
			final var hapiCustomizer = wrappedWorldView().hapiSenderCustomizer();
			if (hapiCustomizer == null) {
				throw new IllegalStateException("Base updater asked for customizer, but no details from HAPI are set");
			}
			return hapiCustomizer;
		}

		@Override
		protected Account getForMutation(final Address address) {
			final HederaWorldState wrapped = (HederaWorldState) wrappedWorldView();
			return wrapped.get(address);
		}

		@Override
		public Address newContractAddress(final Address sponsor) {
			numAllocatedIds++;
			return wrappedWorldView().newContractAddress(sponsor);
		}

		@Override
		public long getSbhRefund() {
			return sbhRefund;
		}

		@Override
		public void addSbhRefund(long refund) {
			sbhRefund = sbhRefund + refund;
		}

		@Override
		public void revert() {
			super.revert();
			final var wrapped = wrappedWorldView();
			while (numAllocatedIds != 0) {
				wrapped.reclaimContractId();
				numAllocatedIds--;
			}
			sbhRefund = 0L;
		}

		@Override
		public void countIdsAllocatedByStacked(final int n) {
			numAllocatedIds += n;
		}

		@Override
		public void commit() {
			final var wrapped = (HederaWorldState) wrappedWorldView();
			final var entityAccess = wrapped.entityAccess;
			final var impactHistorian = wrapped.sigImpactHistorian;
			final var updatedAccounts = getUpdatedAccounts();

<<<<<<< HEAD
=======
			// Throws an ITE if any storage limit is exceeded, or if storage fees cannot be paid
			commitSizeLimitedStorage(entityAccess, updatedAccounts);
>>>>>>> 4caacc03
			trackNewlyCreatedAccounts(
					entityAccess,
					wrapped.provisionalContractCreations,
					impactHistorian,
					getDeletedAccountAddresses(),
					updatedAccounts);
<<<<<<< HEAD
			if (!wrapped.provisionalContractCreations.isEmpty()) {
				wrapped.usageLimits.assertCreatableContracts(wrapped.provisionalContractCreations.size());
			}
			commitSizeLimitedStorageTo(entityAccess, updatedAccounts);
=======
>>>>>>> 4caacc03
			entityAccess.recordNewKvUsageTo(trackingAccounts());

			// Because we have tracked all account creations, deletions, and balance changes in the ledgers,
			// this commit() persists all of that information without any additional use of the deletedAccounts
			// or updatedAccounts collections.
			trackingLedgers().commit(impactHistorian);
		}

		private void trackNewlyCreatedAccounts(
				final EntityAccess entityAccess,
				final List<ContractID> provisionalCreations,
				final SigImpactHistorian impactHistorian,
				final Collection<Address> deletedAddresses,
				final Collection<UpdateTrackingLedgerAccount<Account>> updatedAccounts
		) {
			deletedAddresses.forEach(address -> {
				final var accountId = accountIdFromEvmAddress(address);
				validateTrue(impactHistorian != null, FAIL_INVALID);
				impactHistorian.markEntityChanged(accountId.getAccountNum());
				trackIfNewlyCreated(accountId, entityAccess, provisionalCreations);
			});
			for (final var updatedAccount : updatedAccounts) {
				if (updatedAccount.getNonce() == TOKEN_PROXY_ACCOUNT_NONCE) {
					continue;
				}
				final var accountId = accountIdFromEvmAddress(updatedAccount.getAddress());
				trackIfNewlyCreated(accountId, entityAccess, provisionalCreations);
			}
		}

		private void trackIfNewlyCreated(
				final AccountID accountId,
				final EntityAccess entityAccess,
				final List<ContractID> provisionalContractCreations
		) {
			if (!entityAccess.isExtant(accountId)) {
				provisionalContractCreations.add(asContract(accountId));
			}
		}

<<<<<<< HEAD
		private void commitSizeLimitedStorageTo(
=======
		private void commitSizeLimitedStorage(
>>>>>>> 4caacc03
				final EntityAccess entityAccess,
				final Collection<UpdateTrackingLedgerAccount<Account>> updatedAccounts
		) {
			for (final var updatedAccount : updatedAccounts) {
<<<<<<< HEAD
				final var accountId = updatedAccount.getAccountId();
				// Note that we don't have the equivalent of an account-scoped storage trie, so we can't
				// do anything in particular when updated.getStorageWasCleared() is true. (We will address
				// this in our global state expiration implementation.)
=======
				// We don't check updatedAccount.getStorageWasCleared(), because we only purge storage
				// slots when a contract has expired and is being permanently removed from state
				final var accountId = accountIdFromEvmAddress(updatedAccount.getAddress());
>>>>>>> 4caacc03
				final var kvUpdates = updatedAccount.getUpdatedStorage();
				if (!kvUpdates.isEmpty()) {
					kvUpdates.forEach((key, value) -> entityAccess.putStorage(accountId, key, value));
				}
				if (updatedAccount.codeWasUpdated()) {
					entityAccess.storeCode(accountId, updatedAccount.getCode());
				}
			}
<<<<<<< HEAD
			entityAccess.flushStorage();
			for (final var updatedAccount : updatedAccounts) {
				if (updatedAccount.codeWasUpdated()) {
					entityAccess.storeCode(updatedAccount.getAccountId(), updatedAccount.getCode());
				}
			}
=======
			entityAccess.flushStorage(trackingAccounts());
>>>>>>> 4caacc03
		}

		@Override
		public WorldUpdater updater() {
			return new HederaStackedWorldStateUpdater(this, wrappedWorldView(),
					trackingLedgers().wrapped(), dynamicProperties
			);
		}
	}
}<|MERGE_RESOLUTION|>--- conflicted
+++ resolved
@@ -291,24 +291,17 @@
 			final var impactHistorian = wrapped.sigImpactHistorian;
 			final var updatedAccounts = getUpdatedAccounts();
 
-<<<<<<< HEAD
-=======
-			// Throws an ITE if any storage limit is exceeded, or if storage fees cannot be paid
-			commitSizeLimitedStorage(entityAccess, updatedAccounts);
->>>>>>> 4caacc03
 			trackNewlyCreatedAccounts(
 					entityAccess,
 					wrapped.provisionalContractCreations,
 					impactHistorian,
 					getDeletedAccountAddresses(),
 					updatedAccounts);
-<<<<<<< HEAD
 			if (!wrapped.provisionalContractCreations.isEmpty()) {
 				wrapped.usageLimits.assertCreatableContracts(wrapped.provisionalContractCreations.size());
 			}
-			commitSizeLimitedStorageTo(entityAccess, updatedAccounts);
-=======
->>>>>>> 4caacc03
+			// Throws an ITE if any storage limit is exceeded, or if storage fees cannot be paid
+			commitSizeLimitedStorage(entityAccess, updatedAccounts);
 			entityAccess.recordNewKvUsageTo(trackingAccounts());
 
 			// Because we have tracked all account creations, deletions, and balance changes in the ledgers,
@@ -349,25 +342,14 @@
 			}
 		}
 
-<<<<<<< HEAD
-		private void commitSizeLimitedStorageTo(
-=======
 		private void commitSizeLimitedStorage(
->>>>>>> 4caacc03
 				final EntityAccess entityAccess,
 				final Collection<UpdateTrackingLedgerAccount<Account>> updatedAccounts
 		) {
 			for (final var updatedAccount : updatedAccounts) {
-<<<<<<< HEAD
-				final var accountId = updatedAccount.getAccountId();
-				// Note that we don't have the equivalent of an account-scoped storage trie, so we can't
-				// do anything in particular when updated.getStorageWasCleared() is true. (We will address
-				// this in our global state expiration implementation.)
-=======
 				// We don't check updatedAccount.getStorageWasCleared(), because we only purge storage
 				// slots when a contract has expired and is being permanently removed from state
-				final var accountId = accountIdFromEvmAddress(updatedAccount.getAddress());
->>>>>>> 4caacc03
+				final var accountId = updatedAccount.getAccountId();
 				final var kvUpdates = updatedAccount.getUpdatedStorage();
 				if (!kvUpdates.isEmpty()) {
 					kvUpdates.forEach((key, value) -> entityAccess.putStorage(accountId, key, value));
@@ -376,16 +358,7 @@
 					entityAccess.storeCode(accountId, updatedAccount.getCode());
 				}
 			}
-<<<<<<< HEAD
-			entityAccess.flushStorage();
-			for (final var updatedAccount : updatedAccounts) {
-				if (updatedAccount.codeWasUpdated()) {
-					entityAccess.storeCode(updatedAccount.getAccountId(), updatedAccount.getCode());
-				}
-			}
-=======
 			entityAccess.flushStorage(trackingAccounts());
->>>>>>> 4caacc03
 		}
 
 		@Override
