--- conflicted
+++ resolved
@@ -63,7 +63,19 @@
 import java.util.Objects;
 import java.util.function.Predicate;
 import java.util.function.UnaryOperator;
-<<<<<<< HEAD
+import javax.inject.Provider;
+import org.apache.commons.codec.DecoderException;
+import org.apache.tuweni.bytes.Bytes;
+import org.hyperledger.besu.datatypes.Address;
+import org.hyperledger.besu.datatypes.Wei;
+import org.hyperledger.besu.evm.frame.MessageFrame;
+
+import javax.inject.Provider;
+import java.math.BigInteger;
+import java.time.Instant;
+import java.util.Objects;
+import java.util.function.Predicate;
+import java.util.function.UnaryOperator;
 
 import static com.hedera.services.exceptions.ValidationUtils.validateTrue;
 import static com.hedera.services.ledger.properties.AccountProperty.AUTO_RENEW_ACCOUNT_ID;
@@ -77,14 +89,6 @@
 import static com.hederahashgraph.api.proto.java.ResponseCodeEnum.INVALID_FULL_PREFIX_SIGNATURE_FOR_PRECOMPILE;
 import static com.hederahashgraph.api.proto.java.ResponseCodeEnum.INVALID_TRANSACTION_BODY;
 import static com.hederahashgraph.api.proto.java.ResponseCodeEnum.OK;
-=======
-import javax.inject.Provider;
-import org.apache.commons.codec.DecoderException;
-import org.apache.tuweni.bytes.Bytes;
-import org.hyperledger.besu.datatypes.Address;
-import org.hyperledger.besu.datatypes.Wei;
-import org.hyperledger.besu.evm.frame.MessageFrame;
->>>>>>> 3e79be41
 
 /**
  * Executes the logic of creating a token from {@link HTSPrecompiledContract}.
@@ -140,7 +144,6 @@
  * </ol>
  */
 public class TokenCreatePrecompile extends AbstractWritePrecompile {
-<<<<<<< HEAD
 	private static final String TOKEN_CREATE = String.format(FAILURE_MESSAGE, "token create");
 	private final EncodingFacade encoder;
 	private final HederaStackedWorldStateUpdater updater;
@@ -151,17 +154,6 @@
 	private final AccountID fundingAccount;
 	private final Provider<FeeCalculator> feeCalculator;
 	private TokenCreateWrapper tokenCreateOp;
-=======
-    private final EncodingFacade encoder;
-    private final HederaStackedWorldStateUpdater updater;
-    private final EvmSigsVerifier sigsVerifier;
-    private final RecordsHistorian recordsHistorian;
-    private final int functionId;
-    private final Address senderAddress;
-    private final AccountID fundingAccount;
-    private final Provider<FeeCalculator> feeCalculator;
-    private TokenCreateWrapper tokenCreateOp;
->>>>>>> 3e79be41
 
     public TokenCreatePrecompile(
             final WorldLedgers ledgers,
@@ -234,28 +226,12 @@
                 tokenCreateChecks.validatorForConsTime(creationTime).apply(transactionBody.build());
         validateTrue(result == OK, result);
 
-<<<<<<< HEAD
 		/* --- Check required signatures --- */
 		final var treasuryId = Id.fromGrpcAccount(tokenCreateOp.getTreasury());
 		final var treasuryHasSigned = KeyActivationUtils.validateKey(
 				frame, treasuryId.asEvmAddress(), sigsVerifier::hasActiveKey, ledgers, updater.aliases());
 		validateTrue(treasuryHasSigned, INVALID_FULL_PREFIX_SIGNATURE_FOR_PRECOMPILE, TOKEN_CREATE);
 		tokenCreateOp.getAdminKey().ifPresent(key -> validateTrue(validateAdminKey(frame, key), INVALID_FULL_PREFIX_SIGNATURE_FOR_PRECOMPILE, TOKEN_CREATE));
-=======
-        /* --- Check required signatures --- */
-        final var treasuryId = Id.fromGrpcAccount(tokenCreateOp.getTreasury());
-        final var treasuryHasSigned =
-                KeyActivationUtils.validateKey(
-                        frame,
-                        treasuryId.asEvmAddress(),
-                        sigsVerifier::hasActiveKey,
-                        ledgers,
-                        updater.aliases());
-        validateTrue(treasuryHasSigned, INVALID_SIGNATURE);
-        tokenCreateOp
-                .getAdminKey()
-                .ifPresent(key -> validateTrue(validateAdminKey(frame, key), INVALID_SIGNATURE));
->>>>>>> 3e79be41
 
         /* --- Build the necessary infrastructure to execute the transaction --- */
         final var accountStore = infrastructureFactory.newAccountStore(ledgers.accounts());
