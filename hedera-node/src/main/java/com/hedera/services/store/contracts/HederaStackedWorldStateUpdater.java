--- conflicted
+++ resolved
@@ -106,19 +106,6 @@
 			return NON_CANONICAL_REFERENCE;
 		}
 		return aliases().resolveForEvm(addressOrAlias).toArrayUnsafe();
-<<<<<<< HEAD
-	}
-
-	/**
-	 * Returns the mirror form of the given EVM address.
-	 *
-	 * @param evmAddress an EVM address
-	 * @return its mirror form
-	 */
-	public byte[] permissivelyUnaliased(final byte[] evmAddress) {
-		return aliases().resolveForEvm(Address.wrap(Bytes.wrap(evmAddress))).toArrayUnsafe();
-=======
->>>>>>> bf7f7975
 	}
 
 	/**
