--- conflicted
+++ resolved
@@ -78,35 +78,6 @@
 		return TransactionBody.newBuilder().setTokenMint(builder);
 	}
 
-<<<<<<< HEAD
-	public TransactionBody.Builder createCryptoTransfer(
-			final List<TokenTransferWrapper> tokenTransferWrappers
-	) {
-		final var builder = CryptoTransferTransactionBody.newBuilder();
-		boolean hasTokenTransfers = false;
-		for (final TokenTransferWrapper tokenTransferWrapper : tokenTransferWrappers) {
-			/*- changes inside a tokenTransferWrapper are always related to the same token -*/
-			for (final var nftExchange : tokenTransferWrapper.nftExchanges()) {
-				builder.addTokenTransfers(TokenTransferList.newBuilder()
-						.setToken(nftExchange.getTokenType())
-						.addNftTransfers(nftExchange.nftTransfer()));
-			}
-			final var tokenTransferListBuilder = TokenTransferList.newBuilder();
-			for (final var fungibleTransfer : tokenTransferWrapper.fungibleTransfers()) {
-				hasTokenTransfers = true;
-				tokenTransferListBuilder.setToken(fungibleTransfer.getDenomination());
-				if (fungibleTransfer.sender != null) {
-					tokenTransferListBuilder.addTransfers(fungibleTransfer.senderAdjustment());
-				}
-				if (fungibleTransfer.receiver != null) {
-					tokenTransferListBuilder.addTransfers(fungibleTransfer.receiverAdjustment());
-				}
-			}
-			if (hasTokenTransfers) {
-				builder.addTokenTransfers(tokenTransferListBuilder);
-			}
-			hasTokenTransfers = false;
-=======
 	/**
 	 * Given a list of {@link TokenTransferWrapper}s, where each wrapper gives changes scoped to a particular
 	 * {@link TokenID}, returns a synthetic {@code CryptoTransfer} whose {@link CryptoTransferTransactionBody}
@@ -137,7 +108,6 @@
 				}
 			}
 			builders.forEach(opBuilder::addTokenTransfers);
->>>>>>> 6d3fdc47
 		}
 		return TransactionBody.newBuilder().setCryptoTransfer(opBuilder);
 	}
