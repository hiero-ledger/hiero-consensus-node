/*
 * Copyright (C) 2021-2022 Hedera Hashgraph, LLC
 *
 * Licensed under the Apache License, Version 2.0 (the "License");
 * you may not use this file except in compliance with the License.
 * You may obtain a copy of the License at
 *
 *      http://www.apache.org/licenses/LICENSE-2.0
 *
 * Unless required by applicable law or agreed to in writing, software
 * distributed under the License is distributed on an "AS IS" BASIS,
 * WITHOUT WARRANTIES OR CONDITIONS OF ANY KIND, either express or implied.
 * See the License for the specific language governing permissions and
 * limitations under the License.
 */
package com.hedera.services.store.contracts.precompile;

import static com.hedera.services.store.contracts.precompile.HTSPrecompiledContract.HTS_PRECOMPILE_MIRROR_ID;
import static com.hedera.services.txns.crypto.AutoCreationLogic.AUTO_MEMO;
import static com.hedera.services.txns.crypto.AutoCreationLogic.THREE_MONTHS_IN_SECONDS;
import static com.hederahashgraph.api.proto.java.TokenType.NON_FUNGIBLE_UNIQUE;

import com.google.protobuf.BoolValue;
import com.google.protobuf.ByteString;
import com.hedera.services.context.properties.GlobalDynamicProperties;
import com.hedera.services.ethereum.EthTxData;
import com.hedera.services.ledger.accounts.ContractCustomizer;
import com.hedera.services.legacy.proto.utils.ByteStringUtils;
import com.hedera.services.state.submerkle.EntityId;
import com.hedera.services.store.contracts.precompile.codec.ApproveWrapper;
import com.hedera.services.store.contracts.precompile.codec.Association;
import com.hedera.services.store.contracts.precompile.codec.BurnWrapper;
import com.hedera.services.store.contracts.precompile.codec.Dissociation;
import com.hedera.services.store.contracts.precompile.codec.MintWrapper;
import com.hedera.services.store.contracts.precompile.codec.SetApprovalForAllWrapper;
import com.hedera.services.store.contracts.precompile.codec.TokenCreateWrapper;
import com.hedera.services.store.contracts.precompile.codec.TokenFreezeUnfreezeWrapper;
import com.hedera.services.store.contracts.precompile.codec.TokenTransferWrapper;
import com.hedera.services.store.contracts.precompile.codec.WipeWrapper;
import com.hedera.services.utils.EntityNum;
import com.hedera.services.utils.MiscUtils;
import com.hederahashgraph.api.proto.java.AccountAmount;
import com.hederahashgraph.api.proto.java.AccountID;
import com.hederahashgraph.api.proto.java.ContractCallTransactionBody;
import com.hederahashgraph.api.proto.java.ContractCreateTransactionBody;
import com.hederahashgraph.api.proto.java.ContractDeleteTransactionBody;
import com.hederahashgraph.api.proto.java.ContractID;
import com.hederahashgraph.api.proto.java.ContractUpdateTransactionBody;
import com.hederahashgraph.api.proto.java.CryptoApproveAllowanceTransactionBody;
import com.hederahashgraph.api.proto.java.CryptoCreateTransactionBody;
import com.hederahashgraph.api.proto.java.CryptoDeleteAllowanceTransactionBody;
import com.hederahashgraph.api.proto.java.CryptoDeleteTransactionBody;
import com.hederahashgraph.api.proto.java.CryptoTransferTransactionBody;
import com.hederahashgraph.api.proto.java.CryptoUpdateTransactionBody;
import com.hederahashgraph.api.proto.java.Duration;
import com.hederahashgraph.api.proto.java.Key;
import com.hederahashgraph.api.proto.java.NftAllowance;
import com.hederahashgraph.api.proto.java.NftRemoveAllowance;
import com.hederahashgraph.api.proto.java.NftTransfer;
import com.hederahashgraph.api.proto.java.NodeStake;
import com.hederahashgraph.api.proto.java.NodeStakeUpdateTransactionBody;
import com.hederahashgraph.api.proto.java.Timestamp;
import com.hederahashgraph.api.proto.java.TokenAllowance;
import com.hederahashgraph.api.proto.java.TokenAssociateTransactionBody;
import com.hederahashgraph.api.proto.java.TokenBurnTransactionBody;
import com.hederahashgraph.api.proto.java.TokenCreateTransactionBody;
import com.hederahashgraph.api.proto.java.TokenDissociateTransactionBody;
import com.hederahashgraph.api.proto.java.TokenFreezeAccountTransactionBody;
import com.hederahashgraph.api.proto.java.TokenID;
import com.hederahashgraph.api.proto.java.TokenMintTransactionBody;
import com.hederahashgraph.api.proto.java.TokenSupplyType;
import com.hederahashgraph.api.proto.java.TokenTransferList;
import com.hederahashgraph.api.proto.java.TokenType;
<<<<<<< HEAD
import com.hederahashgraph.api.proto.java.TokenUnfreezeAccountTransactionBody;
=======
import com.hederahashgraph.api.proto.java.TokenWipeAccountTransactionBody;
>>>>>>> 3e79be41
import com.hederahashgraph.api.proto.java.TransactionBody;
import com.hederahashgraph.api.proto.java.TransactionID;
import java.math.BigInteger;
import java.util.ArrayList;
import java.util.HashMap;
import java.util.List;
import java.util.Map;
import java.util.Objects;
import java.util.Optional;
import javax.annotation.Nullable;
import javax.inject.Inject;
import javax.inject.Singleton;
import org.apache.tuweni.bytes.Bytes;

@Singleton
public class SyntheticTxnFactory {
    protected static final byte[] MOCK_INITCODE = new byte[32];
    public static final BigInteger WEIBARS_TO_TINYBARS = BigInteger.valueOf(10_000_000_000L);

    private final GlobalDynamicProperties dynamicProperties;

    @Inject
    public SyntheticTxnFactory(final GlobalDynamicProperties dynamicProperties) {
        this.dynamicProperties = dynamicProperties;
    }

    /**
     * Given an instance of {@link EthTxData} populated from a raw Ethereum transaction, synthesizes
     * a {@link TransactionBody} for use during precheck. In the case of a {@code ContractCreate},
     * if the call data is missing, replaces it with dummy initcode (it is not the job of precheck
     * to look up initcode from a file).
     *
     * @param ethTxData the Ethereum transaction data available in precheck
     * @return the pre-checkable HAPI transaction
     */
    public TransactionBody synthPrecheckContractOpFromEth(EthTxData ethTxData) {
        if (ethTxData.hasToAddress()) {
            return synthCallOpFromEth(ethTxData).build();
        } else {
            if (!ethTxData.hasCallData()) {
                ethTxData = ethTxData.replaceCallData(MOCK_INITCODE);
            }
            return synthCreateOpFromEth(ethTxData).build();
        }
    }

    /**
     * Given an instance of {@link EthTxData} populated from a raw Ethereum transaction, tries to
     * synthesize a builder for an appropriate HAPI TransactionBody---ContractCall if the given
     * {@code ethTxData} has a "to" address, and ContractCreate otherwise.
     *
     * @param ethTxData the populated Ethereum transaction data
     * @return an optional of the HAPI transaction builder if it could be synthesized
     */
    public Optional<TransactionBody.Builder> synthContractOpFromEth(final EthTxData ethTxData) {
        if (ethTxData.hasToAddress()) {
            return Optional.of(synthCallOpFromEth(ethTxData));
        } else {
            // We can only synthesize a ContractCreate given initcode populated into the EthTxData
            // callData field
            if (!ethTxData.hasCallData()) {
                return Optional.empty();
            }
            return Optional.of(synthCreateOpFromEth(ethTxData));
        }
    }

    public TransactionBody.Builder synthContractAutoRemove(final EntityNum contractNum) {
        final var op =
                ContractDeleteTransactionBody.newBuilder()
                        .setContractID(contractNum.toGrpcContractID());
        return TransactionBody.newBuilder()
                .setTransactionID(
                        TransactionID.newBuilder().setAccountID(contractNum.toGrpcAccountId()))
                .setContractDeleteInstance(op);
    }

    public TransactionBody.Builder synthAccountAutoRemove(final EntityNum accountNum) {
        final var grpcId = accountNum.toGrpcAccountId();
        final var op = CryptoDeleteTransactionBody.newBuilder().setDeleteAccountID(grpcId);
        return TransactionBody.newBuilder()
                .setTransactionID(TransactionID.newBuilder().setAccountID(grpcId))
                .setCryptoDelete(op);
    }

    public TransactionBody.Builder synthContractAutoRenew(
            final EntityNum contractNum, final long newExpiry, final AccountID payerForAutoRenew) {
        final var op =
                ContractUpdateTransactionBody.newBuilder()
                        .setContractID(contractNum.toGrpcContractID())
                        .setExpirationTime(MiscUtils.asSecondsTimestamp(newExpiry));
        return TransactionBody.newBuilder()
                .setTransactionID(TransactionID.newBuilder().setAccountID(payerForAutoRenew))
                .setContractUpdateInstance(op);
    }

    public TransactionBody.Builder synthAccountAutoRenew(
            final EntityNum accountNum, final long newExpiry) {
        final var grpcId = accountNum.toGrpcAccountId();
        final var op =
                CryptoUpdateTransactionBody.newBuilder()
                        .setAccountIDToUpdate(grpcId)
                        .setExpirationTime(MiscUtils.asSecondsTimestamp(newExpiry));
        return TransactionBody.newBuilder()
                .setTransactionID(TransactionID.newBuilder().setAccountID(grpcId))
                .setCryptoUpdateAccount(op);
    }

    public TransactionBody.Builder contractCreation(final ContractCustomizer customizer) {
        final var builder = ContractCreateTransactionBody.newBuilder();

        customizer.customizeSynthetic(builder);

        return TransactionBody.newBuilder().setContractCreateInstance(builder);
    }

    public TransactionBody.Builder createTransactionCall(long gas, Bytes functionParameters) {
        final var builder = ContractCallTransactionBody.newBuilder();

        builder.setContractID(HTS_PRECOMPILE_MIRROR_ID);
        builder.setGas(gas);
        builder.setFunctionParameters(ByteString.copyFrom(functionParameters.toArray()));

        return TransactionBody.newBuilder().setContractCall(builder);
    }

    public TransactionBody.Builder createBurn(final BurnWrapper burnWrapper) {
        final var builder = TokenBurnTransactionBody.newBuilder();

        builder.setToken(burnWrapper.tokenType());
        if (burnWrapper.type() == NON_FUNGIBLE_UNIQUE) {
            builder.addAllSerialNumbers(burnWrapper.serialNos());
        } else {
            builder.setAmount(burnWrapper.amount());
        }

        return TransactionBody.newBuilder().setTokenBurn(builder);
    }

    public TransactionBody.Builder createMint(final MintWrapper mintWrapper) {
        final var builder = TokenMintTransactionBody.newBuilder();

        builder.setToken(mintWrapper.tokenType());
        if (mintWrapper.type() == NON_FUNGIBLE_UNIQUE) {
            builder.addAllMetadata(mintWrapper.metadata());
        } else {
            builder.setAmount(mintWrapper.amount());
        }

        return TransactionBody.newBuilder().setTokenMint(builder);
    }

    public TransactionBody.Builder createFungibleApproval(final ApproveWrapper approveWrapper) {
        return createNonfungibleApproval(approveWrapper, null, null);
    }

    public TransactionBody.Builder createNonfungibleApproval(
            final ApproveWrapper approveWrapper,
            @Nullable final EntityId ownerId,
            @Nullable final EntityId operatorId) {
        final var builder = CryptoApproveAllowanceTransactionBody.newBuilder();
        if (approveWrapper.isFungible()) {
            builder.addTokenAllowances(
                    TokenAllowance.newBuilder()
                            .setTokenId(approveWrapper.tokenId())
                            .setSpender(approveWrapper.spender())
                            .setAmount(approveWrapper.amount().longValue())
                            .build());
        } else {
            final var op =
                    NftAllowance.newBuilder()
                            .setTokenId(approveWrapper.tokenId())
                            .setSpender(approveWrapper.spender())
                            .addSerialNumbers(approveWrapper.serialNumber().longValue());
            if (ownerId != null) {
                op.setOwner(ownerId.toGrpcAccountId());
                if (!ownerId.equals(operatorId)) {
                    op.setDelegatingSpender(Objects.requireNonNull(operatorId).toGrpcAccountId());
                }
            }
            builder.addNftAllowances(op.build());
        }
        return TransactionBody.newBuilder().setCryptoApproveAllowance(builder);
    }

    public TransactionBody.Builder createDeleteAllowance(
            final ApproveWrapper approveWrapper, final EntityId owner) {
        final var builder = CryptoDeleteAllowanceTransactionBody.newBuilder();
        builder.addAllNftAllowances(
                        List.of(
                                NftRemoveAllowance.newBuilder()
                                        .setOwner(owner.toGrpcAccountId())
                                        .setTokenId(approveWrapper.tokenId())
                                        .addAllSerialNumbers(
                                                List.of(approveWrapper.serialNumber().longValue()))
                                        .build()))
                .build();
        return TransactionBody.newBuilder().setCryptoDeleteAllowance(builder);
    }

    public TransactionBody.Builder createApproveAllowanceForAllNFT(
            final SetApprovalForAllWrapper setApprovalForAllWrapper, final TokenID tokenID) {
        final var builder = CryptoApproveAllowanceTransactionBody.newBuilder();

        builder.addNftAllowances(
                NftAllowance.newBuilder()
                        .setApprovedForAll(BoolValue.of(setApprovalForAllWrapper.approved()))
                        .setTokenId(tokenID)
                        .setSpender(setApprovalForAllWrapper.to())
                        .build());

        return TransactionBody.newBuilder().setCryptoApproveAllowance(builder);
    }

    /**
     * Given a list of {@link TokenTransferWrapper}s, where each wrapper gives changes scoped to a
     * particular {@link TokenID}, returns a synthetic {@code CryptoTransfer} whose {@link
     * CryptoTransferTransactionBody} consolidates the wrappers.
     *
     * <p>If two wrappers both refer to the same token, their transfer lists are merged as specified
     * in the {@link SyntheticTxnFactory#mergeTokenTransfers(TokenTransferList.Builder,
     * TokenTransferList.Builder)} helper method.
     *
     * @param wrappers the wrappers to consolidate in a synthetic transaction
     * @return the synthetic transaction
     */
    public TransactionBody.Builder createCryptoTransfer(final List<TokenTransferWrapper> wrappers) {
        final var opBuilder = CryptoTransferTransactionBody.newBuilder();
        if (wrappers.size() == 1) {
            opBuilder.addTokenTransfers(wrappers.get(0).asGrpcBuilder());
        } else if (wrappers.size() > 1) {
            final List<TokenTransferList.Builder> builders = new ArrayList<>();
            final Map<TokenID, TokenTransferList.Builder> listBuilders = new HashMap<>();
            for (final TokenTransferWrapper wrapper : wrappers) {
                final var builder = wrapper.asGrpcBuilder();
                final var merged =
                        listBuilders.merge(
                                builder.getToken(),
                                builder,
                                SyntheticTxnFactory::mergeTokenTransfers);
                /* If merge() returns a builder other than the one we just created, it is already in the list */
                if (merged == builder) {
                    builders.add(builder);
                }
            }
            builders.forEach(opBuilder::addTokenTransfers);
        }
        return TransactionBody.newBuilder().setCryptoTransfer(opBuilder);
    }

    public TransactionBody.Builder createAssociate(final Association association) {
        final var builder = TokenAssociateTransactionBody.newBuilder();

        builder.setAccount(association.accountId());
        builder.addAllTokens(association.tokenIds());

        return TransactionBody.newBuilder().setTokenAssociate(builder);
    }

    public TransactionBody.Builder createDissociate(final Dissociation dissociation) {
        final var builder = TokenDissociateTransactionBody.newBuilder();

        builder.setAccount(dissociation.accountId());
        builder.addAllTokens(dissociation.tokenIds());

        return TransactionBody.newBuilder().setTokenDissociate(builder);
    }

    public TransactionBody.Builder createTokenCreate(final TokenCreateWrapper tokenCreateWrapper) {
        final var txnBodyBuilder = TokenCreateTransactionBody.newBuilder();
        txnBodyBuilder.setName(tokenCreateWrapper.getName());
        txnBodyBuilder.setSymbol(tokenCreateWrapper.getSymbol());
        txnBodyBuilder.setDecimals(tokenCreateWrapper.getDecimals().intValue());
        txnBodyBuilder.setTokenType(
                tokenCreateWrapper.isFungible() ? TokenType.FUNGIBLE_COMMON : NON_FUNGIBLE_UNIQUE);
        txnBodyBuilder.setSupplyType(
                tokenCreateWrapper.isSupplyTypeFinite()
                        ? TokenSupplyType.FINITE
                        : TokenSupplyType.INFINITE);
        txnBodyBuilder.setMaxSupply(tokenCreateWrapper.getMaxSupply());
        txnBodyBuilder.setInitialSupply(tokenCreateWrapper.getInitSupply().longValue());
        if (tokenCreateWrapper.getTreasury() != null)
            txnBodyBuilder.setTreasury(tokenCreateWrapper.getTreasury());
        txnBodyBuilder.setFreezeDefault(tokenCreateWrapper.isFreezeDefault());
        txnBodyBuilder.setMemo(tokenCreateWrapper.getMemo());
        if (tokenCreateWrapper.getExpiry().second() != 0)
            txnBodyBuilder.setExpiry(
                    Timestamp.newBuilder()
                            .setSeconds(tokenCreateWrapper.getExpiry().second())
                            .build());
        if (tokenCreateWrapper.getExpiry().autoRenewAccount() != null)
            txnBodyBuilder.setAutoRenewAccount(tokenCreateWrapper.getExpiry().autoRenewAccount());
        if (tokenCreateWrapper.getExpiry().autoRenewPeriod() != 0)
            txnBodyBuilder.setAutoRenewPeriod(
                    Duration.newBuilder()
                            .setSeconds(tokenCreateWrapper.getExpiry().autoRenewPeriod()));
        tokenCreateWrapper
                .getTokenKeys()
                .forEach(
                        tokenKeyWrapper -> {
                            final var key = tokenKeyWrapper.key().asGrpc();
                            if (tokenKeyWrapper.isUsedForAdminKey())
                                txnBodyBuilder.setAdminKey(key);
                            if (tokenKeyWrapper.isUsedForKycKey()) txnBodyBuilder.setKycKey(key);
                            if (tokenKeyWrapper.isUsedForFreezeKey())
                                txnBodyBuilder.setFreezeKey(key);
                            if (tokenKeyWrapper.isUsedForWipeKey()) txnBodyBuilder.setWipeKey(key);
                            if (tokenKeyWrapper.isUsedForSupplyKey())
                                txnBodyBuilder.setSupplyKey(key);
                            if (tokenKeyWrapper.isUsedForFeeScheduleKey())
                                txnBodyBuilder.setFeeScheduleKey(key);
                            if (tokenKeyWrapper.isUsedForPauseKey())
                                txnBodyBuilder.setPauseKey(key);
                        });
        txnBodyBuilder.addAllCustomFees(
                tokenCreateWrapper.getFixedFees().stream()
                        .map(TokenCreateWrapper.FixedFeeWrapper::asGrpc)
                        .toList());
        txnBodyBuilder.addAllCustomFees(
                tokenCreateWrapper.getFractionalFees().stream()
                        .map(TokenCreateWrapper.FractionalFeeWrapper::asGrpc)
                        .toList());
        txnBodyBuilder.addAllCustomFees(
                tokenCreateWrapper.getRoyaltyFees().stream()
                        .map(TokenCreateWrapper.RoyaltyFeeWrapper::asGrpc)
                        .toList());
        return TransactionBody.newBuilder().setTokenCreation(txnBodyBuilder);
    }

    public TransactionBody.Builder createAccount(final Key alias, final long balance) {
        final var txnBody =
                CryptoCreateTransactionBody.newBuilder()
                        .setKey(alias)
                        .setMemo(AUTO_MEMO)
                        .setInitialBalance(balance)
                        .setAutoRenewPeriod(
                                Duration.newBuilder().setSeconds(THREE_MONTHS_IN_SECONDS))
                        .build();
        return TransactionBody.newBuilder().setCryptoCreateAccount(txnBody);
    }

    public TransactionBody.Builder nodeStakeUpdate(
            final Timestamp stakingPeriodEnd, final List<NodeStake> nodeStakes) {
        final var txnBody =
                NodeStakeUpdateTransactionBody.newBuilder()
                        .setEndOfStakingPeriod(stakingPeriodEnd)
                        .addAllNodeStake(nodeStakes)
                        .build();

        return TransactionBody.newBuilder().setNodeStakeUpdate(txnBody);
    }

<<<<<<< HEAD
    public TransactionBody.Builder createFreeze(final TokenFreezeUnfreezeWrapper freezeWrapper) {
        final var builder = TokenFreezeAccountTransactionBody.newBuilder();
        builder.setToken(freezeWrapper.token());
        builder.setAccount(freezeWrapper.account());
        return TransactionBody.newBuilder().setTokenFreeze(builder);
    }

    public TransactionBody.Builder createUnFreeze(
            final TokenFreezeUnfreezeWrapper unFreezeWrapper) {
        final var builder = TokenUnfreezeAccountTransactionBody.newBuilder();
        builder.setToken(unFreezeWrapper.token());
        builder.setAccount(unFreezeWrapper.account());
        return TransactionBody.newBuilder().setTokenUnfreeze(builder);
=======
    public TransactionBody.Builder createWipe(final WipeWrapper wipeWrapper) {
        final var builder = TokenWipeAccountTransactionBody.newBuilder();

        builder.setToken(wipeWrapper.token());
        builder.setAccount(wipeWrapper.account());
        if (wipeWrapper.type() == NON_FUNGIBLE_UNIQUE) {
            builder.addAllSerialNumbers(wipeWrapper.serialNumbers());
        } else {
            builder.setAmount(wipeWrapper.amount());
        }

        return TransactionBody.newBuilder().setTokenWipe(builder);
>>>>>>> 3e79be41
    }

    public static class HbarTransfer {
        protected final long amount;
        protected final AccountID sender;
        protected final AccountID receiver;
        protected final boolean isApproval;

        public HbarTransfer(long amount, boolean isApproval, AccountID sender, AccountID receiver) {
            this.amount = amount;
            this.isApproval = isApproval;
            this.sender = sender;
            this.receiver = receiver;
        }

        public AccountAmount senderAdjustment() {
            return AccountAmount.newBuilder()
                    .setAccountID(sender)
                    .setAmount(-amount)
                    .setIsApproval(isApproval)
                    .build();
        }

        public AccountAmount receiverAdjustment() {
            return AccountAmount.newBuilder()
                    .setAccountID(receiver)
                    .setAmount(+amount)
                    .setIsApproval(isApproval)
                    .build();
        }

        public AccountID sender() {
            return sender;
        }

        public AccountID receiver() {
            return receiver;
        }

        public long amount() {
            return amount;
        }

        public boolean isApproval() {
            return isApproval;
        }
    }

    public static class FungibleTokenTransfer extends HbarTransfer {
        private final TokenID denomination;

        public FungibleTokenTransfer(
                long amount,
                boolean isApproval,
                TokenID denomination,
                AccountID sender,
                AccountID receiver) {
            super(amount, isApproval, sender, receiver);
            this.denomination = denomination;
        }

        public TokenID getDenomination() {
            return denomination;
        }
    }

    public static class NftExchange {
        private final long serialNo;

        private final TokenID tokenType;
        private final AccountID sender;
        private final AccountID receiver;
        private final boolean isApproval;

        public NftExchange(
                final long serialNo,
                final TokenID tokenType,
                final AccountID sender,
                final AccountID receiver) {
            this(serialNo, tokenType, sender, receiver, false);
        }

        public static NftExchange fromApproval(
                final long serialNo,
                final TokenID tokenType,
                final AccountID sender,
                final AccountID receiver) {
            return new NftExchange(serialNo, tokenType, sender, receiver, true);
        }

        private NftExchange(
                final long serialNo,
                final TokenID tokenType,
                final AccountID sender,
                final AccountID receiver,
                final boolean isApproval) {
            this.serialNo = serialNo;
            this.tokenType = tokenType;
            this.sender = sender;
            this.receiver = receiver;
            this.isApproval = isApproval;
        }

        public NftTransfer asGrpc() {
            return NftTransfer.newBuilder()
                    .setSenderAccountID(sender)
                    .setReceiverAccountID(receiver)
                    .setSerialNumber(serialNo)
                    .setIsApproval(isApproval)
                    .build();
        }

        public TokenID getTokenType() {
            return tokenType;
        }

        public long getSerialNo() {
            return serialNo;
        }

        public boolean isApproval() {
            return isApproval;
        }
    }

    /**
     * Merges the fungible and non-fungible transfers from one token transfer list into another. (Of
     * course, at most one of these merges can be sensible; a token cannot be both fungible _and_
     * non-fungible.)
     *
     * <p>Fungible transfers are "merged" by summing up all the amount fields for each unique
     * account id that appears in either list. NFT exchanges are "merged" by checking that each
     * exchange from either list appears at most once.
     *
     * @param to the builder to merge source transfers into
     * @param from a source of fungible transfers and NFT exchanges
     * @return the consolidated target builder
     */
    static TokenTransferList.Builder mergeTokenTransfers(
            final TokenTransferList.Builder to, final TokenTransferList.Builder from) {
        mergeFungible(from, to);
        mergeNonFungible(from, to);
        return to;
    }

    private static void mergeFungible(
            final TokenTransferList.Builder from, final TokenTransferList.Builder to) {
        for (int i = 0, n = from.getTransfersCount(); i < n; i++) {
            final var transfer = from.getTransfers(i);
            final var targetId = transfer.getAccountID();
            var merged = false;
            for (int j = 0, m = to.getTransfersCount(); j < m; j++) {
                final var transferBuilder = to.getTransfersBuilder(j);
                if (targetId.equals(transferBuilder.getAccountID())) {
                    final var prevAmount = transferBuilder.getAmount();
                    transferBuilder.setAmount(prevAmount + transfer.getAmount());
                    merged = true;
                    break;
                }
            }
            if (!merged) {
                to.addTransfers(transfer);
            }
        }
    }

    private static void mergeNonFungible(
            final TokenTransferList.Builder from, final TokenTransferList.Builder to) {
        for (int i = 0, n = from.getNftTransfersCount(); i < n; i++) {
            final var fromExchange = from.getNftTransfersBuilder(i);
            var alreadyPresent = false;
            for (int j = 0, m = to.getNftTransfersCount(); j < m; j++) {
                final var toExchange = to.getNftTransfersBuilder(j);
                if (areSameBuilder(fromExchange, toExchange)) {
                    alreadyPresent = true;
                    break;
                }
            }
            if (!alreadyPresent) {
                to.addNftTransfers(fromExchange);
            }
        }
    }

    static boolean areSameBuilder(final NftTransfer.Builder a, final NftTransfer.Builder b) {
        return a.getSerialNumber() == b.getSerialNumber()
                && a.getSenderAccountID().equals(b.getSenderAccountID())
                && a.getReceiverAccountID().equals(b.getReceiverAccountID());
    }

    private TransactionBody.Builder synthCreateOpFromEth(final EthTxData ethTxData) {
        final var op =
                ContractCreateTransactionBody.newBuilder()
                        .setGas(ethTxData.gasLimit())
                        .setInitialBalance(
                                ethTxData.value().divide(WEIBARS_TO_TINYBARS).longValueExact())
                        .setAutoRenewPeriod(dynamicProperties.typedMinAutoRenewDuration())
                        .setInitcode(ByteStringUtils.wrapUnsafely(ethTxData.callData()));
        return TransactionBody.newBuilder().setContractCreateInstance(op);
    }

    private TransactionBody.Builder synthCallOpFromEth(final EthTxData ethTxData) {
        final var targetId =
                ContractID.newBuilder()
                        .setEvmAddress(ByteStringUtils.wrapUnsafely(ethTxData.to()))
                        .build();
        final var op =
                ContractCallTransactionBody.newBuilder()
                        .setGas(ethTxData.gasLimit())
                        .setAmount(ethTxData.value().divide(WEIBARS_TO_TINYBARS).longValueExact())
                        .setContractID(targetId);
        if (ethTxData.hasCallData()) {
            op.setFunctionParameters(ByteStringUtils.wrapUnsafely(ethTxData.callData()));
        }
        return TransactionBody.newBuilder().setContractCall(op);
    }
}<|MERGE_RESOLUTION|>--- conflicted
+++ resolved
@@ -71,11 +71,8 @@
 import com.hederahashgraph.api.proto.java.TokenSupplyType;
 import com.hederahashgraph.api.proto.java.TokenTransferList;
 import com.hederahashgraph.api.proto.java.TokenType;
-<<<<<<< HEAD
+import com.hederahashgraph.api.proto.java.TokenWipeAccountTransactionBody;
 import com.hederahashgraph.api.proto.java.TokenUnfreezeAccountTransactionBody;
-=======
-import com.hederahashgraph.api.proto.java.TokenWipeAccountTransactionBody;
->>>>>>> 3e79be41
 import com.hederahashgraph.api.proto.java.TransactionBody;
 import com.hederahashgraph.api.proto.java.TransactionID;
 import java.math.BigInteger;
@@ -428,7 +425,20 @@
         return TransactionBody.newBuilder().setNodeStakeUpdate(txnBody);
     }
 
-<<<<<<< HEAD
+    public TransactionBody.Builder createWipe(final WipeWrapper wipeWrapper) {
+        final var builder = TokenWipeAccountTransactionBody.newBuilder();
+
+        builder.setToken(wipeWrapper.token());
+        builder.setAccount(wipeWrapper.account());
+        if (wipeWrapper.type() == NON_FUNGIBLE_UNIQUE) {
+            builder.addAllSerialNumbers(wipeWrapper.serialNumbers());
+        } else {
+            builder.setAmount(wipeWrapper.amount());
+        }
+
+        return TransactionBody.newBuilder().setTokenWipe(builder);
+    }
+
     public TransactionBody.Builder createFreeze(final TokenFreezeUnfreezeWrapper freezeWrapper) {
         final var builder = TokenFreezeAccountTransactionBody.newBuilder();
         builder.setToken(freezeWrapper.token());
@@ -442,21 +452,8 @@
         builder.setToken(unFreezeWrapper.token());
         builder.setAccount(unFreezeWrapper.account());
         return TransactionBody.newBuilder().setTokenUnfreeze(builder);
-=======
-    public TransactionBody.Builder createWipe(final WipeWrapper wipeWrapper) {
-        final var builder = TokenWipeAccountTransactionBody.newBuilder();
-
-        builder.setToken(wipeWrapper.token());
-        builder.setAccount(wipeWrapper.account());
-        if (wipeWrapper.type() == NON_FUNGIBLE_UNIQUE) {
-            builder.addAllSerialNumbers(wipeWrapper.serialNumbers());
-        } else {
-            builder.setAmount(wipeWrapper.amount());
-        }
-
-        return TransactionBody.newBuilder().setTokenWipe(builder);
->>>>>>> 3e79be41
-    }
+    }
+
 
     public static class HbarTransfer {
         protected final long amount;
