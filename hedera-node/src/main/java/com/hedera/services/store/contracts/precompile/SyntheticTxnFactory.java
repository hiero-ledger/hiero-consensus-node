--- conflicted
+++ resolved
@@ -39,11 +39,8 @@
 import com.hedera.services.store.contracts.precompile.codec.TokenCreateWrapper;
 import com.hedera.services.store.contracts.precompile.codec.TokenFreezeUnfreezeWrapper;
 import com.hedera.services.store.contracts.precompile.codec.TokenTransferWrapper;
-<<<<<<< HEAD
+import com.hedera.services.store.contracts.precompile.codec.UnpauseWrapper;
 import com.hedera.services.store.contracts.precompile.codec.UpdateTokenInfoWrapper;
-=======
-import com.hedera.services.store.contracts.precompile.codec.UnpauseWrapper;
->>>>>>> 0f3475d1
 import com.hedera.services.store.contracts.precompile.codec.WipeWrapper;
 import com.hedera.services.utils.EntityNum;
 import com.hedera.services.utils.MiscUtils;
@@ -81,12 +78,9 @@
 import com.hederahashgraph.api.proto.java.TokenSupplyType;
 import com.hederahashgraph.api.proto.java.TokenTransferList;
 import com.hederahashgraph.api.proto.java.TokenType;
-<<<<<<< HEAD
-import com.hederahashgraph.api.proto.java.TokenUpdateTransactionBody;
-=======
 import com.hederahashgraph.api.proto.java.TokenUnfreezeAccountTransactionBody;
 import com.hederahashgraph.api.proto.java.TokenUnpauseTransactionBody;
->>>>>>> 0f3475d1
+import com.hederahashgraph.api.proto.java.TokenUpdateTransactionBody;
 import com.hederahashgraph.api.proto.java.TokenWipeAccountTransactionBody;
 import com.hederahashgraph.api.proto.java.TransactionBody;
 import com.hederahashgraph.api.proto.java.TransactionID;
@@ -472,7 +466,21 @@
         return TransactionBody.newBuilder().setTokenWipe(builder);
     }
 
-<<<<<<< HEAD
+    public TransactionBody.Builder createFreeze(final TokenFreezeUnfreezeWrapper freezeWrapper) {
+        final var builder = TokenFreezeAccountTransactionBody.newBuilder();
+        builder.setToken(freezeWrapper.token());
+        builder.setAccount(freezeWrapper.account());
+        return TransactionBody.newBuilder().setTokenFreeze(builder);
+    }
+
+    public TransactionBody.Builder createUnFreeze(
+            final TokenFreezeUnfreezeWrapper unFreezeWrapper) {
+        final var builder = TokenUnfreezeAccountTransactionBody.newBuilder();
+        builder.setToken(unFreezeWrapper.token());
+        builder.setAccount(unFreezeWrapper.account());
+        return TransactionBody.newBuilder().setTokenUnfreeze(builder);
+    }
+
     public TransactionBody.Builder createTokenUpdate(UpdateTokenInfoWrapper updateWrapper) {
         final var builder = TokenUpdateTransactionBody.newBuilder();
         builder.setToken(updateWrapper.getTokenID())
@@ -506,21 +514,6 @@
                         });
 
         return TransactionBody.newBuilder().setTokenUpdate(builder);
-=======
-    public TransactionBody.Builder createFreeze(final TokenFreezeUnfreezeWrapper freezeWrapper) {
-        final var builder = TokenFreezeAccountTransactionBody.newBuilder();
-        builder.setToken(freezeWrapper.token());
-        builder.setAccount(freezeWrapper.account());
-        return TransactionBody.newBuilder().setTokenFreeze(builder);
-    }
-
-    public TransactionBody.Builder createUnFreeze(
-            final TokenFreezeUnfreezeWrapper unFreezeWrapper) {
-        final var builder = TokenUnfreezeAccountTransactionBody.newBuilder();
-        builder.setToken(unFreezeWrapper.token());
-        builder.setAccount(unFreezeWrapper.account());
-        return TransactionBody.newBuilder().setTokenUnfreeze(builder);
->>>>>>> 0f3475d1
     }
 
     public static class HbarTransfer {
