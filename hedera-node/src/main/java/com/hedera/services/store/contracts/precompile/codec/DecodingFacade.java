/*
 * Copyright (C) 2021-2022 Hedera Hashgraph, LLC
 *
 * Licensed under the Apache License, Version 2.0 (the "License");
 * you may not use this file except in compliance with the License.
 * You may obtain a copy of the License at
 *
 *      http://www.apache.org/licenses/LICENSE-2.0
 *
 * Unless required by applicable law or agreed to in writing, software
 * distributed under the License is distributed on an "AS IS" BASIS,
 * WITHOUT WARRANTIES OR CONDITIONS OF ANY KIND, either express or implied.
 * See the License for the specific language governing permissions and
 * limitations under the License.
 */
package com.hedera.services.store.contracts.precompile.codec;

import static com.hedera.services.contracts.ParsingConstants.ARRAY_BRACKETS;
import static com.hedera.services.contracts.ParsingConstants.BOOL;
import static com.hedera.services.contracts.ParsingConstants.BYTES32;
import static com.hedera.services.contracts.ParsingConstants.BYTES32_PAIR_RAW_TYPE;
import static com.hedera.services.contracts.ParsingConstants.EXPIRY;
import static com.hedera.services.contracts.ParsingConstants.FIXED_FEE;
import static com.hedera.services.contracts.ParsingConstants.FRACTIONAL_FEE;
import static com.hedera.services.contracts.ParsingConstants.INT;
import static com.hedera.services.contracts.ParsingConstants.INT_BOOL_PAIR;
import static com.hedera.services.contracts.ParsingConstants.ROYALTY_FEE;
import static com.hedera.services.contracts.ParsingConstants.STRING;
import static com.hedera.services.contracts.ParsingConstants.TOKEN_KEY;
import static com.hedera.services.contracts.ParsingConstants.UINT256;
import static com.hedera.services.utils.EntityIdUtils.accountIdFromEvmAddress;

import com.esaulpaugh.headlong.abi.ABIType;
import com.esaulpaugh.headlong.abi.Function;
import com.esaulpaugh.headlong.abi.Tuple;
import com.esaulpaugh.headlong.abi.TypeFactory;
import com.google.protobuf.ByteString;
import com.hedera.services.legacy.proto.utils.ByteStringUtils;
import com.hedera.services.state.enums.TokenType;
import com.hedera.services.state.submerkle.EntityId;
import com.hedera.services.store.contracts.WorldLedgers;
import com.hedera.services.store.contracts.precompile.SyntheticTxnFactory;
import com.hedera.services.store.contracts.precompile.codec.TokenCreateWrapper.FixedFeeWrapper;
import com.hedera.services.store.contracts.precompile.codec.TokenCreateWrapper.FractionalFeeWrapper;
import com.hedera.services.store.contracts.precompile.codec.TokenCreateWrapper.KeyValueWrapper;
import com.hedera.services.store.contracts.precompile.codec.TokenCreateWrapper.RoyaltyFeeWrapper;
import com.hedera.services.store.contracts.precompile.codec.TokenCreateWrapper.TokenKeyWrapper;
import com.hedera.services.store.models.NftId;
import com.hedera.services.utils.EntityIdUtils;
import com.hederahashgraph.api.proto.java.AccountID;
import com.hederahashgraph.api.proto.java.TokenID;
import java.math.BigInteger;
import java.util.ArrayList;
import java.util.Arrays;
import java.util.Collections;
import java.util.List;
import java.util.function.UnaryOperator;
import javax.inject.Inject;
import javax.inject.Singleton;
import org.apache.tuweni.bytes.Bytes;
import org.hyperledger.besu.datatypes.Address;

@Singleton
public class DecodingFacade {
    private static final int WORD_LENGTH = 32;
    private static final int ADDRESS_BYTES_LENGTH = 20;
    private static final int ADDRESS_SKIP_BYTES_LENGTH = 12;
    private static final int FUNCTION_SELECTOR_BYTES_LENGTH = 4;
    private static final String ADDRESS_PAIR_RAW_TYPE = "(bytes32,bytes32)";
    private static final String ADDRESS_TRIPLE_RAW_TYPE = "(bytes32,bytes32,bytes32)";
    private static final String UINT256_RAW_TYPE = "(uint256)";
<<<<<<< HEAD
=======
    public static final String ADDRESS_RAW_TYPE = "(bytes32)";
>>>>>>> 32f11db9
    private static final String ADDRESS_UINT256_RAW_TYPE = "(bytes32,uint256)";
    private static final String ADDRESS_ADDRESS_UINT256_RAW_TYPE = "(bytes32,bytes32,uint256)";

    private static final List<SyntheticTxnFactory.NftExchange> NO_NFT_EXCHANGES =
            Collections.emptyList();
    private static final List<SyntheticTxnFactory.FungibleTokenTransfer> NO_FUNGIBLE_TRANSFERS =
            Collections.emptyList();

    private static final Function CRYPTO_TRANSFER_FUNCTION =
            new Function(
                    "cryptoTransfer((address,(address,int64)[],(address,address,int64)[])[])", INT);
    private static final Bytes CRYPTO_TRANSFER_SELECTOR =
            Bytes.wrap(CRYPTO_TRANSFER_FUNCTION.selector());
    private static final ABIType<Tuple> CRYPTO_TRANSFER_DECODER =
            TypeFactory.create("((bytes32,(bytes32,int64)[],(bytes32,bytes32,int64)[])[])");

    private static final Function TRANSFER_TOKENS_FUNCTION =
            new Function("transferTokens(address,address[],int64[])", INT);
    private static final Bytes TRANSFER_TOKENS_SELECTOR =
            Bytes.wrap(TRANSFER_TOKENS_FUNCTION.selector());
    private static final ABIType<Tuple> TRANSFER_TOKENS_DECODER =
            TypeFactory.create("(bytes32,bytes32[],int64[])");

    private static final Function TRANSFER_TOKEN_FUNCTION =
            new Function("transferToken(address,address,address,int64)", INT);
    private static final Bytes TRANSFER_TOKEN_SELECTOR =
            Bytes.wrap(TRANSFER_TOKEN_FUNCTION.selector());
    private static final ABIType<Tuple> TRANSFER_TOKEN_DECODER =
            TypeFactory.create("(bytes32,bytes32,bytes32,int64)");

    private static final Function TRANSFER_NFTS_FUNCTION =
            new Function("transferNFTs(address,address[],address[],int64[])", INT);
    private static final Bytes TRANSFER_NFTS_SELECTOR =
            Bytes.wrap(TRANSFER_NFTS_FUNCTION.selector());
    private static final ABIType<Tuple> TRANSFER_NFTS_DECODER =
            TypeFactory.create("(bytes32,bytes32[],bytes32[],int64[])");

    private static final Function TRANSFER_NFT_FUNCTION =
            new Function("transferNFT(address,address,address,int64)", INT);
    private static final Bytes TRANSFER_NFT_SELECTOR = Bytes.wrap(TRANSFER_NFT_FUNCTION.selector());
    private static final ABIType<Tuple> TRANSFER_NFT_DECODER =
            TypeFactory.create("(bytes32,bytes32,bytes32,int64)");

    private static final Function MINT_TOKEN_FUNCTION =
            new Function("mintToken(address,uint64,bytes[])", INT);
    private static final Bytes MINT_TOKEN_SELECTOR = Bytes.wrap(MINT_TOKEN_FUNCTION.selector());
    private static final ABIType<Tuple> MINT_TOKEN_DECODER =
            TypeFactory.create("(bytes32,int64,bytes[])");

    private static final Function BURN_TOKEN_FUNCTION =
            new Function("burnToken(address,uint64,int64[])", INT);
    private static final Bytes BURN_TOKEN_SELECTOR = Bytes.wrap(BURN_TOKEN_FUNCTION.selector());
    private static final ABIType<Tuple> BURN_TOKEN_DECODER =
            TypeFactory.create("(bytes32,int64,int64[])");

    private static final Function GET_TOKEN_DEFAULT_FREEZE_STATUS_FUNCTION =
            new Function("getTokenDefaultFreezeStatus(address)", INT);
    private static final Bytes GET_TOKEN_DEFAULT_FREEZE_STATUS_SELECTOR =
            Bytes.wrap(GET_TOKEN_DEFAULT_FREEZE_STATUS_FUNCTION.selector());
    private static final ABIType<Tuple> GET_TOKEN_DEFAULT_FREEZE_STATUS_DECODER =
<<<<<<< HEAD
            TypeFactory.create(BYTES32);
=======
            TypeFactory.create(ADDRESS_RAW_TYPE);
>>>>>>> 32f11db9

    private static final Function GET_TOKEN_DEFAULT_KYC_STATUS_FUNCTION =
            new Function("getTokenDefaultKycStatus(address)", INT);
    private static final Bytes GET_TOKEN_DEFAULT_KYC_STATUS_SELECTOR =
            Bytes.wrap(GET_TOKEN_DEFAULT_KYC_STATUS_FUNCTION.selector());
    private static final ABIType<Tuple> GET_TOKEN_DEFAULT_KYC_STATUS_DECODER =
<<<<<<< HEAD
            TypeFactory.create(BYTES32);

    private static final Function DELETE_TOKEN_FUNCTION = new Function("deleteToken(address)", INT);
    private static final Bytes DELETE_TOKEN_SELECTOR = Bytes.wrap(DELETE_TOKEN_FUNCTION.selector());
    private static final ABIType<Tuple> DELETE_TOKEN_DECODER = TypeFactory.create(BYTES32);
=======
            TypeFactory.create(ADDRESS_RAW_TYPE);
>>>>>>> 32f11db9

    private static final Function ASSOCIATE_TOKENS_FUNCTION =
            new Function("associateTokens(address,address[])", INT);
    private static final Bytes ASSOCIATE_TOKENS_SELECTOR =
            Bytes.wrap(ASSOCIATE_TOKENS_FUNCTION.selector());
    private static final ABIType<Tuple> ASSOCIATE_TOKENS_DECODER =
            TypeFactory.create("(bytes32,bytes32[])");

    private static final Function ASSOCIATE_TOKEN_FUNCTION =
            new Function("associateToken(address,address)", INT);
    private static final Bytes ASSOCIATE_TOKEN_SELECTOR =
            Bytes.wrap(ASSOCIATE_TOKEN_FUNCTION.selector());
    private static final ABIType<Tuple> ASSOCIATE_TOKEN_DECODER =
            TypeFactory.create(BYTES32_PAIR_RAW_TYPE);

    private static final Function DISSOCIATE_TOKENS_FUNCTION =
            new Function("dissociateTokens(address,address[])", INT);
    private static final Bytes DISSOCIATE_TOKENS_SELECTOR =
            Bytes.wrap(DISSOCIATE_TOKENS_FUNCTION.selector());
    private static final ABIType<Tuple> DISSOCIATE_TOKENS_DECODER =
            TypeFactory.create("(bytes32,bytes32[])");

    private static final Function DISSOCIATE_TOKEN_FUNCTION =
            new Function("dissociateToken(address,address)", INT);
    private static final Bytes DISSOCIATE_TOKEN_SELECTOR =
            Bytes.wrap(DISSOCIATE_TOKEN_FUNCTION.selector());
    private static final ABIType<Tuple> DISSOCIATE_TOKEN_DECODER =
            TypeFactory.create(BYTES32_PAIR_RAW_TYPE);

    private static final Function TOKEN_URI_NFT_FUNCTION =
            new Function("tokenURI(uint256)", STRING);
    private static final Bytes TOKEN_URI_NFT_SELECTOR =
            Bytes.wrap(TOKEN_URI_NFT_FUNCTION.selector());
    private static final ABIType<Tuple> TOKEN_URI_NFT_DECODER = TypeFactory.create(UINT256);

    private static final Function BALANCE_OF_TOKEN_FUNCTION =
            new Function("balanceOf(address)", INT);
    private static final Bytes BALANCE_OF_TOKEN_SELECTOR =
            Bytes.wrap(BALANCE_OF_TOKEN_FUNCTION.selector());
<<<<<<< HEAD
    private static final ABIType<Tuple> BALANCE_OF_TOKEN_DECODER = TypeFactory.create(BYTES32);
=======
    private static final ABIType<Tuple> BALANCE_OF_TOKEN_DECODER =
            TypeFactory.create(ADDRESS_RAW_TYPE);
>>>>>>> 32f11db9

    private static final Function OWNER_OF_NFT_FUNCTION = new Function("ownerOf(uint256)", INT);
    private static final Bytes OWNER_OF_NFT_SELECTOR = Bytes.wrap(OWNER_OF_NFT_FUNCTION.selector());
    private static final ABIType<Tuple> OWNER_OF_NFT_DECODER = TypeFactory.create(UINT256);

    private static final Function ERC_TRANSFER_FUNCTION =
            new Function("transfer(address,uint256)", BOOL);
    private static final Bytes ERC_TRANSFER_SELECTOR = Bytes.wrap(ERC_TRANSFER_FUNCTION.selector());
    private static final ABIType<Tuple> ERC_TRANSFER_DECODER =
            TypeFactory.create(ADDRESS_UINT256_RAW_TYPE);

    private static final Function WIPE_TOKEN_ACCOUNT_FUNCTION =
            new Function("wipeTokenAccount(address,address,uint32)", INT);
    private static final Bytes WIPE_TOKEN_ACCOUNT_SELECTOR =
            Bytes.wrap(WIPE_TOKEN_ACCOUNT_FUNCTION.selector());
    private static final ABIType<Tuple> WIPE_TOKEN_ACCOUNT_DECODER =
            TypeFactory.create("(bytes32,bytes32,uint32)");

    private static final Function WIPE_TOKEN_ACCOUNT_NFT_FUNCTION =
            new Function("wipeTokenAccountNFT(address,address,int64[])", INT);
    private static final Bytes WIPE_TOKEN_ACCOUNT_NFT_SELECTOR =
            Bytes.wrap(WIPE_TOKEN_ACCOUNT_NFT_FUNCTION.selector());
    private static final ABIType<Tuple> WIPE_TOKEN_ACCOUNT_NFT_DECODER =
            TypeFactory.create("(bytes32,bytes32,int64[])");

    private static final Function ERC_TRANSFER_FROM_FUNCTION =
            new Function("transferFrom(address,address,uint256)");
    private static final Bytes ERC_TRANSFER_FROM_SELECTOR =
            Bytes.wrap(ERC_TRANSFER_FROM_FUNCTION.selector());
    private static final ABIType<Tuple> ERC_TRANSFER_FROM_DECODER =
            TypeFactory.create(ADDRESS_ADDRESS_UINT256_RAW_TYPE);

    private static final Function PAUSE_TOKEN_FUNCTION = new Function("pauseToken(address)", INT);
    private static final Bytes PAUSE_TOKEN_SELECTOR = Bytes.wrap(PAUSE_TOKEN_FUNCTION.selector());
    private static final ABIType<Tuple> PAUSE_TOKEN_DECODER = TypeFactory.create(ADDRESS_RAW_TYPE);

    private static final Function UNPAUSE_TOKEN_FUNCTION =
            new Function("unpauseToken(address)", INT);
    private static final Bytes UNPAUSE_TOKEN_SELECTOR =
            Bytes.wrap(UNPAUSE_TOKEN_FUNCTION.selector());
    private static final ABIType<Tuple> UNPAUSE_TOKEN_DECODER =
            TypeFactory.create(ADDRESS_RAW_TYPE);

    private static final Function IS_FROZEN_TOKEN_FUNCTION =
            new Function("isFrozen(address,address)", INT_BOOL_PAIR);
    private static final Bytes IS_FROZEN_TOKEN_FUNCTION_SELECTOR =
            Bytes.wrap(IS_FROZEN_TOKEN_FUNCTION.selector());
    private static final ABIType<Tuple> IS_FROZEN_TOKEN_DECODER =
            TypeFactory.create(ADDRESS_PAIR_RAW_TYPE);

    private static final Function FREEZE_TOKEN_FUNCTION =
            new Function("freezeToken(address,address)", INT);
    private static final Bytes FREEZE_TOKEN_FUNCTION_SELECTOR =
            Bytes.wrap(FREEZE_TOKEN_FUNCTION.selector());
    private static final ABIType<Tuple> FREEZE_TOKEN_ACCOUNT_DECODER =
            TypeFactory.create(ADDRESS_PAIR_RAW_TYPE);

    private static final Function UNFREEZE_TOKEN_FUNCTION =
            new Function("unfreezeToken(address,address)", INT);
    private static final Bytes UNFREEZE_TOKEN_FUNCTION_SELECTOR =
            Bytes.wrap(UNFREEZE_TOKEN_FUNCTION.selector());
    private static final ABIType<Tuple> UNFREEZE_TOKEN_ACCOUNT_DECODER =
            TypeFactory.create(ADDRESS_PAIR_RAW_TYPE);

    /* --- Token Create Structs --- */
    private static final String KEY_VALUE_DECODER = "(bool,bytes32,bytes,bytes,bytes32)";
    private static final String TOKEN_KEY_DECODER = "(int32," + KEY_VALUE_DECODER + ")";
    private static final String EXPIRY_DECODER = "(int64,bytes32,int64)";

    private static final String FIXED_FEE_DECODER = "(int64,bytes32,bool,bool,bytes32)";
    private static final String FRACTIONAL_FEE_DECODER = "(int64,int64,int64,int64,bool,bytes32)";
    private static final String ROYALTY_FEE_DECODER = "(int64,int64,int64,bytes32,bool,bytes32)";

    private static final String TOKEN_CREATE_STRUCT =
            "(string,string,address,string,bool,uint32,bool,"
                    + TOKEN_KEY
                    + ARRAY_BRACKETS
                    + ","
                    + EXPIRY
                    + ")";
    private static final String TOKEN_CREATE_STRUCT_DECODER =
            "(string,string,bytes32,string,bool,int64,bool,"
                    + TOKEN_KEY_DECODER
                    + ARRAY_BRACKETS
                    + ","
                    + EXPIRY_DECODER
                    + ")";

    private static final Function TOKEN_CREATE_FUNGIBLE_FUNCTION =
            new Function("createFungibleToken(" + TOKEN_CREATE_STRUCT + ",uint256,uint256)");
    private static final Bytes TOKEN_CREATE_FUNGIBLE_SELECTOR =
            Bytes.wrap(TOKEN_CREATE_FUNGIBLE_FUNCTION.selector());
    private static final ABIType<Tuple> TOKEN_CREATE_FUNGIBLE_DECODER =
            TypeFactory.create("(" + TOKEN_CREATE_STRUCT_DECODER + ",uint256,uint256)");

    private static final Function TOKEN_CREATE_NON_FUNGIBLE_FUNCTION =
            new Function("createNonFungibleToken(" + TOKEN_CREATE_STRUCT + ")");
    private static final Bytes TOKEN_CREATE_NON_FUNGIBLE_SELECTOR =
            Bytes.wrap(TOKEN_CREATE_NON_FUNGIBLE_FUNCTION.selector());
    private static final ABIType<Tuple> TOKEN_CREATE_NON_FUNGIBLE_DECODER =
            TypeFactory.create("(" + TOKEN_CREATE_STRUCT_DECODER + ")");

    private static final Function TOKEN_CREATE_FUNGIBLE_WITH_FEES_FUNCTION =
            new Function(
                    "createFungibleTokenWithCustomFees("
                            + TOKEN_CREATE_STRUCT
                            + ",uint256,uint256,"
                            + FIXED_FEE
                            + ARRAY_BRACKETS
                            + ","
                            + FRACTIONAL_FEE
                            + ARRAY_BRACKETS
                            + ")");
    private static final Bytes TOKEN_CREATE_FUNGIBLE_WITH_FEES_SELECTOR =
            Bytes.wrap(TOKEN_CREATE_FUNGIBLE_WITH_FEES_FUNCTION.selector());
    private static final ABIType<Tuple> TOKEN_CREATE_FUNGIBLE_WITH_FEES_DECODER =
            TypeFactory.create(
                    "("
                            + TOKEN_CREATE_STRUCT_DECODER
                            + ",uint256,uint256,"
                            + FIXED_FEE_DECODER
                            + ARRAY_BRACKETS
                            + ","
                            + FRACTIONAL_FEE_DECODER
                            + ARRAY_BRACKETS
                            + ")");

    private static final Function TOKEN_CREATE_NON_FUNGIBLE_WITH_FEES_FUNCTION =
            new Function(
                    "createNonFungibleTokenWithCustomFees("
                            + TOKEN_CREATE_STRUCT
                            + ","
                            + FIXED_FEE
                            + ARRAY_BRACKETS
                            + ","
                            + ROYALTY_FEE
                            + ARRAY_BRACKETS
                            + ")");
    private static final Bytes TOKEN_CREATE_NON_FUNGIBLE_WITH_FEES_SELECTOR =
            Bytes.wrap(TOKEN_CREATE_NON_FUNGIBLE_WITH_FEES_FUNCTION.selector());
    private static final ABIType<Tuple> TOKEN_CREATE_NON_FUNGIBLE_WITH_FEES_DECODER =
            TypeFactory.create(
                    "("
                            + TOKEN_CREATE_STRUCT_DECODER
                            + ","
                            + FIXED_FEE_DECODER
                            + ARRAY_BRACKETS
                            + ","
                            + ROYALTY_FEE_DECODER
                            + ARRAY_BRACKETS
                            + ")");

    private static final Function ERC_ALLOWANCE_FUNCTION =
            new Function("allowance(address,address)", INT);
    private static final Bytes ERC_ALLOWANCE_SELECTOR =
            Bytes.wrap(ERC_ALLOWANCE_FUNCTION.selector());
    private static final ABIType<Tuple> ERC_ALLOWANCE_DECODER =
            TypeFactory.create(ADDRESS_PAIR_RAW_TYPE);

    private static final Function ERC_GET_APPROVED_FUNCTION =
            new Function("getApproved(uint256)", INT);
    private static final Bytes ERC_GET_APPROVED_FUNCTION_SELECTOR =
            Bytes.wrap(ERC_GET_APPROVED_FUNCTION.selector());
    private static final ABIType<Tuple> ERC_GET_APPROVED_FUNCTION_DECODER =
            TypeFactory.create(UINT256_RAW_TYPE);

    private static final Function ERC_IS_APPROVED_FOR_ALL =
            new Function("isApprovedForAll(address,address)", BOOL);
    private static final Bytes ERC_IS_APPROVED_FOR_ALL_SELECTOR =
            Bytes.wrap(ERC_IS_APPROVED_FOR_ALL.selector());
    private static final ABIType<Tuple> ERC_IS_APPROVED_FOR_ALL_DECODER =
            TypeFactory.create(ADDRESS_PAIR_RAW_TYPE);

    private static final Function ERC_SET_APPROVAL_FOR_ALL =
            new Function("setApprovalForAll(address,bool)");
    private static final Bytes ERC_SET_APPROVAL_FOR_ALL_SELECTOR =
            Bytes.wrap(ERC_SET_APPROVAL_FOR_ALL.selector());
    private static final ABIType<Tuple> ERC_SET_APPROVAL_FOR_ALL_DECODER =
            TypeFactory.create("(bytes32,bool)");

    private static final Function ERC_TOKEN_APPROVE_FUNCTION =
            new Function("approve(address,uint256)", BOOL);
    private static final Bytes ERC_TOKEN_APPROVE_SELECTOR =
            Bytes.wrap(ERC_TOKEN_APPROVE_FUNCTION.selector());
    private static final ABIType<Tuple> ERC_TOKEN_APPROVE_DECODER =
            TypeFactory.create(ADDRESS_UINT256_RAW_TYPE);

    private static final Function HAPI_ALLOWANCE_FUNCTION =
            new Function("allowance(address,address,address)", "(int,int)");
    private static final Bytes HAPI_ALLOWANCE_SELECTOR =
            Bytes.wrap(HAPI_ALLOWANCE_FUNCTION.selector());
    private static final ABIType<Tuple> HAPI_ALLOWANCE_DECODER =
            TypeFactory.create(ADDRESS_TRIPLE_RAW_TYPE);

    private static final Function HAPI_GET_APPROVED_FUNCTION =
            new Function("getApproved(address,uint256)", "(int,int)");
    private static final Bytes HAPI_GET_APPROVED_FUNCTION_SELECTOR =
            Bytes.wrap(HAPI_GET_APPROVED_FUNCTION.selector());
    private static final ABIType<Tuple> HAPI_GET_APPROVED_FUNCTION_DECODER =
            TypeFactory.create(ADDRESS_UINT256_RAW_TYPE);

    private static final Function HAPI_IS_APPROVED_FOR_ALL =
            new Function("isApprovedForAll(address,address,address)", INT_BOOL_PAIR);
    private static final Bytes HAPI_IS_APPROVED_FOR_ALL_SELECTOR =
            Bytes.wrap(HAPI_IS_APPROVED_FOR_ALL.selector());
    private static final ABIType<Tuple> HAPI_IS_APPROVED_FOR_ALL_DECODER =
            TypeFactory.create(ADDRESS_TRIPLE_RAW_TYPE);

    private static final Function HAPI_SET_APPROVAL_FOR_ALL =
            new Function("setApprovalForAll(address,address,bool)", INT);
    private static final Bytes HAPI_SET_APPROVAL_FOR_ALL_SELECTOR =
            Bytes.wrap(HAPI_SET_APPROVAL_FOR_ALL.selector());
    private static final ABIType<Tuple> HAPI_SET_APPROVAL_FOR_ALL_DECODER =
            TypeFactory.create("(bytes32,bytes32,bool)");

    private static final Function HAPI_TOKEN_APPROVE_FUNCTION =
            new Function("approve(address,address,uint256)", INT_BOOL_PAIR);
    private static final Bytes HAPI_TOKEN_APPROVE_SELECTOR =
            Bytes.wrap(HAPI_TOKEN_APPROVE_FUNCTION.selector());
    private static final ABIType<Tuple> HAPI_TOKEN_APPROVE_DECODER =
            TypeFactory.create(ADDRESS_ADDRESS_UINT256_RAW_TYPE);

    private static final Function HAPI_APPROVE_NFT_FUNCTION =
            new Function("approveNFT(address,address,uint256)", INT);
    private static final Bytes HAPI_APPROVE_NFT_SELECTOR =
            Bytes.wrap(HAPI_APPROVE_NFT_FUNCTION.selector());
    private static final ABIType<Tuple> HAPI_APPROVE_NFT_DECODER =
            TypeFactory.create(ADDRESS_ADDRESS_UINT256_RAW_TYPE);

    private static final Function GET_TOKEN_INFO_FUNCTION = new Function("getTokenInfo(address)");
    private static final Bytes GET_TOKEN_INFO_SELECTOR =
            Bytes.wrap(GET_TOKEN_INFO_FUNCTION.selector());
    private static final ABIType<Tuple> GET_TOKEN_INFO_DECODER = TypeFactory.create(BYTES32);

    private static final Function GET_FUNGIBLE_TOKEN_INFO_FUNCTION =
            new Function("getFungibleTokenInfo(address)");
    private static final Bytes GET_FUNGIBLE_TOKEN_INFO_SELECTOR =
            Bytes.wrap(GET_FUNGIBLE_TOKEN_INFO_FUNCTION.selector());
    private static final ABIType<Tuple> GET_FUNGIBLE_TOKEN_INFO_DECODER =
            TypeFactory.create(BYTES32);

    private static final Function GET_NON_FUNGIBLE_TOKEN_INFO_FUNCTION =
            new Function("getNonFungibleTokenInfo(address,int64)");
    private static final Bytes GET_NON_FUNGIBLE_TOKEN_INFO_SELECTOR =
            Bytes.wrap(GET_NON_FUNGIBLE_TOKEN_INFO_FUNCTION.selector());
    private static final ABIType<Tuple> GET_NON_FUNGIBLE_TOKEN_INFO_DECODER =
            TypeFactory.create("(bytes32,int64)");

    private static final Function TOKEN_GET_CUSTOM_FEES_FUNCTION =
            new Function("getTokenCustomFees(address)");
    private static final Bytes TOKEN_GET_CUSTOM_FEES_SELECTOR =
            Bytes.wrap(TOKEN_GET_CUSTOM_FEES_FUNCTION.selector());
    private static final ABIType<Tuple> TOKEN_GET_CUSTOM_FEES_DECODER = TypeFactory.create(BYTES32);

    @Inject
    public DecodingFacade() {
        // empty constructor
    }

    public List<TokenTransferWrapper> decodeCryptoTransfer(
            final Bytes input, final UnaryOperator<byte[]> aliasResolver) {
        final Tuple decodedTuples =
                decodeFunctionCall(input, CRYPTO_TRANSFER_SELECTOR, CRYPTO_TRANSFER_DECODER);
        final List<TokenTransferWrapper> tokenTransferWrappers = new ArrayList<>();

        for (final var tuple : decodedTuples) {
            for (final var tupleNested : (Tuple[]) tuple) {
                final var tokenType = convertAddressBytesToTokenID(tupleNested.get(0));

                var nftExchanges = NO_NFT_EXCHANGES;
                var fungibleTransfers = NO_FUNGIBLE_TRANSFERS;

                final var abiAdjustments = (Tuple[]) tupleNested.get(1);
                if (abiAdjustments.length > 0) {
                    fungibleTransfers =
                            bindFungibleTransfersFrom(tokenType, abiAdjustments, aliasResolver);
                }
                final var abiNftExchanges = (Tuple[]) tupleNested.get(2);
                if (abiNftExchanges.length > 0) {
                    nftExchanges = bindNftExchangesFrom(tokenType, abiNftExchanges, aliasResolver);
                }

                tokenTransferWrappers.add(
                        new TokenTransferWrapper(nftExchanges, fungibleTransfers));
            }
        }

        return tokenTransferWrappers;
    }

    public BurnWrapper decodeBurn(final Bytes input) {
        final Tuple decodedArguments =
                decodeFunctionCall(input, BURN_TOKEN_SELECTOR, BURN_TOKEN_DECODER);

        final var tokenID = convertAddressBytesToTokenID(decodedArguments.get(0));
        final var fungibleAmount = (long) decodedArguments.get(1);
        final var serialNumbers = (long[]) decodedArguments.get(2);

        if (fungibleAmount > 0) {
            return BurnWrapper.forFungible(tokenID, fungibleAmount);
        } else {
            return BurnWrapper.forNonFungible(
                    tokenID, Arrays.stream(serialNumbers).boxed().toList());
        }
    }

    public GetTokenDefaultFreezeStatusWrapper decodeTokenDefaultFreezeStatus(final Bytes input) {
        final Tuple decodedArguments =
                decodeFunctionCall(
                        input,
                        GET_TOKEN_DEFAULT_FREEZE_STATUS_SELECTOR,
                        GET_TOKEN_DEFAULT_FREEZE_STATUS_DECODER);

        final var tokenID = convertAddressBytesToTokenID(decodedArguments.get(0));

        return new GetTokenDefaultFreezeStatusWrapper(tokenID);
    }

    public GetTokenDefaultKycStatusWrapper decodeTokenDefaultKycStatus(final Bytes input) {
        final Tuple decodedArguments =
                decodeFunctionCall(
                        input,
                        GET_TOKEN_DEFAULT_KYC_STATUS_SELECTOR,
                        GET_TOKEN_DEFAULT_KYC_STATUS_DECODER);

        final var tokenID = convertAddressBytesToTokenID(decodedArguments.get(0));

        return new GetTokenDefaultKycStatusWrapper(tokenID);
    }

    public DeleteWrapper decodeDelete(final Bytes input) {
        final Tuple decodedArguments =
                decodeFunctionCall(input, DELETE_TOKEN_SELECTOR, DELETE_TOKEN_DECODER);
        final var tokenID = convertAddressBytesToTokenID(decodedArguments.get(0));

        return new DeleteWrapper(tokenID);
    }

    public BalanceOfWrapper decodeBalanceOf(
            final Bytes input, final UnaryOperator<byte[]> aliasResolver) {
        final Tuple decodedArguments =
                decodeFunctionCall(input, BALANCE_OF_TOKEN_SELECTOR, BALANCE_OF_TOKEN_DECODER);

        final var account =
                convertLeftPaddedAddressToAccountId(decodedArguments.get(0), aliasResolver);

        return new BalanceOfWrapper(account);
    }

    public List<TokenTransferWrapper> decodeERCTransfer(
            final Bytes input,
            final TokenID token,
            final AccountID caller,
            final UnaryOperator<byte[]> aliasResolver) {
        final Tuple decodedArguments =
                decodeFunctionCall(input, ERC_TRANSFER_SELECTOR, ERC_TRANSFER_DECODER);

        final var recipient =
                convertLeftPaddedAddressToAccountId(decodedArguments.get(0), aliasResolver);
        final var amount = (BigInteger) decodedArguments.get(1);

        final List<SyntheticTxnFactory.FungibleTokenTransfer> fungibleTransfers = new ArrayList<>();
        addSignedAdjustment(fungibleTransfers, token, recipient, amount.longValue());
        addSignedAdjustment(fungibleTransfers, token, caller, -amount.longValue());

        return Collections.singletonList(
                new TokenTransferWrapper(NO_NFT_EXCHANGES, fungibleTransfers));
    }

    public List<TokenTransferWrapper> decodeERCTransferFrom(
            final Bytes input,
            final TokenID token,
            final boolean isFungible,
            final UnaryOperator<byte[]> aliasResolver,
            final WorldLedgers ledgers,
            final EntityId operatorId) {
        final Tuple decodedArguments =
                decodeFunctionCall(input, ERC_TRANSFER_FROM_SELECTOR, ERC_TRANSFER_FROM_DECODER);

        final var from =
                convertLeftPaddedAddressToAccountId(decodedArguments.get(0), aliasResolver);
        final var to = convertLeftPaddedAddressToAccountId(decodedArguments.get(1), aliasResolver);
        if (isFungible) {
            final List<SyntheticTxnFactory.FungibleTokenTransfer> fungibleTransfers =
                    new ArrayList<>();
            final var amount = (BigInteger) decodedArguments.get(2);
            addSignedAdjustment(fungibleTransfers, token, to, amount.longValue());
            if (from.equals(operatorId.toGrpcAccountId())) {
                addSignedAdjustment(fungibleTransfers, token, from, -amount.longValue());
            } else {
                addApprovedAdjustment(fungibleTransfers, token, from, -amount.longValue());
            }
            return Collections.singletonList(
                    new TokenTransferWrapper(NO_NFT_EXCHANGES, fungibleTransfers));
        } else {
            final List<SyntheticTxnFactory.NftExchange> nonFungibleTransfers = new ArrayList<>();
            final var serialNo = ((BigInteger) decodedArguments.get(2)).longValue();
            final var ownerId = ledgers.ownerIfPresent(NftId.fromGrpc(token, serialNo));
            if (operatorId.equals(ownerId)) {
                nonFungibleTransfers.add(
                        new SyntheticTxnFactory.NftExchange(serialNo, token, from, to));
            } else {
                nonFungibleTransfers.add(
                        SyntheticTxnFactory.NftExchange.fromApproval(serialNo, token, from, to));
            }
            return Collections.singletonList(
                    new TokenTransferWrapper(nonFungibleTransfers, NO_FUNGIBLE_TRANSFERS));
        }
    }

    public OwnerOfAndTokenURIWrapper decodeOwnerOf(final Bytes input) {
        final Tuple decodedArguments =
                decodeFunctionCall(input, OWNER_OF_NFT_SELECTOR, OWNER_OF_NFT_DECODER);

        final var tokenId = (BigInteger) decodedArguments.get(0);

        return new OwnerOfAndTokenURIWrapper(tokenId.longValue());
    }

    public OwnerOfAndTokenURIWrapper decodeTokenUriNFT(final Bytes input) {
        final Tuple decodedArguments =
                decodeFunctionCall(input, TOKEN_URI_NFT_SELECTOR, TOKEN_URI_NFT_DECODER);

        final var tokenId = (BigInteger) decodedArguments.get(0);

        return new OwnerOfAndTokenURIWrapper(tokenId.longValue());
    }

    public GetApprovedWrapper decodeGetApproved(final Bytes input, final TokenID impliedTokenId) {
        final var offset = impliedTokenId == null ? 1 : 0;

        final Tuple decodedArguments =
                decodeFunctionCall(
                        input,
                        offset == 0
                                ? ERC_GET_APPROVED_FUNCTION_SELECTOR
                                : HAPI_GET_APPROVED_FUNCTION_SELECTOR,
                        offset == 0
                                ? ERC_GET_APPROVED_FUNCTION_DECODER
                                : HAPI_GET_APPROVED_FUNCTION_DECODER);

        final var tokenId =
                offset == 0
                        ? impliedTokenId
                        : convertAddressBytesToTokenID(decodedArguments.get(0));

        final var serialNo = (BigInteger) decodedArguments.get(offset);
        return new GetApprovedWrapper(tokenId, serialNo.longValue());
    }

    public TokenAllowanceWrapper decodeTokenAllowance(
            final Bytes input,
            final TokenID impliedTokenId,
            final UnaryOperator<byte[]> aliasResolver) {
        final var offset = impliedTokenId == null ? 1 : 0;

        final Tuple decodedArguments =
                decodeFunctionCall(
                        input,
                        offset == 0 ? ERC_ALLOWANCE_SELECTOR : HAPI_ALLOWANCE_SELECTOR,
                        offset == 0 ? ERC_ALLOWANCE_DECODER : HAPI_ALLOWANCE_DECODER);

        final var tokenId =
                offset == 0
                        ? impliedTokenId
                        : convertAddressBytesToTokenID(decodedArguments.get(0));
        final var owner =
                convertLeftPaddedAddressToAccountId(decodedArguments.get(offset), aliasResolver);
        final var spender =
                convertLeftPaddedAddressToAccountId(
                        decodedArguments.get(offset + 1), aliasResolver);

        return new TokenAllowanceWrapper(tokenId, owner, spender);
    }

    public ApproveWrapper decodeTokenApprove(
            final Bytes input,
            final TokenID impliedTokenId,
            final boolean isFungible,
            final UnaryOperator<byte[]> aliasResolver,
            WorldLedgers ledgers) {

        final var offset = impliedTokenId == null ? 1 : 0;
        final Tuple decodedArguments;
        final TokenID tokenId;
        if (offset == 0) {
            decodedArguments =
                    decodeFunctionCall(
                            input, ERC_TOKEN_APPROVE_SELECTOR, ERC_TOKEN_APPROVE_DECODER);
            tokenId = impliedTokenId;
        } else if (isFungible) {
            decodedArguments =
                    decodeFunctionCall(
                            input, HAPI_TOKEN_APPROVE_SELECTOR, HAPI_TOKEN_APPROVE_DECODER);
            tokenId = convertAddressBytesToTokenID(decodedArguments.get(0));
        } else {
            decodedArguments =
                    decodeFunctionCall(input, HAPI_APPROVE_NFT_SELECTOR, HAPI_APPROVE_NFT_DECODER);
            tokenId = convertAddressBytesToTokenID(decodedArguments.get(0));
        }
        final var ledgerFungible = TokenType.FUNGIBLE_COMMON.equals(ledgers.typeOf(tokenId));
        final var spender =
                convertLeftPaddedAddressToAccountId(decodedArguments.get(offset), aliasResolver);
        if (isFungible) {
            if (!ledgerFungible) {
                throw new IllegalArgumentException("Token is not a fungible token");
            }
            final var amount = (BigInteger) decodedArguments.get(offset + 1);
            return new ApproveWrapper(tokenId, spender, amount, BigInteger.ZERO, isFungible);
        } else {
            if (ledgerFungible) {
                throw new IllegalArgumentException("Token is not an NFT");
            }
            final var serialNumber = (BigInteger) decodedArguments.get(offset + 1);
            return new ApproveWrapper(tokenId, spender, BigInteger.ZERO, serialNumber, isFungible);
        }
    }

    public SetApprovalForAllWrapper decodeSetApprovalForAll(
            final Bytes input,
            final TokenID impliedTokenId,
            final UnaryOperator<byte[]> aliasResolver) {
        final var offset = impliedTokenId == null ? 1 : 0;
        final Tuple decodedArguments =
                decodeFunctionCall(
                        input,
                        offset == 0
                                ? ERC_SET_APPROVAL_FOR_ALL_SELECTOR
                                : HAPI_SET_APPROVAL_FOR_ALL_SELECTOR,
                        offset == 0
                                ? ERC_SET_APPROVAL_FOR_ALL_DECODER
                                : HAPI_SET_APPROVAL_FOR_ALL_DECODER);
        final var tokenId =
                offset == 0
                        ? impliedTokenId
                        : convertAddressBytesToTokenID(decodedArguments.get(0));

        final var to =
                convertLeftPaddedAddressToAccountId(decodedArguments.get(offset), aliasResolver);
        final var approved = (boolean) decodedArguments.get(offset + 1);

        return new SetApprovalForAllWrapper(tokenId, to, approved);
    }

    public MintWrapper decodeMint(final Bytes input) {
        final Tuple decodedArguments =
                decodeFunctionCall(input, MINT_TOKEN_SELECTOR, MINT_TOKEN_DECODER);

        final var tokenID = convertAddressBytesToTokenID(decodedArguments.get(0));
        final var fungibleAmount = (long) decodedArguments.get(1);
        final var metadataList = (byte[][]) decodedArguments.get(2);
        final List<ByteString> wrappedMetadata = new ArrayList<>();
        for (final var meta : metadataList) {
            wrappedMetadata.add(ByteStringUtils.wrapUnsafely(meta));
        }
        if (fungibleAmount > 0) {
            return MintWrapper.forFungible(tokenID, fungibleAmount);
        } else {
            return MintWrapper.forNonFungible(tokenID, wrappedMetadata);
        }
    }

    public List<TokenTransferWrapper> decodeTransferToken(
            final Bytes input, final UnaryOperator<byte[]> aliasResolver) {
        final Tuple decodedArguments =
                decodeFunctionCall(input, TRANSFER_TOKEN_SELECTOR, TRANSFER_TOKEN_DECODER);

        final var tokenID = convertAddressBytesToTokenID(decodedArguments.get(0));
        final var sender =
                convertLeftPaddedAddressToAccountId(decodedArguments.get(1), aliasResolver);
        final var receiver =
                convertLeftPaddedAddressToAccountId(decodedArguments.get(2), aliasResolver);
        final var amount = (long) decodedArguments.get(3);

        return Collections.singletonList(
                new TokenTransferWrapper(
                        NO_NFT_EXCHANGES,
                        List.of(
                                new SyntheticTxnFactory.FungibleTokenTransfer(
                                        amount, false, tokenID, sender, receiver))));
    }

    public IsApproveForAllWrapper decodeIsApprovedForAll(
            final Bytes input,
            final TokenID impliedTokenId,
            final UnaryOperator<byte[]> aliasResolver) {
        final var offset = impliedTokenId == null ? 1 : 0;

        final Tuple decodedArguments =
                decodeFunctionCall(
                        input,
                        offset == 0
                                ? ERC_IS_APPROVED_FOR_ALL_SELECTOR
                                : HAPI_IS_APPROVED_FOR_ALL_SELECTOR,
                        offset == 0
                                ? ERC_IS_APPROVED_FOR_ALL_DECODER
                                : HAPI_IS_APPROVED_FOR_ALL_DECODER);

        final var tokenId =
                offset == 0
                        ? impliedTokenId
                        : convertAddressBytesToTokenID(decodedArguments.get(0));

        final var owner =
                convertLeftPaddedAddressToAccountId(decodedArguments.get(offset), aliasResolver);
        final var operator =
                convertLeftPaddedAddressToAccountId(
                        decodedArguments.get(offset + 1), aliasResolver);

        return new IsApproveForAllWrapper(tokenId, owner, operator);
    }

    public List<TokenTransferWrapper> decodeTransferTokens(
            final Bytes input, final UnaryOperator<byte[]> aliasResolver) {
        final Tuple decodedArguments =
                decodeFunctionCall(input, TRANSFER_TOKENS_SELECTOR, TRANSFER_TOKENS_DECODER);

        final var tokenType = convertAddressBytesToTokenID(decodedArguments.get(0));
        final var accountIDs = decodeAccountIds(decodedArguments.get(1), aliasResolver);
        final var amounts = (long[]) decodedArguments.get(2);

        final List<SyntheticTxnFactory.FungibleTokenTransfer> fungibleTransfers = new ArrayList<>();
        for (int i = 0; i < accountIDs.size(); i++) {
            final var accountID = accountIDs.get(i);
            final var amount = amounts[i];

            addSignedAdjustment(fungibleTransfers, tokenType, accountID, amount);
        }

        return Collections.singletonList(
                new TokenTransferWrapper(NO_NFT_EXCHANGES, fungibleTransfers));
    }

    public List<TokenTransferWrapper> decodeTransferNFT(
            final Bytes input, final UnaryOperator<byte[]> aliasResolver) {
        final Tuple decodedArguments =
                decodeFunctionCall(input, TRANSFER_NFT_SELECTOR, TRANSFER_NFT_DECODER);

        final var tokenID = convertAddressBytesToTokenID(decodedArguments.get(0));
        final var sender =
                convertLeftPaddedAddressToAccountId(decodedArguments.get(1), aliasResolver);
        final var receiver =
                convertLeftPaddedAddressToAccountId(decodedArguments.get(2), aliasResolver);
        final var serialNumber = (long) decodedArguments.get(3);

        return Collections.singletonList(
                new TokenTransferWrapper(
                        List.of(
                                new SyntheticTxnFactory.NftExchange(
                                        serialNumber, tokenID, sender, receiver)),
                        NO_FUNGIBLE_TRANSFERS));
    }

    public List<TokenTransferWrapper> decodeTransferNFTs(
            final Bytes input, final UnaryOperator<byte[]> aliasResolver) {
        final Tuple decodedArguments =
                decodeFunctionCall(input, TRANSFER_NFTS_SELECTOR, TRANSFER_NFTS_DECODER);

        final var tokenID = convertAddressBytesToTokenID(decodedArguments.get(0));
        final var senders = decodeAccountIds(decodedArguments.get(1), aliasResolver);
        final var receivers = decodeAccountIds(decodedArguments.get(2), aliasResolver);
        final var serialNumbers = ((long[]) decodedArguments.get(3));

        final List<SyntheticTxnFactory.NftExchange> nftExchanges = new ArrayList<>();
        for (var i = 0; i < senders.size(); i++) {
            final var nftExchange =
                    new SyntheticTxnFactory.NftExchange(
                            serialNumbers[i], tokenID, senders.get(i), receivers.get(i));
            nftExchanges.add(nftExchange);
        }

        return Collections.singletonList(
                new TokenTransferWrapper(nftExchanges, NO_FUNGIBLE_TRANSFERS));
    }

    public Association decodeAssociation(
            final Bytes input, final UnaryOperator<byte[]> aliasResolver) {
        final Tuple decodedArguments =
                decodeFunctionCall(input, ASSOCIATE_TOKEN_SELECTOR, ASSOCIATE_TOKEN_DECODER);

        final var accountID =
                convertLeftPaddedAddressToAccountId(decodedArguments.get(0), aliasResolver);
        final var tokenID = convertAddressBytesToTokenID(decodedArguments.get(1));

        return Association.singleAssociation(accountID, tokenID);
    }

    public Association decodeMultipleAssociations(
            final Bytes input, final UnaryOperator<byte[]> aliasResolver) {
        final Tuple decodedArguments =
                decodeFunctionCall(input, ASSOCIATE_TOKENS_SELECTOR, ASSOCIATE_TOKENS_DECODER);

        final var accountID =
                convertLeftPaddedAddressToAccountId(decodedArguments.get(0), aliasResolver);
        final var tokenIDs = decodeTokenIDsFromBytesArray(decodedArguments.get(1));

        return Association.multiAssociation(accountID, tokenIDs);
    }

    public Dissociation decodeDissociate(
            final Bytes input, final UnaryOperator<byte[]> aliasResolver) {
        final Tuple decodedArguments =
                decodeFunctionCall(input, DISSOCIATE_TOKEN_SELECTOR, DISSOCIATE_TOKEN_DECODER);

        final var accountID =
                convertLeftPaddedAddressToAccountId(decodedArguments.get(0), aliasResolver);
        final var tokenID = convertAddressBytesToTokenID(decodedArguments.get(1));

        return Dissociation.singleDissociation(accountID, tokenID);
    }

    public Dissociation decodeMultipleDissociations(
            final Bytes input, final UnaryOperator<byte[]> aliasResolver) {
        final Tuple decodedArguments =
                decodeFunctionCall(input, DISSOCIATE_TOKENS_SELECTOR, DISSOCIATE_TOKENS_DECODER);

        final var accountID =
                convertLeftPaddedAddressToAccountId(decodedArguments.get(0), aliasResolver);
        final var tokenIDs = decodeTokenIDsFromBytesArray(decodedArguments.get(1));

        return Dissociation.multiDissociation(accountID, tokenIDs);
    }

    public TokenCreateWrapper decodeFungibleCreate(
            final Bytes input, final UnaryOperator<byte[]> aliasResolver) {
        final Tuple decodedArguments =
                decodeFunctionCall(
                        input, TOKEN_CREATE_FUNGIBLE_SELECTOR, TOKEN_CREATE_FUNGIBLE_DECODER);

        return decodeTokenCreateWithoutFees(
                decodedArguments.get(0),
                true,
                decodedArguments.get(1),
                decodedArguments.get(2),
                aliasResolver);
    }

    public TokenCreateWrapper decodeFungibleCreateWithFees(
            final Bytes input, final UnaryOperator<byte[]> aliasResolver) {
        final Tuple decodedArguments =
                decodeFunctionCall(
                        input,
                        TOKEN_CREATE_FUNGIBLE_WITH_FEES_SELECTOR,
                        TOKEN_CREATE_FUNGIBLE_WITH_FEES_DECODER);

        final var tokenCreateWrapper =
                decodeTokenCreateWithoutFees(
                        decodedArguments.get(0),
                        true,
                        decodedArguments.get(1),
                        decodedArguments.get(2),
                        aliasResolver);
        final var fixedFees = decodeFixedFees(decodedArguments.get(3), aliasResolver);
        final var fractionalFees = decodeFractionalFees(decodedArguments.get(4), aliasResolver);
        tokenCreateWrapper.setFixedFees(fixedFees);
        tokenCreateWrapper.setFractionalFees(fractionalFees);

        return tokenCreateWrapper;
    }

    public TokenCreateWrapper decodeNonFungibleCreate(
            final Bytes input, final UnaryOperator<byte[]> aliasResolver) {
        final Tuple decodedArguments =
                decodeFunctionCall(
                        input,
                        TOKEN_CREATE_NON_FUNGIBLE_SELECTOR,
                        TOKEN_CREATE_NON_FUNGIBLE_DECODER);

        return decodeTokenCreateWithoutFees(
                decodedArguments.get(0), false, BigInteger.ZERO, BigInteger.ZERO, aliasResolver);
    }

    public TokenCreateWrapper decodeNonFungibleCreateWithFees(
            final Bytes input, final UnaryOperator<byte[]> aliasResolver) {
        final Tuple decodedArguments =
                decodeFunctionCall(
                        input,
                        TOKEN_CREATE_NON_FUNGIBLE_WITH_FEES_SELECTOR,
                        TOKEN_CREATE_NON_FUNGIBLE_WITH_FEES_DECODER);

        final var tokenCreateWrapper =
                decodeTokenCreateWithoutFees(
                        decodedArguments.get(0),
                        false,
                        BigInteger.ZERO,
                        BigInteger.ZERO,
                        aliasResolver);
        final var fixedFees = decodeFixedFees(decodedArguments.get(1), aliasResolver);
        final var royaltyFees = decodeRoyaltyFees(decodedArguments.get(2), aliasResolver);
        tokenCreateWrapper.setFixedFees(fixedFees);
        tokenCreateWrapper.setRoyaltyFees(royaltyFees);

        return tokenCreateWrapper;
    }

    public TokenInfoWrapper decodeGetTokenInfo(final Bytes input) {
        final Tuple decodedArguments =
                decodeFunctionCall(input, GET_TOKEN_INFO_SELECTOR, GET_TOKEN_INFO_DECODER);

        final var tokenID = convertAddressBytesToTokenID(decodedArguments.get(0));
        return TokenInfoWrapper.forToken(tokenID);
    }

    public TokenInfoWrapper decodeGetFungibleTokenInfo(final Bytes input) {
        final Tuple decodedArguments =
                decodeFunctionCall(
                        input, GET_FUNGIBLE_TOKEN_INFO_SELECTOR, GET_FUNGIBLE_TOKEN_INFO_DECODER);

        final var tokenID = convertAddressBytesToTokenID(decodedArguments.get(0));
        return TokenInfoWrapper.forFungibleToken(tokenID);
    }

    public TokenInfoWrapper decodeGetNonFungibleTokenInfo(final Bytes input) {
        final Tuple decodedArguments =
                decodeFunctionCall(
                        input,
                        GET_NON_FUNGIBLE_TOKEN_INFO_SELECTOR,
                        GET_NON_FUNGIBLE_TOKEN_INFO_DECODER);

        final var tokenID = convertAddressBytesToTokenID(decodedArguments.get(0));
        final var serialNumber = (long) decodedArguments.get(1);
        return TokenInfoWrapper.forNonFungibleToken(tokenID, serialNumber);
    }

    public TokenFreezeUnfreezeWrapper decodeIsFrozen(
            final Bytes input, final UnaryOperator<byte[]> aliasResolver) {
        final Tuple decodedArguments =
                decodeFunctionCall(
                        input, IS_FROZEN_TOKEN_FUNCTION_SELECTOR, IS_FROZEN_TOKEN_DECODER);

        final var tokenID = convertAddressBytesToTokenID(decodedArguments.get(0));
        final var accountID =
                convertLeftPaddedAddressToAccountId(decodedArguments.get(1), aliasResolver);
        return TokenFreezeUnfreezeWrapper.forIsFrozen(tokenID, accountID);
    }

    public TokenFreezeUnfreezeWrapper decodeFreeze(
            final Bytes input, final UnaryOperator<byte[]> aliasResolver) {
        final Tuple decodedArguments =
                decodeFunctionCall(
                        input, FREEZE_TOKEN_FUNCTION_SELECTOR, FREEZE_TOKEN_ACCOUNT_DECODER);

        final var tokenID = convertAddressBytesToTokenID(decodedArguments.get(0));
        final var accountID =
                convertLeftPaddedAddressToAccountId(decodedArguments.get(1), aliasResolver);
        return TokenFreezeUnfreezeWrapper.forFreeze(tokenID, accountID);
    }

    public TokenFreezeUnfreezeWrapper decodeUnfreeze(
            final Bytes input, final UnaryOperator<byte[]> aliasResolver) {
        final Tuple decodedArguments =
                decodeFunctionCall(
                        input, UNFREEZE_TOKEN_FUNCTION_SELECTOR, UNFREEZE_TOKEN_ACCOUNT_DECODER);

        final var tokenID = convertAddressBytesToTokenID(decodedArguments.get(0));
        final var accountID =
                convertLeftPaddedAddressToAccountId(decodedArguments.get(1), aliasResolver);
        return TokenFreezeUnfreezeWrapper.forUnfreeze(tokenID, accountID);
    }

    public TokenGetCustomFeesWrapper decodeTokenGetCustomFees(final Bytes input) {
        final Tuple decodedArguments =
                decodeFunctionCall(
                        input, TOKEN_GET_CUSTOM_FEES_SELECTOR, TOKEN_GET_CUSTOM_FEES_DECODER);

        final var tokenID = convertAddressBytesToTokenID(decodedArguments.get(0));
        return new TokenGetCustomFeesWrapper(tokenID);
    }

    private TokenCreateWrapper decodeTokenCreateWithoutFees(
            final Tuple tokenCreateStruct,
            final boolean isFungible,
            final BigInteger initSupply,
            final BigInteger decimals,
            final UnaryOperator<byte[]> aliasResolver) {
        final var tokenName = (String) tokenCreateStruct.get(0);
        final var tokenSymbol = (String) tokenCreateStruct.get(1);
        final var tokenTreasury =
                convertLeftPaddedAddressToAccountId(tokenCreateStruct.get(2), aliasResolver);
        final var memo = (String) tokenCreateStruct.get(3);
        final var isSupplyTypeFinite = (Boolean) tokenCreateStruct.get(4);
        final var maxSupply = (long) tokenCreateStruct.get(5);
        final var isFreezeDefault = (Boolean) tokenCreateStruct.get(6);
        final var tokenKeys = decodeTokenKeys(tokenCreateStruct.get(7), aliasResolver);
        final var tokenExpiry = decodeTokenExpiry(tokenCreateStruct.get(8), aliasResolver);

        return new TokenCreateWrapper(
                isFungible,
                tokenName,
                tokenSymbol,
                tokenTreasury.getAccountNum() != 0 ? tokenTreasury : null,
                memo,
                isSupplyTypeFinite,
                initSupply,
                decimals,
                maxSupply,
                isFreezeDefault,
                tokenKeys,
                tokenExpiry);
    }

    public WipeWrapper decodeWipe(final Bytes input, final UnaryOperator<byte[]> aliasResolver) {
        final Tuple decodedArguments =
                decodeFunctionCall(input, WIPE_TOKEN_ACCOUNT_SELECTOR, WIPE_TOKEN_ACCOUNT_DECODER);

        final var tokenID = convertAddressBytesToTokenID(decodedArguments.get(0));
        final var accountID =
                convertLeftPaddedAddressToAccountId(decodedArguments.get(1), aliasResolver);
        final var fungibleAmount = (long) decodedArguments.get(2);

        return WipeWrapper.forFungible(tokenID, accountID, fungibleAmount);
    }

    public WipeWrapper decodeWipeNFT(final Bytes input, final UnaryOperator<byte[]> aliasResolver) {
        final Tuple decodedArguments =
                decodeFunctionCall(
                        input, WIPE_TOKEN_ACCOUNT_NFT_SELECTOR, WIPE_TOKEN_ACCOUNT_NFT_DECODER);

        final var tokenID = convertAddressBytesToTokenID(decodedArguments.get(0));
        final var accountID =
                convertLeftPaddedAddressToAccountId(decodedArguments.get(1), aliasResolver);
        final var serialNumbers = ((long[]) decodedArguments.get(2));

        return WipeWrapper.forNonFungible(
                tokenID, accountID, Arrays.stream(serialNumbers).boxed().toList());
    }

    private List<TokenKeyWrapper> decodeTokenKeys(
            final Tuple[] tokenKeysTuples, final UnaryOperator<byte[]> aliasResolver) {
        final List<TokenKeyWrapper> tokenKeys = new ArrayList<>(tokenKeysTuples.length);
        for (final var tokenKeyTuple : tokenKeysTuples) {
            final var keyType = (int) tokenKeyTuple.get(0);
            final Tuple keyValueTuple = tokenKeyTuple.get(1);
            final var inheritAccountKey = (Boolean) keyValueTuple.get(0);
            final var contractId =
                    EntityIdUtils.asContract(
                            convertLeftPaddedAddressToAccountId(
                                    keyValueTuple.get(1), aliasResolver));
            final var ed25519 = (byte[]) keyValueTuple.get(2);
            final var ecdsaSecp256K1 = (byte[]) keyValueTuple.get(3);
            final var delegatableContractId =
                    EntityIdUtils.asContract(
                            convertLeftPaddedAddressToAccountId(
                                    keyValueTuple.get(4), aliasResolver));
            tokenKeys.add(
                    new TokenKeyWrapper(
                            keyType,
                            new KeyValueWrapper(
                                    inheritAccountKey,
                                    contractId.getContractNum() != 0 ? contractId : null,
                                    ed25519,
                                    ecdsaSecp256K1,
                                    delegatableContractId.getContractNum() != 0
                                            ? delegatableContractId
                                            : null)));
        }
        return tokenKeys;
    }

    private TokenExpiryWrapper decodeTokenExpiry(
            final Tuple expiryTuple, final UnaryOperator<byte[]> aliasResolver) {
        final var second = (long) expiryTuple.get(0);
        final var autoRenewAccount =
                convertLeftPaddedAddressToAccountId(expiryTuple.get(1), aliasResolver);
        final var autoRenewPeriod = (long) expiryTuple.get(2);
        return new TokenExpiryWrapper(
                second,
                autoRenewAccount.getAccountNum() == 0 ? null : autoRenewAccount,
                autoRenewPeriod);
    }

    private List<FixedFeeWrapper> decodeFixedFees(
            final Tuple[] fixedFeesTuples, final UnaryOperator<byte[]> aliasResolver) {
        final List<FixedFeeWrapper> fixedFees = new ArrayList<>(fixedFeesTuples.length);
        for (final var fixedFeeTuple : fixedFeesTuples) {
            final var amount = (long) fixedFeeTuple.get(0);
            final var tokenId = convertAddressBytesToTokenID(fixedFeeTuple.get(1));
            final var useHbarsForPayment = (Boolean) fixedFeeTuple.get(2);
            final var useCurrentTokenForPayment = (Boolean) fixedFeeTuple.get(3);
            final var feeCollector =
                    convertLeftPaddedAddressToAccountId(fixedFeeTuple.get(4), aliasResolver);
            fixedFees.add(
                    new FixedFeeWrapper(
                            amount,
                            tokenId.getTokenNum() != 0 ? tokenId : null,
                            useHbarsForPayment,
                            useCurrentTokenForPayment,
                            feeCollector.getAccountNum() != 0 ? feeCollector : null));
        }
        return fixedFees;
    }

    private List<FractionalFeeWrapper> decodeFractionalFees(
            final Tuple[] fractionalFeesTuples, final UnaryOperator<byte[]> aliasResolver) {
        final List<FractionalFeeWrapper> fractionalFees =
                new ArrayList<>(fractionalFeesTuples.length);
        for (final var fractionalFeeTuple : fractionalFeesTuples) {
            final var numerator = (long) fractionalFeeTuple.get(0);
            final var denominator = (long) fractionalFeeTuple.get(1);
            final var minimumAmount = (long) fractionalFeeTuple.get(2);
            final var maximumAmount = (long) fractionalFeeTuple.get(3);
            final var netOfTransfers = (Boolean) fractionalFeeTuple.get(4);
            final var feeCollector =
                    convertLeftPaddedAddressToAccountId(fractionalFeeTuple.get(5), aliasResolver);
            fractionalFees.add(
                    new FractionalFeeWrapper(
                            numerator,
                            denominator,
                            minimumAmount,
                            maximumAmount,
                            netOfTransfers,
                            feeCollector.getAccountNum() != 0 ? feeCollector : null));
        }
        return fractionalFees;
    }

    private List<RoyaltyFeeWrapper> decodeRoyaltyFees(
            final Tuple[] royaltyFeesTuples, final UnaryOperator<byte[]> aliasResolver) {
        final List<RoyaltyFeeWrapper> decodedRoyaltyFees =
                new ArrayList<>(royaltyFeesTuples.length);
        for (final var royaltyFeeTuple : royaltyFeesTuples) {
            final var numerator = (long) royaltyFeeTuple.get(0);
            final var denominator = (long) royaltyFeeTuple.get(1);

            // When at least 1 of the following 3 values is different from its default value,
            // we treat it as though the user has tried to specify a fallbackFixedFee
            final var fixedFeeAmount = (long) royaltyFeeTuple.get(2);
            final var fixedFeeTokenId = convertAddressBytesToTokenID(royaltyFeeTuple.get(3));
            final var fixedFeeUseHbars = (Boolean) royaltyFeeTuple.get(4);
            FixedFeeWrapper fixedFee = null;
            if (fixedFeeAmount != 0
                    || fixedFeeTokenId.getTokenNum() != 0
                    || Boolean.TRUE.equals(fixedFeeUseHbars)) {
                fixedFee =
                        new FixedFeeWrapper(
                                fixedFeeAmount,
                                fixedFeeTokenId.getTokenNum() != 0 ? fixedFeeTokenId : null,
                                fixedFeeUseHbars,
                                false,
                                null);
            }

            final var feeCollector =
                    convertLeftPaddedAddressToAccountId(royaltyFeeTuple.get(5), aliasResolver);
            decodedRoyaltyFees.add(
                    new RoyaltyFeeWrapper(
                            numerator,
                            denominator,
                            fixedFee,
                            feeCollector.getAccountNum() != 0 ? feeCollector : null));
        }
        return decodedRoyaltyFees;
    }

    public PauseWrapper decodePause(final Bytes input) {
        final Tuple decodedArguments =
                decodeFunctionCall(input, PAUSE_TOKEN_SELECTOR, PAUSE_TOKEN_DECODER);

        final var tokenID = convertAddressBytesToTokenID(decodedArguments.get(0));

        return new PauseWrapper(tokenID);
    }

    public UnpauseWrapper decodeUnpause(final Bytes input) {
        final Tuple decodedArguments =
                decodeFunctionCall(input, UNPAUSE_TOKEN_SELECTOR, UNPAUSE_TOKEN_DECODER);

        final var tokenID = convertAddressBytesToTokenID(decodedArguments.get(0));

        return new UnpauseWrapper(tokenID);
    }

    private Tuple decodeFunctionCall(
            final Bytes input, final Bytes selector, final ABIType<Tuple> decoder) {
        if (!selector.equals(input.slice(0, FUNCTION_SELECTOR_BYTES_LENGTH))) {
            throw new IllegalArgumentException(
                    "Selector does not match, expected "
                            + selector
                            + " actual "
                            + input.slice(0, FUNCTION_SELECTOR_BYTES_LENGTH));
        }
        return decoder.decode(input.slice(FUNCTION_SELECTOR_BYTES_LENGTH).toArray());
    }

    private static List<AccountID> decodeAccountIds(
            final byte[][] accountBytesArray, final UnaryOperator<byte[]> aliasResolver) {
        final List<AccountID> accountIDs = new ArrayList<>();
        for (final var account : accountBytesArray) {
            accountIDs.add(convertLeftPaddedAddressToAccountId(account, aliasResolver));
        }
        return accountIDs;
    }

    private static List<TokenID> decodeTokenIDsFromBytesArray(final byte[][] accountBytesArray) {
        final List<TokenID> accountIDs = new ArrayList<>();
        for (final var account : accountBytesArray) {
            accountIDs.add(convertAddressBytesToTokenID(account));
        }
        return accountIDs;
    }

    private static AccountID convertLeftPaddedAddressToAccountId(
            final byte[] leftPaddedAddress, final UnaryOperator<byte[]> aliasResolver) {
        final var addressOrAlias =
                Arrays.copyOfRange(leftPaddedAddress, ADDRESS_SKIP_BYTES_LENGTH, WORD_LENGTH);
        return accountIdFromEvmAddress(aliasResolver.apply(addressOrAlias));
    }

    private static TokenID convertAddressBytesToTokenID(final byte[] addressBytes) {
        final var address =
                Address.wrap(
                        Bytes.wrap(addressBytes)
                                .slice(ADDRESS_SKIP_BYTES_LENGTH, ADDRESS_BYTES_LENGTH));
        return EntityIdUtils.tokenIdFromEvmAddress(address.toArray());
    }

    private List<SyntheticTxnFactory.NftExchange> bindNftExchangesFrom(
            final TokenID tokenType,
            final Tuple[] abiExchanges,
            final UnaryOperator<byte[]> aliasResolver) {
        final List<SyntheticTxnFactory.NftExchange> nftExchanges = new ArrayList<>();
        for (final var exchange : abiExchanges) {
            final var sender = convertLeftPaddedAddressToAccountId(exchange.get(0), aliasResolver);
            final var receiver =
                    convertLeftPaddedAddressToAccountId(exchange.get(1), aliasResolver);
            final var serialNo = (long) exchange.get(2);
            nftExchanges.add(
                    new SyntheticTxnFactory.NftExchange(serialNo, tokenType, sender, receiver));
        }
        return nftExchanges;
    }

    private List<SyntheticTxnFactory.FungibleTokenTransfer> bindFungibleTransfersFrom(
            final TokenID tokenType,
            final Tuple[] abiTransfers,
            final UnaryOperator<byte[]> aliasResolver) {
        final List<SyntheticTxnFactory.FungibleTokenTransfer> fungibleTransfers = new ArrayList<>();
        for (final var transfer : abiTransfers) {
            final AccountID accountID =
                    convertLeftPaddedAddressToAccountId(transfer.get(0), aliasResolver);
            final long amount = transfer.get(1);
            addSignedAdjustment(fungibleTransfers, tokenType, accountID, amount);
        }
        return fungibleTransfers;
    }

    private void addApprovedAdjustment(
            final List<SyntheticTxnFactory.FungibleTokenTransfer> fungibleTransfers,
            final TokenID tokenId,
            final AccountID accountId,
            final long amount) {
        fungibleTransfers.add(
                new SyntheticTxnFactory.FungibleTokenTransfer(
                        -amount, true, tokenId, accountId, null));
    }

    private void addSignedAdjustment(
            final List<SyntheticTxnFactory.FungibleTokenTransfer> fungibleTransfers,
            final TokenID tokenType,
            final AccountID accountID,
            final long amount) {
        if (amount > 0) {
            fungibleTransfers.add(
                    new SyntheticTxnFactory.FungibleTokenTransfer(
                            amount, false, tokenType, null, accountID));
        } else {
            fungibleTransfers.add(
                    new SyntheticTxnFactory.FungibleTokenTransfer(
                            -amount, false, tokenType, accountID, null));
        }
    }
}<|MERGE_RESOLUTION|>--- conflicted
+++ resolved
@@ -69,10 +69,6 @@
     private static final String ADDRESS_PAIR_RAW_TYPE = "(bytes32,bytes32)";
     private static final String ADDRESS_TRIPLE_RAW_TYPE = "(bytes32,bytes32,bytes32)";
     private static final String UINT256_RAW_TYPE = "(uint256)";
-<<<<<<< HEAD
-=======
-    public static final String ADDRESS_RAW_TYPE = "(bytes32)";
->>>>>>> 32f11db9
     private static final String ADDRESS_UINT256_RAW_TYPE = "(bytes32,uint256)";
     private static final String ADDRESS_ADDRESS_UINT256_RAW_TYPE = "(bytes32,bytes32,uint256)";
 
@@ -133,26 +129,18 @@
     private static final Bytes GET_TOKEN_DEFAULT_FREEZE_STATUS_SELECTOR =
             Bytes.wrap(GET_TOKEN_DEFAULT_FREEZE_STATUS_FUNCTION.selector());
     private static final ABIType<Tuple> GET_TOKEN_DEFAULT_FREEZE_STATUS_DECODER =
-<<<<<<< HEAD
             TypeFactory.create(BYTES32);
-=======
-            TypeFactory.create(ADDRESS_RAW_TYPE);
->>>>>>> 32f11db9
 
     private static final Function GET_TOKEN_DEFAULT_KYC_STATUS_FUNCTION =
             new Function("getTokenDefaultKycStatus(address)", INT);
     private static final Bytes GET_TOKEN_DEFAULT_KYC_STATUS_SELECTOR =
             Bytes.wrap(GET_TOKEN_DEFAULT_KYC_STATUS_FUNCTION.selector());
     private static final ABIType<Tuple> GET_TOKEN_DEFAULT_KYC_STATUS_DECODER =
-<<<<<<< HEAD
             TypeFactory.create(BYTES32);
 
     private static final Function DELETE_TOKEN_FUNCTION = new Function("deleteToken(address)", INT);
     private static final Bytes DELETE_TOKEN_SELECTOR = Bytes.wrap(DELETE_TOKEN_FUNCTION.selector());
     private static final ABIType<Tuple> DELETE_TOKEN_DECODER = TypeFactory.create(BYTES32);
-=======
-            TypeFactory.create(ADDRESS_RAW_TYPE);
->>>>>>> 32f11db9
 
     private static final Function ASSOCIATE_TOKENS_FUNCTION =
             new Function("associateTokens(address,address[])", INT);
@@ -192,12 +180,7 @@
             new Function("balanceOf(address)", INT);
     private static final Bytes BALANCE_OF_TOKEN_SELECTOR =
             Bytes.wrap(BALANCE_OF_TOKEN_FUNCTION.selector());
-<<<<<<< HEAD
     private static final ABIType<Tuple> BALANCE_OF_TOKEN_DECODER = TypeFactory.create(BYTES32);
-=======
-    private static final ABIType<Tuple> BALANCE_OF_TOKEN_DECODER =
-            TypeFactory.create(ADDRESS_RAW_TYPE);
->>>>>>> 32f11db9
 
     private static final Function OWNER_OF_NFT_FUNCTION = new Function("ownerOf(uint256)", INT);
     private static final Bytes OWNER_OF_NFT_SELECTOR = Bytes.wrap(OWNER_OF_NFT_FUNCTION.selector());
@@ -232,14 +215,14 @@
 
     private static final Function PAUSE_TOKEN_FUNCTION = new Function("pauseToken(address)", INT);
     private static final Bytes PAUSE_TOKEN_SELECTOR = Bytes.wrap(PAUSE_TOKEN_FUNCTION.selector());
-    private static final ABIType<Tuple> PAUSE_TOKEN_DECODER = TypeFactory.create(ADDRESS_RAW_TYPE);
+    private static final ABIType<Tuple> PAUSE_TOKEN_DECODER = TypeFactory.create(BYTES32);
 
     private static final Function UNPAUSE_TOKEN_FUNCTION =
             new Function("unpauseToken(address)", INT);
     private static final Bytes UNPAUSE_TOKEN_SELECTOR =
             Bytes.wrap(UNPAUSE_TOKEN_FUNCTION.selector());
     private static final ABIType<Tuple> UNPAUSE_TOKEN_DECODER =
-            TypeFactory.create(ADDRESS_RAW_TYPE);
+            TypeFactory.create(BYTES32);
 
     private static final Function IS_FROZEN_TOKEN_FUNCTION =
             new Function("isFrozen(address,address)", INT_BOOL_PAIR);
