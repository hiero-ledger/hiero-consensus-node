/*
 * Copyright (C) 2021-2022 Hedera Hashgraph, LLC
 *
 * Licensed under the Apache License, Version 2.0 (the "License");
 * you may not use this file except in compliance with the License.
 * You may obtain a copy of the License at
 *
 *      http://www.apache.org/licenses/LICENSE-2.0
 *
 * Unless required by applicable law or agreed to in writing, software
 * distributed under the License is distributed on an "AS IS" BASIS,
 * WITHOUT WARRANTIES OR CONDITIONS OF ANY KIND, either express or implied.
 * See the License for the specific language governing permissions and
 * limitations under the License.
 */
package com.hedera.services.store.contracts.precompile.codec;

import static com.hedera.services.contracts.ParsingConstants.ARRAY_BRACKETS;
import static com.hedera.services.contracts.ParsingConstants.BOOL;
import static com.hedera.services.contracts.ParsingConstants.BYTES32;
import static com.hedera.services.contracts.ParsingConstants.BYTES32_PAIR_RAW_TYPE;
import static com.hedera.services.contracts.ParsingConstants.EXPIRY;
import static com.hedera.services.contracts.ParsingConstants.FIXED_FEE;
import static com.hedera.services.contracts.ParsingConstants.FRACTIONAL_FEE;
import static com.hedera.services.contracts.ParsingConstants.INT;
import static com.hedera.services.contracts.ParsingConstants.INT_BOOL_PAIR;
import static com.hedera.services.contracts.ParsingConstants.ROYALTY_FEE;
import static com.hedera.services.contracts.ParsingConstants.STRING;
import static com.hedera.services.contracts.ParsingConstants.TOKEN_KEY;
import static com.hedera.services.contracts.ParsingConstants.UINT256;
import static com.hedera.services.utils.EntityIdUtils.accountIdFromEvmAddress;

import com.esaulpaugh.headlong.abi.ABIType;
import com.esaulpaugh.headlong.abi.Function;
import com.esaulpaugh.headlong.abi.Tuple;
import com.esaulpaugh.headlong.abi.TypeFactory;
import com.google.protobuf.ByteString;
import com.hedera.services.legacy.proto.utils.ByteStringUtils;
import com.hedera.services.state.enums.TokenType;
import com.hedera.services.state.submerkle.EntityId;
import com.hedera.services.store.contracts.WorldLedgers;
import com.hedera.services.store.contracts.precompile.SyntheticTxnFactory;
import com.hedera.services.store.contracts.precompile.codec.TokenCreateWrapper.FixedFeeWrapper;
import com.hedera.services.store.contracts.precompile.codec.TokenCreateWrapper.FractionalFeeWrapper;
import com.hedera.services.store.contracts.precompile.codec.TokenCreateWrapper.KeyValueWrapper;
import com.hedera.services.store.contracts.precompile.codec.TokenCreateWrapper.RoyaltyFeeWrapper;
import com.hedera.services.store.contracts.precompile.codec.TokenCreateWrapper.TokenKeyWrapper;
import com.hedera.services.store.models.NftId;
import com.hedera.services.utils.EntityIdUtils;
import com.hederahashgraph.api.proto.java.AccountID;
import com.hederahashgraph.api.proto.java.TokenID;
import java.math.BigInteger;
import java.util.ArrayList;
import java.util.Arrays;
import java.util.Collections;
import java.util.List;
import java.util.function.UnaryOperator;
import javax.inject.Inject;
import javax.inject.Singleton;
import org.apache.tuweni.bytes.Bytes;
import org.hyperledger.besu.datatypes.Address;

@Singleton
public class DecodingFacade {
    private static final int WORD_LENGTH = 32;
    private static final int ADDRESS_BYTES_LENGTH = 20;
    private static final int ADDRESS_SKIP_BYTES_LENGTH = 12;
    private static final int FUNCTION_SELECTOR_BYTES_LENGTH = 4;
    private static final String ADDRESS_PAIR_RAW_TYPE = "(bytes32,bytes32)";
    private static final String ADDRESS_TRIPLE_RAW_TYPE = "(bytes32,bytes32,bytes32)";
    private static final String UINT256_RAW_TYPE = "(uint256)";
    private static final String BYTES32_RAW_TYPE = "(bytes32)";
    private static final String ADDRESS_UINT256_RAW_TYPE = "(bytes32,uint256)";
    private static final String ADDRESS_ADDRESS_UINT256_RAW_TYPE = "(bytes32,bytes32,uint256)";

    public static final String ADDRESS_RAW_TYPE = "(bytes32)";

    private static final List<SyntheticTxnFactory.NftExchange> NO_NFT_EXCHANGES =
            Collections.emptyList();
    private static final List<SyntheticTxnFactory.FungibleTokenTransfer> NO_FUNGIBLE_TRANSFERS =
            Collections.emptyList();

    private static final Function CRYPTO_TRANSFER_FUNCTION =
            new Function(
                    "cryptoTransfer((address,(address,int64)[],(address,address,int64)[])[])", INT);
    private static final Bytes CRYPTO_TRANSFER_SELECTOR =
            Bytes.wrap(CRYPTO_TRANSFER_FUNCTION.selector());
    private static final ABIType<Tuple> CRYPTO_TRANSFER_DECODER =
            TypeFactory.create("((bytes32,(bytes32,int64)[],(bytes32,bytes32,int64)[])[])");

    private static final Function TRANSFER_TOKENS_FUNCTION =
            new Function("transferTokens(address,address[],int64[])", INT);
    private static final Bytes TRANSFER_TOKENS_SELECTOR =
            Bytes.wrap(TRANSFER_TOKENS_FUNCTION.selector());
    private static final ABIType<Tuple> TRANSFER_TOKENS_DECODER =
            TypeFactory.create("(bytes32,bytes32[],int64[])");

    private static final Function TRANSFER_TOKEN_FUNCTION =
            new Function("transferToken(address,address,address,int64)", INT);
    private static final Bytes TRANSFER_TOKEN_SELECTOR =
            Bytes.wrap(TRANSFER_TOKEN_FUNCTION.selector());
    private static final ABIType<Tuple> TRANSFER_TOKEN_DECODER =
            TypeFactory.create("(bytes32,bytes32,bytes32,int64)");

    private static final Function TRANSFER_NFTS_FUNCTION =
            new Function("transferNFTs(address,address[],address[],int64[])", INT);
    private static final Bytes TRANSFER_NFTS_SELECTOR =
            Bytes.wrap(TRANSFER_NFTS_FUNCTION.selector());
    private static final ABIType<Tuple> TRANSFER_NFTS_DECODER =
            TypeFactory.create("(bytes32,bytes32[],bytes32[],int64[])");

    private static final Function TRANSFER_NFT_FUNCTION =
            new Function("transferNFT(address,address,address,int64)", INT);
    private static final Bytes TRANSFER_NFT_SELECTOR = Bytes.wrap(TRANSFER_NFT_FUNCTION.selector());
    private static final ABIType<Tuple> TRANSFER_NFT_DECODER =
            TypeFactory.create("(bytes32,bytes32,bytes32,int64)");

    private static final Function MINT_TOKEN_FUNCTION =
            new Function("mintToken(address,uint64,bytes[])", INT);
    private static final Bytes MINT_TOKEN_SELECTOR = Bytes.wrap(MINT_TOKEN_FUNCTION.selector());
    private static final ABIType<Tuple> MINT_TOKEN_DECODER =
            TypeFactory.create("(bytes32,int64,bytes[])");

    private static final Function BURN_TOKEN_FUNCTION =
            new Function("burnToken(address,uint64,int64[])", INT);
    private static final Bytes BURN_TOKEN_SELECTOR = Bytes.wrap(BURN_TOKEN_FUNCTION.selector());
    private static final ABIType<Tuple> BURN_TOKEN_DECODER =
            TypeFactory.create("(bytes32,int64,int64[])");

    private static final Function GET_TOKEN_DEFAULT_FREEZE_STATUS_FUNCTION =
            new Function("getTokenDefaultFreezeStatus(address)", INT);
    private static final Bytes GET_TOKEN_DEFAULT_FREEZE_STATUS_SELECTOR =
            Bytes.wrap(GET_TOKEN_DEFAULT_FREEZE_STATUS_FUNCTION.selector());
    private static final ABIType<Tuple> GET_TOKEN_DEFAULT_FREEZE_STATUS_DECODER =
            TypeFactory.create(BYTES32_RAW_TYPE);

    private static final Function GET_TOKEN_DEFAULT_KYC_STATUS_FUNCTION =
            new Function("getTokenDefaultKycStatus(address)", INT);
    private static final Bytes GET_TOKEN_DEFAULT_KYC_STATUS_SELECTOR =
            Bytes.wrap(GET_TOKEN_DEFAULT_KYC_STATUS_FUNCTION.selector());
    private static final ABIType<Tuple> GET_TOKEN_DEFAULT_KYC_STATUS_DECODER =
            TypeFactory.create(BYTES32_RAW_TYPE);

    private static final Function ASSOCIATE_TOKENS_FUNCTION =
            new Function("associateTokens(address,address[])", INT);
    private static final Bytes ASSOCIATE_TOKENS_SELECTOR =
            Bytes.wrap(ASSOCIATE_TOKENS_FUNCTION.selector());
    private static final ABIType<Tuple> ASSOCIATE_TOKENS_DECODER =
            TypeFactory.create("(bytes32,bytes32[])");

    private static final Function ASSOCIATE_TOKEN_FUNCTION =
            new Function("associateToken(address,address)", INT);
    private static final Bytes ASSOCIATE_TOKEN_SELECTOR =
            Bytes.wrap(ASSOCIATE_TOKEN_FUNCTION.selector());
    private static final ABIType<Tuple> ASSOCIATE_TOKEN_DECODER =
            TypeFactory.create(BYTES32_PAIR_RAW_TYPE);

    private static final Function DISSOCIATE_TOKENS_FUNCTION =
            new Function("dissociateTokens(address,address[])", INT);
    private static final Bytes DISSOCIATE_TOKENS_SELECTOR =
            Bytes.wrap(DISSOCIATE_TOKENS_FUNCTION.selector());
    private static final ABIType<Tuple> DISSOCIATE_TOKENS_DECODER =
            TypeFactory.create("(bytes32,bytes32[])");

    private static final Function DISSOCIATE_TOKEN_FUNCTION =
            new Function("dissociateToken(address,address)", INT);
    private static final Bytes DISSOCIATE_TOKEN_SELECTOR =
            Bytes.wrap(DISSOCIATE_TOKEN_FUNCTION.selector());
    private static final ABIType<Tuple> DISSOCIATE_TOKEN_DECODER =
            TypeFactory.create(BYTES32_PAIR_RAW_TYPE);

    private static final Function TOKEN_URI_NFT_FUNCTION =
            new Function("tokenURI(uint256)", STRING);
    private static final Bytes TOKEN_URI_NFT_SELECTOR =
            Bytes.wrap(TOKEN_URI_NFT_FUNCTION.selector());
    private static final ABIType<Tuple> TOKEN_URI_NFT_DECODER = TypeFactory.create(UINT256);

    private static final Function BALANCE_OF_TOKEN_FUNCTION =
            new Function("balanceOf(address)", INT);
    private static final Bytes BALANCE_OF_TOKEN_SELECTOR =
            Bytes.wrap(BALANCE_OF_TOKEN_FUNCTION.selector());
    private static final ABIType<Tuple> BALANCE_OF_TOKEN_DECODER =
<<<<<<< HEAD
            TypeFactory.create(ADDRESS_RAW_TYPE);
=======
            TypeFactory.create(BYTES32_RAW_TYPE);
>>>>>>> 6f806782

    private static final Function OWNER_OF_NFT_FUNCTION = new Function("ownerOf(uint256)", INT);
    private static final Bytes OWNER_OF_NFT_SELECTOR = Bytes.wrap(OWNER_OF_NFT_FUNCTION.selector());
    private static final ABIType<Tuple> OWNER_OF_NFT_DECODER = TypeFactory.create(UINT256);

    private static final Function ERC_TRANSFER_FUNCTION =
            new Function("transfer(address,uint256)", BOOL);
    private static final Bytes ERC_TRANSFER_SELECTOR = Bytes.wrap(ERC_TRANSFER_FUNCTION.selector());
    private static final ABIType<Tuple> ERC_TRANSFER_DECODER =
            TypeFactory.create(ADDRESS_UINT256_RAW_TYPE);

    private static final Function WIPE_TOKEN_ACCOUNT_FUNCTION =
            new Function("wipeTokenAccount(address,address,uint32)", INT);
    private static final Bytes WIPE_TOKEN_ACCOUNT_SELECTOR =
            Bytes.wrap(WIPE_TOKEN_ACCOUNT_FUNCTION.selector());
    private static final ABIType<Tuple> WIPE_TOKEN_ACCOUNT_DECODER =
            TypeFactory.create("(bytes32,bytes32,uint32)");

    private static final Function WIPE_TOKEN_ACCOUNT_NFT_FUNCTION =
            new Function("wipeTokenAccountNFT(address,address,int64[])", INT);
    private static final Bytes WIPE_TOKEN_ACCOUNT_NFT_SELECTOR =
            Bytes.wrap(WIPE_TOKEN_ACCOUNT_NFT_FUNCTION.selector());
    private static final ABIType<Tuple> WIPE_TOKEN_ACCOUNT_NFT_DECODER =
            TypeFactory.create("(bytes32,bytes32,int64[])");

    private static final Function ERC_TRANSFER_FROM_FUNCTION =
            new Function("transferFrom(address,address,uint256)");
    private static final Bytes ERC_TRANSFER_FROM_SELECTOR =
            Bytes.wrap(ERC_TRANSFER_FROM_FUNCTION.selector());
    private static final ABIType<Tuple> ERC_TRANSFER_FROM_DECODER =
            TypeFactory.create(ADDRESS_ADDRESS_UINT256_RAW_TYPE);

<<<<<<< HEAD
    private static final Function PAUSE_TOKEN_FUNCTION = new Function("pauseToken(address)", INT);
    private static final Bytes PAUSE_TOKEN_SELECTOR = Bytes.wrap(PAUSE_TOKEN_FUNCTION.selector());
    private static final ABIType<Tuple> PAUSE_TOKEN_DECODER = TypeFactory.create(ADDRESS_RAW_TYPE);

    private static final Function UNPAUSE_TOKEN_FUNCTION =
            new Function("unpauseToken(address)", INT);
    private static final Bytes UNPAUSE_TOKEN_SELECTOR =
            Bytes.wrap(UNPAUSE_TOKEN_FUNCTION.selector());
    private static final ABIType<Tuple> UNPAUSE_TOKEN_DECODER =
            TypeFactory.create(ADDRESS_RAW_TYPE);
=======
    private static final Function IS_FROZEN_TOKEN_FUNCTION =
            new Function("isFrozen(address,address)", INT_BOOL_PAIR);
    private static final Bytes IS_FROZEN_TOKEN_FUNCTION_SELECTOR =
            Bytes.wrap(IS_FROZEN_TOKEN_FUNCTION.selector());
    private static final ABIType<Tuple> IS_FROZEN_TOKEN_DECODER =
            TypeFactory.create(ADDRESS_PAIR_RAW_TYPE);

    private static final Function FREEZE_TOKEN_FUNCTION =
            new Function("freezeToken(address,address)", INT);
    private static final Bytes FREEZE_TOKEN_FUNCTION_SELECTOR =
            Bytes.wrap(FREEZE_TOKEN_FUNCTION.selector());
    private static final ABIType<Tuple> FREEZE_TOKEN_ACCOUNT_DECODER =
            TypeFactory.create(ADDRESS_PAIR_RAW_TYPE);

    private static final Function UNFREEZE_TOKEN_FUNCTION =
            new Function("unfreezeToken(address,address)", INT);
    private static final Bytes UNFREEZE_TOKEN_FUNCTION_SELECTOR =
            Bytes.wrap(UNFREEZE_TOKEN_FUNCTION.selector());
    private static final ABIType<Tuple> UNFREEZE_TOKEN_ACCOUNT_DECODER =
            TypeFactory.create(ADDRESS_PAIR_RAW_TYPE);
>>>>>>> 6f806782

    /* --- Token Create Structs --- */
    private static final String KEY_VALUE_DECODER = "(bool,bytes32,bytes,bytes,bytes32)";
    private static final String TOKEN_KEY_DECODER = "(int32," + KEY_VALUE_DECODER + ")";
    private static final String EXPIRY_DECODER = "(int64,bytes32,int64)";

    private static final String FIXED_FEE_DECODER = "(int64,bytes32,bool,bool,bytes32)";
    private static final String FRACTIONAL_FEE_DECODER = "(int64,int64,int64,int64,bool,bytes32)";
    private static final String ROYALTY_FEE_DECODER = "(int64,int64,int64,bytes32,bool,bytes32)";

    private static final String TOKEN_CREATE_STRUCT =
            "(string,string,address,string,bool,uint32,bool,"
                    + TOKEN_KEY
                    + ARRAY_BRACKETS
                    + ","
                    + EXPIRY
                    + ")";
    private static final String TOKEN_CREATE_STRUCT_DECODER =
            "(string,string,bytes32,string,bool,int64,bool,"
                    + TOKEN_KEY_DECODER
                    + ARRAY_BRACKETS
                    + ","
                    + EXPIRY_DECODER
                    + ")";

    private static final Function TOKEN_CREATE_FUNGIBLE_FUNCTION =
            new Function("createFungibleToken(" + TOKEN_CREATE_STRUCT + ",uint256,uint256)");
    private static final Bytes TOKEN_CREATE_FUNGIBLE_SELECTOR =
            Bytes.wrap(TOKEN_CREATE_FUNGIBLE_FUNCTION.selector());
    private static final ABIType<Tuple> TOKEN_CREATE_FUNGIBLE_DECODER =
            TypeFactory.create("(" + TOKEN_CREATE_STRUCT_DECODER + ",uint256,uint256)");

    private static final Function TOKEN_CREATE_NON_FUNGIBLE_FUNCTION =
            new Function("createNonFungibleToken(" + TOKEN_CREATE_STRUCT + ")");
    private static final Bytes TOKEN_CREATE_NON_FUNGIBLE_SELECTOR =
            Bytes.wrap(TOKEN_CREATE_NON_FUNGIBLE_FUNCTION.selector());
    private static final ABIType<Tuple> TOKEN_CREATE_NON_FUNGIBLE_DECODER =
            TypeFactory.create("(" + TOKEN_CREATE_STRUCT_DECODER + ")");

    private static final Function TOKEN_CREATE_FUNGIBLE_WITH_FEES_FUNCTION =
            new Function(
                    "createFungibleTokenWithCustomFees("
                            + TOKEN_CREATE_STRUCT
                            + ",uint256,uint256,"
                            + FIXED_FEE
                            + ARRAY_BRACKETS
                            + ","
                            + FRACTIONAL_FEE
                            + ARRAY_BRACKETS
                            + ")");
    private static final Bytes TOKEN_CREATE_FUNGIBLE_WITH_FEES_SELECTOR =
            Bytes.wrap(TOKEN_CREATE_FUNGIBLE_WITH_FEES_FUNCTION.selector());
    private static final ABIType<Tuple> TOKEN_CREATE_FUNGIBLE_WITH_FEES_DECODER =
            TypeFactory.create(
                    "("
                            + TOKEN_CREATE_STRUCT_DECODER
                            + ",uint256,uint256,"
                            + FIXED_FEE_DECODER
                            + ARRAY_BRACKETS
                            + ","
                            + FRACTIONAL_FEE_DECODER
                            + ARRAY_BRACKETS
                            + ")");

    private static final Function TOKEN_CREATE_NON_FUNGIBLE_WITH_FEES_FUNCTION =
            new Function(
                    "createNonFungibleTokenWithCustomFees("
                            + TOKEN_CREATE_STRUCT
                            + ","
                            + FIXED_FEE
                            + ARRAY_BRACKETS
                            + ","
                            + ROYALTY_FEE
                            + ARRAY_BRACKETS
                            + ")");
    private static final Bytes TOKEN_CREATE_NON_FUNGIBLE_WITH_FEES_SELECTOR =
            Bytes.wrap(TOKEN_CREATE_NON_FUNGIBLE_WITH_FEES_FUNCTION.selector());
    private static final ABIType<Tuple> TOKEN_CREATE_NON_FUNGIBLE_WITH_FEES_DECODER =
            TypeFactory.create(
                    "("
                            + TOKEN_CREATE_STRUCT_DECODER
                            + ","
                            + FIXED_FEE_DECODER
                            + ARRAY_BRACKETS
                            + ","
                            + ROYALTY_FEE_DECODER
                            + ARRAY_BRACKETS
                            + ")");

    private static final Function ERC_ALLOWANCE_FUNCTION =
            new Function("allowance(address,address)", INT);
    private static final Bytes ERC_ALLOWANCE_SELECTOR =
            Bytes.wrap(ERC_ALLOWANCE_FUNCTION.selector());
    private static final ABIType<Tuple> ERC_ALLOWANCE_DECODER =
            TypeFactory.create(ADDRESS_PAIR_RAW_TYPE);

    private static final Function ERC_GET_APPROVED_FUNCTION =
            new Function("getApproved(uint256)", INT);
    private static final Bytes ERC_GET_APPROVED_FUNCTION_SELECTOR =
            Bytes.wrap(ERC_GET_APPROVED_FUNCTION.selector());
    private static final ABIType<Tuple> ERC_GET_APPROVED_FUNCTION_DECODER =
            TypeFactory.create(UINT256_RAW_TYPE);

    private static final Function ERC_IS_APPROVED_FOR_ALL =
            new Function("isApprovedForAll(address,address)", BOOL);
    private static final Bytes ERC_IS_APPROVED_FOR_ALL_SELECTOR =
            Bytes.wrap(ERC_IS_APPROVED_FOR_ALL.selector());
    private static final ABIType<Tuple> ERC_IS_APPROVED_FOR_ALL_DECODER =
            TypeFactory.create(ADDRESS_PAIR_RAW_TYPE);

    private static final Function ERC_SET_APPROVAL_FOR_ALL =
            new Function("setApprovalForAll(address,bool)");
    private static final Bytes ERC_SET_APPROVAL_FOR_ALL_SELECTOR =
            Bytes.wrap(ERC_SET_APPROVAL_FOR_ALL.selector());
    private static final ABIType<Tuple> ERC_SET_APPROVAL_FOR_ALL_DECODER =
            TypeFactory.create("(bytes32,bool)");

    private static final Function ERC_TOKEN_APPROVE_FUNCTION =
            new Function("approve(address,uint256)", BOOL);
    private static final Bytes ERC_TOKEN_APPROVE_SELECTOR =
            Bytes.wrap(ERC_TOKEN_APPROVE_FUNCTION.selector());
    private static final ABIType<Tuple> ERC_TOKEN_APPROVE_DECODER =
            TypeFactory.create(ADDRESS_UINT256_RAW_TYPE);

    private static final Function HAPI_ALLOWANCE_FUNCTION =
            new Function("allowance(address,address,address)", "(int,int)");
    private static final Bytes HAPI_ALLOWANCE_SELECTOR =
            Bytes.wrap(HAPI_ALLOWANCE_FUNCTION.selector());
    private static final ABIType<Tuple> HAPI_ALLOWANCE_DECODER =
            TypeFactory.create(ADDRESS_TRIPLE_RAW_TYPE);

    private static final Function HAPI_GET_APPROVED_FUNCTION =
            new Function("getApproved(address,uint256)", "(int,int)");
    private static final Bytes HAPI_GET_APPROVED_FUNCTION_SELECTOR =
            Bytes.wrap(HAPI_GET_APPROVED_FUNCTION.selector());
    private static final ABIType<Tuple> HAPI_GET_APPROVED_FUNCTION_DECODER =
            TypeFactory.create(ADDRESS_UINT256_RAW_TYPE);

    private static final Function HAPI_IS_APPROVED_FOR_ALL =
            new Function("isApprovedForAll(address,address,address)", INT_BOOL_PAIR);
    private static final Bytes HAPI_IS_APPROVED_FOR_ALL_SELECTOR =
            Bytes.wrap(HAPI_IS_APPROVED_FOR_ALL.selector());
    private static final ABIType<Tuple> HAPI_IS_APPROVED_FOR_ALL_DECODER =
            TypeFactory.create(ADDRESS_TRIPLE_RAW_TYPE);

    private static final Function HAPI_SET_APPROVAL_FOR_ALL =
            new Function("setApprovalForAll(address,address,bool)", INT);
    private static final Bytes HAPI_SET_APPROVAL_FOR_ALL_SELECTOR =
            Bytes.wrap(HAPI_SET_APPROVAL_FOR_ALL.selector());
    private static final ABIType<Tuple> HAPI_SET_APPROVAL_FOR_ALL_DECODER =
            TypeFactory.create("(bytes32,bytes32,bool)");

    private static final Function HAPI_TOKEN_APPROVE_FUNCTION =
            new Function("approve(address,address,uint256)", INT_BOOL_PAIR);
    private static final Bytes HAPI_TOKEN_APPROVE_SELECTOR =
            Bytes.wrap(HAPI_TOKEN_APPROVE_FUNCTION.selector());
    private static final ABIType<Tuple> HAPI_TOKEN_APPROVE_DECODER =
            TypeFactory.create(ADDRESS_ADDRESS_UINT256_RAW_TYPE);

    private static final Function HAPI_APPROVE_NFT_FUNCTION =
            new Function("approveNFT(address,address,uint256)", INT);
    private static final Bytes HAPI_APPROVE_NFT_SELECTOR =
            Bytes.wrap(HAPI_APPROVE_NFT_FUNCTION.selector());
    private static final ABIType<Tuple> HAPI_APPROVE_NFT_DECODER =
            TypeFactory.create(ADDRESS_ADDRESS_UINT256_RAW_TYPE);

    private static final Function GET_TOKEN_INFO_FUNCTION = new Function("getTokenInfo(address)");
    private static final Bytes GET_TOKEN_INFO_SELECTOR =
            Bytes.wrap(GET_TOKEN_INFO_FUNCTION.selector());
    private static final ABIType<Tuple> GET_TOKEN_INFO_DECODER = TypeFactory.create(BYTES32);

    private static final Function GET_FUNGIBLE_TOKEN_INFO_FUNCTION =
            new Function("getFungibleTokenInfo(address)");
    private static final Bytes GET_FUNGIBLE_TOKEN_INFO_SELECTOR =
            Bytes.wrap(GET_FUNGIBLE_TOKEN_INFO_FUNCTION.selector());
    private static final ABIType<Tuple> GET_FUNGIBLE_TOKEN_INFO_DECODER =
            TypeFactory.create(BYTES32);

    private static final Function GET_NON_FUNGIBLE_TOKEN_INFO_FUNCTION =
            new Function("getNonFungibleTokenInfo(address,int64)");
    private static final Bytes GET_NON_FUNGIBLE_TOKEN_INFO_SELECTOR =
            Bytes.wrap(GET_NON_FUNGIBLE_TOKEN_INFO_FUNCTION.selector());
    private static final ABIType<Tuple> GET_NON_FUNGIBLE_TOKEN_INFO_DECODER =
            TypeFactory.create("(bytes32,int64)");

    private static final Function TOKEN_GET_CUSTOM_FEES_FUNCTION =
            new Function("getTokenCustomFees(address)");
    private static final Bytes TOKEN_GET_CUSTOM_FEES_SELECTOR =
            Bytes.wrap(TOKEN_GET_CUSTOM_FEES_FUNCTION.selector());
    private static final ABIType<Tuple> TOKEN_GET_CUSTOM_FEES_DECODER = TypeFactory.create(BYTES32);

    @Inject
    public DecodingFacade() {
        // empty constructor
    }

    public List<TokenTransferWrapper> decodeCryptoTransfer(
            final Bytes input, final UnaryOperator<byte[]> aliasResolver) {
        final Tuple decodedTuples =
                decodeFunctionCall(input, CRYPTO_TRANSFER_SELECTOR, CRYPTO_TRANSFER_DECODER);
        final List<TokenTransferWrapper> tokenTransferWrappers = new ArrayList<>();

        for (final var tuple : decodedTuples) {
            for (final var tupleNested : (Tuple[]) tuple) {
                final var tokenType = convertAddressBytesToTokenID(tupleNested.get(0));

                var nftExchanges = NO_NFT_EXCHANGES;
                var fungibleTransfers = NO_FUNGIBLE_TRANSFERS;

                final var abiAdjustments = (Tuple[]) tupleNested.get(1);
                if (abiAdjustments.length > 0) {
                    fungibleTransfers =
                            bindFungibleTransfersFrom(tokenType, abiAdjustments, aliasResolver);
                }
                final var abiNftExchanges = (Tuple[]) tupleNested.get(2);
                if (abiNftExchanges.length > 0) {
                    nftExchanges = bindNftExchangesFrom(tokenType, abiNftExchanges, aliasResolver);
                }

                tokenTransferWrappers.add(
                        new TokenTransferWrapper(nftExchanges, fungibleTransfers));
            }
        }

        return tokenTransferWrappers;
    }

    public BurnWrapper decodeBurn(final Bytes input) {
        final Tuple decodedArguments =
                decodeFunctionCall(input, BURN_TOKEN_SELECTOR, BURN_TOKEN_DECODER);

        final var tokenID = convertAddressBytesToTokenID(decodedArguments.get(0));
        final var fungibleAmount = (long) decodedArguments.get(1);
        final var serialNumbers = (long[]) decodedArguments.get(2);

        if (fungibleAmount > 0) {
            return BurnWrapper.forFungible(tokenID, fungibleAmount);
        } else {
            return BurnWrapper.forNonFungible(
                    tokenID, Arrays.stream(serialNumbers).boxed().toList());
        }
    }

    public GetTokenDefaultFreezeStatusWrapper decodeTokenDefaultFreezeStatus(final Bytes input) {
        final Tuple decodedArguments =
                decodeFunctionCall(
                        input,
                        GET_TOKEN_DEFAULT_FREEZE_STATUS_SELECTOR,
                        GET_TOKEN_DEFAULT_FREEZE_STATUS_DECODER);

        final var tokenID = convertAddressBytesToTokenID(decodedArguments.get(0));

        return new GetTokenDefaultFreezeStatusWrapper(tokenID);
    }

    public GetTokenDefaultKycStatusWrapper decodeTokenDefaultKycStatus(final Bytes input) {
        final Tuple decodedArguments =
                decodeFunctionCall(
                        input,
                        GET_TOKEN_DEFAULT_KYC_STATUS_SELECTOR,
                        GET_TOKEN_DEFAULT_KYC_STATUS_DECODER);

        final var tokenID = convertAddressBytesToTokenID(decodedArguments.get(0));

        return new GetTokenDefaultKycStatusWrapper(tokenID);
    }

    public BalanceOfWrapper decodeBalanceOf(
            final Bytes input, final UnaryOperator<byte[]> aliasResolver) {
        final Tuple decodedArguments =
                decodeFunctionCall(input, BALANCE_OF_TOKEN_SELECTOR, BALANCE_OF_TOKEN_DECODER);

        final var account =
                convertLeftPaddedAddressToAccountId(decodedArguments.get(0), aliasResolver);

        return new BalanceOfWrapper(account);
    }

    public List<TokenTransferWrapper> decodeERCTransfer(
            final Bytes input,
            final TokenID token,
            final AccountID caller,
            final UnaryOperator<byte[]> aliasResolver) {
        final Tuple decodedArguments =
                decodeFunctionCall(input, ERC_TRANSFER_SELECTOR, ERC_TRANSFER_DECODER);

        final var recipient =
                convertLeftPaddedAddressToAccountId(decodedArguments.get(0), aliasResolver);
        final var amount = (BigInteger) decodedArguments.get(1);

        final List<SyntheticTxnFactory.FungibleTokenTransfer> fungibleTransfers = new ArrayList<>();
        addSignedAdjustment(fungibleTransfers, token, recipient, amount.longValue());
        addSignedAdjustment(fungibleTransfers, token, caller, -amount.longValue());

        return Collections.singletonList(
                new TokenTransferWrapper(NO_NFT_EXCHANGES, fungibleTransfers));
    }

    public List<TokenTransferWrapper> decodeERCTransferFrom(
            final Bytes input,
            final TokenID token,
            final boolean isFungible,
            final UnaryOperator<byte[]> aliasResolver,
            final WorldLedgers ledgers,
            final EntityId operatorId) {
        final Tuple decodedArguments =
                decodeFunctionCall(input, ERC_TRANSFER_FROM_SELECTOR, ERC_TRANSFER_FROM_DECODER);

        final var from =
                convertLeftPaddedAddressToAccountId(decodedArguments.get(0), aliasResolver);
        final var to = convertLeftPaddedAddressToAccountId(decodedArguments.get(1), aliasResolver);
        if (isFungible) {
            final List<SyntheticTxnFactory.FungibleTokenTransfer> fungibleTransfers =
                    new ArrayList<>();
            final var amount = (BigInteger) decodedArguments.get(2);
            addSignedAdjustment(fungibleTransfers, token, to, amount.longValue());
            if (from.equals(operatorId.toGrpcAccountId())) {
                addSignedAdjustment(fungibleTransfers, token, from, -amount.longValue());
            } else {
                addApprovedAdjustment(fungibleTransfers, token, from, -amount.longValue());
            }
            return Collections.singletonList(
                    new TokenTransferWrapper(NO_NFT_EXCHANGES, fungibleTransfers));
        } else {
            final List<SyntheticTxnFactory.NftExchange> nonFungibleTransfers = new ArrayList<>();
            final var serialNo = ((BigInteger) decodedArguments.get(2)).longValue();
            final var ownerId = ledgers.ownerIfPresent(NftId.fromGrpc(token, serialNo));
            if (operatorId.equals(ownerId)) {
                nonFungibleTransfers.add(
                        new SyntheticTxnFactory.NftExchange(serialNo, token, from, to));
            } else {
                nonFungibleTransfers.add(
                        SyntheticTxnFactory.NftExchange.fromApproval(serialNo, token, from, to));
            }
            return Collections.singletonList(
                    new TokenTransferWrapper(nonFungibleTransfers, NO_FUNGIBLE_TRANSFERS));
        }
    }

    public OwnerOfAndTokenURIWrapper decodeOwnerOf(final Bytes input) {
        final Tuple decodedArguments =
                decodeFunctionCall(input, OWNER_OF_NFT_SELECTOR, OWNER_OF_NFT_DECODER);

        final var tokenId = (BigInteger) decodedArguments.get(0);

        return new OwnerOfAndTokenURIWrapper(tokenId.longValue());
    }

    public OwnerOfAndTokenURIWrapper decodeTokenUriNFT(final Bytes input) {
        final Tuple decodedArguments =
                decodeFunctionCall(input, TOKEN_URI_NFT_SELECTOR, TOKEN_URI_NFT_DECODER);

        final var tokenId = (BigInteger) decodedArguments.get(0);

        return new OwnerOfAndTokenURIWrapper(tokenId.longValue());
    }

    public GetApprovedWrapper decodeGetApproved(final Bytes input, final TokenID impliedTokenId) {
        final var offset = impliedTokenId == null ? 1 : 0;

        final Tuple decodedArguments =
                decodeFunctionCall(
                        input,
                        offset == 0
                                ? ERC_GET_APPROVED_FUNCTION_SELECTOR
                                : HAPI_GET_APPROVED_FUNCTION_SELECTOR,
                        offset == 0
                                ? ERC_GET_APPROVED_FUNCTION_DECODER
                                : HAPI_GET_APPROVED_FUNCTION_DECODER);

        final var tokenId =
                offset == 0
                        ? impliedTokenId
                        : convertAddressBytesToTokenID(decodedArguments.get(0));

        final var serialNo = (BigInteger) decodedArguments.get(offset);
        return new GetApprovedWrapper(tokenId, serialNo.longValue());
    }

    public TokenAllowanceWrapper decodeTokenAllowance(
            final Bytes input,
            final TokenID impliedTokenId,
            final UnaryOperator<byte[]> aliasResolver) {
        final var offset = impliedTokenId == null ? 1 : 0;

        final Tuple decodedArguments =
                decodeFunctionCall(
                        input,
                        offset == 0 ? ERC_ALLOWANCE_SELECTOR : HAPI_ALLOWANCE_SELECTOR,
                        offset == 0 ? ERC_ALLOWANCE_DECODER : HAPI_ALLOWANCE_DECODER);

        final var tokenId =
                offset == 0
                        ? impliedTokenId
                        : convertAddressBytesToTokenID(decodedArguments.get(0));
        final var owner =
                convertLeftPaddedAddressToAccountId(decodedArguments.get(offset), aliasResolver);
        final var spender =
                convertLeftPaddedAddressToAccountId(
                        decodedArguments.get(offset + 1), aliasResolver);

        return new TokenAllowanceWrapper(tokenId, owner, spender);
    }

    public ApproveWrapper decodeTokenApprove(
            final Bytes input,
            final TokenID impliedTokenId,
            final boolean isFungible,
            final UnaryOperator<byte[]> aliasResolver,
            WorldLedgers ledgers) {

        final var offset = impliedTokenId == null ? 1 : 0;
        final Tuple decodedArguments;
        final TokenID tokenId;
        if (offset == 0) {
            decodedArguments =
                    decodeFunctionCall(
                            input, ERC_TOKEN_APPROVE_SELECTOR, ERC_TOKEN_APPROVE_DECODER);
            tokenId = impliedTokenId;
        } else if (isFungible) {
            decodedArguments =
                    decodeFunctionCall(
                            input, HAPI_TOKEN_APPROVE_SELECTOR, HAPI_TOKEN_APPROVE_DECODER);
            tokenId = convertAddressBytesToTokenID(decodedArguments.get(0));
        } else {
            decodedArguments =
                    decodeFunctionCall(input, HAPI_APPROVE_NFT_SELECTOR, HAPI_APPROVE_NFT_DECODER);
            tokenId = convertAddressBytesToTokenID(decodedArguments.get(0));
        }
        final var ledgerFungible = TokenType.FUNGIBLE_COMMON.equals(ledgers.typeOf(tokenId));
        final var spender =
                convertLeftPaddedAddressToAccountId(decodedArguments.get(offset), aliasResolver);
        if (isFungible) {
            if (!ledgerFungible) {
                throw new IllegalArgumentException("Token is not a fungible token");
            }
            final var amount = (BigInteger) decodedArguments.get(offset + 1);
            return new ApproveWrapper(tokenId, spender, amount, BigInteger.ZERO, isFungible);
        } else {
            if (ledgerFungible) {
                throw new IllegalArgumentException("Token is not an NFT");
            }
            final var serialNumber = (BigInteger) decodedArguments.get(offset + 1);
            return new ApproveWrapper(tokenId, spender, BigInteger.ZERO, serialNumber, isFungible);
        }
    }

    public SetApprovalForAllWrapper decodeSetApprovalForAll(
            final Bytes input,
            final TokenID impliedTokenId,
            final UnaryOperator<byte[]> aliasResolver) {
        final var offset = impliedTokenId == null ? 1 : 0;
        final Tuple decodedArguments =
                decodeFunctionCall(
                        input,
                        offset == 0
                                ? ERC_SET_APPROVAL_FOR_ALL_SELECTOR
                                : HAPI_SET_APPROVAL_FOR_ALL_SELECTOR,
                        offset == 0
                                ? ERC_SET_APPROVAL_FOR_ALL_DECODER
                                : HAPI_SET_APPROVAL_FOR_ALL_DECODER);
        final var tokenId =
                offset == 0
                        ? impliedTokenId
                        : convertAddressBytesToTokenID(decodedArguments.get(0));

        final var to =
                convertLeftPaddedAddressToAccountId(decodedArguments.get(offset), aliasResolver);
        final var approved = (boolean) decodedArguments.get(offset + 1);

        return new SetApprovalForAllWrapper(tokenId, to, approved);
    }

    public MintWrapper decodeMint(final Bytes input) {
        final Tuple decodedArguments =
                decodeFunctionCall(input, MINT_TOKEN_SELECTOR, MINT_TOKEN_DECODER);

        final var tokenID = convertAddressBytesToTokenID(decodedArguments.get(0));
        final var fungibleAmount = (long) decodedArguments.get(1);
        final var metadataList = (byte[][]) decodedArguments.get(2);
        final List<ByteString> wrappedMetadata = new ArrayList<>();
        for (final var meta : metadataList) {
            wrappedMetadata.add(ByteStringUtils.wrapUnsafely(meta));
        }
        if (fungibleAmount > 0) {
            return MintWrapper.forFungible(tokenID, fungibleAmount);
        } else {
            return MintWrapper.forNonFungible(tokenID, wrappedMetadata);
        }
    }

    public List<TokenTransferWrapper> decodeTransferToken(
            final Bytes input, final UnaryOperator<byte[]> aliasResolver) {
        final Tuple decodedArguments =
                decodeFunctionCall(input, TRANSFER_TOKEN_SELECTOR, TRANSFER_TOKEN_DECODER);

        final var tokenID = convertAddressBytesToTokenID(decodedArguments.get(0));
        final var sender =
                convertLeftPaddedAddressToAccountId(decodedArguments.get(1), aliasResolver);
        final var receiver =
                convertLeftPaddedAddressToAccountId(decodedArguments.get(2), aliasResolver);
        final var amount = (long) decodedArguments.get(3);

        return Collections.singletonList(
                new TokenTransferWrapper(
                        NO_NFT_EXCHANGES,
                        List.of(
                                new SyntheticTxnFactory.FungibleTokenTransfer(
                                        amount, false, tokenID, sender, receiver))));
    }

    public IsApproveForAllWrapper decodeIsApprovedForAll(
            final Bytes input,
            final TokenID impliedTokenId,
            final UnaryOperator<byte[]> aliasResolver) {
        final var offset = impliedTokenId == null ? 1 : 0;

        final Tuple decodedArguments =
                decodeFunctionCall(
                        input,
                        offset == 0
                                ? ERC_IS_APPROVED_FOR_ALL_SELECTOR
                                : HAPI_IS_APPROVED_FOR_ALL_SELECTOR,
                        offset == 0
                                ? ERC_IS_APPROVED_FOR_ALL_DECODER
                                : HAPI_IS_APPROVED_FOR_ALL_DECODER);

        final var tokenId =
                offset == 0
                        ? impliedTokenId
                        : convertAddressBytesToTokenID(decodedArguments.get(0));

        final var owner =
                convertLeftPaddedAddressToAccountId(decodedArguments.get(offset), aliasResolver);
        final var operator =
                convertLeftPaddedAddressToAccountId(
                        decodedArguments.get(offset + 1), aliasResolver);

        return new IsApproveForAllWrapper(tokenId, owner, operator);
    }

    public List<TokenTransferWrapper> decodeTransferTokens(
            final Bytes input, final UnaryOperator<byte[]> aliasResolver) {
        final Tuple decodedArguments =
                decodeFunctionCall(input, TRANSFER_TOKENS_SELECTOR, TRANSFER_TOKENS_DECODER);

        final var tokenType = convertAddressBytesToTokenID(decodedArguments.get(0));
        final var accountIDs = decodeAccountIds(decodedArguments.get(1), aliasResolver);
        final var amounts = (long[]) decodedArguments.get(2);

        final List<SyntheticTxnFactory.FungibleTokenTransfer> fungibleTransfers = new ArrayList<>();
        for (int i = 0; i < accountIDs.size(); i++) {
            final var accountID = accountIDs.get(i);
            final var amount = amounts[i];

            addSignedAdjustment(fungibleTransfers, tokenType, accountID, amount);
        }

        return Collections.singletonList(
                new TokenTransferWrapper(NO_NFT_EXCHANGES, fungibleTransfers));
    }

    public List<TokenTransferWrapper> decodeTransferNFT(
            final Bytes input, final UnaryOperator<byte[]> aliasResolver) {
        final Tuple decodedArguments =
                decodeFunctionCall(input, TRANSFER_NFT_SELECTOR, TRANSFER_NFT_DECODER);

        final var tokenID = convertAddressBytesToTokenID(decodedArguments.get(0));
        final var sender =
                convertLeftPaddedAddressToAccountId(decodedArguments.get(1), aliasResolver);
        final var receiver =
                convertLeftPaddedAddressToAccountId(decodedArguments.get(2), aliasResolver);
        final var serialNumber = (long) decodedArguments.get(3);

        return Collections.singletonList(
                new TokenTransferWrapper(
                        List.of(
                                new SyntheticTxnFactory.NftExchange(
                                        serialNumber, tokenID, sender, receiver)),
                        NO_FUNGIBLE_TRANSFERS));
    }

    public List<TokenTransferWrapper> decodeTransferNFTs(
            final Bytes input, final UnaryOperator<byte[]> aliasResolver) {
        final Tuple decodedArguments =
                decodeFunctionCall(input, TRANSFER_NFTS_SELECTOR, TRANSFER_NFTS_DECODER);

        final var tokenID = convertAddressBytesToTokenID(decodedArguments.get(0));
        final var senders = decodeAccountIds(decodedArguments.get(1), aliasResolver);
        final var receivers = decodeAccountIds(decodedArguments.get(2), aliasResolver);
        final var serialNumbers = ((long[]) decodedArguments.get(3));

        final List<SyntheticTxnFactory.NftExchange> nftExchanges = new ArrayList<>();
        for (var i = 0; i < senders.size(); i++) {
            final var nftExchange =
                    new SyntheticTxnFactory.NftExchange(
                            serialNumbers[i], tokenID, senders.get(i), receivers.get(i));
            nftExchanges.add(nftExchange);
        }

        return Collections.singletonList(
                new TokenTransferWrapper(nftExchanges, NO_FUNGIBLE_TRANSFERS));
    }

    public Association decodeAssociation(
            final Bytes input, final UnaryOperator<byte[]> aliasResolver) {
        final Tuple decodedArguments =
                decodeFunctionCall(input, ASSOCIATE_TOKEN_SELECTOR, ASSOCIATE_TOKEN_DECODER);

        final var accountID =
                convertLeftPaddedAddressToAccountId(decodedArguments.get(0), aliasResolver);
        final var tokenID = convertAddressBytesToTokenID(decodedArguments.get(1));

        return Association.singleAssociation(accountID, tokenID);
    }

    public Association decodeMultipleAssociations(
            final Bytes input, final UnaryOperator<byte[]> aliasResolver) {
        final Tuple decodedArguments =
                decodeFunctionCall(input, ASSOCIATE_TOKENS_SELECTOR, ASSOCIATE_TOKENS_DECODER);

        final var accountID =
                convertLeftPaddedAddressToAccountId(decodedArguments.get(0), aliasResolver);
        final var tokenIDs = decodeTokenIDsFromBytesArray(decodedArguments.get(1));

        return Association.multiAssociation(accountID, tokenIDs);
    }

    public Dissociation decodeDissociate(
            final Bytes input, final UnaryOperator<byte[]> aliasResolver) {
        final Tuple decodedArguments =
                decodeFunctionCall(input, DISSOCIATE_TOKEN_SELECTOR, DISSOCIATE_TOKEN_DECODER);

        final var accountID =
                convertLeftPaddedAddressToAccountId(decodedArguments.get(0), aliasResolver);
        final var tokenID = convertAddressBytesToTokenID(decodedArguments.get(1));

        return Dissociation.singleDissociation(accountID, tokenID);
    }

    public Dissociation decodeMultipleDissociations(
            final Bytes input, final UnaryOperator<byte[]> aliasResolver) {
        final Tuple decodedArguments =
                decodeFunctionCall(input, DISSOCIATE_TOKENS_SELECTOR, DISSOCIATE_TOKENS_DECODER);

        final var accountID =
                convertLeftPaddedAddressToAccountId(decodedArguments.get(0), aliasResolver);
        final var tokenIDs = decodeTokenIDsFromBytesArray(decodedArguments.get(1));

        return Dissociation.multiDissociation(accountID, tokenIDs);
    }

    public TokenCreateWrapper decodeFungibleCreate(
            final Bytes input, final UnaryOperator<byte[]> aliasResolver) {
        final Tuple decodedArguments =
                decodeFunctionCall(
                        input, TOKEN_CREATE_FUNGIBLE_SELECTOR, TOKEN_CREATE_FUNGIBLE_DECODER);

        return decodeTokenCreateWithoutFees(
                decodedArguments.get(0),
                true,
                decodedArguments.get(1),
                decodedArguments.get(2),
                aliasResolver);
    }

    public TokenCreateWrapper decodeFungibleCreateWithFees(
            final Bytes input, final UnaryOperator<byte[]> aliasResolver) {
        final Tuple decodedArguments =
                decodeFunctionCall(
                        input,
                        TOKEN_CREATE_FUNGIBLE_WITH_FEES_SELECTOR,
                        TOKEN_CREATE_FUNGIBLE_WITH_FEES_DECODER);

        final var tokenCreateWrapper =
                decodeTokenCreateWithoutFees(
                        decodedArguments.get(0),
                        true,
                        decodedArguments.get(1),
                        decodedArguments.get(2),
                        aliasResolver);
        final var fixedFees = decodeFixedFees(decodedArguments.get(3), aliasResolver);
        final var fractionalFees = decodeFractionalFees(decodedArguments.get(4), aliasResolver);
        tokenCreateWrapper.setFixedFees(fixedFees);
        tokenCreateWrapper.setFractionalFees(fractionalFees);

        return tokenCreateWrapper;
    }

    public TokenCreateWrapper decodeNonFungibleCreate(
            final Bytes input, final UnaryOperator<byte[]> aliasResolver) {
        final Tuple decodedArguments =
                decodeFunctionCall(
                        input,
                        TOKEN_CREATE_NON_FUNGIBLE_SELECTOR,
                        TOKEN_CREATE_NON_FUNGIBLE_DECODER);

        return decodeTokenCreateWithoutFees(
                decodedArguments.get(0), false, BigInteger.ZERO, BigInteger.ZERO, aliasResolver);
    }

    public TokenCreateWrapper decodeNonFungibleCreateWithFees(
            final Bytes input, final UnaryOperator<byte[]> aliasResolver) {
        final Tuple decodedArguments =
                decodeFunctionCall(
                        input,
                        TOKEN_CREATE_NON_FUNGIBLE_WITH_FEES_SELECTOR,
                        TOKEN_CREATE_NON_FUNGIBLE_WITH_FEES_DECODER);

        final var tokenCreateWrapper =
                decodeTokenCreateWithoutFees(
                        decodedArguments.get(0),
                        false,
                        BigInteger.ZERO,
                        BigInteger.ZERO,
                        aliasResolver);
        final var fixedFees = decodeFixedFees(decodedArguments.get(1), aliasResolver);
        final var royaltyFees = decodeRoyaltyFees(decodedArguments.get(2), aliasResolver);
        tokenCreateWrapper.setFixedFees(fixedFees);
        tokenCreateWrapper.setRoyaltyFees(royaltyFees);

        return tokenCreateWrapper;
    }

    public TokenInfoWrapper decodeGetTokenInfo(final Bytes input) {
        final Tuple decodedArguments =
                decodeFunctionCall(input, GET_TOKEN_INFO_SELECTOR, GET_TOKEN_INFO_DECODER);

        final var tokenID = convertAddressBytesToTokenID(decodedArguments.get(0));
        return TokenInfoWrapper.forToken(tokenID);
    }

    public TokenInfoWrapper decodeGetFungibleTokenInfo(final Bytes input) {
        final Tuple decodedArguments =
                decodeFunctionCall(
                        input, GET_FUNGIBLE_TOKEN_INFO_SELECTOR, GET_FUNGIBLE_TOKEN_INFO_DECODER);

        final var tokenID = convertAddressBytesToTokenID(decodedArguments.get(0));
        return TokenInfoWrapper.forFungibleToken(tokenID);
    }

    public TokenInfoWrapper decodeGetNonFungibleTokenInfo(final Bytes input) {
        final Tuple decodedArguments =
                decodeFunctionCall(
                        input,
                        GET_NON_FUNGIBLE_TOKEN_INFO_SELECTOR,
                        GET_NON_FUNGIBLE_TOKEN_INFO_DECODER);

        final var tokenID = convertAddressBytesToTokenID(decodedArguments.get(0));
        final var serialNumber = (long) decodedArguments.get(1);
        return TokenInfoWrapper.forNonFungibleToken(tokenID, serialNumber);
    }

    public TokenFreezeUnfreezeWrapper decodeIsFrozen(
            final Bytes input, final UnaryOperator<byte[]> aliasResolver) {
        final Tuple decodedArguments =
                decodeFunctionCall(
                        input, IS_FROZEN_TOKEN_FUNCTION_SELECTOR, IS_FROZEN_TOKEN_DECODER);

        final var tokenID = convertAddressBytesToTokenID(decodedArguments.get(0));
        final var accountID =
                convertLeftPaddedAddressToAccountId(decodedArguments.get(1), aliasResolver);
        return TokenFreezeUnfreezeWrapper.forIsFrozen(tokenID, accountID);
    }

    public TokenFreezeUnfreezeWrapper decodeFreeze(
            final Bytes input, final UnaryOperator<byte[]> aliasResolver) {
        final Tuple decodedArguments =
                decodeFunctionCall(
                        input, FREEZE_TOKEN_FUNCTION_SELECTOR, FREEZE_TOKEN_ACCOUNT_DECODER);

        final var tokenID = convertAddressBytesToTokenID(decodedArguments.get(0));
        final var accountID =
                convertLeftPaddedAddressToAccountId(decodedArguments.get(1), aliasResolver);
        return TokenFreezeUnfreezeWrapper.forFreeze(tokenID, accountID);
    }

    public TokenFreezeUnfreezeWrapper decodeUnfreeze(
            final Bytes input, final UnaryOperator<byte[]> aliasResolver) {
        final Tuple decodedArguments =
                decodeFunctionCall(
                        input, UNFREEZE_TOKEN_FUNCTION_SELECTOR, UNFREEZE_TOKEN_ACCOUNT_DECODER);

        final var tokenID = convertAddressBytesToTokenID(decodedArguments.get(0));
        final var accountID =
                convertLeftPaddedAddressToAccountId(decodedArguments.get(1), aliasResolver);
        return TokenFreezeUnfreezeWrapper.forUnfreeze(tokenID, accountID);
    }

    public TokenGetCustomFeesWrapper decodeTokenGetCustomFees(final Bytes input) {
        final Tuple decodedArguments =
                decodeFunctionCall(
                        input, TOKEN_GET_CUSTOM_FEES_SELECTOR, TOKEN_GET_CUSTOM_FEES_DECODER);

        final var tokenID = convertAddressBytesToTokenID(decodedArguments.get(0));
        return new TokenGetCustomFeesWrapper(tokenID);
    }

    private TokenCreateWrapper decodeTokenCreateWithoutFees(
            final Tuple tokenCreateStruct,
            final boolean isFungible,
            final BigInteger initSupply,
            final BigInteger decimals,
            final UnaryOperator<byte[]> aliasResolver) {
        final var tokenName = (String) tokenCreateStruct.get(0);
        final var tokenSymbol = (String) tokenCreateStruct.get(1);
        final var tokenTreasury =
                convertLeftPaddedAddressToAccountId(tokenCreateStruct.get(2), aliasResolver);
        final var memo = (String) tokenCreateStruct.get(3);
        final var isSupplyTypeFinite = (Boolean) tokenCreateStruct.get(4);
        final var maxSupply = (long) tokenCreateStruct.get(5);
        final var isFreezeDefault = (Boolean) tokenCreateStruct.get(6);
        final var tokenKeys = decodeTokenKeys(tokenCreateStruct.get(7), aliasResolver);
        final var tokenExpiry = decodeTokenExpiry(tokenCreateStruct.get(8), aliasResolver);

        return new TokenCreateWrapper(
                isFungible,
                tokenName,
                tokenSymbol,
                tokenTreasury.getAccountNum() != 0 ? tokenTreasury : null,
                memo,
                isSupplyTypeFinite,
                initSupply,
                decimals,
                maxSupply,
                isFreezeDefault,
                tokenKeys,
                tokenExpiry);
    }

    public WipeWrapper decodeWipe(final Bytes input, final UnaryOperator<byte[]> aliasResolver) {
        final Tuple decodedArguments =
                decodeFunctionCall(input, WIPE_TOKEN_ACCOUNT_SELECTOR, WIPE_TOKEN_ACCOUNT_DECODER);

        final var tokenID = convertAddressBytesToTokenID(decodedArguments.get(0));
        final var accountID =
                convertLeftPaddedAddressToAccountId(decodedArguments.get(1), aliasResolver);
        final var fungibleAmount = (long) decodedArguments.get(2);

        return WipeWrapper.forFungible(tokenID, accountID, fungibleAmount);
    }

    public WipeWrapper decodeWipeNFT(final Bytes input, final UnaryOperator<byte[]> aliasResolver) {
        final Tuple decodedArguments =
                decodeFunctionCall(
                        input, WIPE_TOKEN_ACCOUNT_NFT_SELECTOR, WIPE_TOKEN_ACCOUNT_NFT_DECODER);

        final var tokenID = convertAddressBytesToTokenID(decodedArguments.get(0));
        final var accountID =
                convertLeftPaddedAddressToAccountId(decodedArguments.get(1), aliasResolver);
        final var serialNumbers = ((long[]) decodedArguments.get(2));

        return WipeWrapper.forNonFungible(
                tokenID, accountID, Arrays.stream(serialNumbers).boxed().toList());
    }

    private List<TokenKeyWrapper> decodeTokenKeys(
            final Tuple[] tokenKeysTuples, final UnaryOperator<byte[]> aliasResolver) {
        final List<TokenKeyWrapper> tokenKeys = new ArrayList<>(tokenKeysTuples.length);
        for (final var tokenKeyTuple : tokenKeysTuples) {
            final var keyType = (int) tokenKeyTuple.get(0);
            final Tuple keyValueTuple = tokenKeyTuple.get(1);
            final var inheritAccountKey = (Boolean) keyValueTuple.get(0);
            final var contractId =
                    EntityIdUtils.asContract(
                            convertLeftPaddedAddressToAccountId(
                                    keyValueTuple.get(1), aliasResolver));
            final var ed25519 = (byte[]) keyValueTuple.get(2);
            final var ecdsaSecp256K1 = (byte[]) keyValueTuple.get(3);
            final var delegatableContractId =
                    EntityIdUtils.asContract(
                            convertLeftPaddedAddressToAccountId(
                                    keyValueTuple.get(4), aliasResolver));
            tokenKeys.add(
                    new TokenKeyWrapper(
                            keyType,
                            new KeyValueWrapper(
                                    inheritAccountKey,
                                    contractId.getContractNum() != 0 ? contractId : null,
                                    ed25519,
                                    ecdsaSecp256K1,
                                    delegatableContractId.getContractNum() != 0
                                            ? delegatableContractId
                                            : null)));
        }
        return tokenKeys;
    }

    private TokenExpiryWrapper decodeTokenExpiry(
            final Tuple expiryTuple, final UnaryOperator<byte[]> aliasResolver) {
        final var second = (long) expiryTuple.get(0);
        final var autoRenewAccount =
                convertLeftPaddedAddressToAccountId(expiryTuple.get(1), aliasResolver);
        final var autoRenewPeriod = (long) expiryTuple.get(2);
        return new TokenExpiryWrapper(
                second,
                autoRenewAccount.getAccountNum() == 0 ? null : autoRenewAccount,
                autoRenewPeriod);
    }

    private List<FixedFeeWrapper> decodeFixedFees(
            final Tuple[] fixedFeesTuples, final UnaryOperator<byte[]> aliasResolver) {
        final List<FixedFeeWrapper> fixedFees = new ArrayList<>(fixedFeesTuples.length);
        for (final var fixedFeeTuple : fixedFeesTuples) {
            final var amount = (long) fixedFeeTuple.get(0);
            final var tokenId = convertAddressBytesToTokenID(fixedFeeTuple.get(1));
            final var useHbarsForPayment = (Boolean) fixedFeeTuple.get(2);
            final var useCurrentTokenForPayment = (Boolean) fixedFeeTuple.get(3);
            final var feeCollector =
                    convertLeftPaddedAddressToAccountId(fixedFeeTuple.get(4), aliasResolver);
            fixedFees.add(
                    new FixedFeeWrapper(
                            amount,
                            tokenId.getTokenNum() != 0 ? tokenId : null,
                            useHbarsForPayment,
                            useCurrentTokenForPayment,
                            feeCollector.getAccountNum() != 0 ? feeCollector : null));
        }
        return fixedFees;
    }

    private List<FractionalFeeWrapper> decodeFractionalFees(
            final Tuple[] fractionalFeesTuples, final UnaryOperator<byte[]> aliasResolver) {
        final List<FractionalFeeWrapper> fractionalFees =
                new ArrayList<>(fractionalFeesTuples.length);
        for (final var fractionalFeeTuple : fractionalFeesTuples) {
            final var numerator = (long) fractionalFeeTuple.get(0);
            final var denominator = (long) fractionalFeeTuple.get(1);
            final var minimumAmount = (long) fractionalFeeTuple.get(2);
            final var maximumAmount = (long) fractionalFeeTuple.get(3);
            final var netOfTransfers = (Boolean) fractionalFeeTuple.get(4);
            final var feeCollector =
                    convertLeftPaddedAddressToAccountId(fractionalFeeTuple.get(5), aliasResolver);
            fractionalFees.add(
                    new FractionalFeeWrapper(
                            numerator,
                            denominator,
                            minimumAmount,
                            maximumAmount,
                            netOfTransfers,
                            feeCollector.getAccountNum() != 0 ? feeCollector : null));
        }
        return fractionalFees;
    }

    private List<RoyaltyFeeWrapper> decodeRoyaltyFees(
            final Tuple[] royaltyFeesTuples, final UnaryOperator<byte[]> aliasResolver) {
        final List<RoyaltyFeeWrapper> decodedRoyaltyFees =
                new ArrayList<>(royaltyFeesTuples.length);
        for (final var royaltyFeeTuple : royaltyFeesTuples) {
            final var numerator = (long) royaltyFeeTuple.get(0);
            final var denominator = (long) royaltyFeeTuple.get(1);

            // When at least 1 of the following 3 values is different from its default value,
            // we treat it as though the user has tried to specify a fallbackFixedFee
            final var fixedFeeAmount = (long) royaltyFeeTuple.get(2);
            final var fixedFeeTokenId = convertAddressBytesToTokenID(royaltyFeeTuple.get(3));
            final var fixedFeeUseHbars = (Boolean) royaltyFeeTuple.get(4);
            FixedFeeWrapper fixedFee = null;
            if (fixedFeeAmount != 0
                    || fixedFeeTokenId.getTokenNum() != 0
                    || Boolean.TRUE.equals(fixedFeeUseHbars)) {
                fixedFee =
                        new FixedFeeWrapper(
                                fixedFeeAmount,
                                fixedFeeTokenId.getTokenNum() != 0 ? fixedFeeTokenId : null,
                                fixedFeeUseHbars,
                                false,
                                null);
            }

            final var feeCollector =
                    convertLeftPaddedAddressToAccountId(royaltyFeeTuple.get(5), aliasResolver);
            decodedRoyaltyFees.add(
                    new RoyaltyFeeWrapper(
                            numerator,
                            denominator,
                            fixedFee,
                            feeCollector.getAccountNum() != 0 ? feeCollector : null));
        }
        return decodedRoyaltyFees;
    }

    public PauseWrapper decodePause(final Bytes input) {
        final Tuple decodedArguments =
                decodeFunctionCall(input, PAUSE_TOKEN_SELECTOR, PAUSE_TOKEN_DECODER);

        final var tokenID = convertAddressBytesToTokenID(decodedArguments.get(0));

        return new PauseWrapper(tokenID);
    }

    public UnpauseWrapper decodeUnpause(final Bytes input) {
        final Tuple decodedArguments =
                decodeFunctionCall(input, UNPAUSE_TOKEN_SELECTOR, UNPAUSE_TOKEN_DECODER);

        final var tokenID = convertAddressBytesToTokenID(decodedArguments.get(0));

        return new UnpauseWrapper(tokenID);
    }

    private Tuple decodeFunctionCall(
            final Bytes input, final Bytes selector, final ABIType<Tuple> decoder) {
        if (!selector.equals(input.slice(0, FUNCTION_SELECTOR_BYTES_LENGTH))) {
            throw new IllegalArgumentException(
                    "Selector does not match, expected "
                            + selector
                            + " actual "
                            + input.slice(0, FUNCTION_SELECTOR_BYTES_LENGTH));
        }
        return decoder.decode(input.slice(FUNCTION_SELECTOR_BYTES_LENGTH).toArray());
    }

    private static List<AccountID> decodeAccountIds(
            final byte[][] accountBytesArray, final UnaryOperator<byte[]> aliasResolver) {
        final List<AccountID> accountIDs = new ArrayList<>();
        for (final var account : accountBytesArray) {
            accountIDs.add(convertLeftPaddedAddressToAccountId(account, aliasResolver));
        }
        return accountIDs;
    }

    private static List<TokenID> decodeTokenIDsFromBytesArray(final byte[][] accountBytesArray) {
        final List<TokenID> accountIDs = new ArrayList<>();
        for (final var account : accountBytesArray) {
            accountIDs.add(convertAddressBytesToTokenID(account));
        }
        return accountIDs;
    }

    private static AccountID convertLeftPaddedAddressToAccountId(
            final byte[] leftPaddedAddress, final UnaryOperator<byte[]> aliasResolver) {
        final var addressOrAlias =
                Arrays.copyOfRange(leftPaddedAddress, ADDRESS_SKIP_BYTES_LENGTH, WORD_LENGTH);
        return accountIdFromEvmAddress(aliasResolver.apply(addressOrAlias));
    }

    private static TokenID convertAddressBytesToTokenID(final byte[] addressBytes) {
        final var address =
                Address.wrap(
                        Bytes.wrap(addressBytes)
                                .slice(ADDRESS_SKIP_BYTES_LENGTH, ADDRESS_BYTES_LENGTH));
        return EntityIdUtils.tokenIdFromEvmAddress(address.toArray());
    }

    private List<SyntheticTxnFactory.NftExchange> bindNftExchangesFrom(
            final TokenID tokenType,
            final Tuple[] abiExchanges,
            final UnaryOperator<byte[]> aliasResolver) {
        final List<SyntheticTxnFactory.NftExchange> nftExchanges = new ArrayList<>();
        for (final var exchange : abiExchanges) {
            final var sender = convertLeftPaddedAddressToAccountId(exchange.get(0), aliasResolver);
            final var receiver =
                    convertLeftPaddedAddressToAccountId(exchange.get(1), aliasResolver);
            final var serialNo = (long) exchange.get(2);
            nftExchanges.add(
                    new SyntheticTxnFactory.NftExchange(serialNo, tokenType, sender, receiver));
        }
        return nftExchanges;
    }

    private List<SyntheticTxnFactory.FungibleTokenTransfer> bindFungibleTransfersFrom(
            final TokenID tokenType,
            final Tuple[] abiTransfers,
            final UnaryOperator<byte[]> aliasResolver) {
        final List<SyntheticTxnFactory.FungibleTokenTransfer> fungibleTransfers = new ArrayList<>();
        for (final var transfer : abiTransfers) {
            final AccountID accountID =
                    convertLeftPaddedAddressToAccountId(transfer.get(0), aliasResolver);
            final long amount = transfer.get(1);
            addSignedAdjustment(fungibleTransfers, tokenType, accountID, amount);
        }
        return fungibleTransfers;
    }

    private void addApprovedAdjustment(
            final List<SyntheticTxnFactory.FungibleTokenTransfer> fungibleTransfers,
            final TokenID tokenId,
            final AccountID accountId,
            final long amount) {
        fungibleTransfers.add(
                new SyntheticTxnFactory.FungibleTokenTransfer(
                        -amount, true, tokenId, accountId, null));
    }

    private void addSignedAdjustment(
            final List<SyntheticTxnFactory.FungibleTokenTransfer> fungibleTransfers,
            final TokenID tokenType,
            final AccountID accountID,
            final long amount) {
        if (amount > 0) {
            fungibleTransfers.add(
                    new SyntheticTxnFactory.FungibleTokenTransfer(
                            amount, false, tokenType, null, accountID));
        } else {
            fungibleTransfers.add(
                    new SyntheticTxnFactory.FungibleTokenTransfer(
                            -amount, false, tokenType, accountID, null));
        }
    }
}<|MERGE_RESOLUTION|>--- conflicted
+++ resolved
@@ -180,11 +180,7 @@
     private static final Bytes BALANCE_OF_TOKEN_SELECTOR =
             Bytes.wrap(BALANCE_OF_TOKEN_FUNCTION.selector());
     private static final ABIType<Tuple> BALANCE_OF_TOKEN_DECODER =
-<<<<<<< HEAD
             TypeFactory.create(ADDRESS_RAW_TYPE);
-=======
-            TypeFactory.create(BYTES32_RAW_TYPE);
->>>>>>> 6f806782
 
     private static final Function OWNER_OF_NFT_FUNCTION = new Function("ownerOf(uint256)", INT);
     private static final Bytes OWNER_OF_NFT_SELECTOR = Bytes.wrap(OWNER_OF_NFT_FUNCTION.selector());
@@ -217,7 +213,6 @@
     private static final ABIType<Tuple> ERC_TRANSFER_FROM_DECODER =
             TypeFactory.create(ADDRESS_ADDRESS_UINT256_RAW_TYPE);
 
-<<<<<<< HEAD
     private static final Function PAUSE_TOKEN_FUNCTION = new Function("pauseToken(address)", INT);
     private static final Bytes PAUSE_TOKEN_SELECTOR = Bytes.wrap(PAUSE_TOKEN_FUNCTION.selector());
     private static final ABIType<Tuple> PAUSE_TOKEN_DECODER = TypeFactory.create(ADDRESS_RAW_TYPE);
@@ -228,7 +223,7 @@
             Bytes.wrap(UNPAUSE_TOKEN_FUNCTION.selector());
     private static final ABIType<Tuple> UNPAUSE_TOKEN_DECODER =
             TypeFactory.create(ADDRESS_RAW_TYPE);
-=======
+
     private static final Function IS_FROZEN_TOKEN_FUNCTION =
             new Function("isFrozen(address,address)", INT_BOOL_PAIR);
     private static final Bytes IS_FROZEN_TOKEN_FUNCTION_SELECTOR =
@@ -249,7 +244,6 @@
             Bytes.wrap(UNFREEZE_TOKEN_FUNCTION.selector());
     private static final ABIType<Tuple> UNFREEZE_TOKEN_ACCOUNT_DECODER =
             TypeFactory.create(ADDRESS_PAIR_RAW_TYPE);
->>>>>>> 6f806782
 
     /* --- Token Create Structs --- */
     private static final String KEY_VALUE_DECODER = "(bool,bytes32,bytes,bytes,bytes32)";
