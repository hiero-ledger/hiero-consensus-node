--- conflicted
+++ resolved
@@ -68,7 +68,6 @@
     private static final String ADDRESS_PAIR_RAW_TYPE = "(bytes32,bytes32)";
     private static final String ADDRESS_TRIPLE_RAW_TYPE = "(bytes32,bytes32,bytes32)";
     private static final String UINT256_RAW_TYPE = "(uint256)";
-    private static final String BYTES32_RAW_TYPE = "(bytes32)";
     private static final String ADDRESS_UINT256_RAW_TYPE = "(bytes32,uint256)";
     private static final String ADDRESS_ADDRESS_UINT256_RAW_TYPE = "(bytes32,bytes32,uint256)";
 
@@ -124,25 +123,23 @@
     private static final ABIType<Tuple> BURN_TOKEN_DECODER =
             TypeFactory.create("(bytes32,int64,int64[])");
 
-<<<<<<< HEAD
-    private static final Function DELETE_TOKEN_FUNCTION = new Function("deleteToken(address)", INT);
-    private static final Bytes DELETE_TOKEN_SELECTOR = Bytes.wrap(DELETE_TOKEN_FUNCTION.selector());
-    private static final ABIType<Tuple> DELETE_TOKEN_DECODER = TypeFactory.create(BYTES32);
-=======
     private static final Function GET_TOKEN_DEFAULT_FREEZE_STATUS_FUNCTION =
             new Function("getTokenDefaultFreezeStatus(address)", INT);
     private static final Bytes GET_TOKEN_DEFAULT_FREEZE_STATUS_SELECTOR =
             Bytes.wrap(GET_TOKEN_DEFAULT_FREEZE_STATUS_FUNCTION.selector());
     private static final ABIType<Tuple> GET_TOKEN_DEFAULT_FREEZE_STATUS_DECODER =
-            TypeFactory.create(BYTES32_RAW_TYPE);
+            TypeFactory.create(BYTES32);
 
     private static final Function GET_TOKEN_DEFAULT_KYC_STATUS_FUNCTION =
             new Function("getTokenDefaultKycStatus(address)", INT);
     private static final Bytes GET_TOKEN_DEFAULT_KYC_STATUS_SELECTOR =
             Bytes.wrap(GET_TOKEN_DEFAULT_KYC_STATUS_FUNCTION.selector());
     private static final ABIType<Tuple> GET_TOKEN_DEFAULT_KYC_STATUS_DECODER =
-            TypeFactory.create(BYTES32_RAW_TYPE);
->>>>>>> 365d52d6
+            TypeFactory.create(BYTES32);
+
+    private static final Function DELETE_TOKEN_FUNCTION = new Function("deleteToken(address)", INT);
+    private static final Bytes DELETE_TOKEN_SELECTOR = Bytes.wrap(DELETE_TOKEN_FUNCTION.selector());
+    private static final ABIType<Tuple> DELETE_TOKEN_DECODER = TypeFactory.create(BYTES32);
 
     private static final Function ASSOCIATE_TOKENS_FUNCTION =
             new Function("associateTokens(address,address[])", INT);
@@ -182,12 +179,8 @@
             new Function("balanceOf(address)", INT);
     private static final Bytes BALANCE_OF_TOKEN_SELECTOR =
             Bytes.wrap(BALANCE_OF_TOKEN_FUNCTION.selector());
-<<<<<<< HEAD
-    private static final ABIType<Tuple> BALANCE_OF_TOKEN_DECODER = TypeFactory.create(BYTES32);
-=======
     private static final ABIType<Tuple> BALANCE_OF_TOKEN_DECODER =
-            TypeFactory.create(BYTES32_RAW_TYPE);
->>>>>>> 365d52d6
+            TypeFactory.create(BYTES32);
 
     private static final Function OWNER_OF_NFT_FUNCTION = new Function("ownerOf(uint256)", INT);
     private static final Bytes OWNER_OF_NFT_SELECTOR = Bytes.wrap(OWNER_OF_NFT_FUNCTION.selector());
@@ -442,14 +435,6 @@
         }
     }
 
-<<<<<<< HEAD
-    public DeleteWrapper decodeDelete(final Bytes input) {
-        final Tuple decodedArguments =
-                decodeFunctionCall(input, DELETE_TOKEN_SELECTOR, DELETE_TOKEN_DECODER);
-        final var tokenID = convertAddressBytesToTokenID(decodedArguments.get(0));
-
-        return new DeleteWrapper(tokenID);
-=======
     public GetTokenDefaultFreezeStatusWrapper decodeTokenDefaultFreezeStatus(final Bytes input) {
         final Tuple decodedArguments =
                 decodeFunctionCall(
@@ -472,7 +457,14 @@
         final var tokenID = convertAddressBytesToTokenID(decodedArguments.get(0));
 
         return new GetTokenDefaultKycStatusWrapper(tokenID);
->>>>>>> 365d52d6
+    }
+
+    public DeleteWrapper decodeDelete(final Bytes input) {
+        final Tuple decodedArguments =
+                decodeFunctionCall(input, DELETE_TOKEN_SELECTOR, DELETE_TOKEN_DECODER);
+        final var tokenID = convertAddressBytesToTokenID(decodedArguments.get(0));
+
+        return new DeleteWrapper(tokenID);
     }
 
     public BalanceOfWrapper decodeBalanceOf(
