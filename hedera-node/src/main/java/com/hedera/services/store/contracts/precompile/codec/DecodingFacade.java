--- conflicted
+++ resolved
@@ -65,16 +65,10 @@
     private static final int ADDRESS_BYTES_LENGTH = 20;
     private static final int ADDRESS_SKIP_BYTES_LENGTH = 12;
     private static final int FUNCTION_SELECTOR_BYTES_LENGTH = 4;
-<<<<<<< HEAD
-    private static final String INT_OUTPUT = "(int)";
-    private static final String BOOL_OUTPUT = "(bool)";
-    private static final String STRING_OUTPUT = "(string)";
-    private static final String BYTES32_RAW_TYPE = "(bytes32)";
-=======
->>>>>>> 45c2d257
     private static final String ADDRESS_PAIR_RAW_TYPE = "(bytes32,bytes32)";
     private static final String ADDRESS_TRIPLE_RAW_TYPE = "(bytes32,bytes32,bytes32)";
     private static final String UINT256_RAW_TYPE = "(uint256)";
+    private static final String BYTES32_RAW_TYPE = "(bytes32)";
     private static final String ADDRESS_UINT256_RAW_TYPE = "(bytes32,uint256)";
     private static final String ADDRESS_ADDRESS_UINT256_RAW_TYPE = "(bytes32,bytes32,uint256)";
 
