/*
 * Copyright (C) 2021-2022 Hedera Hashgraph, LLC
 *
 * Licensed under the Apache License, Version 2.0 (the "License");
 * you may not use this file except in compliance with the License.
 * You may obtain a copy of the License at
 *
 *      http://www.apache.org/licenses/LICENSE-2.0
 *
 * Unless required by applicable law or agreed to in writing, software
 * distributed under the License is distributed on an "AS IS" BASIS,
 * WITHOUT WARRANTIES OR CONDITIONS OF ANY KIND, either express or implied.
 * See the License for the specific language governing permissions and
 * limitations under the License.
 */
package com.hedera.services.store.contracts.precompile.codec;
<<<<<<< HEAD
=======

import static com.hedera.services.utils.EntityIdUtils.accountIdFromEvmAddress;
>>>>>>> 30ecdde5

import com.esaulpaugh.headlong.abi.ABIType;
import com.esaulpaugh.headlong.abi.Function;
import com.esaulpaugh.headlong.abi.Tuple;
import com.esaulpaugh.headlong.abi.TypeFactory;
import com.google.protobuf.ByteString;
import com.hedera.services.legacy.proto.utils.ByteStringUtils;
import com.hedera.services.state.enums.TokenType;
import com.hedera.services.state.submerkle.EntityId;
import com.hedera.services.store.contracts.WorldLedgers;
import com.hedera.services.store.contracts.precompile.SyntheticTxnFactory;
import com.hedera.services.store.contracts.precompile.codec.TokenCreateWrapper.FixedFeeWrapper;
import com.hedera.services.store.contracts.precompile.codec.TokenCreateWrapper.FractionalFeeWrapper;
import com.hedera.services.store.contracts.precompile.codec.TokenCreateWrapper.KeyValueWrapper;
import com.hedera.services.store.contracts.precompile.codec.TokenCreateWrapper.RoyaltyFeeWrapper;
import com.hedera.services.store.contracts.precompile.codec.TokenCreateWrapper.TokenKeyWrapper;
import com.hedera.services.store.models.NftId;
import com.hedera.services.utils.EntityIdUtils;
import com.hederahashgraph.api.proto.java.AccountID;
import com.hederahashgraph.api.proto.java.TokenID;
import java.math.BigInteger;
import java.util.ArrayList;
import java.util.Arrays;
import java.util.Collections;
import java.util.List;
import java.util.function.UnaryOperator;
import javax.inject.Inject;
import javax.inject.Singleton;
import org.apache.tuweni.bytes.Bytes;
import org.hyperledger.besu.datatypes.Address;

@Singleton
public class DecodingFacade {
    private static final int WORD_LENGTH = 32;
    private static final int ADDRESS_BYTES_LENGTH = 20;
    private static final int ADDRESS_SKIP_BYTES_LENGTH = 12;
    private static final int FUNCTION_SELECTOR_BYTES_LENGTH = 4;
    private static final String INT_OUTPUT = "(int)";
    private static final String BOOL_OUTPUT = "(bool)";
    private static final String STRING_OUTPUT = "(string)";
    private static final String ADDRESS_PAIR_RAW_TYPE = "(bytes32,bytes32)";
<<<<<<< HEAD
    private static final String ADDRESS_TRIPLE_RAW_TYPE = "(bytes32,bytes32,bytes32)";
    public static final String UINT256_RAW_TYPE = "(uint256)";
    public static final String ADDRESS_UINT256_RAW_TYPE = "(bytes32,uint256)";
=======
    public static final String UINT256_RAW_TYPE = "(uint256)";
>>>>>>> 30ecdde5

    private static final List<SyntheticTxnFactory.NftExchange> NO_NFT_EXCHANGES =
            Collections.emptyList();
    private static final List<SyntheticTxnFactory.FungibleTokenTransfer> NO_FUNGIBLE_TRANSFERS =
            Collections.emptyList();

    private static final Function CRYPTO_TRANSFER_FUNCTION =
            new Function(
                    "cryptoTransfer((address,(address,int64)[],(address,address,int64)[])[])",
                    INT_OUTPUT);
    private static final Bytes CRYPTO_TRANSFER_SELECTOR =
            Bytes.wrap(CRYPTO_TRANSFER_FUNCTION.selector());
    private static final ABIType<Tuple> CRYPTO_TRANSFER_DECODER =
            TypeFactory.create("((bytes32,(bytes32,int64)[],(bytes32,bytes32,int64)[])[])");

    private static final Function TRANSFER_TOKENS_FUNCTION =
            new Function("transferTokens(address,address[],int64[])", INT_OUTPUT);
    private static final Bytes TRANSFER_TOKENS_SELECTOR =
            Bytes.wrap(TRANSFER_TOKENS_FUNCTION.selector());
    private static final ABIType<Tuple> TRANSFER_TOKENS_DECODER =
            TypeFactory.create("(bytes32,bytes32[],int64[])");

    private static final Function TRANSFER_TOKEN_FUNCTION =
            new Function("transferToken(address,address,address,int64)", INT_OUTPUT);
    private static final Bytes TRANSFER_TOKEN_SELECTOR =
            Bytes.wrap(TRANSFER_TOKEN_FUNCTION.selector());
    private static final ABIType<Tuple> TRANSFER_TOKEN_DECODER =
            TypeFactory.create("(bytes32,bytes32,bytes32,int64)");

    private static final Function TRANSFER_NFTS_FUNCTION =
            new Function("transferNFTs(address,address[],address[],int64[])", INT_OUTPUT);
    private static final Bytes TRANSFER_NFTS_SELECTOR =
            Bytes.wrap(TRANSFER_NFTS_FUNCTION.selector());
    private static final ABIType<Tuple> TRANSFER_NFTS_DECODER =
            TypeFactory.create("(bytes32,bytes32[],bytes32[],int64[])");

    private static final Function TRANSFER_NFT_FUNCTION =
            new Function("transferNFT(address,address,address,int64)", INT_OUTPUT);
    private static final Bytes TRANSFER_NFT_SELECTOR = Bytes.wrap(TRANSFER_NFT_FUNCTION.selector());
    private static final ABIType<Tuple> TRANSFER_NFT_DECODER =
            TypeFactory.create("(bytes32,bytes32,bytes32,int64)");

    private static final Function MINT_TOKEN_FUNCTION =
            new Function("mintToken(address,uint64,bytes[])", INT_OUTPUT);
    private static final Bytes MINT_TOKEN_SELECTOR = Bytes.wrap(MINT_TOKEN_FUNCTION.selector());
    private static final ABIType<Tuple> MINT_TOKEN_DECODER =
            TypeFactory.create("(bytes32,int64,bytes[])");

    private static final Function BURN_TOKEN_FUNCTION =
            new Function("burnToken(address,uint64,int64[])", INT_OUTPUT);
    private static final Bytes BURN_TOKEN_SELECTOR = Bytes.wrap(BURN_TOKEN_FUNCTION.selector());
    private static final ABIType<Tuple> BURN_TOKEN_DECODER =
            TypeFactory.create("(bytes32,int64,int64[])");

    private static final Function ASSOCIATE_TOKENS_FUNCTION =
            new Function("associateTokens(address,address[])", INT_OUTPUT);
    private static final Bytes ASSOCIATE_TOKENS_SELECTOR =
            Bytes.wrap(ASSOCIATE_TOKENS_FUNCTION.selector());
    private static final ABIType<Tuple> ASSOCIATE_TOKENS_DECODER =
            TypeFactory.create("(bytes32,bytes32[])");

    private static final Function ASSOCIATE_TOKEN_FUNCTION =
            new Function("associateToken(address,address)", INT_OUTPUT);
    private static final Bytes ASSOCIATE_TOKEN_SELECTOR =
            Bytes.wrap(ASSOCIATE_TOKEN_FUNCTION.selector());
    private static final ABIType<Tuple> ASSOCIATE_TOKEN_DECODER =
            TypeFactory.create(ADDRESS_PAIR_RAW_TYPE);

    private static final Function DISSOCIATE_TOKENS_FUNCTION =
            new Function("dissociateTokens(address,address[])", INT_OUTPUT);
    private static final Bytes DISSOCIATE_TOKENS_SELECTOR =
            Bytes.wrap(DISSOCIATE_TOKENS_FUNCTION.selector());
    private static final ABIType<Tuple> DISSOCIATE_TOKENS_DECODER =
            TypeFactory.create("(bytes32,bytes32[])");

    private static final Function DISSOCIATE_TOKEN_FUNCTION =
            new Function("dissociateToken(address,address)", INT_OUTPUT);
    private static final Bytes DISSOCIATE_TOKEN_SELECTOR =
            Bytes.wrap(DISSOCIATE_TOKEN_FUNCTION.selector());
    private static final ABIType<Tuple> DISSOCIATE_TOKEN_DECODER =
            TypeFactory.create(ADDRESS_PAIR_RAW_TYPE);

    private static final Function TOKEN_URI_NFT_FUNCTION =
            new Function("tokenURI(uint256)", STRING_OUTPUT);
    private static final Bytes TOKEN_URI_NFT_SELECTOR =
            Bytes.wrap(TOKEN_URI_NFT_FUNCTION.selector());
    private static final ABIType<Tuple> TOKEN_URI_NFT_DECODER =
            TypeFactory.create(UINT256_RAW_TYPE);

    private static final Function BALANCE_OF_TOKEN_FUNCTION =
            new Function("balanceOf(address)", INT_OUTPUT);
    private static final Bytes BALANCE_OF_TOKEN_SELECTOR =
            Bytes.wrap(BALANCE_OF_TOKEN_FUNCTION.selector());
    private static final ABIType<Tuple> BALANCE_OF_TOKEN_DECODER = TypeFactory.create("(bytes32)");

    private static final Function OWNER_OF_NFT_FUNCTION =
            new Function("ownerOf(uint256)", INT_OUTPUT);
    private static final Bytes OWNER_OF_NFT_SELECTOR = Bytes.wrap(OWNER_OF_NFT_FUNCTION.selector());
    private static final ABIType<Tuple> OWNER_OF_NFT_DECODER = TypeFactory.create(UINT256_RAW_TYPE);

    private static final Function ERC_TRANSFER_FUNCTION =
            new Function("transfer(address,uint256)", BOOL_OUTPUT);
    private static final Bytes ERC_TRANSFER_SELECTOR = Bytes.wrap(ERC_TRANSFER_FUNCTION.selector());
    private static final ABIType<Tuple> ERC_TRANSFER_DECODER =
            TypeFactory.create("(bytes32,uint256)");

    private static final Function ERC_TRANSFER_FROM_FUNCTION =
            new Function("transferFrom(address,address,uint256)");
    private static final Bytes ERC_TRANSFER_FROM_SELECTOR =
            Bytes.wrap(ERC_TRANSFER_FROM_FUNCTION.selector());
    private static final ABIType<Tuple> ERC_TRANSFER_FROM_DECODER =
            TypeFactory.create("(bytes32,bytes32,uint256)");

    /* --- Token Create Structs --- */
    private static final String KEY_VALUE = "(bool,address,bytes,bytes,address)";
    private static final String KEY_VALUE_DECODER = "(bool,bytes32,bytes,bytes,bytes32)";

    private static final String TOKEN_KEY = "(uint256," + KEY_VALUE + ")";
    private static final String TOKEN_KEY_DECODER = "(int32," + KEY_VALUE_DECODER + ")";

    private static final String EXPIRY = "(uint32,address,uint32)";
    private static final String EXPIRY_DECODER = "(int64,bytes32,int64)";

    private static final String FIXED_FEE = "(uint32,address,bool,bool,address)";
    private static final String FIXED_FEE_DECODER = "(int64,bytes32,bool,bool,bytes32)";

    private static final String FRACTIONAL_FEE = "(uint32,uint32,uint32,uint32,bool,address)";
    private static final String FRACTIONAL_FEE_DECODER = "(int64,int64,int64,int64,bool,bytes32)";

    private static final String ROYALTY_FEE = "(uint32,uint32,uint32,address,bool,address)";
    private static final String ROYALTY_FEE_DECODER = "(int64,int64,int64,bytes32,bool,bytes32)";

    private static final String TOKEN_CREATE_STRUCT =
            "(string,string,address,string,bool,uint32,bool," + TOKEN_KEY + "[]," + EXPIRY + ")";
    private static final String TOKEN_CREATE_STRUCT_DECODER =
            "(string,string,bytes32,string,bool,int64,bool,"
                    + TOKEN_KEY_DECODER
                    + "[],"
                    + EXPIRY_DECODER
                    + ")";

    private static final Function TOKEN_CREATE_FUNGIBLE_FUNCTION =
            new Function("createFungibleToken(" + TOKEN_CREATE_STRUCT + ",uint256,uint256)");
    private static final Bytes TOKEN_CREATE_FUNGIBLE_SELECTOR =
            Bytes.wrap(TOKEN_CREATE_FUNGIBLE_FUNCTION.selector());
    private static final ABIType<Tuple> TOKEN_CREATE_FUNGIBLE_DECODER =
            TypeFactory.create("(" + TOKEN_CREATE_STRUCT_DECODER + ",uint256,uint256)");

    private static final Function TOKEN_CREATE_NON_FUNGIBLE_FUNCTION =
            new Function("createNonFungibleToken(" + TOKEN_CREATE_STRUCT + ")");
    private static final Bytes TOKEN_CREATE_NON_FUNGIBLE_SELECTOR =
            Bytes.wrap(TOKEN_CREATE_NON_FUNGIBLE_FUNCTION.selector());
    private static final ABIType<Tuple> TOKEN_CREATE_NON_FUNGIBLE_DECODER =
            TypeFactory.create("(" + TOKEN_CREATE_STRUCT_DECODER + ")");

    private static final Function TOKEN_CREATE_FUNGIBLE_WITH_FEES_FUNCTION =
            new Function(
                    "createFungibleTokenWithCustomFees("
                            + TOKEN_CREATE_STRUCT
                            + ",uint256,uint256,"
                            + FIXED_FEE
                            + "[],"
                            + FRACTIONAL_FEE
                            + "[])");
    private static final Bytes TOKEN_CREATE_FUNGIBLE_WITH_FEES_SELECTOR =
            Bytes.wrap(TOKEN_CREATE_FUNGIBLE_WITH_FEES_FUNCTION.selector());
    private static final ABIType<Tuple> TOKEN_CREATE_FUNGIBLE_WITH_FEES_DECODER =
            TypeFactory.create(
                    "("
                            + TOKEN_CREATE_STRUCT_DECODER
                            + ",uint256,uint256,"
                            + FIXED_FEE_DECODER
                            + "[],"
                            + FRACTIONAL_FEE_DECODER
                            + "[])");

    private static final Function TOKEN_CREATE_NON_FUNGIBLE_WITH_FEES_FUNCTION =
            new Function(
                    "createNonFungibleTokenWithCustomFees("
                            + TOKEN_CREATE_STRUCT
                            + ","
                            + FIXED_FEE
                            + "[],"
                            + ROYALTY_FEE
                            + "[])");
    private static final Bytes TOKEN_CREATE_NON_FUNGIBLE_WITH_FEES_SELECTOR =
            Bytes.wrap(TOKEN_CREATE_NON_FUNGIBLE_WITH_FEES_FUNCTION.selector());
    private static final ABIType<Tuple> TOKEN_CREATE_NON_FUNGIBLE_WITH_FEES_DECODER =
            TypeFactory.create(
                    "("
                            + TOKEN_CREATE_STRUCT_DECODER
                            + ","
                            + FIXED_FEE_DECODER
                            + "[],"
                            + ROYALTY_FEE_DECODER
                            + "[])");

<<<<<<< HEAD
    private static final Function ERC_ALLOWANCE_FUNCTION =
            new Function("allowance(address,address)", INT_OUTPUT);
    private static final Bytes ERC_ALLOWANCE_SELECTOR =
            Bytes.wrap(ERC_ALLOWANCE_FUNCTION.selector());
    private static final ABIType<Tuple> ERC_ALLOWANCE_DECODER =
            TypeFactory.create(ADDRESS_PAIR_RAW_TYPE);

    private static final Function ERC_GET_APPROVED_FUNCTION =
            new Function("getApproved(uint256)", INT_OUTPUT);
    private static final Bytes ERC_GET_APPROVED_FUNCTION_SELECTOR =
            Bytes.wrap(ERC_GET_APPROVED_FUNCTION.selector());
    private static final ABIType<Tuple> ERC_GET_APPROVED_FUNCTION_DECODER =
            TypeFactory.create(UINT256_RAW_TYPE);

    private static final Function ERC_IS_APPROVED_FOR_ALL =
            new Function("isApprovedForAll(address,address)", BOOL_OUTPUT);
    private static final Bytes ERC_IS_APPROVED_FOR_ALL_SELECTOR =
            Bytes.wrap(ERC_IS_APPROVED_FOR_ALL.selector());
    private static final ABIType<Tuple> ERC_IS_APPROVED_FOR_ALL_DECODER =
            TypeFactory.create(ADDRESS_PAIR_RAW_TYPE);

    private static final Function ERC_SET_APPROVAL_FOR_ALL =
            new Function("setApprovalForAll(address,bool)");
    private static final Bytes ERC_SET_APPROVAL_FOR_ALL_SELECTOR =
            Bytes.wrap(ERC_SET_APPROVAL_FOR_ALL.selector());
    private static final ABIType<Tuple> ERC_SET_APPROVAL_FOR_ALL_DECODER =
            TypeFactory.create("(bytes32,bool)");

    private static final Function ERC_TOKEN_APPROVE_FUNCTION =
            new Function("approve(address,uint256)", BOOL_OUTPUT);
    private static final Bytes ERC_TOKEN_APPROVE_SELECTOR =
            Bytes.wrap(ERC_TOKEN_APPROVE_FUNCTION.selector());
    private static final ABIType<Tuple> ERC_TOKEN_APPROVE_DECODER =
            TypeFactory.create("(bytes32,uint256)");

    private static final Function HAPI_ALLOWANCE_FUNCTION =
            new Function("allowance(address,address,address)", "(int,int)");
    private static final Bytes HAPI_ALLOWANCE_SELECTOR =
            Bytes.wrap(HAPI_ALLOWANCE_FUNCTION.selector());
    private static final ABIType<Tuple> HAPI_ALLOWANCE_DECODER =
            TypeFactory.create(ADDRESS_TRIPLE_RAW_TYPE);

    private static final Function HAPI_GET_APPROVED_FUNCTION =
            new Function("getApproved(address,uint256)", "(int,int)");
    private static final Bytes HAPI_GET_APPROVED_FUNCTION_SELECTOR =
            Bytes.wrap(HAPI_GET_APPROVED_FUNCTION.selector());
    private static final ABIType<Tuple> HAPI_GET_APPROVED_FUNCTION_DECODER =
            TypeFactory.create(ADDRESS_UINT256_RAW_TYPE);

    private static final Function HAPI_IS_APPROVED_FOR_ALL =
            new Function("isApprovedForAll(address,address,address)", "(int,bool)");
    private static final Bytes HAPI_IS_APPROVED_FOR_ALL_SELECTOR =
            Bytes.wrap(HAPI_IS_APPROVED_FOR_ALL.selector());
    private static final ABIType<Tuple> HAPI_IS_APPROVED_FOR_ALL_DECODER =
            TypeFactory.create(ADDRESS_TRIPLE_RAW_TYPE);

    private static final Function HAPI_SET_APPROVAL_FOR_ALL =
            new Function("setApprovalForAll(address,address,bool)", INT_OUTPUT);
    private static final Bytes HAPI_SET_APPROVAL_FOR_ALL_SELECTOR =
            Bytes.wrap(HAPI_SET_APPROVAL_FOR_ALL.selector());
    private static final ABIType<Tuple> HAPI_SET_APPROVAL_FOR_ALL_DECODER =
            TypeFactory.create("(bytes32,bytes32,bool)");

    private static final Function HAPI_TOKEN_APPROVE_FUNCTION =
            new Function("approve(address,address,uint256)", "(int,bool)");
    private static final Bytes HAPI_TOKEN_APPROVE_SELECTOR =
            Bytes.wrap(HAPI_TOKEN_APPROVE_FUNCTION.selector());
    private static final ABIType<Tuple> HAPI_TOKEN_APPROVE_DECODER =
            TypeFactory.create("(bytes32,bytes32,uint256)");

    private static final Function HAPI_APPROVE_NFT_FUNCTION =
            new Function("approveNFT(address,address,uint256)", "(int)");
    private static final Bytes HAPI_APPROVE_NFT_SELECTOR =
            Bytes.wrap(HAPI_APPROVE_NFT_FUNCTION.selector());
    private static final ABIType<Tuple> HAPI_APPROVE_NFT_DECODER =
            TypeFactory.create("(bytes32,bytes32,uint256)");

=======
    private static final Function TOKEN_ALLOWANCE_FUNCTION =
            new Function("allowance(address,address)", INT_OUTPUT);
    private static final Bytes TOKEN_ALLOWANCE_SELECTOR =
            Bytes.wrap(TOKEN_ALLOWANCE_FUNCTION.selector());
    private static final ABIType<Tuple> TOKEN_ALLOWANCE_DECODER =
            TypeFactory.create(ADDRESS_PAIR_RAW_TYPE);

    private static final Function GET_APPROVED_FUNCTION =
            new Function("getApproved(uint256)", INT_OUTPUT);
    private static final Bytes GET_APPROVED_FUNCTION_SELECTOR =
            Bytes.wrap(GET_APPROVED_FUNCTION.selector());
    private static final ABIType<Tuple> GET_APPROVED_FUNCTION_DECODER =
            TypeFactory.create(UINT256_RAW_TYPE);

    private static final Function IS_APPROVED_FOR_ALL =
            new Function("isApprovedForAll(address,address)", BOOL_OUTPUT);
    private static final Bytes IS_APPROVED_FOR_ALL_SELECTOR =
            Bytes.wrap(IS_APPROVED_FOR_ALL.selector());
    private static final ABIType<Tuple> IS_APPROVED_FOR_ALL_DECODER =
            TypeFactory.create(ADDRESS_PAIR_RAW_TYPE);

    private static final Function SET_APPROVAL_FOR_ALL =
            new Function("setApprovalForAll(address,bool)");
    private static final Bytes SET_APPROVAL_FOR_ALL_SELECTOR =
            Bytes.wrap(SET_APPROVAL_FOR_ALL.selector());
    private static final ABIType<Tuple> SET_APPROVAL_FOR_ALL_DECODER =
            TypeFactory.create("(bytes32,bool)");

    private static final Function TOKEN_APPROVE_FUNCTION =
            new Function("approve(address,uint256)", BOOL_OUTPUT);
    private static final Bytes TOKEN_APPROVE_SELECTOR =
            Bytes.wrap(TOKEN_APPROVE_FUNCTION.selector());
    private static final ABIType<Tuple> TOKEN_APPROVE_DECODER =
            TypeFactory.create("(bytes32,uint256)");

>>>>>>> 30ecdde5
    @Inject
    public DecodingFacade() {
        // empty constructor
    }

    public List<TokenTransferWrapper> decodeCryptoTransfer(
            final Bytes input, final UnaryOperator<byte[]> aliasResolver) {
        final Tuple decodedTuples =
                decodeFunctionCall(input, CRYPTO_TRANSFER_SELECTOR, CRYPTO_TRANSFER_DECODER);
        final List<TokenTransferWrapper> tokenTransferWrappers = new ArrayList<>();

        for (final var tuple : decodedTuples) {
            for (final var tupleNested : (Tuple[]) tuple) {
                final var tokenType = convertAddressBytesToTokenID(tupleNested.get(0));

                var nftExchanges = NO_NFT_EXCHANGES;
                var fungibleTransfers = NO_FUNGIBLE_TRANSFERS;

                final var abiAdjustments = (Tuple[]) tupleNested.get(1);
                if (abiAdjustments.length > 0) {
                    fungibleTransfers =
                            bindFungibleTransfersFrom(tokenType, abiAdjustments, aliasResolver);
                }
                final var abiNftExchanges = (Tuple[]) tupleNested.get(2);
                if (abiNftExchanges.length > 0) {
                    nftExchanges = bindNftExchangesFrom(tokenType, abiNftExchanges, aliasResolver);
                }

                tokenTransferWrappers.add(
                        new TokenTransferWrapper(nftExchanges, fungibleTransfers));
            }
        }

        return tokenTransferWrappers;
    }

    public BurnWrapper decodeBurn(final Bytes input) {
        final Tuple decodedArguments =
                decodeFunctionCall(input, BURN_TOKEN_SELECTOR, BURN_TOKEN_DECODER);

        final var tokenID = convertAddressBytesToTokenID(decodedArguments.get(0));
        final var fungibleAmount = (long) decodedArguments.get(1);
        final var serialNumbers = (long[]) decodedArguments.get(2);

        if (fungibleAmount > 0) {
            return BurnWrapper.forFungible(tokenID, fungibleAmount);
        } else {
            return BurnWrapper.forNonFungible(
                    tokenID, Arrays.stream(serialNumbers).boxed().toList());
        }
    }

    public BalanceOfWrapper decodeBalanceOf(
            final Bytes input, final UnaryOperator<byte[]> aliasResolver) {
        final Tuple decodedArguments =
                decodeFunctionCall(input, BALANCE_OF_TOKEN_SELECTOR, BALANCE_OF_TOKEN_DECODER);

        final var account =
                convertLeftPaddedAddressToAccountId(decodedArguments.get(0), aliasResolver);

        return new BalanceOfWrapper(account);
    }

    public List<TokenTransferWrapper> decodeERCTransfer(
            final Bytes input,
            final TokenID token,
            final AccountID caller,
            final UnaryOperator<byte[]> aliasResolver) {
        final Tuple decodedArguments =
                decodeFunctionCall(input, ERC_TRANSFER_SELECTOR, ERC_TRANSFER_DECODER);

        final var recipient =
                convertLeftPaddedAddressToAccountId(decodedArguments.get(0), aliasResolver);
        final var amount = (BigInteger) decodedArguments.get(1);

        final List<SyntheticTxnFactory.FungibleTokenTransfer> fungibleTransfers = new ArrayList<>();
        addSignedAdjustment(fungibleTransfers, token, recipient, amount.longValue());
        addSignedAdjustment(fungibleTransfers, token, caller, -amount.longValue());

        return Collections.singletonList(
                new TokenTransferWrapper(NO_NFT_EXCHANGES, fungibleTransfers));
    }

    public List<TokenTransferWrapper> decodeERCTransferFrom(
            final Bytes input,
            final TokenID token,
            final boolean isFungible,
            final UnaryOperator<byte[]> aliasResolver,
            final WorldLedgers ledgers,
            final EntityId operatorId) {
        final Tuple decodedArguments =
                decodeFunctionCall(input, ERC_TRANSFER_FROM_SELECTOR, ERC_TRANSFER_FROM_DECODER);

        final var from =
                convertLeftPaddedAddressToAccountId(decodedArguments.get(0), aliasResolver);
        final var to = convertLeftPaddedAddressToAccountId(decodedArguments.get(1), aliasResolver);
        if (isFungible) {
            final List<SyntheticTxnFactory.FungibleTokenTransfer> fungibleTransfers =
                    new ArrayList<>();
            final var amount = (BigInteger) decodedArguments.get(2);
            addSignedAdjustment(fungibleTransfers, token, to, amount.longValue());
            if (from.equals(operatorId.toGrpcAccountId())) {
                addSignedAdjustment(fungibleTransfers, token, from, -amount.longValue());
            } else {
                addApprovedAdjustment(fungibleTransfers, token, from, -amount.longValue());
            }
            return Collections.singletonList(
                    new TokenTransferWrapper(NO_NFT_EXCHANGES, fungibleTransfers));
        } else {
            final List<SyntheticTxnFactory.NftExchange> nonFungibleTransfers = new ArrayList<>();
            final var serialNo = ((BigInteger) decodedArguments.get(2)).longValue();
            final var ownerId = ledgers.ownerIfPresent(NftId.fromGrpc(token, serialNo));
            if (operatorId.equals(ownerId)) {
                nonFungibleTransfers.add(
                        new SyntheticTxnFactory.NftExchange(serialNo, token, from, to));
            } else {
                nonFungibleTransfers.add(
                        SyntheticTxnFactory.NftExchange.fromApproval(serialNo, token, from, to));
            }
            return Collections.singletonList(
                    new TokenTransferWrapper(nonFungibleTransfers, NO_FUNGIBLE_TRANSFERS));
        }
    }

    public OwnerOfAndTokenURIWrapper decodeOwnerOf(final Bytes input) {
        final Tuple decodedArguments =
                decodeFunctionCall(input, OWNER_OF_NFT_SELECTOR, OWNER_OF_NFT_DECODER);

        final var tokenId = (BigInteger) decodedArguments.get(0);

        return new OwnerOfAndTokenURIWrapper(tokenId.longValue());
    }

    public OwnerOfAndTokenURIWrapper decodeTokenUriNFT(final Bytes input) {
        final Tuple decodedArguments =
                decodeFunctionCall(input, TOKEN_URI_NFT_SELECTOR, TOKEN_URI_NFT_DECODER);

        final var tokenId = (BigInteger) decodedArguments.get(0);

        return new OwnerOfAndTokenURIWrapper(tokenId.longValue());
    }

<<<<<<< HEAD
    public GetApprovedWrapper decodeGetApproved(final Bytes input, final TokenID impliedTokenId) {
        final var offset = impliedTokenId == null ? 1 : 0;

        final Tuple decodedArguments =
                decodeFunctionCall(
                        input,
                        offset == 0
                                ? ERC_GET_APPROVED_FUNCTION_SELECTOR
                                : HAPI_GET_APPROVED_FUNCTION_SELECTOR,
                        offset == 0
                                ? ERC_GET_APPROVED_FUNCTION_DECODER
                                : HAPI_GET_APPROVED_FUNCTION_DECODER);

        final var tokenId =
                offset == 0
                        ? impliedTokenId
                        : convertAddressBytesToTokenID(decodedArguments.get(0));

        final var serialNo = (BigInteger) decodedArguments.get(offset);
        return new GetApprovedWrapper(tokenId, serialNo.longValue());
    }

    public TokenAllowanceWrapper decodeTokenAllowance(
            final Bytes input,
            final TokenID impliedTokenId,
            final UnaryOperator<byte[]> aliasResolver) {
        final var offset = impliedTokenId == null ? 1 : 0;

        final Tuple decodedArguments =
                decodeFunctionCall(
                        input,
                        offset == 0 ? ERC_ALLOWANCE_SELECTOR : HAPI_ALLOWANCE_SELECTOR,
                        offset == 0 ? ERC_ALLOWANCE_DECODER : HAPI_ALLOWANCE_DECODER);

        final var tokenId =
                offset == 0
                        ? impliedTokenId
                        : convertAddressBytesToTokenID(decodedArguments.get(0));
        final var owner =
                convertLeftPaddedAddressToAccountId(decodedArguments.get(offset), aliasResolver);
        final var spender =
                convertLeftPaddedAddressToAccountId(
                        decodedArguments.get(offset + 1), aliasResolver);

        return new TokenAllowanceWrapper(tokenId, owner, spender);
=======
    public GetApprovedWrapper decodeGetApproved(final Bytes input) {
        final Tuple decodedArguments =
                decodeFunctionCall(
                        input, GET_APPROVED_FUNCTION_SELECTOR, GET_APPROVED_FUNCTION_DECODER);
        final var serialNo = (BigInteger) decodedArguments.get(0);
        return new GetApprovedWrapper(serialNo.longValue());
    }

    public TokenAllowanceWrapper decodeTokenAllowance(
            final Bytes input, final UnaryOperator<byte[]> aliasResolver) {
        final Tuple decodedArguments =
                decodeFunctionCall(input, TOKEN_ALLOWANCE_SELECTOR, TOKEN_ALLOWANCE_DECODER);

        final var owner =
                convertLeftPaddedAddressToAccountId(decodedArguments.get(0), aliasResolver);
        final var spender =
                convertLeftPaddedAddressToAccountId(decodedArguments.get(1), aliasResolver);

        return new TokenAllowanceWrapper(owner, spender);
>>>>>>> 30ecdde5
    }

    public ApproveWrapper decodeTokenApprove(
            final Bytes input,
<<<<<<< HEAD
            final TokenID impliedTokenId,
            final boolean isFungible,
            final UnaryOperator<byte[]> aliasResolver,
            WorldLedgers ledgers) {

        final var offset = impliedTokenId == null ? 1 : 0;
        final Tuple decodedArguments =
                decodeFunctionCall(
                        input,
                        offset == 0
                                ? ERC_TOKEN_APPROVE_SELECTOR
                                : isFungible
                                        ? HAPI_TOKEN_APPROVE_SELECTOR
                                        : HAPI_APPROVE_NFT_SELECTOR,
                        offset == 0
                                ? ERC_TOKEN_APPROVE_DECODER
                                : isFungible
                                        ? HAPI_TOKEN_APPROVE_DECODER
                                        : HAPI_APPROVE_NFT_DECODER);
        final var tokenId =
                offset == 0
                        ? impliedTokenId
                        : convertAddressBytesToTokenID(decodedArguments.get(0));
        final var ledgerFungible = TokenType.FUNGIBLE_COMMON.equals(ledgers.typeOf(tokenId));
        final var spender =
                convertLeftPaddedAddressToAccountId(decodedArguments.get(offset), aliasResolver);
        if (isFungible) {
            if (!ledgerFungible) {
                throw new IllegalArgumentException("Token is not a fungible token");
            }
            final var amount = (BigInteger) decodedArguments.get(offset + 1);
            return new ApproveWrapper(tokenId, spender, amount, BigInteger.ZERO, isFungible);
        } else {
            if (ledgerFungible) {
                throw new IllegalArgumentException("Token is not an NFT");
            }
            final var serialNumber = (BigInteger) decodedArguments.get(offset + 1);
            return new ApproveWrapper(tokenId, spender, BigInteger.ZERO, serialNumber, isFungible);
=======
            final TokenID token,
            final boolean isFungible,
            final UnaryOperator<byte[]> aliasResolver) {
        final Tuple decodedArguments =
                decodeFunctionCall(input, TOKEN_APPROVE_SELECTOR, TOKEN_APPROVE_DECODER);
        final var spender =
                convertLeftPaddedAddressToAccountId(decodedArguments.get(0), aliasResolver);
        if (isFungible) {
            final var amount = (BigInteger) decodedArguments.get(1);
            return new ApproveWrapper(token, spender, amount, BigInteger.ZERO, isFungible);
        } else {
            final var serialNumber = (BigInteger) decodedArguments.get(1);
            return new ApproveWrapper(token, spender, BigInteger.ZERO, serialNumber, isFungible);
>>>>>>> 30ecdde5
        }
    }

    public SetApprovalForAllWrapper decodeSetApprovalForAll(
<<<<<<< HEAD
            final Bytes input,
            final TokenID impliedTokenId,
            final UnaryOperator<byte[]> aliasResolver) {
        final var offset = impliedTokenId == null ? 1 : 0;
        final Tuple decodedArguments =
                decodeFunctionCall(
                        input,
                        offset == 0
                                ? ERC_SET_APPROVAL_FOR_ALL_SELECTOR
                                : HAPI_SET_APPROVAL_FOR_ALL_SELECTOR,
                        offset == 0
                                ? ERC_SET_APPROVAL_FOR_ALL_DECODER
                                : HAPI_SET_APPROVAL_FOR_ALL_DECODER);
        final var tokenId =
                offset == 0
                        ? impliedTokenId
                        : convertAddressBytesToTokenID(decodedArguments.get(0));

        final var to =
                convertLeftPaddedAddressToAccountId(decodedArguments.get(offset), aliasResolver);
        final var approved = (boolean) decodedArguments.get(offset + 1);

        return new SetApprovalForAllWrapper(tokenId, to, approved);
=======
            final Bytes input, final UnaryOperator<byte[]> aliasResolver) {
        final Tuple decodedArguments =
                decodeFunctionCall(
                        input, SET_APPROVAL_FOR_ALL_SELECTOR, SET_APPROVAL_FOR_ALL_DECODER);

        final var to = convertLeftPaddedAddressToAccountId(decodedArguments.get(0), aliasResolver);
        final var approved = (boolean) decodedArguments.get(1);

        return new SetApprovalForAllWrapper(to, approved);
>>>>>>> 30ecdde5
    }

    public MintWrapper decodeMint(final Bytes input) {
        final Tuple decodedArguments =
                decodeFunctionCall(input, MINT_TOKEN_SELECTOR, MINT_TOKEN_DECODER);

        final var tokenID = convertAddressBytesToTokenID(decodedArguments.get(0));
        final var fungibleAmount = (long) decodedArguments.get(1);
        final var metadataList = (byte[][]) decodedArguments.get(2);
        final List<ByteString> wrappedMetadata = new ArrayList<>();
        for (final var meta : metadataList) {
            wrappedMetadata.add(ByteStringUtils.wrapUnsafely(meta));
        }
        if (fungibleAmount > 0) {
            return MintWrapper.forFungible(tokenID, fungibleAmount);
        } else {
            return MintWrapper.forNonFungible(tokenID, wrappedMetadata);
        }
    }

    public List<TokenTransferWrapper> decodeTransferToken(
            final Bytes input, final UnaryOperator<byte[]> aliasResolver) {
        final Tuple decodedArguments =
                decodeFunctionCall(input, TRANSFER_TOKEN_SELECTOR, TRANSFER_TOKEN_DECODER);

        final var tokenID = convertAddressBytesToTokenID(decodedArguments.get(0));
        final var sender =
                convertLeftPaddedAddressToAccountId(decodedArguments.get(1), aliasResolver);
        final var receiver =
                convertLeftPaddedAddressToAccountId(decodedArguments.get(2), aliasResolver);
        final var amount = (long) decodedArguments.get(3);

        return Collections.singletonList(
                new TokenTransferWrapper(
                        NO_NFT_EXCHANGES,
                        List.of(
                                new SyntheticTxnFactory.FungibleTokenTransfer(
                                        amount, false, tokenID, sender, receiver))));
    }

    public IsApproveForAllWrapper decodeIsApprovedForAll(
<<<<<<< HEAD
            final Bytes input,
            final TokenID impliedTokenId,
            final UnaryOperator<byte[]> aliasResolver) {
        final var offset = impliedTokenId == null ? 1 : 0;

        final Tuple decodedArguments =
                decodeFunctionCall(
                        input,
                        offset == 0
                                ? ERC_IS_APPROVED_FOR_ALL_SELECTOR
                                : HAPI_IS_APPROVED_FOR_ALL_SELECTOR,
                        offset == 0
                                ? ERC_IS_APPROVED_FOR_ALL_DECODER
                                : HAPI_IS_APPROVED_FOR_ALL_DECODER);

        final var tokenId =
                offset == 0
                        ? impliedTokenId
                        : convertAddressBytesToTokenID(decodedArguments.get(0));

        final var owner =
                convertLeftPaddedAddressToAccountId(decodedArguments.get(offset), aliasResolver);
        final var operator =
                convertLeftPaddedAddressToAccountId(
                        decodedArguments.get(offset + 1), aliasResolver);

        return new IsApproveForAllWrapper(tokenId, owner, operator);
=======
            final Bytes input, final UnaryOperator<byte[]> aliasResolver) {
        final Tuple decodedArguments =
                decodeFunctionCall(
                        input, IS_APPROVED_FOR_ALL_SELECTOR, IS_APPROVED_FOR_ALL_DECODER);

        final var owner =
                convertLeftPaddedAddressToAccountId(decodedArguments.get(0), aliasResolver);
        final var operator =
                convertLeftPaddedAddressToAccountId(decodedArguments.get(1), aliasResolver);

        return new IsApproveForAllWrapper(owner, operator);
>>>>>>> 30ecdde5
    }

    public List<TokenTransferWrapper> decodeTransferTokens(
            final Bytes input, final UnaryOperator<byte[]> aliasResolver) {
        final Tuple decodedArguments =
                decodeFunctionCall(input, TRANSFER_TOKENS_SELECTOR, TRANSFER_TOKENS_DECODER);

        final var tokenType = convertAddressBytesToTokenID(decodedArguments.get(0));
        final var accountIDs = decodeAccountIds(decodedArguments.get(1), aliasResolver);
        final var amounts = (long[]) decodedArguments.get(2);

        final List<SyntheticTxnFactory.FungibleTokenTransfer> fungibleTransfers = new ArrayList<>();
        for (int i = 0; i < accountIDs.size(); i++) {
            final var accountID = accountIDs.get(i);
            final var amount = amounts[i];

            addSignedAdjustment(fungibleTransfers, tokenType, accountID, amount);
        }

        return Collections.singletonList(
                new TokenTransferWrapper(NO_NFT_EXCHANGES, fungibleTransfers));
    }

    public List<TokenTransferWrapper> decodeTransferNFT(
            final Bytes input, final UnaryOperator<byte[]> aliasResolver) {
        final Tuple decodedArguments =
                decodeFunctionCall(input, TRANSFER_NFT_SELECTOR, TRANSFER_NFT_DECODER);

        final var tokenID = convertAddressBytesToTokenID(decodedArguments.get(0));
        final var sender =
                convertLeftPaddedAddressToAccountId(decodedArguments.get(1), aliasResolver);
        final var receiver =
                convertLeftPaddedAddressToAccountId(decodedArguments.get(2), aliasResolver);
        final var serialNumber = (long) decodedArguments.get(3);

        return Collections.singletonList(
                new TokenTransferWrapper(
                        List.of(
                                new SyntheticTxnFactory.NftExchange(
                                        serialNumber, tokenID, sender, receiver)),
                        NO_FUNGIBLE_TRANSFERS));
    }

    public List<TokenTransferWrapper> decodeTransferNFTs(
            final Bytes input, final UnaryOperator<byte[]> aliasResolver) {
        final Tuple decodedArguments =
                decodeFunctionCall(input, TRANSFER_NFTS_SELECTOR, TRANSFER_NFTS_DECODER);

        final var tokenID = convertAddressBytesToTokenID(decodedArguments.get(0));
        final var senders = decodeAccountIds(decodedArguments.get(1), aliasResolver);
        final var receivers = decodeAccountIds(decodedArguments.get(2), aliasResolver);
        final var serialNumbers = ((long[]) decodedArguments.get(3));

        final List<SyntheticTxnFactory.NftExchange> nftExchanges = new ArrayList<>();
        for (var i = 0; i < senders.size(); i++) {
            final var nftExchange =
                    new SyntheticTxnFactory.NftExchange(
                            serialNumbers[i], tokenID, senders.get(i), receivers.get(i));
            nftExchanges.add(nftExchange);
        }

        return Collections.singletonList(
                new TokenTransferWrapper(nftExchanges, NO_FUNGIBLE_TRANSFERS));
    }

    public Association decodeAssociation(
            final Bytes input, final UnaryOperator<byte[]> aliasResolver) {
        final Tuple decodedArguments =
                decodeFunctionCall(input, ASSOCIATE_TOKEN_SELECTOR, ASSOCIATE_TOKEN_DECODER);

        final var accountID =
                convertLeftPaddedAddressToAccountId(decodedArguments.get(0), aliasResolver);
        final var tokenID = convertAddressBytesToTokenID(decodedArguments.get(1));

        return Association.singleAssociation(accountID, tokenID);
    }

    public Association decodeMultipleAssociations(
            final Bytes input, final UnaryOperator<byte[]> aliasResolver) {
        final Tuple decodedArguments =
                decodeFunctionCall(input, ASSOCIATE_TOKENS_SELECTOR, ASSOCIATE_TOKENS_DECODER);

        final var accountID =
                convertLeftPaddedAddressToAccountId(decodedArguments.get(0), aliasResolver);
        final var tokenIDs = decodeTokenIDsFromBytesArray(decodedArguments.get(1));

        return Association.multiAssociation(accountID, tokenIDs);
    }

    public Dissociation decodeDissociate(
            final Bytes input, final UnaryOperator<byte[]> aliasResolver) {
        final Tuple decodedArguments =
                decodeFunctionCall(input, DISSOCIATE_TOKEN_SELECTOR, DISSOCIATE_TOKEN_DECODER);

        final var accountID =
                convertLeftPaddedAddressToAccountId(decodedArguments.get(0), aliasResolver);
        final var tokenID = convertAddressBytesToTokenID(decodedArguments.get(1));

        return Dissociation.singleDissociation(accountID, tokenID);
    }

    public Dissociation decodeMultipleDissociations(
            final Bytes input, final UnaryOperator<byte[]> aliasResolver) {
        final Tuple decodedArguments =
                decodeFunctionCall(input, DISSOCIATE_TOKENS_SELECTOR, DISSOCIATE_TOKENS_DECODER);

        final var accountID =
                convertLeftPaddedAddressToAccountId(decodedArguments.get(0), aliasResolver);
        final var tokenIDs = decodeTokenIDsFromBytesArray(decodedArguments.get(1));

        return Dissociation.multiDissociation(accountID, tokenIDs);
    }

    public TokenCreateWrapper decodeFungibleCreate(
            final Bytes input, final UnaryOperator<byte[]> aliasResolver) {
        final Tuple decodedArguments =
                decodeFunctionCall(
                        input, TOKEN_CREATE_FUNGIBLE_SELECTOR, TOKEN_CREATE_FUNGIBLE_DECODER);

        return decodeTokenCreateWithoutFees(
                decodedArguments.get(0),
                true,
                decodedArguments.get(1),
                decodedArguments.get(2),
                aliasResolver);
    }

    public TokenCreateWrapper decodeFungibleCreateWithFees(
            final Bytes input, final UnaryOperator<byte[]> aliasResolver) {
        final Tuple decodedArguments =
                decodeFunctionCall(
                        input,
                        TOKEN_CREATE_FUNGIBLE_WITH_FEES_SELECTOR,
                        TOKEN_CREATE_FUNGIBLE_WITH_FEES_DECODER);

        final var tokenCreateWrapper =
                decodeTokenCreateWithoutFees(
                        decodedArguments.get(0),
                        true,
                        decodedArguments.get(1),
                        decodedArguments.get(2),
                        aliasResolver);
        final var fixedFees = decodeFixedFees(decodedArguments.get(3), aliasResolver);
        final var fractionalFees = decodeFractionalFees(decodedArguments.get(4), aliasResolver);
        tokenCreateWrapper.setFixedFees(fixedFees);
        tokenCreateWrapper.setFractionalFees(fractionalFees);

        return tokenCreateWrapper;
    }

    public TokenCreateWrapper decodeNonFungibleCreate(
            final Bytes input, final UnaryOperator<byte[]> aliasResolver) {
        final Tuple decodedArguments =
                decodeFunctionCall(
                        input,
                        TOKEN_CREATE_NON_FUNGIBLE_SELECTOR,
                        TOKEN_CREATE_NON_FUNGIBLE_DECODER);

        return decodeTokenCreateWithoutFees(
                decodedArguments.get(0), false, BigInteger.ZERO, BigInteger.ZERO, aliasResolver);
    }

    public TokenCreateWrapper decodeNonFungibleCreateWithFees(
            final Bytes input, final UnaryOperator<byte[]> aliasResolver) {
        final Tuple decodedArguments =
                decodeFunctionCall(
                        input,
                        TOKEN_CREATE_NON_FUNGIBLE_WITH_FEES_SELECTOR,
                        TOKEN_CREATE_NON_FUNGIBLE_WITH_FEES_DECODER);

        final var tokenCreateWrapper =
                decodeTokenCreateWithoutFees(
                        decodedArguments.get(0),
                        false,
                        BigInteger.ZERO,
                        BigInteger.ZERO,
                        aliasResolver);
        final var fixedFees = decodeFixedFees(decodedArguments.get(1), aliasResolver);
        final var royaltyFees = decodeRoyaltyFees(decodedArguments.get(2), aliasResolver);
        tokenCreateWrapper.setFixedFees(fixedFees);
        tokenCreateWrapper.setRoyaltyFees(royaltyFees);

        return tokenCreateWrapper;
    }

    private TokenCreateWrapper decodeTokenCreateWithoutFees(
            final Tuple tokenCreateStruct,
            final boolean isFungible,
            final BigInteger initSupply,
            final BigInteger decimals,
            final UnaryOperator<byte[]> aliasResolver) {
        final var tokenName = (String) tokenCreateStruct.get(0);
        final var tokenSymbol = (String) tokenCreateStruct.get(1);
        final var tokenTreasury =
                convertLeftPaddedAddressToAccountId(tokenCreateStruct.get(2), aliasResolver);
        final var memo = (String) tokenCreateStruct.get(3);
        final var isSupplyTypeFinite = (Boolean) tokenCreateStruct.get(4);
        final var maxSupply = (long) tokenCreateStruct.get(5);
        final var isFreezeDefault = (Boolean) tokenCreateStruct.get(6);
        final var tokenKeys = decodeTokenKeys(tokenCreateStruct.get(7), aliasResolver);
        final var tokenExpiry = decodeTokenExpiry(tokenCreateStruct.get(8), aliasResolver);

        return new TokenCreateWrapper(
                isFungible,
                tokenName,
                tokenSymbol,
                tokenTreasury.getAccountNum() != 0 ? tokenTreasury : null,
                memo,
                isSupplyTypeFinite,
                initSupply,
                decimals,
                maxSupply,
                isFreezeDefault,
                tokenKeys,
                tokenExpiry);
    }

    private List<TokenKeyWrapper> decodeTokenKeys(
            final Tuple[] tokenKeysTuples, final UnaryOperator<byte[]> aliasResolver) {
        final List<TokenKeyWrapper> tokenKeys = new ArrayList<>(tokenKeysTuples.length);
        for (final var tokenKeyTuple : tokenKeysTuples) {
            final var keyType = (int) tokenKeyTuple.get(0);
            final Tuple keyValueTuple = tokenKeyTuple.get(1);
            final var inheritAccountKey = (Boolean) keyValueTuple.get(0);
            final var contractId =
                    EntityIdUtils.asContract(
                            convertLeftPaddedAddressToAccountId(
                                    keyValueTuple.get(1), aliasResolver));
            final var ed25519 = (byte[]) keyValueTuple.get(2);
            final var ecdsaSecp256K1 = (byte[]) keyValueTuple.get(3);
            final var delegatableContractId =
                    EntityIdUtils.asContract(
                            convertLeftPaddedAddressToAccountId(
                                    keyValueTuple.get(4), aliasResolver));
            tokenKeys.add(
                    new TokenKeyWrapper(
                            keyType,
                            new KeyValueWrapper(
                                    inheritAccountKey,
                                    contractId.getContractNum() != 0 ? contractId : null,
                                    ed25519,
                                    ecdsaSecp256K1,
                                    delegatableContractId.getContractNum() != 0
                                            ? delegatableContractId
                                            : null)));
        }
        return tokenKeys;
    }

    private TokenExpiryWrapper decodeTokenExpiry(
            final Tuple expiryTuple, final UnaryOperator<byte[]> aliasResolver) {
        final var second = (long) expiryTuple.get(0);
        final var autoRenewAccount =
                convertLeftPaddedAddressToAccountId(expiryTuple.get(1), aliasResolver);
        final var autoRenewPeriod = (long) expiryTuple.get(2);
        return new TokenExpiryWrapper(
                second,
                autoRenewAccount.getAccountNum() == 0 ? null : autoRenewAccount,
                autoRenewPeriod);
    }

    private List<FixedFeeWrapper> decodeFixedFees(
            final Tuple[] fixedFeesTuples, final UnaryOperator<byte[]> aliasResolver) {
        final List<FixedFeeWrapper> fixedFees = new ArrayList<>(fixedFeesTuples.length);
        for (final var fixedFeeTuple : fixedFeesTuples) {
            final var amount = (long) fixedFeeTuple.get(0);
            final var tokenId = convertAddressBytesToTokenID(fixedFeeTuple.get(1));
            final var useHbarsForPayment = (Boolean) fixedFeeTuple.get(2);
            final var useCurrentTokenForPayment = (Boolean) fixedFeeTuple.get(3);
            final var feeCollector =
                    convertLeftPaddedAddressToAccountId(fixedFeeTuple.get(4), aliasResolver);
            fixedFees.add(
                    new FixedFeeWrapper(
                            amount,
                            tokenId.getTokenNum() != 0 ? tokenId : null,
                            useHbarsForPayment,
                            useCurrentTokenForPayment,
                            feeCollector.getAccountNum() != 0 ? feeCollector : null));
        }
        return fixedFees;
    }

    private List<FractionalFeeWrapper> decodeFractionalFees(
            final Tuple[] fractionalFeesTuples, final UnaryOperator<byte[]> aliasResolver) {
        final List<FractionalFeeWrapper> fractionalFees =
                new ArrayList<>(fractionalFeesTuples.length);
        for (final var fractionalFeeTuple : fractionalFeesTuples) {
            final var numerator = (long) fractionalFeeTuple.get(0);
            final var denominator = (long) fractionalFeeTuple.get(1);
            final var minimumAmount = (long) fractionalFeeTuple.get(2);
            final var maximumAmount = (long) fractionalFeeTuple.get(3);
            final var netOfTransfers = (Boolean) fractionalFeeTuple.get(4);
            final var feeCollector =
                    convertLeftPaddedAddressToAccountId(fractionalFeeTuple.get(5), aliasResolver);
            fractionalFees.add(
                    new FractionalFeeWrapper(
                            numerator,
                            denominator,
                            minimumAmount,
                            maximumAmount,
                            netOfTransfers,
                            feeCollector.getAccountNum() != 0 ? feeCollector : null));
        }
        return fractionalFees;
    }

    private List<RoyaltyFeeWrapper> decodeRoyaltyFees(
            final Tuple[] royaltyFeesTuples, final UnaryOperator<byte[]> aliasResolver) {
        final List<RoyaltyFeeWrapper> decodedRoyaltyFees =
                new ArrayList<>(royaltyFeesTuples.length);
        for (final var royaltyFeeTuple : royaltyFeesTuples) {
            final var numerator = (long) royaltyFeeTuple.get(0);
            final var denominator = (long) royaltyFeeTuple.get(1);

            // When at least 1 of the following 3 values is different from its default value,
            // we treat it as though the user has tried to specify a fallbackFixedFee
            final var fixedFeeAmount = (long) royaltyFeeTuple.get(2);
            final var fixedFeeTokenId = convertAddressBytesToTokenID(royaltyFeeTuple.get(3));
            final var fixedFeeUseHbars = (Boolean) royaltyFeeTuple.get(4);
            FixedFeeWrapper fixedFee = null;
            if (fixedFeeAmount != 0
                    || fixedFeeTokenId.getTokenNum() != 0
                    || Boolean.TRUE.equals(fixedFeeUseHbars)) {
                fixedFee =
                        new FixedFeeWrapper(
                                fixedFeeAmount,
                                fixedFeeTokenId.getTokenNum() != 0 ? fixedFeeTokenId : null,
                                fixedFeeUseHbars,
                                false,
                                null);
            }

            final var feeCollector =
                    convertLeftPaddedAddressToAccountId(royaltyFeeTuple.get(5), aliasResolver);
            decodedRoyaltyFees.add(
                    new RoyaltyFeeWrapper(
                            numerator,
                            denominator,
                            fixedFee,
                            feeCollector.getAccountNum() != 0 ? feeCollector : null));
        }
        return decodedRoyaltyFees;
    }

    private Tuple decodeFunctionCall(
            final Bytes input, final Bytes selector, final ABIType<Tuple> decoder) {
        if (!selector.equals(input.slice(0, FUNCTION_SELECTOR_BYTES_LENGTH))) {
            throw new IllegalArgumentException(
                    "Selector does not match, expected "
                            + selector
                            + " actual "
                            + input.slice(0, FUNCTION_SELECTOR_BYTES_LENGTH));
        }
        return decoder.decode(input.slice(FUNCTION_SELECTOR_BYTES_LENGTH).toArray());
    }

    private static List<AccountID> decodeAccountIds(
            final byte[][] accountBytesArray, final UnaryOperator<byte[]> aliasResolver) {
        final List<AccountID> accountIDs = new ArrayList<>();
        for (final var account : accountBytesArray) {
            accountIDs.add(convertLeftPaddedAddressToAccountId(account, aliasResolver));
        }
        return accountIDs;
    }

    private static List<TokenID> decodeTokenIDsFromBytesArray(final byte[][] accountBytesArray) {
        final List<TokenID> accountIDs = new ArrayList<>();
        for (final var account : accountBytesArray) {
            accountIDs.add(convertAddressBytesToTokenID(account));
        }
        return accountIDs;
    }

    private static AccountID convertLeftPaddedAddressToAccountId(
            final byte[] leftPaddedAddress, final UnaryOperator<byte[]> aliasResolver) {
        final var addressOrAlias =
                Arrays.copyOfRange(leftPaddedAddress, ADDRESS_SKIP_BYTES_LENGTH, WORD_LENGTH);
        return accountIdFromEvmAddress(aliasResolver.apply(addressOrAlias));
    }

    private static TokenID convertAddressBytesToTokenID(final byte[] addressBytes) {
        final var address =
                Address.wrap(
                        Bytes.wrap(addressBytes)
                                .slice(ADDRESS_SKIP_BYTES_LENGTH, ADDRESS_BYTES_LENGTH));
        return EntityIdUtils.tokenIdFromEvmAddress(address.toArray());
    }

    private List<SyntheticTxnFactory.NftExchange> bindNftExchangesFrom(
            final TokenID tokenType,
            final Tuple[] abiExchanges,
            final UnaryOperator<byte[]> aliasResolver) {
        final List<SyntheticTxnFactory.NftExchange> nftExchanges = new ArrayList<>();
        for (final var exchange : abiExchanges) {
            final var sender = convertLeftPaddedAddressToAccountId(exchange.get(0), aliasResolver);
            final var receiver =
                    convertLeftPaddedAddressToAccountId(exchange.get(1), aliasResolver);
            final var serialNo = (long) exchange.get(2);
            nftExchanges.add(
                    new SyntheticTxnFactory.NftExchange(serialNo, tokenType, sender, receiver));
        }
        return nftExchanges;
    }

    private List<SyntheticTxnFactory.FungibleTokenTransfer> bindFungibleTransfersFrom(
            final TokenID tokenType,
            final Tuple[] abiTransfers,
            final UnaryOperator<byte[]> aliasResolver) {
        final List<SyntheticTxnFactory.FungibleTokenTransfer> fungibleTransfers = new ArrayList<>();
        for (final var transfer : abiTransfers) {
            final AccountID accountID =
                    convertLeftPaddedAddressToAccountId(transfer.get(0), aliasResolver);
            final long amount = transfer.get(1);
            addSignedAdjustment(fungibleTransfers, tokenType, accountID, amount);
        }
        return fungibleTransfers;
    }

    private void addApprovedAdjustment(
            final List<SyntheticTxnFactory.FungibleTokenTransfer> fungibleTransfers,
            final TokenID tokenId,
            final AccountID accountId,
            final long amount) {
        fungibleTransfers.add(
                new SyntheticTxnFactory.FungibleTokenTransfer(
                        -amount, true, tokenId, accountId, null));
    }

    private void addSignedAdjustment(
            final List<SyntheticTxnFactory.FungibleTokenTransfer> fungibleTransfers,
            final TokenID tokenType,
            final AccountID accountID,
            final long amount) {
        if (amount > 0) {
            fungibleTransfers.add(
                    new SyntheticTxnFactory.FungibleTokenTransfer(
                            amount, false, tokenType, null, accountID));
        } else {
            fungibleTransfers.add(
                    new SyntheticTxnFactory.FungibleTokenTransfer(
                            -amount, false, tokenType, accountID, null));
        }
    }
}<|MERGE_RESOLUTION|>--- conflicted
+++ resolved
@@ -14,11 +14,8 @@
  * limitations under the License.
  */
 package com.hedera.services.store.contracts.precompile.codec;
-<<<<<<< HEAD
-=======
 
 import static com.hedera.services.utils.EntityIdUtils.accountIdFromEvmAddress;
->>>>>>> 30ecdde5
 
 import com.esaulpaugh.headlong.abi.ABIType;
 import com.esaulpaugh.headlong.abi.Function;
@@ -60,13 +57,9 @@
     private static final String BOOL_OUTPUT = "(bool)";
     private static final String STRING_OUTPUT = "(string)";
     private static final String ADDRESS_PAIR_RAW_TYPE = "(bytes32,bytes32)";
-<<<<<<< HEAD
     private static final String ADDRESS_TRIPLE_RAW_TYPE = "(bytes32,bytes32,bytes32)";
     public static final String UINT256_RAW_TYPE = "(uint256)";
     public static final String ADDRESS_UINT256_RAW_TYPE = "(bytes32,uint256)";
-=======
-    public static final String UINT256_RAW_TYPE = "(uint256)";
->>>>>>> 30ecdde5
 
     private static final List<SyntheticTxnFactory.NftExchange> NO_NFT_EXCHANGES =
             Collections.emptyList();
@@ -264,7 +257,6 @@
                             + ROYALTY_FEE_DECODER
                             + "[])");
 
-<<<<<<< HEAD
     private static final Function ERC_ALLOWANCE_FUNCTION =
             new Function("allowance(address,address)", INT_OUTPUT);
     private static final Bytes ERC_ALLOWANCE_SELECTOR =
@@ -342,43 +334,6 @@
     private static final ABIType<Tuple> HAPI_APPROVE_NFT_DECODER =
             TypeFactory.create("(bytes32,bytes32,uint256)");
 
-=======
-    private static final Function TOKEN_ALLOWANCE_FUNCTION =
-            new Function("allowance(address,address)", INT_OUTPUT);
-    private static final Bytes TOKEN_ALLOWANCE_SELECTOR =
-            Bytes.wrap(TOKEN_ALLOWANCE_FUNCTION.selector());
-    private static final ABIType<Tuple> TOKEN_ALLOWANCE_DECODER =
-            TypeFactory.create(ADDRESS_PAIR_RAW_TYPE);
-
-    private static final Function GET_APPROVED_FUNCTION =
-            new Function("getApproved(uint256)", INT_OUTPUT);
-    private static final Bytes GET_APPROVED_FUNCTION_SELECTOR =
-            Bytes.wrap(GET_APPROVED_FUNCTION.selector());
-    private static final ABIType<Tuple> GET_APPROVED_FUNCTION_DECODER =
-            TypeFactory.create(UINT256_RAW_TYPE);
-
-    private static final Function IS_APPROVED_FOR_ALL =
-            new Function("isApprovedForAll(address,address)", BOOL_OUTPUT);
-    private static final Bytes IS_APPROVED_FOR_ALL_SELECTOR =
-            Bytes.wrap(IS_APPROVED_FOR_ALL.selector());
-    private static final ABIType<Tuple> IS_APPROVED_FOR_ALL_DECODER =
-            TypeFactory.create(ADDRESS_PAIR_RAW_TYPE);
-
-    private static final Function SET_APPROVAL_FOR_ALL =
-            new Function("setApprovalForAll(address,bool)");
-    private static final Bytes SET_APPROVAL_FOR_ALL_SELECTOR =
-            Bytes.wrap(SET_APPROVAL_FOR_ALL.selector());
-    private static final ABIType<Tuple> SET_APPROVAL_FOR_ALL_DECODER =
-            TypeFactory.create("(bytes32,bool)");
-
-    private static final Function TOKEN_APPROVE_FUNCTION =
-            new Function("approve(address,uint256)", BOOL_OUTPUT);
-    private static final Bytes TOKEN_APPROVE_SELECTOR =
-            Bytes.wrap(TOKEN_APPROVE_FUNCTION.selector());
-    private static final ABIType<Tuple> TOKEN_APPROVE_DECODER =
-            TypeFactory.create("(bytes32,uint256)");
-
->>>>>>> 30ecdde5
     @Inject
     public DecodingFacade() {
         // empty constructor
@@ -521,7 +476,6 @@
         return new OwnerOfAndTokenURIWrapper(tokenId.longValue());
     }
 
-<<<<<<< HEAD
     public GetApprovedWrapper decodeGetApproved(final Bytes input, final TokenID impliedTokenId) {
         final var offset = impliedTokenId == null ? 1 : 0;
 
@@ -567,32 +521,10 @@
                         decodedArguments.get(offset + 1), aliasResolver);
 
         return new TokenAllowanceWrapper(tokenId, owner, spender);
-=======
-    public GetApprovedWrapper decodeGetApproved(final Bytes input) {
-        final Tuple decodedArguments =
-                decodeFunctionCall(
-                        input, GET_APPROVED_FUNCTION_SELECTOR, GET_APPROVED_FUNCTION_DECODER);
-        final var serialNo = (BigInteger) decodedArguments.get(0);
-        return new GetApprovedWrapper(serialNo.longValue());
-    }
-
-    public TokenAllowanceWrapper decodeTokenAllowance(
-            final Bytes input, final UnaryOperator<byte[]> aliasResolver) {
-        final Tuple decodedArguments =
-                decodeFunctionCall(input, TOKEN_ALLOWANCE_SELECTOR, TOKEN_ALLOWANCE_DECODER);
-
-        final var owner =
-                convertLeftPaddedAddressToAccountId(decodedArguments.get(0), aliasResolver);
-        final var spender =
-                convertLeftPaddedAddressToAccountId(decodedArguments.get(1), aliasResolver);
-
-        return new TokenAllowanceWrapper(owner, spender);
->>>>>>> 30ecdde5
     }
 
     public ApproveWrapper decodeTokenApprove(
             final Bytes input,
-<<<<<<< HEAD
             final TokenID impliedTokenId,
             final boolean isFungible,
             final UnaryOperator<byte[]> aliasResolver,
@@ -631,26 +563,10 @@
             }
             final var serialNumber = (BigInteger) decodedArguments.get(offset + 1);
             return new ApproveWrapper(tokenId, spender, BigInteger.ZERO, serialNumber, isFungible);
-=======
-            final TokenID token,
-            final boolean isFungible,
-            final UnaryOperator<byte[]> aliasResolver) {
-        final Tuple decodedArguments =
-                decodeFunctionCall(input, TOKEN_APPROVE_SELECTOR, TOKEN_APPROVE_DECODER);
-        final var spender =
-                convertLeftPaddedAddressToAccountId(decodedArguments.get(0), aliasResolver);
-        if (isFungible) {
-            final var amount = (BigInteger) decodedArguments.get(1);
-            return new ApproveWrapper(token, spender, amount, BigInteger.ZERO, isFungible);
-        } else {
-            final var serialNumber = (BigInteger) decodedArguments.get(1);
-            return new ApproveWrapper(token, spender, BigInteger.ZERO, serialNumber, isFungible);
->>>>>>> 30ecdde5
         }
     }
 
     public SetApprovalForAllWrapper decodeSetApprovalForAll(
-<<<<<<< HEAD
             final Bytes input,
             final TokenID impliedTokenId,
             final UnaryOperator<byte[]> aliasResolver) {
@@ -674,17 +590,6 @@
         final var approved = (boolean) decodedArguments.get(offset + 1);
 
         return new SetApprovalForAllWrapper(tokenId, to, approved);
-=======
-            final Bytes input, final UnaryOperator<byte[]> aliasResolver) {
-        final Tuple decodedArguments =
-                decodeFunctionCall(
-                        input, SET_APPROVAL_FOR_ALL_SELECTOR, SET_APPROVAL_FOR_ALL_DECODER);
-
-        final var to = convertLeftPaddedAddressToAccountId(decodedArguments.get(0), aliasResolver);
-        final var approved = (boolean) decodedArguments.get(1);
-
-        return new SetApprovalForAllWrapper(to, approved);
->>>>>>> 30ecdde5
     }
 
     public MintWrapper decodeMint(final Bytes input) {
@@ -726,7 +631,6 @@
     }
 
     public IsApproveForAllWrapper decodeIsApprovedForAll(
-<<<<<<< HEAD
             final Bytes input,
             final TokenID impliedTokenId,
             final UnaryOperator<byte[]> aliasResolver) {
@@ -754,19 +658,6 @@
                         decodedArguments.get(offset + 1), aliasResolver);
 
         return new IsApproveForAllWrapper(tokenId, owner, operator);
-=======
-            final Bytes input, final UnaryOperator<byte[]> aliasResolver) {
-        final Tuple decodedArguments =
-                decodeFunctionCall(
-                        input, IS_APPROVED_FOR_ALL_SELECTOR, IS_APPROVED_FOR_ALL_DECODER);
-
-        final var owner =
-                convertLeftPaddedAddressToAccountId(decodedArguments.get(0), aliasResolver);
-        final var operator =
-                convertLeftPaddedAddressToAccountId(decodedArguments.get(1), aliasResolver);
-
-        return new IsApproveForAllWrapper(owner, operator);
->>>>>>> 30ecdde5
     }
 
     public List<TokenTransferWrapper> decodeTransferTokens(
