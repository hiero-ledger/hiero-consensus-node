/*
 * Copyright (C) 2021-2022 Hedera Hashgraph, LLC
 *
 * Licensed under the Apache License, Version 2.0 (the "License");
 * you may not use this file except in compliance with the License.
 * You may obtain a copy of the License at
 *
 *      http://www.apache.org/licenses/LICENSE-2.0
 *
 * Unless required by applicable law or agreed to in writing, software
 * distributed under the License is distributed on an "AS IS" BASIS,
 * WITHOUT WARRANTIES OR CONDITIONS OF ANY KIND, either express or implied.
 * See the License for the specific language governing permissions and
 * limitations under the License.
 */
package com.hedera.services.store.contracts.precompile.codec;

import static com.hedera.services.utils.EntityIdUtils.accountIdFromEvmAddress;

import com.esaulpaugh.headlong.abi.ABIType;
import com.esaulpaugh.headlong.abi.Function;
import com.esaulpaugh.headlong.abi.Tuple;
import com.esaulpaugh.headlong.abi.TypeFactory;
import com.google.protobuf.ByteString;
import com.hedera.services.legacy.proto.utils.ByteStringUtils;
import com.hedera.services.state.submerkle.EntityId;
import com.hedera.services.store.contracts.WorldLedgers;
import com.hedera.services.store.contracts.precompile.SyntheticTxnFactory;
import com.hedera.services.store.contracts.precompile.codec.TokenCreateWrapper.FixedFeeWrapper;
import com.hedera.services.store.contracts.precompile.codec.TokenCreateWrapper.FractionalFeeWrapper;
import com.hedera.services.store.contracts.precompile.codec.TokenCreateWrapper.KeyValueWrapper;
import com.hedera.services.store.contracts.precompile.codec.TokenCreateWrapper.RoyaltyFeeWrapper;
import com.hedera.services.store.contracts.precompile.codec.TokenCreateWrapper.TokenKeyWrapper;
import com.hedera.services.store.models.NftId;
import com.hedera.services.utils.EntityIdUtils;
import com.hederahashgraph.api.proto.java.AccountID;
import com.hederahashgraph.api.proto.java.TokenID;
import java.math.BigInteger;
import java.util.ArrayList;
import java.util.Arrays;
import java.util.Collections;
import java.util.List;
import java.util.function.UnaryOperator;
import javax.inject.Inject;
import javax.inject.Singleton;
import org.apache.tuweni.bytes.Bytes;
import org.hyperledger.besu.datatypes.Address;

@Singleton
public class DecodingFacade {
    private static final int WORD_LENGTH = 32;
    private static final int ADDRESS_BYTES_LENGTH = 20;
    private static final int ADDRESS_SKIP_BYTES_LENGTH = 12;
    private static final int FUNCTION_SELECTOR_BYTES_LENGTH = 4;
    private static final String INT_OUTPUT = "(int)";
    private static final String BOOL_OUTPUT = "(bool)";
    private static final String STRING_OUTPUT = "(string)";
    private static final String ADDRESS_PAIR_RAW_TYPE = "(bytes32,bytes32)";
    public static final String UINT256_RAW_TYPE = "(uint256)";

    private static final List<SyntheticTxnFactory.NftExchange> NO_NFT_EXCHANGES =
            Collections.emptyList();
    private static final List<SyntheticTxnFactory.FungibleTokenTransfer> NO_FUNGIBLE_TRANSFERS =
            Collections.emptyList();

    private static final Function CRYPTO_TRANSFER_FUNCTION =
            new Function(
                    "cryptoTransfer((address,(address,int64)[],(address,address,int64)[])[])",
                    INT_OUTPUT);
    private static final Bytes CRYPTO_TRANSFER_SELECTOR =
            Bytes.wrap(CRYPTO_TRANSFER_FUNCTION.selector());
    private static final ABIType<Tuple> CRYPTO_TRANSFER_DECODER =
            TypeFactory.create("((bytes32,(bytes32,int64)[],(bytes32,bytes32,int64)[])[])");

    private static final Function TRANSFER_TOKENS_FUNCTION =
            new Function("transferTokens(address,address[],int64[])", INT_OUTPUT);
    private static final Bytes TRANSFER_TOKENS_SELECTOR =
            Bytes.wrap(TRANSFER_TOKENS_FUNCTION.selector());
    private static final ABIType<Tuple> TRANSFER_TOKENS_DECODER =
            TypeFactory.create("(bytes32,bytes32[],int64[])");

    private static final Function TRANSFER_TOKEN_FUNCTION =
            new Function("transferToken(address,address,address,int64)", INT_OUTPUT);
    private static final Bytes TRANSFER_TOKEN_SELECTOR =
            Bytes.wrap(TRANSFER_TOKEN_FUNCTION.selector());
    private static final ABIType<Tuple> TRANSFER_TOKEN_DECODER =
            TypeFactory.create("(bytes32,bytes32,bytes32,int64)");

    private static final Function TRANSFER_NFTS_FUNCTION =
            new Function("transferNFTs(address,address[],address[],int64[])", INT_OUTPUT);
    private static final Bytes TRANSFER_NFTS_SELECTOR =
            Bytes.wrap(TRANSFER_NFTS_FUNCTION.selector());
    private static final ABIType<Tuple> TRANSFER_NFTS_DECODER =
            TypeFactory.create("(bytes32,bytes32[],bytes32[],int64[])");

    private static final Function TRANSFER_NFT_FUNCTION =
            new Function("transferNFT(address,address,address,int64)", INT_OUTPUT);
    private static final Bytes TRANSFER_NFT_SELECTOR = Bytes.wrap(TRANSFER_NFT_FUNCTION.selector());
    private static final ABIType<Tuple> TRANSFER_NFT_DECODER =
            TypeFactory.create("(bytes32,bytes32,bytes32,int64)");

    private static final Function MINT_TOKEN_FUNCTION =
            new Function("mintToken(address,uint64,bytes[])", INT_OUTPUT);
    private static final Bytes MINT_TOKEN_SELECTOR = Bytes.wrap(MINT_TOKEN_FUNCTION.selector());
    private static final ABIType<Tuple> MINT_TOKEN_DECODER =
            TypeFactory.create("(bytes32,int64,bytes[])");

    private static final Function BURN_TOKEN_FUNCTION =
            new Function("burnToken(address,uint64,int64[])", INT_OUTPUT);
    private static final Bytes BURN_TOKEN_SELECTOR = Bytes.wrap(BURN_TOKEN_FUNCTION.selector());
    private static final ABIType<Tuple> BURN_TOKEN_DECODER =
            TypeFactory.create("(bytes32,int64,int64[])");

    private static final Function ASSOCIATE_TOKENS_FUNCTION =
            new Function("associateTokens(address,address[])", INT_OUTPUT);
    private static final Bytes ASSOCIATE_TOKENS_SELECTOR =
            Bytes.wrap(ASSOCIATE_TOKENS_FUNCTION.selector());
    private static final ABIType<Tuple> ASSOCIATE_TOKENS_DECODER =
            TypeFactory.create("(bytes32,bytes32[])");

    private static final Function ASSOCIATE_TOKEN_FUNCTION =
            new Function("associateToken(address,address)", INT_OUTPUT);
    private static final Bytes ASSOCIATE_TOKEN_SELECTOR =
            Bytes.wrap(ASSOCIATE_TOKEN_FUNCTION.selector());
    private static final ABIType<Tuple> ASSOCIATE_TOKEN_DECODER =
            TypeFactory.create(ADDRESS_PAIR_RAW_TYPE);

    private static final Function DISSOCIATE_TOKENS_FUNCTION =
            new Function("dissociateTokens(address,address[])", INT_OUTPUT);
    private static final Bytes DISSOCIATE_TOKENS_SELECTOR =
            Bytes.wrap(DISSOCIATE_TOKENS_FUNCTION.selector());
    private static final ABIType<Tuple> DISSOCIATE_TOKENS_DECODER =
            TypeFactory.create("(bytes32,bytes32[])");

    private static final Function DISSOCIATE_TOKEN_FUNCTION =
            new Function("dissociateToken(address,address)", INT_OUTPUT);
    private static final Bytes DISSOCIATE_TOKEN_SELECTOR =
            Bytes.wrap(DISSOCIATE_TOKEN_FUNCTION.selector());
    private static final ABIType<Tuple> DISSOCIATE_TOKEN_DECODER =
            TypeFactory.create(ADDRESS_PAIR_RAW_TYPE);

    private static final Function TOKEN_URI_NFT_FUNCTION =
            new Function("tokenURI(uint256)", STRING_OUTPUT);
    private static final Bytes TOKEN_URI_NFT_SELECTOR =
            Bytes.wrap(TOKEN_URI_NFT_FUNCTION.selector());
    private static final ABIType<Tuple> TOKEN_URI_NFT_DECODER =
            TypeFactory.create(UINT256_RAW_TYPE);

    private static final Function BALANCE_OF_TOKEN_FUNCTION =
            new Function("balanceOf(address)", INT_OUTPUT);
    private static final Bytes BALANCE_OF_TOKEN_SELECTOR =
            Bytes.wrap(BALANCE_OF_TOKEN_FUNCTION.selector());
    private static final ABIType<Tuple> BALANCE_OF_TOKEN_DECODER = TypeFactory.create("(bytes32)");

    private static final Function OWNER_OF_NFT_FUNCTION =
            new Function("ownerOf(uint256)", INT_OUTPUT);
    private static final Bytes OWNER_OF_NFT_SELECTOR = Bytes.wrap(OWNER_OF_NFT_FUNCTION.selector());
    private static final ABIType<Tuple> OWNER_OF_NFT_DECODER = TypeFactory.create(UINT256_RAW_TYPE);

    private static final Function ERC_TRANSFER_FUNCTION =
            new Function("transfer(address,uint256)", BOOL_OUTPUT);
    private static final Bytes ERC_TRANSFER_SELECTOR = Bytes.wrap(ERC_TRANSFER_FUNCTION.selector());
    private static final ABIType<Tuple> ERC_TRANSFER_DECODER =
            TypeFactory.create("(bytes32,uint256)");

<<<<<<< HEAD
    private static final Function WIPE_TOKEN_ACCOUNT_FUNCTION =
            new Function("wipeTokenAccount(address,address,uint32)", INT_OUTPUT);
    private static final Bytes WIPE_TOKEN_ACCOUNT_SELECTOR =
            Bytes.wrap(WIPE_TOKEN_ACCOUNT_FUNCTION.selector());
    private static final ABIType<Tuple> WIPE_TOKEN_ACCOUNT_DECODER =
            TypeFactory.create("(bytes32,bytes32,uint32)");

    private static final Function WIPE_TOKEN_ACCOUNT_NFT_FUNCTION =
            new Function("wipeTokenAccountNFT(address,address,int64[])", INT_OUTPUT);
    private static final Bytes WIPE_TOKEN_ACCOUNT_NFT_SELECTOR =
            Bytes.wrap(WIPE_TOKEN_ACCOUNT_NFT_FUNCTION.selector());
    private static final ABIType<Tuple> WIPE_TOKEN_ACCOUNT_NFT_DECODER =
            TypeFactory.create("(bytes32,bytes32,int64[])");

=======
>>>>>>> 6e5f241a
    private static final Function ERC_TRANSFER_FROM_FUNCTION =
            new Function("transferFrom(address,address,uint256)");
    private static final Bytes ERC_TRANSFER_FROM_SELECTOR =
            Bytes.wrap(ERC_TRANSFER_FROM_FUNCTION.selector());
    private static final ABIType<Tuple> ERC_TRANSFER_FROM_DECODER =
            TypeFactory.create("(bytes32,bytes32,uint256)");

    /* --- Token Create Structs --- */
    private static final String KEY_VALUE = "(bool,address,bytes,bytes,address)";
    private static final String KEY_VALUE_DECODER = "(bool,bytes32,bytes,bytes,bytes32)";

    private static final String TOKEN_KEY = "(uint256," + KEY_VALUE + ")";
    private static final String TOKEN_KEY_DECODER = "(int32," + KEY_VALUE_DECODER + ")";

    private static final String EXPIRY = "(uint32,address,uint32)";
    private static final String EXPIRY_DECODER = "(int64,bytes32,int64)";

    private static final String FIXED_FEE = "(uint32,address,bool,bool,address)";
    private static final String FIXED_FEE_DECODER = "(int64,bytes32,bool,bool,bytes32)";

    private static final String FRACTIONAL_FEE = "(uint32,uint32,uint32,uint32,bool,address)";
    private static final String FRACTIONAL_FEE_DECODER = "(int64,int64,int64,int64,bool,bytes32)";

    private static final String ROYALTY_FEE = "(uint32,uint32,uint32,address,bool,address)";
    private static final String ROYALTY_FEE_DECODER = "(int64,int64,int64,bytes32,bool,bytes32)";

    private static final String TOKEN_CREATE_STRUCT =
            "(string,string,address,string,bool,uint32,bool," + TOKEN_KEY + "[]," + EXPIRY + ")";
    private static final String TOKEN_CREATE_STRUCT_DECODER =
            "(string,string,bytes32,string,bool,int64,bool,"
                    + TOKEN_KEY_DECODER
                    + "[],"
                    + EXPIRY_DECODER
                    + ")";

    private static final Function TOKEN_CREATE_FUNGIBLE_FUNCTION =
            new Function("createFungibleToken(" + TOKEN_CREATE_STRUCT + ",uint256,uint256)");
    private static final Bytes TOKEN_CREATE_FUNGIBLE_SELECTOR =
            Bytes.wrap(TOKEN_CREATE_FUNGIBLE_FUNCTION.selector());
    private static final ABIType<Tuple> TOKEN_CREATE_FUNGIBLE_DECODER =
            TypeFactory.create("(" + TOKEN_CREATE_STRUCT_DECODER + ",uint256,uint256)");

    private static final Function TOKEN_CREATE_NON_FUNGIBLE_FUNCTION =
            new Function("createNonFungibleToken(" + TOKEN_CREATE_STRUCT + ")");
    private static final Bytes TOKEN_CREATE_NON_FUNGIBLE_SELECTOR =
            Bytes.wrap(TOKEN_CREATE_NON_FUNGIBLE_FUNCTION.selector());
    private static final ABIType<Tuple> TOKEN_CREATE_NON_FUNGIBLE_DECODER =
            TypeFactory.create("(" + TOKEN_CREATE_STRUCT_DECODER + ")");

    private static final Function TOKEN_CREATE_FUNGIBLE_WITH_FEES_FUNCTION =
            new Function(
                    "createFungibleTokenWithCustomFees("
                            + TOKEN_CREATE_STRUCT
                            + ",uint256,uint256,"
                            + FIXED_FEE
                            + "[],"
                            + FRACTIONAL_FEE
                            + "[])");
    private static final Bytes TOKEN_CREATE_FUNGIBLE_WITH_FEES_SELECTOR =
            Bytes.wrap(TOKEN_CREATE_FUNGIBLE_WITH_FEES_FUNCTION.selector());
    private static final ABIType<Tuple> TOKEN_CREATE_FUNGIBLE_WITH_FEES_DECODER =
            TypeFactory.create(
                    "("
                            + TOKEN_CREATE_STRUCT_DECODER
                            + ",uint256,uint256,"
                            + FIXED_FEE_DECODER
                            + "[],"
                            + FRACTIONAL_FEE_DECODER
                            + "[])");

    private static final Function TOKEN_CREATE_NON_FUNGIBLE_WITH_FEES_FUNCTION =
            new Function(
                    "createNonFungibleTokenWithCustomFees("
                            + TOKEN_CREATE_STRUCT
                            + ","
                            + FIXED_FEE
                            + "[],"
                            + ROYALTY_FEE
                            + "[])");
    private static final Bytes TOKEN_CREATE_NON_FUNGIBLE_WITH_FEES_SELECTOR =
            Bytes.wrap(TOKEN_CREATE_NON_FUNGIBLE_WITH_FEES_FUNCTION.selector());
    private static final ABIType<Tuple> TOKEN_CREATE_NON_FUNGIBLE_WITH_FEES_DECODER =
            TypeFactory.create(
                    "("
                            + TOKEN_CREATE_STRUCT_DECODER
                            + ","
                            + FIXED_FEE_DECODER
                            + "[],"
                            + ROYALTY_FEE_DECODER
                            + "[])");

    private static final Function TOKEN_ALLOWANCE_FUNCTION =
            new Function("allowance(address,address)", INT_OUTPUT);
    private static final Bytes TOKEN_ALLOWANCE_SELECTOR =
            Bytes.wrap(TOKEN_ALLOWANCE_FUNCTION.selector());
    private static final ABIType<Tuple> TOKEN_ALLOWANCE_DECODER =
            TypeFactory.create(ADDRESS_PAIR_RAW_TYPE);

    private static final Function GET_APPROVED_FUNCTION =
            new Function("getApproved(uint256)", INT_OUTPUT);
    private static final Bytes GET_APPROVED_FUNCTION_SELECTOR =
            Bytes.wrap(GET_APPROVED_FUNCTION.selector());
    private static final ABIType<Tuple> GET_APPROVED_FUNCTION_DECODER =
            TypeFactory.create(UINT256_RAW_TYPE);

    private static final Function IS_APPROVED_FOR_ALL =
            new Function("isApprovedForAll(address,address)", BOOL_OUTPUT);
    private static final Bytes IS_APPROVED_FOR_ALL_SELECTOR =
            Bytes.wrap(IS_APPROVED_FOR_ALL.selector());
    private static final ABIType<Tuple> IS_APPROVED_FOR_ALL_DECODER =
            TypeFactory.create(ADDRESS_PAIR_RAW_TYPE);

    private static final Function SET_APPROVAL_FOR_ALL =
            new Function("setApprovalForAll(address,bool)");
    private static final Bytes SET_APPROVAL_FOR_ALL_SELECTOR =
            Bytes.wrap(SET_APPROVAL_FOR_ALL.selector());
    private static final ABIType<Tuple> SET_APPROVAL_FOR_ALL_DECODER =
            TypeFactory.create("(bytes32,bool)");

    private static final Function TOKEN_APPROVE_FUNCTION =
            new Function("approve(address,uint256)", BOOL_OUTPUT);
    private static final Bytes TOKEN_APPROVE_SELECTOR =
            Bytes.wrap(TOKEN_APPROVE_FUNCTION.selector());
    private static final ABIType<Tuple> TOKEN_APPROVE_DECODER =
            TypeFactory.create("(bytes32,uint256)");

    @Inject
    public DecodingFacade() {
        // empty constructor
    }

    public List<TokenTransferWrapper> decodeCryptoTransfer(
            final Bytes input, final UnaryOperator<byte[]> aliasResolver) {
        final Tuple decodedTuples =
                decodeFunctionCall(input, CRYPTO_TRANSFER_SELECTOR, CRYPTO_TRANSFER_DECODER);
        final List<TokenTransferWrapper> tokenTransferWrappers = new ArrayList<>();

        for (final var tuple : decodedTuples) {
            for (final var tupleNested : (Tuple[]) tuple) {
                final var tokenType = convertAddressBytesToTokenID(tupleNested.get(0));

                var nftExchanges = NO_NFT_EXCHANGES;
                var fungibleTransfers = NO_FUNGIBLE_TRANSFERS;

                final var abiAdjustments = (Tuple[]) tupleNested.get(1);
                if (abiAdjustments.length > 0) {
                    fungibleTransfers =
                            bindFungibleTransfersFrom(tokenType, abiAdjustments, aliasResolver);
                }
                final var abiNftExchanges = (Tuple[]) tupleNested.get(2);
                if (abiNftExchanges.length > 0) {
                    nftExchanges = bindNftExchangesFrom(tokenType, abiNftExchanges, aliasResolver);
                }

                tokenTransferWrappers.add(
                        new TokenTransferWrapper(nftExchanges, fungibleTransfers));
            }
        }

        return tokenTransferWrappers;
    }

    public BurnWrapper decodeBurn(final Bytes input) {
        final Tuple decodedArguments =
                decodeFunctionCall(input, BURN_TOKEN_SELECTOR, BURN_TOKEN_DECODER);

        final var tokenID = convertAddressBytesToTokenID(decodedArguments.get(0));
        final var fungibleAmount = (long) decodedArguments.get(1);
        final var serialNumbers = (long[]) decodedArguments.get(2);

        if (fungibleAmount > 0) {
            return BurnWrapper.forFungible(tokenID, fungibleAmount);
        } else {
            return BurnWrapper.forNonFungible(
                    tokenID, Arrays.stream(serialNumbers).boxed().toList());
        }
    }

    public BalanceOfWrapper decodeBalanceOf(
            final Bytes input, final UnaryOperator<byte[]> aliasResolver) {
        final Tuple decodedArguments =
                decodeFunctionCall(input, BALANCE_OF_TOKEN_SELECTOR, BALANCE_OF_TOKEN_DECODER);

        final var account =
                convertLeftPaddedAddressToAccountId(decodedArguments.get(0), aliasResolver);

        return new BalanceOfWrapper(account);
    }

    public List<TokenTransferWrapper> decodeERCTransfer(
            final Bytes input,
            final TokenID token,
            final AccountID caller,
            final UnaryOperator<byte[]> aliasResolver) {
        final Tuple decodedArguments =
                decodeFunctionCall(input, ERC_TRANSFER_SELECTOR, ERC_TRANSFER_DECODER);

        final var recipient =
                convertLeftPaddedAddressToAccountId(decodedArguments.get(0), aliasResolver);
        final var amount = (BigInteger) decodedArguments.get(1);

        final List<SyntheticTxnFactory.FungibleTokenTransfer> fungibleTransfers = new ArrayList<>();
        addSignedAdjustment(fungibleTransfers, token, recipient, amount.longValue());
        addSignedAdjustment(fungibleTransfers, token, caller, -amount.longValue());

        return Collections.singletonList(
                new TokenTransferWrapper(NO_NFT_EXCHANGES, fungibleTransfers));
    }

    public List<TokenTransferWrapper> decodeERCTransferFrom(
            final Bytes input,
            final TokenID token,
            final boolean isFungible,
            final UnaryOperator<byte[]> aliasResolver,
            final WorldLedgers ledgers,
            final EntityId operatorId) {
        final Tuple decodedArguments =
                decodeFunctionCall(input, ERC_TRANSFER_FROM_SELECTOR, ERC_TRANSFER_FROM_DECODER);

        final var from =
                convertLeftPaddedAddressToAccountId(decodedArguments.get(0), aliasResolver);
        final var to = convertLeftPaddedAddressToAccountId(decodedArguments.get(1), aliasResolver);
        if (isFungible) {
            final List<SyntheticTxnFactory.FungibleTokenTransfer> fungibleTransfers =
                    new ArrayList<>();
            final var amount = (BigInteger) decodedArguments.get(2);
            addSignedAdjustment(fungibleTransfers, token, to, amount.longValue());
            if (from.equals(operatorId.toGrpcAccountId())) {
                addSignedAdjustment(fungibleTransfers, token, from, -amount.longValue());
            } else {
                addApprovedAdjustment(fungibleTransfers, token, from, -amount.longValue());
            }
            return Collections.singletonList(
                    new TokenTransferWrapper(NO_NFT_EXCHANGES, fungibleTransfers));
        } else {
            final List<SyntheticTxnFactory.NftExchange> nonFungibleTransfers = new ArrayList<>();
            final var serialNo = ((BigInteger) decodedArguments.get(2)).longValue();
            final var ownerId = ledgers.ownerIfPresent(NftId.fromGrpc(token, serialNo));
            if (operatorId.equals(ownerId)) {
                nonFungibleTransfers.add(
                        new SyntheticTxnFactory.NftExchange(serialNo, token, from, to));
            } else {
                nonFungibleTransfers.add(
                        SyntheticTxnFactory.NftExchange.fromApproval(serialNo, token, from, to));
            }
            return Collections.singletonList(
                    new TokenTransferWrapper(nonFungibleTransfers, NO_FUNGIBLE_TRANSFERS));
        }
    }

    public OwnerOfAndTokenURIWrapper decodeOwnerOf(final Bytes input) {
        final Tuple decodedArguments =
                decodeFunctionCall(input, OWNER_OF_NFT_SELECTOR, OWNER_OF_NFT_DECODER);

        final var tokenId = (BigInteger) decodedArguments.get(0);

        return new OwnerOfAndTokenURIWrapper(tokenId.longValue());
    }

    public OwnerOfAndTokenURIWrapper decodeTokenUriNFT(final Bytes input) {
        final Tuple decodedArguments =
                decodeFunctionCall(input, TOKEN_URI_NFT_SELECTOR, TOKEN_URI_NFT_DECODER);

        final var tokenId = (BigInteger) decodedArguments.get(0);

        return new OwnerOfAndTokenURIWrapper(tokenId.longValue());
    }

    public GetApprovedWrapper decodeGetApproved(final Bytes input) {
        final Tuple decodedArguments =
                decodeFunctionCall(
                        input, GET_APPROVED_FUNCTION_SELECTOR, GET_APPROVED_FUNCTION_DECODER);
        final var serialNo = (BigInteger) decodedArguments.get(0);
        return new GetApprovedWrapper(serialNo.longValue());
    }

    public TokenAllowanceWrapper decodeTokenAllowance(
            final Bytes input, final UnaryOperator<byte[]> aliasResolver) {
        final Tuple decodedArguments =
                decodeFunctionCall(input, TOKEN_ALLOWANCE_SELECTOR, TOKEN_ALLOWANCE_DECODER);

        final var owner =
                convertLeftPaddedAddressToAccountId(decodedArguments.get(0), aliasResolver);
        final var spender =
                convertLeftPaddedAddressToAccountId(decodedArguments.get(1), aliasResolver);

        return new TokenAllowanceWrapper(owner, spender);
    }

    public ApproveWrapper decodeTokenApprove(
            final Bytes input,
            final TokenID token,
            final boolean isFungible,
            final UnaryOperator<byte[]> aliasResolver) {
        final Tuple decodedArguments =
                decodeFunctionCall(input, TOKEN_APPROVE_SELECTOR, TOKEN_APPROVE_DECODER);
        final var spender =
                convertLeftPaddedAddressToAccountId(decodedArguments.get(0), aliasResolver);
        if (isFungible) {
            final var amount = (BigInteger) decodedArguments.get(1);
            return new ApproveWrapper(token, spender, amount, BigInteger.ZERO, isFungible);
        } else {
            final var serialNumber = (BigInteger) decodedArguments.get(1);
            return new ApproveWrapper(token, spender, BigInteger.ZERO, serialNumber, isFungible);
        }
    }

    public SetApprovalForAllWrapper decodeSetApprovalForAll(
            final Bytes input, final UnaryOperator<byte[]> aliasResolver) {
        final Tuple decodedArguments =
                decodeFunctionCall(
                        input, SET_APPROVAL_FOR_ALL_SELECTOR, SET_APPROVAL_FOR_ALL_DECODER);

        final var to = convertLeftPaddedAddressToAccountId(decodedArguments.get(0), aliasResolver);
        final var approved = (boolean) decodedArguments.get(1);

        return new SetApprovalForAllWrapper(to, approved);
    }

    public MintWrapper decodeMint(final Bytes input) {
        final Tuple decodedArguments =
                decodeFunctionCall(input, MINT_TOKEN_SELECTOR, MINT_TOKEN_DECODER);

        final var tokenID = convertAddressBytesToTokenID(decodedArguments.get(0));
        final var fungibleAmount = (long) decodedArguments.get(1);
        final var metadataList = (byte[][]) decodedArguments.get(2);
        final List<ByteString> wrappedMetadata = new ArrayList<>();
        for (final var meta : metadataList) {
            wrappedMetadata.add(ByteStringUtils.wrapUnsafely(meta));
        }
        if (fungibleAmount > 0) {
            return MintWrapper.forFungible(tokenID, fungibleAmount);
        } else {
            return MintWrapper.forNonFungible(tokenID, wrappedMetadata);
        }
    }

    public List<TokenTransferWrapper> decodeTransferToken(
            final Bytes input, final UnaryOperator<byte[]> aliasResolver) {
        final Tuple decodedArguments =
                decodeFunctionCall(input, TRANSFER_TOKEN_SELECTOR, TRANSFER_TOKEN_DECODER);

        final var tokenID = convertAddressBytesToTokenID(decodedArguments.get(0));
        final var sender =
                convertLeftPaddedAddressToAccountId(decodedArguments.get(1), aliasResolver);
        final var receiver =
                convertLeftPaddedAddressToAccountId(decodedArguments.get(2), aliasResolver);
        final var amount = (long) decodedArguments.get(3);

        return Collections.singletonList(
                new TokenTransferWrapper(
                        NO_NFT_EXCHANGES,
                        List.of(
                                new SyntheticTxnFactory.FungibleTokenTransfer(
                                        amount, false, tokenID, sender, receiver))));
    }

    public IsApproveForAllWrapper decodeIsApprovedForAll(
            final Bytes input, final UnaryOperator<byte[]> aliasResolver) {
        final Tuple decodedArguments =
                decodeFunctionCall(
                        input, IS_APPROVED_FOR_ALL_SELECTOR, IS_APPROVED_FOR_ALL_DECODER);

        final var owner =
                convertLeftPaddedAddressToAccountId(decodedArguments.get(0), aliasResolver);
        final var operator =
                convertLeftPaddedAddressToAccountId(decodedArguments.get(1), aliasResolver);

        return new IsApproveForAllWrapper(owner, operator);
    }

    public List<TokenTransferWrapper> decodeTransferTokens(
            final Bytes input, final UnaryOperator<byte[]> aliasResolver) {
        final Tuple decodedArguments =
                decodeFunctionCall(input, TRANSFER_TOKENS_SELECTOR, TRANSFER_TOKENS_DECODER);

        final var tokenType = convertAddressBytesToTokenID(decodedArguments.get(0));
        final var accountIDs = decodeAccountIds(decodedArguments.get(1), aliasResolver);
        final var amounts = (long[]) decodedArguments.get(2);

        final List<SyntheticTxnFactory.FungibleTokenTransfer> fungibleTransfers = new ArrayList<>();
        for (int i = 0; i < accountIDs.size(); i++) {
            final var accountID = accountIDs.get(i);
            final var amount = amounts[i];

            addSignedAdjustment(fungibleTransfers, tokenType, accountID, amount);
        }

        return Collections.singletonList(
                new TokenTransferWrapper(NO_NFT_EXCHANGES, fungibleTransfers));
    }

    public List<TokenTransferWrapper> decodeTransferNFT(
            final Bytes input, final UnaryOperator<byte[]> aliasResolver) {
        final Tuple decodedArguments =
                decodeFunctionCall(input, TRANSFER_NFT_SELECTOR, TRANSFER_NFT_DECODER);

        final var tokenID = convertAddressBytesToTokenID(decodedArguments.get(0));
        final var sender =
                convertLeftPaddedAddressToAccountId(decodedArguments.get(1), aliasResolver);
        final var receiver =
                convertLeftPaddedAddressToAccountId(decodedArguments.get(2), aliasResolver);
        final var serialNumber = (long) decodedArguments.get(3);

        return Collections.singletonList(
                new TokenTransferWrapper(
                        List.of(
                                new SyntheticTxnFactory.NftExchange(
                                        serialNumber, tokenID, sender, receiver)),
                        NO_FUNGIBLE_TRANSFERS));
    }

    public List<TokenTransferWrapper> decodeTransferNFTs(
            final Bytes input, final UnaryOperator<byte[]> aliasResolver) {
        final Tuple decodedArguments =
                decodeFunctionCall(input, TRANSFER_NFTS_SELECTOR, TRANSFER_NFTS_DECODER);

        final var tokenID = convertAddressBytesToTokenID(decodedArguments.get(0));
        final var senders = decodeAccountIds(decodedArguments.get(1), aliasResolver);
        final var receivers = decodeAccountIds(decodedArguments.get(2), aliasResolver);
        final var serialNumbers = ((long[]) decodedArguments.get(3));

        final List<SyntheticTxnFactory.NftExchange> nftExchanges = new ArrayList<>();
        for (var i = 0; i < senders.size(); i++) {
            final var nftExchange =
                    new SyntheticTxnFactory.NftExchange(
                            serialNumbers[i], tokenID, senders.get(i), receivers.get(i));
            nftExchanges.add(nftExchange);
        }

        return Collections.singletonList(
                new TokenTransferWrapper(nftExchanges, NO_FUNGIBLE_TRANSFERS));
    }

    public Association decodeAssociation(
            final Bytes input, final UnaryOperator<byte[]> aliasResolver) {
        final Tuple decodedArguments =
                decodeFunctionCall(input, ASSOCIATE_TOKEN_SELECTOR, ASSOCIATE_TOKEN_DECODER);

        final var accountID =
                convertLeftPaddedAddressToAccountId(decodedArguments.get(0), aliasResolver);
        final var tokenID = convertAddressBytesToTokenID(decodedArguments.get(1));

        return Association.singleAssociation(accountID, tokenID);
    }

    public Association decodeMultipleAssociations(
            final Bytes input, final UnaryOperator<byte[]> aliasResolver) {
        final Tuple decodedArguments =
                decodeFunctionCall(input, ASSOCIATE_TOKENS_SELECTOR, ASSOCIATE_TOKENS_DECODER);

        final var accountID =
                convertLeftPaddedAddressToAccountId(decodedArguments.get(0), aliasResolver);
        final var tokenIDs = decodeTokenIDsFromBytesArray(decodedArguments.get(1));

        return Association.multiAssociation(accountID, tokenIDs);
    }

    public Dissociation decodeDissociate(
            final Bytes input, final UnaryOperator<byte[]> aliasResolver) {
        final Tuple decodedArguments =
                decodeFunctionCall(input, DISSOCIATE_TOKEN_SELECTOR, DISSOCIATE_TOKEN_DECODER);

        final var accountID =
                convertLeftPaddedAddressToAccountId(decodedArguments.get(0), aliasResolver);
        final var tokenID = convertAddressBytesToTokenID(decodedArguments.get(1));

        return Dissociation.singleDissociation(accountID, tokenID);
    }

    public Dissociation decodeMultipleDissociations(
            final Bytes input, final UnaryOperator<byte[]> aliasResolver) {
        final Tuple decodedArguments =
                decodeFunctionCall(input, DISSOCIATE_TOKENS_SELECTOR, DISSOCIATE_TOKENS_DECODER);

        final var accountID =
                convertLeftPaddedAddressToAccountId(decodedArguments.get(0), aliasResolver);
        final var tokenIDs = decodeTokenIDsFromBytesArray(decodedArguments.get(1));

        return Dissociation.multiDissociation(accountID, tokenIDs);
    }

    public TokenCreateWrapper decodeFungibleCreate(
            final Bytes input, final UnaryOperator<byte[]> aliasResolver) {
        final Tuple decodedArguments =
                decodeFunctionCall(
                        input, TOKEN_CREATE_FUNGIBLE_SELECTOR, TOKEN_CREATE_FUNGIBLE_DECODER);

        return decodeTokenCreateWithoutFees(
                decodedArguments.get(0),
                true,
                decodedArguments.get(1),
                decodedArguments.get(2),
                aliasResolver);
    }

    public TokenCreateWrapper decodeFungibleCreateWithFees(
            final Bytes input, final UnaryOperator<byte[]> aliasResolver) {
        final Tuple decodedArguments =
                decodeFunctionCall(
                        input,
                        TOKEN_CREATE_FUNGIBLE_WITH_FEES_SELECTOR,
                        TOKEN_CREATE_FUNGIBLE_WITH_FEES_DECODER);

        final var tokenCreateWrapper =
                decodeTokenCreateWithoutFees(
                        decodedArguments.get(0),
                        true,
                        decodedArguments.get(1),
                        decodedArguments.get(2),
                        aliasResolver);
        final var fixedFees = decodeFixedFees(decodedArguments.get(3), aliasResolver);
        final var fractionalFees = decodeFractionalFees(decodedArguments.get(4), aliasResolver);
        tokenCreateWrapper.setFixedFees(fixedFees);
        tokenCreateWrapper.setFractionalFees(fractionalFees);

        return tokenCreateWrapper;
    }

    public TokenCreateWrapper decodeNonFungibleCreate(
            final Bytes input, final UnaryOperator<byte[]> aliasResolver) {
        final Tuple decodedArguments =
                decodeFunctionCall(
                        input,
                        TOKEN_CREATE_NON_FUNGIBLE_SELECTOR,
                        TOKEN_CREATE_NON_FUNGIBLE_DECODER);

        return decodeTokenCreateWithoutFees(
                decodedArguments.get(0), false, BigInteger.ZERO, BigInteger.ZERO, aliasResolver);
    }

    public TokenCreateWrapper decodeNonFungibleCreateWithFees(
            final Bytes input, final UnaryOperator<byte[]> aliasResolver) {
        final Tuple decodedArguments =
                decodeFunctionCall(
                        input,
                        TOKEN_CREATE_NON_FUNGIBLE_WITH_FEES_SELECTOR,
                        TOKEN_CREATE_NON_FUNGIBLE_WITH_FEES_DECODER);

        final var tokenCreateWrapper =
                decodeTokenCreateWithoutFees(
                        decodedArguments.get(0),
                        false,
                        BigInteger.ZERO,
                        BigInteger.ZERO,
                        aliasResolver);
        final var fixedFees = decodeFixedFees(decodedArguments.get(1), aliasResolver);
        final var royaltyFees = decodeRoyaltyFees(decodedArguments.get(2), aliasResolver);
        tokenCreateWrapper.setFixedFees(fixedFees);
        tokenCreateWrapper.setRoyaltyFees(royaltyFees);

        return tokenCreateWrapper;
    }

<<<<<<< HEAD
    public WipeWrapper decodeWipe(final Bytes input, final UnaryOperator<byte[]> aliasResolver) {
        final Tuple decodedArguments =
                decodeFunctionCall(input, WIPE_TOKEN_ACCOUNT_SELECTOR, WIPE_TOKEN_ACCOUNT_DECODER);

        final var tokenID = convertAddressBytesToTokenID(decodedArguments.get(0));
        final var accountID =
                convertLeftPaddedAddressToAccountId(decodedArguments.get(1), aliasResolver);
        final var fungibleAmount = (long) decodedArguments.get(2);

        return WipeWrapper.forFungible(tokenID, accountID, fungibleAmount);
    }

    public WipeWrapper decodeWipeNFT(final Bytes input, final UnaryOperator<byte[]> aliasResolver) {
        final Tuple decodedArguments =
                decodeFunctionCall(
                        input, WIPE_TOKEN_ACCOUNT_NFT_SELECTOR, WIPE_TOKEN_ACCOUNT_NFT_DECODER);

        final var tokenID = convertAddressBytesToTokenID(decodedArguments.get(0));
        final var accountID =
                convertLeftPaddedAddressToAccountId(decodedArguments.get(1), aliasResolver);
        final var serialNumbers = ((long[]) decodedArguments.get(2));

        return WipeWrapper.forNonFungible(
                tokenID, accountID, Arrays.stream(serialNumbers).boxed().toList());
    }

=======
>>>>>>> 6e5f241a
    private TokenCreateWrapper decodeTokenCreateWithoutFees(
            final Tuple tokenCreateStruct,
            final boolean isFungible,
            final BigInteger initSupply,
            final BigInteger decimals,
            final UnaryOperator<byte[]> aliasResolver) {
        final var tokenName = (String) tokenCreateStruct.get(0);
        final var tokenSymbol = (String) tokenCreateStruct.get(1);
        final var tokenTreasury =
                convertLeftPaddedAddressToAccountId(tokenCreateStruct.get(2), aliasResolver);
        final var memo = (String) tokenCreateStruct.get(3);
        final var isSupplyTypeFinite = (Boolean) tokenCreateStruct.get(4);
        final var maxSupply = (long) tokenCreateStruct.get(5);
        final var isFreezeDefault = (Boolean) tokenCreateStruct.get(6);
        final var tokenKeys = decodeTokenKeys(tokenCreateStruct.get(7), aliasResolver);
        final var tokenExpiry = decodeTokenExpiry(tokenCreateStruct.get(8), aliasResolver);

        return new TokenCreateWrapper(
                isFungible,
                tokenName,
                tokenSymbol,
                tokenTreasury.getAccountNum() != 0 ? tokenTreasury : null,
                memo,
                isSupplyTypeFinite,
                initSupply,
                decimals,
                maxSupply,
                isFreezeDefault,
                tokenKeys,
                tokenExpiry);
    }

    private List<TokenKeyWrapper> decodeTokenKeys(
            final Tuple[] tokenKeysTuples, final UnaryOperator<byte[]> aliasResolver) {
        final List<TokenKeyWrapper> tokenKeys = new ArrayList<>(tokenKeysTuples.length);
        for (final var tokenKeyTuple : tokenKeysTuples) {
            final var keyType = (int) tokenKeyTuple.get(0);
            final Tuple keyValueTuple = tokenKeyTuple.get(1);
            final var inheritAccountKey = (Boolean) keyValueTuple.get(0);
            final var contractId =
                    EntityIdUtils.asContract(
                            convertLeftPaddedAddressToAccountId(
                                    keyValueTuple.get(1), aliasResolver));
            final var ed25519 = (byte[]) keyValueTuple.get(2);
            final var ecdsaSecp256K1 = (byte[]) keyValueTuple.get(3);
            final var delegatableContractId =
                    EntityIdUtils.asContract(
                            convertLeftPaddedAddressToAccountId(
                                    keyValueTuple.get(4), aliasResolver));
            tokenKeys.add(
                    new TokenKeyWrapper(
                            keyType,
                            new KeyValueWrapper(
                                    inheritAccountKey,
                                    contractId.getContractNum() != 0 ? contractId : null,
                                    ed25519,
                                    ecdsaSecp256K1,
                                    delegatableContractId.getContractNum() != 0
                                            ? delegatableContractId
                                            : null)));
        }
        return tokenKeys;
    }

    private TokenExpiryWrapper decodeTokenExpiry(
            final Tuple expiryTuple, final UnaryOperator<byte[]> aliasResolver) {
        final var second = (long) expiryTuple.get(0);
        final var autoRenewAccount =
                convertLeftPaddedAddressToAccountId(expiryTuple.get(1), aliasResolver);
        final var autoRenewPeriod = (long) expiryTuple.get(2);
        return new TokenExpiryWrapper(
                second,
                autoRenewAccount.getAccountNum() == 0 ? null : autoRenewAccount,
                autoRenewPeriod);
    }

    private List<FixedFeeWrapper> decodeFixedFees(
            final Tuple[] fixedFeesTuples, final UnaryOperator<byte[]> aliasResolver) {
        final List<FixedFeeWrapper> fixedFees = new ArrayList<>(fixedFeesTuples.length);
        for (final var fixedFeeTuple : fixedFeesTuples) {
            final var amount = (long) fixedFeeTuple.get(0);
            final var tokenId = convertAddressBytesToTokenID(fixedFeeTuple.get(1));
            final var useHbarsForPayment = (Boolean) fixedFeeTuple.get(2);
            final var useCurrentTokenForPayment = (Boolean) fixedFeeTuple.get(3);
            final var feeCollector =
                    convertLeftPaddedAddressToAccountId(fixedFeeTuple.get(4), aliasResolver);
            fixedFees.add(
                    new FixedFeeWrapper(
                            amount,
                            tokenId.getTokenNum() != 0 ? tokenId : null,
                            useHbarsForPayment,
                            useCurrentTokenForPayment,
                            feeCollector.getAccountNum() != 0 ? feeCollector : null));
        }
        return fixedFees;
    }

    private List<FractionalFeeWrapper> decodeFractionalFees(
            final Tuple[] fractionalFeesTuples, final UnaryOperator<byte[]> aliasResolver) {
        final List<FractionalFeeWrapper> fractionalFees =
                new ArrayList<>(fractionalFeesTuples.length);
        for (final var fractionalFeeTuple : fractionalFeesTuples) {
            final var numerator = (long) fractionalFeeTuple.get(0);
            final var denominator = (long) fractionalFeeTuple.get(1);
            final var minimumAmount = (long) fractionalFeeTuple.get(2);
            final var maximumAmount = (long) fractionalFeeTuple.get(3);
            final var netOfTransfers = (Boolean) fractionalFeeTuple.get(4);
            final var feeCollector =
                    convertLeftPaddedAddressToAccountId(fractionalFeeTuple.get(5), aliasResolver);
            fractionalFees.add(
                    new FractionalFeeWrapper(
                            numerator,
                            denominator,
                            minimumAmount,
                            maximumAmount,
                            netOfTransfers,
                            feeCollector.getAccountNum() != 0 ? feeCollector : null));
        }
        return fractionalFees;
    }

    private List<RoyaltyFeeWrapper> decodeRoyaltyFees(
            final Tuple[] royaltyFeesTuples, final UnaryOperator<byte[]> aliasResolver) {
        final List<RoyaltyFeeWrapper> decodedRoyaltyFees =
                new ArrayList<>(royaltyFeesTuples.length);
        for (final var royaltyFeeTuple : royaltyFeesTuples) {
            final var numerator = (long) royaltyFeeTuple.get(0);
            final var denominator = (long) royaltyFeeTuple.get(1);

            // When at least 1 of the following 3 values is different from its default value,
            // we treat it as though the user has tried to specify a fallbackFixedFee
            final var fixedFeeAmount = (long) royaltyFeeTuple.get(2);
            final var fixedFeeTokenId = convertAddressBytesToTokenID(royaltyFeeTuple.get(3));
            final var fixedFeeUseHbars = (Boolean) royaltyFeeTuple.get(4);
            FixedFeeWrapper fixedFee = null;
            if (fixedFeeAmount != 0
                    || fixedFeeTokenId.getTokenNum() != 0
                    || Boolean.TRUE.equals(fixedFeeUseHbars)) {
                fixedFee =
                        new FixedFeeWrapper(
                                fixedFeeAmount,
                                fixedFeeTokenId.getTokenNum() != 0 ? fixedFeeTokenId : null,
                                fixedFeeUseHbars,
                                false,
                                null);
            }

            final var feeCollector =
                    convertLeftPaddedAddressToAccountId(royaltyFeeTuple.get(5), aliasResolver);
            decodedRoyaltyFees.add(
                    new RoyaltyFeeWrapper(
                            numerator,
                            denominator,
                            fixedFee,
                            feeCollector.getAccountNum() != 0 ? feeCollector : null));
        }
        return decodedRoyaltyFees;
    }

    private Tuple decodeFunctionCall(
            final Bytes input, final Bytes selector, final ABIType<Tuple> decoder) {
        if (!selector.equals(input.slice(0, FUNCTION_SELECTOR_BYTES_LENGTH))) {
            throw new IllegalArgumentException(
                    "Selector does not match, expected "
                            + selector
                            + " actual "
                            + input.slice(0, FUNCTION_SELECTOR_BYTES_LENGTH));
        }
        return decoder.decode(input.slice(FUNCTION_SELECTOR_BYTES_LENGTH).toArray());
    }

    private static List<AccountID> decodeAccountIds(
            final byte[][] accountBytesArray, final UnaryOperator<byte[]> aliasResolver) {
        final List<AccountID> accountIDs = new ArrayList<>();
        for (final var account : accountBytesArray) {
            accountIDs.add(convertLeftPaddedAddressToAccountId(account, aliasResolver));
        }
        return accountIDs;
    }

    private static List<TokenID> decodeTokenIDsFromBytesArray(final byte[][] accountBytesArray) {
        final List<TokenID> accountIDs = new ArrayList<>();
        for (final var account : accountBytesArray) {
            accountIDs.add(convertAddressBytesToTokenID(account));
        }
        return accountIDs;
    }

    private static AccountID convertLeftPaddedAddressToAccountId(
            final byte[] leftPaddedAddress, final UnaryOperator<byte[]> aliasResolver) {
        final var addressOrAlias =
                Arrays.copyOfRange(leftPaddedAddress, ADDRESS_SKIP_BYTES_LENGTH, WORD_LENGTH);
        return accountIdFromEvmAddress(aliasResolver.apply(addressOrAlias));
    }

    private static TokenID convertAddressBytesToTokenID(final byte[] addressBytes) {
        final var address =
                Address.wrap(
                        Bytes.wrap(addressBytes)
                                .slice(ADDRESS_SKIP_BYTES_LENGTH, ADDRESS_BYTES_LENGTH));
        return EntityIdUtils.tokenIdFromEvmAddress(address.toArray());
    }

    private List<SyntheticTxnFactory.NftExchange> bindNftExchangesFrom(
            final TokenID tokenType,
            final Tuple[] abiExchanges,
            final UnaryOperator<byte[]> aliasResolver) {
        final List<SyntheticTxnFactory.NftExchange> nftExchanges = new ArrayList<>();
        for (final var exchange : abiExchanges) {
            final var sender = convertLeftPaddedAddressToAccountId(exchange.get(0), aliasResolver);
            final var receiver =
                    convertLeftPaddedAddressToAccountId(exchange.get(1), aliasResolver);
            final var serialNo = (long) exchange.get(2);
            nftExchanges.add(
                    new SyntheticTxnFactory.NftExchange(serialNo, tokenType, sender, receiver));
        }
        return nftExchanges;
    }

    private List<SyntheticTxnFactory.FungibleTokenTransfer> bindFungibleTransfersFrom(
            final TokenID tokenType,
            final Tuple[] abiTransfers,
            final UnaryOperator<byte[]> aliasResolver) {
        final List<SyntheticTxnFactory.FungibleTokenTransfer> fungibleTransfers = new ArrayList<>();
        for (final var transfer : abiTransfers) {
            final AccountID accountID =
                    convertLeftPaddedAddressToAccountId(transfer.get(0), aliasResolver);
            final long amount = transfer.get(1);
            addSignedAdjustment(fungibleTransfers, tokenType, accountID, amount);
        }
        return fungibleTransfers;
    }

    private void addApprovedAdjustment(
            final List<SyntheticTxnFactory.FungibleTokenTransfer> fungibleTransfers,
            final TokenID tokenId,
            final AccountID accountId,
            final long amount) {
        fungibleTransfers.add(
                new SyntheticTxnFactory.FungibleTokenTransfer(
                        -amount, true, tokenId, accountId, null));
    }

    private void addSignedAdjustment(
            final List<SyntheticTxnFactory.FungibleTokenTransfer> fungibleTransfers,
            final TokenID tokenType,
            final AccountID accountID,
            final long amount) {
        if (amount > 0) {
            fungibleTransfers.add(
                    new SyntheticTxnFactory.FungibleTokenTransfer(
                            amount, false, tokenType, null, accountID));
        } else {
            fungibleTransfers.add(
                    new SyntheticTxnFactory.FungibleTokenTransfer(
                            -amount, false, tokenType, accountID, null));
        }
    }
}<|MERGE_RESOLUTION|>--- conflicted
+++ resolved
@@ -163,23 +163,20 @@
     private static final ABIType<Tuple> ERC_TRANSFER_DECODER =
             TypeFactory.create("(bytes32,uint256)");
 
-<<<<<<< HEAD
-    private static final Function WIPE_TOKEN_ACCOUNT_FUNCTION =
-            new Function("wipeTokenAccount(address,address,uint32)", INT_OUTPUT);
-    private static final Bytes WIPE_TOKEN_ACCOUNT_SELECTOR =
-            Bytes.wrap(WIPE_TOKEN_ACCOUNT_FUNCTION.selector());
-    private static final ABIType<Tuple> WIPE_TOKEN_ACCOUNT_DECODER =
-            TypeFactory.create("(bytes32,bytes32,uint32)");
-
-    private static final Function WIPE_TOKEN_ACCOUNT_NFT_FUNCTION =
-            new Function("wipeTokenAccountNFT(address,address,int64[])", INT_OUTPUT);
-    private static final Bytes WIPE_TOKEN_ACCOUNT_NFT_SELECTOR =
-            Bytes.wrap(WIPE_TOKEN_ACCOUNT_NFT_FUNCTION.selector());
-    private static final ABIType<Tuple> WIPE_TOKEN_ACCOUNT_NFT_DECODER =
-            TypeFactory.create("(bytes32,bytes32,int64[])");
-
-=======
->>>>>>> 6e5f241a
+	private static final Function WIPE_TOKEN_ACCOUNT_FUNCTION =
+			new Function("wipeTokenAccount(address,address,uint32)", INT_OUTPUT);
+	private static final Bytes WIPE_TOKEN_ACCOUNT_SELECTOR =
+			Bytes.wrap(WIPE_TOKEN_ACCOUNT_FUNCTION.selector());
+	private static final ABIType<Tuple> WIPE_TOKEN_ACCOUNT_DECODER =
+			TypeFactory.create("(bytes32,bytes32,uint32)");
+
+	private static final Function WIPE_TOKEN_ACCOUNT_NFT_FUNCTION =
+			new Function("wipeTokenAccountNFT(address,address,int64[])", INT_OUTPUT);
+	private static final Bytes WIPE_TOKEN_ACCOUNT_NFT_SELECTOR =
+			Bytes.wrap(WIPE_TOKEN_ACCOUNT_NFT_FUNCTION.selector());
+	private static final ABIType<Tuple> WIPE_TOKEN_ACCOUNT_NFT_DECODER =
+			TypeFactory.create("(bytes32,bytes32,int64[])");
+
     private static final Function ERC_TRANSFER_FROM_FUNCTION =
             new Function("transferFrom(address,address,uint256)");
     private static final Bytes ERC_TRANSFER_FROM_SELECTOR =
@@ -734,35 +731,6 @@
         return tokenCreateWrapper;
     }
 
-<<<<<<< HEAD
-    public WipeWrapper decodeWipe(final Bytes input, final UnaryOperator<byte[]> aliasResolver) {
-        final Tuple decodedArguments =
-                decodeFunctionCall(input, WIPE_TOKEN_ACCOUNT_SELECTOR, WIPE_TOKEN_ACCOUNT_DECODER);
-
-        final var tokenID = convertAddressBytesToTokenID(decodedArguments.get(0));
-        final var accountID =
-                convertLeftPaddedAddressToAccountId(decodedArguments.get(1), aliasResolver);
-        final var fungibleAmount = (long) decodedArguments.get(2);
-
-        return WipeWrapper.forFungible(tokenID, accountID, fungibleAmount);
-    }
-
-    public WipeWrapper decodeWipeNFT(final Bytes input, final UnaryOperator<byte[]> aliasResolver) {
-        final Tuple decodedArguments =
-                decodeFunctionCall(
-                        input, WIPE_TOKEN_ACCOUNT_NFT_SELECTOR, WIPE_TOKEN_ACCOUNT_NFT_DECODER);
-
-        final var tokenID = convertAddressBytesToTokenID(decodedArguments.get(0));
-        final var accountID =
-                convertLeftPaddedAddressToAccountId(decodedArguments.get(1), aliasResolver);
-        final var serialNumbers = ((long[]) decodedArguments.get(2));
-
-        return WipeWrapper.forNonFungible(
-                tokenID, accountID, Arrays.stream(serialNumbers).boxed().toList());
-    }
-
-=======
->>>>>>> 6e5f241a
     private TokenCreateWrapper decodeTokenCreateWithoutFees(
             final Tuple tokenCreateStruct,
             final boolean isFungible,
@@ -794,6 +762,32 @@
                 tokenKeys,
                 tokenExpiry);
     }
+
+	public WipeWrapper decodeWipe(final Bytes input, final UnaryOperator<byte[]> aliasResolver) {
+		final Tuple decodedArguments =
+				decodeFunctionCall(input, WIPE_TOKEN_ACCOUNT_SELECTOR, WIPE_TOKEN_ACCOUNT_DECODER);
+
+		final var tokenID = convertAddressBytesToTokenID(decodedArguments.get(0));
+		final var accountID =
+				convertLeftPaddedAddressToAccountId(decodedArguments.get(1), aliasResolver);
+		final var fungibleAmount = (long) decodedArguments.get(2);
+
+		return WipeWrapper.forFungible(tokenID, accountID, fungibleAmount);
+	}
+
+	public WipeWrapper decodeWipeNFT(final Bytes input, final UnaryOperator<byte[]> aliasResolver) {
+		final Tuple decodedArguments =
+				decodeFunctionCall(
+						input, WIPE_TOKEN_ACCOUNT_NFT_SELECTOR, WIPE_TOKEN_ACCOUNT_NFT_DECODER);
+
+		final var tokenID = convertAddressBytesToTokenID(decodedArguments.get(0));
+		final var accountID =
+				convertLeftPaddedAddressToAccountId(decodedArguments.get(1), aliasResolver);
+		final var serialNumbers = ((long[]) decodedArguments.get(2));
+
+		return WipeWrapper.forNonFungible(
+				tokenID, accountID, Arrays.stream(serialNumbers).boxed().toList());
+	}
 
     private List<TokenKeyWrapper> decodeTokenKeys(
             final Tuple[] tokenKeysTuples, final UnaryOperator<byte[]> aliasResolver) {
