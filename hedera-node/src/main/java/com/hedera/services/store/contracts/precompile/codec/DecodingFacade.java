--- conflicted
+++ resolved
@@ -69,11 +69,9 @@
     private static final String ADDRESS_PAIR_RAW_TYPE = "(bytes32,bytes32)";
     private static final String ADDRESS_TRIPLE_RAW_TYPE = "(bytes32,bytes32,bytes32)";
     private static final String UINT256_RAW_TYPE = "(uint256)";
-    private static final String BYTES32_RAW_TYPE = "(bytes32)";
+    public static final String ADDRESS_RAW_TYPE = "(bytes32)";
     private static final String ADDRESS_UINT256_RAW_TYPE = "(bytes32,uint256)";
     private static final String ADDRESS_ADDRESS_UINT256_RAW_TYPE = "(bytes32,bytes32,uint256)";
-
-    public static final String ADDRESS_RAW_TYPE = "(bytes32)";
 
     private static final List<SyntheticTxnFactory.NftExchange> NO_NFT_EXCHANGES =
             Collections.emptyList();
@@ -132,14 +130,14 @@
     private static final Bytes GET_TOKEN_DEFAULT_FREEZE_STATUS_SELECTOR =
             Bytes.wrap(GET_TOKEN_DEFAULT_FREEZE_STATUS_FUNCTION.selector());
     private static final ABIType<Tuple> GET_TOKEN_DEFAULT_FREEZE_STATUS_DECODER =
-            TypeFactory.create(BYTES32_RAW_TYPE);
+            TypeFactory.create(ADDRESS_RAW_TYPE);
 
     private static final Function GET_TOKEN_DEFAULT_KYC_STATUS_FUNCTION =
             new Function("getTokenDefaultKycStatus(address)", INT);
     private static final Bytes GET_TOKEN_DEFAULT_KYC_STATUS_SELECTOR =
             Bytes.wrap(GET_TOKEN_DEFAULT_KYC_STATUS_FUNCTION.selector());
     private static final ABIType<Tuple> GET_TOKEN_DEFAULT_KYC_STATUS_DECODER =
-            TypeFactory.create(BYTES32_RAW_TYPE);
+            TypeFactory.create(ADDRESS_RAW_TYPE);
 
     private static final Function ASSOCIATE_TOKENS_FUNCTION =
             new Function("associateTokens(address,address[])", INT);
@@ -180,11 +178,7 @@
     private static final Bytes BALANCE_OF_TOKEN_SELECTOR =
             Bytes.wrap(BALANCE_OF_TOKEN_FUNCTION.selector());
     private static final ABIType<Tuple> BALANCE_OF_TOKEN_DECODER =
-<<<<<<< HEAD
             TypeFactory.create(ADDRESS_RAW_TYPE);
-=======
-            TypeFactory.create(BYTES32_RAW_TYPE);
->>>>>>> 6f806782
 
     private static final Function OWNER_OF_NFT_FUNCTION = new Function("ownerOf(uint256)", INT);
     private static final Bytes OWNER_OF_NFT_SELECTOR = Bytes.wrap(OWNER_OF_NFT_FUNCTION.selector());
@@ -217,7 +211,6 @@
     private static final ABIType<Tuple> ERC_TRANSFER_FROM_DECODER =
             TypeFactory.create(ADDRESS_ADDRESS_UINT256_RAW_TYPE);
 
-<<<<<<< HEAD
     private static final Function PAUSE_TOKEN_FUNCTION = new Function("pauseToken(address)", INT);
     private static final Bytes PAUSE_TOKEN_SELECTOR = Bytes.wrap(PAUSE_TOKEN_FUNCTION.selector());
     private static final ABIType<Tuple> PAUSE_TOKEN_DECODER = TypeFactory.create(ADDRESS_RAW_TYPE);
@@ -228,7 +221,7 @@
             Bytes.wrap(UNPAUSE_TOKEN_FUNCTION.selector());
     private static final ABIType<Tuple> UNPAUSE_TOKEN_DECODER =
             TypeFactory.create(ADDRESS_RAW_TYPE);
-=======
+
     private static final Function IS_FROZEN_TOKEN_FUNCTION =
             new Function("isFrozen(address,address)", INT_BOOL_PAIR);
     private static final Bytes IS_FROZEN_TOKEN_FUNCTION_SELECTOR =
@@ -249,7 +242,6 @@
             Bytes.wrap(UNFREEZE_TOKEN_FUNCTION.selector());
     private static final ABIType<Tuple> UNFREEZE_TOKEN_ACCOUNT_DECODER =
             TypeFactory.create(ADDRESS_PAIR_RAW_TYPE);
->>>>>>> 6f806782
 
     /* --- Token Create Structs --- */
     private static final String KEY_VALUE_DECODER = "(bool,bytes32,bytes,bytes,bytes32)";
