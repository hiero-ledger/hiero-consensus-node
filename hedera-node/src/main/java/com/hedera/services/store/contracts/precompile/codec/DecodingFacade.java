--- conflicted
+++ resolved
@@ -64,9 +64,6 @@
                     + ","
                     + EXPIRY
                     + ")";
-<<<<<<< HEAD
-    public static final String HEDERA_TOKEN_STRUCT_DECODER =
-=======
     private static final String HEDERA_TOKEN_STRUCT_V2 =
             "(string,string,address,string,bool,int64,bool,"
                     + TOKEN_KEY
@@ -74,8 +71,7 @@
                     + ","
                     + EXPIRY
                     + ")";
-    private static final String HEDERA_TOKEN_STRUCT_DECODER =
->>>>>>> bb302309
+    public static final String HEDERA_TOKEN_STRUCT_DECODER =
             "(string,string,bytes32,string,bool,int64,bool,"
                     + TOKEN_KEY_DECODER
                     + ARRAY_BRACKETS
@@ -83,1083 +79,8 @@
                     + EXPIRY_DECODER
                     + ")";
 
-<<<<<<< HEAD
     private DecodingFacade() {
         throw new UnsupportedOperationException("Utility Class");
-=======
-    private static final Function TOKEN_CREATE_FUNGIBLE_FUNCTION =
-            new Function("createFungibleToken(" + HEDERA_TOKEN_STRUCT + ",uint256,uint256)");
-    private static final Bytes TOKEN_CREATE_FUNGIBLE_SELECTOR =
-            Bytes.wrap(TOKEN_CREATE_FUNGIBLE_FUNCTION.selector());
-    private static final Function TOKEN_CREATE_FUNGIBLE_FUNCTION_V2 =
-            new Function("createFungibleToken(" + HEDERA_TOKEN_STRUCT_V2 + ",uint64,uint32)");
-    private static final Bytes TOKEN_CREATE_FUNGIBLE_SELECTOR_V2 =
-            Bytes.wrap(TOKEN_CREATE_FUNGIBLE_FUNCTION_V2.selector());
-    private static final ABIType<Tuple> TOKEN_CREATE_FUNGIBLE_DECODER =
-            TypeFactory.create("(" + HEDERA_TOKEN_STRUCT_DECODER + ",uint256,uint256)");
-
-    private static final Function TOKEN_CREATE_NON_FUNGIBLE_FUNCTION =
-            new Function("createNonFungibleToken(" + HEDERA_TOKEN_STRUCT + ")");
-    private static final Bytes TOKEN_CREATE_NON_FUNGIBLE_SELECTOR =
-            Bytes.wrap(TOKEN_CREATE_NON_FUNGIBLE_FUNCTION.selector());
-    private static final Function TOKEN_CREATE_NON_FUNGIBLE_FUNCTION_V2 =
-            new Function("createNonFungibleToken(" + HEDERA_TOKEN_STRUCT_V2 + ")");
-    private static final Bytes TOKEN_CREATE_NON_FUNGIBLE_SELECTOR_V2 =
-            Bytes.wrap(TOKEN_CREATE_NON_FUNGIBLE_FUNCTION_V2.selector());
-    private static final ABIType<Tuple> TOKEN_CREATE_NON_FUNGIBLE_DECODER =
-            TypeFactory.create("(" + HEDERA_TOKEN_STRUCT_DECODER + ")");
-    private static final Function TOKEN_CREATE_FUNGIBLE_WITH_FEES_FUNCTION =
-            new Function(
-                    "createFungibleTokenWithCustomFees("
-                            + HEDERA_TOKEN_STRUCT
-                            + ",uint256,uint256,"
-                            + FIXED_FEE
-                            + ARRAY_BRACKETS
-                            + ","
-                            + FRACTIONAL_FEE
-                            + ARRAY_BRACKETS
-                            + ")");
-    private static final Bytes TOKEN_CREATE_FUNGIBLE_WITH_FEES_SELECTOR =
-            Bytes.wrap(TOKEN_CREATE_FUNGIBLE_WITH_FEES_FUNCTION.selector());
-    private static final Function TOKEN_CREATE_FUNGIBLE_WITH_FEES_FUNCTION_V2 =
-            new Function(
-                    "createFungibleTokenWithCustomFees("
-                            + HEDERA_TOKEN_STRUCT_V2
-                            + ",uint64,uint32,"
-                            + FIXED_FEE
-                            + ARRAY_BRACKETS
-                            + ","
-                            + FRACTIONAL_FEE
-                            + ARRAY_BRACKETS
-                            + ")");
-    private static final Bytes TOKEN_CREATE_FUNGIBLE_WITH_FEES_SELECTOR_V2 =
-            Bytes.wrap(TOKEN_CREATE_FUNGIBLE_WITH_FEES_FUNCTION_V2.selector());
-    private static final ABIType<Tuple> TOKEN_CREATE_FUNGIBLE_WITH_FEES_DECODER =
-            TypeFactory.create(
-                    "("
-                            + HEDERA_TOKEN_STRUCT_DECODER
-                            + ",uint256,uint256,"
-                            + FIXED_FEE_DECODER
-                            + ARRAY_BRACKETS
-                            + ","
-                            + FRACTIONAL_FEE_DECODER
-                            + ARRAY_BRACKETS
-                            + ")");
-
-    private static final Function TOKEN_CREATE_NON_FUNGIBLE_WITH_FEES_FUNCTION =
-            new Function(
-                    "createNonFungibleTokenWithCustomFees("
-                            + HEDERA_TOKEN_STRUCT
-                            + ","
-                            + FIXED_FEE
-                            + ARRAY_BRACKETS
-                            + ","
-                            + ROYALTY_FEE
-                            + ARRAY_BRACKETS
-                            + ")");
-    private static final Bytes TOKEN_CREATE_NON_FUNGIBLE_WITH_FEES_SELECTOR =
-            Bytes.wrap(TOKEN_CREATE_NON_FUNGIBLE_WITH_FEES_FUNCTION.selector());
-
-    private static final Function TOKEN_CREATE_NON_FUNGIBLE_WITH_FEES_FUNCTION_V2 =
-            new Function(
-                    "createNonFungibleTokenWithCustomFees("
-                            + HEDERA_TOKEN_STRUCT_V2
-                            + ","
-                            + FIXED_FEE
-                            + ARRAY_BRACKETS
-                            + ","
-                            + ROYALTY_FEE
-                            + ARRAY_BRACKETS
-                            + ")");
-    private static final Bytes TOKEN_CREATE_NON_FUNGIBLE_WITH_FEES_SELECTOR_V2 =
-            Bytes.wrap(TOKEN_CREATE_NON_FUNGIBLE_WITH_FEES_FUNCTION_V2.selector());
-    private static final ABIType<Tuple> TOKEN_CREATE_NON_FUNGIBLE_WITH_FEES_DECODER =
-            TypeFactory.create(
-                    "("
-                            + HEDERA_TOKEN_STRUCT_DECODER
-                            + ","
-                            + FIXED_FEE_DECODER
-                            + ARRAY_BRACKETS
-                            + ","
-                            + ROYALTY_FEE_DECODER
-                            + ARRAY_BRACKETS
-                            + ")");
-
-    private static final Function ERC_ALLOWANCE_FUNCTION =
-            new Function("allowance(address,address)", INT);
-    private static final Bytes ERC_ALLOWANCE_SELECTOR =
-            Bytes.wrap(ERC_ALLOWANCE_FUNCTION.selector());
-    private static final ABIType<Tuple> ERC_ALLOWANCE_DECODER =
-            TypeFactory.create(ADDRESS_PAIR_RAW_TYPE);
-
-    private static final Function ERC_GET_APPROVED_FUNCTION =
-            new Function("getApproved(uint256)", INT);
-    private static final Bytes ERC_GET_APPROVED_FUNCTION_SELECTOR =
-            Bytes.wrap(ERC_GET_APPROVED_FUNCTION.selector());
-    private static final ABIType<Tuple> ERC_GET_APPROVED_FUNCTION_DECODER =
-            TypeFactory.create(UINT256);
-
-    private static final Function ERC_IS_APPROVED_FOR_ALL =
-            new Function("isApprovedForAll(address,address)", BOOL);
-    private static final Bytes ERC_IS_APPROVED_FOR_ALL_SELECTOR =
-            Bytes.wrap(ERC_IS_APPROVED_FOR_ALL.selector());
-    private static final ABIType<Tuple> ERC_IS_APPROVED_FOR_ALL_DECODER =
-            TypeFactory.create(ADDRESS_PAIR_RAW_TYPE);
-
-    private static final Function ERC_SET_APPROVAL_FOR_ALL =
-            new Function("setApprovalForAll(address,bool)");
-    private static final Bytes ERC_SET_APPROVAL_FOR_ALL_SELECTOR =
-            Bytes.wrap(ERC_SET_APPROVAL_FOR_ALL.selector());
-    private static final ABIType<Tuple> ERC_SET_APPROVAL_FOR_ALL_DECODER =
-            TypeFactory.create("(bytes32,bool)");
-
-    private static final Function ERC_TOKEN_APPROVE_FUNCTION =
-            new Function("approve(address,uint256)", BOOL);
-    private static final Bytes ERC_TOKEN_APPROVE_SELECTOR =
-            Bytes.wrap(ERC_TOKEN_APPROVE_FUNCTION.selector());
-    private static final ABIType<Tuple> ERC_TOKEN_APPROVE_DECODER =
-            TypeFactory.create(ADDRESS_UINT256_RAW_TYPE);
-
-    private static final Function HAPI_ALLOWANCE_FUNCTION =
-            new Function("allowance(address,address,address)", "(int,int)");
-    private static final Bytes HAPI_ALLOWANCE_SELECTOR =
-            Bytes.wrap(HAPI_ALLOWANCE_FUNCTION.selector());
-    private static final ABIType<Tuple> HAPI_ALLOWANCE_DECODER =
-            TypeFactory.create(ADDRESS_TRIO_RAW_TYPE);
-
-    private static final Function HAPI_GET_APPROVED_FUNCTION =
-            new Function("getApproved(address,uint256)", "(int,int)");
-    private static final Bytes HAPI_GET_APPROVED_FUNCTION_SELECTOR =
-            Bytes.wrap(HAPI_GET_APPROVED_FUNCTION.selector());
-    private static final ABIType<Tuple> HAPI_GET_APPROVED_FUNCTION_DECODER =
-            TypeFactory.create(ADDRESS_UINT256_RAW_TYPE);
-
-    private static final Function HAPI_IS_APPROVED_FOR_ALL =
-            new Function("isApprovedForAll(address,address,address)", INT_BOOL_PAIR);
-    private static final Bytes HAPI_IS_APPROVED_FOR_ALL_SELECTOR =
-            Bytes.wrap(HAPI_IS_APPROVED_FOR_ALL.selector());
-    private static final ABIType<Tuple> HAPI_IS_APPROVED_FOR_ALL_DECODER =
-            TypeFactory.create(ADDRESS_TRIO_RAW_TYPE);
-
-    private static final Function HAPI_SET_APPROVAL_FOR_ALL =
-            new Function("setApprovalForAll(address,address,bool)", INT);
-    private static final Bytes HAPI_SET_APPROVAL_FOR_ALL_SELECTOR =
-            Bytes.wrap(HAPI_SET_APPROVAL_FOR_ALL.selector());
-    private static final ABIType<Tuple> HAPI_SET_APPROVAL_FOR_ALL_DECODER =
-            TypeFactory.create("(bytes32,bytes32,bool)");
-
-    private static final Function HAPI_TOKEN_APPROVE_FUNCTION =
-            new Function("approve(address,address,uint256)", INT_BOOL_PAIR);
-    private static final Bytes HAPI_TOKEN_APPROVE_SELECTOR =
-            Bytes.wrap(HAPI_TOKEN_APPROVE_FUNCTION.selector());
-    private static final ABIType<Tuple> HAPI_TOKEN_APPROVE_DECODER =
-            TypeFactory.create(ADDRESS_ADDRESS_UINT256_RAW_TYPE);
-
-    private static final Function HAPI_APPROVE_NFT_FUNCTION =
-            new Function("approveNFT(address,address,uint256)", INT);
-    private static final Bytes HAPI_APPROVE_NFT_SELECTOR =
-            Bytes.wrap(HAPI_APPROVE_NFT_FUNCTION.selector());
-    private static final ABIType<Tuple> HAPI_APPROVE_NFT_DECODER =
-            TypeFactory.create(ADDRESS_ADDRESS_UINT256_RAW_TYPE);
-
-    private static final Function GET_TOKEN_INFO_FUNCTION = new Function("getTokenInfo(address)");
-    private static final Bytes GET_TOKEN_INFO_SELECTOR =
-            Bytes.wrap(GET_TOKEN_INFO_FUNCTION.selector());
-    private static final ABIType<Tuple> GET_TOKEN_INFO_DECODER = TypeFactory.create(BYTES32);
-
-    private static final Function GET_FUNGIBLE_TOKEN_INFO_FUNCTION =
-            new Function("getFungibleTokenInfo(address)");
-    private static final Bytes GET_FUNGIBLE_TOKEN_INFO_SELECTOR =
-            Bytes.wrap(GET_FUNGIBLE_TOKEN_INFO_FUNCTION.selector());
-    private static final ABIType<Tuple> GET_FUNGIBLE_TOKEN_INFO_DECODER =
-            TypeFactory.create(BYTES32);
-
-    private static final Function GET_NON_FUNGIBLE_TOKEN_INFO_FUNCTION =
-            new Function("getNonFungibleTokenInfo(address,int64)");
-    private static final Bytes GET_NON_FUNGIBLE_TOKEN_INFO_SELECTOR =
-            Bytes.wrap(GET_NON_FUNGIBLE_TOKEN_INFO_FUNCTION.selector());
-    private static final ABIType<Tuple> GET_NON_FUNGIBLE_TOKEN_INFO_DECODER =
-            TypeFactory.create("(bytes32,int64)");
-
-    private static final Function TOKEN_GET_CUSTOM_FEES_FUNCTION =
-            new Function("getTokenCustomFees(address)");
-    private static final Bytes TOKEN_GET_CUSTOM_FEES_SELECTOR =
-            Bytes.wrap(TOKEN_GET_CUSTOM_FEES_FUNCTION.selector());
-    private static final ABIType<Tuple> TOKEN_GET_CUSTOM_FEES_DECODER = TypeFactory.create(BYTES32);
-
-    private static final Function IS_TOKEN_FUNCTION =
-            new Function("isToken(address)", INT_BOOL_PAIR);
-    private static final Bytes IS_TOKEN_FUNCTION_SELECTOR =
-            Bytes.wrap(IS_TOKEN_FUNCTION.selector());
-    private static final ABIType<Tuple> IS_TOKEN_DECODER = TypeFactory.create(BYTES32);
-
-    private static final Function GET_TOKEN_TYPE_FUNCTION =
-            new Function("getTokenType(address)", "(int,int32)");
-    private static final Bytes GET_TOKEN_TYPE_SELECTOR =
-            Bytes.wrap(GET_TOKEN_TYPE_FUNCTION.selector());
-    private static final ABIType<Tuple> GET_TOKEN_TYPE_DECODER = TypeFactory.create(BYTES32);
-
-    private static final Function TOKEN_UPDATE_INFO_FUNCTION =
-            new Function("updateTokenInfo(address," + HEDERA_TOKEN_STRUCT + ")");
-    private static final Bytes TOKEN_UPDATE_INFO_SELECTOR =
-            Bytes.wrap(TOKEN_UPDATE_INFO_FUNCTION.selector());
-    private static final Function TOKEN_UPDATE_INFO_FUNCTION_V2 =
-            new Function("updateTokenInfo(address," + HEDERA_TOKEN_STRUCT_V2 + ")");
-    private static final Bytes TOKEN_UPDATE_INFO_SELECTOR_V2 =
-            Bytes.wrap(TOKEN_UPDATE_INFO_FUNCTION_V2.selector());
-    private static final ABIType<Tuple> TOKEN_UPDATE_INFO_DECODER =
-            TypeFactory.create(
-                    "(" + removeBrackets(BYTES32) + "," + HEDERA_TOKEN_STRUCT_DECODER + ")");
-
-    private static final Function GET_TOKEN_EXPIRY_INFO_FUNCTION =
-            new Function("getTokenExpiryInfo(address)");
-    private static final Bytes GET_TOKEN_EXPIRY_INFO_SELECTOR =
-            Bytes.wrap(GET_TOKEN_EXPIRY_INFO_FUNCTION.selector());
-    private static final ABIType<Tuple> GET_TOKEN_EXPIRY_INFO_DECODER = TypeFactory.create(BYTES32);
-
-    private static final Function TOKEN_UPDATE_EXPIRY_INFO_FUNCTION =
-            new Function("updateTokenExpiryInfo(address," + EXPIRY + ")");
-    private static final Bytes TOKEN_UPDATE_EXPIRY_INFO_SELECTOR =
-            Bytes.wrap(TOKEN_UPDATE_EXPIRY_INFO_FUNCTION.selector());
-    private static final ABIType<Tuple> TOKEN_UPDATE_EXPIRY_INFO_DECODER =
-            TypeFactory.create("(" + removeBrackets(BYTES32) + "," + EXPIRY_DECODER + ")");
-
-    private static final Function TOKEN_UPDATE_KEYS_FUNCTION =
-            new Function("updateTokenKeys(address," + TOKEN_KEY + ARRAY_BRACKETS + ")");
-    private static final Bytes TOKEN_UPDATE_KEYS_SELECTOR =
-            Bytes.wrap(TOKEN_UPDATE_KEYS_FUNCTION.selector());
-    private static final ABIType<Tuple> TOKEN_UPDATE_KEYS_DECODER =
-            TypeFactory.create(
-                    "(" + removeBrackets(BYTES32) + "," + TOKEN_KEY_DECODER + ARRAY_BRACKETS + ")");
-
-    private static final Function GET_TOKEN_KEYS_FUNCTION =
-            new Function("getTokenKey(address,uint256)");
-    private static final Bytes GET_TOKEN_KEYS_SELECTOR =
-            Bytes.wrap(GET_TOKEN_KEYS_FUNCTION.selector());
-    private static final ABIType<Tuple> GET_TOKEN_KEYS_DECODER =
-            TypeFactory.create(ADDRESS_UINT256_RAW_TYPE);
-
-    @Inject
-    public DecodingFacade() {
-        // empty constructor
-    }
-
-    public List<TokenTransferWrapper> decodeCryptoTransfer(
-            final Bytes input, final UnaryOperator<byte[]> aliasResolver) {
-        final Tuple decodedTuples =
-                decodeFunctionCall(input, CRYPTO_TRANSFER_SELECTOR, CRYPTO_TRANSFER_DECODER);
-        final List<TokenTransferWrapper> tokenTransferWrappers = new ArrayList<>();
-
-        for (final var tuple : decodedTuples) {
-            for (final var tupleNested : (Tuple[]) tuple) {
-                final var tokenType = convertAddressBytesToTokenID(tupleNested.get(0));
-
-                var nftExchanges = NO_NFT_EXCHANGES;
-                var fungibleTransfers = NO_FUNGIBLE_TRANSFERS;
-
-                final var abiAdjustments = (Tuple[]) tupleNested.get(1);
-                if (abiAdjustments.length > 0) {
-                    fungibleTransfers =
-                            bindFungibleTransfersFrom(tokenType, abiAdjustments, aliasResolver);
-                }
-                final var abiNftExchanges = (Tuple[]) tupleNested.get(2);
-                if (abiNftExchanges.length > 0) {
-                    nftExchanges = bindNftExchangesFrom(tokenType, abiNftExchanges, aliasResolver);
-                }
-
-                tokenTransferWrappers.add(
-                        new TokenTransferWrapper(nftExchanges, fungibleTransfers));
-            }
-        }
-
-        return tokenTransferWrappers;
-    }
-
-    public BurnWrapper decodeBurn(final Bytes input) {
-        final Tuple decodedArguments =
-                decodeFunctionCall(input, BURN_TOKEN_SELECTOR, BURN_TOKEN_DECODER);
-
-        final var tokenID = convertAddressBytesToTokenID(decodedArguments.get(0));
-        final var fungibleAmount = (long) decodedArguments.get(1);
-        final var serialNumbers = (long[]) decodedArguments.get(2);
-
-        if (fungibleAmount > 0) {
-            return BurnWrapper.forFungible(tokenID, fungibleAmount);
-        } else {
-            return BurnWrapper.forNonFungible(
-                    tokenID, Arrays.stream(serialNumbers).boxed().toList());
-        }
-    }
-
-    public GetTokenDefaultFreezeStatusWrapper decodeTokenDefaultFreezeStatus(final Bytes input) {
-        final Tuple decodedArguments =
-                decodeFunctionCall(
-                        input,
-                        GET_TOKEN_DEFAULT_FREEZE_STATUS_SELECTOR,
-                        GET_TOKEN_DEFAULT_FREEZE_STATUS_DECODER);
-
-        final var tokenID = convertAddressBytesToTokenID(decodedArguments.get(0));
-
-        return new GetTokenDefaultFreezeStatusWrapper(tokenID);
-    }
-
-    public GetTokenDefaultKycStatusWrapper decodeTokenDefaultKycStatus(final Bytes input) {
-        final Tuple decodedArguments =
-                decodeFunctionCall(
-                        input,
-                        GET_TOKEN_DEFAULT_KYC_STATUS_SELECTOR,
-                        GET_TOKEN_DEFAULT_KYC_STATUS_DECODER);
-
-        final var tokenID = convertAddressBytesToTokenID(decodedArguments.get(0));
-
-        return new GetTokenDefaultKycStatusWrapper(tokenID);
-    }
-
-    public DeleteWrapper decodeDelete(final Bytes input) {
-        final Tuple decodedArguments =
-                decodeFunctionCall(input, DELETE_TOKEN_SELECTOR, DELETE_TOKEN_DECODER);
-        final var tokenID = convertAddressBytesToTokenID(decodedArguments.get(0));
-
-        return new DeleteWrapper(tokenID);
-    }
-
-    public BalanceOfWrapper decodeBalanceOf(
-            final Bytes input, final UnaryOperator<byte[]> aliasResolver) {
-        final Tuple decodedArguments =
-                decodeFunctionCall(input, BALANCE_OF_TOKEN_SELECTOR, BALANCE_OF_TOKEN_DECODER);
-
-        final var account =
-                convertLeftPaddedAddressToAccountId(decodedArguments.get(0), aliasResolver);
-
-        return new BalanceOfWrapper(account);
-    }
-
-    public List<TokenTransferWrapper> decodeERCTransfer(
-            final Bytes input,
-            final TokenID token,
-            final AccountID caller,
-            final UnaryOperator<byte[]> aliasResolver) {
-        final Tuple decodedArguments =
-                decodeFunctionCall(input, ERC_TRANSFER_SELECTOR, ERC_TRANSFER_DECODER);
-
-        final var recipient =
-                convertLeftPaddedAddressToAccountId(decodedArguments.get(0), aliasResolver);
-        final var amount = (BigInteger) decodedArguments.get(1);
-
-        final List<SyntheticTxnFactory.FungibleTokenTransfer> fungibleTransfers = new ArrayList<>();
-        addSignedAdjustment(fungibleTransfers, token, recipient, amount.longValue());
-        addSignedAdjustment(fungibleTransfers, token, caller, -amount.longValue());
-
-        return Collections.singletonList(
-                new TokenTransferWrapper(NO_NFT_EXCHANGES, fungibleTransfers));
-    }
-
-    public List<TokenTransferWrapper> decodeERCTransferFrom(
-            final Bytes input,
-            final TokenID token,
-            final boolean isFungible,
-            final UnaryOperator<byte[]> aliasResolver,
-            final WorldLedgers ledgers,
-            final EntityId operatorId) {
-        final Tuple decodedArguments =
-                decodeFunctionCall(input, ERC_TRANSFER_FROM_SELECTOR, ERC_TRANSFER_FROM_DECODER);
-
-        final var from =
-                convertLeftPaddedAddressToAccountId(decodedArguments.get(0), aliasResolver);
-        final var to = convertLeftPaddedAddressToAccountId(decodedArguments.get(1), aliasResolver);
-        if (isFungible) {
-            final List<SyntheticTxnFactory.FungibleTokenTransfer> fungibleTransfers =
-                    new ArrayList<>();
-            final var amount = (BigInteger) decodedArguments.get(2);
-            addSignedAdjustment(fungibleTransfers, token, to, amount.longValue());
-            if (from.equals(operatorId.toGrpcAccountId())) {
-                addSignedAdjustment(fungibleTransfers, token, from, -amount.longValue());
-            } else {
-                addApprovedAdjustment(fungibleTransfers, token, from, -amount.longValue());
-            }
-            return Collections.singletonList(
-                    new TokenTransferWrapper(NO_NFT_EXCHANGES, fungibleTransfers));
-        } else {
-            final List<SyntheticTxnFactory.NftExchange> nonFungibleTransfers = new ArrayList<>();
-            final var serialNo = ((BigInteger) decodedArguments.get(2)).longValue();
-            final var ownerId = ledgers.ownerIfPresent(NftId.fromGrpc(token, serialNo));
-            if (operatorId.equals(ownerId)) {
-                nonFungibleTransfers.add(
-                        new SyntheticTxnFactory.NftExchange(serialNo, token, from, to));
-            } else {
-                nonFungibleTransfers.add(
-                        SyntheticTxnFactory.NftExchange.fromApproval(serialNo, token, from, to));
-            }
-            return Collections.singletonList(
-                    new TokenTransferWrapper(nonFungibleTransfers, NO_FUNGIBLE_TRANSFERS));
-        }
-    }
-
-    public OwnerOfAndTokenURIWrapper decodeOwnerOf(final Bytes input) {
-        final Tuple decodedArguments =
-                decodeFunctionCall(input, OWNER_OF_NFT_SELECTOR, OWNER_OF_NFT_DECODER);
-
-        final var tokenId = (BigInteger) decodedArguments.get(0);
-
-        return new OwnerOfAndTokenURIWrapper(tokenId.longValue());
-    }
-
-    public OwnerOfAndTokenURIWrapper decodeTokenUriNFT(final Bytes input) {
-        final Tuple decodedArguments =
-                decodeFunctionCall(input, TOKEN_URI_NFT_SELECTOR, TOKEN_URI_NFT_DECODER);
-
-        final var tokenId = (BigInteger) decodedArguments.get(0);
-
-        return new OwnerOfAndTokenURIWrapper(tokenId.longValue());
-    }
-
-    public GetApprovedWrapper decodeGetApproved(final Bytes input, final TokenID impliedTokenId) {
-        final var offset = impliedTokenId == null ? 1 : 0;
-
-        final Tuple decodedArguments =
-                decodeFunctionCall(
-                        input,
-                        offset == 0
-                                ? ERC_GET_APPROVED_FUNCTION_SELECTOR
-                                : HAPI_GET_APPROVED_FUNCTION_SELECTOR,
-                        offset == 0
-                                ? ERC_GET_APPROVED_FUNCTION_DECODER
-                                : HAPI_GET_APPROVED_FUNCTION_DECODER);
-
-        final var tokenId =
-                offset == 0
-                        ? impliedTokenId
-                        : convertAddressBytesToTokenID(decodedArguments.get(0));
-
-        final var serialNo = (BigInteger) decodedArguments.get(offset);
-        return new GetApprovedWrapper(tokenId, serialNo.longValue());
-    }
-
-    public TokenAllowanceWrapper decodeTokenAllowance(
-            final Bytes input,
-            final TokenID impliedTokenId,
-            final UnaryOperator<byte[]> aliasResolver) {
-        final var offset = impliedTokenId == null ? 1 : 0;
-
-        final Tuple decodedArguments =
-                decodeFunctionCall(
-                        input,
-                        offset == 0 ? ERC_ALLOWANCE_SELECTOR : HAPI_ALLOWANCE_SELECTOR,
-                        offset == 0 ? ERC_ALLOWANCE_DECODER : HAPI_ALLOWANCE_DECODER);
-
-        final var tokenId =
-                offset == 0
-                        ? impliedTokenId
-                        : convertAddressBytesToTokenID(decodedArguments.get(0));
-        final var owner =
-                convertLeftPaddedAddressToAccountId(decodedArguments.get(offset), aliasResolver);
-        final var spender =
-                convertLeftPaddedAddressToAccountId(
-                        decodedArguments.get(offset + 1), aliasResolver);
-
-        return new TokenAllowanceWrapper(tokenId, owner, spender);
-    }
-
-    public ApproveWrapper decodeTokenApprove(
-            final Bytes input,
-            final TokenID impliedTokenId,
-            final boolean isFungible,
-            final UnaryOperator<byte[]> aliasResolver,
-            WorldLedgers ledgers) {
-
-        final var offset = impliedTokenId == null ? 1 : 0;
-        final Tuple decodedArguments;
-        final TokenID tokenId;
-        if (offset == 0) {
-            decodedArguments =
-                    decodeFunctionCall(
-                            input, ERC_TOKEN_APPROVE_SELECTOR, ERC_TOKEN_APPROVE_DECODER);
-            tokenId = impliedTokenId;
-        } else if (isFungible) {
-            decodedArguments =
-                    decodeFunctionCall(
-                            input, HAPI_TOKEN_APPROVE_SELECTOR, HAPI_TOKEN_APPROVE_DECODER);
-            tokenId = convertAddressBytesToTokenID(decodedArguments.get(0));
-        } else {
-            decodedArguments =
-                    decodeFunctionCall(input, HAPI_APPROVE_NFT_SELECTOR, HAPI_APPROVE_NFT_DECODER);
-            tokenId = convertAddressBytesToTokenID(decodedArguments.get(0));
-        }
-        final var ledgerFungible = TokenType.FUNGIBLE_COMMON.equals(ledgers.typeOf(tokenId));
-        final var spender =
-                convertLeftPaddedAddressToAccountId(decodedArguments.get(offset), aliasResolver);
-        if (isFungible) {
-            if (!ledgerFungible) {
-                throw new IllegalArgumentException("Token is not a fungible token");
-            }
-            final var amount = (BigInteger) decodedArguments.get(offset + 1);
-            return new ApproveWrapper(tokenId, spender, amount, BigInteger.ZERO, isFungible);
-        } else {
-            if (ledgerFungible) {
-                throw new IllegalArgumentException("Token is not an NFT");
-            }
-            final var serialNumber = (BigInteger) decodedArguments.get(offset + 1);
-            return new ApproveWrapper(tokenId, spender, BigInteger.ZERO, serialNumber, isFungible);
-        }
-    }
-
-    public SetApprovalForAllWrapper decodeSetApprovalForAll(
-            final Bytes input,
-            final TokenID impliedTokenId,
-            final UnaryOperator<byte[]> aliasResolver) {
-        final var offset = impliedTokenId == null ? 1 : 0;
-        final Tuple decodedArguments =
-                decodeFunctionCall(
-                        input,
-                        offset == 0
-                                ? ERC_SET_APPROVAL_FOR_ALL_SELECTOR
-                                : HAPI_SET_APPROVAL_FOR_ALL_SELECTOR,
-                        offset == 0
-                                ? ERC_SET_APPROVAL_FOR_ALL_DECODER
-                                : HAPI_SET_APPROVAL_FOR_ALL_DECODER);
-        final var tokenId =
-                offset == 0
-                        ? impliedTokenId
-                        : convertAddressBytesToTokenID(decodedArguments.get(0));
-
-        final var to =
-                convertLeftPaddedAddressToAccountId(decodedArguments.get(offset), aliasResolver);
-        final var approved = (boolean) decodedArguments.get(offset + 1);
-
-        return new SetApprovalForAllWrapper(tokenId, to, approved);
-    }
-
-    public MintWrapper decodeMint(final Bytes input) {
-        final Tuple decodedArguments =
-                decodeFunctionCall(input, MINT_TOKEN_SELECTOR, MINT_TOKEN_DECODER);
-
-        final var tokenID = convertAddressBytesToTokenID(decodedArguments.get(0));
-        final var fungibleAmount = (long) decodedArguments.get(1);
-        final var metadataList = (byte[][]) decodedArguments.get(2);
-        final List<ByteString> wrappedMetadata = new ArrayList<>();
-        for (final var meta : metadataList) {
-            wrappedMetadata.add(ByteStringUtils.wrapUnsafely(meta));
-        }
-        if (fungibleAmount > 0) {
-            return MintWrapper.forFungible(tokenID, fungibleAmount);
-        } else {
-            return MintWrapper.forNonFungible(tokenID, wrappedMetadata);
-        }
-    }
-
-    public List<TokenTransferWrapper> decodeTransferToken(
-            final Bytes input, final UnaryOperator<byte[]> aliasResolver) {
-        final Tuple decodedArguments =
-                decodeFunctionCall(input, TRANSFER_TOKEN_SELECTOR, TRANSFER_TOKEN_DECODER);
-
-        final var tokenID = convertAddressBytesToTokenID(decodedArguments.get(0));
-        final var sender =
-                convertLeftPaddedAddressToAccountId(decodedArguments.get(1), aliasResolver);
-        final var receiver =
-                convertLeftPaddedAddressToAccountId(decodedArguments.get(2), aliasResolver);
-        final var amount = (long) decodedArguments.get(3);
-
-        return Collections.singletonList(
-                new TokenTransferWrapper(
-                        NO_NFT_EXCHANGES,
-                        List.of(
-                                new SyntheticTxnFactory.FungibleTokenTransfer(
-                                        amount, false, tokenID, sender, receiver))));
-    }
-
-    public IsApproveForAllWrapper decodeIsApprovedForAll(
-            final Bytes input,
-            final TokenID impliedTokenId,
-            final UnaryOperator<byte[]> aliasResolver) {
-        final var offset = impliedTokenId == null ? 1 : 0;
-
-        final Tuple decodedArguments =
-                decodeFunctionCall(
-                        input,
-                        offset == 0
-                                ? ERC_IS_APPROVED_FOR_ALL_SELECTOR
-                                : HAPI_IS_APPROVED_FOR_ALL_SELECTOR,
-                        offset == 0
-                                ? ERC_IS_APPROVED_FOR_ALL_DECODER
-                                : HAPI_IS_APPROVED_FOR_ALL_DECODER);
-
-        final var tokenId =
-                offset == 0
-                        ? impliedTokenId
-                        : convertAddressBytesToTokenID(decodedArguments.get(0));
-
-        final var owner =
-                convertLeftPaddedAddressToAccountId(decodedArguments.get(offset), aliasResolver);
-        final var operator =
-                convertLeftPaddedAddressToAccountId(
-                        decodedArguments.get(offset + 1), aliasResolver);
-
-        return new IsApproveForAllWrapper(tokenId, owner, operator);
-    }
-
-    public List<TokenTransferWrapper> decodeTransferTokens(
-            final Bytes input, final UnaryOperator<byte[]> aliasResolver) {
-        final Tuple decodedArguments =
-                decodeFunctionCall(input, TRANSFER_TOKENS_SELECTOR, TRANSFER_TOKENS_DECODER);
-
-        final var tokenType = convertAddressBytesToTokenID(decodedArguments.get(0));
-        final var accountIDs = decodeAccountIds(decodedArguments.get(1), aliasResolver);
-        final var amounts = (long[]) decodedArguments.get(2);
-
-        final List<SyntheticTxnFactory.FungibleTokenTransfer> fungibleTransfers = new ArrayList<>();
-        for (int i = 0; i < accountIDs.size(); i++) {
-            final var accountID = accountIDs.get(i);
-            final var amount = amounts[i];
-
-            addSignedAdjustment(fungibleTransfers, tokenType, accountID, amount);
-        }
-
-        return Collections.singletonList(
-                new TokenTransferWrapper(NO_NFT_EXCHANGES, fungibleTransfers));
-    }
-
-    public List<TokenTransferWrapper> decodeTransferNFT(
-            final Bytes input, final UnaryOperator<byte[]> aliasResolver) {
-        final Tuple decodedArguments =
-                decodeFunctionCall(input, TRANSFER_NFT_SELECTOR, TRANSFER_NFT_DECODER);
-
-        final var tokenID = convertAddressBytesToTokenID(decodedArguments.get(0));
-        final var sender =
-                convertLeftPaddedAddressToAccountId(decodedArguments.get(1), aliasResolver);
-        final var receiver =
-                convertLeftPaddedAddressToAccountId(decodedArguments.get(2), aliasResolver);
-        final var serialNumber = (long) decodedArguments.get(3);
-
-        return Collections.singletonList(
-                new TokenTransferWrapper(
-                        List.of(
-                                new SyntheticTxnFactory.NftExchange(
-                                        serialNumber, tokenID, sender, receiver)),
-                        NO_FUNGIBLE_TRANSFERS));
-    }
-
-    public List<TokenTransferWrapper> decodeTransferNFTs(
-            final Bytes input, final UnaryOperator<byte[]> aliasResolver) {
-        final Tuple decodedArguments =
-                decodeFunctionCall(input, TRANSFER_NFTS_SELECTOR, TRANSFER_NFTS_DECODER);
-
-        final var tokenID = convertAddressBytesToTokenID(decodedArguments.get(0));
-        final var senders = decodeAccountIds(decodedArguments.get(1), aliasResolver);
-        final var receivers = decodeAccountIds(decodedArguments.get(2), aliasResolver);
-        final var serialNumbers = ((long[]) decodedArguments.get(3));
-
-        final List<SyntheticTxnFactory.NftExchange> nftExchanges = new ArrayList<>();
-        for (var i = 0; i < senders.size(); i++) {
-            final var nftExchange =
-                    new SyntheticTxnFactory.NftExchange(
-                            serialNumbers[i], tokenID, senders.get(i), receivers.get(i));
-            nftExchanges.add(nftExchange);
-        }
-
-        return Collections.singletonList(
-                new TokenTransferWrapper(nftExchanges, NO_FUNGIBLE_TRANSFERS));
-    }
-
-    public Association decodeAssociation(
-            final Bytes input, final UnaryOperator<byte[]> aliasResolver) {
-        final Tuple decodedArguments =
-                decodeFunctionCall(input, ASSOCIATE_TOKEN_SELECTOR, ASSOCIATE_TOKEN_DECODER);
-
-        final var accountID =
-                convertLeftPaddedAddressToAccountId(decodedArguments.get(0), aliasResolver);
-        final var tokenID = convertAddressBytesToTokenID(decodedArguments.get(1));
-
-        return Association.singleAssociation(accountID, tokenID);
-    }
-
-    public Association decodeMultipleAssociations(
-            final Bytes input, final UnaryOperator<byte[]> aliasResolver) {
-        final Tuple decodedArguments =
-                decodeFunctionCall(input, ASSOCIATE_TOKENS_SELECTOR, ASSOCIATE_TOKENS_DECODER);
-
-        final var accountID =
-                convertLeftPaddedAddressToAccountId(decodedArguments.get(0), aliasResolver);
-        final var tokenIDs = decodeTokenIDsFromBytesArray(decodedArguments.get(1));
-
-        return Association.multiAssociation(accountID, tokenIDs);
-    }
-
-    public Dissociation decodeDissociate(
-            final Bytes input, final UnaryOperator<byte[]> aliasResolver) {
-        final Tuple decodedArguments =
-                decodeFunctionCall(input, DISSOCIATE_TOKEN_SELECTOR, DISSOCIATE_TOKEN_DECODER);
-
-        final var accountID =
-                convertLeftPaddedAddressToAccountId(decodedArguments.get(0), aliasResolver);
-        final var tokenID = convertAddressBytesToTokenID(decodedArguments.get(1));
-
-        return Dissociation.singleDissociation(accountID, tokenID);
-    }
-
-    public Dissociation decodeMultipleDissociations(
-            final Bytes input, final UnaryOperator<byte[]> aliasResolver) {
-        final Tuple decodedArguments =
-                decodeFunctionCall(input, DISSOCIATE_TOKENS_SELECTOR, DISSOCIATE_TOKENS_DECODER);
-
-        final var accountID =
-                convertLeftPaddedAddressToAccountId(decodedArguments.get(0), aliasResolver);
-        final var tokenIDs = decodeTokenIDsFromBytesArray(decodedArguments.get(1));
-
-        return Dissociation.multiDissociation(accountID, tokenIDs);
-    }
-
-    /**
-     * Decodes the given bytes of the fungible token.
-     *
-     * <p><b>Important: </b>This is an old version of this method and is superseded by
-     * decodeFungibleCreateV2(). The selector for this function is derived from:
-     * createFungibleToken((string,string,address,string,bool,uint32,bool,(uint256,(bool,address,bytes,bytes,address))[],
-     * (uint32,address,uint32)),uint256,uint256)
-     *
-     * @param input encoded bytes containing selector and input parameters
-     * @param aliasResolver function used to resolve aliases
-     * @return TokenCreateWrapper codec
-     */
-    public TokenCreateWrapper decodeFungibleCreate(
-            final Bytes input, final UnaryOperator<byte[]> aliasResolver) {
-        final Tuple decodedArguments =
-                decodeFunctionCall(
-                        input, TOKEN_CREATE_FUNGIBLE_SELECTOR, TOKEN_CREATE_FUNGIBLE_DECODER);
-
-        return decodeTokenCreateWithoutFees(
-                decodedArguments.get(0),
-                true,
-                decodedArguments.get(1),
-                decodedArguments.get(2),
-                aliasResolver);
-    }
-
-    /**
-     * Decodes the given bytes of the fungible token.
-     *
-     * <p><b>Important: </b>This is an old version of this method and is superseded by
-     * decodeFungibleCreateWithFeesV2(). The selector for this function is derived from:
-     * createFungibleTokenWithCustomFees((string,string,address,string,bool,uint32,bool,(uint256,(bool,address,bytes,
-     * bytes,address))[],(uint32,address,uint32)),uint256,uint256,(uint32,address,bool,bool,address)[],
-     * (uint32,uint32,uint32,uint32,bool,address)[])
-     *
-     * @param input encoded bytes containing selector and input parameters
-     * @param aliasResolver function used to resolve aliases
-     * @return TokenCreateWrapper codec
-     */
-    public TokenCreateWrapper decodeFungibleCreateWithFees(
-            final Bytes input, final UnaryOperator<byte[]> aliasResolver) {
-        final Tuple decodedArguments =
-                decodeFunctionCall(
-                        input,
-                        TOKEN_CREATE_FUNGIBLE_WITH_FEES_SELECTOR,
-                        TOKEN_CREATE_FUNGIBLE_WITH_FEES_DECODER);
-
-        final var tokenCreateWrapper =
-                decodeTokenCreateWithoutFees(
-                        decodedArguments.get(0),
-                        true,
-                        decodedArguments.get(1),
-                        decodedArguments.get(2),
-                        aliasResolver);
-        final var fixedFees = decodeFixedFees(decodedArguments.get(3), aliasResolver);
-        final var fractionalFees = decodeFractionalFees(decodedArguments.get(4), aliasResolver);
-        tokenCreateWrapper.setFixedFees(fixedFees);
-        tokenCreateWrapper.setFractionalFees(fractionalFees);
-
-        return tokenCreateWrapper;
-    }
-
-    /**
-     * Decodes the given bytes of the non-fungible token.
-     *
-     * <p><b>Important: </b>This is an old version of this method and is superseded by
-     * decodeNonFungibleCreateV2(). The selector for this function is derived from:
-     * createNonFungibleToken((string,string,address,string,bool,uint32,bool,(uint256,(bool,address,bytes,bytes,address))[],
-     * (uint32,address,uint32)))
-     *
-     * @param input encoded bytes containing selector and input parameters
-     * @param aliasResolver function used to resolve aliases
-     * @return TokenCreateWrapper codec
-     */
-    public TokenCreateWrapper decodeNonFungibleCreate(
-            final Bytes input, final UnaryOperator<byte[]> aliasResolver) {
-        final Tuple decodedArguments =
-                decodeFunctionCall(
-                        input,
-                        TOKEN_CREATE_NON_FUNGIBLE_SELECTOR,
-                        TOKEN_CREATE_NON_FUNGIBLE_DECODER);
-
-        return decodeTokenCreateWithoutFees(
-                decodedArguments.get(0), false, BigInteger.ZERO, BigInteger.ZERO, aliasResolver);
-    }
-
-    /**
-     * Decodes the given bytes of the non-fungible token.
-     *
-     * <p><b>Important: </b>This is an old version of this method and is superseded by
-     * decodeNonFungibleCreateV2(). The selector for this function is derived from:
-     * createNonFungibleTokenWithCustomFees((string,string,address,string,bool,uint32,bool,(uint256,(bool,address,
-     * bytes,bytes,address))[],(uint32,address,uint32)),(uint32,address,bool,bool,address)[],
-     * (uint32,uint32,uint32,address,bool,address)[])
-     *
-     * @param input encoded bytes containing selector and input parameters
-     * @param aliasResolver function used to resolve aliases
-     * @return TokenCreateWrapper codec
-     */
-    public TokenCreateWrapper decodeNonFungibleCreateWithFees(
-            final Bytes input, final UnaryOperator<byte[]> aliasResolver) {
-        final Tuple decodedArguments =
-                decodeFunctionCall(
-                        input,
-                        TOKEN_CREATE_NON_FUNGIBLE_WITH_FEES_SELECTOR,
-                        TOKEN_CREATE_NON_FUNGIBLE_WITH_FEES_DECODER);
-
-        final var tokenCreateWrapper =
-                decodeTokenCreateWithoutFees(
-                        decodedArguments.get(0),
-                        false,
-                        BigInteger.ZERO,
-                        BigInteger.ZERO,
-                        aliasResolver);
-        final var fixedFees = decodeFixedFees(decodedArguments.get(1), aliasResolver);
-        final var royaltyFees = decodeRoyaltyFees(decodedArguments.get(2), aliasResolver);
-        tokenCreateWrapper.setFixedFees(fixedFees);
-        tokenCreateWrapper.setRoyaltyFees(royaltyFees);
-
-        return tokenCreateWrapper;
-    }
-
-    /**
-     * Decodes the given bytes of the fungible token.
-     *
-     * <p><b>Important: </b>This is the latest version and supersedes decodeFungibleCreate(). The
-     * selector for this function is derived from:
-     * createFungibleToken((string,string,address,string,bool,int64,bool,(uint256,(bool,address,bytes,bytes,address))[],
-     * (uint32,address,uint32)),uint64,uint32)
-     *
-     * @param input encoded bytes containing selector and input parameters
-     * @param aliasResolver function used to resolve aliases
-     * @return TokenCreateWrapper codec
-     */
-    public TokenCreateWrapper decodeFungibleCreateV2(
-            final Bytes input, final UnaryOperator<byte[]> aliasResolver) {
-        final Tuple decodedArguments =
-                decodeFunctionCall(
-                        input, TOKEN_CREATE_FUNGIBLE_SELECTOR_V2, TOKEN_CREATE_FUNGIBLE_DECODER);
-
-        return decodeTokenCreateWithoutFees(
-                decodedArguments.get(0),
-                true,
-                decodedArguments.get(1),
-                decodedArguments.get(2),
-                aliasResolver);
-    }
-
-    /**
-     * Decodes the given bytes of the fungible token.
-     *
-     * <p><b>Important: </b>This is the latest version and supersedes
-     * decodeFungibleCreateWithFees(). The selector for this function is derived from:
-     * createFungibleTokenWithCustomFees((string,string,address,string,bool,int64,bool,(uint256,(bool,address,bytes,
-     * bytes,address))[],(uint32,address,uint32)),uint64,uint32,(uint32,address,bool,bool,address)[],
-     * (uint32,uint32,uint32,uint32,bool,address)[])
-     *
-     * @param input encoded bytes containing selector and input parameters
-     * @param aliasResolver function used to resolve aliases
-     * @return TokenCreateWrapper codec
-     */
-    public TokenCreateWrapper decodeFungibleCreateWithFeesV2(
-            final Bytes input, final UnaryOperator<byte[]> aliasResolver) {
-        final Tuple decodedArguments =
-                decodeFunctionCall(
-                        input,
-                        TOKEN_CREATE_FUNGIBLE_WITH_FEES_SELECTOR_V2,
-                        TOKEN_CREATE_FUNGIBLE_WITH_FEES_DECODER);
-
-        final var tokenCreateWrapper =
-                decodeTokenCreateWithoutFees(
-                        decodedArguments.get(0),
-                        true,
-                        decodedArguments.get(1),
-                        decodedArguments.get(2),
-                        aliasResolver);
-        final var fixedFees = decodeFixedFees(decodedArguments.get(3), aliasResolver);
-        final var fractionalFees = decodeFractionalFees(decodedArguments.get(4), aliasResolver);
-        tokenCreateWrapper.setFixedFees(fixedFees);
-        tokenCreateWrapper.setFractionalFees(fractionalFees);
-
-        return tokenCreateWrapper;
-    }
-
-    /**
-     * Decodes the given bytes of the non-fungible token.
-     *
-     * <p><b>Important: </b>This is the latest version and supersedes decodeNonFungibleCreateV2().
-     * The selector for this function is derived from:
-     * createNonFungibleToken((string,string,address,string,bool,int64,bool,(uint256,(bool,address,bytes,bytes,address))[],
-     * (uint32,address,uint32)))
-     *
-     * @param input encoded bytes containing selector and input parameters
-     * @param aliasResolver function used to resolve aliases
-     * @return TokenCreateWrapper codec
-     */
-    public TokenCreateWrapper decodeNonFungibleCreateV2(
-            final Bytes input, final UnaryOperator<byte[]> aliasResolver) {
-        final Tuple decodedArguments =
-                decodeFunctionCall(
-                        input,
-                        TOKEN_CREATE_NON_FUNGIBLE_SELECTOR_V2,
-                        TOKEN_CREATE_NON_FUNGIBLE_DECODER);
-
-        return decodeTokenCreateWithoutFees(
-                decodedArguments.get(0), false, BigInteger.ZERO, BigInteger.ZERO, aliasResolver);
-    }
-
-    /**
-     * Decodes the given bytes of the non-fungible token.
-     *
-     * <p><b>Important: </b>This is the latest version and supersedes
-     * decodeNonFungibleCreateWithFees(). The selector for this function is derived from:
-     * createNonFungibleTokenWithCustomFees((string,string,address,string,bool,int64,bool,(uint256,(bool,address,bytes,
-     * bytes,address))[],(uint32,address,uint32)),(uint32,address,bool,bool,address)[],
-     * (uint32,uint32,uint32,address,bool,address)[])
-     *
-     * @param input encoded bytes containing selector and input parameters
-     * @param aliasResolver function used to resolve aliases
-     * @return TokenCreateWrapper codec
-     */
-    public TokenCreateWrapper decodeNonFungibleCreateWithFeesV2(
-            final Bytes input, final UnaryOperator<byte[]> aliasResolver) {
-        final Tuple decodedArguments =
-                decodeFunctionCall(
-                        input,
-                        TOKEN_CREATE_NON_FUNGIBLE_WITH_FEES_SELECTOR_V2,
-                        TOKEN_CREATE_NON_FUNGIBLE_WITH_FEES_DECODER);
-
-        final var tokenCreateWrapper =
-                decodeTokenCreateWithoutFees(
-                        decodedArguments.get(0),
-                        false,
-                        BigInteger.ZERO,
-                        BigInteger.ZERO,
-                        aliasResolver);
-        final var fixedFees = decodeFixedFees(decodedArguments.get(1), aliasResolver);
-        final var royaltyFees = decodeRoyaltyFees(decodedArguments.get(2), aliasResolver);
-        tokenCreateWrapper.setFixedFees(fixedFees);
-        tokenCreateWrapper.setRoyaltyFees(royaltyFees);
-
-        return tokenCreateWrapper;
-    }
-
-    public TokenInfoWrapper decodeGetTokenInfo(final Bytes input) {
-        final Tuple decodedArguments =
-                decodeFunctionCall(input, GET_TOKEN_INFO_SELECTOR, GET_TOKEN_INFO_DECODER);
-
-        final var tokenID = convertAddressBytesToTokenID(decodedArguments.get(0));
-        return TokenInfoWrapper.forToken(tokenID);
-    }
-
-    public TokenInfoWrapper decodeGetFungibleTokenInfo(final Bytes input) {
-        final Tuple decodedArguments =
-                decodeFunctionCall(
-                        input, GET_FUNGIBLE_TOKEN_INFO_SELECTOR, GET_FUNGIBLE_TOKEN_INFO_DECODER);
-
-        final var tokenID = convertAddressBytesToTokenID(decodedArguments.get(0));
-        return TokenInfoWrapper.forFungibleToken(tokenID);
-    }
-
-    public TokenInfoWrapper decodeGetNonFungibleTokenInfo(final Bytes input) {
-        final Tuple decodedArguments =
-                decodeFunctionCall(
-                        input,
-                        GET_NON_FUNGIBLE_TOKEN_INFO_SELECTOR,
-                        GET_NON_FUNGIBLE_TOKEN_INFO_DECODER);
-
-        final var tokenID = convertAddressBytesToTokenID(decodedArguments.get(0));
-        final var serialNumber = (long) decodedArguments.get(1);
-        return TokenInfoWrapper.forNonFungibleToken(tokenID, serialNumber);
-    }
-
-    public TokenFreezeUnfreezeWrapper decodeIsFrozen(
-            final Bytes input, final UnaryOperator<byte[]> aliasResolver) {
-        final Tuple decodedArguments =
-                decodeFunctionCall(
-                        input, IS_FROZEN_TOKEN_FUNCTION_SELECTOR, IS_FROZEN_TOKEN_DECODER);
-
-        final var tokenID = convertAddressBytesToTokenID(decodedArguments.get(0));
-        final var accountID =
-                convertLeftPaddedAddressToAccountId(decodedArguments.get(1), aliasResolver);
-        return TokenFreezeUnfreezeWrapper.forIsFrozen(tokenID, accountID);
-    }
-
-    public TokenFreezeUnfreezeWrapper decodeFreeze(
-            final Bytes input, final UnaryOperator<byte[]> aliasResolver) {
-        final Tuple decodedArguments =
-                decodeFunctionCall(
-                        input, FREEZE_TOKEN_FUNCTION_SELECTOR, FREEZE_TOKEN_ACCOUNT_DECODER);
-
-        final var tokenID = convertAddressBytesToTokenID(decodedArguments.get(0));
-        final var accountID =
-                convertLeftPaddedAddressToAccountId(decodedArguments.get(1), aliasResolver);
-        return TokenFreezeUnfreezeWrapper.forFreeze(tokenID, accountID);
-    }
-
-    public TokenFreezeUnfreezeWrapper decodeUnfreeze(
-            final Bytes input, final UnaryOperator<byte[]> aliasResolver) {
-        final Tuple decodedArguments =
-                decodeFunctionCall(
-                        input, UNFREEZE_TOKEN_FUNCTION_SELECTOR, UNFREEZE_TOKEN_ACCOUNT_DECODER);
-
-        final var tokenID = convertAddressBytesToTokenID(decodedArguments.get(0));
-        final var accountID =
-                convertLeftPaddedAddressToAccountId(decodedArguments.get(1), aliasResolver);
-        return TokenFreezeUnfreezeWrapper.forUnfreeze(tokenID, accountID);
-    }
-
-    public TokenGetCustomFeesWrapper decodeTokenGetCustomFees(final Bytes input) {
-        final Tuple decodedArguments =
-                decodeFunctionCall(
-                        input, TOKEN_GET_CUSTOM_FEES_SELECTOR, TOKEN_GET_CUSTOM_FEES_DECODER);
-
-        final var tokenID = convertAddressBytesToTokenID(decodedArguments.get(0));
-        return new TokenGetCustomFeesWrapper(tokenID);
-    }
-
-    public TokenInfoWrapper decodeIsToken(final Bytes input) {
-        final Tuple decodedArguments =
-                decodeFunctionCall(input, IS_TOKEN_FUNCTION_SELECTOR, IS_TOKEN_DECODER);
-        final var tokenID = convertAddressBytesToTokenID(decodedArguments.get(0));
-        return TokenInfoWrapper.forToken(tokenID);
-    }
-
-    public TokenInfoWrapper decodeGetTokenType(final Bytes input) {
-        final Tuple decodedArguments =
-                decodeFunctionCall(input, GET_TOKEN_TYPE_SELECTOR, GET_TOKEN_TYPE_DECODER);
-        final var tokenID = convertAddressBytesToTokenID(decodedArguments.get(0));
-        return TokenInfoWrapper.forToken(tokenID);
-    }
-
-    public GetTokenExpiryInfoWrapper decodeGetTokenExpiryInfo(final Bytes input) {
-        final Tuple decodedArguments =
-                decodeFunctionCall(
-                        input, GET_TOKEN_EXPIRY_INFO_SELECTOR, GET_TOKEN_EXPIRY_INFO_DECODER);
-
-        final var tokenID = convertAddressBytesToTokenID(decodedArguments.get(0));
-        return new GetTokenExpiryInfoWrapper(tokenID);
-    }
-
-    public TokenUpdateExpiryInfoWrapper decodeUpdateTokenExpiryInfo(
-            final Bytes input, final UnaryOperator<byte[]> aliasResolver) {
-        final Tuple decodedArguments =
-                decodeFunctionCall(
-                        input, TOKEN_UPDATE_EXPIRY_INFO_SELECTOR, TOKEN_UPDATE_EXPIRY_INFO_DECODER);
-
-        final var tokenID = convertAddressBytesToTokenID(decodedArguments.get(0));
-        final Tuple tokenExpiryStruct = decodedArguments.get(1);
-        final var tokenExpiry = decodeTokenExpiry(tokenExpiryStruct, aliasResolver);
-        return new TokenUpdateExpiryInfoWrapper(tokenID, tokenExpiry);
->>>>>>> bb302309
     }
 
     public static List<TokenKeyWrapper> decodeTokenKeys(
@@ -1236,86 +157,7 @@
         return accountIDs;
     }
 
-<<<<<<< HEAD
     public static AccountID convertLeftPaddedAddressToAccountId(
-=======
-    /**
-     * Decodes the given bytes of the non-fungible token.
-     *
-     * <p><b>Important: </b>This is an old version of this method and is superseded by
-     * decodeUpdateTokenInfoV2(). The selector for this function is derived from:
-     * updateTokenInfo(address,(string,string,address,string,bool,uint32,bool,(uint256,(bool,address,bytes,bytes,address))[],(uint32,address,uint32)))
-     *
-     * @param input encoded bytes containing selector and input parameters
-     * @param aliasResolver function used to resolve aliases
-     * @return TokenUpdateWrapper codec
-     */
-    public TokenUpdateWrapper decodeUpdateTokenInfo(
-            Bytes input, UnaryOperator<byte[]> aliasResolver) {
-        final Tuple decodedArguments =
-                decodeFunctionCall(input, TOKEN_UPDATE_INFO_SELECTOR, TOKEN_UPDATE_INFO_DECODER);
-        final var tokenID = convertAddressBytesToTokenID(decodedArguments.get(0));
-
-        final Tuple hederaTokenStruct = decodedArguments.get(1);
-        final var tokenName = (String) hederaTokenStruct.get(0);
-        final var tokenSymbol = (String) hederaTokenStruct.get(1);
-        final var tokenTreasury =
-                convertLeftPaddedAddressToAccountId(hederaTokenStruct.get(2), aliasResolver);
-        final var tokenMemo = (String) hederaTokenStruct.get(3);
-        final var tokenKeys = decodeTokenKeys(hederaTokenStruct.get(7), aliasResolver);
-        final var tokenExpiry = decodeTokenExpiry(hederaTokenStruct.get(8), aliasResolver);
-        return new TokenUpdateWrapper(
-                tokenID, tokenName, tokenSymbol, tokenTreasury, tokenMemo, tokenKeys, tokenExpiry);
-    }
-
-    /**
-     * Decodes the given bytes of the updateTokenInfo function.
-     *
-     * <p><b>Important: </b>This is the latest version and supersedes
-     * decodeNonFungibleCreateWithFees(). The selector for this function is derived from:
-     * updateTokenInfo(address,(string,string,address,string,bool,int64,bool,(uint256,(bool,address,bytes,bytes,address))[],(uint32,address,uint32)))
-     *
-     * @param input encoded bytes containing selector and input parameters
-     * @param aliasResolver function used to resolve aliases
-     * @return TokenUpdateWrapper codec
-     */
-    public TokenUpdateWrapper decodeUpdateTokenInfoV2(
-            Bytes input, UnaryOperator<byte[]> aliasResolver) {
-        final Tuple decodedArguments =
-                decodeFunctionCall(input, TOKEN_UPDATE_INFO_SELECTOR_V2, TOKEN_UPDATE_INFO_DECODER);
-        final var tokenID = convertAddressBytesToTokenID(decodedArguments.get(0));
-
-        final Tuple hederaTokenStruct = decodedArguments.get(1);
-        final var tokenName = (String) hederaTokenStruct.get(0);
-        final var tokenSymbol = (String) hederaTokenStruct.get(1);
-        final var tokenTreasury =
-                convertLeftPaddedAddressToAccountId(hederaTokenStruct.get(2), aliasResolver);
-        final var tokenMemo = (String) hederaTokenStruct.get(3);
-        final var tokenKeys = decodeTokenKeys(hederaTokenStruct.get(7), aliasResolver);
-        final var tokenExpiry = decodeTokenExpiry(hederaTokenStruct.get(8), aliasResolver);
-        return new TokenUpdateWrapper(
-                tokenID, tokenName, tokenSymbol, tokenTreasury, tokenMemo, tokenKeys, tokenExpiry);
-    }
-
-    public TokenUpdateKeysWrapper decodeUpdateTokenKeys(
-            Bytes input, UnaryOperator<byte[]> aliasResolver) {
-        final Tuple decodedArguments =
-                decodeFunctionCall(input, TOKEN_UPDATE_KEYS_SELECTOR, TOKEN_UPDATE_KEYS_DECODER);
-        final var tokenID = convertAddressBytesToTokenID(decodedArguments.get(0));
-        final var tokenKeys = decodeTokenKeys(decodedArguments.get(1), aliasResolver);
-        return new TokenUpdateKeysWrapper(tokenID, tokenKeys);
-    }
-
-    public GetTokenKeyWrapper decodeGetTokenKey(Bytes input) {
-        final Tuple decodedArguments =
-                decodeFunctionCall(input, GET_TOKEN_KEYS_SELECTOR, GET_TOKEN_KEYS_DECODER);
-        final var tokenID = convertAddressBytesToTokenID(decodedArguments.get(0));
-        final var tokenType = ((BigInteger) decodedArguments.get(1)).longValue();
-        return new GetTokenKeyWrapper(tokenID, tokenType);
-    }
-
-    private static AccountID convertLeftPaddedAddressToAccountId(
->>>>>>> bb302309
             final byte[] leftPaddedAddress, @NotNull final UnaryOperator<byte[]> aliasResolver) {
         final var addressOrAlias =
                 Arrays.copyOfRange(leftPaddedAddress, ADDRESS_SKIP_BYTES_LENGTH, WORD_LENGTH);
