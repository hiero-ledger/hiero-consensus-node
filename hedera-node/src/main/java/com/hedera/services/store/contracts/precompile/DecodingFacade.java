--- conflicted
+++ resolved
@@ -240,15 +240,9 @@
 															final UnaryOperator<byte[]> aliasResolver) {
 		final Tuple decodedArguments = decodeFunctionCall(input, ERC_TRANSFER_FROM_SELECTOR, ERC_TRANSFER_FROM_DECODER);
 
-<<<<<<< HEAD
-		final var from = convertLeftPaddedAddressToAccountId((byte[]) decodedArguments.get(0), aliasResolver);
-		final var to = convertLeftPaddedAddressToAccountId((byte[]) decodedArguments.get(1), aliasResolver);
-		if (isFungible) {
-=======
 		final var from = convertLeftPaddedAddressToAccountId(decodedArguments.get(0), aliasResolver);
 		final var to = convertLeftPaddedAddressToAccountId(decodedArguments.get(1), aliasResolver);
 		if(isFungible) {
->>>>>>> e571a44f
 			final List<SyntheticTxnFactory.FungibleTokenTransfer> fungibleTransfers = new ArrayList<>();
 			final var amount = (BigInteger) decodedArguments.get(2);
 			addAdjustmentAsTransfer(fungibleTransfers, token, to, amount.longValue());
