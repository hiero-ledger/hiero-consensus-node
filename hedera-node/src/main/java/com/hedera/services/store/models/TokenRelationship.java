--- conflicted
+++ resolved
@@ -30,11 +30,8 @@
 import static com.hederahashgraph.api.proto.java.ResponseCodeEnum.ACCOUNT_FROZEN_FOR_TOKEN;
 import static com.hederahashgraph.api.proto.java.ResponseCodeEnum.ACCOUNT_KYC_NOT_GRANTED_FOR_TOKEN;
 import static com.hederahashgraph.api.proto.java.ResponseCodeEnum.FAIL_INVALID;
-<<<<<<< HEAD
 import static com.hederahashgraph.api.proto.java.ResponseCodeEnum.TOKEN_HAS_NO_FREEZE_KEY;
-=======
 import static com.hederahashgraph.api.proto.java.ResponseCodeEnum.TOKEN_HAS_NO_KYC_KEY;
->>>>>>> e7013eb5
 
 /**
  * Encapsulates the state and operations of a Hedera account-token relationship.
@@ -51,166 +48,161 @@
  * {@code Pair<long[], long[]>} of acquired and relinquished serial numbers.
  */
 public class TokenRelationship {
-    private final Token token;
-    private final Account account;
-
-    private long balance;
-    private boolean frozen;
-    private boolean kycGranted;
-    private boolean destroyed = false;
-    private boolean notYetPersisted = true;
-
-    private long balanceChange = 0L;
-
-    public TokenRelationship(Token token, Account account) {
-        this.token = token;
-        this.account = account;
-    }
-
-    public long getBalance() {
-        return balance;
-    }
-
-    /**
-     * Set the balance of this relationship's token that
-     * the account holds at the beginning of a user transaction. (In particular, does
-     * <b>not</b> change the return value of {@link TokenRelationship#getBalanceChange()}.)
-     *
-     * @param balance the initial balance in the relationship
-     */
-    public void initBalance(long balance) {
-        this.balance = balance;
-    }
-
-    /**
-     * Update the balance of this relationship token held by the account.
-     * <p>
-     * This <b>does</b> change the return value of {@link TokenRelationship#getBalanceChange()}.
-     *
-     * @param balance the updated balance of the relationship
-     */
-    public void setBalance(long balance) {
-        validateTrue(!token.hasFreezeKey() || !frozen, ACCOUNT_FROZEN_FOR_TOKEN);
-        validateTrue(!token.hasKycKey() || kycGranted, ACCOUNT_KYC_NOT_GRANTED_FOR_TOKEN);
-
-        balanceChange += (balance - this.balance);
-        this.balance = balance;
-    }
-
-    void adjustBalance(long adjustment) {
-        balanceChange += adjustment;
-        this.balance += adjustment;
-    }
-
-    public boolean isFrozen() {
-        return frozen;
-    }
-
-    public void setFrozen(boolean frozen) {
-        this.frozen = frozen;
-    }
-
-<<<<<<< HEAD
-    /**
-     * Modifies the state of the "Frozen" property to either true
-     * (freezes the relation between the account and the token) or false
-     * (unfreezes the relation between the account and the token).
-     * <p> Before the property modification, the method performs validation, that the respective token has a freeze key.
-     *
-     * @param freeze the new state of the property
-     */
-    public void changeFrozenState(boolean freeze) {
-        validateTrue(token.hasFreezeKey(), TOKEN_HAS_NO_FREEZE_KEY);
-        this.frozen = freeze;
-    }
-
-=======
->>>>>>> e7013eb5
-    public boolean isKycGranted() {
-        return kycGranted;
-    }
-
-    public void setKycGranted(boolean kycGranted) {
-        this.kycGranted = kycGranted;
-    }
-
-<<<<<<< HEAD
-=======
-    /**
-     * Modifies the state of the KYC property to either true (granted) or false (revoked).
-     * <p>Before the property modification, the method performs validation, that the respective token has a KYC key. </p>
-     * @param isGranted  the new state of the property
-     */
-    public void changeKycState(boolean isGranted) {
-        validateTrue(token.hasKycKey(), TOKEN_HAS_NO_KYC_KEY);
-        this.kycGranted = isGranted;
-    }
-
->>>>>>> e7013eb5
-    public long getBalanceChange() {
-        return balanceChange;
-    }
-
-    public Token getToken() {
-        return token;
-    }
-
-    public Account getAccount() {
-        return account;
-    }
-
-    boolean hasInvolvedIds(Id tokenId, Id accountId) {
-        return account.getId().equals(accountId) && token.getId().equals(tokenId);
-    }
-
-    public boolean isNotYetPersisted() {
-        return notYetPersisted;
-    }
-
-    public void markAsPersisted() {
-        notYetPersisted = false;
-    }
-
-    public boolean isDestroyed() {
-        return destroyed;
-    }
-
-    public void markAsDestroyed() {
-        validateFalse(notYetPersisted, FAIL_INVALID);
-        destroyed = true;
-    }
-
-    public boolean hasCommonRepresentation() {
-        return token.getType() == TokenType.FUNGIBLE_COMMON;
-    }
-
-    public boolean hasUniqueRepresentation() {
-        return token.getType() == TokenType.NON_FUNGIBLE_UNIQUE;
-    }
-
-    /* The object methods below are only overridden to improve
-    readability of unit tests; model objects are not used in hash-based
-    collections, so the performance of these methods doesn't matter. */
-    @Override
-    public boolean equals(Object obj) {
-        return EqualsBuilder.reflectionEquals(this, obj);
-    }
-
-    @Override
-    public int hashCode() {
-        return HashCodeBuilder.reflectionHashCode(this);
-    }
-
-    @Override
-    public String toString() {
-        return MoreObjects.toStringHelper(TokenRelationship.class)
-                .add("notYetPersisted", notYetPersisted)
-                .add("account", account)
-                .add("token", token)
-                .add("balance", balance)
-                .add("balanceChange", balanceChange)
-                .add("frozen", frozen)
-                .add("kycGranted", kycGranted)
-                .toString();
-    }
+	private final Token token;
+	private final Account account;
+
+	private long balance;
+	private boolean frozen;
+	private boolean kycGranted;
+	private boolean destroyed = false;
+	private boolean notYetPersisted = true;
+
+	private long balanceChange = 0L;
+
+	public TokenRelationship(Token token, Account account) {
+		this.token = token;
+		this.account = account;
+	}
+
+	public long getBalance() {
+		return balance;
+	}
+
+	/**
+	 * Set the balance of this relationship's token that
+	 * the account holds at the beginning of a user transaction. (In particular, does
+	 * <b>not</b> change the return value of {@link TokenRelationship#getBalanceChange()}.)
+	 *
+	 * @param balance
+	 * 		the initial balance in the relationship
+	 */
+	public void initBalance(long balance) {
+		this.balance = balance;
+	}
+
+	/**
+	 * Update the balance of this relationship token held by the account.
+	 * <p>
+	 * This <b>does</b> change the return value of {@link TokenRelationship#getBalanceChange()}.
+	 *
+	 * @param balance
+	 * 		the updated balance of the relationship
+	 */
+	public void setBalance(long balance) {
+		validateTrue(!token.hasFreezeKey() || !frozen, ACCOUNT_FROZEN_FOR_TOKEN);
+		validateTrue(!token.hasKycKey() || kycGranted, ACCOUNT_KYC_NOT_GRANTED_FOR_TOKEN);
+
+		balanceChange += (balance - this.balance);
+		this.balance = balance;
+	}
+
+	public boolean isFrozen() {
+		return frozen;
+	}
+
+	public void setFrozen(boolean frozen) {
+		this.frozen = frozen;
+	}
+
+	/**
+	 * Modifies the state of the "Frozen" property to either true
+	 * (freezes the relation between the account and the token) or false
+	 * (unfreezes the relation between the account and the token).
+	 * <p> Before the property modification, the method performs validation, that the respective token has a freeze key.
+	 *
+	 * @param freeze
+	 * 		the new state of the property
+	 */
+	public void changeFrozenState(boolean freeze) {
+		validateTrue(token.hasFreezeKey(), TOKEN_HAS_NO_FREEZE_KEY);
+		this.frozen = freeze;
+	}
+
+	public boolean isKycGranted() {
+		return kycGranted;
+	}
+
+	public void setKycGranted(boolean kycGranted) {
+		this.kycGranted = kycGranted;
+	}
+
+	/**
+	 * Modifies the state of the KYC property to either true (granted) or false (revoked).
+	 * <p>Before the property modification, the method performs validation, that the respective token has a KYC key.
+     * </p>
+	 *
+	 * @param isGranted
+	 * 		the new state of the property
+	 */
+	public void changeKycState(boolean isGranted) {
+		validateTrue(token.hasKycKey(), TOKEN_HAS_NO_KYC_KEY);
+		this.kycGranted = isGranted;
+	}
+
+	public long getBalanceChange() {
+		return balanceChange;
+	}
+
+	public Token getToken() {
+		return token;
+	}
+
+	public Account getAccount() {
+		return account;
+	}
+
+	boolean hasInvolvedIds(Id tokenId, Id accountId) {
+		return account.getId().equals(accountId) && token.getId().equals(tokenId);
+	}
+
+	public boolean isNotYetPersisted() {
+		return notYetPersisted;
+	}
+
+	public void markAsPersisted() {
+		notYetPersisted = false;
+	}
+
+	public boolean isDestroyed() {
+		return destroyed;
+	}
+
+	public void markAsDestroyed() {
+		validateFalse(notYetPersisted, FAIL_INVALID);
+		destroyed = true;
+	}
+
+	public boolean hasCommonRepresentation() {
+		return token.getType() == TokenType.FUNGIBLE_COMMON;
+	}
+
+	public boolean hasUniqueRepresentation() {
+		return token.getType() == TokenType.NON_FUNGIBLE_UNIQUE;
+	}
+
+	/* The object methods below are only overridden to improve
+	readability of unit tests; model objects are not used in hash-based
+	collections, so the performance of these methods doesn't matter. */
+	@Override
+	public boolean equals(Object obj) {
+		return EqualsBuilder.reflectionEquals(this, obj);
+	}
+
+	@Override
+	public int hashCode() {
+		return HashCodeBuilder.reflectionHashCode(this);
+	}
+
+	@Override
+	public String toString() {
+		return MoreObjects.toStringHelper(TokenRelationship.class)
+				.add("notYetPersisted", notYetPersisted)
+				.add("account", account)
+				.add("token", token)
+				.add("balance", balance)
+				.add("balanceChange", balanceChange)
+				.add("frozen", frozen)
+				.add("kycGranted", kycGranted)
+				.toString();
+	}
 }