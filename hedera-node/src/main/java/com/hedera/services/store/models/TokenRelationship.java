package com.hedera.services.store.models;

/*-
 * ‌
 * Hedera Services Node
 * ​
 * Copyright (C) 2018 - 2021 Hedera Hashgraph, LLC
 * ​
 * Licensed under the Apache License, Version 2.0 (the "License");
 * you may not use this file except in compliance with the License.
 * You may obtain a copy of the License at
 *
 *      http://www.apache.org/licenses/LICENSE-2.0
 *
 * Unless required by applicable law or agreed to in writing, software
 * distributed under the License is distributed on an "AS IS" BASIS,
 * WITHOUT WARRANTIES OR CONDITIONS OF ANY KIND, either express or implied.
 * See the License for the specific language governing permissions and
 * limitations under the License.
 * ‍
 */

import com.google.common.base.MoreObjects;
import com.hedera.services.state.enums.TokenType;
import com.hedera.services.state.submerkle.FcTokenAssociation;
import org.apache.commons.lang3.builder.EqualsBuilder;
import org.apache.commons.lang3.builder.HashCodeBuilder;

import static com.hedera.services.exceptions.ValidationUtils.validateFalse;
import static com.hedera.services.exceptions.ValidationUtils.validateTrue;
import static com.hederahashgraph.api.proto.java.ResponseCodeEnum.ACCOUNT_FROZEN_FOR_TOKEN;
import static com.hederahashgraph.api.proto.java.ResponseCodeEnum.ACCOUNT_KYC_NOT_GRANTED_FOR_TOKEN;
import static com.hederahashgraph.api.proto.java.ResponseCodeEnum.FAIL_INVALID;
import static com.hederahashgraph.api.proto.java.ResponseCodeEnum.TOKEN_HAS_NO_FREEZE_KEY;
import static com.hederahashgraph.api.proto.java.ResponseCodeEnum.TOKEN_HAS_NO_KYC_KEY;

/**
 * Encapsulates the state and operations of a Hedera account-token relationship.
 * <p>
 * Operations are validated, and throw a {@link com.hedera.services.exceptions.InvalidTransactionException}
 * with response code capturing the failure when one occurs.
 *
 * <b>NOTE:</b> Some operations will likely be moved to specializations
 * of this class as NFTs are fully supported. For example, a
 * {@link TokenRelationship#getBalanceChange()} signature only makes
 * sense for a token of type {@code FUNGIBLE_COMMON}; the analogous signature
 * for a {@code NON_FUNGIBLE_UNIQUE} is {@code getOwnershipChanges())},
 * returning a type that is structurally equivalent to a
 * {@code Pair<long[], long[]>} of acquired and relinquished serial numbers.
 */
public class TokenRelationship {
	private final Token token;
	private final Account account;

	private long balance;
	private boolean frozen;
	private boolean kycGranted;
	private boolean destroyed = false;
	private boolean notYetPersisted = true;
	private boolean automaticAssociation = false;

	private long balanceChange = 0L;

	public TokenRelationship(Token token, Account account) {
		this.token = token;
		this.account = account;
	}

	public FcTokenAssociation asAutoAssociation() {
		return new FcTokenAssociation(token.getId().getNum(), account.getId().getNum());
	}

	public long getBalance() {
		return balance;
	}

	/**
	 * Set the balance of this relationship's token that
	 * the account holds at the beginning of a user transaction. (In particular, does
	 * <b>not</b> change the return value of {@link TokenRelationship#getBalanceChange()}.)
	 *
	 * @param balance
	 * 		the initial balance in the relationship
	 */
	public void initBalance(long balance) {
		this.balance = balance;
	}

	/**
	 * Update the balance of this relationship token held by the account.
	 * <p>
	 * This <b>does</b> change the return value of {@link TokenRelationship#getBalanceChange()}.
	 *
	 * @param balance
	 * 		the updated balance of the relationship
	 */
	public void setBalance(long balance) {
<<<<<<< HEAD
		if (!token.isDeleted()) {
			validateTrue(!token.hasFreezeKey() || !frozen, ACCOUNT_FROZEN_FOR_TOKEN);
			validateTrue(!token.hasKycKey() || kycGranted, ACCOUNT_KYC_NOT_GRANTED_FOR_TOKEN);
		}
=======
		validateTrue(isTokenFrozenFor(), ACCOUNT_FROZEN_FOR_TOKEN);
		validateTrue(isTokenKycGrantedFor(), ACCOUNT_KYC_NOT_GRANTED_FOR_TOKEN);
>>>>>>> 6c45beb9

		balanceChange += (balance - this.balance);
		this.balance = balance;
	}

	public boolean isFrozen() {
		return frozen;
	}

	public void setFrozen(boolean frozen) {
		this.frozen = frozen;
	}

	/**
	 * Modifies the state of the "Frozen" property to either true
	 * (freezes the relation between the account and the token) or false
	 * (unfreezes the relation between the account and the token).
	 * <p> Before the property modification, the method performs validation, that the respective token has a freeze key.
	 *
	 * @param freeze
	 * 		the new state of the property
	 */
	public void changeFrozenState(boolean freeze) {
		validateTrue(token.hasFreezeKey(), TOKEN_HAS_NO_FREEZE_KEY);
		this.frozen = freeze;
	}

	public boolean isKycGranted() {
		return kycGranted;
	}

	public void setKycGranted(boolean kycGranted) {
		this.kycGranted = kycGranted;
	}

	/**
	 * Modifies the state of the KYC property to either true (granted) or false (revoked).
	 * <p>Before the property modification, the method performs validation, that the respective token has a KYC key.
     * </p>
	 *
	 * @param isGranted
	 * 		the new state of the property
	 */
	public void changeKycState(boolean isGranted) {
		validateTrue(token.hasKycKey(), TOKEN_HAS_NO_KYC_KEY);
		this.kycGranted = isGranted;
	}

	public long getBalanceChange() {
		return balanceChange;
	}

	public Token getToken() {
		return token;
	}

	public Account getAccount() {
		return account;
	}

	boolean hasInvolvedIds(Id tokenId, Id accountId) {
		return account.getId().equals(accountId) && token.getId().equals(tokenId);
	}

	public boolean isNotYetPersisted() {
		return notYetPersisted;
	}

	public void markAsPersisted() {
		notYetPersisted = false;
	}

	public boolean isDestroyed() {
		return destroyed;
	}

	public void markAsDestroyed() {
		validateFalse(notYetPersisted, FAIL_INVALID);
		destroyed = true;
	}

	public boolean hasChangesForRecord() {
		return balanceChange != 0 && (hasCommonRepresentation() || token.isDeleted());
	}

	public boolean hasCommonRepresentation() {
		return token.getType() == TokenType.FUNGIBLE_COMMON;
	}

	public boolean hasUniqueRepresentation() {
		return token.getType() == TokenType.NON_FUNGIBLE_UNIQUE;
	}

	public boolean isAutomaticAssociation() {
		return automaticAssociation;
	}

	public void setAutomaticAssociation(final boolean automaticAssociation) {
		this.automaticAssociation = automaticAssociation;
	}

	private boolean isTokenFrozenFor() {
		return !token.hasFreezeKey() || !frozen;
	}

	private boolean isTokenKycGrantedFor() {
		return !token.hasKycKey() || kycGranted;
	}

	/* The object methods below are only overridden to improve
	readability of unit tests; model objects are not used in hash-based
	collections, so the performance of these methods doesn't matter. */
	@Override
	public boolean equals(Object obj) {
		return EqualsBuilder.reflectionEquals(this, obj);
	}

	@Override
	public int hashCode() {
		return HashCodeBuilder.reflectionHashCode(this);
	}

	@Override
	public String toString() {
		return MoreObjects.toStringHelper(TokenRelationship.class)
				.add("notYetPersisted", notYetPersisted)
				.add("account", account)
				.add("token", token)
				.add("balance", balance)
				.add("balanceChange", balanceChange)
				.add("frozen", frozen)
				.add("kycGranted", kycGranted)
				.add("isAutomaticAssociation", automaticAssociation)
				.toString();
	}
}<|MERGE_RESOLUTION|>--- conflicted
+++ resolved
@@ -95,15 +95,10 @@
 	 * 		the updated balance of the relationship
 	 */
 	public void setBalance(long balance) {
-<<<<<<< HEAD
 		if (!token.isDeleted()) {
-			validateTrue(!token.hasFreezeKey() || !frozen, ACCOUNT_FROZEN_FOR_TOKEN);
-			validateTrue(!token.hasKycKey() || kycGranted, ACCOUNT_KYC_NOT_GRANTED_FOR_TOKEN);
+			validateTrue(isTokenFrozenFor(), ACCOUNT_FROZEN_FOR_TOKEN);
+			validateTrue(isTokenKycGrantedFor(), ACCOUNT_KYC_NOT_GRANTED_FOR_TOKEN);
 		}
-=======
-		validateTrue(isTokenFrozenFor(), ACCOUNT_FROZEN_FOR_TOKEN);
-		validateTrue(isTokenKycGrantedFor(), ACCOUNT_KYC_NOT_GRANTED_FOR_TOKEN);
->>>>>>> 6c45beb9
 
 		balanceChange += (balance - this.balance);
 		this.balance = balance;
@@ -142,7 +137,7 @@
 	/**
 	 * Modifies the state of the KYC property to either true (granted) or false (revoked).
 	 * <p>Before the property modification, the method performs validation, that the respective token has a KYC key.
-     * </p>
+	 * </p>
 	 *
 	 * @param isGranted
 	 * 		the new state of the property
