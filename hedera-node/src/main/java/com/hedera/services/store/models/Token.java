--- conflicted
+++ resolved
@@ -100,11 +100,7 @@
 	){
 		validateTrue( type == TokenType.NON_FUNGIBLE_UNIQUE, FAIL_INVALID, () ->
 				"Non fungible burn can be invoked only on Non fungible tokens!");
-<<<<<<< HEAD
-		validateTrue( serialNumbers.size() > 0 , FAIL_INVALID, ()->
-=======
 		validateTrue( !serialNumbers.isEmpty() , FAIL_INVALID, ()->
->>>>>>> 5d6b2415
 				"Non fungible burn cannot be invoked with no serial numbers");
 		for (final long serialNum : serialNumbers) {
 			ownershipTracker.add(id, OwnershipTracker.fromBurning(id, serialNum));
