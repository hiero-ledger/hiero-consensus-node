--- conflicted
+++ resolved
@@ -120,12 +120,7 @@
 
 		for (ByteString m : metadata) {
 			lastUsedSerialNumber++;
-<<<<<<< HEAD
-			var uniqueToken = new UniqueToken(id, lastUsedSerialNumber, creationTime, treasury.getId(),
-					m.toByteArray());
-=======
 			final var uniqueToken = new UniqueToken(id, lastUsedSerialNumber, creationTime, treasury.getId(), m.toByteArray());
->>>>>>> 0416015f
 			mintedUniqueTokens.add(uniqueToken);
 			ownershipTracker.add(id, OwnershipTracker.forMinting(treasury.getId(), lastUsedSerialNumber));
 		}
@@ -152,11 +147,7 @@
 			final TokenRelationship treasuryRelationship,
 			final List<Long> serialNumbers
 	) {
-<<<<<<< HEAD
-		validateTrue(type == TokenType.NON_FUNGIBLE_UNIQUE, FAIL_INVALID, () ->
-=======
 		validateTrue( type == TokenType.NON_FUNGIBLE_UNIQUE, FAIL_INVALID,
->>>>>>> 0416015f
 				"Non fungible burn can be invoked only on Non fungible tokens!");
 		validateFalse(serialNumbers.isEmpty(), FAIL_INVALID,
 				"Non fungible burn cannot be invoked with no serial numbers");
@@ -176,24 +167,14 @@
 	 * @param amount
 	 * 		- amount to be wiped
 	 */
-<<<<<<< HEAD
-	public void wipe(TokenRelationship accountRel, long amount) {
-		validateTrue(type == TokenType.FUNGIBLE_COMMON, FAIL_INVALID, () ->
-=======
 	public void wipe(final TokenRelationship accountRel, final long amount){
 		validateTrue(type == TokenType.FUNGIBLE_COMMON, FAIL_INVALID,
->>>>>>> 0416015f
 				"Fungible wipe can be invoked only on Fungible token type.");
 
 		baseWipeValidations(accountRel);
 		amountWipeValidations(accountRel, amount);
-<<<<<<< HEAD
-		var newTotalSupply = totalSupply - amount;
-		final var newAccBalance = accountRel.getBalance() - amount;
-=======
 		final var newTotalSupply = totalSupply - amount;
 		final var newAccBalance  = accountRel.getBalance() - amount;
->>>>>>> 0416015f
 
 		accountRel.setBalance(newAccBalance);
 		setTotalSupply(newTotalSupply);
@@ -272,23 +253,14 @@
 				"Cannot wipe Tokens without wipe key.");
 
 		validateFalse(treasury.getId().equals(accountRel.getAccount().getId()), CANNOT_WIPE_TOKEN_TREASURY_ACCOUNT,
-<<<<<<< HEAD
-				() ->
-=======
->>>>>>> 0416015f
 				"Cannot wipe treasury account of token.");
 	}
 
 	private void amountWipeValidations(final TokenRelationship accountRel, final long amount) {
 		validateTrue(amount > 0, INVALID_WIPING_AMOUNT, errorMessage("wipe", amount, accountRel));
 
-<<<<<<< HEAD
-		var newTotalSupply = totalSupply - amount;
-		validateTrue(newTotalSupply >= 0, INVALID_WIPING_AMOUNT, () ->
-=======
 		final var newTotalSupply = totalSupply - amount;
-		validateTrue( newTotalSupply >= 0, INVALID_WIPING_AMOUNT,
->>>>>>> 0416015f
+		validateTrue(newTotalSupply >= 0, INVALID_WIPING_AMOUNT,
 				"Wiping would negate the total supply of the given token.");
 
 		final var newAccountBalance = accountRel.getBalance() - amount;
