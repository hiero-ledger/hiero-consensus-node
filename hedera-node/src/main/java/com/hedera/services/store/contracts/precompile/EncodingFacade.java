--- conflicted
+++ resolved
@@ -35,23 +35,6 @@
 import java.util.ArrayList;
 import java.util.List;
 
-<<<<<<< HEAD
-import static com.hedera.services.store.contracts.precompile.EncodingFacade.FunctionType.ALLOWANCE;
-import static com.hedera.services.store.contracts.precompile.EncodingFacade.FunctionType.APPROVE;
-import static com.hedera.services.store.contracts.precompile.EncodingFacade.FunctionType.BALANCE;
-import static com.hedera.services.store.contracts.precompile.EncodingFacade.FunctionType.BURN;
-import static com.hedera.services.store.contracts.precompile.EncodingFacade.FunctionType.DECIMALS;
-import static com.hedera.services.store.contracts.precompile.EncodingFacade.FunctionType.ERC_TRANSFER;
-import static com.hedera.services.store.contracts.precompile.EncodingFacade.FunctionType.GET_APPROVED;
-import static com.hedera.services.store.contracts.precompile.EncodingFacade.FunctionType.IS_APPROVED_FOR_ALL;
-import static com.hedera.services.store.contracts.precompile.EncodingFacade.FunctionType.MINT;
-import static com.hedera.services.store.contracts.precompile.EncodingFacade.FunctionType.NAME;
-import static com.hedera.services.store.contracts.precompile.EncodingFacade.FunctionType.OWNER;
-import static com.hedera.services.store.contracts.precompile.EncodingFacade.FunctionType.SYMBOL;
-import static com.hedera.services.store.contracts.precompile.EncodingFacade.FunctionType.TOKEN_URI;
-import static com.hedera.services.store.contracts.precompile.EncodingFacade.FunctionType.TOTAL_SUPPLY;
-=======
->>>>>>> 1fe20e32
 import static com.hederahashgraph.api.proto.java.ResponseCodeEnum.SUCCESS;
 
 @Singleton
@@ -59,28 +42,17 @@
 	public static final Bytes SUCCESS_RESULT = resultFrom(SUCCESS);
 	private static final long[] NO_MINTED_SERIAL_NUMBERS = new long[0];
 	private static final String STRING_RETURN_TYPE = "(string)";
-	public static final String UINT256_RETURN_TYPE = "(uint256)";
-	public static final String BOOL_RETURN_TYPE = "(bool)";
 	private static final TupleType mintReturnType = TupleType.parse("(int32,uint64,int64[])");
 	private static final TupleType burnReturnType = TupleType.parse("(int32,uint64)");
-<<<<<<< HEAD
-	private static final TupleType totalSupplyType = TupleType.parse(UINT256_RETURN_TYPE);
-	private static final TupleType balanceOfType = TupleType.parse(UINT256_RETURN_TYPE);
-	private static final TupleType allowanceOfType = TupleType.parse(UINT256_RETURN_TYPE);
-	private static final TupleType approveOfType = TupleType.parse(BOOL_RETURN_TYPE);
-=======
 	private static final TupleType createReturnType = TupleType.parse("(int32,address)");
 	private static final TupleType totalSupplyType = TupleType.parse("(uint256)");
 	private static final TupleType balanceOfType = TupleType.parse("(uint256)");
->>>>>>> 1fe20e32
 	private static final TupleType decimalsType = TupleType.parse("(uint8)");
 	private static final TupleType ownerOfType = TupleType.parse("(address)");
-	private static final TupleType getApprovedType = TupleType.parse("(address)");
 	private static final TupleType nameType = TupleType.parse(STRING_RETURN_TYPE);
 	private static final TupleType symbolType = TupleType.parse(STRING_RETURN_TYPE);
 	private static final TupleType tokenUriType = TupleType.parse(STRING_RETURN_TYPE);
-	private static final TupleType ercTransferType = TupleType.parse(BOOL_RETURN_TYPE);
-	private static final TupleType isApprovedForAllType = TupleType.parse(BOOL_RETURN_TYPE);
+	private static final TupleType ercTransferType = TupleType.parse("(bool)");
 
 	@Inject
 	public EncodingFacade() {
@@ -119,31 +91,10 @@
 				.build();
 	}
 
-	public Bytes encodeGetApproved(final Address approved) {
-		return functionResultBuilder()
-				.forFunction(FunctionType.GET_APPROVED)
-				.withApproved(approved)
-				.build();
-	}
-
 	public Bytes encodeBalance(final long balance) {
 		return functionResultBuilder()
 				.forFunction(FunctionType.BALANCE)
 				.withBalance(balance)
-				.build();
-	}
-
-	public Bytes encodeAllowance(final long allowance) {
-		return functionResultBuilder()
-				.forFunction(FunctionType.ALLOWANCE)
-				.withAllowance(allowance)
-				.build();
-	}
-
-	public Bytes encodeApprove(final boolean approve) {
-		return functionResultBuilder()
-				.forFunction(FunctionType.APPROVE)
-				.withApprove(approve)
 				.build();
 	}
 
@@ -202,12 +153,6 @@
 				.build();
 	}
 
-<<<<<<< HEAD
-	public Bytes encodeIsApprovedForAll(final boolean isApprovedForAllStatus) {
-		return functionResultBuilder()
-				.forFunction(FunctionType.IS_APPROVED_FOR_ALL)
-				.withIsApprovedForAllStatus(isApprovedForAllStatus)
-=======
 	public Bytes encodeCreateSuccess(final Address newTokenAddress) {
 		return functionResultBuilder()
 				.forFunction(FunctionType.CREATE)
@@ -221,16 +166,11 @@
 				.forFunction(FunctionType.CREATE)
 				.withStatus(status.getNumber())
 				.withNewTokenAddress(Address.ZERO)
->>>>>>> 1fe20e32
 				.build();
 	}
 
 	protected enum FunctionType {
-<<<<<<< HEAD
-		MINT, BURN, TOTAL_SUPPLY, DECIMALS, BALANCE, OWNER, TOKEN_URI, NAME, SYMBOL, ERC_TRANSFER, ALLOWANCE, APPROVE, GET_APPROVED, IS_APPROVED_FOR_ALL
-=======
 		CREATE, MINT, BURN, TOTAL_SUPPLY, DECIMALS, BALANCE, OWNER, TOKEN_URI, NAME, SYMBOL, ERC_TRANSFER
->>>>>>> 1fe20e32
 	}
 
 	private FunctionResultBuilder functionResultBuilder() {
@@ -243,51 +183,16 @@
 		private int status;
 		private Address newTokenAddress;
 		private boolean ercFungibleTransferStatus;
-		private boolean isApprovedForAllStatus;
 		private long totalSupply;
 		private long balance;
-		private long allowance;
-		private boolean approve;
 		private long[] serialNumbers;
 		private int decimals;
 		private Address owner;
-		private Address approved;
 		private String name;
 		private String symbol;
 		private String metadata;
 
 		private FunctionResultBuilder forFunction(final FunctionType functionType) {
-<<<<<<< HEAD
-			if (functionType == FunctionType.MINT) {
-				tupleType = mintReturnType;
-			} else if (functionType == FunctionType.BURN) {
-				tupleType = burnReturnType;
-			} else if (functionType == FunctionType.TOTAL_SUPPLY) {
-				tupleType = totalSupplyType;
-			} else if (functionType == FunctionType.DECIMALS) {
-				tupleType = decimalsType;
-			} else if (functionType == FunctionType.BALANCE) {
-				tupleType = balanceOfType;
-			} else if (functionType == FunctionType.ALLOWANCE) {
-				tupleType = allowanceOfType;
-			} else if (functionType == FunctionType.APPROVE) {
-				tupleType = approveOfType;
-			} else if (functionType == FunctionType.OWNER) {
-				tupleType = ownerOfType;
-			} else if (functionType == FunctionType.GET_APPROVED) {
-				tupleType = getApprovedType;
-			} else if (functionType == FunctionType.NAME) {
-				tupleType = nameType;
-			} else if (functionType == FunctionType.SYMBOL) {
-				tupleType = symbolType;
-			} else if (functionType == FunctionType.TOKEN_URI) {
-				tupleType = tokenUriType;
-			} else if (functionType == FunctionType.ERC_TRANSFER) {
-				tupleType = ercTransferType;
-			} else if (functionType == IS_APPROVED_FOR_ALL) {
-				tupleType = isApprovedForAllType;
-			}
-=======
 			this.tupleType = switch (functionType) {
 				case CREATE -> createReturnType;
 				case MINT -> mintReturnType;
@@ -301,7 +206,6 @@
 				case TOKEN_URI ->  tokenUriType;
 				case ERC_TRANSFER ->  ercTransferType;
 			};
->>>>>>> 1fe20e32
 
 			this.functionType = functionType;
 			return this;
@@ -337,26 +241,11 @@
 			return this;
 		}
 
-		private FunctionResultBuilder withAllowance(final long allowance) {
-			this.allowance = allowance;
-			return this;
-		}
-
-		private FunctionResultBuilder withApprove(final boolean approve) {
-			this.approve = approve;
-			return this;
-		}
-
 		private FunctionResultBuilder withOwner(final Address address) {
 			this.owner = address;
 			return this;
 		}
 
-		private FunctionResultBuilder withApproved(final Address approved) {
-			this.approved = approved;
-			return this;
-		}
-
 		private FunctionResultBuilder withName(final String name) {
 			this.name = name;
 			return this;
@@ -377,45 +266,7 @@
 			return this;
 		}
 
-		private FunctionResultBuilder withIsApprovedForAllStatus(final boolean isApprovedForAllStatus) {
-			this.isApprovedForAllStatus = isApprovedForAllStatus;
-			return this;
-		}
-
 		private Bytes build() {
-<<<<<<< HEAD
-			Tuple result = Tuple.of(status);
-
-			if (MINT.equals(functionType)) {
-				result = Tuple.of(status, BigInteger.valueOf(totalSupply), serialNumbers);
-			} else if (BURN.equals(functionType)) {
-				result = Tuple.of(status, BigInteger.valueOf(totalSupply));
-			} else if (TOTAL_SUPPLY.equals(functionType)) {
-				result = Tuple.of(BigInteger.valueOf(totalSupply));
-			} else if (DECIMALS.equals(functionType)) {
-				result = Tuple.of(decimals);
-			} else if (BALANCE.equals(functionType)) {
-				result = Tuple.of(BigInteger.valueOf(balance));
-			} else if (ALLOWANCE.equals(functionType)) {
-				result = Tuple.of(BigInteger.valueOf(allowance));
-			} else if (APPROVE.equals(functionType)) {
-				result = Tuple.of(approve);
-			} else if (OWNER.equals(functionType)) {
-				result = Tuple.of(convertBesuAddressToHeadlongAddress(owner));
-			}  else if (GET_APPROVED.equals(functionType)) {
-				result = Tuple.of(convertBesuAddressToHeadlongAddress(approved));
-			} else if (NAME.equals(functionType)) {
-				result = Tuple.of(name);
-			} else if (SYMBOL.equals(functionType)) {
-				result = Tuple.of(symbol);
-			} else if (TOKEN_URI.equals(functionType)) {
-				result = Tuple.of(metadata);
-			} else if (ERC_TRANSFER.equals(functionType)) {
-				result = Tuple.of(ercFungibleTransferStatus);
-			} else if (IS_APPROVED_FOR_ALL.equals(functionType)) {
-				result = Tuple.of(isApprovedForAllStatus);
-			}
-=======
 			final var result = switch (functionType) {
 				case CREATE -> Tuple.of(status, convertBesuAddressToHeadlongAddress(newTokenAddress));
 				case MINT -> Tuple.of(status, BigInteger.valueOf(totalSupply), serialNumbers);
@@ -429,7 +280,6 @@
 				case TOKEN_URI -> Tuple.of(metadata);
 				case ERC_TRANSFER -> Tuple.of(ercFungibleTransferStatus);
 			};
->>>>>>> 1fe20e32
 
 			return Bytes.wrap(tupleType.encode(result).array());
 		}
@@ -467,7 +317,7 @@
 		}
 
 		public Log build() {
-			if (tupleTypes.length() > 1) {
+			if(tupleTypes.length()>1) {
 				tupleTypes.deleteCharAt(tupleTypes.length() - 1);
 				tupleTypes.append(")");
 				final var tuple = Tuple.of(data.toArray());
@@ -518,7 +368,7 @@
 		private static byte[] expandByteArrayTo32Length(final byte[] bytesToExpand) {
 			byte[] expandedArray = new byte[32];
 
-			System.arraycopy(bytesToExpand, 0, expandedArray, expandedArray.length - bytesToExpand.length, bytesToExpand.length);
+			System.arraycopy(bytesToExpand, 0, expandedArray, expandedArray.length-bytesToExpand.length, bytesToExpand.length);
 			return expandedArray;
 		}
 	}
