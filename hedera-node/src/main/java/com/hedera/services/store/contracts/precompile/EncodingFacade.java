package com.hedera.services.store.contracts.precompile;

/*-
 * ‌
 * Hedera Services Node
 * ​
 * Copyright (C) 2018 - 2022 Hedera Hashgraph, LLC
 * ​
 * Licensed under the Apache License, Version 2.0 (the "License");
 * you may not use this file except in compliance with the License.
 * You may obtain a copy of the License at
 *
 *      http://www.apache.org/licenses/LICENSE-2.0
 *
 * Unless required by applicable law or agreed to in writing, software
 * distributed under the License is distributed on an "AS IS" BASIS,
 * WITHOUT WARRANTIES OR CONDITIONS OF ANY KIND, either express or implied.
 * See the License for the specific language governing permissions and
 * limitations under the License.
 * ‍
 */

import com.esaulpaugh.headlong.abi.Tuple;
import com.esaulpaugh.headlong.abi.TupleType;
import com.hederahashgraph.api.proto.java.ResponseCodeEnum;
import org.apache.tuweni.bytes.Bytes;
import org.hyperledger.besu.datatypes.Address;
import org.hyperledger.besu.evm.log.Log;
import org.hyperledger.besu.evm.log.LogTopic;

import javax.inject.Inject;
import javax.inject.Singleton;
import java.math.BigInteger;
import java.util.ArrayList;
import java.util.List;

import static com.hedera.services.store.contracts.precompile.EncodingFacade.FunctionType.ALLOWANCE;
import static com.hedera.services.store.contracts.precompile.EncodingFacade.FunctionType.APPROVE;
import static com.hedera.services.store.contracts.precompile.EncodingFacade.FunctionType.BALANCE;
import static com.hedera.services.store.contracts.precompile.EncodingFacade.FunctionType.BURN;
import static com.hedera.services.store.contracts.precompile.EncodingFacade.FunctionType.DECIMALS;
import static com.hedera.services.store.contracts.precompile.EncodingFacade.FunctionType.ERC_TRANSFER;
import static com.hedera.services.store.contracts.precompile.EncodingFacade.FunctionType.GET_APPROVED;
import static com.hedera.services.store.contracts.precompile.EncodingFacade.FunctionType.IS_APPROVED_FOR_ALL;
import static com.hedera.services.store.contracts.precompile.EncodingFacade.FunctionType.MINT;
import static com.hedera.services.store.contracts.precompile.EncodingFacade.FunctionType.NAME;
import static com.hedera.services.store.contracts.precompile.EncodingFacade.FunctionType.OWNER;
import static com.hedera.services.store.contracts.precompile.EncodingFacade.FunctionType.SYMBOL;
import static com.hedera.services.store.contracts.precompile.EncodingFacade.FunctionType.TOKEN_URI;
import static com.hedera.services.store.contracts.precompile.EncodingFacade.FunctionType.TOTAL_SUPPLY;
import static com.hederahashgraph.api.proto.java.ResponseCodeEnum.SUCCESS;

@Singleton
public class EncodingFacade {
	private static final long[] NO_MINTED_SERIAL_NUMBERS = new long[0];
	private static final String STRING_RETURN_TYPE = "(string)";
	private static final TupleType mintReturnType = TupleType.parse("(int32,uint64,int64[])");
	private static final TupleType burnReturnType = TupleType.parse("(int32,uint64)");
	private static final TupleType totalSupplyType = TupleType.parse("(uint256)");
	private static final TupleType balanceOfType = TupleType.parse("(uint256)");
	private static final TupleType allowanceOfType = TupleType.parse("(uint256)");
	private static final TupleType approveOfType = TupleType.parse("(bool)");
	private static final TupleType decimalsType = TupleType.parse("(uint8)");
	private static final TupleType ownerOfType = TupleType.parse("(address)");
	private static final TupleType getApprovedType = TupleType.parse("(address)");
	private static final TupleType nameType = TupleType.parse(STRING_RETURN_TYPE);
	private static final TupleType symbolType = TupleType.parse(STRING_RETURN_TYPE);
	private static final TupleType tokenUriType = TupleType.parse(STRING_RETURN_TYPE);
	private static final TupleType ercTransferType = TupleType.parse("(bool)");
	private static final TupleType isApprovedForAllType = TupleType.parse("(bool)");

	@Inject
	public EncodingFacade() {
		/* For Dagger2 */
	}

	public Bytes encodeTokenUri(final String tokenUri) {
		return functionResultBuilder()
				.forFunction(FunctionType.TOKEN_URI)
				.withTokenUri(tokenUri)
				.build();
	}

	public Bytes encodeSymbol(final String symbol) {
		return functionResultBuilder()
				.forFunction(FunctionType.SYMBOL)
				.withSymbol(symbol)
				.build();
	}

	public Bytes encodeName(final String name) {
		return functionResultBuilder()
				.forFunction(FunctionType.NAME)
				.withName(name)
				.build();
	}

	public Bytes encodeOwner(final Address address) {
		return functionResultBuilder()
				.forFunction(FunctionType.OWNER)
				.withOwner(address)
				.build();
	}

	public Bytes encodeGetApproved(final Address approved) {
		return functionResultBuilder()
				.forFunction(FunctionType.GET_APPROVED)
				.withApproved(approved)
				.build();
	}

	public Bytes encodeBalance(final long balance) {
		return functionResultBuilder()
				.forFunction(FunctionType.BALANCE)
				.withBalance(balance)
				.build();
	}

	public Bytes encodeAllowance(final long allowance) {
		return functionResultBuilder()
				.forFunction(FunctionType.ALLOWANCE)
				.withAllowance(allowance)
				.build();
	}

	public Bytes encodeApprove(final boolean approve) {
		return functionResultBuilder()
				.forFunction(FunctionType.APPROVE)
				.withApprove(approve)
				.build();
	}

	public Bytes encodeDecimals(final int decimals) {
		return functionResultBuilder()
				.forFunction(FunctionType.DECIMALS)
				.withDecimals(decimals)
				.build();
	}

	public Bytes encodeTotalSupply(final long totalSupply) {
		return functionResultBuilder()
				.forFunction(FunctionType.TOTAL_SUPPLY)
				.withTotalSupply(totalSupply)
				.build();
	}

	public Bytes encodeMintSuccess(final long totalSupply, final long[] serialNumbers) {
		return functionResultBuilder()
				.forFunction(MINT)
				.withStatus(SUCCESS.getNumber())
				.withTotalSupply(totalSupply)
				.withSerialNumbers(serialNumbers != null ? serialNumbers : NO_MINTED_SERIAL_NUMBERS)
				.build();
	}

	public Bytes encodeMintFailure(final ResponseCodeEnum status) {
		return functionResultBuilder()
				.forFunction(MINT)
				.withStatus(status.getNumber())
				.withTotalSupply(0L)
				.withSerialNumbers(NO_MINTED_SERIAL_NUMBERS)
				.build();
	}

	public Bytes encodeBurnSuccess(final long totalSupply) {
		return functionResultBuilder()
				.forFunction(FunctionType.BURN)
				.withStatus(SUCCESS.getNumber())
				.withTotalSupply(totalSupply)
				.build();
	}

	public Bytes encodeBurnFailure(final ResponseCodeEnum status) {
		return functionResultBuilder()
				.forFunction(FunctionType.BURN)
				.withStatus(status.getNumber())
				.withTotalSupply(0L)
				.build();
	}

	public Bytes encodeEcFungibleTransfer(final boolean ercFungibleTransferStatus) {
		return functionResultBuilder()
				.forFunction(FunctionType.ERC_TRANSFER)
				.withErcFungibleTransferStatus(ercFungibleTransferStatus)
				.build();
	}

	public Bytes encodeIsApprovedForAll(final boolean isApprovedForAllStatus) {
		return functionResultBuilder()
				.forFunction(FunctionType.IS_APPROVED_FOR_ALL)
				.withIsApprovedForAllStatus(isApprovedForAllStatus)
				.build();
	}

	protected enum FunctionType {
<<<<<<< HEAD
		MINT, BURN, TOTAL_SUPPLY, DECIMALS, BALANCE, OWNER, TOKEN_URI, NAME, SYMBOL, ERC_TRANSFER, ALLOWANCE, GET_APPROVED, IS_APPROVED_FOR_ALL
=======
		MINT, BURN, TOTAL_SUPPLY, DECIMALS, BALANCE, OWNER, TOKEN_URI, NAME, SYMBOL, ERC_TRANSFER, ALLOWANCE, APPROVE, IS_APPROVED_FOR_ALL
>>>>>>> 16810484
	}

	private FunctionResultBuilder functionResultBuilder() {
		return new FunctionResultBuilder();
	}

	private static class FunctionResultBuilder {
		private FunctionType functionType;
		private TupleType tupleType;
		private int status;
		private boolean ercFungibleTransferStatus;
		private boolean isApprovedForAllStatus;
		private long totalSupply;
		private long balance;
		private long allowance;
		private boolean approve;
		private long[] serialNumbers;
		private int decimals;
		private Address owner;
		private Address approved;
		private String name;
		private String symbol;
		private String metadata;

		private FunctionResultBuilder forFunction(final FunctionType functionType) {
			if (functionType == FunctionType.MINT) {
				tupleType = mintReturnType;
			} else if (functionType == FunctionType.BURN) {
				tupleType = burnReturnType;
			} else if (functionType == FunctionType.TOTAL_SUPPLY) {
				tupleType = totalSupplyType;
			} else if (functionType == FunctionType.DECIMALS) {
				tupleType = decimalsType;
			} else if (functionType == FunctionType.BALANCE) {
				tupleType = balanceOfType;
			} else if (functionType == FunctionType.ALLOWANCE) {
				tupleType = allowanceOfType;
			} else if (functionType == FunctionType.APPROVE) {
				tupleType = approveOfType;
			} else if (functionType == FunctionType.OWNER) {
				tupleType = ownerOfType;
			} else if (functionType == FunctionType.GET_APPROVED) {
				tupleType = getApprovedType;
			} else if (functionType == FunctionType.NAME) {
				tupleType = nameType;
			} else if (functionType == FunctionType.SYMBOL) {
				tupleType = symbolType;
			} else if (functionType == FunctionType.TOKEN_URI) {
				tupleType = tokenUriType;
			} else if (functionType == FunctionType.ERC_TRANSFER) {
				tupleType = ercTransferType;
			} else if (functionType == IS_APPROVED_FOR_ALL) {
				tupleType = isApprovedForAllType;
			}

			this.functionType = functionType;
			return this;
		}

		private FunctionResultBuilder withStatus(final int status) {
			this.status = status;
			return this;
		}

		private FunctionResultBuilder withTotalSupply(final long totalSupply) {
			this.totalSupply = totalSupply;
			return this;
		}

		private FunctionResultBuilder withSerialNumbers(final long[] serialNumbers) {
			this.serialNumbers = serialNumbers;
			return this;
		}

		private FunctionResultBuilder withDecimals(final int decimals) {
			this.decimals = decimals;
			return this;
		}

		private FunctionResultBuilder withBalance(final long balance) {
			this.balance = balance;
			return this;
		}

		private FunctionResultBuilder withAllowance(final long allowance) {
			this.allowance = allowance;
			return this;
		}

		private FunctionResultBuilder withApprove(final boolean approve) {
			this.approve = approve;
			return this;
		}

		private FunctionResultBuilder withOwner(final Address address) {
			this.owner = address;
			return this;
		}

		private FunctionResultBuilder withApproved(final Address approved) {
			this.approved = approved;
			return this;
		}

		private FunctionResultBuilder withName(final String name) {
			this.name = name;
			return this;
		}

		private FunctionResultBuilder withSymbol(final String symbol) {
			this.symbol = symbol;
			return this;
		}

		private FunctionResultBuilder withTokenUri(final String tokenUri) {
			this.metadata = tokenUri;
			return this;
		}

		private FunctionResultBuilder withErcFungibleTransferStatus(final boolean ercFungibleTransferStatus) {
			this.ercFungibleTransferStatus = ercFungibleTransferStatus;
			return this;
		}

		private FunctionResultBuilder withIsApprovedForAllStatus(final boolean isApprovedForAllStatus) {
			this.isApprovedForAllStatus = isApprovedForAllStatus;
			return this;
		}

		private Bytes build() {
			Tuple result = Tuple.of(status);

			if (MINT.equals(functionType)) {
				result = Tuple.of(status, BigInteger.valueOf(totalSupply), serialNumbers);
			} else if (BURN.equals(functionType)) {
				result = Tuple.of(status, BigInteger.valueOf(totalSupply));
			} else if (TOTAL_SUPPLY.equals(functionType)) {
				result = Tuple.of(BigInteger.valueOf(totalSupply));
			} else if (DECIMALS.equals(functionType)) {
				result = Tuple.of(decimals);
			} else if (BALANCE.equals(functionType)) {
				result = Tuple.of(BigInteger.valueOf(balance));
			} else if (ALLOWANCE.equals(functionType)) {
				result = Tuple.of(BigInteger.valueOf(allowance));
			} else if (APPROVE.equals(functionType)) {
				result = Tuple.of(approve);
			} else if (OWNER.equals(functionType)) {
				result = Tuple.of(convertBesuAddressToHeadlongAddress(owner));
			}  else if (GET_APPROVED.equals(functionType)) {
				result = Tuple.of(convertBesuAddressToHeadlongAddress(approved));
			} else if (NAME.equals(functionType)) {
				result = Tuple.of(name);
			} else if (SYMBOL.equals(functionType)) {
				result = Tuple.of(symbol);
			} else if (TOKEN_URI.equals(functionType)) {
				result = Tuple.of(metadata);
			} else if (ERC_TRANSFER.equals(functionType)) {
				result = Tuple.of(ercFungibleTransferStatus);
			} else if (IS_APPROVED_FOR_ALL.equals(functionType)) {
				result = Tuple.of(isApprovedForAllStatus);
			}

			return Bytes.wrap(tupleType.encode(result).array());
		}
	}

	public static class LogBuilder {
		private Address logger;
		private final List<Object> data = new ArrayList<>();
		private final List<LogTopic> topics = new ArrayList<>();
		final StringBuilder tupleTypes = new StringBuilder("(");

		public static LogBuilder logBuilder() {
			return new LogBuilder();
		}

		public LogBuilder forLogger(final Address logger) {
			this.logger = logger;
			return this;
		}

		public LogBuilder forEventSignature(final Bytes eventSignature) {
			topics.add(generateLogTopic(eventSignature));
			return this;
		}

		public LogBuilder forDataItem(final Object dataItem) {
			data.add(convertDataItem(dataItem));
			addTupleType(dataItem, tupleTypes);
			return this;
		}

		public LogBuilder forIndexedArgument(final Object param) {
			topics.add(generateLogTopic(param));
			return this;
		}

		public Log build() {
			if (tupleTypes.length() > 1) {
				tupleTypes.deleteCharAt(tupleTypes.length() - 1);
				tupleTypes.append(")");
				final var tuple = Tuple.of(data.toArray());
				final var tupleType = TupleType.parse(tupleTypes.toString());
				return new Log(logger, Bytes.wrap(tupleType.encode(tuple).array()), topics);
			} else {
				return new Log(logger, Bytes.EMPTY, topics);
			}
		}

		private Object convertDataItem(final Object param) {
			if (param instanceof Address address) {
				return convertBesuAddressToHeadlongAddress(address);
			} else if (param instanceof Long numeric) {
				return BigInteger.valueOf(numeric);
			} else {
				return param;
			}
		}

		private static LogTopic generateLogTopic(final Object param) {
			byte[] array = new byte[]{};
			if (param instanceof Address address) {
				array = address.toArray();
			} else if (param instanceof BigInteger numeric) {
				array = numeric.toByteArray();
			} else if (param instanceof Long numeric) {
				array = BigInteger.valueOf(numeric).toByteArray();
			} else if (param instanceof Boolean bool) {
				array = new byte[]{(byte) (Boolean.TRUE.equals(bool) ? 1 : 0)};
			} else if (param instanceof Bytes bytes) {
				array = bytes.toArray();
			}

			return LogTopic.wrap(Bytes.wrap(expandByteArrayTo32Length(array)));
		}

		private static void addTupleType(final Object param, final StringBuilder stringBuilder) {
			if (param instanceof Address) {
				stringBuilder.append("address,");
			} else if (param instanceof BigInteger || param instanceof Long) {
				stringBuilder.append("uint256,");
			} else if (param instanceof Boolean) {
				stringBuilder.append("bool,");
			}
		}

		private static byte[] expandByteArrayTo32Length(final byte[] bytesToExpand) {
			byte[] expandedArray = new byte[32];

			System.arraycopy(bytesToExpand, 0, expandedArray, expandedArray.length - bytesToExpand.length, bytesToExpand.length);
			return expandedArray;
		}
	}

	private static com.esaulpaugh.headlong.abi.Address convertBesuAddressToHeadlongAddress(final Address addressToBeConverted) {
		return com.esaulpaugh.headlong.abi.Address.wrap(com.esaulpaugh.headlong.abi.Address.toChecksumAddress(addressToBeConverted.toBigInteger()));
	}
}<|MERGE_RESOLUTION|>--- conflicted
+++ resolved
@@ -193,11 +193,7 @@
 	}
 
 	protected enum FunctionType {
-<<<<<<< HEAD
-		MINT, BURN, TOTAL_SUPPLY, DECIMALS, BALANCE, OWNER, TOKEN_URI, NAME, SYMBOL, ERC_TRANSFER, ALLOWANCE, GET_APPROVED, IS_APPROVED_FOR_ALL
-=======
-		MINT, BURN, TOTAL_SUPPLY, DECIMALS, BALANCE, OWNER, TOKEN_URI, NAME, SYMBOL, ERC_TRANSFER, ALLOWANCE, APPROVE, IS_APPROVED_FOR_ALL
->>>>>>> 16810484
+		MINT, BURN, TOTAL_SUPPLY, DECIMALS, BALANCE, OWNER, TOKEN_URI, NAME, SYMBOL, ERC_TRANSFER, ALLOWANCE, APPROVE, GET_APPROVED, IS_APPROVED_FOR_ALL
 	}
 
 	private FunctionResultBuilder functionResultBuilder() {
