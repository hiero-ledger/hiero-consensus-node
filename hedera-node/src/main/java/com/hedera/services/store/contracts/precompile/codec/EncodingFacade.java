--- conflicted
+++ resolved
@@ -75,14 +75,11 @@
     private static final TupleType isApprovedForAllType = TupleType.parse(BOOL_RETURN_TYPE);
     private static final TupleType hapiIsApprovedForAllType =
             TupleType.parse(INT_BOOL_PAIR_RETURN_TYPE);
-<<<<<<< HEAD
-    private static final TupleType isTokenFrozenType = TupleType.parse(INT_BOOL_PAIR_RETURN_TYPE);
-=======
     private static final TupleType getTokenDefaultFreezeStatusType =
             TupleType.parse(INT_BOOL_PAIR_RETURN_TYPE);
     private static final TupleType getTokenDefaultKycStatusType =
             TupleType.parse(INT_BOOL_PAIR_RETURN_TYPE);
->>>>>>> 365d52d6
+    private static final TupleType isTokenFrozenType = TupleType.parse(INT_BOOL_PAIR_RETURN_TYPE);
 
     @Inject
     public EncodingFacade() {
@@ -367,12 +364,9 @@
                         case HAPI_GET_TOKEN_INFO -> getTokenInfoType;
                         case HAPI_GET_FUNGIBLE_TOKEN_INFO -> getFungibleTokenInfoType;
                         case HAPI_GET_NON_FUNGIBLE_TOKEN_INFO -> getNonFungibleTokenInfoType;
-<<<<<<< HEAD
-                        case HAPI_IS_FROZEN -> isTokenFrozenType;
-=======
                         case GET_TOKEN_DEFAULT_FREEZE_STATUS -> getTokenDefaultFreezeStatusType;
                         case GET_TOKEN_DEFAULT_KYC_STATUS -> getTokenDefaultKycStatusType;
->>>>>>> 365d52d6
+                        case HAPI_IS_FROZEN -> isTokenFrozenType;
                         default -> notSpecifiedType;
                     };
 
@@ -514,14 +508,11 @@
                         case HAPI_GET_TOKEN_INFO -> getTupleForGetTokenInfo();
                         case HAPI_GET_FUNGIBLE_TOKEN_INFO -> getTupleForGetFungibleTokenInfo();
                         case HAPI_GET_NON_FUNGIBLE_TOKEN_INFO -> getTupleForGetNonFungibleTokenInfo();
-<<<<<<< HEAD
-                        case HAPI_IS_FROZEN -> Tuple.of(status, isFrozen);
-=======
                         case GET_TOKEN_DEFAULT_FREEZE_STATUS -> Tuple.of(
                                 status, tokenDefaultFreezeStatus);
                         case GET_TOKEN_DEFAULT_KYC_STATUS -> Tuple.of(
                                 status, tokenDefaultKycStatus);
->>>>>>> 365d52d6
+                        case HAPI_IS_FROZEN -> Tuple.of(status, isFrozen);
                         default -> Tuple.of(status);
                     };
 
