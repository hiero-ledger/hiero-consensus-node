/*
 * Copyright (C) 2021-2022 Hedera Hashgraph, LLC
 *
 * Licensed under the Apache License, Version 2.0 (the "License");
 * you may not use this file except in compliance with the License.
 * You may obtain a copy of the License at
 *
 *      http://www.apache.org/licenses/LICENSE-2.0
 *
 * Unless required by applicable law or agreed to in writing, software
 * distributed under the License is distributed on an "AS IS" BASIS,
 * WITHOUT WARRANTIES OR CONDITIONS OF ANY KIND, either express or implied.
 * See the License for the specific language governing permissions and
 * limitations under the License.
 */
package com.hedera.services.store.contracts.precompile.codec;

import static com.hedera.services.contracts.ParsingConstants.FunctionType.HAPI_MINT;
import static com.hedera.services.contracts.ParsingConstants.getFungibleTokenInfoType;
import static com.hedera.services.contracts.ParsingConstants.getNonFungibleTokenInfoType;
import static com.hedera.services.contracts.ParsingConstants.getTokenInfoType;
import static com.hedera.services.contracts.ParsingConstants.notSpecifiedType;
import static com.hedera.services.contracts.ParsingConstants.tokenGetCustomFees;
import static com.hederahashgraph.api.proto.java.ResponseCodeEnum.SUCCESS;

import com.esaulpaugh.headlong.abi.Tuple;
import com.esaulpaugh.headlong.abi.TupleType;
import com.hedera.services.contracts.ParsingConstants.FunctionType;
import com.hedera.services.store.contracts.precompile.TokenKeyType;
import com.hedera.services.utils.EntityIdUtils;
import com.hederahashgraph.api.proto.java.ContractID;
import com.hederahashgraph.api.proto.java.CustomFee;
import com.hederahashgraph.api.proto.java.FixedFee;
import com.hederahashgraph.api.proto.java.FractionalFee;
import com.hederahashgraph.api.proto.java.Key;
import com.hederahashgraph.api.proto.java.ResponseCodeEnum;
import com.hederahashgraph.api.proto.java.RoyaltyFee;
import com.hederahashgraph.api.proto.java.TokenInfo;
import com.hederahashgraph.api.proto.java.TokenNftInfo;
import java.math.BigInteger;
import java.util.ArrayList;
import java.util.List;
import javax.inject.Inject;
import javax.inject.Singleton;
import org.apache.tuweni.bytes.Bytes;
import org.apache.tuweni.units.bigints.UInt256;
import org.hyperledger.besu.datatypes.Address;
import org.hyperledger.besu.evm.log.Log;
import org.hyperledger.besu.evm.log.LogTopic;

@Singleton
public class EncodingFacade {
    public static final Bytes SUCCESS_RESULT = resultFrom(SUCCESS);
    private static final long[] NO_MINTED_SERIAL_NUMBERS = new long[0];
    private static final String STRING_RETURN_TYPE = "(string)";
    public static final String UINT256_RETURN_TYPE = "(uint256)";
    public static final String BOOL_RETURN_TYPE = "(bool)";
    public static final String INT_BOOL_PAIR_RETURN_TYPE = "(int32,bool)";
    private static final TupleType mintReturnType = TupleType.parse("(int32,uint64,int64[])");
    private static final TupleType burnReturnType = TupleType.parse("(int32,uint64)");
    private static final TupleType createReturnType = TupleType.parse("(int32,address)");
    private static final TupleType totalSupplyType = TupleType.parse(UINT256_RETURN_TYPE);
    private static final TupleType balanceOfType = TupleType.parse(UINT256_RETURN_TYPE);
    private static final TupleType allowanceOfType = TupleType.parse(UINT256_RETURN_TYPE);
    private static final TupleType hapiAllowanceOfType = TupleType.parse("(int32,uint256)");
    private static final TupleType approveOfType = TupleType.parse(BOOL_RETURN_TYPE);
    private static final TupleType hapiApproveOfType = TupleType.parse(INT_BOOL_PAIR_RETURN_TYPE);
    private static final TupleType hapiApproveNftType = TupleType.parse("(int32)");
    private static final TupleType decimalsType = TupleType.parse("(uint8)");
    private static final TupleType ownerOfType = TupleType.parse("(address)");
    private static final TupleType getApprovedType = TupleType.parse("(address)");
    private static final TupleType hapiGetApprovedType = TupleType.parse("(int32,address)");
    private static final TupleType nameType = TupleType.parse(STRING_RETURN_TYPE);
    private static final TupleType symbolType = TupleType.parse(STRING_RETURN_TYPE);
    private static final TupleType tokenUriType = TupleType.parse(STRING_RETURN_TYPE);
    private static final TupleType ercTransferType = TupleType.parse(BOOL_RETURN_TYPE);
    private static final TupleType isApprovedForAllType = TupleType.parse(BOOL_RETURN_TYPE);
    private static final TupleType hapiIsApprovedForAllType =
            TupleType.parse(INT_BOOL_PAIR_RETURN_TYPE);
    private static final TupleType getTokenDefaultFreezeStatusType =
            TupleType.parse(INT_BOOL_PAIR_RETURN_TYPE);
    private static final TupleType getTokenDefaultKycStatusType =
            TupleType.parse(INT_BOOL_PAIR_RETURN_TYPE);

    @Inject
    public EncodingFacade() {
        /* For Dagger2 */
    }

    public static Bytes resultFrom(final ResponseCodeEnum status) {
        return UInt256.valueOf(status.getNumber());
    }

    public Bytes encodeTokenUri(final String tokenUri) {
        return functionResultBuilder()
                .forFunction(FunctionType.ERC_TOKEN_URI)
                .withTokenUri(tokenUri)
                .build();
    }

    public Bytes encodeSymbol(final String symbol) {
        return functionResultBuilder()
                .forFunction(FunctionType.ERC_SYMBOL)
                .withSymbol(symbol)
                .build();
    }

    public Bytes encodeName(final String name) {
        return functionResultBuilder().forFunction(FunctionType.ERC_NAME).withName(name).build();
    }

    public Bytes encodeOwner(final Address address) {
        return functionResultBuilder()
                .forFunction(FunctionType.ERC_OWNER)
                .withOwner(address)
                .build();
    }

    public Bytes encodeGetApproved(final Address approved) {
        return functionResultBuilder()
                .forFunction(FunctionType.ERC_GET_APPROVED)
                .withApproved(approved)
                .build();
    }

    public Bytes encodeGetApproved(final int status, final Address approved) {
        return functionResultBuilder()
                .forFunction(FunctionType.HAPI_GET_APPROVED)
                .withStatus(status)
                .withApproved(approved)
                .build();
    }

    public Bytes encodeBalance(final long balance) {
        return functionResultBuilder()
                .forFunction(FunctionType.ERC_BALANCE)
                .withBalance(balance)
                .build();
    }

    public Bytes encodeAllowance(final long allowance) {
        return functionResultBuilder()
                .forFunction(FunctionType.ERC_ALLOWANCE)
                .withAllowance(allowance)
                .build();
    }

    public Bytes encodeAllowance(final int responseCode, final long allowance) {
        return functionResultBuilder()
                .forFunction(FunctionType.HAPI_ALLOWANCE)
                .withStatus(responseCode)
                .withAllowance(allowance)
                .build();
    }

    public Bytes encodeApprove(final boolean approve) {
        return functionResultBuilder()
                .forFunction(FunctionType.ERC_APPROVE)
                .withApprove(approve)
                .build();
    }

    public Bytes encodeApprove(final int responseCode, final boolean approve) {
        return functionResultBuilder()
                .forFunction(FunctionType.HAPI_APPROVE)
                .withStatus(responseCode)
                .withApprove(approve)
                .build();
    }

    public Bytes encodeApproveNFT(final int responseCode) {
        return functionResultBuilder()
                .forFunction(FunctionType.HAPI_APPROVE_NFT)
                .withStatus(responseCode)
                .build();
    }

    public Bytes encodeDecimals(final int decimals) {
        return functionResultBuilder()
                .forFunction(FunctionType.ERC_DECIMALS)
                .withDecimals(decimals)
                .build();
    }

    public Bytes encodeTotalSupply(final long totalSupply) {
        return functionResultBuilder()
                .forFunction(FunctionType.ERC_TOTAL_SUPPLY)
                .withTotalSupply(totalSupply)
                .build();
    }

    public Bytes encodeMintSuccess(final long totalSupply, final long[] serialNumbers) {
        return functionResultBuilder()
                .forFunction(HAPI_MINT)
                .withStatus(SUCCESS.getNumber())
                .withTotalSupply(totalSupply)
                .withSerialNumbers(serialNumbers != null ? serialNumbers : NO_MINTED_SERIAL_NUMBERS)
                .build();
    }

    public Bytes encodeMintFailure(final ResponseCodeEnum status) {
        return functionResultBuilder()
                .forFunction(HAPI_MINT)
                .withStatus(status.getNumber())
                .withTotalSupply(0L)
                .withSerialNumbers(NO_MINTED_SERIAL_NUMBERS)
                .build();
    }

    public Bytes encodeBurnSuccess(final long totalSupply) {
        return functionResultBuilder()
                .forFunction(FunctionType.HAPI_BURN)
                .withStatus(SUCCESS.getNumber())
                .withTotalSupply(totalSupply)
                .build();
    }

    public Bytes encodeBurnFailure(final ResponseCodeEnum status) {
        return functionResultBuilder()
                .forFunction(FunctionType.HAPI_BURN)
                .withStatus(status.getNumber())
                .withTotalSupply(0L)
                .build();
    }

    public Bytes encodeEcFungibleTransfer(final boolean ercFungibleTransferStatus) {
        return functionResultBuilder()
                .forFunction(FunctionType.ERC_TRANSFER)
                .withErcFungibleTransferStatus(ercFungibleTransferStatus)
                .build();
    }

    public Bytes encodeCreateSuccess(final Address newTokenAddress) {
        return functionResultBuilder()
                .forFunction(FunctionType.HAPI_CREATE)
                .withStatus(SUCCESS.getNumber())
                .withNewTokenAddress(newTokenAddress)
                .build();
    }

    public Bytes encodeCreateFailure(final ResponseCodeEnum status) {
        return functionResultBuilder()
                .forFunction(FunctionType.HAPI_CREATE)
                .withStatus(status.getNumber())
                .withNewTokenAddress(Address.ZERO)
                .build();
    }

    public Bytes encodeIsApprovedForAll(final boolean isApprovedForAllStatus) {
        return functionResultBuilder()
                .forFunction(FunctionType.ERC_IS_APPROVED_FOR_ALL)
                .withIsApprovedForAllStatus(isApprovedForAllStatus)
                .build();
    }

    public Bytes encodeIsApprovedForAll(final int status, final boolean isApprovedForAllStatus) {
        return functionResultBuilder()
                .forFunction(FunctionType.HAPI_IS_APPROVED_FOR_ALL)
                .withStatus(status)
                .withIsApprovedForAllStatus(isApprovedForAllStatus)
                .build();
    }

    public Bytes encodeGetTokenDefaultFreezeStatus(final boolean defaultFreezeStatus) {
        return functionResultBuilder()
                .forFunction(FunctionType.GET_TOKEN_DEFAULT_FREEZE_STATUS)
                .withStatus(SUCCESS.getNumber())
                .withGetTokenDefaultFreezeStatus(defaultFreezeStatus)
                .build();
    }

    public Bytes encodeGetTokenDefaultKycStatus(final boolean defaultKycStatus) {
        return functionResultBuilder()
                .forFunction(FunctionType.GET_TOKEN_DEFAULT_KYC_STATUS)
                .withStatus(SUCCESS.getNumber())
                .withGetTokenDefaultKycStatus(defaultKycStatus)
                .build();
    }

    public Bytes encodeGetTokenInfo(final com.hederahashgraph.api.proto.java.TokenInfo tokenInfo) {
        return functionResultBuilder()
                .forFunction(FunctionType.HAPI_GET_TOKEN_INFO)
                .withStatus(SUCCESS.getNumber())
                .withTokenInfo(tokenInfo)
                .build();
    }

    public Bytes encodeGetFungibleTokenInfo(final TokenInfo tokenInfo) {
        return functionResultBuilder()
                .forFunction(FunctionType.HAPI_GET_FUNGIBLE_TOKEN_INFO)
                .withStatus(SUCCESS.getNumber())
                .withTokenInfo(tokenInfo)
                .build();
    }

    public Bytes encodeGetNonFungibleTokenInfo(
            final TokenInfo tokenInfo, final TokenNftInfo nonFungibleTokenInfo) {
        return functionResultBuilder()
                .forFunction(FunctionType.HAPI_GET_NON_FUNGIBLE_TOKEN_INFO)
                .withStatus(SUCCESS.getNumber())
                .withTokenInfo(tokenInfo)
                .withNftTokenInfo(nonFungibleTokenInfo)
                .build();
    }

    public Bytes encodeTokenGetCustomFees(final List<CustomFee> customFees) {
        return functionResultBuilder()
                .forFunction(FunctionType.HAPI_GET_TOKEN_CUSTOM_FEES)
                .withStatus(SUCCESS.getNumber())
                .withCustomFees(customFees)
                .build();
    }

    private FunctionResultBuilder functionResultBuilder() {
        return new FunctionResultBuilder();
    }

    private static class FunctionResultBuilder {
        private FunctionType functionType;
        private TupleType tupleType;
        private int status;
        private Address newTokenAddress;
        private boolean ercFungibleTransferStatus;
        private boolean isApprovedForAllStatus;
        private boolean tokenDefaultFreezeStatus;
        private boolean tokenDefaultKycStatus;
        private long totalSupply;
        private long balance;
        private long allowance;
        private boolean approve;
        private long[] serialNumbers;
        private int decimals;
        private Address owner;
        private Address approved;
        private String name;
        private String symbol;
        private String metadata;
        private TokenInfo tokenInfo;
        private TokenNftInfo nonFungibleTokenInfo;
        private List<CustomFee> customFees;

        private FunctionResultBuilder forFunction(final FunctionType functionType) {
            this.tupleType =
                    switch (functionType) {
                        case HAPI_CREATE -> createReturnType;
                        case HAPI_MINT -> mintReturnType;
                        case HAPI_BURN -> burnReturnType;
                        case ERC_TOTAL_SUPPLY -> totalSupplyType;
                        case ERC_DECIMALS -> decimalsType;
                        case ERC_BALANCE -> balanceOfType;
                        case ERC_OWNER -> ownerOfType;
                        case ERC_NAME -> nameType;
                        case ERC_SYMBOL -> symbolType;
                        case ERC_TOKEN_URI -> tokenUriType;
                        case ERC_TRANSFER -> ercTransferType;
                        case ERC_ALLOWANCE -> allowanceOfType;
                        case ERC_APPROVE -> approveOfType;
                        case ERC_GET_APPROVED -> getApprovedType;
                        case ERC_IS_APPROVED_FOR_ALL -> isApprovedForAllType;
                        case HAPI_ALLOWANCE -> hapiAllowanceOfType;
                        case HAPI_APPROVE -> hapiApproveOfType;
                        case HAPI_APPROVE_NFT -> hapiApproveNftType;
                        case HAPI_GET_APPROVED -> hapiGetApprovedType;
                        case HAPI_IS_APPROVED_FOR_ALL -> hapiIsApprovedForAllType;
                        case HAPI_GET_TOKEN_INFO -> getTokenInfoType;
                        case HAPI_GET_FUNGIBLE_TOKEN_INFO -> getFungibleTokenInfoType;
                        case HAPI_GET_NON_FUNGIBLE_TOKEN_INFO -> getNonFungibleTokenInfoType;
<<<<<<< HEAD
                        case HAPI_GET_TOKEN_CUSTOM_FEES -> tokenGetCustomFees;
=======
                        case GET_TOKEN_DEFAULT_FREEZE_STATUS -> getTokenDefaultFreezeStatusType;
                        case GET_TOKEN_DEFAULT_KYC_STATUS -> getTokenDefaultKycStatusType;
>>>>>>> 365d52d6
                        default -> notSpecifiedType;
                    };

            this.functionType = functionType;
            return this;
        }

        private FunctionResultBuilder withStatus(final int status) {
            this.status = status;
            return this;
        }

        private FunctionResultBuilder withNewTokenAddress(final Address newTokenAddress) {
            this.newTokenAddress = newTokenAddress;
            return this;
        }

        private FunctionResultBuilder withTotalSupply(final long totalSupply) {
            this.totalSupply = totalSupply;
            return this;
        }

        private FunctionResultBuilder withSerialNumbers(final long[] serialNumbers) {
            this.serialNumbers = serialNumbers;
            return this;
        }

        private FunctionResultBuilder withDecimals(final int decimals) {
            this.decimals = decimals;
            return this;
        }

        private FunctionResultBuilder withBalance(final long balance) {
            this.balance = balance;
            return this;
        }

        private FunctionResultBuilder withAllowance(final long allowance) {
            this.allowance = allowance;
            return this;
        }

        private FunctionResultBuilder withApprove(final boolean approve) {
            this.approve = approve;
            return this;
        }

        private FunctionResultBuilder withOwner(final Address address) {
            this.owner = address;
            return this;
        }

        private FunctionResultBuilder withApproved(final Address approved) {
            this.approved = approved;
            return this;
        }

        private FunctionResultBuilder withName(final String name) {
            this.name = name;
            return this;
        }

        private FunctionResultBuilder withSymbol(final String symbol) {
            this.symbol = symbol;
            return this;
        }

        private FunctionResultBuilder withTokenUri(final String tokenUri) {
            this.metadata = tokenUri;
            return this;
        }

        private FunctionResultBuilder withErcFungibleTransferStatus(
                final boolean ercFungibleTransferStatus) {
            this.ercFungibleTransferStatus = ercFungibleTransferStatus;
            return this;
        }

        private FunctionResultBuilder withIsApprovedForAllStatus(
                final boolean isApprovedForAllStatus) {
            this.isApprovedForAllStatus = isApprovedForAllStatus;
            return this;
        }

        private FunctionResultBuilder withTokenInfo(final TokenInfo tokenInfo) {
            this.tokenInfo = tokenInfo;
            return this;
        }

        private FunctionResultBuilder withNftTokenInfo(final TokenNftInfo nonFungibleTokenInfo) {
            this.nonFungibleTokenInfo = nonFungibleTokenInfo;
            return this;
        }

<<<<<<< HEAD
        private FunctionResultBuilder withCustomFees(final List<CustomFee> customFees) {
            this.customFees = customFees;
=======
        private FunctionResultBuilder withGetTokenDefaultFreezeStatus(
                final boolean tokenDefaultFreezeStatus) {
            this.tokenDefaultFreezeStatus = tokenDefaultFreezeStatus;
            return this;
        }

        private FunctionResultBuilder withGetTokenDefaultKycStatus(
                final boolean tokenDefaultKycStatus) {
            this.tokenDefaultKycStatus = tokenDefaultKycStatus;
>>>>>>> 365d52d6
            return this;
        }

        private Bytes build() {
            final var result =
                    switch (functionType) {
                        case HAPI_CREATE -> Tuple.of(
                                status, convertBesuAddressToHeadlongAddress(newTokenAddress));
                        case HAPI_MINT -> Tuple.of(
                                status, BigInteger.valueOf(totalSupply), serialNumbers);
                        case HAPI_BURN -> Tuple.of(status, BigInteger.valueOf(totalSupply));
                        case ERC_TOTAL_SUPPLY -> Tuple.of(BigInteger.valueOf(totalSupply));
                        case ERC_DECIMALS -> Tuple.of(decimals);
                        case ERC_BALANCE -> Tuple.of(BigInteger.valueOf(balance));
                        case ERC_OWNER -> Tuple.of(convertBesuAddressToHeadlongAddress(owner));
                        case ERC_NAME -> Tuple.of(name);
                        case ERC_SYMBOL -> Tuple.of(symbol);
                        case ERC_TOKEN_URI -> Tuple.of(metadata);
                        case ERC_TRANSFER -> Tuple.of(ercFungibleTransferStatus);
                        case ERC_ALLOWANCE -> Tuple.of(BigInteger.valueOf(allowance));
                        case ERC_APPROVE -> Tuple.of(approve);
                        case ERC_GET_APPROVED -> Tuple.of(
                                convertBesuAddressToHeadlongAddress(approved));
                        case ERC_IS_APPROVED_FOR_ALL -> Tuple.of(isApprovedForAllStatus);
                        case HAPI_APPROVE -> Tuple.of(status, approve);
                        case HAPI_APPROVE_NFT -> Tuple.of(status);
                        case HAPI_ALLOWANCE -> Tuple.of(status, BigInteger.valueOf(allowance));
                        case HAPI_GET_APPROVED -> Tuple.of(
                                status, convertBesuAddressToHeadlongAddress(approved));
                        case HAPI_IS_APPROVED_FOR_ALL -> Tuple.of(status, isApprovedForAllStatus);
                        case HAPI_GET_TOKEN_INFO -> getTupleForGetTokenInfo();
                        case HAPI_GET_FUNGIBLE_TOKEN_INFO -> getTupleForGetFungibleTokenInfo();
                        case HAPI_GET_NON_FUNGIBLE_TOKEN_INFO -> getTupleForGetNonFungibleTokenInfo();
<<<<<<< HEAD
                        case HAPI_GET_TOKEN_CUSTOM_FEES -> getTupleForTokenGetCustomFees();
=======
                        case GET_TOKEN_DEFAULT_FREEZE_STATUS -> Tuple.of(
                                status, tokenDefaultFreezeStatus);
                        case GET_TOKEN_DEFAULT_KYC_STATUS -> Tuple.of(
                                status, tokenDefaultKycStatus);
>>>>>>> 365d52d6
                        default -> Tuple.of(status);
                    };

            return Bytes.wrap(tupleType.encode(result).array());
        }

        private Tuple getTupleForGetTokenInfo() {
            return Tuple.of(status, getTupleForTokenInfo());
        }

        private Tuple getTupleForTokenGetCustomFees() {
            return getTupleForTokenCustomFees(status);
        }

        private Tuple getTupleForGetFungibleTokenInfo() {
            return Tuple.of(status, Tuple.of(getTupleForTokenInfo(), tokenInfo.getDecimals()));
        }

        private Tuple getTupleForGetNonFungibleTokenInfo() {
            return Tuple.of(
                    status,
                    Tuple.of(
                            getTupleForTokenInfo(),
                            nonFungibleTokenInfo.getNftID().getSerialNumber(),
                            convertBesuAddressToHeadlongAddress(
                                    EntityIdUtils.asTypedEvmAddress(
                                            nonFungibleTokenInfo.getAccountID())),
                            nonFungibleTokenInfo.getCreationTime().getSeconds(),
                            nonFungibleTokenInfo.getMetadata().toByteArray(),
                            convertBesuAddressToHeadlongAddress(
                                    EntityIdUtils.asTypedEvmAddress(
                                            nonFungibleTokenInfo.getSpenderId()))));
        }

        private Tuple getTupleForTokenInfo() {
            final var fixedFees = new ArrayList<Tuple>();
            final var fractionalFees = new ArrayList<Tuple>();
            final var royaltyFees = new ArrayList<Tuple>();

            for (final var customFee : tokenInfo.getCustomFeesList()) {
                extractAllFees(fixedFees, fractionalFees, royaltyFees, customFee);
            }
            return Tuple.of(
                    getHederaTokenTuple(),
                    tokenInfo.getTotalSupply(),
                    tokenInfo.getDeleted(),
                    tokenInfo.getDefaultKycStatus().getNumber() == 1,
                    tokenInfo.getPauseStatus().getNumber() == 1,
                    fixedFees.toArray(new Tuple[fixedFees.size()]),
                    fractionalFees.toArray(new Tuple[fractionalFees.size()]),
                    royaltyFees.toArray(new Tuple[royaltyFees.size()]),
                    Bytes.wrap(tokenInfo.getLedgerId().toByteArray()).toString());
        }

        private Tuple getTupleForTokenCustomFees(final int responseCode) {
            final var fixedFees = new ArrayList<Tuple>();
            final var fractionalFees = new ArrayList<Tuple>();
            final var royaltyFees = new ArrayList<Tuple>();

            for (final var customFee : customFees) {
                extractAllFees(fixedFees, fractionalFees, royaltyFees, customFee);
            }
            return Tuple.of(
                    responseCode,
                    fixedFees.toArray(new Tuple[fixedFees.size()]),
                    fractionalFees.toArray(new Tuple[fractionalFees.size()]),
                    royaltyFees.toArray(new Tuple[royaltyFees.size()]));
        }

        private void extractAllFees(
                final ArrayList<Tuple> fixedFees,
                final ArrayList<Tuple> fractionalFees,
                final ArrayList<Tuple> royaltyFees,
                final CustomFee customFee) {
            final var feeCollector =
                    convertBesuAddressToHeadlongAddress(
                            EntityIdUtils.asTypedEvmAddress(customFee.getFeeCollectorAccountId()));
            if (customFee.getFixedFee().getAmount() > 0) {
                fixedFees.add(getFixedFeeTuple(customFee.getFixedFee(), feeCollector));
            } else if (customFee.getFractionalFee().getMinimumAmount() > 0) {
                fractionalFees.add(
                        getFractionalFeeTuple(customFee.getFractionalFee(), feeCollector));
            } else if (customFee.getRoyaltyFee().getExchangeValueFraction().getNumerator() > 0) {
                royaltyFees.add(getRoyaltyFeeTuple(customFee.getRoyaltyFee(), feeCollector));
            }
        }

        private Tuple getFixedFeeTuple(
                final FixedFee fixedFee, final com.esaulpaugh.headlong.abi.Address feeCollector) {
            return Tuple.of(
                    fixedFee.getAmount(),
                    convertBesuAddressToHeadlongAddress(
                            EntityIdUtils.asTypedEvmAddress(fixedFee.getDenominatingTokenId())),
                    fixedFee.getDenominatingTokenId().getTokenNum() == 0,
                    false,
                    feeCollector);
        }

        private Tuple getFractionalFeeTuple(
                final FractionalFee fractionalFee,
                final com.esaulpaugh.headlong.abi.Address feeCollector) {
            return Tuple.of(
                    fractionalFee.getFractionalAmount().getNumerator(),
                    fractionalFee.getFractionalAmount().getDenominator(),
                    fractionalFee.getMinimumAmount(),
                    fractionalFee.getMaximumAmount(),
                    fractionalFee.getNetOfTransfers(),
                    feeCollector);
        }

        private Tuple getRoyaltyFeeTuple(
                final RoyaltyFee royaltyFee,
                final com.esaulpaugh.headlong.abi.Address feeCollector) {
            return Tuple.of(
                    royaltyFee.getExchangeValueFraction().getNumerator(),
                    royaltyFee.getExchangeValueFraction().getDenominator(),
                    royaltyFee.getFallbackFee().getAmount(),
                    convertBesuAddressToHeadlongAddress(
                            EntityIdUtils.asTypedEvmAddress(
                                    royaltyFee.getFallbackFee().getDenominatingTokenId())),
                    royaltyFee.getFallbackFee().getDenominatingTokenId().getTokenNum() == 0,
                    feeCollector);
        }

        private Tuple getHederaTokenTuple() {
            final var expiry = tokenInfo.getExpiry().getSeconds();
            final var autoRenewPeriod = tokenInfo.getAutoRenewPeriod().getSeconds();
            final var expiryTuple =
                    Tuple.of(
                            expiry,
                            convertBesuAddressToHeadlongAddress(
                                    EntityIdUtils.asTypedEvmAddress(
                                            tokenInfo.getAutoRenewAccount())),
                            autoRenewPeriod);

            return Tuple.of(
                    tokenInfo.getName(),
                    tokenInfo.getSymbol(),
                    convertBesuAddressToHeadlongAddress(
                            EntityIdUtils.asTypedEvmAddress(tokenInfo.getTreasury())),
                    tokenInfo.getMemo(),
                    tokenInfo.getSupplyType().getNumber() == 1,
                    tokenInfo.getMaxSupply(),
                    tokenInfo.getDefaultFreezeStatus().getNumber() == 1,
                    getTokenKeysTuples(),
                    expiryTuple);
        }

        private Tuple[] getTokenKeysTuples() {
            final var adminKey = tokenInfo.getAdminKey();
            final var kycKey = tokenInfo.getKycKey();
            final var freezeKey = tokenInfo.getFreezeKey();
            final var wipeKey = tokenInfo.getWipeKey();
            final var supplyKey = tokenInfo.getSupplyKey();
            final var feeScheduleKey = tokenInfo.getFeeScheduleKey();
            final var pauseKey = tokenInfo.getPauseKey();

            final Tuple[] tokenKeysTuples = new Tuple[TokenKeyType.values().length];
            tokenKeysTuples[0] =
                    getKeyTuple(BigInteger.valueOf(TokenKeyType.ADMIN_KEY.value()), adminKey);
            tokenKeysTuples[1] =
                    getKeyTuple(BigInteger.valueOf(TokenKeyType.KYC_KEY.value()), kycKey);
            tokenKeysTuples[2] =
                    getKeyTuple(BigInteger.valueOf(TokenKeyType.FREEZE_KEY.value()), freezeKey);
            tokenKeysTuples[3] =
                    getKeyTuple(BigInteger.valueOf(TokenKeyType.WIPE_KEY.value()), wipeKey);
            tokenKeysTuples[4] =
                    getKeyTuple(BigInteger.valueOf(TokenKeyType.SUPPLY_KEY.value()), supplyKey);
            tokenKeysTuples[5] =
                    getKeyTuple(
                            BigInteger.valueOf(TokenKeyType.FEE_SCHEDULE_KEY.value()),
                            feeScheduleKey);
            tokenKeysTuples[6] =
                    getKeyTuple(BigInteger.valueOf(TokenKeyType.PAUSE_KEY.value()), pauseKey);

            return tokenKeysTuples;
        }

        private static Tuple getKeyTuple(final BigInteger keyType, final Key key) {
            return Tuple.of(
                    keyType,
                    Tuple.of(
                            false,
                            key.getContractID().getContractNum() > 0
                                    ? convertBesuAddressToHeadlongAddress(
                                            EntityIdUtils.asTypedEvmAddress(key.getContractID()))
                                    : convertBesuAddressToHeadlongAddress(
                                            EntityIdUtils.asTypedEvmAddress(
                                                    ContractID.newBuilder()
                                                            .setShardNum(0L)
                                                            .setRealmNum(0L)
                                                            .setContractNum(0L)
                                                            .build())),
                            key.getEd25519().toByteArray(),
                            key.getECDSASecp256K1().toByteArray(),
                            key.getDelegatableContractId().getContractNum() > 0
                                    ? convertBesuAddressToHeadlongAddress(
                                            EntityIdUtils.asTypedEvmAddress(
                                                    key.getDelegatableContractId()))
                                    : convertBesuAddressToHeadlongAddress(
                                            EntityIdUtils.asTypedEvmAddress(
                                                    ContractID.newBuilder()
                                                            .setShardNum(0L)
                                                            .setRealmNum(0L)
                                                            .setContractNum(0L)
                                                            .build()))));
        }
    }

    public static class LogBuilder {
        private Address logger;
        private final List<Object> data = new ArrayList<>();
        private final List<LogTopic> topics = new ArrayList<>();
        final StringBuilder tupleTypes = new StringBuilder("(");

        public static LogBuilder logBuilder() {
            return new LogBuilder();
        }

        public LogBuilder forLogger(final Address logger) {
            this.logger = logger;
            return this;
        }

        public LogBuilder forEventSignature(final Bytes eventSignature) {
            topics.add(generateLogTopic(eventSignature));
            return this;
        }

        public LogBuilder forDataItem(final Object dataItem) {
            data.add(convertDataItem(dataItem));
            addTupleType(dataItem, tupleTypes);
            return this;
        }

        public LogBuilder forIndexedArgument(final Object param) {
            topics.add(generateLogTopic(param));
            return this;
        }

        public Log build() {
            if (tupleTypes.length() > 1) {
                tupleTypes.deleteCharAt(tupleTypes.length() - 1);
                tupleTypes.append(")");
                final var tuple = Tuple.of(data.toArray());
                final var tupleType = TupleType.parse(tupleTypes.toString());
                return new Log(logger, Bytes.wrap(tupleType.encode(tuple).array()), topics);
            } else {
                return new Log(logger, Bytes.EMPTY, topics);
            }
        }

        private Object convertDataItem(final Object param) {
            if (param instanceof Address address) {
                return convertBesuAddressToHeadlongAddress(address);
            } else if (param instanceof Long numeric) {
                return BigInteger.valueOf(numeric);
            } else {
                return param;
            }
        }

        private static LogTopic generateLogTopic(final Object param) {
            byte[] array = new byte[] {};
            if (param instanceof Address address) {
                array = address.toArray();
            } else if (param instanceof BigInteger numeric) {
                array = numeric.toByteArray();
            } else if (param instanceof Long numeric) {
                array = BigInteger.valueOf(numeric).toByteArray();
            } else if (param instanceof Boolean bool) {
                array = new byte[] {(byte) (Boolean.TRUE.equals(bool) ? 1 : 0)};
            } else if (param instanceof Bytes bytes) {
                array = bytes.toArray();
            }

            return LogTopic.wrap(Bytes.wrap(expandByteArrayTo32Length(array)));
        }

        private static void addTupleType(final Object param, final StringBuilder stringBuilder) {
            if (param instanceof Address) {
                stringBuilder.append("address,");
            } else if (param instanceof BigInteger || param instanceof Long) {
                stringBuilder.append("uint256,");
            } else if (param instanceof Boolean) {
                stringBuilder.append("bool,");
            }
        }

        private static byte[] expandByteArrayTo32Length(final byte[] bytesToExpand) {
            byte[] expandedArray = new byte[32];

            System.arraycopy(
                    bytesToExpand,
                    0,
                    expandedArray,
                    expandedArray.length - bytesToExpand.length,
                    bytesToExpand.length);
            return expandedArray;
        }
    }

    static com.esaulpaugh.headlong.abi.Address convertBesuAddressToHeadlongAddress(
            final Address address) {
        return com.esaulpaugh.headlong.abi.Address.wrap(
                com.esaulpaugh.headlong.abi.Address.toChecksumAddress(
                        address.toUnsignedBigInteger()));
    }
}<|MERGE_RESOLUTION|>--- conflicted
+++ resolved
@@ -365,12 +365,9 @@
                         case HAPI_GET_TOKEN_INFO -> getTokenInfoType;
                         case HAPI_GET_FUNGIBLE_TOKEN_INFO -> getFungibleTokenInfoType;
                         case HAPI_GET_NON_FUNGIBLE_TOKEN_INFO -> getNonFungibleTokenInfoType;
-<<<<<<< HEAD
-                        case HAPI_GET_TOKEN_CUSTOM_FEES -> tokenGetCustomFees;
-=======
                         case GET_TOKEN_DEFAULT_FREEZE_STATUS -> getTokenDefaultFreezeStatusType;
                         case GET_TOKEN_DEFAULT_KYC_STATUS -> getTokenDefaultKycStatusType;
->>>>>>> 365d52d6
+                        case HAPI_GET_TOKEN_CUSTOM_FEES -> tokenGetCustomFees;
                         default -> notSpecifiedType;
                     };
 
@@ -465,10 +462,6 @@
             return this;
         }
 
-<<<<<<< HEAD
-        private FunctionResultBuilder withCustomFees(final List<CustomFee> customFees) {
-            this.customFees = customFees;
-=======
         private FunctionResultBuilder withGetTokenDefaultFreezeStatus(
                 final boolean tokenDefaultFreezeStatus) {
             this.tokenDefaultFreezeStatus = tokenDefaultFreezeStatus;
@@ -478,7 +471,11 @@
         private FunctionResultBuilder withGetTokenDefaultKycStatus(
                 final boolean tokenDefaultKycStatus) {
             this.tokenDefaultKycStatus = tokenDefaultKycStatus;
->>>>>>> 365d52d6
+            return this;
+        }
+
+        private FunctionResultBuilder withCustomFees(final List<CustomFee> customFees) {
+            this.customFees = customFees;
             return this;
         }
 
@@ -512,14 +509,11 @@
                         case HAPI_GET_TOKEN_INFO -> getTupleForGetTokenInfo();
                         case HAPI_GET_FUNGIBLE_TOKEN_INFO -> getTupleForGetFungibleTokenInfo();
                         case HAPI_GET_NON_FUNGIBLE_TOKEN_INFO -> getTupleForGetNonFungibleTokenInfo();
-<<<<<<< HEAD
-                        case HAPI_GET_TOKEN_CUSTOM_FEES -> getTupleForTokenGetCustomFees();
-=======
                         case GET_TOKEN_DEFAULT_FREEZE_STATUS -> Tuple.of(
                                 status, tokenDefaultFreezeStatus);
                         case GET_TOKEN_DEFAULT_KYC_STATUS -> Tuple.of(
                                 status, tokenDefaultKycStatus);
->>>>>>> 365d52d6
+                        case HAPI_GET_TOKEN_CUSTOM_FEES -> getTupleForTokenGetCustomFees();
                         default -> Tuple.of(status);
                     };
 
