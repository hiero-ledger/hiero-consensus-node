/*
 * Copyright (C) 2021-2022 Hedera Hashgraph, LLC
 *
 * Licensed under the Apache License, Version 2.0 (the "License");
 * you may not use this file except in compliance with the License.
 * You may obtain a copy of the License at
 *
 *      http://www.apache.org/licenses/LICENSE-2.0
 *
 * Unless required by applicable law or agreed to in writing, software
 * distributed under the License is distributed on an "AS IS" BASIS,
 * WITHOUT WARRANTIES OR CONDITIONS OF ANY KIND, either express or implied.
 * See the License for the specific language governing permissions and
 * limitations under the License.
 */
package com.hedera.services.store.contracts.precompile.codec;

import static com.hedera.services.contracts.ParsingConstants.FunctionType.HAPI_MINT;
import static com.hedera.services.contracts.ParsingConstants.getFungibleTokenInfoType;
import static com.hedera.services.contracts.ParsingConstants.getNonFungibleTokenInfoType;
import static com.hedera.services.contracts.ParsingConstants.getTokenInfoType;
import static com.hedera.services.contracts.ParsingConstants.notSpecifiedType;
import static com.hederahashgraph.api.proto.java.ResponseCodeEnum.SUCCESS;

import com.esaulpaugh.headlong.abi.Tuple;
import com.esaulpaugh.headlong.abi.TupleType;
import com.hedera.services.contracts.ParsingConstants.FunctionType;
import com.hedera.services.store.contracts.precompile.TokenKeyType;
import com.hedera.services.utils.EntityIdUtils;
import com.hederahashgraph.api.proto.java.ContractID;
import com.hederahashgraph.api.proto.java.FixedFee;
import com.hederahashgraph.api.proto.java.FractionalFee;
import com.hederahashgraph.api.proto.java.Key;
import com.hederahashgraph.api.proto.java.ResponseCodeEnum;
import com.hederahashgraph.api.proto.java.RoyaltyFee;
import com.hederahashgraph.api.proto.java.TokenInfo;
import com.hederahashgraph.api.proto.java.TokenNftInfo;
import java.math.BigInteger;
import java.util.ArrayList;
import java.util.List;
import javax.inject.Inject;
import javax.inject.Singleton;
import org.apache.tuweni.bytes.Bytes;
import org.apache.tuweni.units.bigints.UInt256;
import org.hyperledger.besu.datatypes.Address;
import org.hyperledger.besu.evm.log.Log;
import org.hyperledger.besu.evm.log.LogTopic;

@Singleton
public class EncodingFacade {
    public static final Bytes SUCCESS_RESULT = resultFrom(SUCCESS);
    private static final long[] NO_MINTED_SERIAL_NUMBERS = new long[0];
    private static final String STRING_RETURN_TYPE = "(string)";
    public static final String UINT256_RETURN_TYPE = "(uint256)";
    public static final String BOOL_RETURN_TYPE = "(bool)";
    public static final String INT_BOOL_PAIR_RETURN_TYPE = "(int32,bool)";
    private static final TupleType mintReturnType = TupleType.parse("(int32,uint64,int64[])");
    private static final TupleType burnReturnType = TupleType.parse("(int32,uint64)");
    private static final TupleType createReturnType = TupleType.parse("(int32,address)");
    private static final TupleType totalSupplyType = TupleType.parse(UINT256_RETURN_TYPE);
    private static final TupleType balanceOfType = TupleType.parse(UINT256_RETURN_TYPE);
    private static final TupleType allowanceOfType = TupleType.parse(UINT256_RETURN_TYPE);
    private static final TupleType hapiAllowanceOfType = TupleType.parse("(int32,uint256)");
    private static final TupleType approveOfType = TupleType.parse(BOOL_RETURN_TYPE);
    private static final TupleType hapiApproveOfType = TupleType.parse(INT_BOOL_PAIR_RETURN_TYPE);
    private static final TupleType hapiApproveNftType = TupleType.parse("(int32)");
    private static final TupleType decimalsType = TupleType.parse("(uint8)");
    private static final TupleType ownerOfType = TupleType.parse("(address)");
    private static final TupleType getApprovedType = TupleType.parse("(address)");
    private static final TupleType hapiGetApprovedType = TupleType.parse("(int32,address)");
    private static final TupleType nameType = TupleType.parse(STRING_RETURN_TYPE);
    private static final TupleType symbolType = TupleType.parse(STRING_RETURN_TYPE);
    private static final TupleType tokenUriType = TupleType.parse(STRING_RETURN_TYPE);
    private static final TupleType ercTransferType = TupleType.parse(BOOL_RETURN_TYPE);
    private static final TupleType isApprovedForAllType = TupleType.parse(BOOL_RETURN_TYPE);
    private static final TupleType hapiIsApprovedForAllType =
            TupleType.parse(INT_BOOL_PAIR_RETURN_TYPE);
    private static final TupleType isTokenFrozenType = TupleType.parse(INT_BOOL_PAIR_RETURN_TYPE);

    @Inject
    public EncodingFacade() {
        /* For Dagger2 */
    }

    public static Bytes resultFrom(final ResponseCodeEnum status) {
        return UInt256.valueOf(status.getNumber());
    }

    public Bytes encodeTokenUri(final String tokenUri) {
        return functionResultBuilder()
                .forFunction(FunctionType.ERC_TOKEN_URI)
                .withTokenUri(tokenUri)
                .build();
    }

    public Bytes encodeSymbol(final String symbol) {
        return functionResultBuilder()
                .forFunction(FunctionType.ERC_SYMBOL)
                .withSymbol(symbol)
                .build();
    }

    public Bytes encodeName(final String name) {
        return functionResultBuilder().forFunction(FunctionType.ERC_NAME).withName(name).build();
    }

    public Bytes encodeOwner(final Address address) {
        return functionResultBuilder()
                .forFunction(FunctionType.ERC_OWNER)
                .withOwner(address)
                .build();
    }

    public Bytes encodeGetApproved(final Address approved) {
        return functionResultBuilder()
                .forFunction(FunctionType.ERC_GET_APPROVED)
                .withApproved(approved)
                .build();
    }

    public Bytes encodeGetApproved(final int status, final Address approved) {
        return functionResultBuilder()
                .forFunction(FunctionType.HAPI_GET_APPROVED)
                .withStatus(status)
                .withApproved(approved)
                .build();
    }

    public Bytes encodeBalance(final long balance) {
        return functionResultBuilder()
                .forFunction(FunctionType.ERC_BALANCE)
                .withBalance(balance)
                .build();
    }

    public Bytes encodeIsFrozen(final boolean isFrozen) {
        return functionResultBuilder()
                .forFunction(FunctionType.IS_FROZEN)
                .withStatus(SUCCESS.getNumber())
                .withIsFrozen(isFrozen)
                .build();
    }

    public Bytes encodeAllowance(final long allowance) {
        return functionResultBuilder()
                .forFunction(FunctionType.ERC_ALLOWANCE)
                .withAllowance(allowance)
                .build();
    }

    public Bytes encodeAllowance(final int responseCode, final long allowance) {
        return functionResultBuilder()
                .forFunction(FunctionType.HAPI_ALLOWANCE)
                .withStatus(responseCode)
                .withAllowance(allowance)
                .build();
    }

    public Bytes encodeApprove(final boolean approve) {
        return functionResultBuilder()
                .forFunction(FunctionType.ERC_APPROVE)
                .withApprove(approve)
                .build();
    }

    public Bytes encodeApprove(final int responseCode, final boolean approve) {
        return functionResultBuilder()
                .forFunction(FunctionType.HAPI_APPROVE)
                .withStatus(responseCode)
                .withApprove(approve)
                .build();
    }

    public Bytes encodeApproveNFT(final int responseCode) {
        return functionResultBuilder()
                .forFunction(FunctionType.HAPI_APPROVE_NFT)
                .withStatus(responseCode)
                .build();
    }

    public Bytes encodeDecimals(final int decimals) {
        return functionResultBuilder()
                .forFunction(FunctionType.ERC_DECIMALS)
                .withDecimals(decimals)
                .build();
    }

    public Bytes encodeTotalSupply(final long totalSupply) {
        return functionResultBuilder()
                .forFunction(FunctionType.ERC_TOTAL_SUPPLY)
                .withTotalSupply(totalSupply)
                .build();
    }

    public Bytes encodeMintSuccess(final long totalSupply, final long[] serialNumbers) {
        return functionResultBuilder()
                .forFunction(HAPI_MINT)
                .withStatus(SUCCESS.getNumber())
                .withTotalSupply(totalSupply)
                .withSerialNumbers(serialNumbers != null ? serialNumbers : NO_MINTED_SERIAL_NUMBERS)
                .build();
    }

    public Bytes encodeMintFailure(final ResponseCodeEnum status) {
        return functionResultBuilder()
                .forFunction(HAPI_MINT)
                .withStatus(status.getNumber())
                .withTotalSupply(0L)
                .withSerialNumbers(NO_MINTED_SERIAL_NUMBERS)
                .build();
    }

    public Bytes encodeBurnSuccess(final long totalSupply) {
        return functionResultBuilder()
                .forFunction(FunctionType.HAPI_BURN)
                .withStatus(SUCCESS.getNumber())
                .withTotalSupply(totalSupply)
                .build();
    }

    public Bytes encodeBurnFailure(final ResponseCodeEnum status) {
        return functionResultBuilder()
                .forFunction(FunctionType.HAPI_BURN)
                .withStatus(status.getNumber())
                .withTotalSupply(0L)
                .build();
    }

    public Bytes encodeEcFungibleTransfer(final boolean ercFungibleTransferStatus) {
        return functionResultBuilder()
                .forFunction(FunctionType.ERC_TRANSFER)
                .withErcFungibleTransferStatus(ercFungibleTransferStatus)
                .build();
    }

    public Bytes encodeCreateSuccess(final Address newTokenAddress) {
        return functionResultBuilder()
                .forFunction(FunctionType.HAPI_CREATE)
                .withStatus(SUCCESS.getNumber())
                .withNewTokenAddress(newTokenAddress)
                .build();
    }

    public Bytes encodeCreateFailure(final ResponseCodeEnum status) {
        return functionResultBuilder()
                .forFunction(FunctionType.HAPI_CREATE)
                .withStatus(status.getNumber())
                .withNewTokenAddress(Address.ZERO)
                .build();
    }

    public Bytes encodeIsApprovedForAll(final boolean isApprovedForAllStatus) {
        return functionResultBuilder()
                .forFunction(FunctionType.ERC_IS_APPROVED_FOR_ALL)
                .withIsApprovedForAllStatus(isApprovedForAllStatus)
                .build();
    }

    public Bytes encodeIsApprovedForAll(final int status, final boolean isApprovedForAllStatus) {
        return functionResultBuilder()
                .forFunction(FunctionType.HAPI_IS_APPROVED_FOR_ALL)
                .withStatus(status)
                .withIsApprovedForAllStatus(isApprovedForAllStatus)
                .build();
    }

<<<<<<< HEAD
    protected enum FunctionType {
        ERC_TOTAL_SUPPLY,
        ERC_DECIMALS,
        ERC_BALANCE,
        ERC_OWNER,
        ERC_TOKEN_URI,
        ERC_NAME,
        ERC_SYMBOL,
        ERC_TRANSFER,
        ERC_ALLOWANCE,
        ERC_APPROVE,
        ERC_GET_APPROVED,
        ERC_IS_APPROVED_FOR_ALL,
        HAPI_CREATE,
        HAPI_MINT,
        HAPI_BURN,
        HAPI_ALLOWANCE,
        HAPI_APPROVE,
        HAPI_APPROVE_NFT,
        HAPI_GET_APPROVED,
        HAPI_IS_APPROVED_FOR_ALL,
        IS_FROZEN
=======
    public Bytes encodeGetTokenInfo(final com.hederahashgraph.api.proto.java.TokenInfo tokenInfo) {
        return functionResultBuilder()
                .forFunction(FunctionType.HAPI_GET_TOKEN_INFO)
                .withStatus(SUCCESS.getNumber())
                .withTokenInfo(tokenInfo)
                .build();
    }

    public Bytes encodeGetFungibleTokenInfo(final TokenInfo tokenInfo) {
        return functionResultBuilder()
                .forFunction(FunctionType.HAPI_GET_FUNGIBLE_TOKEN_INFO)
                .withStatus(SUCCESS.getNumber())
                .withTokenInfo(tokenInfo)
                .build();
    }

    public Bytes encodeGetNonFungibleTokenInfo(
            final TokenInfo tokenInfo, final TokenNftInfo nonFungibleTokenInfo) {
        return functionResultBuilder()
                .forFunction(FunctionType.HAPI_GET_NON_FUNGIBLE_TOKEN_INFO)
                .withStatus(SUCCESS.getNumber())
                .withTokenInfo(tokenInfo)
                .withNftTokenInfo(nonFungibleTokenInfo)
                .build();
>>>>>>> 45c2d257
    }

    private FunctionResultBuilder functionResultBuilder() {
        return new FunctionResultBuilder();
    }

    private static class FunctionResultBuilder {
        private FunctionType functionType;
        private TupleType tupleType;
        private int status;
        private Address newTokenAddress;
        private boolean ercFungibleTransferStatus;
        private boolean isApprovedForAllStatus;
        private long totalSupply;
        private long balance;
        private long allowance;
        private boolean approve;
        private long[] serialNumbers;
        private int decimals;
        private Address owner;
        private Address approved;
        private String name;
        private String symbol;
        private String metadata;
<<<<<<< HEAD
        private boolean isFrozen;
=======
        private TokenInfo tokenInfo;
        private TokenNftInfo nonFungibleTokenInfo;
>>>>>>> 45c2d257

        private FunctionResultBuilder forFunction(final FunctionType functionType) {
            this.tupleType =
                    switch (functionType) {
                        case HAPI_CREATE -> createReturnType;
                        case HAPI_MINT -> mintReturnType;
                        case HAPI_BURN -> burnReturnType;
                        case ERC_TOTAL_SUPPLY -> totalSupplyType;
                        case ERC_DECIMALS -> decimalsType;
                        case ERC_BALANCE -> balanceOfType;
                        case ERC_OWNER -> ownerOfType;
                        case ERC_NAME -> nameType;
                        case ERC_SYMBOL -> symbolType;
                        case ERC_TOKEN_URI -> tokenUriType;
                        case ERC_TRANSFER -> ercTransferType;
                        case ERC_ALLOWANCE -> allowanceOfType;
                        case ERC_APPROVE -> approveOfType;
                        case ERC_GET_APPROVED -> getApprovedType;
                        case ERC_IS_APPROVED_FOR_ALL -> isApprovedForAllType;
                        case HAPI_ALLOWANCE -> hapiAllowanceOfType;
                        case HAPI_APPROVE -> hapiApproveOfType;
                        case HAPI_APPROVE_NFT -> hapiApproveNftType;
                        case HAPI_GET_APPROVED -> hapiGetApprovedType;
                        case HAPI_IS_APPROVED_FOR_ALL -> hapiIsApprovedForAllType;
<<<<<<< HEAD
                        case IS_FROZEN -> isTokenFrozenType;
=======
                        case HAPI_GET_TOKEN_INFO -> getTokenInfoType;
                        case HAPI_GET_FUNGIBLE_TOKEN_INFO -> getFungibleTokenInfoType;
                        case HAPI_GET_NON_FUNGIBLE_TOKEN_INFO -> getNonFungibleTokenInfoType;
                        default -> notSpecifiedType;
>>>>>>> 45c2d257
                    };

            this.functionType = functionType;
            return this;
        }

        private FunctionResultBuilder withStatus(final int status) {
            this.status = status;
            return this;
        }

        private FunctionResultBuilder withNewTokenAddress(final Address newTokenAddress) {
            this.newTokenAddress = newTokenAddress;
            return this;
        }

        private FunctionResultBuilder withTotalSupply(final long totalSupply) {
            this.totalSupply = totalSupply;
            return this;
        }

        private FunctionResultBuilder withSerialNumbers(final long[] serialNumbers) {
            this.serialNumbers = serialNumbers;
            return this;
        }

        private FunctionResultBuilder withDecimals(final int decimals) {
            this.decimals = decimals;
            return this;
        }

        private FunctionResultBuilder withBalance(final long balance) {
            this.balance = balance;
            return this;
        }

        private FunctionResultBuilder withIsFrozen(final boolean isFrozen) {
            this.isFrozen = isFrozen;
            return this;
        }

        private FunctionResultBuilder withAllowance(final long allowance) {
            this.allowance = allowance;
            return this;
        }

        private FunctionResultBuilder withApprove(final boolean approve) {
            this.approve = approve;
            return this;
        }

        private FunctionResultBuilder withOwner(final Address address) {
            this.owner = address;
            return this;
        }

        private FunctionResultBuilder withApproved(final Address approved) {
            this.approved = approved;
            return this;
        }

        private FunctionResultBuilder withName(final String name) {
            this.name = name;
            return this;
        }

        private FunctionResultBuilder withSymbol(final String symbol) {
            this.symbol = symbol;
            return this;
        }

        private FunctionResultBuilder withTokenUri(final String tokenUri) {
            this.metadata = tokenUri;
            return this;
        }

        private FunctionResultBuilder withErcFungibleTransferStatus(
                final boolean ercFungibleTransferStatus) {
            this.ercFungibleTransferStatus = ercFungibleTransferStatus;
            return this;
        }

        private FunctionResultBuilder withIsApprovedForAllStatus(
                final boolean isApprovedForAllStatus) {
            this.isApprovedForAllStatus = isApprovedForAllStatus;
            return this;
        }

        private FunctionResultBuilder withTokenInfo(final TokenInfo tokenInfo) {
            this.tokenInfo = tokenInfo;
            return this;
        }

        private FunctionResultBuilder withNftTokenInfo(final TokenNftInfo nonFungibleTokenInfo) {
            this.nonFungibleTokenInfo = nonFungibleTokenInfo;
            return this;
        }

        private Bytes build() {
            final var result =
                    switch (functionType) {
                        case HAPI_CREATE -> Tuple.of(
                                status, convertBesuAddressToHeadlongAddress(newTokenAddress));
                        case HAPI_MINT -> Tuple.of(
                                status, BigInteger.valueOf(totalSupply), serialNumbers);
                        case HAPI_BURN -> Tuple.of(status, BigInteger.valueOf(totalSupply));
                        case ERC_TOTAL_SUPPLY -> Tuple.of(BigInteger.valueOf(totalSupply));
                        case ERC_DECIMALS -> Tuple.of(decimals);
                        case ERC_BALANCE -> Tuple.of(BigInteger.valueOf(balance));
                        case ERC_OWNER -> Tuple.of(convertBesuAddressToHeadlongAddress(owner));
                        case ERC_NAME -> Tuple.of(name);
                        case ERC_SYMBOL -> Tuple.of(symbol);
                        case ERC_TOKEN_URI -> Tuple.of(metadata);
                        case ERC_TRANSFER -> Tuple.of(ercFungibleTransferStatus);
                        case ERC_ALLOWANCE -> Tuple.of(BigInteger.valueOf(allowance));
                        case ERC_APPROVE -> Tuple.of(approve);
                        case ERC_GET_APPROVED -> Tuple.of(
                                convertBesuAddressToHeadlongAddress(approved));
                        case ERC_IS_APPROVED_FOR_ALL -> Tuple.of(isApprovedForAllStatus);
                        case HAPI_APPROVE -> Tuple.of(status, approve);
                        case HAPI_APPROVE_NFT -> Tuple.of(status);
                        case HAPI_ALLOWANCE -> Tuple.of(status, BigInteger.valueOf(allowance));
                        case HAPI_GET_APPROVED -> Tuple.of(
                                status, convertBesuAddressToHeadlongAddress(approved));
                        case HAPI_IS_APPROVED_FOR_ALL -> Tuple.of(status, isApprovedForAllStatus);
<<<<<<< HEAD
                        case IS_FROZEN -> Tuple.of(status, isFrozen);
=======
                        case HAPI_GET_TOKEN_INFO -> getTupleForGetTokenInfo();
                        case HAPI_GET_FUNGIBLE_TOKEN_INFO -> getTupleForGetFungibleTokenInfo();
                        case HAPI_GET_NON_FUNGIBLE_TOKEN_INFO -> getTupleForGetNonFungibleTokenInfo();
                        default -> Tuple.of(status);
>>>>>>> 45c2d257
                    };

            return Bytes.wrap(tupleType.encode(result).array());
        }

        private Tuple getTupleForGetTokenInfo() {
            return Tuple.of(status, getTupleForTokenInfo());
        }

        private Tuple getTupleForGetFungibleTokenInfo() {
            return Tuple.of(status, Tuple.of(getTupleForTokenInfo(), tokenInfo.getDecimals()));
        }

        private Tuple getTupleForGetNonFungibleTokenInfo() {
            return Tuple.of(
                    status,
                    Tuple.of(
                            getTupleForTokenInfo(),
                            nonFungibleTokenInfo.getNftID().getSerialNumber(),
                            convertBesuAddressToHeadlongAddress(
                                    EntityIdUtils.asTypedEvmAddress(
                                            nonFungibleTokenInfo.getAccountID())),
                            nonFungibleTokenInfo.getCreationTime().getSeconds(),
                            nonFungibleTokenInfo.getMetadata().toByteArray(),
                            convertBesuAddressToHeadlongAddress(
                                    EntityIdUtils.asTypedEvmAddress(
                                            nonFungibleTokenInfo.getSpenderId()))));
        }

        private Tuple getTupleForTokenInfo() {
            final var fixedFees = new ArrayList<Tuple>();
            final var fractionalFees = new ArrayList<Tuple>();
            final var royaltyFees = new ArrayList<Tuple>();

            for (final var customFee : tokenInfo.getCustomFeesList()) {
                final var feeCollector =
                        convertBesuAddressToHeadlongAddress(
                                EntityIdUtils.asTypedEvmAddress(
                                        customFee.getFeeCollectorAccountId()));
                if (customFee.getFixedFee().getAmount() > 0) {
                    fixedFees.add(getFixedFeeTuple(customFee.getFixedFee(), feeCollector));
                } else if (customFee.getFractionalFee().getMinimumAmount() > 0) {
                    fractionalFees.add(
                            getFractionalFeeTuple(customFee.getFractionalFee(), feeCollector));
                } else if (customFee.getRoyaltyFee().getExchangeValueFraction().getNumerator()
                        > 0) {
                    royaltyFees.add(getRoyaltyFeeTuple(customFee.getRoyaltyFee(), feeCollector));
                }
            }
            return Tuple.of(
                    getHederaTokenTuple(),
                    tokenInfo.getTotalSupply(),
                    tokenInfo.getDeleted(),
                    tokenInfo.getDefaultKycStatus().getNumber() == 1,
                    tokenInfo.getPauseStatus().getNumber() == 1,
                    fixedFees.toArray(new Tuple[fixedFees.size()]),
                    fractionalFees.toArray(new Tuple[fractionalFees.size()]),
                    royaltyFees.toArray(new Tuple[royaltyFees.size()]),
                    Bytes.wrap(tokenInfo.getLedgerId().toByteArray()).toString());
        }

        private Tuple getFixedFeeTuple(
                final FixedFee fixedFee, final com.esaulpaugh.headlong.abi.Address feeCollector) {
            return Tuple.of(
                    fixedFee.getAmount(),
                    convertBesuAddressToHeadlongAddress(
                            EntityIdUtils.asTypedEvmAddress(fixedFee.getDenominatingTokenId())),
                    fixedFee.getDenominatingTokenId().getTokenNum() == 0,
                    false,
                    feeCollector);
        }

        private Tuple getFractionalFeeTuple(
                final FractionalFee fractionalFee,
                final com.esaulpaugh.headlong.abi.Address feeCollector) {
            return Tuple.of(
                    fractionalFee.getFractionalAmount().getNumerator(),
                    fractionalFee.getFractionalAmount().getDenominator(),
                    fractionalFee.getMinimumAmount(),
                    fractionalFee.getMaximumAmount(),
                    fractionalFee.getNetOfTransfers(),
                    feeCollector);
        }

        private Tuple getRoyaltyFeeTuple(
                final RoyaltyFee royaltyFee,
                final com.esaulpaugh.headlong.abi.Address feeCollector) {
            return Tuple.of(
                    royaltyFee.getExchangeValueFraction().getNumerator(),
                    royaltyFee.getExchangeValueFraction().getDenominator(),
                    royaltyFee.getFallbackFee().getAmount(),
                    convertBesuAddressToHeadlongAddress(
                            EntityIdUtils.asTypedEvmAddress(
                                    royaltyFee.getFallbackFee().getDenominatingTokenId())),
                    royaltyFee.getFallbackFee().getDenominatingTokenId().getTokenNum() == 0,
                    feeCollector);
        }

        private Tuple getHederaTokenTuple() {
            final var expiry = tokenInfo.getExpiry().getSeconds();
            final var autoRenewPeriod = tokenInfo.getAutoRenewPeriod().getSeconds();
            final var expiryTuple =
                    Tuple.of(
                            expiry,
                            convertBesuAddressToHeadlongAddress(
                                    EntityIdUtils.asTypedEvmAddress(
                                            tokenInfo.getAutoRenewAccount())),
                            autoRenewPeriod);

            return Tuple.of(
                    tokenInfo.getName(),
                    tokenInfo.getSymbol(),
                    convertBesuAddressToHeadlongAddress(
                            EntityIdUtils.asTypedEvmAddress(tokenInfo.getTreasury())),
                    tokenInfo.getMemo(),
                    tokenInfo.getSupplyType().getNumber() == 1,
                    tokenInfo.getMaxSupply(),
                    tokenInfo.getDefaultFreezeStatus().getNumber() == 1,
                    getTokenKeysTuples(),
                    expiryTuple);
        }

        private Tuple[] getTokenKeysTuples() {
            final var adminKey = tokenInfo.getAdminKey();
            final var kycKey = tokenInfo.getKycKey();
            final var freezeKey = tokenInfo.getFreezeKey();
            final var wipeKey = tokenInfo.getWipeKey();
            final var supplyKey = tokenInfo.getSupplyKey();
            final var feeScheduleKey = tokenInfo.getFeeScheduleKey();
            final var pauseKey = tokenInfo.getPauseKey();

            final Tuple[] tokenKeysTuples = new Tuple[TokenKeyType.values().length];
            tokenKeysTuples[0] =
                    getKeyTuple(BigInteger.valueOf(TokenKeyType.ADMIN_KEY.value()), adminKey);
            tokenKeysTuples[1] =
                    getKeyTuple(BigInteger.valueOf(TokenKeyType.KYC_KEY.value()), kycKey);
            tokenKeysTuples[2] =
                    getKeyTuple(BigInteger.valueOf(TokenKeyType.FREEZE_KEY.value()), freezeKey);
            tokenKeysTuples[3] =
                    getKeyTuple(BigInteger.valueOf(TokenKeyType.WIPE_KEY.value()), wipeKey);
            tokenKeysTuples[4] =
                    getKeyTuple(BigInteger.valueOf(TokenKeyType.SUPPLY_KEY.value()), supplyKey);
            tokenKeysTuples[5] =
                    getKeyTuple(
                            BigInteger.valueOf(TokenKeyType.FEE_SCHEDULE_KEY.value()),
                            feeScheduleKey);
            tokenKeysTuples[6] =
                    getKeyTuple(BigInteger.valueOf(TokenKeyType.PAUSE_KEY.value()), pauseKey);

            return tokenKeysTuples;
        }

        private static Tuple getKeyTuple(final BigInteger keyType, final Key key) {
            return Tuple.of(
                    keyType,
                    Tuple.of(
                            false,
                            key.getContractID().getContractNum() > 0
                                    ? convertBesuAddressToHeadlongAddress(
                                            EntityIdUtils.asTypedEvmAddress(key.getContractID()))
                                    : convertBesuAddressToHeadlongAddress(
                                            EntityIdUtils.asTypedEvmAddress(
                                                    ContractID.newBuilder()
                                                            .setShardNum(0L)
                                                            .setRealmNum(0L)
                                                            .setContractNum(0L)
                                                            .build())),
                            key.getEd25519().toByteArray(),
                            key.getECDSASecp256K1().toByteArray(),
                            key.getDelegatableContractId().getContractNum() > 0
                                    ? convertBesuAddressToHeadlongAddress(
                                            EntityIdUtils.asTypedEvmAddress(
                                                    key.getDelegatableContractId()))
                                    : convertBesuAddressToHeadlongAddress(
                                            EntityIdUtils.asTypedEvmAddress(
                                                    ContractID.newBuilder()
                                                            .setShardNum(0L)
                                                            .setRealmNum(0L)
                                                            .setContractNum(0L)
                                                            .build()))));
        }
    }

    public static class LogBuilder {
        private Address logger;
        private final List<Object> data = new ArrayList<>();
        private final List<LogTopic> topics = new ArrayList<>();
        final StringBuilder tupleTypes = new StringBuilder("(");

        public static LogBuilder logBuilder() {
            return new LogBuilder();
        }

        public LogBuilder forLogger(final Address logger) {
            this.logger = logger;
            return this;
        }

        public LogBuilder forEventSignature(final Bytes eventSignature) {
            topics.add(generateLogTopic(eventSignature));
            return this;
        }

        public LogBuilder forDataItem(final Object dataItem) {
            data.add(convertDataItem(dataItem));
            addTupleType(dataItem, tupleTypes);
            return this;
        }

        public LogBuilder forIndexedArgument(final Object param) {
            topics.add(generateLogTopic(param));
            return this;
        }

        public Log build() {
            if (tupleTypes.length() > 1) {
                tupleTypes.deleteCharAt(tupleTypes.length() - 1);
                tupleTypes.append(")");
                final var tuple = Tuple.of(data.toArray());
                final var tupleType = TupleType.parse(tupleTypes.toString());
                return new Log(logger, Bytes.wrap(tupleType.encode(tuple).array()), topics);
            } else {
                return new Log(logger, Bytes.EMPTY, topics);
            }
        }

        private Object convertDataItem(final Object param) {
            if (param instanceof Address address) {
                return convertBesuAddressToHeadlongAddress(address);
            } else if (param instanceof Long numeric) {
                return BigInteger.valueOf(numeric);
            } else {
                return param;
            }
        }

        private static LogTopic generateLogTopic(final Object param) {
            byte[] array = new byte[] {};
            if (param instanceof Address address) {
                array = address.toArray();
            } else if (param instanceof BigInteger numeric) {
                array = numeric.toByteArray();
            } else if (param instanceof Long numeric) {
                array = BigInteger.valueOf(numeric).toByteArray();
            } else if (param instanceof Boolean bool) {
                array = new byte[] {(byte) (Boolean.TRUE.equals(bool) ? 1 : 0)};
            } else if (param instanceof Bytes bytes) {
                array = bytes.toArray();
            }

            return LogTopic.wrap(Bytes.wrap(expandByteArrayTo32Length(array)));
        }

        private static void addTupleType(final Object param, final StringBuilder stringBuilder) {
            if (param instanceof Address) {
                stringBuilder.append("address,");
            } else if (param instanceof BigInteger || param instanceof Long) {
                stringBuilder.append("uint256,");
            } else if (param instanceof Boolean) {
                stringBuilder.append("bool,");
            }
        }

        private static byte[] expandByteArrayTo32Length(final byte[] bytesToExpand) {
            byte[] expandedArray = new byte[32];

            System.arraycopy(
                    bytesToExpand,
                    0,
                    expandedArray,
                    expandedArray.length - bytesToExpand.length,
                    bytesToExpand.length);
            return expandedArray;
        }
    }

    static com.esaulpaugh.headlong.abi.Address convertBesuAddressToHeadlongAddress(
            final Address address) {
        return com.esaulpaugh.headlong.abi.Address.wrap(
                com.esaulpaugh.headlong.abi.Address.toChecksumAddress(
                        address.toUnsignedBigInteger()));
    }
}<|MERGE_RESOLUTION|>--- conflicted
+++ resolved
@@ -264,30 +264,6 @@
                 .build();
     }
 
-<<<<<<< HEAD
-    protected enum FunctionType {
-        ERC_TOTAL_SUPPLY,
-        ERC_DECIMALS,
-        ERC_BALANCE,
-        ERC_OWNER,
-        ERC_TOKEN_URI,
-        ERC_NAME,
-        ERC_SYMBOL,
-        ERC_TRANSFER,
-        ERC_ALLOWANCE,
-        ERC_APPROVE,
-        ERC_GET_APPROVED,
-        ERC_IS_APPROVED_FOR_ALL,
-        HAPI_CREATE,
-        HAPI_MINT,
-        HAPI_BURN,
-        HAPI_ALLOWANCE,
-        HAPI_APPROVE,
-        HAPI_APPROVE_NFT,
-        HAPI_GET_APPROVED,
-        HAPI_IS_APPROVED_FOR_ALL,
-        IS_FROZEN
-=======
     public Bytes encodeGetTokenInfo(final com.hederahashgraph.api.proto.java.TokenInfo tokenInfo) {
         return functionResultBuilder()
                 .forFunction(FunctionType.HAPI_GET_TOKEN_INFO)
@@ -312,7 +288,6 @@
                 .withTokenInfo(tokenInfo)
                 .withNftTokenInfo(nonFungibleTokenInfo)
                 .build();
->>>>>>> 45c2d257
     }
 
     private FunctionResultBuilder functionResultBuilder() {
@@ -337,12 +312,9 @@
         private String name;
         private String symbol;
         private String metadata;
-<<<<<<< HEAD
-        private boolean isFrozen;
-=======
         private TokenInfo tokenInfo;
         private TokenNftInfo nonFungibleTokenInfo;
->>>>>>> 45c2d257
+        private boolean isFrozen;
 
         private FunctionResultBuilder forFunction(final FunctionType functionType) {
             this.tupleType =
@@ -367,14 +339,11 @@
                         case HAPI_APPROVE_NFT -> hapiApproveNftType;
                         case HAPI_GET_APPROVED -> hapiGetApprovedType;
                         case HAPI_IS_APPROVED_FOR_ALL -> hapiIsApprovedForAllType;
-<<<<<<< HEAD
-                        case IS_FROZEN -> isTokenFrozenType;
-=======
                         case HAPI_GET_TOKEN_INFO -> getTokenInfoType;
                         case HAPI_GET_FUNGIBLE_TOKEN_INFO -> getFungibleTokenInfoType;
                         case HAPI_GET_NON_FUNGIBLE_TOKEN_INFO -> getNonFungibleTokenInfoType;
+                        case IS_FROZEN -> isTokenFrozenType;
                         default -> notSpecifiedType;
->>>>>>> 45c2d257
                     };
 
             this.functionType = functionType;
@@ -500,14 +469,11 @@
                         case HAPI_GET_APPROVED -> Tuple.of(
                                 status, convertBesuAddressToHeadlongAddress(approved));
                         case HAPI_IS_APPROVED_FOR_ALL -> Tuple.of(status, isApprovedForAllStatus);
-<<<<<<< HEAD
-                        case IS_FROZEN -> Tuple.of(status, isFrozen);
-=======
                         case HAPI_GET_TOKEN_INFO -> getTupleForGetTokenInfo();
                         case HAPI_GET_FUNGIBLE_TOKEN_INFO -> getTupleForGetFungibleTokenInfo();
                         case HAPI_GET_NON_FUNGIBLE_TOKEN_INFO -> getTupleForGetNonFungibleTokenInfo();
+                        case IS_FROZEN -> Tuple.of(status, isFrozen);
                         default -> Tuple.of(status);
->>>>>>> 45c2d257
                     };
 
             return Bytes.wrap(tupleType.encode(result).array());
