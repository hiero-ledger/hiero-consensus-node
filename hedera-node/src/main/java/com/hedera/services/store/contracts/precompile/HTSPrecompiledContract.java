--- conflicted
+++ resolved
@@ -319,20 +319,6 @@
 
 		Bytes result;
 		ExpirableTxnRecord.Builder childRecord;
-<<<<<<< HEAD
-=======
-		try {
-			synthBody = precompile.body(input);
-			childRecord = precompile.run(frame, ledgers);
-
-			if (precompile instanceof MintPrecompile && childRecord.getReceiptBuilder() != null) {
-				result = encoder.getMintSuccessfulResultFromReceipt(childRecord.getReceiptBuilder().getNewTotalSupply(),
-						childRecord.getReceiptBuilder().getSerialNumbers());
-			} else if (precompile instanceof BurnPrecompile && childRecord.getReceiptBuilder() != null) {
-				result =
-						encoder.getBurnSuccessfulResultFromReceipt(childRecord.getReceiptBuilder().getNewTotalSupply());
-			}
->>>>>>> 52512151
 
 		try {
 			childRecord = this.precompile.run(frame, ledgers);
@@ -442,13 +428,10 @@
 
 		ExpirableTxnRecord.Builder run(final MessageFrame frame,
 									   final WorldLedgers ledgers);
-<<<<<<< HEAD
 
 		default Bytes calculateResult(ExpirableTxnRecord.Builder childRecord) {
 			return SUCCESS_RESULT;
 		}
-=======
->>>>>>> 52512151
 	}
 
 	private abstract class AbstractAssociatePrecompile implements Precompile {
