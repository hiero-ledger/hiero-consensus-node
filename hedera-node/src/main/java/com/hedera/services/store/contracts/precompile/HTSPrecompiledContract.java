/*
 * Copyright (C) 2021-2022 Hedera Hashgraph, LLC
 *
 * Licensed under the Apache License, Version 2.0 (the "License");
 * you may not use this file except in compliance with the License.
 * You may obtain a copy of the License at
 *
 *      http://www.apache.org/licenses/LICENSE-2.0
 *
 * Unless required by applicable law or agreed to in writing, software
 * distributed under the License is distributed on an "AS IS" BASIS,
 * WITHOUT WARRANTIES OR CONDITIONS OF ANY KIND, either express or implied.
 * See the License for the specific language governing permissions and
 * limitations under the License.
 */
package com.hedera.services.store.contracts.precompile;

import static com.hedera.services.exceptions.ValidationUtils.validateTrue;
import static com.hedera.services.state.EntityCreator.EMPTY_MEMO;
import static com.hedera.services.store.contracts.precompile.utils.DescriptorUtils.isTokenProxyRedirect;
import static com.hedera.services.utils.EntityIdUtils.contractIdFromEvmAddress;
import static com.hederahashgraph.api.proto.java.ResponseCodeEnum.FAIL_INVALID;
import static com.hederahashgraph.api.proto.java.ResponseCodeEnum.INSUFFICIENT_GAS;
import static com.hederahashgraph.api.proto.java.ResponseCodeEnum.INVALID_TOKEN_ID;
import static com.hederahashgraph.api.proto.java.ResponseCodeEnum.NOT_SUPPORTED;

import com.google.common.annotations.VisibleForTesting;
import com.hedera.services.context.SideEffectsTracker;
import com.hedera.services.context.primitives.StateView;
import com.hedera.services.context.properties.GlobalDynamicProperties;
import com.hedera.services.contracts.sources.EvmSigsVerifier;
import com.hedera.services.contracts.sources.TxnAwareEvmSigsVerifier;
import com.hedera.services.exceptions.InvalidTransactionException;
import com.hedera.services.fees.FeeCalculator;
import com.hedera.services.grpc.marshalling.ImpliedTransfersMarshal;
import com.hedera.services.records.RecordsHistorian;
import com.hedera.services.state.EntityCreator;
import com.hedera.services.state.enums.TokenType;
import com.hedera.services.state.expiry.ExpiringCreations;
import com.hedera.services.state.submerkle.EntityId;
import com.hedera.services.state.submerkle.ExpirableTxnRecord;
import com.hedera.services.store.contracts.AbstractLedgerWorldUpdater;
import com.hedera.services.store.contracts.HederaStackedWorldStateUpdater;
import com.hedera.services.store.contracts.WorldLedgers;
import com.hedera.services.store.contracts.precompile.codec.DecodingFacade;
import com.hedera.services.store.contracts.precompile.codec.EncodingFacade;
import com.hedera.services.store.contracts.precompile.impl.AllowancePrecompile;
import com.hedera.services.store.contracts.precompile.impl.ApprovePrecompile;
import com.hedera.services.store.contracts.precompile.impl.AssociatePrecompile;
import com.hedera.services.store.contracts.precompile.impl.BalanceOfPrecompile;
import com.hedera.services.store.contracts.precompile.impl.BurnPrecompile;
import com.hedera.services.store.contracts.precompile.impl.DecimalsPrecompile;
import com.hedera.services.store.contracts.precompile.impl.DissociatePrecompile;
import com.hedera.services.store.contracts.precompile.impl.ERCTransferPrecompile;
import com.hedera.services.store.contracts.precompile.impl.GetApprovedPrecompile;
import com.hedera.services.store.contracts.precompile.impl.IsApprovedForAllPrecompile;
import com.hedera.services.store.contracts.precompile.impl.MintPrecompile;
import com.hedera.services.store.contracts.precompile.impl.MultiAssociatePrecompile;
import com.hedera.services.store.contracts.precompile.impl.MultiDissociatePrecompile;
import com.hedera.services.store.contracts.precompile.impl.NamePrecompile;
import com.hedera.services.store.contracts.precompile.impl.OwnerOfPrecompile;
import com.hedera.services.store.contracts.precompile.impl.PausePrecompile;
import com.hedera.services.store.contracts.precompile.impl.SetApprovalForAllPrecompile;
import com.hedera.services.store.contracts.precompile.impl.SymbolPrecompile;
import com.hedera.services.store.contracts.precompile.impl.TokenCreatePrecompile;
import com.hedera.services.store.contracts.precompile.impl.TokenURIPrecompile;
import com.hedera.services.store.contracts.precompile.impl.TotalSupplyPrecompile;
import com.hedera.services.store.contracts.precompile.impl.TransferPrecompile;
import com.hedera.services.store.contracts.precompile.impl.UnpausePrecompile;
import com.hedera.services.store.contracts.precompile.utils.DescriptorUtils;
import com.hedera.services.store.contracts.precompile.utils.PrecompilePricingUtils;
import com.hedera.services.store.contracts.precompile.utils.PrecompileUtils;
import com.hederahashgraph.api.proto.java.ContractID;
import com.hederahashgraph.api.proto.java.ResponseCodeEnum;
import com.hederahashgraph.api.proto.java.TransactionBody;
import java.util.Optional;
import java.util.function.Supplier;
import java.util.function.UnaryOperator;
import javax.inject.Inject;
import javax.inject.Provider;
import javax.inject.Singleton;
import org.apache.commons.lang3.tuple.Pair;
import org.apache.logging.log4j.LogManager;
import org.apache.logging.log4j.Logger;
import org.apache.tuweni.bytes.Bytes;
import org.hyperledger.besu.datatypes.Address;
import org.hyperledger.besu.evm.frame.ExceptionalHaltReason;
import org.hyperledger.besu.evm.frame.MessageFrame;
import org.hyperledger.besu.evm.gascalculator.GasCalculator;
import org.hyperledger.besu.evm.precompile.AbstractPrecompiledContract;
import org.hyperledger.besu.evm.precompile.PrecompiledContract;
import org.jetbrains.annotations.NotNull;

@Singleton
public class HTSPrecompiledContract extends AbstractPrecompiledContract {
    private static final Logger log = LogManager.getLogger(HTSPrecompiledContract.class);

    public static final String HTS_PRECOMPILED_CONTRACT_ADDRESS = "0x167";
    public static final ContractID HTS_PRECOMPILE_MIRROR_ID =
            contractIdFromEvmAddress(
                    Address.fromHexString(HTS_PRECOMPILED_CONTRACT_ADDRESS).toArrayUnsafe());
    public static final EntityId HTS_PRECOMPILE_MIRROR_ENTITY_ID =
            EntityId.fromGrpcContractId(HTS_PRECOMPILE_MIRROR_ID);

    private static final PrecompileContractResult NO_RESULT =
            new PrecompileContractResult(
                    null, true, MessageFrame.State.COMPLETED_FAILED, Optional.empty());

    private static final Bytes STATIC_CALL_REVERT_REASON =
            Bytes.of("HTS precompiles are not static".getBytes());
    private static final String NOT_SUPPORTED_FUNGIBLE_OPERATION_REASON =
            "Invalid operation for ERC-20 token!";
    private static final String NOT_SUPPORTED_NON_FUNGIBLE_OPERATION_REASON =
            "Invalid operation for ERC-721 token!";
    private static final Bytes ERROR_DECODING_INPUT_REVERT_REASON =
            Bytes.of("Error decoding precompile input".getBytes());
    public static final String URI_QUERY_NON_EXISTING_TOKEN_ERROR =
            "ERC721Metadata: URI query for nonexistent token";

    private final EntityCreator creator;
    private final DecodingFacade decoder;
    private final EncodingFacade encoder;
    private final GlobalDynamicProperties dynamicProperties;
    private final EvmSigsVerifier sigsVerifier;
    private final RecordsHistorian recordsHistorian;
    private final SyntheticTxnFactory syntheticTxnFactory;
    private final InfrastructureFactory infrastructureFactory;
    private final ImpliedTransfersMarshal impliedTransfersMarshal;

    private Precompile precompile;
    private TransactionBody.Builder transactionBody;
    private final Provider<FeeCalculator> feeCalculator;
    private long gasRequirement = 0;
    private final StateView currentView;
    private SideEffectsTracker sideEffectsTracker;
    private final PrecompilePricingUtils precompilePricingUtils;
    private WorldLedgers ledgers;
    private Address senderAddress;
    private HederaStackedWorldStateUpdater updater;

    @Inject
    public HTSPrecompiledContract(
            final GlobalDynamicProperties dynamicProperties,
            final GasCalculator gasCalculator,
            final RecordsHistorian recordsHistorian,
            final TxnAwareEvmSigsVerifier sigsVerifier,
            final DecodingFacade decoder,
            final EncodingFacade encoder,
            final SyntheticTxnFactory syntheticTxnFactory,
            final ExpiringCreations creator,
            final ImpliedTransfersMarshal impliedTransfersMarshal,
            final Provider<FeeCalculator> feeCalculator,
            final StateView currentView,
            final PrecompilePricingUtils precompilePricingUtils,
            final InfrastructureFactory infrastructureFactory) {
        super("HTS", gasCalculator);
        this.decoder = decoder;
        this.encoder = encoder;
        this.sigsVerifier = sigsVerifier;
        this.recordsHistorian = recordsHistorian;
        this.syntheticTxnFactory = syntheticTxnFactory;
        this.creator = creator;
        this.dynamicProperties = dynamicProperties;
        this.impliedTransfersMarshal = impliedTransfersMarshal;
        this.feeCalculator = feeCalculator;
        this.currentView = currentView;
        this.precompilePricingUtils = precompilePricingUtils;
        this.infrastructureFactory = infrastructureFactory;
    }

    public Pair<Long, Bytes> computeCosted(final Bytes input, final MessageFrame frame) {
        if (frame.isStatic()) {
            if (!isTokenProxyRedirect(input)) {
                frame.setRevertReason(STATIC_CALL_REVERT_REASON);
                return Pair.of(defaultGas(), null);
            } else {
                final var proxyUpdater = (HederaStackedWorldStateUpdater) frame.getWorldUpdater();
                if (!proxyUpdater.isInTransaction()) {
                    final var executor =
                            infrastructureFactory.newRedirectExecutor(
                                    input, frame, precompilePricingUtils::computeViewFunctionGas);
                    return executor.computeCosted();
                }
            }
        }
        final var result = computePrecompile(input, frame);
        return Pair.of(gasRequirement, result.getOutput());
    }

    @Override
    public long gasRequirement(final Bytes bytes) {
        return gasRequirement;
    }

    @NotNull
    @Override
    public PrecompileContractResult computePrecompile(
            final Bytes input, @NotNull final MessageFrame frame) {
        prepareFields(frame);
        prepareComputation(input, updater::unaliased);

        gasRequirement = defaultGas();
        if (this.precompile == null || this.transactionBody == null) {
            frame.setRevertReason(ERROR_DECODING_INPUT_REVERT_REASON);
            return NO_RESULT;
        }

        final var now = frame.getBlockValues().getTimestamp();
        gasRequirement = precompile.getGasRequirement(now);
        Bytes result = computeInternal(frame);

        return result == null
                ? PrecompiledContract.PrecompileContractResult.halt(
                        null, Optional.of(ExceptionalHaltReason.NONE))
                : PrecompiledContract.PrecompileContractResult.success(result);
    }

    void prepareFields(final MessageFrame frame) {
        this.updater = (HederaStackedWorldStateUpdater) frame.getWorldUpdater();
        this.sideEffectsTracker = infrastructureFactory.newSideEffects();
        this.ledgers = updater.wrappedTrackingLedgers(sideEffectsTracker);

        final var unaliasedSenderAddress =
                updater.permissivelyUnaliased(frame.getSenderAddress().toArray());
        this.senderAddress = Address.wrap(Bytes.of(unaliasedSenderAddress));
    }

    void prepareComputation(final Bytes input, final UnaryOperator<byte[]> aliasResolver) {
        this.precompile = null;
        this.transactionBody = null;

        int functionId = input.getInt(0);
        this.gasRequirement = 0L;

        this.precompile =
                switch (functionId) {
                    case AbiConstants.ABI_ID_CRYPTO_TRANSFER,
                            AbiConstants.ABI_ID_TRANSFER_TOKENS,
                            AbiConstants.ABI_ID_TRANSFER_TOKEN,
                            AbiConstants.ABI_ID_TRANSFER_NFTS,
                            AbiConstants.ABI_ID_TRANSFER_NFT -> new TransferPrecompile(
                            ledgers,
                            decoder,
                            updater,
                            sigsVerifier,
                            sideEffectsTracker,
                            syntheticTxnFactory,
                            infrastructureFactory,
                            precompilePricingUtils,
                            functionId,
                            senderAddress,
                            impliedTransfersMarshal);
                    case AbiConstants.ABI_ID_MINT_TOKEN -> new MintPrecompile(
                            ledgers,
                            decoder,
                            encoder,
                            updater.aliases(),
                            sigsVerifier,
                            recordsHistorian,
                            sideEffectsTracker,
                            syntheticTxnFactory,
                            infrastructureFactory,
                            precompilePricingUtils);
                    case AbiConstants.ABI_ID_BURN_TOKEN -> new BurnPrecompile(
                            ledgers,
                            decoder,
                            encoder,
                            updater.aliases(),
                            sigsVerifier,
                            sideEffectsTracker,
                            syntheticTxnFactory,
                            infrastructureFactory,
                            precompilePricingUtils);
                    case AbiConstants.ABI_ID_ASSOCIATE_TOKENS -> new MultiAssociatePrecompile(
                            ledgers,
                            decoder,
                            updater.aliases(),
                            sigsVerifier,
                            sideEffectsTracker,
                            syntheticTxnFactory,
                            infrastructureFactory,
                            precompilePricingUtils,
                            feeCalculator,
                            currentView);
                    case AbiConstants.ABI_ID_ASSOCIATE_TOKEN -> new AssociatePrecompile(
                            ledgers,
                            decoder,
                            updater.aliases(),
                            sigsVerifier,
                            sideEffectsTracker,
                            syntheticTxnFactory,
                            infrastructureFactory,
                            precompilePricingUtils,
                            feeCalculator,
                            currentView);
                    case AbiConstants.ABI_ID_DISSOCIATE_TOKENS -> new MultiDissociatePrecompile(
                            ledgers,
                            decoder,
                            updater.aliases(),
                            sigsVerifier,
                            sideEffectsTracker,
                            syntheticTxnFactory,
                            infrastructureFactory,
                            precompilePricingUtils,
                            feeCalculator,
                            currentView);
                    case AbiConstants.ABI_ID_DISSOCIATE_TOKEN -> new DissociatePrecompile(
                            ledgers,
                            decoder,
                            updater.aliases(),
                            sigsVerifier,
                            sideEffectsTracker,
                            syntheticTxnFactory,
                            infrastructureFactory,
                            precompilePricingUtils,
                            feeCalculator,
                            currentView);
<<<<<<< HEAD
                    case AbiConstants.ABI_PAUSE_TOKEN -> new PausePrecompile(
                            ledgers,
                            decoder,
                            updater.aliases(),
                            sigsVerifier,
                            sideEffectsTracker,
                            syntheticTxnFactory,
                            infrastructureFactory,
                            precompilePricingUtils);
                    case AbiConstants.ABI_UNPAUSE_TOKEN -> new UnpausePrecompile(
                            ledgers,
                            decoder,
                            updater.aliases(),
                            sigsVerifier,
                            sideEffectsTracker,
                            syntheticTxnFactory,
                            infrastructureFactory,
                            precompilePricingUtils);
=======
                    case AbiConstants.ABI_ID_ALLOWANCE -> checkFeatureFlag(
                            dynamicProperties.areAllowancesEnabled(),
                            () ->
                                    new AllowancePrecompile(
                                            syntheticTxnFactory,
                                            ledgers,
                                            encoder,
                                            decoder,
                                            precompilePricingUtils));
                    case AbiConstants.ABI_ID_APPROVE -> checkFeatureFlag(
                            dynamicProperties.areAllowancesEnabled(),
                            () ->
                                    new ApprovePrecompile(
                                            true,
                                            ledgers,
                                            decoder,
                                            encoder,
                                            currentView,
                                            sideEffectsTracker,
                                            syntheticTxnFactory,
                                            infrastructureFactory,
                                            precompilePricingUtils,
                                            senderAddress));
                    case AbiConstants.ABI_ID_APPROVE_NFT -> checkFeatureFlag(
                            dynamicProperties.areAllowancesEnabled(),
                            () ->
                                    new ApprovePrecompile(
                                            false,
                                            ledgers,
                                            decoder,
                                            encoder,
                                            currentView,
                                            sideEffectsTracker,
                                            syntheticTxnFactory,
                                            infrastructureFactory,
                                            precompilePricingUtils,
                                            senderAddress));
                    case AbiConstants.ABI_ID_SET_APPROVAL_FOR_ALL -> checkFeatureFlag(
                            dynamicProperties.areAllowancesEnabled(),
                            () ->
                                    new SetApprovalForAllPrecompile(
                                            ledgers,
                                            decoder,
                                            currentView,
                                            sideEffectsTracker,
                                            syntheticTxnFactory,
                                            infrastructureFactory,
                                            precompilePricingUtils,
                                            senderAddress));
                    case AbiConstants.ABI_ID_GET_APPROVED -> checkFeatureFlag(
                            dynamicProperties.areAllowancesEnabled(),
                            () ->
                                    new GetApprovedPrecompile(
                                            syntheticTxnFactory,
                                            ledgers,
                                            encoder,
                                            decoder,
                                            precompilePricingUtils));
                    case AbiConstants.ABI_ID_IS_APPROVED_FOR_ALL -> checkFeatureFlag(
                            dynamicProperties.areAllowancesEnabled(),
                            () ->
                                    new IsApprovedForAllPrecompile(
                                            syntheticTxnFactory,
                                            ledgers,
                                            encoder,
                                            decoder,
                                            precompilePricingUtils));
>>>>>>> c312f1b2
                    case AbiConstants.ABI_ID_REDIRECT_FOR_TOKEN -> {
                        final var target = DescriptorUtils.getRedirectTarget(input);
                        final var tokenId = target.tokenId();
                        final var isFungibleToken =
                                TokenType.FUNGIBLE_COMMON.equals(ledgers.typeOf(tokenId));
                        final var nestedFunctionSelector = target.descriptor();
                        yield switch (nestedFunctionSelector) {
                            case AbiConstants.ABI_ID_ERC_NAME -> new NamePrecompile(
                                    tokenId,
                                    syntheticTxnFactory,
                                    ledgers,
                                    encoder,
                                    decoder,
                                    precompilePricingUtils);
                            case AbiConstants.ABI_ID_ERC_SYMBOL -> new SymbolPrecompile(
                                    tokenId,
                                    syntheticTxnFactory,
                                    ledgers,
                                    encoder,
                                    decoder,
                                    precompilePricingUtils);
                            case AbiConstants.ABI_ID_ERC_DECIMALS -> checkFungible(
                                    isFungibleToken,
                                    () ->
                                            new DecimalsPrecompile(
                                                    tokenId,
                                                    syntheticTxnFactory,
                                                    ledgers,
                                                    encoder,
                                                    decoder,
                                                    precompilePricingUtils));
                            case AbiConstants
                                    .ABI_ID_ERC_TOTAL_SUPPLY_TOKEN -> new TotalSupplyPrecompile(
                                    tokenId,
                                    syntheticTxnFactory,
                                    ledgers,
                                    encoder,
                                    decoder,
                                    precompilePricingUtils);
                            case AbiConstants
                                    .ABI_ID_ERC_BALANCE_OF_TOKEN -> new BalanceOfPrecompile(
                                    tokenId,
                                    syntheticTxnFactory,
                                    ledgers,
                                    encoder,
                                    decoder,
                                    precompilePricingUtils);
                            case AbiConstants.ABI_ID_ERC_OWNER_OF_NFT -> checkNFT(
                                    isFungibleToken,
                                    () ->
                                            new OwnerOfPrecompile(
                                                    tokenId,
                                                    syntheticTxnFactory,
                                                    ledgers,
                                                    encoder,
                                                    decoder,
                                                    precompilePricingUtils));
                            case AbiConstants.ABI_ID_ERC_TOKEN_URI_NFT -> checkNFT(
                                    isFungibleToken,
                                    () ->
                                            new TokenURIPrecompile(
                                                    tokenId,
                                                    syntheticTxnFactory,
                                                    ledgers,
                                                    encoder,
                                                    decoder,
                                                    precompilePricingUtils));
                            case AbiConstants.ABI_ID_ERC_TRANSFER -> checkFungible(
                                    isFungibleToken,
                                    () ->
                                            new ERCTransferPrecompile(
                                                    tokenId,
                                                    senderAddress,
                                                    isFungibleToken,
                                                    ledgers,
                                                    decoder,
                                                    encoder,
                                                    updater,
                                                    sigsVerifier,
                                                    sideEffectsTracker,
                                                    syntheticTxnFactory,
                                                    infrastructureFactory,
                                                    precompilePricingUtils,
                                                    functionId,
                                                    impliedTransfersMarshal));
                            case AbiConstants.ABI_ID_ERC_TRANSFER_FROM -> checkFeatureFlag(
                                    dynamicProperties.areAllowancesEnabled(),
                                    () ->
                                            new ERCTransferPrecompile(
                                                    tokenId,
                                                    senderAddress,
                                                    isFungibleToken,
                                                    ledgers,
                                                    decoder,
                                                    encoder,
                                                    updater,
                                                    sigsVerifier,
                                                    sideEffectsTracker,
                                                    syntheticTxnFactory,
                                                    infrastructureFactory,
                                                    precompilePricingUtils,
                                                    functionId,
                                                    impliedTransfersMarshal));
                            case AbiConstants.ABI_ID_ERC_ALLOWANCE -> checkFeatureFlag(
                                    dynamicProperties.areAllowancesEnabled(),
                                    () ->
                                            new AllowancePrecompile(
                                                    tokenId,
                                                    syntheticTxnFactory,
                                                    ledgers,
                                                    encoder,
                                                    decoder,
                                                    precompilePricingUtils));
                            case AbiConstants.ABI_ID_ERC_APPROVE -> checkFeatureFlag(
                                    dynamicProperties.areAllowancesEnabled(),
                                    () ->
                                            new ApprovePrecompile(
                                                    tokenId,
                                                    isFungibleToken,
                                                    ledgers,
                                                    decoder,
                                                    encoder,
                                                    currentView,
                                                    sideEffectsTracker,
                                                    syntheticTxnFactory,
                                                    infrastructureFactory,
                                                    precompilePricingUtils,
                                                    senderAddress));
                            case AbiConstants.ABI_ID_ERC_SET_APPROVAL_FOR_ALL -> checkFeatureFlag(
                                    dynamicProperties.areAllowancesEnabled(),
                                    () ->
                                            new SetApprovalForAllPrecompile(
                                                    tokenId,
                                                    ledgers,
                                                    decoder,
                                                    currentView,
                                                    sideEffectsTracker,
                                                    syntheticTxnFactory,
                                                    infrastructureFactory,
                                                    precompilePricingUtils,
                                                    senderAddress));
                            case AbiConstants.ABI_ID_ERC_GET_APPROVED -> checkFeatureFlag(
                                    dynamicProperties.areAllowancesEnabled(),
                                    () ->
                                            new GetApprovedPrecompile(
                                                    tokenId,
                                                    syntheticTxnFactory,
                                                    ledgers,
                                                    encoder,
                                                    decoder,
                                                    precompilePricingUtils));
                            case AbiConstants.ABI_ID_ERC_IS_APPROVED_FOR_ALL -> checkFeatureFlag(
                                    dynamicProperties.areAllowancesEnabled(),
                                    () ->
                                            new IsApprovedForAllPrecompile(
                                                    tokenId,
                                                    syntheticTxnFactory,
                                                    ledgers,
                                                    encoder,
                                                    decoder,
                                                    precompilePricingUtils));
                            default -> null;
                        };
                    }
                    case AbiConstants.ABI_ID_CREATE_FUNGIBLE_TOKEN,
                            AbiConstants.ABI_ID_CREATE_FUNGIBLE_TOKEN_WITH_FEES,
                            AbiConstants.ABI_ID_CREATE_NON_FUNGIBLE_TOKEN,
                            AbiConstants
                                    .ABI_ID_CREATE_NON_FUNGIBLE_TOKEN_WITH_FEES -> (dynamicProperties
                                    .isHTSPrecompileCreateEnabled())
                            ? new TokenCreatePrecompile(
                                    ledgers,
                                    decoder,
                                    encoder,
                                    updater,
                                    sigsVerifier,
                                    recordsHistorian,
                                    sideEffectsTracker,
                                    syntheticTxnFactory,
                                    infrastructureFactory,
                                    functionId,
                                    senderAddress,
                                    dynamicProperties.fundingAccount(),
                                    feeCalculator,
                                    precompilePricingUtils)
                            : null;
                    default -> null;
                };
        if (precompile != null) {
            decodeInput(input, aliasResolver);
        }
    }

    /* --- Helpers --- */
    void decodeInput(final Bytes input, final UnaryOperator<byte[]> aliasResolver) {
        this.transactionBody = TransactionBody.newBuilder();
        try {
            this.transactionBody = this.precompile.body(input, aliasResolver);
        } catch (Exception e) {
            log.warn("Internal precompile failure", e);
            transactionBody = null;
        }
    }

    private Precompile checkNFT(boolean isFungible, Supplier<Precompile> precompileSupplier) {
        if (isFungible) {
            throw new InvalidTransactionException(
                    NOT_SUPPORTED_FUNGIBLE_OPERATION_REASON, INVALID_TOKEN_ID);
        } else {
            return precompileSupplier.get();
        }
    }

    private Precompile checkFungible(boolean isFungible, Supplier<Precompile> precompileSupplier) {
        if (!isFungible) {
            throw new InvalidTransactionException(
                    NOT_SUPPORTED_NON_FUNGIBLE_OPERATION_REASON, INVALID_TOKEN_ID);
        } else {
            return precompileSupplier.get();
        }
    }

    private Precompile checkFeatureFlag(
            boolean featureFlag, Supplier<Precompile> precompileSupplier) {
        if (!featureFlag) {
            throw new InvalidTransactionException(NOT_SUPPORTED);
        } else {
            return precompileSupplier.get();
        }
    }

    @SuppressWarnings("rawtypes")
    protected Bytes computeInternal(final MessageFrame frame) {
        Bytes result;
        ExpirableTxnRecord.Builder childRecord;
        try {
            validateTrue(frame.getRemainingGas() >= gasRequirement, INSUFFICIENT_GAS);

            precompile.handleSentHbars(frame);
            precompile.customizeTrackingLedgers(ledgers);
            precompile.run(frame);

            // As in HederaLedger.commit(), we must first commit the ledgers before creating our
            // synthetic record, as the ledger interceptors will populate the sideEffectsTracker
            ledgers.commit();

            childRecord =
                    creator.createSuccessfulSyntheticRecord(
                            precompile.getCustomFees(), sideEffectsTracker, EMPTY_MEMO);
            result = precompile.getSuccessResultFor(childRecord);
            addContractCallResultToRecord(childRecord, result, Optional.empty(), frame);
        } catch (final InvalidTransactionException e) {
            final var status = e.getResponseCode();
            childRecord = creator.createUnsuccessfulSyntheticRecord(status);
            result = precompile.getFailureResultFor(status);
            addContractCallResultToRecord(childRecord, result, Optional.of(status), frame);
            if (e.isReverting()) {
                frame.setState(MessageFrame.State.REVERT);
                frame.setRevertReason(e.getRevertReason());
            }
        } catch (final Exception e) {
            log.warn("Internal precompile failure", e);
            childRecord = creator.createUnsuccessfulSyntheticRecord(FAIL_INVALID);
            result = precompile.getFailureResultFor(FAIL_INVALID);
            addContractCallResultToRecord(childRecord, result, Optional.of(FAIL_INVALID), frame);
        }

        // This should always have a parent stacked updater
        final var parentUpdater = updater.parentUpdater();
        if (parentUpdater.isPresent()) {
            final var parent = (AbstractLedgerWorldUpdater) parentUpdater.get();
            parent.manageInProgressRecord(recordsHistorian, childRecord, this.transactionBody);
        } else {
            throw new InvalidTransactionException(
                    "HTS precompile frame had no parent updater", FAIL_INVALID);
        }

        return result;
    }

    private void addContractCallResultToRecord(
            final ExpirableTxnRecord.Builder childRecord,
            final Bytes result,
            final Optional<ResponseCodeEnum> errorStatus,
            final MessageFrame messageFrame) {
        if (dynamicProperties.shouldExportPrecompileResults()) {
            PrecompileUtils.addContractCallResultToRecord(
                    this.gasRequirement,
                    childRecord,
                    result,
                    errorStatus,
                    messageFrame,
                    dynamicProperties.shouldExportPrecompileResults(),
                    precompile.shouldAddTraceabilityFieldsToRecord(),
                    senderAddress);
        }
    }

    private long defaultGas() {
        return dynamicProperties.htsDefaultGasCost();
    }

    @VisibleForTesting
    public Precompile getPrecompile() {
        return precompile;
    }
}<|MERGE_RESOLUTION|>--- conflicted
+++ resolved
@@ -315,7 +315,6 @@
                             precompilePricingUtils,
                             feeCalculator,
                             currentView);
-<<<<<<< HEAD
                     case AbiConstants.ABI_PAUSE_TOKEN -> new PausePrecompile(
                             ledgers,
                             decoder,
@@ -334,7 +333,6 @@
                             syntheticTxnFactory,
                             infrastructureFactory,
                             precompilePricingUtils);
-=======
                     case AbiConstants.ABI_ID_ALLOWANCE -> checkFeatureFlag(
                             dynamicProperties.areAllowancesEnabled(),
                             () ->
@@ -402,7 +400,6 @@
                                             encoder,
                                             decoder,
                                             precompilePricingUtils));
->>>>>>> c312f1b2
                     case AbiConstants.ABI_ID_REDIRECT_FOR_TOKEN -> {
                         final var target = DescriptorUtils.getRedirectTarget(input);
                         final var tokenId = target.tokenId();
