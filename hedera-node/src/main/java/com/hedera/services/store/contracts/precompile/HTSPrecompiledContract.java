package com.hedera.services.store.contracts.precompile;

/*
 * -
 * ‌
 * Hedera Services Node
 * ​
 * Copyright (C) 2018 - 2021 Hedera Hashgraph, LLC
 * ​
 * Licensed under the Apache License, Version 2.0 (the "License");
 * you may not use this file except in compliance with the License.
 * You may obtain a copy of the License at
 *
 *       http://www.apache.org/licenses/LICENSE-2.0
 *
 * Unless required by applicable law or agreed to in writing, software
 * distributed under the License is distributed on an "AS IS" BASIS,
 * WITHOUT WARRANTIES OR CONDITIONS OF ANY KIND, either express or implied.
 * See the License for the specific language governing permissions and
 * limitations under the License.
 * ‍
 *
 */

import com.google.protobuf.ByteString;
import com.hedera.services.context.SideEffectsTracker;
import com.hedera.services.context.primitives.StateView;
import com.hedera.services.context.properties.GlobalDynamicProperties;
import com.hedera.services.contracts.sources.SoliditySigsVerifier;
import com.hedera.services.contracts.sources.TxnAwareSoliditySigsVerifier;
import com.hedera.services.exceptions.InvalidTransactionException;
import com.hedera.services.fees.FeeCalculator;
import com.hedera.services.fees.calculation.UsagePricesProvider;
import com.hedera.services.grpc.marshalling.ImpliedTransfers;
import com.hedera.services.grpc.marshalling.ImpliedTransfersMarshal;
import com.hedera.services.ledger.BalanceChange;
import com.hedera.services.ledger.TransactionalLedger;
import com.hedera.services.ledger.TransferLogic;
import com.hedera.services.ledger.accounts.ContractAliases;
import com.hedera.services.ledger.backing.BackingStore;
import com.hedera.services.ledger.ids.EntityIdSource;
import com.hedera.services.ledger.properties.AccountProperty;
import com.hedera.services.ledger.properties.NftProperty;
import com.hedera.services.ledger.properties.TokenProperty;
import com.hedera.services.ledger.properties.TokenRelProperty;
import com.hedera.services.records.AccountRecordsHistorian;
import com.hedera.services.state.EntityCreator;
import com.hedera.services.state.enums.TokenType;
import com.hedera.services.state.expiry.ExpiringCreations;
import com.hedera.services.state.merkle.MerkleAccount;
import com.hedera.services.state.merkle.MerkleToken;
import com.hedera.services.state.merkle.MerkleTokenRelStatus;
import com.hedera.services.state.merkle.MerkleUniqueToken;
import com.hedera.services.state.submerkle.EntityId;
import com.hedera.services.state.submerkle.EvmFnResult;
import com.hedera.services.state.submerkle.ExpirableTxnRecord;
import com.hedera.services.state.submerkle.FcAssessedCustomFee;
import com.hedera.services.store.AccountStore;
import com.hedera.services.store.TypedTokenStore;
import com.hedera.services.store.contracts.AbstractLedgerWorldUpdater;
import com.hedera.services.store.contracts.HederaStackedWorldStateUpdater;
import com.hedera.services.store.contracts.WorldLedgers;
import com.hedera.services.store.models.Id;
import com.hedera.services.store.models.NftId;
import com.hedera.services.store.tokens.HederaTokenStore;
import com.hedera.services.store.tokens.views.UniqueTokenViewsManager;
import com.hedera.services.txns.crypto.AutoCreationLogic;
import com.hedera.services.txns.token.AssociateLogic;
import com.hedera.services.txns.token.BurnLogic;
import com.hedera.services.txns.token.DissociateLogic;
import com.hedera.services.txns.token.MintLogic;
import com.hedera.services.txns.token.process.DissociationFactory;
import com.hedera.services.txns.validation.OptionValidator;
import com.hedera.services.utils.EntityIdUtils;
import com.hedera.services.utils.SignedTxnAccessor;
import com.hedera.services.utils.TxnAccessor;
import com.hederahashgraph.api.proto.java.AccountAmount;
import com.hederahashgraph.api.proto.java.AccountID;
import com.hederahashgraph.api.proto.java.ContractID;
import com.hederahashgraph.api.proto.java.HederaFunctionality;
import com.hederahashgraph.api.proto.java.Query;
import com.hederahashgraph.api.proto.java.ResponseCodeEnum;
import com.hederahashgraph.api.proto.java.ResponseType;
import com.hederahashgraph.api.proto.java.SignatureMap;
import com.hederahashgraph.api.proto.java.SignedTransaction;
import com.hederahashgraph.api.proto.java.Timestamp;
import com.hederahashgraph.api.proto.java.TokenID;
import com.hederahashgraph.api.proto.java.Transaction;
import com.hederahashgraph.api.proto.java.TransactionBody;
import com.hederahashgraph.api.proto.java.TransactionGetRecordQuery;
import com.hederahashgraph.api.proto.java.TransactionID;
import org.apache.commons.lang3.tuple.Pair;
import org.apache.logging.log4j.LogManager;
import org.apache.logging.log4j.Logger;
import org.apache.tuweni.bytes.Bytes;
import org.apache.tuweni.units.bigints.UInt256;
import org.hyperledger.besu.datatypes.Address;
import org.hyperledger.besu.evm.Gas;
import org.hyperledger.besu.evm.frame.MessageFrame;
import org.hyperledger.besu.evm.gascalculator.GasCalculator;
import org.hyperledger.besu.evm.log.Log;
import org.hyperledger.besu.evm.precompile.AbstractPrecompiledContract;

import javax.inject.Inject;
import javax.inject.Provider;
import javax.inject.Singleton;
import java.math.BigInteger;
import java.time.Instant;
import java.util.ArrayList;
import java.util.Collections;
import java.util.List;
import java.util.Objects;
import java.util.Optional;
import java.util.function.Supplier;
import java.util.function.UnaryOperator;

import static com.hedera.services.context.BasicTransactionContext.EMPTY_KEY;
import static com.hedera.services.exceptions.ValidationUtils.validateTrue;
import static com.hedera.services.grpc.marshalling.ImpliedTransfers.NO_ALIASES;
import static com.hedera.services.ledger.backing.BackingTokenRels.asTokenRel;
import static com.hedera.services.ledger.ids.ExceptionalEntityIdSource.NOOP_ID_SOURCE;
import static com.hedera.services.ledger.properties.NftProperty.METADATA;
import static com.hedera.services.ledger.properties.NftProperty.OWNER;
import static com.hedera.services.ledger.properties.TokenProperty.DECIMALS;
import static com.hedera.services.ledger.properties.TokenProperty.NAME;
import static com.hedera.services.ledger.properties.TokenProperty.SYMBOL;
import static com.hedera.services.ledger.properties.TokenProperty.TOKEN_TYPE;
import static com.hedera.services.ledger.properties.TokenProperty.TOTAL_SUPPLY;
import static com.hedera.services.ledger.properties.TokenRelProperty.TOKEN_BALANCE;
import static com.hedera.services.state.EntityCreator.EMPTY_MEMO;
import static com.hedera.services.store.contracts.HederaWorldState.WorldStateTokenAccount.TOKEN_PROXY_ACCOUNT_NONCE;
import static com.hedera.services.store.contracts.precompile.PrecompilePricingUtils.GasCostType.ASSOCIATE;
import static com.hedera.services.store.contracts.precompile.PrecompilePricingUtils.GasCostType.DISSOCIATE;
import static com.hedera.services.store.contracts.precompile.PrecompilePricingUtils.GasCostType.MINT_FUNGIBLE;
import static com.hedera.services.store.contracts.precompile.PrecompilePricingUtils.GasCostType.MINT_NFT;
import static com.hedera.services.store.tokens.views.UniqueTokenViewsManager.NOOP_VIEWS_MANAGER;
import static com.hedera.services.txns.span.SpanMapManager.reCalculateXferMeta;
import static com.hedera.services.utils.EntityIdUtils.asTypedEvmAddress;
import static com.hedera.services.utils.EntityIdUtils.contractIdFromEvmAddress;
import static com.hederahashgraph.api.proto.java.HederaFunctionality.ContractCall;
import static com.hederahashgraph.api.proto.java.ResponseCodeEnum.FAIL_INVALID;
import static com.hederahashgraph.api.proto.java.ResponseCodeEnum.INVALID_SIGNATURE;
import static com.hederahashgraph.api.proto.java.ResponseCodeEnum.OK;
import static com.hederahashgraph.api.proto.java.ResponseCodeEnum.SUCCESS;
import static com.hederahashgraph.api.proto.java.TokenType.NON_FUNGIBLE_UNIQUE;

@Singleton
public class HTSPrecompiledContract extends AbstractPrecompiledContract {
	private static final Logger log = LogManager.getLogger(HTSPrecompiledContract.class);

	public static final String HTS_PRECOMPILED_CONTRACT_ADDRESS = "0x167";
	public static final ContractID HTS_PRECOMPILE_MIRROR_ID = contractIdFromEvmAddress(
			Address.fromHexString(HTS_PRECOMPILED_CONTRACT_ADDRESS).toArrayUnsafe());
	public static final EntityId HTS_PRECOMPILE_MIRROR_ENTITY_ID = EntityId.fromGrpcContractId(HTS_PRECOMPILE_MIRROR_ID);

	private static final Bytes SUCCESS_RESULT = resultFrom(SUCCESS);
	private static final Bytes STATIC_CALL_REVERT_REASON = Bytes.of("HTS precompiles are not static".getBytes());
	private static final String NOT_SUPPORTED_FUNGIBLE_OPERATION_REASON = "Invalid operation for ERC-20 token!";
	private static final String NOT_SUPPORTED_NON_FUNGIBLE_OPERATION_REASON = "Invalid operation for ERC-721 token!";
	private static final Bytes ERROR_DECODING_INPUT_REVERT_REASON = Bytes.of(
			"Error decoding precompile input".getBytes());
	private static final List<Long> NO_SERIAL_NOS = Collections.emptyList();
	private static final List<ByteString> NO_METADATA = Collections.emptyList();
	private static final List<FcAssessedCustomFee> NO_CUSTOM_FEES = Collections.emptyList();
	private static final EntityIdSource ids = NOOP_ID_SOURCE;

	/* Precompiles cannot change treasury accounts */
	public static final TypedTokenStore.LegacyTreasuryAdder NOOP_TREASURY_ADDER = (aId, tId) -> {
	};
	public static final TypedTokenStore.LegacyTreasuryRemover NOOP_TREASURY_REMOVER = (aId, tId) -> {
	};

	private MintLogicFactory mintLogicFactory = MintLogic::new;
	private BurnLogicFactory burnLogicFactory = BurnLogic::new;
	private AssociateLogicFactory associateLogicFactory = AssociateLogic::new;
	private DissociateLogicFactory dissociateLogicFactory = DissociateLogic::new;
	private TransferLogicFactory transferLogicFactory = TransferLogic::new;
	private TokenStoreFactory tokenStoreFactory = TypedTokenStore::new;
	private HederaTokenStoreFactory hederaTokenStoreFactory = HederaTokenStore::new;
	private AccountStoreFactory accountStoreFactory = AccountStore::new;
	private Supplier<SideEffectsTracker> sideEffectsFactory = SideEffectsTracker::new;

	private final EntityCreator creator;
	private final DecodingFacade decoder;
	private final EncodingFacade encoder;
	private final GlobalDynamicProperties dynamicProperties;
	private final OptionValidator validator;
	private final SoliditySigsVerifier sigsVerifier;
	private final AccountRecordsHistorian recordsHistorian;
	private final SyntheticTxnFactory syntheticTxnFactory;
	private final DissociationFactory dissociationFactory;
	private final UsagePricesProvider resourceCosts;

	private final ImpliedTransfersMarshal impliedTransfersMarshal;

	//cryptoTransfer(TokenTransferList[] memory tokenTransfers)
	protected static final int ABI_ID_CRYPTO_TRANSFER = 0x189a554c;
	//transferTokens(address token, address[] memory accountId, int64[] memory amount)
	protected static final int ABI_ID_TRANSFER_TOKENS = 0x82bba493;
	//transferToken(address token, address sender, address recipient, int64 amount)
	protected static final int ABI_ID_TRANSFER_TOKEN = 0xeca36917;
	//transferNFTs(address token, address[] memory sender, address[] memory receiver, int64[] memory serialNumber)
	protected static final int ABI_ID_TRANSFER_NFTS = 0x2c4ba191;
	//transferNFT(address token,  address sender, address recipient, int64 serialNum)
	protected static final int ABI_ID_TRANSFER_NFT = 0x5cfc9011;
	//mintToken(address token, uint64 amount, bytes[] memory metadata)
	protected static final int ABI_ID_MINT_TOKEN = 0x278e0b88;
	//burnToken(address token, uint64 amount, int64[] memory serialNumbers)
	protected static final int ABI_ID_BURN_TOKEN = 0xacb9cff9;
	//associateTokens(address account, address[] memory tokens)
	protected static final int ABI_ID_ASSOCIATE_TOKENS = 0x2e63879b;
	//associateToken(address account, address token)
	protected static final int ABI_ID_ASSOCIATE_TOKEN = 0x49146bde;
	//dissociateTokens(address account, address[] memory tokens)
	protected static final int ABI_ID_DISSOCIATE_TOKENS = 0x78b63918;
	//dissociateToken(address account, address token)
	protected static final int ABI_ID_DISSOCIATE_TOKEN = 0x099794e8;
	//redirectForToken(address token, bytes memory data)
	protected static final int ABI_ID_REDIRECT_FOR_TOKEN = 0x618dc65e;

	//name()
	protected static final int ABI_ID_NAME = 0x06fdde03;
	//symbol()
	protected static final int ABI_ID_SYMBOL = 0x95d89b41;
	//decimals()
	protected static final int ABI_ID_DECIMALS = 0x313ce567;
	//totalSupply()
	protected static final int ABI_ID_TOTAL_SUPPLY_TOKEN = 0x18160ddd;
	//balanceOf(address account)
	protected static final int ABI_ID_BALANCE_OF_TOKEN = 0x70a08231;
	//transfer(address recipient, uint256 amount)
	protected static final int ABI_ID_ERC_TRANSFER = 0xa9059cbb;
	//transferFrom(address sender, address recipient, uint256 amount)
	//transferFrom(address from, address to, uint256 tokenId)
	protected static final int ABI_ID_ERC_TRANSFER_FROM = 0x23b872dd;

	//ownerOf(uint256 tokenId)
	protected static final int ABI_ID_OWNER_OF_NFT = 0x6352211e;
	//tokenURI(uint256 tokenId)
	protected static final int ABI_ID_TOKEN_URI_NFT = 0xc87b56dd;

	//Transfer(address indexed from, address indexed to, uint256 indexed tokenId)
	//Transfer(address indexed from, address indexed to, uint256 value)
	private static final Bytes TRANSFER_EVENT = Bytes.fromHexString(
			"ddf252ad1be2c89b69c2b068fc378daa952ba7f163c4a11628f55a4df523b3ef");

	private int functionId;
	private Precompile precompile;
	private TransactionBody.Builder transactionBody;
	private final Provider<FeeCalculator> feeCalculator;
	private Gas gasRequirement = Gas.ZERO;
	private final StateView currentView;
	private SideEffectsTracker sideEffectsTracker;
	private final PrecompilePricingUtils precompilePricingUtils;
	private WorldLedgers ledgers;
	private Address senderAddress;
	private HederaStackedWorldStateUpdater updater;
	private boolean isTokenReadOnlyTransaction = false;

	@Inject
	public HTSPrecompiledContract(
			final OptionValidator validator,
			final GlobalDynamicProperties dynamicProperties,
			final GasCalculator gasCalculator,
			final AccountRecordsHistorian recordsHistorian,
			final TxnAwareSoliditySigsVerifier sigsVerifier,
			final DecodingFacade decoder,
			final EncodingFacade encoder,
			final SyntheticTxnFactory syntheticTxnFactory,
			final ExpiringCreations creator,
			final DissociationFactory dissociationFactory,
			final ImpliedTransfersMarshal impliedTransfersMarshal,
			final Provider<FeeCalculator> feeCalculator,
			final StateView currentView,
			final PrecompilePricingUtils precompilePricingUtils,
			final UsagePricesProvider resourceCosts
	) {
		super("HTS", gasCalculator);
		this.decoder = decoder;
		this.encoder = encoder;
		this.sigsVerifier = sigsVerifier;
		this.recordsHistorian = recordsHistorian;
		this.syntheticTxnFactory = syntheticTxnFactory;
		this.creator = creator;
		this.validator = validator;
		this.dynamicProperties = dynamicProperties;
		this.dissociationFactory = dissociationFactory;
		this.impliedTransfersMarshal = impliedTransfersMarshal;
		this.feeCalculator = feeCalculator;
		this.currentView = currentView;
		this.precompilePricingUtils = precompilePricingUtils;
		this.resourceCosts = resourceCosts;
	}

	@Override
	public Gas gasRequirement(final Bytes bytes) {
		return gasRequirement;
	}

	@Override
	public Bytes compute(final Bytes input, final MessageFrame messageFrame) {
		boolean isRedirectProxy = ABI_ID_REDIRECT_FOR_TOKEN == input.getInt(0);

		if (messageFrame.isStatic() && !isRedirectProxy) {
			messageFrame.setRevertReason(STATIC_CALL_REVERT_REASON);
			return null;
		}

		prepareFields(messageFrame);
		final UnaryOperator<byte[]> aliasResolver = updater::unaliased;

		prepareComputation(input, aliasResolver);

		gasRequirement = Gas.of(dynamicProperties.htsDefaultGasCost());

		if (this.precompile == null) {
			messageFrame.setRevertReason(ERROR_DECODING_INPUT_REVERT_REASON);
			return null;
		}

		if (isTokenReadOnlyTransaction) {
			computeViewFunctionGasRequirement(messageFrame.getBlockValues().getTimestamp());
		} else {
			computeGasRequirement(messageFrame.getBlockValues().getTimestamp());
		}

		return computeInternal(messageFrame);
	}

	void prepareFields(final MessageFrame messageFrame) {
		this.updater = (HederaStackedWorldStateUpdater) messageFrame.getWorldUpdater();
		this.sideEffectsTracker = sideEffectsFactory.get();
		this.ledgers = updater.wrappedTrackingLedgers(sideEffectsTracker);
		this.senderAddress = messageFrame.getSenderAddress();
	}

	void computeGasRequirement(final long blockTimestamp) {
		final Timestamp timestamp = Timestamp.newBuilder().setSeconds(
				blockTimestamp).build();
		final long gasPriceInTinybars = feeCalculator.get().estimatedGasPriceInTinybars(ContractCall, timestamp);

		final long calculatedFeeInTinybars = gasFeeInTinybars(
				transactionBody.setTransactionID(TransactionID.newBuilder().setTransactionValidStart(
						timestamp).build()), Instant.ofEpochSecond(blockTimestamp));

		final long minimumFeeInTinybars = precompile.getMinimumFeeInTinybars(timestamp);
		final long actualFeeInTinybars = Math.max(minimumFeeInTinybars, calculatedFeeInTinybars);


		// convert to gas cost
		final Gas baseGasCost = Gas.of((actualFeeInTinybars + gasPriceInTinybars - 1) / gasPriceInTinybars);

		// charge premium
		gasRequirement = baseGasCost.plus((baseGasCost.dividedBy(5)));
	}

	void computeViewFunctionGasRequirement(final long blockTimestamp) {
		final Timestamp timestamp = Timestamp.newBuilder().setSeconds(
				blockTimestamp).build();
		final var usagePrices = resourceCosts.defaultPricesGiven(HederaFunctionality.TokenGetInfo, timestamp);
		final var transactionGetRecordQuery = TransactionGetRecordQuery.newBuilder()
				.build();
		final var query = Query.newBuilder().setTransactionGetRecord(transactionGetRecordQuery);
		final var fee =
				feeCalculator.get().estimatePayment(query.buildPartial(), usagePrices, currentView, timestamp,
						ResponseType.ANSWER_ONLY);

		final long gasPriceInTinybars = feeCalculator.get().estimatedGasPriceInTinybars(ContractCall, timestamp);

		final long calculatedFeeInTinybars = fee.getNetworkFee() + fee.getNodeFee() + fee.getServiceFee();

		final long minimumFeeInTinybars = precompile.getMinimumFeeInTinybars(timestamp);
		final long actualFeeInTinybars = Math.max(minimumFeeInTinybars, calculatedFeeInTinybars);

		// convert to gas cost
		final Gas baseGasCost = Gas.of((actualFeeInTinybars + gasPriceInTinybars - 1) / gasPriceInTinybars);

		// charge premium
		gasRequirement = baseGasCost.plus((baseGasCost.dividedBy(5)));
	}

	void prepareComputation(final Bytes input, final UnaryOperator<byte[]> aliasResolver) {
		this.precompile = null;
		this.transactionBody = null;

		this.functionId = input.getInt(0);
		this.gasRequirement = null;

		this.precompile =
				switch (functionId) {
					case ABI_ID_CRYPTO_TRANSFER,
							ABI_ID_TRANSFER_TOKENS,
							ABI_ID_TRANSFER_TOKEN,
							ABI_ID_TRANSFER_NFTS,
							ABI_ID_TRANSFER_NFT -> new TransferPrecompile();
					case ABI_ID_MINT_TOKEN -> new MintPrecompile();
					case ABI_ID_BURN_TOKEN -> new BurnPrecompile();
					case ABI_ID_ASSOCIATE_TOKENS -> new MultiAssociatePrecompile();
					case ABI_ID_ASSOCIATE_TOKEN -> new AssociatePrecompile();
					case ABI_ID_DISSOCIATE_TOKENS -> new MultiDissociatePrecompile();
					case ABI_ID_DISSOCIATE_TOKEN -> new DissociatePrecompile();
					case ABI_ID_REDIRECT_FOR_TOKEN -> {
						final var tokenAddress = input.slice(4, 20);
						final var tokenID = EntityIdUtils.tokenIdFromEvmAddress(tokenAddress.toArray());
						final var nestedInput = input.slice(24);
						final var tokensLedger = ledgers.tokens();
						final var isFungibleToken = TokenType.FUNGIBLE_COMMON.equals(tokensLedger.get(tokenID,
								TOKEN_TYPE));

						Precompile nestedPrecompile;
						this.isTokenReadOnlyTransaction = true;
						final var nestedFunctionSelector = nestedInput.getInt(0);

						if (ABI_ID_NAME == nestedFunctionSelector) {
							nestedPrecompile = new NamePrecompile(tokenID);
						} else if (ABI_ID_SYMBOL == nestedFunctionSelector) {
							nestedPrecompile = new SymbolPrecompile(tokenID);
						} else if (ABI_ID_DECIMALS == nestedFunctionSelector) {
							if (!isFungibleToken) {
								throw new InvalidTransactionException(NOT_SUPPORTED_NON_FUNGIBLE_OPERATION_REASON,
										FAIL_INVALID);
							}
							nestedPrecompile = new DecimalsPrecompile(tokenID);
						} else if (ABI_ID_TOTAL_SUPPLY_TOKEN == nestedFunctionSelector) {
							nestedPrecompile = new TotalSupplyPrecompile(tokenID);
						} else if (ABI_ID_BALANCE_OF_TOKEN == nestedFunctionSelector) {
							nestedPrecompile = new BalanceOfPrecompile(tokenID);
						} else if (ABI_ID_OWNER_OF_NFT == nestedFunctionSelector) {
							if (isFungibleToken) {
								throw new InvalidTransactionException(NOT_SUPPORTED_FUNGIBLE_OPERATION_REASON,
										FAIL_INVALID);
							}
							nestedPrecompile = new OwnerOfPrecompile(tokenID);
						} else if (ABI_ID_TOKEN_URI_NFT == nestedFunctionSelector) {
							if (isFungibleToken) {
								throw new InvalidTransactionException(NOT_SUPPORTED_FUNGIBLE_OPERATION_REASON,
										FAIL_INVALID);
							}
							nestedPrecompile = new TokenURIPrecompile(tokenID);
						} else if (ABI_ID_ERC_TRANSFER == nestedFunctionSelector) {
							this.isTokenReadOnlyTransaction = false;
							if (!isFungibleToken) {
								throw new InvalidTransactionException(NOT_SUPPORTED_NON_FUNGIBLE_OPERATION_REASON,
										FAIL_INVALID);
							}
							nestedPrecompile = new ERCTransferPrecompile(tokenID, this.senderAddress, isFungibleToken);
						} else {
							this.isTokenReadOnlyTransaction = false;
							nestedPrecompile = null;
						}

						yield nestedPrecompile;
					}
					default -> null;
				};
		if (precompile != null) {
			decodeInput(input, aliasResolver);
		}
	}

	/* --- Helpers --- */
	private AccountStore createAccountStore() {
		return accountStoreFactory.newAccountStore(validator, dynamicProperties, ledgers.accounts());
	}

	private TypedTokenStore createTokenStore(
			final AccountStore accountStore,
			final SideEffectsTracker sideEffects
	) {
		return tokenStoreFactory.newTokenStore(
				accountStore,
				ledgers.tokens(), ledgers.nfts(), ledgers.tokenRels(),
				NOOP_VIEWS_MANAGER, NOOP_TREASURY_ADDER, NOOP_TREASURY_REMOVER,
				sideEffects);
	}

	private static Bytes resultFrom(final ResponseCodeEnum status) {
		return UInt256.valueOf(status.getNumber());
	}

	void decodeInput(final Bytes input, final UnaryOperator<byte[]> aliasResolver) {
		this.transactionBody = TransactionBody.newBuilder();
		try {
			this.transactionBody = this.precompile.body(input, aliasResolver);
		} catch (Exception e) {
			log.warn("Internal precompile failure", e);
			throw new InvalidTransactionException("Cannot decode precompile input", FAIL_INVALID);
		}
	}

	@SuppressWarnings("rawtypes")
	protected Bytes computeInternal(final MessageFrame frame) {
		Bytes result;
		ExpirableTxnRecord.Builder childRecord;
		try {
			precompile.run(frame);
			// As in HederaLedger.commit(), we must first commit the ledgers before creating our
			// synthetic record, as the ledger interceptors will populate the sideEffectsTracker
			ledgers.commit();

			childRecord = creator.createSuccessfulSyntheticRecord(
					precompile.getCustomFees(), sideEffectsTracker, EMPTY_MEMO);

			result = precompile.getSuccessResultFor(childRecord);
			addContractCallResultToRecord(childRecord, result, Optional.empty());
		} catch (InvalidTransactionException e) {
			final var status = e.getResponseCode();
			childRecord = creator.createUnsuccessfulSyntheticRecord(status);
			result = precompile.getFailureResultFor(status);
			addContractCallResultToRecord(childRecord, result, Optional.of(status));
		} catch (Exception e) {
			log.warn("Internal precompile failure", e);
			childRecord = creator.createUnsuccessfulSyntheticRecord(FAIL_INVALID);
			result = precompile.getFailureResultFor(FAIL_INVALID);
			addContractCallResultToRecord(childRecord, result, Optional.of(FAIL_INVALID));
		}

		/*-- The updater here should always have a parent updater --*/
		final var parentUpdater = updater.parentUpdater();
		if (parentUpdater.isPresent()) {
			final var parent = (AbstractLedgerWorldUpdater) parentUpdater.get();
			parent.manageInProgressRecord(recordsHistorian, childRecord, this.transactionBody);
		} else {
			throw new InvalidTransactionException("HTS precompile frame had no parent updater", FAIL_INVALID);
		}

		return result;
	}

	private void addContractCallResultToRecord(
			final ExpirableTxnRecord.Builder childRecord,
			final Bytes result,
			final Optional<ResponseCodeEnum> errorStatus
	) {
		if (dynamicProperties.shouldExportPrecompileResults()) {
<<<<<<< HEAD
			final var evmFnResult = new EvmFnResult(
					HTS_PRECOMPILE_MIRROR_ENTITY_ID,
					result != null ? result.toArrayUnsafe() : EvmFnResult.EMPTY,
					errorStatus.map(ResponseCodeEnum::name).orElse(null),
					EvmFnResult.EMPTY,
					this.gasRequirement.toLong(),
					Collections.emptyList(),
					Collections.emptyList(),
					EvmFnResult.EMPTY,
					Collections.emptyMap());
			childRecord.setContractCallResult(evmFnResult);
=======
			final var contractCallResult = ContractFunctionResult.newBuilder()
					.setContractID(HTS_PRECOMPILE_MIRROR_ID)
					.setGasUsed(this.gasRequirement.toLong())
					.setContractCallResult(
							result != null ? ByteString.copyFrom(result.toArrayUnsafe()) : ByteString.EMPTY);
			errorStatus.ifPresent(status -> contractCallResult.setErrorMessage(status.name()));
			childRecord.setContractCallResult(SolidityFnResult.fromGrpc(contractCallResult.build()));
>>>>>>> 803ce310
		}
	}

	/* --- Constructor functional interfaces for mocking --- */
	@FunctionalInterface
	interface MintLogicFactory {
		MintLogic newMintLogic(OptionValidator validator, TypedTokenStore tokenStore, AccountStore accountStore);
	}

	@FunctionalInterface
	interface BurnLogicFactory {
		BurnLogic newBurnLogic(TypedTokenStore tokenStore, AccountStore accountStore);
	}

	@FunctionalInterface
	interface AssociateLogicFactory {
		AssociateLogic newAssociateLogic(
				TypedTokenStore tokenStore,
				AccountStore accountStore,
				GlobalDynamicProperties dynamicProperties);
	}

	@FunctionalInterface
	interface DissociateLogicFactory {
		DissociateLogic newDissociateLogic(
				OptionValidator validator,
				TypedTokenStore tokenStore,
				AccountStore accountStore,
				DissociationFactory dissociationFactory);
	}

	@FunctionalInterface
	interface TransferLogicFactory {
		TransferLogic newLogic(
				TransactionalLedger<AccountID, AccountProperty, MerkleAccount> accountsLedger,
				TransactionalLedger<NftId, NftProperty, MerkleUniqueToken> nftsLedger,
				TransactionalLedger<Pair<AccountID, TokenID>, TokenRelProperty, MerkleTokenRelStatus> tokenRelsLedger,
				HederaTokenStore tokenStore,
				SideEffectsTracker sideEffectsTracker,
				UniqueTokenViewsManager tokenViewsManager,
				GlobalDynamicProperties dynamicProperties,
				OptionValidator validator,
				AutoCreationLogic autoCreationLogic,
				AccountRecordsHistorian recordsHistorian);
	}

	@FunctionalInterface
	interface AccountStoreFactory {
		AccountStore newAccountStore(
				OptionValidator validator,
				GlobalDynamicProperties dynamicProperties,
				BackingStore<AccountID, MerkleAccount> accounts);
	}

	@FunctionalInterface
	interface TokenStoreFactory {
		TypedTokenStore newTokenStore(
				AccountStore accountStore,
				BackingStore<TokenID, MerkleToken> tokens,
				BackingStore<NftId, MerkleUniqueToken> uniqueTokens,
				BackingStore<Pair<AccountID, TokenID>, MerkleTokenRelStatus> tokenRels,
				UniqueTokenViewsManager uniqTokenViewsManager,
				TypedTokenStore.LegacyTreasuryAdder treasuryAdder,
				TypedTokenStore.LegacyTreasuryRemover treasuryRemover,
				SideEffectsTracker sideEffectsTracker);
	}

	@FunctionalInterface
	interface HederaTokenStoreFactory {
		HederaTokenStore newHederaTokenStore(
				EntityIdSource ids,
				OptionValidator validator,
				SideEffectsTracker sideEffectsTracker,
				UniqueTokenViewsManager uniqueTokenViewsManager,
				GlobalDynamicProperties properties,
				TransactionalLedger<Pair<AccountID, TokenID>, TokenRelProperty, MerkleTokenRelStatus> tokenRelsLedger,
				TransactionalLedger<NftId, NftProperty, MerkleUniqueToken> nftsLedger,
				BackingStore<TokenID, MerkleToken> backingTokens);
	}

	/* --- The precompile implementations --- */
	interface Precompile {
		TransactionBody.Builder body(Bytes input, UnaryOperator<byte[]> aliasResolver);

		void run(MessageFrame frame);

		long getMinimumFeeInTinybars(Timestamp consensusTime);

		default void addImplicitCostsIn(TxnAccessor accessor) {
			/* No-op */
		}

		default Bytes getSuccessResultFor(ExpirableTxnRecord.Builder childRecord) {
			return SUCCESS_RESULT;
		}

		default Bytes getFailureResultFor(ResponseCodeEnum status) {
			return resultFrom(status);
		}

		default List<FcAssessedCustomFee> getCustomFees() {
			return NO_CUSTOM_FEES;
		}
	}

	private abstract class AbstractAssociatePrecompile implements Precompile {
		protected Association associateOp;

		@Override
		public void run(final MessageFrame frame) {
			Objects.requireNonNull(associateOp);

			/* --- Check required signatures --- */
			final var accountId = Id.fromGrpcAccount(associateOp.accountId());
			final var hasRequiredSigs = validateKey(frame, accountId.asEvmAddress(), sigsVerifier::hasActiveKey);
			validateTrue(hasRequiredSigs, INVALID_SIGNATURE);

			/* --- Build the necessary infrastructure to execute the transaction --- */
			final var accountStore = createAccountStore();
			final var tokenStore = createTokenStore(accountStore, sideEffectsTracker);

			/* --- Execute the transaction and capture its results --- */
			final var associateLogic = associateLogicFactory.newAssociateLogic(
					tokenStore, accountStore, dynamicProperties);
			associateLogic.associate(accountId, associateOp.tokenIds());
		}

		@Override
		public long getMinimumFeeInTinybars(final Timestamp consensusTime) {
			return precompilePricingUtils.getMinimumPriceInTinybars(ASSOCIATE, consensusTime);
		}
	}

	protected class AssociatePrecompile extends AbstractAssociatePrecompile {
		@Override
		public TransactionBody.Builder body(final Bytes input, final UnaryOperator<byte[]> aliasResolver) {
			associateOp = decoder.decodeAssociation(input, aliasResolver);
			return syntheticTxnFactory.createAssociate(associateOp);
		}
	}

	protected class MultiAssociatePrecompile extends AbstractAssociatePrecompile {
		@Override
		public TransactionBody.Builder body(final Bytes input, final UnaryOperator<byte[]> aliasResolver) {
			associateOp = decoder.decodeMultipleAssociations(input, aliasResolver);
			return syntheticTxnFactory.createAssociate(associateOp);
		}
	}

	private abstract class AbstractDissociatePrecompile implements Precompile {
		protected Dissociation dissociateOp;

		@Override
		public void run(
				final MessageFrame frame
		) {
			Objects.requireNonNull(dissociateOp);

			/* --- Check required signatures --- */
			final var accountId = Id.fromGrpcAccount(dissociateOp.accountId());
			final var hasRequiredSigs = validateKey(frame, accountId.asEvmAddress(), sigsVerifier::hasActiveKey);
			validateTrue(hasRequiredSigs, INVALID_SIGNATURE);

			/* --- Build the necessary infrastructure to execute the transaction --- */
			final var accountStore = createAccountStore();
			final var tokenStore = createTokenStore(accountStore, sideEffectsTracker);

			/* --- Execute the transaction and capture its results --- */
			final var dissociateLogic = dissociateLogicFactory.newDissociateLogic(
					validator, tokenStore, accountStore, dissociationFactory);
			dissociateLogic.dissociate(accountId, dissociateOp.tokenIds());
		}

		@Override
		public long getMinimumFeeInTinybars(final Timestamp consensusTime) {
			return precompilePricingUtils.getMinimumPriceInTinybars(DISSOCIATE, consensusTime);
		}
	}

	protected class DissociatePrecompile extends AbstractDissociatePrecompile {
		@Override
		public TransactionBody.Builder body(final Bytes input, final UnaryOperator<byte[]> aliasResolver) {
			dissociateOp = decoder.decodeDissociate(input, aliasResolver);
			return syntheticTxnFactory.createDissociate(dissociateOp);
		}
	}

	protected class MultiDissociatePrecompile extends AbstractDissociatePrecompile {
		@Override
		public TransactionBody.Builder body(final Bytes input, final UnaryOperator<byte[]> aliasResolver) {
			dissociateOp = decoder.decodeMultipleDissociations(input, aliasResolver);
			return syntheticTxnFactory.createDissociate(dissociateOp);
		}
	}

	protected class MintPrecompile implements Precompile {
		private MintWrapper mintOp;

		@Override
		public TransactionBody.Builder body(final Bytes input, final UnaryOperator<byte[]> aliasResolver) {
			mintOp = decoder.decodeMint(input);
			return syntheticTxnFactory.createMint(mintOp);
		}

		@Override
		public void run(
				final MessageFrame frame
		) {
			Objects.requireNonNull(mintOp);

			/* --- Check required signatures --- */
			final var tokenId = Id.fromGrpcToken(mintOp.tokenType());
			final var hasRequiredSigs = validateKey(frame, tokenId.asEvmAddress(), sigsVerifier::hasActiveSupplyKey);
			validateTrue(hasRequiredSigs, INVALID_SIGNATURE);

			/* --- Build the necessary infrastructure to execute the transaction --- */
			final var scopedAccountStore = createAccountStore();
			final var scopedTokenStore = createTokenStore(scopedAccountStore, sideEffectsTracker);
			final var mintLogic = mintLogicFactory.newMintLogic(validator, scopedTokenStore, scopedAccountStore);

			/* --- Execute the transaction and capture its results --- */
			if (mintOp.type() == NON_FUNGIBLE_UNIQUE) {
				final var newMeta = mintOp.metadata();
				final var creationTime = recordsHistorian.nextFollowingChildConsensusTime();
				mintLogic.mint(tokenId, newMeta.size(), 0, newMeta, creationTime);
			} else {
				mintLogic.mint(tokenId, 0, mintOp.amount(), NO_METADATA, Instant.EPOCH);
			}
		}

		@Override
		public long getMinimumFeeInTinybars(final Timestamp consensusTime) {
			Objects.requireNonNull(mintOp);

			return precompilePricingUtils.getMinimumPriceInTinybars(
					(mintOp.type() == NON_FUNGIBLE_UNIQUE) ? MINT_NFT : MINT_FUNGIBLE, consensusTime);
		}

		@Override
		public Bytes getSuccessResultFor(final ExpirableTxnRecord.Builder childRecord) {
			final var receiptBuilder = childRecord.getReceiptBuilder();
			validateTrue(receiptBuilder != null, FAIL_INVALID);
			return encoder.encodeMintSuccess(
					childRecord.getReceiptBuilder().getNewTotalSupply(),
					childRecord.getReceiptBuilder().getSerialNumbers());
		}

		@Override
		public Bytes getFailureResultFor(final ResponseCodeEnum status) {
			return encoder.encodeMintFailure(status);
		}
	}

	protected class TransferPrecompile implements Precompile {
		private ResponseCodeEnum impliedValidity;
		private ImpliedTransfers impliedTransfers;
		private List<BalanceChange> explicitChanges;
		private TransactionBody.Builder syntheticTxn;
		protected List<TokenTransferWrapper> transferOp;
		protected HederaTokenStore hederaTokenStore;

		protected void initializeHederaTokenStore() {
			this.hederaTokenStore = hederaTokenStoreFactory.newHederaTokenStore(
					ids,
					validator,
					sideEffectsTracker,
					NOOP_VIEWS_MANAGER,
					dynamicProperties,
					ledgers.tokenRels(), ledgers.nfts(), ledgers.tokens());
		}

		@Override
		public TransactionBody.Builder body(final Bytes input, final UnaryOperator<byte[]> aliasResolver) {
			transferOp = switch (functionId) {
				case ABI_ID_CRYPTO_TRANSFER -> decoder.decodeCryptoTransfer(input, aliasResolver);
				case ABI_ID_TRANSFER_TOKENS -> decoder.decodeTransferTokens(input, aliasResolver);
				case ABI_ID_TRANSFER_TOKEN -> decoder.decodeTransferToken(input, aliasResolver);
				case ABI_ID_TRANSFER_NFTS -> decoder.decodeTransferNFTs(input, aliasResolver);
				case ABI_ID_TRANSFER_NFT -> decoder.decodeTransferNFT(input, aliasResolver);
				default -> throw new InvalidTransactionException(
						"Transfer precompile received unknown functionId=" + functionId + " (via " + input + ")",
						FAIL_INVALID);
			};
			syntheticTxn = syntheticTxnFactory.createCryptoTransfer(transferOp);
			extrapolateDetailsFromSyntheticTxn();

			initializeHederaTokenStore();
			return syntheticTxn;
		}

		@Override
		public void addImplicitCostsIn(final TxnAccessor accessor) {
			if (impliedTransfers != null) {
				reCalculateXferMeta(accessor, impliedTransfers);
			}
		}

		@Override
		public void run(
				final MessageFrame frame
		) {
			if (impliedValidity == null) {
				extrapolateDetailsFromSyntheticTxn();
			}
			if (impliedValidity != ResponseCodeEnum.OK) {
				throw new InvalidTransactionException(impliedValidity);
			}

			/* We remember this size to know to ignore receiverSigRequired=true for custom fee payments */
			final var numExplicitChanges = explicitChanges.size();
			final var assessmentStatus = impliedTransfers.getMeta().code();
			validateTrue(assessmentStatus == OK, assessmentStatus);
			var changes = impliedTransfers.getAllBalanceChanges();

			hederaTokenStore.setAccountsLedger(ledgers.accounts());

			final var transferLogic = transferLogicFactory.newLogic(
					ledgers.accounts(), ledgers.nfts(), ledgers.tokenRels(), hederaTokenStore,
					sideEffectsTracker,
					NOOP_VIEWS_MANAGER,
					dynamicProperties,
					validator,
					null,
					recordsHistorian);

			for (int i = 0, n = changes.size(); i < n; i++) {
				final var change = changes.get(i);
				final var units = change.getAggregatedUnits();
				if (change.isForNft() || units < 0) {
					final var hasSenderSig = validateKey(frame, change.getAccount().asEvmAddress(),
							sigsVerifier::hasActiveKey);
					validateTrue(hasSenderSig, INVALID_SIGNATURE);
				}
				if (i >= numExplicitChanges) {
					/* Ignore receiver sig requirements for custom fee payments (which are never NFT transfers) */
					continue;
				}
				var hasReceiverSigIfReq = true;
				if (change.isForNft()) {
					final var counterPartyAddress = asTypedEvmAddress(change.counterPartyAccountId());
					hasReceiverSigIfReq = validateKey(frame, counterPartyAddress,
							sigsVerifier::hasActiveKeyOrNoReceiverSigReq);
				} else if (units > 0) {
					hasReceiverSigIfReq = validateKey(frame, change.getAccount().asEvmAddress(),
							sigsVerifier::hasActiveKeyOrNoReceiverSigReq);
				}
				validateTrue(hasReceiverSigIfReq, INVALID_SIGNATURE);
			}

			transferLogic.doZeroSum(changes);
		}

		@Override
		public List<FcAssessedCustomFee> getCustomFees() {
			return impliedTransfers.getAssessedCustomFees();
		}

		private void extrapolateDetailsFromSyntheticTxn() {
			final var op = syntheticTxn.getCryptoTransfer();
			impliedValidity = impliedTransfersMarshal.validityWithCurrentProps(op);
			if (impliedValidity != ResponseCodeEnum.OK) {
				return;
			}
			explicitChanges = constructBalanceChanges(transferOp);
			impliedTransfers = impliedTransfersMarshal.assessCustomFeesAndValidate(
					0,
					0,
					explicitChanges,
					NO_ALIASES,
					impliedTransfersMarshal.currentProps());
		}

		private List<BalanceChange> constructBalanceChanges(final List<TokenTransferWrapper> transferOp) {
			final List<BalanceChange> allChanges = new ArrayList<>();
			for (final TokenTransferWrapper tokenTransferWrapper : transferOp) {
				final List<BalanceChange> changes = new ArrayList<>();

				for (final var fungibleTransfer : tokenTransferWrapper.fungibleTransfers()) {
					if (fungibleTransfer.sender != null && fungibleTransfer.receiver != null) {
						changes.addAll(List.of(
								BalanceChange.changingFtUnits(
										Id.fromGrpcToken(fungibleTransfer.getDenomination()),
										fungibleTransfer.getDenomination(),
										aaWith(fungibleTransfer.receiver, fungibleTransfer.amount), null),
								BalanceChange.changingFtUnits(
										Id.fromGrpcToken(fungibleTransfer.getDenomination()),
										fungibleTransfer.getDenomination(),
										aaWith(fungibleTransfer.sender, -fungibleTransfer.amount), null)));
					} else if (fungibleTransfer.sender == null) {
						changes.add(
								BalanceChange.changingFtUnits(
										Id.fromGrpcToken(fungibleTransfer.getDenomination()),
										fungibleTransfer.getDenomination(),
										aaWith(fungibleTransfer.receiver, fungibleTransfer.amount), null));
					} else {
						changes.add(
								BalanceChange.changingFtUnits(
										Id.fromGrpcToken(fungibleTransfer.getDenomination()),
										fungibleTransfer.getDenomination(),
										aaWith(fungibleTransfer.sender, -fungibleTransfer.amount), null));
					}
				}
				if (changes.isEmpty()) {
					for (final var nftExchange : tokenTransferWrapper.nftExchanges()) {
						changes.add(
								BalanceChange.changingNftOwnership(
										Id.fromGrpcToken(nftExchange.getTokenType()),
										nftExchange.getTokenType(),
										nftExchange.asGrpc(), null
								)
						);
					}
				}

				allChanges.addAll(changes);
			}
			return allChanges;
		}

		private AccountAmount aaWith(final AccountID account, final long amount) {
			return AccountAmount.newBuilder()
					.setAccountID(account)
					.setAmount(amount)
					.build();
		}

		@Override
		public long getMinimumFeeInTinybars(final Timestamp consensusTime) {
			Objects.requireNonNull(transferOp);
			long accumulatedCost = 0;
			boolean customFees = impliedTransfers != null && !impliedTransfers.getAssessedCustomFees().isEmpty();
			// For fungible there are always at least two operations, so only charge half for each operation
			long nftHalfTxCost = precompilePricingUtils.getMinimumPriceInTinybars(
					customFees ? PrecompilePricingUtils.GasCostType.TRANSFER_FUNGIBLE_CUSTOM_FEES :
							PrecompilePricingUtils.GasCostType.TRANSFER_FUNGIBLE,
					consensusTime) / 2;
			// NFTs are atomic, one line can do it.
			long fungibleHalfTxCost = precompilePricingUtils.getMinimumPriceInTinybars(
					customFees ? PrecompilePricingUtils.GasCostType.TRANSFER_NFT_CUSTOM_FEES :
							PrecompilePricingUtils.GasCostType.TRANSFER_NFT,
					consensusTime);
			for (var transfer : transferOp) {
				accumulatedCost += transfer.fungibleTransfers().size() * fungibleHalfTxCost;
				accumulatedCost += transfer.nftExchanges().size() * nftHalfTxCost;
			}
			return accumulatedCost;
		}

	}

	protected class BurnPrecompile implements Precompile {
		private BurnWrapper burnOp;

		@Override
		public TransactionBody.Builder body(final Bytes input, final UnaryOperator<byte[]> aliasResolver) {
			burnOp = decoder.decodeBurn(input);
			return syntheticTxnFactory.createBurn(burnOp);
		}

		@Override
		public void run(
				final MessageFrame frame
		) {
			Objects.requireNonNull(burnOp);

			/* --- Check required signatures --- */
			final var tokenId = Id.fromGrpcToken(burnOp.tokenType());
			final var hasRequiredSigs = validateKey(
					frame, tokenId.asEvmAddress(), sigsVerifier::hasActiveSupplyKey);
			validateTrue(hasRequiredSigs, INVALID_SIGNATURE);

			/* --- Build the necessary infrastructure to execute the transaction --- */
			final var scopedAccountStore = createAccountStore();
			final var scopedTokenStore = createTokenStore(scopedAccountStore, sideEffectsTracker);
			final var burnLogic = burnLogicFactory.newBurnLogic(scopedTokenStore, scopedAccountStore);

			/* --- Execute the transaction and capture its results --- */
			if (burnOp.type() == NON_FUNGIBLE_UNIQUE) {
				final var targetSerialNos = burnOp.serialNos();
				burnLogic.burn(tokenId, 0, targetSerialNos);
			} else {
				burnLogic.burn(tokenId, burnOp.amount(), NO_SERIAL_NOS);
			}
		}

		@Override
		public long getMinimumFeeInTinybars(final Timestamp consensusTime) {
			Objects.requireNonNull(burnOp);
			return precompilePricingUtils.getMinimumPriceInTinybars(
					(burnOp.type() == NON_FUNGIBLE_UNIQUE) ? MINT_NFT : MINT_FUNGIBLE, consensusTime);
		}

		@Override
		public Bytes getSuccessResultFor(final ExpirableTxnRecord.Builder childRecord) {
			final var receiptBuilder = childRecord.getReceiptBuilder();
			validateTrue(receiptBuilder != null, FAIL_INVALID);
			return encoder.encodeBurnSuccess(childRecord.getReceiptBuilder().getNewTotalSupply());
		}

		@Override
		public Bytes getFailureResultFor(final ResponseCodeEnum status) {
			return encoder.encodeBurnFailure(status);
		}
	}

	protected abstract class ERCReadOnlyAbstractPrecompile implements Precompile {
		protected TokenID tokenID;

		protected ERCReadOnlyAbstractPrecompile(final TokenID tokenID) {
			this.tokenID = tokenID;
		}

		@Override
		public TransactionBody.Builder body(final Bytes input, final UnaryOperator<byte[]> aliasResolver) {
			return syntheticTxnFactory.createTransactionCall(1L, input);
		}

		@Override
		public void run(
				final MessageFrame frame
		) {
		}

		@Override
		public long getMinimumFeeInTinybars(final Timestamp consensusTime) {
			return 100;
		}
	}

	protected class ERCTransferPrecompile extends TransferPrecompile {
		private final TokenID tokenID;
		private final AccountID callerAccountID;
		private final boolean isFungible;

		public ERCTransferPrecompile(final TokenID tokenID, final Address callerAccount, final boolean isFungible) {
			this.callerAccountID = EntityIdUtils.accountIdFromEvmAddress(callerAccount);
			this.tokenID = tokenID;
			this.isFungible = isFungible;
		}

		@Override
		public TransactionBody.Builder body(final Bytes input, final UnaryOperator<byte[]> aliasResolver) {
			super.initializeHederaTokenStore();

			final var nestedInput = input.slice(24);
			super.transferOp = switch (nestedInput.getInt(0)) {
				case ABI_ID_ERC_TRANSFER -> decoder.decodeErcTransfer(nestedInput, tokenID, callerAccountID,
						aliasResolver);
				default -> throw new InvalidTransactionException(
						"Transfer precompile received unknown functionId=" + functionId + " (via " + nestedInput + ")",
						FAIL_INVALID);
			};
			super.syntheticTxn = syntheticTxnFactory.createCryptoTransfer(transferOp);
			super.extrapolateDetailsFromSyntheticTxn();
			return super.syntheticTxn;
		}

		@Override
		public void run(
				final MessageFrame frame
		) {
			super.run(frame);

			final var precompileAddress = Address.fromHexString(HTS_PRECOMPILED_CONTRACT_ADDRESS);

			if (isFungible) {
				frame.addLog(getLogForFungibleTransfer(precompileAddress));
			}
		}

		private Log getLogForFungibleTransfer(final Address logger) {
			final var fungibleTransfers = super.transferOp.get(0).fungibleTransfers();
			Address sender = null;
			Address receiver = null;
			BigInteger amount = BigInteger.ZERO;
			for (final var fungibleTransfer : fungibleTransfers) {
				if (fungibleTransfer.sender != null) {
					sender = asTypedEvmAddress(fungibleTransfer.sender);
				}
				if (fungibleTransfer.receiver != null) {
					receiver = asTypedEvmAddress(fungibleTransfer.receiver);
					amount = BigInteger.valueOf(fungibleTransfer.amount);
				}
			}

			return EncodingFacade.LogBuilder.logBuilder().forLogger(logger)
					.forEventSignature(TRANSFER_EVENT)
					.forIndexedArgument(sender)
					.forIndexedArgument(receiver)
					.forDataItem(amount).build();
		}

		@Override
		public Bytes getSuccessResultFor(final ExpirableTxnRecord.Builder childRecord) {
			return encoder.encodeEcFungibleTransfer(true);
		}

		@Override
		public Bytes getFailureResultFor(final ResponseCodeEnum status) {
			return resultFrom(status);
		}
	}

	protected class NamePrecompile extends ERCReadOnlyAbstractPrecompile {

		public NamePrecompile(TokenID tokenID) {
			super(tokenID);
		}

		@Override
		public Bytes getSuccessResultFor(final ExpirableTxnRecord.Builder childRecord) {
			final TransactionalLedger<TokenID, TokenProperty, MerkleToken> tokensLedger = ledgers.tokens();
			final var name = (String) tokensLedger.get(tokenID, NAME);

			return encoder.encodeName(name);
		}
	}

	protected class SymbolPrecompile extends ERCReadOnlyAbstractPrecompile {

		public SymbolPrecompile(final TokenID tokenID) {
			super(tokenID);
		}

		@Override
		public Bytes getSuccessResultFor(final ExpirableTxnRecord.Builder childRecord) {
			final TransactionalLedger<TokenID, TokenProperty, MerkleToken> tokensLedger = ledgers.tokens();
			final var symbol = (String) tokensLedger.get(tokenID, SYMBOL);

			return encoder.encodeSymbol(symbol);
		}
	}

	protected class DecimalsPrecompile extends ERCReadOnlyAbstractPrecompile {

		public DecimalsPrecompile(final TokenID tokenID) {
			super(tokenID);
		}

		@Override
		public Bytes getSuccessResultFor(final ExpirableTxnRecord.Builder childRecord) {
			final TransactionalLedger<TokenID, TokenProperty, MerkleToken> tokensLedger = ledgers.tokens();
			final var decimals = (Integer) tokensLedger.get(tokenID, DECIMALS);

			return encoder.encodeDecimals(decimals);
		}
	}

	protected class TotalSupplyPrecompile extends ERCReadOnlyAbstractPrecompile {

		public TotalSupplyPrecompile(final TokenID tokenID) {
			super(tokenID);
		}

		@Override
		public Bytes getSuccessResultFor(ExpirableTxnRecord.Builder childRecord) {
			final TransactionalLedger<TokenID, TokenProperty, MerkleToken> tokensLedger = ledgers.tokens();
			final var totalSupply = (long) tokensLedger.get(tokenID, TOTAL_SUPPLY);

			return encoder.encodeTotalSupply(totalSupply);
		}
	}

	protected class TokenURIPrecompile extends ERCReadOnlyAbstractPrecompile {
		private OwnerOfAndTokenURIWrapper tokenUriWrapper;

		public TokenURIPrecompile(final TokenID tokenID) {
			super(tokenID);
		}

		@Override
		public TransactionBody.Builder body(final Bytes input, final UnaryOperator<byte[]> aliasResolver) {
			final var nestedInput = input.slice(24);
			tokenUriWrapper = decoder.decodeTokenUriNFT(nestedInput);

			return super.body(input, aliasResolver);
		}

		@Override
		public Bytes getSuccessResultFor(final ExpirableTxnRecord.Builder childRecord) {
			TransactionalLedger<NftId, NftProperty, MerkleUniqueToken> nftsLedger = ledgers.nfts();
			var nftId = new NftId(tokenID.getShardNum(), tokenID.getRealmNum(), tokenID.getTokenNum(),
					tokenUriWrapper.tokenId());
			var metaData = (byte[]) nftsLedger.get(nftId, METADATA);

			String metaDataString = new String(metaData);

			return encoder.encodeTokenUri(metaDataString);
		}
	}

	protected class OwnerOfPrecompile extends ERCReadOnlyAbstractPrecompile {
		private OwnerOfAndTokenURIWrapper ownerWrapper;

		public OwnerOfPrecompile(final TokenID tokenID) {
			super(tokenID);
		}

		@Override
		public TransactionBody.Builder body(final Bytes input, final UnaryOperator<byte[]> aliasResolver) {
			final var nestedInput = input.slice(24);
			ownerWrapper = decoder.decodeOwnerOf(nestedInput);

			return super.body(input, aliasResolver);
		}

		@Override
		public Bytes getSuccessResultFor(final ExpirableTxnRecord.Builder childRecord) {
			TransactionalLedger<NftId, NftProperty, MerkleUniqueToken> nftsLedger = ledgers.nfts();
			var nftId = new NftId(tokenID.getShardNum(), tokenID.getRealmNum(), tokenID.getTokenNum(),
					ownerWrapper.tokenId());
			var owner = (EntityId) nftsLedger.get(nftId, OWNER);
			var accountIdOwner = owner.toGrpcAccountId();

			return encoder.encodeOwner(asTypedEvmAddress(accountIdOwner));
		}
	}

	protected class BalanceOfPrecompile extends ERCReadOnlyAbstractPrecompile {
		private BalanceOfWrapper balanceWrapper;

		public BalanceOfPrecompile(final TokenID tokenID) {
			super(tokenID);
		}

		@Override
		public TransactionBody.Builder body(final Bytes input, final UnaryOperator<byte[]> aliasResolver) {
			final var nestedInput = input.slice(24);
			balanceWrapper = decoder.decodeBalanceOf(nestedInput, aliasResolver);

			return super.body(input, aliasResolver);
		}

		@Override
		public Bytes getSuccessResultFor(final ExpirableTxnRecord.Builder childRecord) {
			final TransactionalLedger<Pair<AccountID, TokenID>, TokenRelProperty, MerkleTokenRelStatus> tokenRelsLedger = ledgers.tokenRels();
			final var relationship = asTokenRel(balanceWrapper.accountId(), tokenID);
			final var balance = (long) tokenRelsLedger.get(relationship, TOKEN_BALANCE);

			return encoder.encodeBalance(balance);
		}
	}

	/**
	 * Checks if a key implicit in a target address is active in the current frame using a {@link
	 * ContractActivationTest}.
	 * <p>
	 * We massage the current frame a bit to ensure that a precompile being executed via delegate call is tested as
	 * such.
	 * There are three cases.
	 * <ol>
	 *     <li>The precompile is being executed via a delegate call, so the current frame's <b>recipient</b>
	 *     (not sender) is really the "active" contract that can match a {@code delegatable_contract_id} key; or,
	 *     <li>The precompile is being executed via a call, but the calling code was executed via
	 *     a delegate call, so although the current frame's sender <b>is</b> the "active" contract, it must
	 *     be evaluated using an activation test that restricts to {@code delegatable_contract_id} keys; or,</li>
	 *     <li>The precompile is being executed via a call, and the calling code is being executed as
	 *     part of a non-delegate call.</li>
	 * </ol>
	 * <p>
	 * Note that because the {@link DecodingFacade} converts every address to its "mirror" address form
	 * (as needed for e.g. the {@link TransferLogic} implementation), we can assume the target address
	 * is a mirror address. All other addresses we resolve to their mirror form before proceeding.
	 *
	 * @param frame
	 * 		current frame
	 * @param target
	 * 		the element to test for key activation, in standard form
	 * @param activationTest
	 * 		the function which should be invoked for key validation
	 * @return whether the implied key is active
	 */
	private boolean validateKey(
			final MessageFrame frame,
			final Address target,
			final ContractActivationTest activationTest
	) {
		final var aliases = updater.aliases();

		final var recipient = aliases.resolveForEvm(frame.getRecipientAddress());
		final var contract = aliases.resolveForEvm(frame.getContractAddress());
		final var sender = aliases.resolveForEvm(frame.getSenderAddress());

		if (isDelegateCall(frame) && !isToken(frame, recipient)) {
			return activationTest.apply(target, recipient, contract, recipient, aliases);
		} else {
			final var parentFrame = getParentFrame(frame);
			if (parentFrame.isPresent() && isDelegateCall(parentFrame.get())) {
				final var parentRecipient = parentFrame.get().getRecipientAddress();
				return activationTest.apply(target, parentRecipient, contract, sender, aliases);
			} else {
				return activationTest.apply(target, recipient, contract, sender, aliases);
			}
		}
	}

	boolean isToken(final MessageFrame frame, final Address address) {
		final var account = frame.getWorldUpdater().get(address);
		if (account != null) {
			return account.getNonce() == TOKEN_PROXY_ACCOUNT_NONCE;
		}
		return false;
	}


	@FunctionalInterface
	private interface ContractActivationTest {
		/**
		 * Returns whether a key implicit in the target address is active, given an idealized message
		 * frame in which:
		 * <ul>
		 * 	 <li>The {@code recipient} address is the account receiving the call operation; and,</li>
		 * 	 <li>The {@code contract} address is the account with the code being executed; and,</li>
		 * 	 <li>Any {@code ContractID} or {@code delegatable_contract_id} key that matches the
		 *     {@code activeContract} address should be considered active (modulo whether the recipient
		 * 	 and contract imply a delegate call).</li>
		 * </ul>
		 * <p>
		 * Note the target address might not imply an account key, but e.g. a token supply key.
		 *
		 * @param target
		 * 		an address with an implicit key understood by this implementation
		 * @param recipient
		 * 		the idealized account receiving the call operation
		 * @param contract
		 * 		the idealized account whose code is being executed
		 * @param activeContract
		 * 		the contract address that can activate a contract or delegatable contract key
		 * @param aliases
		 * 		the current contract aliases in effect
		 * @return whether the implicit key has an active signature in this context
		 */
		boolean apply(
				Address target,
				Address recipient,
				Address contract,
				Address activeContract,
				ContractAliases aliases);
	}

	private Optional<MessageFrame> getParentFrame(final MessageFrame currentFrame) {
		final var it = currentFrame.getMessageFrameStack().descendingIterator();

		if (it.hasNext()) {
			it.next();
		} else {
			return Optional.empty();
		}

		MessageFrame parentFrame;
		if (it.hasNext()) {
			parentFrame = it.next();
		} else {
			return Optional.empty();
		}

		return Optional.of(parentFrame);
	}

	private boolean isDelegateCall(final MessageFrame frame) {
		final var contract = frame.getContractAddress();
		final var recipient = frame.getRecipientAddress();
		return !contract.equals(recipient);
	}

	private long gasFeeInTinybars(final TransactionBody.Builder txBody, final Instant consensusTime) {
		final var signedTxn = SignedTransaction.newBuilder()
				.setBodyBytes(txBody.build().toByteString())
				.setSigMap(SignatureMap.getDefaultInstance())
				.build();
		final var txn = Transaction.newBuilder()
				.setSignedTransactionBytes(signedTxn.toByteString())
				.build();

		final var accessor = SignedTxnAccessor.uncheckedFrom(txn);
		precompile.addImplicitCostsIn(accessor);
		final var fees = feeCalculator.get().computeFee(accessor, EMPTY_KEY, currentView, consensusTime);
		return fees.getServiceFee() + fees.getNetworkFee() + fees.getNodeFee();
	}

	/* --- Only used by unit tests --- */
	void setMintLogicFactory(final MintLogicFactory mintLogicFactory) {
		this.mintLogicFactory = mintLogicFactory;
	}

	void setDissociateLogicFactory(final DissociateLogicFactory dissociateLogicFactory) {
		this.dissociateLogicFactory = dissociateLogicFactory;
	}

	public void setBurnLogicFactory(final BurnLogicFactory burnLogicFactory) {
		this.burnLogicFactory = burnLogicFactory;
	}

	void setTransferLogicFactory(final TransferLogicFactory transferLogicFactory) {
		this.transferLogicFactory = transferLogicFactory;
	}

	void setTokenStoreFactory(final TokenStoreFactory tokenStoreFactory) {
		this.tokenStoreFactory = tokenStoreFactory;
	}

	void setHederaTokenStoreFactory(final HederaTokenStoreFactory hederaTokenStoreFactory) {
		this.hederaTokenStoreFactory = hederaTokenStoreFactory;
	}

	void setAccountStoreFactory(final AccountStoreFactory accountStoreFactory) {
		this.accountStoreFactory = accountStoreFactory;
	}

	void setSideEffectsFactory(final Supplier<SideEffectsTracker> sideEffectsFactory) {
		this.sideEffectsFactory = sideEffectsFactory;
	}

	void setAssociateLogicFactory(final AssociateLogicFactory associateLogicFactory) {
		this.associateLogicFactory = associateLogicFactory;
	}

	public Precompile getPrecompile() {
		return precompile;
	}
}<|MERGE_RESOLUTION|>--- conflicted
+++ resolved
@@ -533,7 +533,6 @@
 			final Optional<ResponseCodeEnum> errorStatus
 	) {
 		if (dynamicProperties.shouldExportPrecompileResults()) {
-<<<<<<< HEAD
 			final var evmFnResult = new EvmFnResult(
 					HTS_PRECOMPILE_MIRROR_ENTITY_ID,
 					result != null ? result.toArrayUnsafe() : EvmFnResult.EMPTY,
@@ -545,15 +544,6 @@
 					EvmFnResult.EMPTY,
 					Collections.emptyMap());
 			childRecord.setContractCallResult(evmFnResult);
-=======
-			final var contractCallResult = ContractFunctionResult.newBuilder()
-					.setContractID(HTS_PRECOMPILE_MIRROR_ID)
-					.setGasUsed(this.gasRequirement.toLong())
-					.setContractCallResult(
-							result != null ? ByteString.copyFrom(result.toArrayUnsafe()) : ByteString.EMPTY);
-			errorStatus.ifPresent(status -> contractCallResult.setErrorMessage(status.name()));
-			childRecord.setContractCallResult(SolidityFnResult.fromGrpc(contractCallResult.build()));
->>>>>>> 803ce310
 		}
 	}
 
