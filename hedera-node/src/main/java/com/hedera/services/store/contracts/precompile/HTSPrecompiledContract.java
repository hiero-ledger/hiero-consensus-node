--- conflicted
+++ resolved
@@ -59,7 +59,6 @@
 import com.hedera.services.store.contracts.WorldLedgers;
 import com.hedera.services.store.models.Id;
 import com.hedera.services.store.models.NftId;
-import com.hedera.services.store.models.Token;
 import com.hedera.services.store.tokens.HederaTokenStore;
 import com.hedera.services.store.tokens.views.UniqueTokenViewsManager;
 import com.hedera.services.txns.crypto.AutoCreationLogic;
@@ -132,7 +131,6 @@
 	private static final Logger log = LogManager.getLogger(HTSPrecompiledContract.class);
 
 	public static final String HTS_PRECOMPILED_CONTRACT_ADDRESS = "0x167";
-
 	private static final Bytes SUCCESS_RESULT = resultFrom(SUCCESS);
 	private static final Bytes FAILURE_RESULT = resultFrom(FAIL_INVALID);
 	private static final Bytes STATIC_CALL_REVERT_REASON = Bytes.of("HTS precompiles are not static".getBytes());
@@ -218,7 +216,6 @@
 	private static final int ABI_ID_TOKEN_URI_NFT = 0xc87b56dd;
 
 	private int functionId;
-	private boolean isRedirectProxy;
 	private Precompile precompile;
 	private TransactionBody.Builder transactionBody;
 	private final Provider<FeeCalculator> feeCalculator;
@@ -270,22 +267,18 @@
 
 	@Override
 	public Bytes compute(final Bytes input, final MessageFrame messageFrame) {
-		this.isRedirectProxy = ABI_ID_REDIRECT_FOR_TOKEN == input.getInt(0);
-
-		if (messageFrame.isStatic() && !this.isRedirectProxy) {
+		boolean isRedirectProxy = ABI_ID_REDIRECT_FOR_TOKEN == input.getInt(0);
+
+		if (messageFrame.isStatic() && !isRedirectProxy) {
 			messageFrame.setRevertReason(STATIC_CALL_REVERT_REASON);
 			return null;
 		}
 
-<<<<<<< HEAD
+		final var updater = (HederaStackedWorldStateUpdater) messageFrame.getWorldUpdater();
+		final UnaryOperator<byte[]> aliasResolver = updater::unaliased;
 		this.originator = messageFrame.getOriginatorAddress();
 		initializeLedgers(messageFrame);
-		prepareComputation(input);
-=======
-		final var updater = (HederaStackedWorldStateUpdater) messageFrame.getWorldUpdater();
-		final UnaryOperator<byte[]> aliasResolver = updater::unaliased;
 		prepareComputation(input, aliasResolver);
->>>>>>> 42732299
 
 		gasRequirement = Gas.of(dynamicProperties.htsDefaultGasCost());
 
@@ -346,7 +339,7 @@
 					case ABI_ID_DISSOCIATE_TOKEN -> new DissociatePrecompile();
 					case ABI_ID_REDIRECT_FOR_TOKEN -> {
 						final var tokenAddress = input.slice(4, 20);
-						final var tokenID = EntityIdUtils.tokenParsedFromSolidityAddress(tokenAddress.toArray());
+						final var tokenID = EntityIdUtils.tokenIdFromEvmAddress(tokenAddress.toArray());
 						final var nestedInput = input.slice(24);
 
 						Precompile nestedPrecompile;
@@ -440,7 +433,7 @@
 											   final Bytes result,
 											   final Optional<ResponseCodeEnum> errorStatus) {
 		final var contractCallResult = ContractFunctionResult.newBuilder()
-				.setContractID(EntityIdUtils.contractParsedFromSolidityAddress(
+				.setContractID(EntityIdUtils.contractIdFromEvmAddress(
 						Address.fromHexString(HTS_PRECOMPILED_CONTRACT_ADDRESS).toArray()))
 				.setGasUsed(this.gasRequirement.toLong())
 				.setContractCallResult(ByteString.copyFrom(result.toArray()));
@@ -584,7 +577,7 @@
 
 	protected class AssociatePrecompile extends AbstractAssociatePrecompile {
 		@Override
-		public TransactionBody.Builder body(final Bytes input, UnaryOperator<byte[]> aliasResolver) {
+		public TransactionBody.Builder body(final Bytes input, final UnaryOperator<byte[]> aliasResolver) {
 			associateOp = decoder.decodeAssociation(input, aliasResolver);
 			return syntheticTxnFactory.createAssociate(associateOp);
 		}
@@ -592,7 +585,7 @@
 
 	protected class MultiAssociatePrecompile extends AbstractAssociatePrecompile {
 		@Override
-		public TransactionBody.Builder body(final Bytes input, UnaryOperator<byte[]> aliasResolver) {
+		public TransactionBody.Builder body(final Bytes input, final UnaryOperator<byte[]> aliasResolver) {
 			associateOp = decoder.decodeMultipleAssociations(input, aliasResolver);
 			return syntheticTxnFactory.createAssociate(associateOp);
 		}
@@ -632,7 +625,7 @@
 
 	protected class DissociatePrecompile extends AbstractDissociatePrecompile {
 		@Override
-		public TransactionBody.Builder body(final Bytes input, UnaryOperator<byte[]> aliasResolver) {
+		public TransactionBody.Builder body(final Bytes input, final UnaryOperator<byte[]> aliasResolver) {
 			dissociateOp = decoder.decodeDissociate(input, aliasResolver);
 			return syntheticTxnFactory.createDissociate(dissociateOp);
 		}
@@ -640,7 +633,7 @@
 
 	protected class MultiDissociatePrecompile extends AbstractDissociatePrecompile {
 		@Override
-		public TransactionBody.Builder body(final Bytes input, UnaryOperator<byte[]> aliasResolver) {
+		public TransactionBody.Builder body(final Bytes input, final UnaryOperator<byte[]> aliasResolver) {
 			dissociateOp = decoder.decodeMultipleDissociations(input, aliasResolver);
 			return syntheticTxnFactory.createDissociate(dissociateOp);
 		}
@@ -650,7 +643,7 @@
 		private MintWrapper mintOp;
 
 		@Override
-		public TransactionBody.Builder body(final Bytes input, UnaryOperator<byte[]> aliasResolver) {
+		public TransactionBody.Builder body(final Bytes input, final UnaryOperator<byte[]> aliasResolver) {
 			mintOp = decoder.decodeMint(input);
 			return syntheticTxnFactory.createMint(mintOp);
 		}
@@ -727,7 +720,7 @@
 		}
 
 		@Override
-		public TransactionBody.Builder body(final Bytes input, UnaryOperator<byte[]> aliasResolver) {
+		public TransactionBody.Builder body(final Bytes input, final UnaryOperator<byte[]> aliasResolver) {
 			transferOp = switch (functionId) {
 				case ABI_ID_CRYPTO_TRANSFER -> decoder.decodeCryptoTransfer(input, aliasResolver);
 				case ABI_ID_TRANSFER_TOKENS -> decoder.decodeTransferTokens(input, aliasResolver);
@@ -742,14 +735,6 @@
 			extrapolateDetailsFromSyntheticTxn();
 
 			setUp();
-//			this.sideEffects = sideEffectsFactory.get();
-//			this.hederaTokenStore = hederaTokenStoreFactory.newHederaTokenStore(
-//					ids,
-//					validator,
-//					sideEffects,
-//					NOOP_VIEWS_MANAGER,
-//					dynamicProperties,
-//					ledgers.tokenRels(), ledgers.nfts(), ledgers.tokens());
 			return syntheticTxn;
 		}
 
@@ -915,7 +900,7 @@
 		private BurnWrapper burnOp;
 
 		@Override
-		public TransactionBody.Builder body(final Bytes input, UnaryOperator<byte[]> aliasResolver) {
+		public TransactionBody.Builder body(final Bytes input, final UnaryOperator<byte[]> aliasResolver) {
 			burnOp = decoder.decodeBurn(input);
 			return syntheticTxnFactory.createBurn(burnOp);
 		}
@@ -979,7 +964,7 @@
 		}
 
 		@Override
-		public TransactionBody.Builder body(final Bytes input) {
+		public TransactionBody.Builder body(final Bytes input, final UnaryOperator<byte[]> aliasResolver) {
 			syntheticTxn = syntheticTxnFactory.createTransactionCall(1L, input.slice(24));
 
 			this.sideEffects = sideEffectsFactory.get();
@@ -1011,8 +996,8 @@
 	}
 
 	protected class ERCTransferPrecompile extends TransferPrecompile {
-		private TokenID tokenID;
-		private Address callerAccount;
+		private final TokenID tokenID;
+		private final Address callerAccount;
 		private boolean isFungible;
 
 		public ERCTransferPrecompile(final TokenID tokenID, final Address callerAccount) {
@@ -1021,7 +1006,7 @@
 		}
 
 		@Override
-		public TransactionBody.Builder body(final Bytes input) {
+		public TransactionBody.Builder body(final Bytes input, final UnaryOperator<byte[]> aliasResolver) {
 			super.setUp();
 
 			isFungible = TokenType.FUNGIBLE_COMMON.equals(super.hederaTokenStore.get(tokenID).tokenType());
@@ -1029,9 +1014,9 @@
 
 			super.transferOp = switch (nestedInput.getInt(0)) {
 				case ABI_ID_TOKEN_TRANSFER -> decoder.decodeTokenTransfer(nestedInput, tokenID,
-						EntityIdUtils.accountParsedFromSolidityAddress(callerAccount));
+						EntityIdUtils.accountIdFromEvmAddress(callerAccount), aliasResolver);
 				case ABI_ID_TOKEN_TRANSFER_FROM -> decoder.decodeTokenTransferFrom(nestedInput, tokenID,
-						isFungible);
+						isFungible, aliasResolver);
 				default -> throw new InvalidTransactionException(
 						"Transfer precompile received unknown functionId=" + functionId + " (via " + nestedInput + ")",
 						FAIL_INVALID);
@@ -1065,10 +1050,10 @@
 			BigInteger amount = BigInteger.ZERO;
 			for(final var fungibleTransfer: fungibleTransfers) {
 				if(fungibleTransfer.sender!=null) {
-					sender = EntityIdUtils.asTypedSolidityAddress(fungibleTransfer.sender);
+					sender = EntityIdUtils.asTypedEvmAddress(fungibleTransfer.sender);
 				}
 				if(fungibleTransfer.receiver!=null) {
-					receiver = EntityIdUtils.asTypedSolidityAddress(fungibleTransfer.receiver);
+					receiver = EntityIdUtils.asTypedEvmAddress(fungibleTransfer.receiver);
 					amount = BigInteger.valueOf(fungibleTransfer.amount);
 				}
 			}
@@ -1080,8 +1065,8 @@
 		private Log getLogForNftExchange(final Address logger) {
 			final var nftExchanges = super.transferOp.get(0).nftExchanges();
 			final var nftExchange = nftExchanges.get(0).asGrpc();
-			final var sender = EntityIdUtils.asTypedSolidityAddress(nftExchange.getSenderAccountID());
-			final var receiver = EntityIdUtils.asTypedSolidityAddress(nftExchange.getReceiverAccountID());
+			final var sender = EntityIdUtils.asTypedEvmAddress(nftExchange.getSenderAccountID());
+			final var receiver = EntityIdUtils.asTypedEvmAddress(nftExchange.getReceiverAccountID());
 
 			return EncodingFacade.generateLog(logger, true, sender,
 					receiver, nftExchange.getSerialNumber());
@@ -1159,7 +1144,7 @@
 		}
 
 		@Override
-		public TransactionBody.Builder body(final Bytes input) {
+		public TransactionBody.Builder body(final Bytes input, final UnaryOperator<byte[]> aliasResolver) {
 			tokenUri = decoder.decodeTokenUriNFT(input);
 			return TransactionBody.newBuilder();
 		}
@@ -1173,7 +1158,7 @@
 		}
 
 		@Override
-		public TransactionBody.Builder body(final Bytes input) {
+		public TransactionBody.Builder body(final Bytes input, final UnaryOperator<byte[]> aliasResolver) {
 			owner = decoder.decodeOwnerOf(input);
 			return TransactionBody.newBuilder();
 		}
@@ -1187,8 +1172,8 @@
 		}
 
 		@Override
-		public TransactionBody.Builder body(final Bytes input) {
-			balance = decoder.decodeBalanceOf(input);
+		public TransactionBody.Builder body(final Bytes input, final UnaryOperator<byte[]> aliasResolver) {
+			balance = decoder.decodeBalanceOf(input, aliasResolver);
 			return TransactionBody.newBuilder();
 		}
 	}
