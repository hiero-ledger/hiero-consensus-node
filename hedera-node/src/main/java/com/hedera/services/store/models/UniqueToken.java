--- conflicted
+++ resolved
@@ -126,10 +126,6 @@
 				.toHashCode();
 	}
 
-<<<<<<< HEAD
-	public void clearSpender() {
-		this.spender = Id.DEFAULT;
-=======
 	@Override
 	public boolean equals(Object o) {
 		if (o == this) {
@@ -146,6 +142,9 @@
 				this.spender == that.spender &&
 				this.creationTime == that.creationTime &&
 				Arrays.equals(this.metadata , that.metadata);
->>>>>>> 10c465ed
+	}
+
+	public void clearSpender() {
+		this.spender = Id.DEFAULT;
 	}
 }