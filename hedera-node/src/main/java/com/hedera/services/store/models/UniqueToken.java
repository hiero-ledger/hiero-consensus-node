package com.hedera.services.store.models;

/*-
 * ‌
 * Hedera Services Node
 * ​
 * Copyright (C) 2018 - 2021 Hedera Hashgraph, LLC
 * ​
 * Licensed under the Apache License, Version 2.0 (the "License");
 * you may not use this file except in compliance with the License.
 * You may obtain a copy of the License at
 *
 *      http://www.apache.org/licenses/LICENSE-2.0
 *
 * Unless required by applicable law or agreed to in writing, software
 * distributed under the License is distributed on an "AS IS" BASIS,
 * WITHOUT WARRANTIES OR CONDITIONS OF ANY KIND, either express or implied.
 * See the License for the specific language governing permissions and
 * limitations under the License.
 * ‍
 */

import com.google.common.base.MoreObjects;
import com.hedera.services.state.submerkle.RichInstant;

/**
 * Encapsulates the state and operations of a Hedera Unique token.
 *
 * Operations are validated, and throw a {@link com.hedera.services.exceptions.InvalidTransactionException}
 * with response code capturing the failure when one occurs.
 */
public class UniqueToken {
	private Id tokenId;
	private long serialNumber;
	private RichInstant creationTime;
	private Id owner;
	private Id spender;
	private byte[] metadata;
	private NftId nftId;

	public UniqueToken(Id tokenId, long serialNumber) {
		this.tokenId = tokenId;
		this.serialNumber = serialNumber;
		this.nftId = new NftId(tokenId.shard(), tokenId.realm(), tokenId.num(), serialNumber);
	}

	public UniqueToken(Id tokenId, long serialNumber, Id owner) {
		this.tokenId = tokenId;
		this.serialNumber = serialNumber;
		this.owner = owner;
		this.nftId = new NftId(tokenId.shard(), tokenId.realm(), tokenId.num(), serialNumber);
	}

	public UniqueToken(Id tokenId, long serialNumber, RichInstant creationTime, Id owner, byte[] metadata) {
		this.tokenId = tokenId;
		this.serialNumber = serialNumber;
		this.creationTime = creationTime;
		this.owner = owner;
		this.metadata = metadata;
		this.nftId = new NftId(tokenId.shard(), tokenId.realm(), tokenId.num(), serialNumber);
	}

	public NftId getNftId() {
		return nftId;
	}

	public Id getTokenId() {
		return tokenId;
	}

	// only used in unit tests
	public void setTokenId(Id tokenId) {
		this.tokenId = tokenId;
	}

	public long getSerialNumber() {
		return serialNumber;
	}

	// only used in unit tests
	public void setSerialNumber(long serialNumber) {
		this.serialNumber = serialNumber;
	}

	public RichInstant getCreationTime() {
		return creationTime;
	}

	public void setCreationTime(RichInstant creationTime) {
		this.creationTime = creationTime;
	}

	public Id getOwner() {
		return owner;
	}

	public void setOwner(Id owner) {
		this.owner = owner;
	}

	public Id getSpender() {
		return spender;
	}

	public void setSpender(Id spender) {
		this.spender = spender;
	}

	public byte[] getMetadata() {
		return metadata;
	}

	public void setMetadata(byte[] metadata) {
		this.metadata = metadata;
	}

	@Override
	public String toString() {
		return MoreObjects.toStringHelper(this)
				.add("tokenID", tokenId)
				.add("serialNum", serialNumber)
				.add("metadata", metadata)
				.add("creationTime", creationTime)
				.add("owner", owner)
				.add("spender", spender).toString();
	}
<<<<<<< HEAD

	@Override
	public int hashCode() {
		return new HashCodeBuilder()
				.append(tokenId)
				.append(serialNumber)
				.toHashCode();
	}

	@Override
	public boolean equals(Object o) {
		if (o == this) {
			return true;
		}
		if (o == null || !UniqueToken.class.equals(o.getClass())) {
			return false;
		}

		UniqueToken that = (UniqueToken) o;
		return this.tokenId.equals(that.tokenId) &&
				this.serialNumber == that.serialNumber &&
				this.owner == that.owner &&
				this.spender == that.spender &&
				this.creationTime == that.creationTime &&
				Arrays.equals(this.metadata, that.metadata);
	}

	public void clearSpender() {
		this.spender = Id.DEFAULT;
	}
=======
>>>>>>> 7c53041b
}<|MERGE_RESOLUTION|>--- conflicted
+++ resolved
@@ -114,6 +114,11 @@
 		this.metadata = metadata;
 	}
 
+
+	public void clearSpender() {
+		this.spender = Id.DEFAULT;
+	}
+
 	@Override
 	public String toString() {
 		return MoreObjects.toStringHelper(this)
@@ -124,37 +129,4 @@
 				.add("owner", owner)
 				.add("spender", spender).toString();
 	}
-<<<<<<< HEAD
-
-	@Override
-	public int hashCode() {
-		return new HashCodeBuilder()
-				.append(tokenId)
-				.append(serialNumber)
-				.toHashCode();
-	}
-
-	@Override
-	public boolean equals(Object o) {
-		if (o == this) {
-			return true;
-		}
-		if (o == null || !UniqueToken.class.equals(o.getClass())) {
-			return false;
-		}
-
-		UniqueToken that = (UniqueToken) o;
-		return this.tokenId.equals(that.tokenId) &&
-				this.serialNumber == that.serialNumber &&
-				this.owner == that.owner &&
-				this.spender == that.spender &&
-				this.creationTime == that.creationTime &&
-				Arrays.equals(this.metadata, that.metadata);
-	}
-
-	public void clearSpender() {
-		this.spender = Id.DEFAULT;
-	}
-=======
->>>>>>> 7c53041b
 }