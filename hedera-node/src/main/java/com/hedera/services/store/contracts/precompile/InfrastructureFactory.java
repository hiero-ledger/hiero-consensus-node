--- conflicted
+++ resolved
@@ -64,152 +64,6 @@
 
 @Singleton
 public class InfrastructureFactory {
-<<<<<<< HEAD
-	private final EntityIdSource ids;
-	private final EncodingFacade encoder;
-	private final DecodingFacade decoder;
-	private final OptionValidator validator;
-	private final RecordsHistorian recordsHistorian;
-	private final SigImpactHistorian sigImpactHistorian;
-	private final DissociationFactory dissociationFactory;
-	private final GlobalDynamicProperties dynamicProperties;
-
-	@Inject
-	public InfrastructureFactory(
-			final EntityIdSource ids,
-			final EncodingFacade encoder,
-			final DecodingFacade decoder,
-			final OptionValidator validator,
-			final RecordsHistorian recordsHistorian,
-			final SigImpactHistorian sigImpactHistorian,
-			final DissociationFactory dissociationFactory,
-			final GlobalDynamicProperties dynamicProperties
-	) {
-		this.ids = ids;
-		this.encoder = encoder;
-		this.decoder = decoder;
-		this.validator = validator;
-		this.recordsHistorian = recordsHistorian;
-		this.dynamicProperties = dynamicProperties;
-		this.sigImpactHistorian = sigImpactHistorian;
-		this.dissociationFactory = dissociationFactory;
-	}
-
-	public SideEffectsTracker newSideEffects() {
-		return new SideEffectsTracker();
-	}
-
-	public AccountStore newAccountStore(final TransactionalLedger<AccountID, AccountProperty, MerkleAccount> accounts) {
-		return new AccountStore(validator, accounts);
-	}
-
-	public TypedTokenStore newTokenStore(
-			final AccountStore accountStore,
-			final SideEffectsTracker sideEffects,
-			final BackingStore<TokenID, MerkleToken> tokens,
-			final BackingStore<NftId, MerkleUniqueToken> uniqueTokens,
-			final BackingStore<Pair<AccountID, TokenID>, MerkleTokenRelStatus> tokenRels
-	) {
-		return new TypedTokenStore(accountStore, tokens, uniqueTokens, tokenRels, sideEffects);
-	}
-
-	public HederaTokenStore newHederaTokenStore(
-			final SideEffectsTracker sideEffects,
-			final BackingStore<TokenID, MerkleToken> backingTokens,
-			final TransactionalLedger<NftId, NftProperty, MerkleUniqueToken> nftsLedger,
-			final TransactionalLedger<Pair<AccountID, TokenID>, TokenRelProperty, MerkleTokenRelStatus> tokenRelsLedger
-	) {
-		return new HederaTokenStore(
-				NOOP_ID_SOURCE, validator, sideEffects, dynamicProperties, tokenRelsLedger, nftsLedger, backingTokens);
-	}
-
-	public BurnLogic newBurnLogic(final AccountStore accountStore, final TypedTokenStore tokenStore) {
-		return new BurnLogic(validator, tokenStore, accountStore, dynamicProperties);
-	}
-
-	public MintLogic newMintLogic(final AccountStore accountStore, final TypedTokenStore tokenStore) {
-		return new MintLogic(validator, tokenStore, accountStore, dynamicProperties);
-	}
-
-	public AssociateLogic newAssociateLogic(final AccountStore accountStore, final TypedTokenStore tokenStore) {
-		return new AssociateLogic(tokenStore, accountStore, dynamicProperties);
-	}
-
-	public DissociateLogic newDissociateLogic(final AccountStore accountStore, final TypedTokenStore tokenStore) {
-		return new DissociateLogic(validator, tokenStore, accountStore, dissociationFactory);
-	}
-
-	public CreateLogic newTokenCreateLogic(
-			final AccountStore accountStore,
-			final TypedTokenStore tokenStore
-	) {
-		return new CreateLogic(
-				accountStore, tokenStore, dynamicProperties, sigImpactHistorian, ids, validator);
-	}
-
-	public TransferLogic newTransferLogic(
-			final HederaTokenStore tokenStore,
-			final SideEffectsTracker sideEffects,
-			final TransactionalLedger<NftId, NftProperty, MerkleUniqueToken> nftsLedger,
-			final TransactionalLedger<AccountID, AccountProperty, MerkleAccount> accountsLedger,
-			final TransactionalLedger<Pair<AccountID, TokenID>, TokenRelProperty, MerkleTokenRelStatus> tokenRelsLedger
-	) {
-		return new TransferLogic(
-				accountsLedger,
-				nftsLedger,
-				tokenRelsLedger,
-				tokenStore,
-				sideEffects,
-				dynamicProperties,
-				validator,
-				null,
-				recordsHistorian);
-	}
-
-	public RedirectViewExecutor newRedirectExecutor(
-			final Bytes input,
-			final MessageFrame frame,
-			final RedirectGasCalculator gasCalculator
-	) {
-		return new RedirectViewExecutor(input, frame, encoder, decoder, gasCalculator);
-	}
-
-	public ApproveAllowanceLogic newApproveAllowanceLogic(
-			final AccountStore accountStore,
-			final TypedTokenStore tokenStore
-	) {
-		return new ApproveAllowanceLogic(accountStore, tokenStore, dynamicProperties);
-	}
-
-	public DeleteAllowanceLogic newDeleteAllowanceLogic(
-			final AccountStore accountStore,
-			final TypedTokenStore tokenStore
-	) {
-		return new DeleteAllowanceLogic(accountStore, tokenStore);
-	}
-
-	public FreezeLogic newFreezeLogic(
-			final AccountStore accountStore, final TypedTokenStore tokenStore) {
-		return new FreezeLogic(tokenStore, accountStore);
-	}
-
-	public UnFreezeLogic newUnFreezeLogic(
-			final AccountStore accountStore, final TypedTokenStore tokenStore) {
-		return new UnFreezeLogic(tokenStore, accountStore);
-	}
-
-	public CreateChecks newCreateChecks() {
-		return new CreateChecks(dynamicProperties, validator);
-	}
-
-	public ApproveAllowanceChecks newApproveAllowanceChecks() {
-		return new ApproveAllowanceChecks(dynamicProperties, validator);
-	}
-
-	public DeleteAllowanceChecks newDeleteAllowanceChecks() {
-		return new DeleteAllowanceChecks(dynamicProperties, validator);
-	}
-=======
     private final EntityIdSource ids;
     private final EncodingFacade encoder;
     private final DecodingFacade decoder;
@@ -337,6 +191,16 @@
         return new DeleteAllowanceLogic(accountStore, tokenStore);
     }
 
+	public FreezeLogic newFreezeLogic(
+			final AccountStore accountStore, final TypedTokenStore tokenStore) {
+		return new FreezeLogic(tokenStore, accountStore);
+	}
+
+	public UnFreezeLogic newUnFreezeLogic(
+			final AccountStore accountStore, final TypedTokenStore tokenStore) {
+		return new UnFreezeLogic(tokenStore, accountStore);
+	}
+
     public CreateChecks newCreateChecks() {
         return new CreateChecks(dynamicProperties, validator);
     }
@@ -348,5 +212,4 @@
     public DeleteAllowanceChecks newDeleteAllowanceChecks() {
         return new DeleteAllowanceChecks(dynamicProperties, validator);
     }
->>>>>>> 6e5f241a
 }