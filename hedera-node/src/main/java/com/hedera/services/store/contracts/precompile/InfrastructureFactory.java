--- conflicted
+++ resolved
@@ -147,14 +147,11 @@
         return new BurnLogic(validator, tokenStore, accountStore, dynamicProperties);
     }
 
-<<<<<<< HEAD
-=======
     public DeleteLogic newDeleteLogic(
             final AccountStore accountStore, final TypedTokenStore tokenStore) {
         return new DeleteLogic(accountStore, tokenStore, sigImpactHistorian);
     }
 
->>>>>>> 67166f8e
     public MintLogic newMintLogic(
             final AccountStore accountStore, final TypedTokenStore tokenStore) {
         return new MintLogic(usageLimits, validator, tokenStore, accountStore, dynamicProperties);
@@ -203,12 +200,6 @@
     }
 
     public RedirectViewExecutor newRedirectExecutor(
-<<<<<<< HEAD
-            final Bytes input,
-            final MessageFrame frame,
-            final RedirectGasCalculator gasCalculator) {
-        return new RedirectViewExecutor(input, frame, encoder, decoder, gasCalculator);
-=======
             final Bytes input, final MessageFrame frame, final ViewGasCalculator gasCalculator) {
         return new RedirectViewExecutor(input, frame, encoder, decoder, gasCalculator);
     }
@@ -220,7 +211,6 @@
             final StateView stateView,
             final WorldLedgers ledgers) {
         return new ViewExecutor(input, frame, encoder, decoder, gasCalculator, stateView, ledgers);
->>>>>>> 67166f8e
     }
 
     public ApproveAllowanceLogic newApproveAllowanceLogic(
@@ -233,8 +223,6 @@
         return new DeleteAllowanceLogic(accountStore, tokenStore);
     }
 
-<<<<<<< HEAD
-=======
     public GrantKycLogic newGrantKycLogic(
             final AccountStore accountStore, final TypedTokenStore tokenStore) {
         return new GrantKycLogic(tokenStore, accountStore);
@@ -268,7 +256,6 @@
         return new UnfreezeLogic(tokenStore, accountStore);
     }
 
->>>>>>> 67166f8e
     public CreateChecks newCreateChecks() {
         return new CreateChecks(dynamicProperties, validator);
     }
