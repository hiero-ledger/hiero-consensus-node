--- conflicted
+++ resolved
@@ -156,57 +156,20 @@
 	@Override
 	public void migrate() {
 		int deserializedVersionFromState = getDeserializedVersion();
-		boolean migrationProcessed = false;
 		if (deserializedVersionFromState < RELEASE_0240_VERSION) {
 			stakeFundingMigrator.accept(this);
-<<<<<<< HEAD
-			if (deserializedVersionFromState < RELEASE_0220_VERSION) {
-				// Remove after confirming no regression tests use 0.21.x states
-				blobMigrator.migrate(this, deserializedVersionFromState);
-				migrationProcessed = true;
-			}
-		}
-		if (deserializedVersionFromState < RELEASE_0250_VERSION) {
-			uniqueTokenMigrator.migrate(this, deserializedVersionFromState);
-			migrationProcessed = true;
-		}
-		if (migrationProcessed) {
-			if (getPlatformForDeferredInit() != null) {
-				init(getPlatformForDeferredInit(), getAddressBookForDeferredInit(), getDualStateForDeferredInit());
-			}
-=======
->>>>>>> 1ab021ef
 		}
 		if (deserializedVersionFromState < RELEASE_0250_VERSION) {
 			// add the links to the doubly linked list of MerkleTokenRelStatus map and
 			// update each account's last associated token entityNumPair
 			updateLinks();
+			uniqueTokenMigrator.accept(this);
 		}
 	}
 
 	/* --- SwirldState --- */
 	@Override
 	public void init(final Platform platform, final AddressBook addressBook, final SwirldDualState dualState) {
-<<<<<<< HEAD
-		if (deserializedVersion < RELEASE_0220_VERSION && platform != platformForDeferredInit) {
-			/* Due to design issues with the BinaryObjectStore, which will not be finished
-			initializing here, we need to defer initialization until post-FCM migration. */
-			platformForDeferredInit = platform;
-			dualStateForDeferredInit = dualState;
-			addressBookForDeferredInit = addressBook;
-			log.info("Deferring init for 0.21.x -> 0.22.x upgrade on Services node {}", platform.getSelfId());
-			return;
-		}
-
-		if (deserializedVersion < RELEASE_0250_VERSION && platform != platformForDeferredInit) {
-			platformForDeferredInit = platform;
-			dualStateForDeferredInit = dualState;
-			addressBookForDeferredInit = addressBook;
-			log.info("Deferring init for 0.24.x -> 0.25.x upgrade on Services node {}", platform.getSelfId());
-			return;
-		}
-=======
->>>>>>> 1ab021ef
 		log.info("Init called on Services node {} WITH Merkle saved state", platform.getSelfId());
 
 		/* Immediately override the address book from the saved state */
@@ -519,20 +482,10 @@
 				new ExchangeRates());
 	}
 
-<<<<<<< HEAD
-	@FunctionalInterface
-	interface StoreMigrator {
-		void migrate(ServicesState initializingState, int deserializedVersion);
-	}
-
 	private static Consumer<ServicesState> stakeFundingMigrator = ReleaseTwentyFourMigration::ensureStakingFundAccounts;
-	private static StoreMigrator blobMigrator = ReleaseTwentyTwoMigration::migrateFromBinaryObjectStore;
-	private static StoreMigrator uniqueTokenMigrator = ReleaseTwentyFiveMigration::migrateFromUniqueTokenMerkleMap;
-
-=======
-	private static Consumer<ServicesState> stakeFundingMigrator = ReleaseTwentyFourMigration::ensureStakingFundAccounts;
->>>>>>> 1ab021ef
 	private static Supplier<ServicesApp.Builder> appBuilder = DaggerServicesApp::builder;
+	private static Consumer<ServicesState> uniqueTokenMigrator =
+			ReleaseTwentyFiveMigration::migrateFromUniqueTokenMerkleMap;
 
 	/* --- Only used by unit tests --- */
 	StateMetadata getMetadata() {
@@ -551,18 +504,7 @@
 		ServicesState.appBuilder = appBuilder;
 	}
 
-<<<<<<< HEAD
-	static void setBlobMigrator(final StoreMigrator blobMigrator) {
-		ServicesState.blobMigrator = blobMigrator;
-	}
-
-=======
->>>>>>> 1ab021ef
 	static void setStakeFundingMigrator(final Consumer<ServicesState> stakeFundingMigrator) {
 		ServicesState.stakeFundingMigrator = stakeFundingMigrator;
 	}
-
-	static void setUniqueTokenMigrator(StoreMigrator uniqueTokenMigrator) {
-		ServicesState.uniqueTokenMigrator = uniqueTokenMigrator;
-	}
 }