--- conflicted
+++ resolved
@@ -30,10 +30,7 @@
 import com.hedera.services.state.merkle.MerkleTokenRelStatus;
 import com.hedera.services.state.merkle.MerkleTopic;
 import com.hedera.services.state.merkle.MerkleUniqueToken;
-<<<<<<< HEAD
 import com.hedera.services.state.migration.ReleaseTwentyTwoMigration;
-=======
->>>>>>> b227a71c
 import com.hedera.services.state.migration.StateChildIndices;
 import com.hedera.services.state.org.StateMetadata;
 import com.hedera.services.state.submerkle.ExchangeRates;
@@ -59,10 +56,7 @@
 import com.swirlds.common.merkle.MerkleNode;
 import com.swirlds.common.merkle.utility.AbstractNaryMerkleInternal;
 import com.swirlds.fchashmap.FCOneToManyRelation;
-<<<<<<< HEAD
 import com.swirlds.jasperdb.JasperDbBuilder;
-=======
->>>>>>> b227a71c
 import com.swirlds.merkle.map.MerkleMap;
 import com.swirlds.platform.state.DualStateImpl;
 import com.swirlds.virtualmap.VirtualMap;
@@ -74,12 +68,8 @@
 import java.util.function.Supplier;
 
 import static com.hedera.services.context.AppsManager.APPS;
-<<<<<<< HEAD
-import static com.hedera.services.state.merkle.MerkleNetworkContext.UNKNOWN_CONSENSUS_TIME;
 import static com.hedera.services.state.migration.StateVersions.RELEASE_0220_VERSION;
-=======
 import static com.hedera.services.state.merkle.MerkleNetworkContext.NULL_CONSENSUS_TIME;
->>>>>>> b227a71c
 import static com.hedera.services.state.migration.StateVersions.CURRENT_VERSION;
 import static com.hedera.services.state.migration.StateVersions.MINIMUM_SUPPORTED_VERSION;
 import static com.hedera.services.utils.EntityIdUtils.parseAccount;
@@ -98,14 +88,11 @@
 	/* All of the state that is not itself hashed or serialized, but only derived from such state */
 	private StateMetadata metadata;
 
-<<<<<<< HEAD
 	/* Only needed for to support migration from a 0.21.x state */
 	private Platform platformForDeferredInit;
 	private AddressBook addressBookForDeferredInit;
 	private SwirldDualState dualStateForDeferredInit;
 
-=======
->>>>>>> b227a71c
 	public ServicesState() {
 		/* RuntimeConstructable */
 	}
@@ -123,13 +110,10 @@
 		/* Copy the non-Merkle state from the source */
 		this.deserializedVersion = that.deserializedVersion;
 		this.metadata = (that.metadata == null) ? null : that.metadata.copy();
-<<<<<<< HEAD
 
 		this.platformForDeferredInit = that.platformForDeferredInit;
 		this.dualStateForDeferredInit = that.dualStateForDeferredInit;
 		this.addressBookForDeferredInit = that.addressBookForDeferredInit;
-=======
->>>>>>> b227a71c
 	}
 
 	/* --- MerkleInternal --- */
@@ -145,15 +129,10 @@
 
 	@Override
 	public int getMinimumChildCount(int version) {
-<<<<<<< HEAD
 		if (version >= MINIMUM_SUPPORTED_VERSION && version < CURRENT_VERSION) {
 			return StateChildIndices.NUM_PRE_0220_CHILDREN;
 		} else if (version == CURRENT_VERSION) {
 			return StateChildIndices.NUM_0220_CHILDREN;
-=======
-		if (version >= MINIMUM_SUPPORTED_VERSION && version <= CURRENT_VERSION) {
-			return StateChildIndices.NUM_POST_0160_CHILDREN;
->>>>>>> b227a71c
 		} else {
 			throw new IllegalArgumentException("Argument 'version='" + version + "' is invalid!");
 		}
@@ -166,11 +145,7 @@
 
 	@Override
 	public void initialize() {
-<<<<<<< HEAD
                 /* ReleaseTwentyTwoMigration will create the new top-level VirtualMap children, nothing to do here. */
-=======
-		/* No new top-level children since minimum supported version (0.19.x) */
->>>>>>> b227a71c
 	}
 
 	@Override
@@ -181,21 +156,16 @@
 
 	@Override
 	public void migrate() {
-<<<<<<< HEAD
 		int deserializedVersionFromState = getDeserializedVersion();
 		if (deserializedVersionFromState < RELEASE_0220_VERSION) {
 			blobMigrator.migrateFromBinaryObjectStore(this, deserializedVersionFromState);
 			init(getPlatformForDeferredInit(), getAddressBookForDeferredInit(), getDualStateForDeferredInit());
 		}
-=======
-		/* No migrations since minimum supported version (0.19.x) */
->>>>>>> b227a71c
 	}
 
 	/* --- SwirldState --- */
 	@Override
 	public void init(final Platform platform, final AddressBook addressBook, final SwirldDualState dualState) {
-<<<<<<< HEAD
 		if (deserializedVersion < RELEASE_0220_VERSION && platform != platformForDeferredInit) {
 			/* Due to design issues with the BinaryObjectStore, which will not be finished
 			initializing here, we need to defer initialization until post-FCM migration. */
@@ -206,8 +176,6 @@
 			return;
 		}
 
-=======
->>>>>>> b227a71c
 		log.info("Init called on Services node {} WITH Merkle saved state", platform.getSelfId());
 
 		/* Immediately override the address book from the saved state */
@@ -253,18 +221,12 @@
 	public void expandSignatures(final SwirldTransaction platformTxn) {
 		try {
 			final var app = metadata.app();
-			final var sigReqs = app.signedStateSigReqs().getBestAvailable();
 			final var accessor = app.expandHandleSpan().track(platformTxn);
-<<<<<<< HEAD
-
 			// Submit the transaction for any prepare stage processing that can be performed
 			// such as pre-fetching of contract bytecode. This step is performed asynchronously
 			// so get this step started before synchronous signature expansion.
 			app.prefetchProcessor().submit(accessor);
-			app.expansionHelper().expandIn(accessor, sigReqs, accessor.getPkToSigsFn());
-=======
 			app.sigReqsManager().expandSigsInto(accessor);
->>>>>>> b227a71c
 		} catch (InvalidProtocolBufferException e) {
 			log.warn("Method expandSignatures called with non-gRPC txn", e);
 		} catch (Exception race) {
@@ -460,7 +422,6 @@
 		return deserializedVersion;
 	}
 
-<<<<<<< HEAD
 	Platform getPlatformForDeferredInit() {
 		return platformForDeferredInit;
 	}
@@ -473,9 +434,6 @@
 		return dualStateForDeferredInit;
 	}
 
-
-=======
->>>>>>> b227a71c
 	void createGenesisChildren(AddressBook addressBook, long seqStart) {
 		final var virtualMapFactory = new VirtualMapFactory(JasperDbBuilder::new);
 
@@ -507,15 +465,12 @@
 				new ExchangeRates());
 	}
 
-<<<<<<< HEAD
 	@FunctionalInterface
 	interface BinaryObjectStoreMigrator {
 		void migrateFromBinaryObjectStore(ServicesState initializingState, int deserializedVersion);
 	}
 
 	private static BinaryObjectStoreMigrator blobMigrator = ReleaseTwentyTwoMigration::migrateFromBinaryObjectStore;
-=======
->>>>>>> b227a71c
 	private static Supplier<ServicesApp.Builder> appBuilder = DaggerServicesApp::builder;
 
 	/* --- Only used by unit tests --- */
@@ -534,11 +489,8 @@
 	static void setAppBuilder(final Supplier<ServicesApp.Builder> appBuilder) {
 		ServicesState.appBuilder = appBuilder;
 	}
-<<<<<<< HEAD
 
 	static void setBlobMigrator(final BinaryObjectStoreMigrator blobMigrator) {
 		ServicesState.blobMigrator = blobMigrator;
 	}
-=======
->>>>>>> b227a71c
 }