package com.hedera.services;

/*-
 * ‌
 * Hedera Services Node
 * ​
 * Copyright (C) 2018 - 2021 Hedera Hashgraph, LLC
 * ​
 * Licensed under the Apache License, Version 2.0 (the "License");
 * you may not use this file except in compliance with the License.
 * You may obtain a copy of the License at
 *
 *      http://www.apache.org/licenses/LICENSE-2.0
 *
 * Unless required by applicable law or agreed to in writing, software
 * distributed under the License is distributed on an "AS IS" BASIS,
 * WITHOUT WARRANTIES OR CONDITIONS OF ANY KIND, either express or implied.
 * See the License for the specific language governing permissions and
 * limitations under the License.
 * ‍
 */

import com.google.protobuf.InvalidProtocolBufferException;
import com.hedera.services.context.ServicesContext;
import com.hedera.services.context.properties.BootstrapProperties;
import com.hedera.services.context.properties.StandardizedPropertySources;
import com.hedera.services.exceptions.ContextNotFoundException;
import com.hedera.services.state.merkle.MerkleAccount;
import com.hedera.services.state.merkle.MerkleBlobMeta;
import com.hedera.services.state.merkle.MerkleDiskFs;
import com.hedera.services.state.merkle.MerkleEntityAssociation;
import com.hedera.services.state.merkle.MerkleEntityId;
import com.hedera.services.state.merkle.MerkleNetworkContext;
import com.hedera.services.state.merkle.MerkleOptionalBlob;
import com.hedera.services.state.merkle.MerkleSchedule;
import com.hedera.services.state.merkle.MerkleToken;
import com.hedera.services.state.merkle.MerkleTokenRelStatus;
import com.hedera.services.state.merkle.MerkleTopic;
import com.hedera.services.state.merkle.MerkleUniqueToken;
import com.hedera.services.state.merkle.MerkleUniqueTokenId;
import com.hedera.services.state.submerkle.EntityId;
import com.hedera.services.state.submerkle.ExchangeRates;
import com.hedera.services.state.submerkle.SequenceNumber;
import com.hedera.services.stream.RecordsRunningHashLeaf;
import com.hederahashgraph.api.proto.java.AccountID;
import com.swirlds.blob.BinaryObjectStore;
import com.swirlds.common.AddressBook;
import com.swirlds.common.NodeId;
import com.swirlds.common.Platform;
import com.swirlds.common.SwirldDualState;
import com.swirlds.common.SwirldState;
import com.swirlds.common.SwirldTransaction;
import com.swirlds.common.crypto.DigestType;
import com.swirlds.common.crypto.ImmutableHash;
import com.swirlds.common.crypto.RunningHash;
import com.swirlds.common.merkle.MerkleNode;
import com.swirlds.common.merkle.utility.AbstractNaryMerkleInternal;
import com.swirlds.fchashmap.FCOneToManyRelation;
import com.swirlds.fcmap.FCMap;
import org.apache.logging.log4j.LogManager;
import org.apache.logging.log4j.Logger;

import java.io.UncheckedIOException;
import java.time.Instant;
import java.util.List;
import java.util.function.Supplier;

import static com.hedera.services.context.SingletonContextsManager.CONTEXTS;
import static com.hedera.services.sigs.HederaToPlatformSigOps.expandIn;
import static com.hedera.services.state.initialization.ViewBuilder.rebuildUniqueTokenViews;
import static com.hedera.services.state.merkle.MerkleNetworkContext.UNKNOWN_CONSENSUS_TIME;
import static com.hedera.services.utils.EntityIdUtils.asLiteralString;
import static com.hedera.services.utils.EntityIdUtils.parseAccount;

public class ServicesState extends AbstractNaryMerkleInternal implements SwirldState.SwirldState2 {
	private static final Logger log = LogManager.getLogger(ServicesState.class);

	private static final ImmutableHash emptyHash = new ImmutableHash(new byte[DigestType.SHA_384.digestLength()]);

	static final int RELEASE_070_VERSION = 1;
	static final int RELEASE_080_VERSION = 2;
	static final int RELEASE_090_VERSION = 3;
	static final int RELEASE_0100_VERSION = 4;
	static final int RELEASE_0110_VERSION = 5;
	static final int RELEASE_0120_VERSION = 6;
	static final int RELEASE_0130_VERSION = 7;
	static final int RELEASE_0140_VERSION = 8;
	static final int RELEASE_0150_VERSION = 9;
	static final int RELEASE_0160_VERSION = 10;
	static final int MERKLE_VERSION = RELEASE_0160_VERSION;
	static final long RUNTIME_CONSTRUCTABLE_ID = 0x8e300b0dfdafbb1aL;

	static final String UNSUPPORTED_VERSION_MSG_TPL = "Argument 'version=%d' is invalid!";

	static Supplier<BinaryObjectStore> blobStoreSupplier = BinaryObjectStore::getInstance;

	NodeId nodeId = null;
	boolean skipDiskFsHashCheck = false;
	private FCOneToManyRelation<EntityId, MerkleUniqueTokenId> uniqueTokenAssociations;
	private FCOneToManyRelation<EntityId, MerkleUniqueTokenId> uniqueOwnershipAssociations;

	/* Order of Merkle node children */
	static class ChildIndices {
		static final int ADDRESS_BOOK = 0;
		static final int NETWORK_CTX = 1;
		static final int TOPICS = 2;
		static final int STORAGE = 3;
		static final int ACCOUNTS = 4;
		static final int NUM_070_CHILDREN = 5;
		static final int TOKENS = 5;
		static final int NUM_080_CHILDREN = 6;
		static final int TOKEN_ASSOCIATIONS = 6;
		static final int DISK_FS = 7;
		static final int NUM_090_CHILDREN = 8;
		static final int NUM_0100_CHILDREN = 8;
		static final int SCHEDULE_TXS = 8;
		static final int RECORD_STREAM_RUNNING_HASH = 9;
		static final int NUM_0110_CHILDREN = 10;
		static final int NUM_0120_CHILDREN = 10;
		static final int NUM_0130_CHILDREN = 10;
		static final int NUM_0140_CHILDREN = 10;
		static final int NUM_0150_CHILDREN = 10;
		static final int UNIQUE_TOKENS = 10;
<<<<<<< HEAD
		static final int NUM_0150_CHILDREN = 11;
=======
		static final int NUM_0160_CHILDREN = 11;
>>>>>>> 04042656
	}

	ServicesContext ctx;

	public ServicesState() {
		/* RuntimeConstructable */
	}

	public ServicesState(
			ServicesContext ctx,
			NodeId nodeId,
			List<MerkleNode> children,
			FCOneToManyRelation<EntityId, MerkleUniqueTokenId> mutableUniqueTokenAssociations,
			FCOneToManyRelation<EntityId, MerkleUniqueTokenId> mutableUniqueOwnershipAssociations,
			ServicesState immutableState
	) {
		super(immutableState);
		addDeserializedChildren(children, MERKLE_VERSION);
		this.ctx = ctx;
		this.nodeId = nodeId;
		this.uniqueTokenAssociations = mutableUniqueTokenAssociations;
		this.uniqueOwnershipAssociations = mutableUniqueOwnershipAssociations;
		if (ctx != null) {
			ctx.update(this);
		}
	}

	/* --- MerkleInternal --- */
	@Override
	public long getClassId() {
		return RUNTIME_CONSTRUCTABLE_ID;
	}

	@Override
	public int getVersion() {
		return MERKLE_VERSION;
	}

	@Override
	public int getMinimumChildCount(int version) {
		switch (version) {
			case RELEASE_0160_VERSION:
				return ChildIndices.NUM_0160_CHILDREN;
			case RELEASE_0150_VERSION:
				return ChildIndices.NUM_0150_CHILDREN;
			case RELEASE_0140_VERSION:
				return ChildIndices.NUM_0140_CHILDREN;
			case RELEASE_0130_VERSION:
				return ChildIndices.NUM_0130_CHILDREN;
			case RELEASE_0120_VERSION:
				return ChildIndices.NUM_0120_CHILDREN;
			case RELEASE_0110_VERSION:
				return ChildIndices.NUM_0110_CHILDREN;
			case RELEASE_0100_VERSION:
				return ChildIndices.NUM_0100_CHILDREN;
			case RELEASE_090_VERSION:
				return ChildIndices.NUM_090_CHILDREN;
			case RELEASE_080_VERSION:
				return ChildIndices.NUM_080_CHILDREN;
			case RELEASE_070_VERSION:
				return ChildIndices.NUM_070_CHILDREN;
			default:
				throw new IllegalArgumentException(String.format(UNSUPPORTED_VERSION_MSG_TPL, version));
		}
	}

	@Override
	public void genesisInit(Platform platform, AddressBook addressBook) {
		this.init(platform, addressBook);
	}

	@Override
	public void initialize() {
		if (uniqueTokens() == null) {
			setChild(ChildIndices.UNIQUE_TOKENS, new FCMap<>());
		}
	}

	/* --- SwirldState --- */
	@Override
	public void init(Platform platform, AddressBook addressBook) {
		setImmutable(false);
		nodeId = platform.getSelfId();

		/* Note this overrides the address book from the saved state if it is present. */
		setChild(ChildIndices.ADDRESS_BOOK, addressBook);

		var bootstrapProps = new BootstrapProperties();
		var properties = new StandardizedPropertySources(bootstrapProps);
		try {
			ctx = CONTEXTS.lookup(nodeId.getId());
		} catch (ContextNotFoundException ignoreToInstantiateNewContext) {
			ctx = new ServicesContext(nodeId, platform, this, properties);
		}
		if (getNumberOfChildren() < ChildIndices.NUM_0150_CHILDREN) {
			log.info("Init called on Services node {} WITHOUT Merkle saved state", nodeId);
			long seqStart = bootstrapProps.getLongProperty("hedera.numReservedSystemEntities") + 1;
			setChild(ChildIndices.NETWORK_CTX, new MerkleNetworkContext(
					UNKNOWN_CONSENSUS_TIME,
					new SequenceNumber(seqStart),
					seqStart - 1,
					new ExchangeRates()));
			setChild(ChildIndices.TOPICS, new FCMap<>());
			setChild(ChildIndices.STORAGE, new FCMap<>());
			setChild(ChildIndices.ACCOUNTS, new FCMap<>());
			setChild(ChildIndices.TOKENS, new FCMap<>());
			setChild(ChildIndices.TOKEN_ASSOCIATIONS, new FCMap<>());
			setChild(ChildIndices.DISK_FS, new MerkleDiskFs());
			setChild(ChildIndices.SCHEDULE_TXS, new FCMap<>());
			setChild(ChildIndices.UNIQUE_TOKENS, new FCMap<MerkleUniqueTokenId, MerkleUniqueToken>());

			/* Initialize the running hash leaf at genesis to an empty hash. */
			final var firstRunningHash = new RunningHash();
			firstRunningHash.setHash(emptyHash);
			setChild(ChildIndices.RECORD_STREAM_RUNNING_HASH, new RecordsRunningHashLeaf(firstRunningHash));
		} else {
			log.info("Init called on Services node {} WITH Merkle saved state", nodeId);

			var restoredDiskFs = diskFs();
			if (networkCtx().getStateVersion() < RELEASE_0140_VERSION) {
				final long defaultLastScanned = bootstrapProps.getLongProperty("hedera.numReservedSystemEntities");
				networkCtx().updateLastScannedEntity(defaultLastScanned);
				try {
					restoredDiskFs.migrateLegacyDiskFsFromV13LocFor(
							MerkleDiskFs.DISK_FS_ROOT_DIR,
							asLiteralString(ctx.nodeInfo().selfAccount()));
				} catch (UncheckedIOException expectedNonFatal) {
					log.warn("Legacy diskFs directory not migrated, was it missing?", expectedNonFatal);
				}
			}
			if (!skipDiskFsHashCheck) {
				restoredDiskFs.checkHashesAgainstDiskContents();
			}
		}

		networkCtx().setStateVersion(MERKLE_VERSION);
		ctx.setRecordsInitialHash(runningHashLeaf().getRunningHash().getHash());

		logSummary();

		initializeContext(ctx);
		CONTEXTS.store(ctx);

		log.info("  --> Context initialized accordingly on Services node {}", nodeId);
	}

	private void initializeContext(final ServicesContext ctx) {
		/* Set the primitive state in the context and signal the managing stores (if
		 * they are already constructed) to rebuild their auxiliary views of the state.
		 * All the initialization that follows will be a function of the primitive state. */
		ctx.update(this);
		ctx.rebuildBackingStoresIfPresent();
		ctx.rebuildStoreViewsIfPresent();
<<<<<<< HEAD
		ctx.rebuildOwnershipsAndAssociations();
=======
		uniqueTokenAssociations = new FCOneToManyRelation<>();
		uniqueOwnershipAssociations = new FCOneToManyRelation<>();
		rebuildUniqueTokenViews(uniqueTokens(), uniqueTokenAssociations, uniqueOwnershipAssociations);
>>>>>>> 04042656

		/* Use any payer records stored in state to rebuild the recent transaction
		 * history. This history has two main uses: Purging expired records, and
		 * classifying duplicate transactions. */
		ctx.recordsHistorian().reviewExistingRecords();
		/* Use any entities stored in state to rebuild queue of expired entities. */
		ctx.expiries().reviewExistingShortLivedEntities();
		/* Re-initialize the "observable" system files; that is, the files which have
	 	associated callbacks managed by the SysFilesCallback object. We explicitly
	 	re-mark the files are not loaded here, in case this is a reconnect. (During a
	 	reconnect the blob store might still be reloading, and we will finish loading
	 	the observable files in the ServicesMain.init method.) */
		ctx.networkCtxManager().setObservableFilesNotLoaded();
		if (!blobStoreSupplier.get().isInitializing()) {
			ctx.networkCtxManager().loadObservableSysFilesIfNeeded();
		}
	}

	@Override
	public AddressBook getAddressBookCopy() {
		return addressBook().copy();
	}

	@Override
	public synchronized void handleTransaction(
			long submittingMember,
			boolean isConsensus,
			Instant creationTime,
			Instant consensusTime,
			SwirldTransaction transaction,
			SwirldDualState dualState
	) {
		if (isConsensus) {
			ctx.setDualState(dualState);
			ctx.logic().incorporateConsensusTxn(transaction, consensusTime, submittingMember);
		}
	}

	@Override
	public void expandSignatures(SwirldTransaction platformTxn) {
		try {
			final var accessor = ctx.expandHandleSpan().track(platformTxn);
			expandIn(accessor, ctx.lookupRetryingKeyOrder(), accessor.getPkToSigsFn());
		} catch (InvalidProtocolBufferException e) {
			log.warn("expandSignatures called with non-gRPC txn!", e);
		} catch (Exception race) {
			log.warn("Unexpected problem, signatures will be verified synchronously in handleTransaction!", race);
		}
	}

	@Override
	public void noMoreTransactions() {
		/* No-op. */
	}

	/* --- FastCopyable --- */
	@Override
	public synchronized ServicesState copy() {
		setImmutable(true);
		return new ServicesState(ctx, nodeId, List.of(
				addressBook().copy(),
				networkCtx().copy(),
				topics().copy(),
				storage().copy(),
				accounts().copy(),
				tokens().copy(),
				tokenAssociations().copy(),
				diskFs().copy(),
				scheduleTxs().copy(),
				runningHashLeaf().copy(),
				uniqueTokens().copy()
<<<<<<< HEAD
		), this);
=======
		), uniqueTokenAssociations.copy(), uniqueOwnershipAssociations.copy(), this);
>>>>>>> 04042656
	}

	/* --------------- */

	public AccountID getNodeAccountId() {
		var address = addressBook().getAddress(nodeId.getId());
		var memo = address.getMemo();
		return parseAccount(memo);
	}

	public void logSummary() {
		logHashes();
		log.info(networkCtx().toString());
	}

	private void logHashes() {
		log.info(String.format("[SwirldState Hashes]\n" +
						"  Overall                :: %s\n" +
						"  Accounts               :: %s\n" +
						"  Storage                :: %s\n" +
						"  Topics                 :: %s\n" +
						"  Tokens                 :: %s\n" +
						"  TokenAssociations      :: %s\n" +
						"  DiskFs                 :: %s\n" +
						"  ScheduledTxs           :: %s\n" +
						"  NetworkContext         :: %s\n" +
						"  AddressBook            :: %s\n" +
						"  RecordsRunningHashLeaf :: %s\n" +
						"    ↪ Running hash       :: %s\n" +
						"  UniqueTokens           :: %s\n",
				getHash(),
				accounts().getHash(),
				storage().getHash(),
				topics().getHash(),
				tokens().getHash(),
				tokenAssociations().getHash(),
				diskFs().getHash(),
				scheduleTxs().getHash(),
				networkCtx().getHash(),
				addressBook().getHash(),
				runningHashLeaf().getHash(),
				runningHashLeaf().getRunningHash().getHash(),
				uniqueTokens().getHash()));
	}

	public FCMap<MerkleEntityId, MerkleAccount> accounts() {
		return getChild(ChildIndices.ACCOUNTS);
	}

	public FCMap<MerkleBlobMeta, MerkleOptionalBlob> storage() {
		return getChild(ChildIndices.STORAGE);
	}

	public FCMap<MerkleEntityId, MerkleTopic> topics() {
		return getChild(ChildIndices.TOPICS);
	}

	public FCMap<MerkleEntityId, MerkleToken> tokens() {
		return getChild(ChildIndices.TOKENS);
	}

	public FCMap<MerkleEntityAssociation, MerkleTokenRelStatus> tokenAssociations() {
		return getChild(ChildIndices.TOKEN_ASSOCIATIONS);
	}

	public FCMap<MerkleEntityId, MerkleSchedule> scheduleTxs() {
		return getChild(ChildIndices.SCHEDULE_TXS);
	}

	public MerkleNetworkContext networkCtx() {
		return getChild(ChildIndices.NETWORK_CTX);
	}

	public AddressBook addressBook() {
		return getChild(ChildIndices.ADDRESS_BOOK);
	}

	public MerkleDiskFs diskFs() {
		return getChild((ChildIndices.DISK_FS));
	}

	public RecordsRunningHashLeaf runningHashLeaf() {
		return getChild(ChildIndices.RECORD_STREAM_RUNNING_HASH);
	}

	public FCMap<MerkleUniqueTokenId, MerkleUniqueToken> uniqueTokens() {
		return getChild(ChildIndices.UNIQUE_TOKENS);
	}
<<<<<<< HEAD
=======

	public FCOneToManyRelation<EntityId, MerkleUniqueTokenId> uniqueTokenAssociations() {
		return uniqueTokenAssociations;
	}

	public FCOneToManyRelation<EntityId, MerkleUniqueTokenId> uniqueOwnershipAssociations() {
		return uniqueOwnershipAssociations;
	}

	void setUniqueTokenAssociations(FCOneToManyRelation<EntityId, MerkleUniqueTokenId> uniqueTokenAssociations) {
		this.uniqueTokenAssociations = uniqueTokenAssociations;
	}

	void setUniqueOwnershipAssociations(FCOneToManyRelation<EntityId, MerkleUniqueTokenId> uniqueOwnershipAssociations) {
		this.uniqueOwnershipAssociations = uniqueOwnershipAssociations;
	}
>>>>>>> 04042656
}<|MERGE_RESOLUTION|>--- conflicted
+++ resolved
@@ -121,11 +121,7 @@
 		static final int NUM_0140_CHILDREN = 10;
 		static final int NUM_0150_CHILDREN = 10;
 		static final int UNIQUE_TOKENS = 10;
-<<<<<<< HEAD
-		static final int NUM_0150_CHILDREN = 11;
-=======
 		static final int NUM_0160_CHILDREN = 11;
->>>>>>> 04042656
 	}
 
 	ServicesContext ctx;
@@ -279,13 +275,9 @@
 		ctx.update(this);
 		ctx.rebuildBackingStoresIfPresent();
 		ctx.rebuildStoreViewsIfPresent();
-<<<<<<< HEAD
-		ctx.rebuildOwnershipsAndAssociations();
-=======
 		uniqueTokenAssociations = new FCOneToManyRelation<>();
 		uniqueOwnershipAssociations = new FCOneToManyRelation<>();
 		rebuildUniqueTokenViews(uniqueTokens(), uniqueTokenAssociations, uniqueOwnershipAssociations);
->>>>>>> 04042656
 
 		/* Use any payer records stored in state to rebuild the recent transaction
 		 * history. This history has two main uses: Purging expired records, and
@@ -357,11 +349,7 @@
 				scheduleTxs().copy(),
 				runningHashLeaf().copy(),
 				uniqueTokens().copy()
-<<<<<<< HEAD
-		), this);
-=======
 		), uniqueTokenAssociations.copy(), uniqueOwnershipAssociations.copy(), this);
->>>>>>> 04042656
 	}
 
 	/* --------------- */
@@ -450,8 +438,6 @@
 	public FCMap<MerkleUniqueTokenId, MerkleUniqueToken> uniqueTokens() {
 		return getChild(ChildIndices.UNIQUE_TOKENS);
 	}
-<<<<<<< HEAD
-=======
 
 	public FCOneToManyRelation<EntityId, MerkleUniqueTokenId> uniqueTokenAssociations() {
 		return uniqueTokenAssociations;
@@ -468,5 +454,4 @@
 	void setUniqueOwnershipAssociations(FCOneToManyRelation<EntityId, MerkleUniqueTokenId> uniqueOwnershipAssociations) {
 		this.uniqueOwnershipAssociations = uniqueOwnershipAssociations;
 	}
->>>>>>> 04042656
 }