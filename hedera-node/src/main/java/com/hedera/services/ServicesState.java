--- conflicted
+++ resolved
@@ -372,19 +372,6 @@
 		return getChild(StateChildIndices.CONTRACT_STORAGE);
 	}
 
-<<<<<<< HEAD
-	public FCOneToManyRelation<EntityNum, Long> uniqueTokenAssociations() {
-		return metadata.getUniqueTokenAssociations();
-	}
-
-	public FCOneToManyRelation<EntityNum, Long> uniqueOwnershipAssociations() {
-		return metadata.getUniqueOwnershipAssociations();
-	}
-
-	public FCOneToManyRelation<EntityNum, Long> uniqueTreasuryOwnershipAssociations() {
-		return metadata.getUniqueTreasuryOwnershipAssociations();
-	}
-
 	private void updateLinks() {
 		final var accounts = accounts();
 		final var tokenRels = tokenAssociations();
@@ -416,8 +403,6 @@
 		}
 	}
 
-=======
->>>>>>> cd3d5a2f
 	private void internalInit(
 			final Platform platform,
 			final BootstrapProperties bootstrapProps,
