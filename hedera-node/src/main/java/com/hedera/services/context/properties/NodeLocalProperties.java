/*
 * Copyright (C) 2020-2022 Hedera Hashgraph, LLC
 *
 * Licensed under the Apache License, Version 2.0 (the "License");
 * you may not use this file except in compliance with the License.
 * You may obtain a copy of the License at
 *
 *      http://www.apache.org/licenses/LICENSE-2.0
 *
 * Unless required by applicable law or agreed to in writing, software
 * distributed under the License is distributed on an "AS IS" BASIS,
 * WITHOUT WARRANTIES OR CONDITIONS OF ANY KIND, either express or implied.
 * See the License for the specific language governing permissions and
 * limitations under the License.
 */
package com.hedera.services.context.properties;

import com.hedera.services.context.annotations.CompositeProps;
import java.util.List;
import javax.inject.Inject;
import javax.inject.Singleton;

@Singleton
public class NodeLocalProperties {
    private final PropertySource properties;

    private int port;
    private int tlsPort;
    private long hapiOpStatsUpdateIntervalMs;
    private long entityUtilStatsUpdateIntervalMs;
    private long throttleUtilStatsUpdateIntervalMs;
    private Profile activeProfile;
    private double statsSpeedometerHalfLifeSecs;
    private double statsRunningAvgHalfLifeSecs;
    private String recordLogDir;
    private long recordLogPeriod;
    private boolean recordStreamEnabled;
    private int recordStreamQueueCapacity;
    private int queryBlobLookupRetries;
    private long nettyProdKeepAliveTime;
    private String nettyTlsCrtPath;
    private String nettyTlsKeyPath;
    private long nettyProdKeepAliveTimeout;
    private long nettyMaxConnectionAge;
    private long nettyMaxConnectionAgeGrace;
    private long nettyMaxConnectionIdle;
    private int nettyMaxConcurrentCalls;
    private int nettyFlowControlWindow;
    private String devListeningAccount;
    private boolean devOnlyDefaultNodeListens;
    private String accountsExportPath;
    private boolean exportAccountsOnStartup;
    private Profile nettyMode;
    private int nettyStartRetries;
    private long nettyStartRetryIntervalMs;
    private int numExecutionTimesToTrack;
    private int issResetPeriod;
    private int issRoundsToLog;
    private int prefetchQueueCapacity;
    private int prefetchThreadPoolSize;
    private int prefetchCodeCacheTtlSecs;
    private List<String> consThrottlesToSample;
    private List<String> hapiThrottlesToSample;
<<<<<<< HEAD
=======
    private String sidecarDir;
>>>>>>> 67166f8e

    @Inject
    public NodeLocalProperties(@CompositeProps PropertySource properties) {
        this.properties = properties;

        reload();
    }

    public void reload() {
        port = properties.getIntProperty("grpc.port");
        tlsPort = properties.getIntProperty("grpc.tlsPort");
        activeProfile = properties.getProfileProperty("hedera.profiles.active");
        hapiOpStatsUpdateIntervalMs =
                properties.getLongProperty("stats.hapiOps.speedometerUpdateIntervalMs");
        statsSpeedometerHalfLifeSecs =
                properties.getDoubleProperty("stats.speedometerHalfLifeSecs");
        statsRunningAvgHalfLifeSecs = properties.getDoubleProperty("stats.runningAvgHalfLifeSecs");
        recordLogDir = properties.getStringProperty("hedera.recordStream.logDir");
<<<<<<< HEAD
=======
        sidecarDir = properties.getStringProperty("hedera.recordStream.sidecarDir");
>>>>>>> 67166f8e
        recordLogPeriod = properties.getLongProperty("hedera.recordStream.logPeriod");
        recordStreamEnabled = properties.getBooleanProperty("hedera.recordStream.isEnabled");
        recordStreamQueueCapacity = properties.getIntProperty("hedera.recordStream.queueCapacity");
        queryBlobLookupRetries = properties.getIntProperty("queries.blob.lookupRetries");
        nettyProdKeepAliveTime = properties.getLongProperty("netty.prod.keepAliveTime");
        nettyTlsCrtPath = properties.getStringProperty("netty.tlsCrt.path");
        nettyTlsKeyPath = properties.getStringProperty("netty.tlsKey.path");
        nettyProdKeepAliveTimeout = properties.getLongProperty("netty.prod.keepAliveTimeout");
        nettyMaxConnectionAge = properties.getLongProperty("netty.prod.maxConnectionAge");
        nettyMaxConnectionAgeGrace = properties.getLongProperty("netty.prod.maxConnectionAgeGrace");
        nettyMaxConnectionIdle = properties.getLongProperty("netty.prod.maxConnectionIdle");
        nettyMaxConcurrentCalls = properties.getIntProperty("netty.prod.maxConcurrentCalls");
        nettyFlowControlWindow = properties.getIntProperty("netty.prod.flowControlWindow");
        devListeningAccount = properties.getStringProperty("dev.defaultListeningNodeAccount");
        devOnlyDefaultNodeListens = properties.getBooleanProperty("dev.onlyDefaultNodeListens");
        accountsExportPath = properties.getStringProperty("hedera.accountsExportPath");
        exportAccountsOnStartup = properties.getBooleanProperty("hedera.exportAccountsOnStartup");
        nettyMode = properties.getProfileProperty("netty.mode");
        nettyStartRetries = properties.getIntProperty("netty.startRetries");
        nettyStartRetryIntervalMs = properties.getLongProperty("netty.startRetryIntervalMs");
        numExecutionTimesToTrack = properties.getIntProperty("stats.executionTimesToTrack");
        issResetPeriod = properties.getIntProperty("iss.resetPeriod");
        issRoundsToLog = properties.getIntProperty("iss.roundsToLog");
        prefetchQueueCapacity = properties.getIntProperty("hedera.prefetch.queueCapacity");
        prefetchThreadPoolSize = properties.getIntProperty("hedera.prefetch.threadPoolSize");
        prefetchCodeCacheTtlSecs = properties.getIntProperty("hedera.prefetch.codeCacheTtlSecs");
        consThrottlesToSample = properties.getStringsProperty("stats.consThrottlesToSample");
        hapiThrottlesToSample = properties.getStringsProperty("stats.hapiThrottlesToSample");
        entityUtilStatsUpdateIntervalMs =
                properties.getLongProperty("stats.entityUtils.gaugeUpdateIntervalMs");
        throttleUtilStatsUpdateIntervalMs =
                properties.getLongProperty("stats.throttleUtils.gaugeUpdateIntervalMs");
    }

    public int port() {
        return port;
    }

    public int tlsPort() {
        return tlsPort;
    }

    public Profile activeProfile() {
        return activeProfile;
    }

    public long hapiOpsStatsUpdateIntervalMs() {
        return hapiOpStatsUpdateIntervalMs;
    }

    public double statsSpeedometerHalfLifeSecs() {
        return statsSpeedometerHalfLifeSecs;
    }

    public double statsRunningAvgHalfLifeSecs() {
        return statsRunningAvgHalfLifeSecs;
    }

    public String recordLogDir() {
        return recordLogDir;
    }

    public long recordLogPeriod() {
        return recordLogPeriod;
    }

<<<<<<< HEAD
=======
    public String sidecarDir() {
        return sidecarDir;
    }

>>>>>>> 67166f8e
    public boolean isRecordStreamEnabled() {
        return recordStreamEnabled;
    }

    public int recordStreamQueueCapacity() {
        return recordStreamQueueCapacity;
    }

    public int queryBlobLookupRetries() {
        return queryBlobLookupRetries;
    }

    public long nettyProdKeepAliveTime() {
        return nettyProdKeepAliveTime;
    }

    public String nettyTlsCrtPath() {
        return nettyTlsCrtPath;
    }

    public String nettyTlsKeyPath() {
        return nettyTlsKeyPath;
    }

    public long nettyProdKeepAliveTimeout() {
        return nettyProdKeepAliveTimeout;
    }

    public long nettyMaxConnectionAge() {
        return nettyMaxConnectionAge;
    }

    public long nettyMaxConnectionAgeGrace() {
        return nettyMaxConnectionAgeGrace;
    }

    public long nettyMaxConnectionIdle() {
        return nettyMaxConnectionIdle;
    }

    public int nettyMaxConcurrentCalls() {
        return nettyMaxConcurrentCalls;
    }

    public int nettyFlowControlWindow() {
        return nettyFlowControlWindow;
    }

    public String devListeningAccount() {
        return devListeningAccount;
    }

    public boolean devOnlyDefaultNodeListens() {
        return devOnlyDefaultNodeListens;
    }

    public String accountsExportPath() {
        return accountsExportPath;
    }

    public boolean exportAccountsOnStartup() {
        return exportAccountsOnStartup;
    }

    public Profile nettyMode() {
        return nettyMode;
    }

    public int nettyStartRetries() {
        return nettyStartRetries;
    }

    public long nettyStartRetryIntervalMs() {
        return nettyStartRetryIntervalMs;
    }

    public int numExecutionTimesToTrack() {
        return numExecutionTimesToTrack;
    }

    public int issResetPeriod() {
        return issResetPeriod;
    }

    public int issRoundsToLog() {
        return issRoundsToLog;
    }

    public int prefetchQueueCapacity() {
        return prefetchQueueCapacity;
    }

    public int prefetchThreadPoolSize() {
        return prefetchThreadPoolSize;
    }

    public int prefetchCodeCacheTtlSecs() {
        return prefetchCodeCacheTtlSecs;
    }

    public List<String> consThrottlesToSample() {
        return consThrottlesToSample;
    }

    public List<String> hapiThrottlesToSample() {
        return hapiThrottlesToSample;
    }

    public long entityUtilStatsUpdateIntervalMs() {
        return entityUtilStatsUpdateIntervalMs;
    }

    public long throttleUtilStatsUpdateIntervalMs() {
        return throttleUtilStatsUpdateIntervalMs;
    }
}<|MERGE_RESOLUTION|>--- conflicted
+++ resolved
@@ -61,10 +61,7 @@
     private int prefetchCodeCacheTtlSecs;
     private List<String> consThrottlesToSample;
     private List<String> hapiThrottlesToSample;
-<<<<<<< HEAD
-=======
     private String sidecarDir;
->>>>>>> 67166f8e
 
     @Inject
     public NodeLocalProperties(@CompositeProps PropertySource properties) {
@@ -83,10 +80,7 @@
                 properties.getDoubleProperty("stats.speedometerHalfLifeSecs");
         statsRunningAvgHalfLifeSecs = properties.getDoubleProperty("stats.runningAvgHalfLifeSecs");
         recordLogDir = properties.getStringProperty("hedera.recordStream.logDir");
-<<<<<<< HEAD
-=======
         sidecarDir = properties.getStringProperty("hedera.recordStream.sidecarDir");
->>>>>>> 67166f8e
         recordLogPeriod = properties.getLongProperty("hedera.recordStream.logPeriod");
         recordStreamEnabled = properties.getBooleanProperty("hedera.recordStream.isEnabled");
         recordStreamQueueCapacity = properties.getIntProperty("hedera.recordStream.queueCapacity");
@@ -153,13 +147,10 @@
         return recordLogPeriod;
     }
 
-<<<<<<< HEAD
-=======
     public String sidecarDir() {
         return sidecarDir;
     }
 
->>>>>>> 67166f8e
     public boolean isRecordStreamEnabled() {
         return recordStreamEnabled;
     }
