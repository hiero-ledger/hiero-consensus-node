--- conflicted
+++ resolved
@@ -20,12 +20,8 @@
  * ‍
  */
 
-<<<<<<< HEAD
-import com.hedera.services.ledger.backing.BackingStore;
-=======
 import com.hedera.services.ledger.accounts.AliasManager;
 import com.hedera.services.ledger.accounts.BackingStore;
->>>>>>> 8a1ae1ee
 import com.hedera.services.state.StateAccessor;
 import com.hedera.services.state.annotations.WorkingState;
 import com.hedera.services.state.merkle.MerkleAccount;
@@ -52,12 +48,8 @@
 	private final TokenStore tokenStore;
 	private final ScheduleStore scheduleStore;
 	private final StateAccessor stateAccessor;
-<<<<<<< HEAD
-	private final UniqueTokenViewsManager uniqueTokenViewsManager;
-=======
 	private final AliasManager aliasManager;
 	private final UniqTokenViewsManager uniqTokenViewsManager;
->>>>>>> 8a1ae1ee
 	private final BackingStore<AccountID, MerkleAccount> backingAccounts;
 	private final BackingStore<TokenID, MerkleToken> backingTokens;
 	private final BackingStore<NftId, MerkleUniqueToken> backingNfts;
@@ -65,16 +57,6 @@
 
 	@Inject
 	public StoreInitializationFlow(
-<<<<<<< HEAD
-			TokenStore tokenStore,
-			ScheduleStore scheduleStore,
-			@WorkingState StateAccessor stateAccessor,
-			UniqueTokenViewsManager uniqueTokenViewsManager,
-			BackingStore<AccountID, MerkleAccount> backingAccounts,
-			BackingStore<TokenID, MerkleToken> backingTokens,
-			BackingStore<NftId, MerkleUniqueToken> backingNfts,
-			BackingStore<Pair<AccountID, TokenID>, MerkleTokenRelStatus> backingTokenRels
-=======
 			final TokenStore tokenStore,
 			final ScheduleStore scheduleStore,
 			final AliasManager aliasManager,
@@ -83,7 +65,6 @@
 			final BackingStore<AccountID, MerkleAccount> backingAccounts,
 			final BackingStore<NftId, MerkleUniqueToken> backingNfts,
 			final BackingStore<Pair<AccountID, TokenID>, MerkleTokenRelStatus> backingTokenRels
->>>>>>> 8a1ae1ee
 	) {
 		this.tokenStore = tokenStore;
 		this.scheduleStore = scheduleStore;
@@ -92,12 +73,8 @@
 		this.stateAccessor = stateAccessor;
 		this.backingNfts = backingNfts;
 		this.backingTokenRels = backingTokenRels;
-<<<<<<< HEAD
-		this.uniqueTokenViewsManager = uniqueTokenViewsManager;
-=======
 		this.aliasManager = aliasManager;
 		this.uniqTokenViewsManager = uniqTokenViewsManager;
->>>>>>> 8a1ae1ee
 	}
 
 	public void run() {
