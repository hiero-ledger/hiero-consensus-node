package com.hedera.services.context;

/*-
 * ‌
 * Hedera Services Node
 * ​
 * Copyright (C) 2018 - 2021 Hedera Hashgraph, LLC
 * ​
 * Licensed under the Apache License, Version 2.0 (the "License");
 * you may not use this file except in compliance with the License.
 * You may obtain a copy of the License at
 *
 *      http://www.apache.org/licenses/LICENSE-2.0
 *
 * Unless required by applicable law or agreed to in writing, software
 * distributed under the License is distributed on an "AS IS" BASIS,
 * WITHOUT WARRANTIES OR CONDITIONS OF ANY KIND, either express or implied.
 * See the License for the specific language governing permissions and
 * limitations under the License.
 * ‍
 */

import com.google.protobuf.ByteString;
import com.hedera.services.legacy.core.jproto.JKey;
import com.hedera.services.legacy.core.jproto.TxnReceipt;
import com.hedera.services.state.expiry.ExpiringEntity;
import com.hedera.services.state.merkle.MerkleTopic;
import com.hedera.services.state.submerkle.EntityId;
import com.hedera.services.state.submerkle.ExchangeRates;
import com.hedera.services.state.submerkle.ExpirableTxnRecord;
import com.hedera.services.state.submerkle.SolidityFnResult;
import com.hedera.services.state.submerkle.TxnId;
import com.hedera.services.utils.TxnAccessor;
import com.hederahashgraph.api.proto.java.AccountID;
import com.hederahashgraph.api.proto.java.ContractFunctionResult;
import com.hederahashgraph.api.proto.java.ContractID;
import com.hederahashgraph.api.proto.java.FileID;
import com.hederahashgraph.api.proto.java.Key;
import com.hederahashgraph.api.proto.java.KeyList;
import com.hederahashgraph.api.proto.java.ResponseCodeEnum;
import com.hederahashgraph.api.proto.java.ScheduleID;
import com.hederahashgraph.api.proto.java.TokenID;
import com.hederahashgraph.api.proto.java.TopicID;
import com.hederahashgraph.api.proto.java.TransactionID;
<<<<<<< HEAD
import com.hederahashgraph.api.proto.java.TransferList;
=======
import com.hederahashgraph.api.proto.java.TransactionReceipt;
import com.hederahashgraph.api.proto.java.TransactionRecord;
>>>>>>> 9ece47bb
import org.apache.logging.log4j.LogManager;
import org.apache.logging.log4j.Logger;

import java.time.Instant;
import java.util.ArrayList;
import java.util.Collection;
import java.util.List;
import java.util.function.Consumer;

import static com.hedera.services.state.merkle.MerkleEntityId.fromAccountId;
import static com.hedera.services.utils.MiscUtils.asFcKeyUnchecked;
<<<<<<< HEAD
import static com.hedera.services.utils.MiscUtils.canonicalDiffRepr;
import static com.hedera.services.utils.MiscUtils.readableTransferList;
=======
import static com.hedera.services.utils.MiscUtils.asTimestamp;
>>>>>>> 9ece47bb
import static com.hederahashgraph.api.proto.java.ResponseCodeEnum.UNKNOWN;

/**
 * Implements a transaction context using infrastructure known to be
 * available in the node context. This is the most convenient implementation,
 * since such infrastructure will often depend on an instance of
 * {@link TransactionContext}; and we risk circular dependencies if we
 * inject the infrastructure as dependencies here.
 *
 * @author Michael Tinker
 */
public class AwareTransactionContext implements TransactionContext {
	private static final Logger log = LogManager.getLogger(AwareTransactionContext.class);

	static final JKey EMPTY_KEY;

	static {
		EMPTY_KEY = asFcKeyUnchecked(Key.newBuilder().setKeyList(KeyList.getDefaultInstance()).build());
	}

	private final ServicesContext ctx;
	private TxnAccessor triggeredTxn = null;

	private static final Consumer<ExpirableTxnRecord.Builder> noopRecordConfig = ignore -> { };
	private static final Consumer<TxnReceipt.Builder> noopReceiptConfig = ignore -> { };

	private long submittingMember;
	private long otherNonThresholdFees;
	private boolean isPayerSigKnownActive;
	private Instant consensusTime;
	private ByteString hash;
	private ResponseCodeEnum statusSoFar;
	private TxnAccessor accessor;
	private Consumer<ExpirableTxnRecord.Builder> recordConfig = noopRecordConfig;
	private Consumer<TxnReceipt.Builder> receiptConfig = noopReceiptConfig;
	private List<ExpiringEntity> expiringEntities;

	boolean hasComputedRecordSoFar;
	ExpirableTxnRecord.Builder recordSoFar = ExpirableTxnRecord.newBuilder();

	AwareTransactionContext(ServicesContext ctx) {
		this.ctx = ctx;
	}

	@Override
	public void resetFor(TxnAccessor accessor, Instant consensusTime, long submittingMember) {
		this.accessor = accessor;
		this.consensusTime = consensusTime;
		this.submittingMember = submittingMember;
		this.triggeredTxn = null;
		this.expiringEntities = new ArrayList<>();

		otherNonThresholdFees = 0L;
		hash = accessor.getHash();
		statusSoFar = UNKNOWN;
		recordConfig = noopRecordConfig;
		receiptConfig = noopReceiptConfig;
		isPayerSigKnownActive = false;
		hasComputedRecordSoFar = false;

		ctx.narratedCharging().resetForTxn(accessor, submittingMember);

		recordSoFar.clear();
	}

	@Override
	public JKey activePayerKey() {
		return isPayerSigKnownActive
				? ctx.accounts().get(fromAccountId(accessor.getPayer())).getKey()
				: EMPTY_KEY;
	}

	@Override
	public AccountID activePayer() {
		if (!isPayerSigKnownActive) {
			throw new IllegalStateException("No active payer!");
		}
		return accessor().getPayer();
	}

	@Override
	public AccountID submittingNodeAccount() {
		try {
			return ctx.nodeInfo().accountOf(submittingMember);
		} catch (IllegalArgumentException e) {
			log.warn("No available Hedera account for member {}!", submittingMember, e);
			throw new IllegalStateException(String.format("Member %d must have a Hedera account!", submittingMember));
		}
	}

	@Override
	public long submittingSwirldsMember() {
		return submittingMember;
	}

	@Override
<<<<<<< HEAD
	public ExpirableTxnRecord recordSoFar() {
		TxnReceipt receipt = receiptSoFar().build();

		if (log.isDebugEnabled()) {
			logItemized();
		}

		recordSoFar = ctx.creator().buildExpiringRecord(otherNonThresholdFees,
				hash,
				accessor,
				consensusTime,
				receipt,
				ctx);

		recordConfig.accept(recordSoFar);
		hasComputedRecordSoFar = true;
		return recordSoFar.build();
	}

	private void logItemized() {
		String readableTransferList = readableTransferList(itemizedRepresentation());
		log.debug(
				"Transfer list with itemized fees for {} is {}",
				accessor().getSignedTxn4Log(),
				readableTransferList);
	}

	TransferList itemizedRepresentation() {
		TransferList canonicalRepr = ctx.ledger().netTransfersInTxn();
		TransferList itemizedFees = ctx.charging().itemizedFees();

		List<AccountAmount> nonFeeAdjustments =
				canonicalDiffRepr(canonicalRepr.getAccountAmountsList(), itemizedFees.getAccountAmountsList());
		return itemizedFees.toBuilder()
				.addAllAccountAmounts(nonFeeAdjustments)
				.build();
	}

	public TxnReceipt.Builder receiptSoFar() {
		TxnReceipt.Builder receipt = TxnReceipt.newBuilder()
				.setExchangeRates(ExchangeRates.fromGrpc(ctx.exchange().activeRates()))
				.setStatus(statusSoFar.name());
=======
	public TransactionRecord recordSoFar() {
		final long feesCharged = ctx.narratedCharging().totalFeesChargedToPayer() + otherNonThresholdFees;

		recordSoFar
				.setMemo(accessor.getTxn().getMemo())
				.setReceipt(receiptSoFar())
				.setTransferList(ctx.ledger().netTransfersInTxn())
				.setTransactionID(accessor.getTxnId())
				.setTransactionFee(feesCharged)
				.setTransactionHash(hash)
				.setConsensusTimestamp(consensusTimestamp)
				.addAllTokenTransferLists(ctx.ledger().netTokenTransfersInTxn());
		if (accessor.isTriggeredTxn()) {
			recordSoFar.setScheduleRef(accessor.getScheduleRef());
		}

		recordConfig.accept(recordSoFar);
		hasComputedRecordSoFar = true;

		return recordSoFar.build();
	}

	private TransactionReceipt.Builder receiptSoFar() {
		TransactionReceipt.Builder receipt = TransactionReceipt.newBuilder()
				.setExchangeRate(ctx.exchange().activeRates())
				.setStatus(statusSoFar);
>>>>>>> 9ece47bb
		receiptConfig.accept(receipt);
		return receipt;
	}

	@Override
	public Instant consensusTime() {
		return consensusTime;
	}

	@Override
	public ResponseCodeEnum status() {
		return statusSoFar;
	}

	@Override
	public TxnAccessor accessor() {
		return accessor;
	}

	@Override
	public void setStatus(ResponseCodeEnum status) {
		statusSoFar = status;
	}

	@Override
	public void setCreated(AccountID id) {
		receiptConfig = receipt -> receipt.setAccountId(EntityId.fromGrpcAccountId(id));
	}

	@Override
	public void setCreated(TokenID id) {
		receiptConfig = receipt -> receipt.setTokenId(EntityId.fromGrpcTokenId(id));
	}

	@Override
	public void setCreated(ScheduleID id) {
		receiptConfig = receipt -> receipt.setScheduleId(EntityId.fromGrpcScheduleId(id));
	}

	@Override
	public void setScheduledTxnId(TransactionID txnId) {
		receiptConfig = receiptConfig.andThen(receipt -> receipt.setScheduledTxnId(TxnId.fromGrpc(txnId)));
	}

	@Override
	public void setNewTotalSupply(long newTotalTokenSupply) {
		receiptConfig = receipt -> receipt.setNewTotalSupply(newTotalTokenSupply);
	}

	@Override
	public void setCreated(FileID id) {
		receiptConfig = receipt -> receipt.setFileId(EntityId.fromGrpcFileId(id));
	}

	@Override
	public void setCreated(ContractID id) {
		receiptConfig = receipt -> receipt.setContractId(EntityId.fromGrpcContractId(id));
	}

	@Override
	public void setCreated(TopicID id) {
		receiptConfig = receipt -> receipt.setTopicId(EntityId.fromGrpcTopicId(id));
	}

	@Override
	public void setTopicRunningHash(byte[] topicRunningHash, long sequenceNumber) {
		receiptConfig = receipt -> receipt
				.setTopicRunningHash(topicRunningHash)
				.setTopicSequenceNumber(sequenceNumber)
				.setRunningHashVersion(MerkleTopic.RUNNING_HASH_VERSION);
	}

	@Override
	public void addNonThresholdFeeChargedToPayer(long amount) {
		otherNonThresholdFees += amount;
	}

	public long getNonThresholdFeeChargedToPayer(){
		return otherNonThresholdFees;
	}

	@Override
	public void setCallResult(ContractFunctionResult result) {
		recordConfig = expiringRecord -> expiringRecord.setContractCallResult(SolidityFnResult.fromGrpc(result));
	}

	@Override
	public void setCreateResult(ContractFunctionResult result) {
		recordConfig = expiringRecord -> expiringRecord.setContractCreateResult(SolidityFnResult.fromGrpc(result));
	}

	@Override
	public boolean isPayerSigKnownActive() {
		return isPayerSigKnownActive;
	}

	@Override
	public void payerSigIsKnownActive() {
		isPayerSigKnownActive = true;
	}

	@Override
	public void trigger(TxnAccessor scopedAccessor) {
		if (accessor().isTriggeredTxn()) {
			throw new IllegalStateException("Unable to trigger txns in triggered txns");
		}
		triggeredTxn = scopedAccessor;
	}

	@Override
	public TxnAccessor triggeredTxn() {
		return triggeredTxn;
	}

	@Override
	public void addExpiringEntities(Collection<ExpiringEntity> entities) {
		expiringEntities.addAll(entities);
	}

	@Override
	public List<ExpiringEntity> expiringEntities() {
		return expiringEntities;
	}
}<|MERGE_RESOLUTION|>--- conflicted
+++ resolved
@@ -42,12 +42,9 @@
 import com.hederahashgraph.api.proto.java.TokenID;
 import com.hederahashgraph.api.proto.java.TopicID;
 import com.hederahashgraph.api.proto.java.TransactionID;
-<<<<<<< HEAD
-import com.hederahashgraph.api.proto.java.TransferList;
-=======
 import com.hederahashgraph.api.proto.java.TransactionReceipt;
 import com.hederahashgraph.api.proto.java.TransactionRecord;
->>>>>>> 9ece47bb
+import com.hederahashgraph.api.proto.java.TransferList;
 import org.apache.logging.log4j.LogManager;
 import org.apache.logging.log4j.Logger;
 
@@ -59,12 +56,9 @@
 
 import static com.hedera.services.state.merkle.MerkleEntityId.fromAccountId;
 import static com.hedera.services.utils.MiscUtils.asFcKeyUnchecked;
-<<<<<<< HEAD
 import static com.hedera.services.utils.MiscUtils.canonicalDiffRepr;
 import static com.hedera.services.utils.MiscUtils.readableTransferList;
-=======
 import static com.hedera.services.utils.MiscUtils.asTimestamp;
->>>>>>> 9ece47bb
 import static com.hederahashgraph.api.proto.java.ResponseCodeEnum.UNKNOWN;
 
 /**
@@ -161,13 +155,8 @@
 	}
 
 	@Override
-<<<<<<< HEAD
 	public ExpirableTxnRecord recordSoFar() {
 		TxnReceipt receipt = receiptSoFar().build();
-
-		if (log.isDebugEnabled()) {
-			logItemized();
-		}
 
 		recordSoFar = ctx.creator().buildExpiringRecord(otherNonThresholdFees,
 				hash,
@@ -178,60 +167,14 @@
 
 		recordConfig.accept(recordSoFar);
 		hasComputedRecordSoFar = true;
+
 		return recordSoFar.build();
 	}
 
-	private void logItemized() {
-		String readableTransferList = readableTransferList(itemizedRepresentation());
-		log.debug(
-				"Transfer list with itemized fees for {} is {}",
-				accessor().getSignedTxn4Log(),
-				readableTransferList);
-	}
-
-	TransferList itemizedRepresentation() {
-		TransferList canonicalRepr = ctx.ledger().netTransfersInTxn();
-		TransferList itemizedFees = ctx.charging().itemizedFees();
-
-		List<AccountAmount> nonFeeAdjustments =
-				canonicalDiffRepr(canonicalRepr.getAccountAmountsList(), itemizedFees.getAccountAmountsList());
-		return itemizedFees.toBuilder()
-				.addAllAccountAmounts(nonFeeAdjustments)
-				.build();
-	}
-
-	public TxnReceipt.Builder receiptSoFar() {
+	TxnReceipt.Builder receiptSoFar() {
 		TxnReceipt.Builder receipt = TxnReceipt.newBuilder()
 				.setExchangeRates(ExchangeRates.fromGrpc(ctx.exchange().activeRates()))
 				.setStatus(statusSoFar.name());
-=======
-	public TransactionRecord recordSoFar() {
-		final long feesCharged = ctx.narratedCharging().totalFeesChargedToPayer() + otherNonThresholdFees;
-
-		recordSoFar
-				.setMemo(accessor.getTxn().getMemo())
-				.setReceipt(receiptSoFar())
-				.setTransferList(ctx.ledger().netTransfersInTxn())
-				.setTransactionID(accessor.getTxnId())
-				.setTransactionFee(feesCharged)
-				.setTransactionHash(hash)
-				.setConsensusTimestamp(consensusTimestamp)
-				.addAllTokenTransferLists(ctx.ledger().netTokenTransfersInTxn());
-		if (accessor.isTriggeredTxn()) {
-			recordSoFar.setScheduleRef(accessor.getScheduleRef());
-		}
-
-		recordConfig.accept(recordSoFar);
-		hasComputedRecordSoFar = true;
-
-		return recordSoFar.build();
-	}
-
-	private TransactionReceipt.Builder receiptSoFar() {
-		TransactionReceipt.Builder receipt = TransactionReceipt.newBuilder()
-				.setExchangeRate(ctx.exchange().activeRates())
-				.setStatus(statusSoFar);
->>>>>>> 9ece47bb
 		receiptConfig.accept(receipt);
 		return receipt;
 	}
