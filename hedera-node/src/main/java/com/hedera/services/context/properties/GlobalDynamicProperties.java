--- conflicted
+++ resolved
@@ -126,10 +126,7 @@
 	private long stakingStartThreshold;
 	private int nodeRewardPercent;
 	private int stakingRewardPercent;
-<<<<<<< HEAD
-=======
 	private int stakingActiveThreshold;
->>>>>>> 0c7ac0d4
 
 	@Inject
 	public GlobalDynamicProperties(
@@ -232,10 +229,7 @@
 		stakingStartThreshold = properties.getLongProperty("staking.startThreshold");
 		nodeRewardPercent = properties.getIntProperty("staking.fees.nodeRewardPercentage");
 		stakingRewardPercent = properties.getIntProperty("staking.fees.stakingRewardPercentage");
-<<<<<<< HEAD
-=======
 		stakingActiveThreshold = properties.getIntProperty("staking.activeThreshold");
->>>>>>> 0c7ac0d4
 	}
 
 	public int maxTokensPerAccount() {
@@ -569,11 +563,8 @@
 	public int getStakingRewardPercent() {
 		return stakingRewardPercent;
 	}
-<<<<<<< HEAD
-=======
 
 	public int getStakingActiveThreshold() {
 		return stakingActiveThreshold;
 	}
->>>>>>> 0c7ac0d4
 }