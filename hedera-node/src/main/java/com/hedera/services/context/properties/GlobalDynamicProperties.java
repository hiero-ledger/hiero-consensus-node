package com.hedera.services.context.properties;

/*-
 * ‌
 * Hedera Services Node
 * ​
 * Copyright (C) 2018 - 2021 Hedera Hashgraph, LLC
 * ​
 * Licensed under the Apache License, Version 2.0 (the "License");
 * you may not use this file except in compliance with the License.
 * You may obtain a copy of the License at
 *
 *      http://www.apache.org/licenses/LICENSE-2.0
 *
 * Unless required by applicable law or agreed to in writing, software
 * distributed under the License is distributed on an "AS IS" BASIS,
 * WITHOUT WARRANTIES OR CONDITIONS OF ANY KIND, either express or implied.
 * See the License for the specific language governing permissions and
 * limitations under the License.
 * ‍
 */

import com.hedera.services.config.HederaNumbers;
import com.hedera.services.fees.calculation.CongestionMultipliers;
import com.hedera.services.sysfiles.domain.throttling.ThrottleReqOpsScaleFactor;
import com.hederahashgraph.api.proto.java.AccountID;
import com.hederahashgraph.api.proto.java.HederaFunctionality;

import java.util.Set;

public class GlobalDynamicProperties {
	private final HederaNumbers hederaNums;
	private final PropertySource properties;

	private int maxNftMetadataBytes;
	private int maxBatchSizeBurn;
	private int maxBatchSizeMint;
	private int maxNftTransfersLen;
	private int maxBatchSizeWipe;
	private long maxNftQueryRange;
	private int maxTokensPerAccount;
	private int maxCustomFeesAllowed;
	private int maxTokenSymbolUtf8Bytes;
	private int maxTokenNameUtf8Bytes;
	private int maxFileSizeKb;
	private int cacheRecordsTtl;
	private int maxContractStorageKb;
	private int balancesExportPeriodSecs;
	private int ratesIntradayChangeLimitPercent;
	private long maxAccountNum;
	private long nodeBalanceWarningThreshold;
	private String pathToBalancesExportDir;
	private boolean shouldKeepRecordsInState;
	private boolean shouldExportBalances;
	private boolean shouldExportTokenBalances;
	private AccountID fundingAccount;
	private int maxTransfersLen;
	private int maxTokenTransfersLen;
	private int maxMemoUtf8Bytes;
	private long maxTxnDuration;
	private long minTxnDuration;
	private int minValidityBuffer;
	private int maxGas;
	private long defaultContractLifetime;
	private int feesTokenTransferUsageMultiplier;
	private boolean autoRenewEnabled;
	private int autoRenewNumberOfEntitiesToScan;
	private int autoRenewMaxNumberOfEntitiesToRenewOrDelete;
	private long autoRenewGracePeriod;
	private long maxAutoRenewDuration;
	private long minAutoRenewDuration;
	private int localCallEstRetBytes;
	private int scheduledTxExpiryTimeSecs;
	private int messageMaxBytesAllowed;
	private Set<HederaFunctionality> schedulingWhitelist;
	private CongestionMultipliers congestionMultipliers;
	private int feesMinCongestionPeriod;
	private long ratesMidnightCheckInterval;
<<<<<<< HEAD
	private boolean areNftsEnabled;
=======
	private long maxNftMints;
	private int maxXferBalanceChanges;
	private int maxCustomFeeDepth;
	private ThrottleReqOpsScaleFactor nftMintScaleFactor;
>>>>>>> 870509fa

	public GlobalDynamicProperties(
			HederaNumbers hederaNums,
			PropertySource properties
	) {
		this.hederaNums = hederaNums;
		this.properties = properties;

		reload();
	}

	public void reload() {
		shouldKeepRecordsInState = properties.getBooleanProperty("ledger.keepRecordsInState");
		maxNftMetadataBytes = properties.getIntProperty("tokens.nfts.maxMetadataBytes");
		maxBatchSizeBurn = properties.getIntProperty("tokens.nfts.maxBatchSizeBurn");
		maxBatchSizeMint = properties.getIntProperty("tokens.nfts.maxBatchSizeMint");
		maxBatchSizeWipe = properties.getIntProperty("tokens.nfts.maxBatchSizeWipe");
		maxNftQueryRange = properties.getLongProperty("tokens.nfts.maxQueryRange");
		maxTokensPerAccount = properties.getIntProperty("tokens.maxPerAccount");
		maxTokenSymbolUtf8Bytes = properties.getIntProperty("tokens.maxSymbolUtf8Bytes");
		maxTokenNameUtf8Bytes = properties.getIntProperty("tokens.maxTokenNameUtf8Bytes");
		maxAccountNum = properties.getLongProperty("ledger.maxAccountNum");
		maxFileSizeKb = properties.getIntProperty("files.maxSizeKb");
		fundingAccount = AccountID.newBuilder()
				.setShardNum(hederaNums.shard())
				.setRealmNum(hederaNums.realm())
				.setAccountNum(properties.getLongProperty("ledger.fundingAccount"))
				.build();
		cacheRecordsTtl = properties.getIntProperty("cache.records.ttl");
		maxContractStorageKb = properties.getIntProperty("contracts.maxStorageKb");
		ratesIntradayChangeLimitPercent = properties.getIntProperty("rates.intradayChangeLimitPercent");
		balancesExportPeriodSecs = properties.getIntProperty("balances.exportPeriodSecs");
		shouldExportBalances = properties.getBooleanProperty("balances.exportEnabled");
		nodeBalanceWarningThreshold = properties.getLongProperty("balances.nodeBalanceWarningThreshold");
		pathToBalancesExportDir = properties.getStringProperty("balances.exportDir.path");
		shouldExportTokenBalances = properties.getBooleanProperty("balances.exportTokenBalances");
		maxTransfersLen = properties.getIntProperty("ledger.transfers.maxLen");
		maxTokenTransfersLen = properties.getIntProperty("ledger.tokenTransfers.maxLen");
		maxNftTransfersLen = properties.getIntProperty("ledger.nftTransfers.maxLen");
		maxMemoUtf8Bytes = properties.getIntProperty("hedera.transaction.maxMemoUtf8Bytes");
		maxTxnDuration = properties.getLongProperty("hedera.transaction.maxValidDuration");
		minTxnDuration = properties.getLongProperty("hedera.transaction.minValidDuration");
		minValidityBuffer = properties.getIntProperty("hedera.transaction.minValidityBufferSecs");
		maxGas = properties.getIntProperty("contracts.maxGas");
		defaultContractLifetime = properties.getLongProperty("contracts.defaultLifetime");
		feesTokenTransferUsageMultiplier = properties.getIntProperty("fees.tokenTransferUsageMultiplier");
		autoRenewEnabled = properties.getBooleanProperty("autorenew.isEnabled");
		autoRenewNumberOfEntitiesToScan = properties.getIntProperty("autorenew.numberOfEntitiesToScan");
		autoRenewMaxNumberOfEntitiesToRenewOrDelete =
				properties.getIntProperty("autorenew.maxNumberOfEntitiesToRenewOrDelete");
		autoRenewGracePeriod = properties.getLongProperty("autorenew.gracePeriod");
		maxAutoRenewDuration = properties.getLongProperty("ledger.autoRenewPeriod.maxDuration");
		minAutoRenewDuration = properties.getLongProperty("ledger.autoRenewPeriod.minDuration");
		localCallEstRetBytes = properties.getIntProperty("contracts.localCall.estRetBytes");
		scheduledTxExpiryTimeSecs = properties.getIntProperty("ledger.schedule.txExpiryTimeSecs");
		schedulingWhitelist = properties.getFunctionsProperty("scheduling.whitelist");
		messageMaxBytesAllowed = properties.getIntProperty("consensus.message.maxBytesAllowed");
		congestionMultipliers = properties.getCongestionMultiplierProperty("fees.percentCongestionMultipliers");
		feesMinCongestionPeriod = properties.getIntProperty("fees.minCongestionPeriod");
		ratesMidnightCheckInterval = properties.getLongProperty("rates.midnightCheckInterval");
		maxCustomFeesAllowed = properties.getIntProperty("tokens.maxCustomFeesAllowed");
<<<<<<< HEAD
		areNftsEnabled = properties.getBooleanProperty("tokens.nfts.areEnabled");
=======
		maxNftMints = properties.getLongProperty("tokens.nfts.maxAllowedMints");
		maxXferBalanceChanges = properties.getIntProperty("ledger.xferBalanceChanges.maxLen");
		maxCustomFeeDepth = properties.getIntProperty("tokens.maxCustomFeeDepth");
		nftMintScaleFactor = properties.getThrottleScaleFactor("tokens.nfts.mintThrottleScaleFactor");
>>>>>>> 870509fa
	}

	public int maxTokensPerAccount() {
		return maxTokensPerAccount;
	}

	public int maxCustomFeesAllowed() {
		return maxCustomFeesAllowed;
	}

	public int maxNftMetadataBytes() { return maxNftMetadataBytes; }

	public int maxBatchSizeBurn() { return maxBatchSizeBurn; }

	public int maxNftTransfersLen() { return maxNftTransfersLen; }

	public int maxBatchSizeWipe() { return maxBatchSizeWipe; }

	public int maxBatchSizeMint() { return maxBatchSizeMint; }

	public long maxNftQueryRange() { return maxNftQueryRange; }

	public int maxTokenSymbolUtf8Bytes() {
		return maxTokenSymbolUtf8Bytes;
	}

	public long maxAccountNum() {
		return maxAccountNum;
	}

	public int maxTokenNameUtf8Bytes() {
		return maxTokenNameUtf8Bytes;
	}

	public int maxFileSizeKb() {
		return maxFileSizeKb;
	}

	public AccountID fundingAccount() {
		return fundingAccount;
	}

	public int cacheRecordsTtl() {
		return cacheRecordsTtl;
	}

	public int maxContractStorageKb() {
		return maxContractStorageKb;
	}

	public int ratesIntradayChangeLimitPercent() {
		return ratesIntradayChangeLimitPercent;
	}

	public boolean shouldKeepRecordsInState() {
		return shouldKeepRecordsInState;
	}

	public int balancesExportPeriodSecs() {
		return balancesExportPeriodSecs;
	}

	public boolean shouldExportBalances() {
		return shouldExportBalances;
	}

	public long nodeBalanceWarningThreshold() {
		return nodeBalanceWarningThreshold;
	}

	public String pathToBalancesExportDir() {
		return pathToBalancesExportDir;
	}

	public boolean shouldExportTokenBalances() {
		return shouldExportTokenBalances;
	}

	public int maxTransferListSize() {
		return maxTransfersLen;
	}

	public int maxTokenTransferListSize() {
		return maxTokenTransfersLen;
	}

	public int maxMemoUtf8Bytes() {
		return maxMemoUtf8Bytes;
	}

	public long maxTxnDuration() {
		return maxTxnDuration;
	}

	public long minTxnDuration() {
		return minTxnDuration;
	}

	public int minValidityBuffer() {
		return minValidityBuffer;
	}

	public int maxGas() {
		return maxGas;
	}

	public long defaultContractLifetime() {
		return defaultContractLifetime;
	}

	public int feesTokenTransferUsageMultiplier() {
		return feesTokenTransferUsageMultiplier;
	}

	public boolean autoRenewEnabled() {
		return autoRenewEnabled;
	}

	public int autoRenewNumberOfEntitiesToScan() {
		return autoRenewNumberOfEntitiesToScan;
	}

	public int autoRenewMaxNumberOfEntitiesToRenewOrDelete() {
		return autoRenewMaxNumberOfEntitiesToRenewOrDelete;
	}

	public long autoRenewGracePeriod() {
		return autoRenewGracePeriod;
	}

	public long maxAutoRenewDuration() {
		return maxAutoRenewDuration;
	}

	public long minAutoRenewDuration() {
		return minAutoRenewDuration;
	}

	public int localCallEstRetBytes() {
		return localCallEstRetBytes;
	}

	public int scheduledTxExpiryTimeSecs() {
		return scheduledTxExpiryTimeSecs;
	}

	public int messageMaxBytesAllowed() {
		return messageMaxBytesAllowed;
	}

	public Set<HederaFunctionality> schedulingWhitelist() {
		return schedulingWhitelist;
	}

	public CongestionMultipliers congestionMultipliers() {
		return congestionMultipliers;
	}

	public int feesMinCongestionPeriod() {
		return feesMinCongestionPeriod;
	}

	public long ratesMidnightCheckInterval() {
		return ratesMidnightCheckInterval;
	}

<<<<<<< HEAD
	public boolean areNftsEnabled() {
		return areNftsEnabled;
=======
	public long maxNftMints() {
		return maxNftMints;
	}

	public int maxXferBalanceChanges() {
		return maxXferBalanceChanges;
	}

	public int maxCustomFeeDepth() {
		return maxCustomFeeDepth;
	}

	public ThrottleReqOpsScaleFactor nftMintScaleFactor() {
		return nftMintScaleFactor;
>>>>>>> 870509fa
	}
}<|MERGE_RESOLUTION|>--- conflicted
+++ resolved
@@ -76,14 +76,11 @@
 	private CongestionMultipliers congestionMultipliers;
 	private int feesMinCongestionPeriod;
 	private long ratesMidnightCheckInterval;
-<<<<<<< HEAD
 	private boolean areNftsEnabled;
-=======
 	private long maxNftMints;
 	private int maxXferBalanceChanges;
 	private int maxCustomFeeDepth;
 	private ThrottleReqOpsScaleFactor nftMintScaleFactor;
->>>>>>> 870509fa
 
 	public GlobalDynamicProperties(
 			HederaNumbers hederaNums,
@@ -145,14 +142,11 @@
 		feesMinCongestionPeriod = properties.getIntProperty("fees.minCongestionPeriod");
 		ratesMidnightCheckInterval = properties.getLongProperty("rates.midnightCheckInterval");
 		maxCustomFeesAllowed = properties.getIntProperty("tokens.maxCustomFeesAllowed");
-<<<<<<< HEAD
 		areNftsEnabled = properties.getBooleanProperty("tokens.nfts.areEnabled");
-=======
 		maxNftMints = properties.getLongProperty("tokens.nfts.maxAllowedMints");
 		maxXferBalanceChanges = properties.getIntProperty("ledger.xferBalanceChanges.maxLen");
 		maxCustomFeeDepth = properties.getIntProperty("tokens.maxCustomFeeDepth");
 		nftMintScaleFactor = properties.getThrottleScaleFactor("tokens.nfts.mintThrottleScaleFactor");
->>>>>>> 870509fa
 	}
 
 	public int maxTokensPerAccount() {
@@ -319,10 +313,10 @@
 		return ratesMidnightCheckInterval;
 	}
 
-<<<<<<< HEAD
 	public boolean areNftsEnabled() {
 		return areNftsEnabled;
-=======
+        }
+
 	public long maxNftMints() {
 		return maxNftMints;
 	}
@@ -337,6 +331,5 @@
 
 	public ThrottleReqOpsScaleFactor nftMintScaleFactor() {
 		return nftMintScaleFactor;
->>>>>>> 870509fa
 	}
 }