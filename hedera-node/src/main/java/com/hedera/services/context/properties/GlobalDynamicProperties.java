--- conflicted
+++ resolved
@@ -250,30 +250,17 @@
     }
 
     public void reload() {
-<<<<<<< HEAD
-        maxNftMetadataBytes = properties.getIntProperty("tokens.nfts.maxMetadataBytes");
-        maxBatchSizeBurn = properties.getIntProperty("tokens.nfts.maxBatchSizeBurn");
-        maxBatchSizeMint = properties.getIntProperty("tokens.nfts.maxBatchSizeMint");
-        maxBatchSizeWipe = properties.getIntProperty("tokens.nfts.maxBatchSizeWipe");
-        maxNftQueryRange = properties.getLongProperty("tokens.nfts.maxQueryRange");
-        allowTreasuryToOwnNfts = properties.getBooleanProperty("tokens.nfts.useTreasuryWildcards");
-        maxTokensPerAccount = properties.getIntProperty("tokens.maxPerAccount");
-        maxTokenRelsPerInfoQuery = properties.getIntProperty("tokens.maxRelsPerInfoQuery");
-        maxTokenSymbolUtf8Bytes = properties.getIntProperty("tokens.maxSymbolUtf8Bytes");
-        maxTokenNameUtf8Bytes = properties.getIntProperty("tokens.maxTokenNameUtf8Bytes");
-        maxFileSizeKb = properties.getIntProperty("files.maxSizeKb");
-=======
         maxNftMetadataBytes = properties.getIntProperty(TOKENS_NFTS_MAX_METADATA_BYTES);
         maxBatchSizeBurn = properties.getIntProperty(TOKENS_NFTS_MAX_BATCH_SIZE_BURN);
         maxBatchSizeMint = properties.getIntProperty(TOKENS_NFTS_MAX_BATCH_SIZE_MINT);
         maxBatchSizeWipe = properties.getIntProperty(TOKENS_NFTS_MAX_BATCH_SIZE_WIPE);
         maxNftQueryRange = properties.getLongProperty(TOKENS_NFTS_MAX_QUERY_RANGE);
+        allowTreasuryToOwnNfts = properties.getBooleanProperty("tokens.nfts.useTreasuryWildcards");
         maxTokensPerAccount = properties.getIntProperty(TOKENS_MAX_PER_ACCOUNT);
         maxTokenRelsPerInfoQuery = properties.getIntProperty(TOKENS_MAX_RELS_PER_INFO_QUERY);
         maxTokenSymbolUtf8Bytes = properties.getIntProperty(TOKENS_MAX_SYMBOL_UTF8_BYTES);
         maxTokenNameUtf8Bytes = properties.getIntProperty(TOKENS_MAX_TOKEN_NAME_UTF8_BYTES);
         maxFileSizeKb = properties.getIntProperty(FILES_MAX_SIZE_KB);
->>>>>>> 4d72bfed
         fundingAccount =
                 AccountID.newBuilder()
                         .setShardNum(hederaNums.shard())
