--- conflicted
+++ resolved
@@ -263,10 +263,7 @@
 			"staking.startThreshold",
 			"staking.fees.nodeRewardPercentage",
 			"staking.fees.stakingRewardPercentage",
-<<<<<<< HEAD
-=======
 			"staking.activeThreshold",
->>>>>>> 0c7ac0d4
 			"tokens.maxRelsPerInfoQuery",
 			"tokens.maxPerAccount",
 			"tokens.maxSymbolUtf8Bytes",
@@ -430,10 +427,7 @@
 			entry("staking.startThreshold", AS_LONG),
 			entry("staking.fees.nodeRewardPercentage", AS_INT),
 			entry("staking.fees.stakingRewardPercentage", AS_INT),
-<<<<<<< HEAD
-=======
 			entry("staking.activeThreshold", AS_INT),
->>>>>>> 0c7ac0d4
 			entry("tokens.maxRelsPerInfoQuery", AS_INT),
 			entry("tokens.maxPerAccount", AS_INT),
 			entry("tokens.maxCustomFeesAllowed", AS_INT),
