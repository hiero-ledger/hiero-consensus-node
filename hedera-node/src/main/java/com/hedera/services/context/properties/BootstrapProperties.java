package com.hedera.services.context.properties;

/*-
 * ‌
 * Hedera Services Node
 * ​
 * Copyright (C) 2018 - 2020 Hedera Hashgraph, LLC
 * ​
 * Licensed under the Apache License, Version 2.0 (the "License");
 * you may not use this file except in compliance with the License.
 * You may obtain a copy of the License at
 * 
 *      http://www.apache.org/licenses/LICENSE-2.0
 * 
 * Unless required by applicable law or agreed to in writing, software
 * distributed under the License is distributed on an "AS IS" BASIS,
 * WITHOUT WARRANTIES OR CONDITIONS OF ANY KIND, either express or implied.
 * See the License for the specific language governing permissions and
 * limitations under the License.
 * ‍
 */

import org.apache.logging.log4j.LogManager;
import org.apache.logging.log4j.Logger;

import java.io.IOException;
import java.io.InputStream;
import java.nio.file.Files;
import java.nio.file.Paths;
import java.util.HashMap;
import java.util.HashSet;
import java.util.Map;
import java.util.Properties;
import java.util.Set;
import java.util.function.Function;
import java.util.stream.Collectors;
import java.util.stream.Stream;

import static com.hedera.services.context.properties.PropUtils.loadOverride;
import static java.util.Collections.unmodifiableSet;
import static java.util.Map.entry;
import static java.util.stream.Collectors.toList;
import static java.util.stream.Collectors.toSet;

public class BootstrapProperties implements PropertySource {
	private static Map<String, Object> MISSING_PROPS = null;

	private static Function<String, InputStream> nullableResourceStreamProvider =
			BootstrapProperties.class.getClassLoader()::getResourceAsStream;

	static Logger log = LogManager.getLogger(BootstrapProperties.class);

	static ThrowingStreamProvider resourceStreamProvider = resource -> {
		var in = nullableResourceStreamProvider.apply(resource);
		if (in == null) {
			throw new IOException(String.format("Resource '%s' cannot be loaded.", resource));
		}
		return in;
	};
	static ThrowingStreamProvider fileStreamProvider = loc -> Files.newInputStream(Paths.get(loc));

	String BOOTSTRAP_PROPS_RESOURCE = "bootstrap.properties";
	String BOOTSTRAP_OVERRIDE_PROPS_LOC = "data/config/bootstrap.properties";

	Map<String, Object> bootstrapProps = MISSING_PROPS;

	void initPropsFromResource() {
		var resourceProps = new Properties();
		load(BOOTSTRAP_PROPS_RESOURCE, resourceProps);
		loadOverride(BOOTSTRAP_OVERRIDE_PROPS_LOC, resourceProps, fileStreamProvider, log);

		Set<String> unrecognizedProps = new HashSet<>(resourceProps.stringPropertyNames());
		unrecognizedProps.removeAll(BOOTSTRAP_PROP_NAMES);
		if (!unrecognizedProps.isEmpty()) {
			var msg = String.format(
					"'%s' contains unrecognized properties: %s!",
					BOOTSTRAP_PROPS_RESOURCE,
					unrecognizedProps);
			throw new IllegalStateException(msg);
		}
		var missingProps = BOOTSTRAP_PROP_NAMES.stream()
				.filter(name -> !resourceProps.containsKey(name))
				.sorted()
				.collect(toList());
		if (!missingProps.isEmpty()) {
			var msg = String.format(
					"'%s' is missing properties: %s!",
					BOOTSTRAP_PROPS_RESOURCE,
					missingProps);
			throw new IllegalStateException(msg);
		}

		bootstrapProps = new HashMap<>();
		BOOTSTRAP_PROP_NAMES
				.stream()
				.forEach(prop -> bootstrapProps.put(
						prop,
						PROP_TRANSFORMS.getOrDefault(prop, s -> s)
								.apply(resourceProps.getProperty(prop))));

		var msg = "Resolved bootstrap properties:\n  " + BOOTSTRAP_PROP_NAMES.stream()
				.sorted()
				.map(name -> String.format("%s=%s", name, bootstrapProps.get(name)))
				.collect(Collectors.joining("\n  "));
		log.info(msg);
	}

	private void load(String resource, Properties intoProps) {
		InputStream fin;
		try {
			fin = resourceStreamProvider.newInputStream(resource);
			intoProps.load(fin);
		} catch (IOException e) {
			throw new IllegalStateException(
					String.format("'%s' could not be loaded!", resource),
					e);
		}
	}

	void ensureProps() {
		if (bootstrapProps == MISSING_PROPS) {
			initPropsFromResource();
		}
	}

	@Override
	public boolean containsProperty(String name) {
		return BOOTSTRAP_PROP_NAMES.contains(name);
	}

	@Override
	public Object getProperty(String name) {
		ensureProps();
		if (bootstrapProps.containsKey(name)) {
			return bootstrapProps.get(name);
		} else {
			throw new IllegalArgumentException(String.format("No such property '%s'!", name));
		}
	}

	@Override
	public Set<String> allPropertyNames() {
		return BOOTSTRAP_PROP_NAMES;
	}

	static final Set<String> BOOTSTRAP_PROPS = Set.of(
			"bootstrap.feeSchedulesJson.resource",
			"bootstrap.genesisB64Keystore.keyName",
			"bootstrap.genesisB64Keystore.path",
			"bootstrap.genesisPemPassphrase.path",
			"bootstrap.genesisPem.path",
			"bootstrap.hapiPermissions.path",
			"bootstrap.ledger.nodeAccounts.initialBalance",
			"bootstrap.ledger.systemAccounts.initialBalance",
			"bootstrap.ledger.systemAccounts.recordThresholds",
			"bootstrap.networkProperties.path",
			"bootstrap.rates.currentHbarEquiv",
			"bootstrap.rates.currentCentEquiv",
			"bootstrap.rates.currentExpiry",
			"bootstrap.rates.nextHbarEquiv",
			"bootstrap.rates.nextCentEquiv",
			"bootstrap.rates.nextExpiry",
			"bootstrap.system.entityExpiry"
	);

	static final Set<String> GLOBAL_STATIC_PROPS = Set.of(
			"accounts.addressBookAdmin",
			"accounts.exchangeRatesAdmin",
			"accounts.feeSchedulesAdmin",
			"accounts.freezeAdmin",
			"accounts.systemAdmin",
			"accounts.systemAdmin.firstManaged",
			"accounts.systemAdmin.lastManaged",
			"accounts.systemDeleteAdmin",
			"accounts.systemUndeleteAdmin",
			"accounts.treasury",
			"balances.exportDir.path",
			"files.addressBook",
			"files.networkProperties",
			"files.exchangeRates",
			"files.feeSchedules",
			"files.hapiPermissions",
			"files.nodeDetails",
			"hedera.numReservedSystemEntities",
			"hedera.realm",
			"hedera.shard",
			"ledger.numSystemAccounts",
			"ledger.totalTinyBarFloat"
	);

	static final Set<String> GLOBAL_DYNAMIC_PROPS = Set.of(
<<<<<<< HEAD
=======
			"balances.exportEnabled",
>>>>>>> 2e4284e8
			"balances.exportPeriodSecs",
			"balances.nodeBalanceWarningThreshold",
			"cache.records.ttl",
			"contracts.defaultReceiveThreshold",
			"contracts.defaultSendThreshold",
			"contracts.maxStorageKb",
			"files.maxSizeKb",
			"ledger.createThresholdRecords",
			"ledger.fundingAccount",
			"ledger.maxAccountNum",
			"rates.intradayChangeLimitPercent",
			"tokens.maxPerAccount",
			"tokens.maxSymbolLength",
			"tokens.maxTokenNameLength"
	);

	static final Set<String> NODE_PROPS = Set.of(
			"grpc.port",
			"grpc.tlsPort",
			"hedera.profiles.active",
			"precheck.account.maxLookupRetries",
			"precheck.account.lookupRetryBackoffIncrementMs"
	);

	public static final Set<String> BOOTSTRAP_PROP_NAMES = unmodifiableSet(
			Stream.of(BOOTSTRAP_PROPS, GLOBAL_STATIC_PROPS, GLOBAL_DYNAMIC_PROPS, NODE_PROPS)
					.flatMap(Set::stream)
					.collect(toSet()));

	static final Map<String, Function<String, Object>> PROP_TRANSFORMS = Map.ofEntries(
			entry("accounts.addressBookAdmin", AS_LONG),
			entry("accounts.exchangeRatesAdmin", AS_LONG),
			entry("accounts.feeSchedulesAdmin", AS_LONG),
			entry("accounts.freezeAdmin", AS_LONG),
			entry("accounts.systemAdmin", AS_LONG),
			entry("accounts.systemDeleteAdmin", AS_LONG),
			entry("accounts.systemUndeleteAdmin", AS_LONG),
			entry("accounts.systemAdmin.firstManaged", AS_LONG),
			entry("accounts.systemAdmin.lastManaged", AS_LONG),
			entry("accounts.treasury", AS_LONG),
<<<<<<< HEAD
=======
			entry("balances.exportEnabled", AS_BOOLEAN),
>>>>>>> 2e4284e8
			entry("balances.exportPeriodSecs", AS_INT),
			entry("balances.nodeBalanceWarningThreshold", AS_LONG),
			entry("cache.records.ttl", AS_INT),
			entry("files.addressBook", AS_LONG),
			entry("files.networkProperties", AS_LONG),
			entry("files.exchangeRates", AS_LONG),
			entry("files.feeSchedules", AS_LONG),
			entry("files.hapiPermissions", AS_LONG),
			entry("files.nodeDetails", AS_LONG),
			entry("grpc.port", AS_INT),
			entry("grpc.tlsPort", AS_INT),
			entry("hedera.numReservedSystemEntities", AS_LONG),
			entry("hedera.profiles.active", AS_PROFILE),
			entry("hedera.realm", AS_LONG),
			entry("hedera.shard", AS_LONG),
			entry("precheck.account.maxLookupRetries", AS_INT),
			entry("precheck.account.lookupRetryBackoffIncrementMs", AS_INT),
			entry("bootstrap.ledger.nodeAccounts.initialBalance", AS_LONG),
			entry("bootstrap.ledger.systemAccounts.initialBalance", AS_LONG),
			entry("bootstrap.ledger.systemAccounts.recordThresholds", AS_LONG),
			entry("bootstrap.rates.currentHbarEquiv", AS_INT),
			entry("bootstrap.rates.currentCentEquiv", AS_INT),
			entry("bootstrap.rates.currentExpiry", AS_LONG),
			entry("bootstrap.rates.nextHbarEquiv", AS_INT),
			entry("bootstrap.rates.nextCentEquiv", AS_INT),
			entry("bootstrap.rates.nextExpiry", AS_LONG),
			entry("bootstrap.system.entityExpiry", AS_LONG),
			entry("files.maxSizeKb", AS_INT),
			entry("ledger.fundingAccount", AS_LONG),
			entry("ledger.createThresholdRecords", AS_BOOLEAN),
			entry("ledger.maxAccountNum", AS_LONG),
			entry("ledger.numSystemAccounts", AS_INT),
			entry("ledger.totalTinyBarFloat", AS_LONG),
			entry("tokens.maxPerAccount", AS_INT),
			entry("tokens.maxSymbolLength", AS_INT),
			entry("tokens.maxTokenNameLength", AS_INT),
			entry("contracts.defaultReceiveThreshold", AS_LONG),
			entry("contracts.defaultSendThreshold", AS_LONG),
			entry("contracts.maxStorageKb", AS_INT),
			entry("rates.intradayChangeLimitPercent", AS_INT)
	);
}<|MERGE_RESOLUTION|>--- conflicted
+++ resolved
@@ -189,10 +189,7 @@
 	);
 
 	static final Set<String> GLOBAL_DYNAMIC_PROPS = Set.of(
-<<<<<<< HEAD
-=======
 			"balances.exportEnabled",
->>>>>>> 2e4284e8
 			"balances.exportPeriodSecs",
 			"balances.nodeBalanceWarningThreshold",
 			"cache.records.ttl",
@@ -233,10 +230,7 @@
 			entry("accounts.systemAdmin.firstManaged", AS_LONG),
 			entry("accounts.systemAdmin.lastManaged", AS_LONG),
 			entry("accounts.treasury", AS_LONG),
-<<<<<<< HEAD
-=======
 			entry("balances.exportEnabled", AS_BOOLEAN),
->>>>>>> 2e4284e8
 			entry("balances.exportPeriodSecs", AS_INT),
 			entry("balances.nodeBalanceWarningThreshold", AS_LONG),
 			entry("cache.records.ttl", AS_INT),
