--- conflicted
+++ resolved
@@ -117,12 +117,8 @@
 			final NodeInfo nodeInfo,
 			final HbarCentExchange exchange,
 			final EntityCreator creator,
-<<<<<<< HEAD
-			final SideEffectsTracker sideEffectsTracker
-=======
 			final SideEffectsTracker sideEffectsTracker,
 			final EntityIdSource ids
->>>>>>> 8a1ae1ee
 	) {
 		this.ids = ids;
 		this.accounts = accounts;
@@ -152,15 +148,10 @@
 
 		narratedCharging.resetForTxn(accessor, submittingMember);
 
-<<<<<<< HEAD
+		ids.resetProvisionalIds();
 		recordSoFar.reset();
 		sideEffectsTracker.reset();
 		contractFunctionResult = null;
-=======
-		ids.resetProvisionalIds();
-		recordSoFar.reset();
-		sideEffectsTracker.reset();
->>>>>>> 8a1ae1ee
 	}
 
 	@Override
@@ -200,22 +191,14 @@
 
 	@Override
 	public ExpirableTxnRecord.Builder recordSoFar() {
-<<<<<<< HEAD
 		final var receiptBuilder = receiptSoFar();
-=======
-		final var receipt = receiptSoFar();
->>>>>>> 8a1ae1ee
 		final var totalFees = narratedCharging.totalFeesChargedToPayer() + otherNonThresholdFees;
 		recordSoFar = creator.createTopLevelRecord(
 				totalFees,
 				hash,
 				accessor,
 				consensusTime,
-<<<<<<< HEAD
 				receiptBuilder,
-=======
-				receipt,
->>>>>>> 8a1ae1ee
 				assessedCustomFees,
 				sideEffectsTracker);
 
@@ -296,19 +279,13 @@
 
 	@Override
 	public void setCallResult(final ContractFunctionResult result) {
-<<<<<<< HEAD
 		this.contractFunctionResult = result;
-=======
->>>>>>> 8a1ae1ee
 		recordConfig = expiringRecord -> expiringRecord.setContractCallResult(SolidityFnResult.fromGrpc(result));
 	}
 
 	@Override
 	public void setCreateResult(final ContractFunctionResult result) {
-<<<<<<< HEAD
 		this.contractFunctionResult = result;
-=======
->>>>>>> 8a1ae1ee
 		recordConfig = expiringRecord -> expiringRecord.setContractCreateResult(SolidityFnResult.fromGrpc(result));
 	}
 
@@ -345,7 +322,6 @@
 		return expiringEntities;
 	}
 
-<<<<<<< HEAD
 	@Override
 	public boolean hasContractResult() {
 		return contractFunctionResult != null;
@@ -356,8 +332,6 @@
 		return contractFunctionResult.getGasUsed();
 	}
 
-=======
->>>>>>> 8a1ae1ee
 	/* --- Used by unit tests --- */
 	List<FcAssessedCustomFee> getAssessedCustomFees() {
 		return assessedCustomFees;
