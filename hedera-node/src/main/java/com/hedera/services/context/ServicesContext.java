package com.hedera.services.context;

/*-
 * ‌
 * Hedera Services Node
 * ​
 * Copyright (C) 2018 - 2021 Hedera Hashgraph, LLC
 * ​
 * Licensed under the Apache License, Version 2.0 (the "License");
 * you may not use this file except in compliance with the License.
 * You may obtain a copy of the License at
 *
 *      http://www.apache.org/licenses/LICENSE-2.0
 *
 * Unless required by applicable law or agreed to in writing, software
 * distributed under the License is distributed on an "AS IS" BASIS,
 * WITHOUT WARRANTIES OR CONDITIONS OF ANY KIND, either express or implied.
 * See the License for the specific language governing permissions and
 * limitations under the License.
 * ‍
 */

import com.fasterxml.jackson.databind.ObjectMapper;
import com.hedera.services.ServicesState;
import com.hedera.services.calc.OverflowCheckingCalc;
import com.hedera.services.config.AccountNumbers;
import com.hedera.services.config.EntityNumbers;
import com.hedera.services.config.FileNumbers;
import com.hedera.services.config.HederaNumbers;
import com.hedera.services.context.domain.security.HapiOpPermissions;
import com.hedera.services.context.domain.trackers.ConsensusStatusCounts;
import com.hedera.services.context.domain.trackers.IssEventInfo;
import com.hedera.services.context.primitives.StateView;
import com.hedera.services.context.properties.GlobalDynamicProperties;
import com.hedera.services.context.properties.NodeLocalProperties;
import com.hedera.services.context.properties.PropertySource;
import com.hedera.services.context.properties.PropertySources;
import com.hedera.services.context.properties.SemanticVersions;
import com.hedera.services.context.properties.StandardizedPropertySources;
import com.hedera.services.contracts.execution.SolidityLifecycle;
import com.hedera.services.contracts.execution.SoliditySigsVerifier;
import com.hedera.services.contracts.execution.TxnAwareSoliditySigsVerifier;
import com.hedera.services.contracts.persistence.BlobStoragePersistence;
import com.hedera.services.contracts.sources.BlobStorageSource;
import com.hedera.services.contracts.sources.LedgerAccountsSource;
import com.hedera.services.fees.AwareHbarCentExchange;
import com.hedera.services.fees.FeeCalculator;
import com.hedera.services.fees.FeeExemptions;
import com.hedera.services.fees.FeeMultiplierSource;
import com.hedera.services.fees.HbarCentExchange;
import com.hedera.services.fees.StandardExemptions;
import com.hedera.services.fees.TxnRateFeeMultiplierSource;
import com.hedera.services.fees.calculation.AutoRenewCalcs;
import com.hedera.services.fees.calculation.AwareFcfsUsagePrices;
import com.hedera.services.fees.calculation.TxnResourceUsageEstimator;
import com.hedera.services.fees.calculation.UsageBasedFeeCalculator;
import com.hedera.services.fees.calculation.UsagePricesProvider;
import com.hedera.services.fees.calculation.consensus.queries.GetTopicInfoResourceUsage;
import com.hedera.services.fees.calculation.consensus.txns.CreateTopicResourceUsage;
import com.hedera.services.fees.calculation.consensus.txns.DeleteTopicResourceUsage;
import com.hedera.services.fees.calculation.consensus.txns.UpdateTopicResourceUsage;
import com.hedera.services.fees.calculation.contract.queries.ContractCallLocalResourceUsage;
import com.hedera.services.fees.calculation.contract.queries.GetBytecodeResourceUsage;
import com.hedera.services.fees.calculation.contract.queries.GetContractInfoResourceUsage;
import com.hedera.services.fees.calculation.contract.queries.GetContractRecordsResourceUsage;
import com.hedera.services.fees.calculation.contract.txns.ContractCallResourceUsage;
import com.hedera.services.fees.calculation.contract.txns.ContractCreateResourceUsage;
import com.hedera.services.fees.calculation.contract.txns.ContractDeleteResourceUsage;
import com.hedera.services.fees.calculation.contract.txns.ContractUpdateResourceUsage;
import com.hedera.services.fees.calculation.crypto.queries.GetAccountInfoResourceUsage;
import com.hedera.services.fees.calculation.crypto.queries.GetAccountRecordsResourceUsage;
import com.hedera.services.fees.calculation.crypto.queries.GetTxnRecordResourceUsage;
import com.hedera.services.fees.calculation.crypto.txns.CryptoCreateResourceUsage;
import com.hedera.services.fees.calculation.crypto.txns.CryptoDeleteResourceUsage;
import com.hedera.services.fees.calculation.crypto.txns.CryptoUpdateResourceUsage;
import com.hedera.services.fees.calculation.file.queries.GetFileContentsResourceUsage;
import com.hedera.services.fees.calculation.file.queries.GetFileInfoResourceUsage;
import com.hedera.services.fees.calculation.file.txns.FileAppendResourceUsage;
import com.hedera.services.fees.calculation.file.txns.FileCreateResourceUsage;
import com.hedera.services.fees.calculation.file.txns.FileDeleteResourceUsage;
import com.hedera.services.fees.calculation.file.txns.FileUpdateResourceUsage;
import com.hedera.services.fees.calculation.file.txns.SystemDeleteFileResourceUsage;
import com.hedera.services.fees.calculation.file.txns.SystemUndeleteFileResourceUsage;
import com.hedera.services.fees.calculation.meta.queries.GetVersionInfoResourceUsage;
import com.hedera.services.fees.calculation.schedule.queries.GetScheduleInfoResourceUsage;
import com.hedera.services.fees.calculation.schedule.txns.ScheduleCreateResourceUsage;
import com.hedera.services.fees.calculation.schedule.txns.ScheduleDeleteResourceUsage;
import com.hedera.services.fees.calculation.schedule.txns.ScheduleSignResourceUsage;
import com.hedera.services.fees.calculation.system.txns.FreezeResourceUsage;
import com.hedera.services.fees.calculation.token.queries.GetAccountNftInfosResourceUsage;
import com.hedera.services.fees.calculation.token.queries.GetTokenInfoResourceUsage;
import com.hedera.services.fees.calculation.token.queries.GetTokenNftInfoResourceUsage;
import com.hedera.services.fees.calculation.token.queries.GetTokenNftInfosResourceUsage;
import com.hedera.services.fees.calculation.token.txns.TokenAssociateResourceUsage;
import com.hedera.services.fees.calculation.token.txns.TokenBurnResourceUsage;
import com.hedera.services.fees.calculation.token.txns.TokenCreateResourceUsage;
import com.hedera.services.fees.calculation.token.txns.TokenDeleteResourceUsage;
import com.hedera.services.fees.calculation.token.txns.TokenDissociateResourceUsage;
import com.hedera.services.fees.calculation.token.txns.TokenFreezeResourceUsage;
import com.hedera.services.fees.calculation.token.txns.TokenGrantKycResourceUsage;
import com.hedera.services.fees.calculation.token.txns.TokenMintResourceUsage;
import com.hedera.services.fees.calculation.token.txns.TokenRevokeKycResourceUsage;
import com.hedera.services.fees.calculation.token.txns.TokenUnfreezeResourceUsage;
import com.hedera.services.fees.calculation.token.txns.TokenUpdateResourceUsage;
import com.hedera.services.fees.calculation.token.txns.TokenWipeResourceUsage;
import com.hedera.services.fees.calculation.utils.AccessorBasedUsages;
import com.hedera.services.fees.calculation.utils.OpUsageCtxHelper;
import com.hedera.services.fees.calculation.utils.PricedUsageCalculator;
import com.hedera.services.fees.charging.FeeChargingPolicy;
import com.hedera.services.fees.charging.NarratedCharging;
import com.hedera.services.fees.charging.NarratedLedgerCharging;
import com.hedera.services.fees.charging.TxnChargingPolicyAgent;
import com.hedera.services.files.DataMapFactory;
import com.hedera.services.files.EntityExpiryMapFactory;
import com.hedera.services.files.FileUpdateInterceptor;
import com.hedera.services.files.HederaFs;
import com.hedera.services.files.MetadataMapFactory;
import com.hedera.services.files.SysFileCallbacks;
import com.hedera.services.files.TieredHederaFs;
import com.hedera.services.files.interceptors.ConfigListUtils;
import com.hedera.services.files.interceptors.FeeSchedulesManager;
import com.hedera.services.files.interceptors.ThrottleDefsManager;
import com.hedera.services.files.interceptors.TxnAwareRatesManager;
import com.hedera.services.files.interceptors.ValidatingCallbackInterceptor;
import com.hedera.services.files.store.FcBlobsBytesStore;
import com.hedera.services.files.sysfiles.ConfigCallbacks;
import com.hedera.services.files.sysfiles.CurrencyCallbacks;
import com.hedera.services.files.sysfiles.ThrottlesCallback;
import com.hedera.services.grpc.ConfigDrivenNettyFactory;
import com.hedera.services.grpc.GrpcServerManager;
import com.hedera.services.grpc.NettyGrpcServerManager;
import com.hedera.services.grpc.controllers.ConsensusController;
import com.hedera.services.grpc.controllers.ContractController;
import com.hedera.services.grpc.controllers.CryptoController;
import com.hedera.services.grpc.controllers.FileController;
import com.hedera.services.grpc.controllers.FreezeController;
import com.hedera.services.grpc.controllers.NetworkController;
import com.hedera.services.grpc.controllers.ScheduleController;
import com.hedera.services.grpc.controllers.TokenController;
import com.hedera.services.grpc.marshalling.ImpliedTransfersMarshal;
import com.hedera.services.keys.CharacteristicsFactory;
import com.hedera.services.keys.InHandleActivationHelper;
import com.hedera.services.keys.LegacyEd25519KeyReader;
import com.hedera.services.keys.StandardSyncActivationCheck;
import com.hedera.services.ledger.HederaLedger;
import com.hedera.services.ledger.PureTransferSemanticChecks;
import com.hedera.services.ledger.TransactionalLedger;
import com.hedera.services.ledger.accounts.BackingAccounts;
import com.hedera.services.ledger.accounts.BackingNfts;
import com.hedera.services.ledger.accounts.BackingStore;
import com.hedera.services.ledger.accounts.BackingTokenRels;
import com.hedera.services.ledger.accounts.PureBackingAccounts;
import com.hedera.services.ledger.ids.EntityIdSource;
import com.hedera.services.ledger.ids.SeqNoEntityIdSource;
import com.hedera.services.ledger.properties.AccountProperty;
import com.hedera.services.ledger.properties.ChangeSummaryManager;
import com.hedera.services.ledger.properties.NftProperty;
import com.hedera.services.ledger.properties.TokenRelProperty;
import com.hedera.services.legacy.handler.FreezeHandler;
import com.hedera.services.legacy.handler.SmartContractRequestHandler;
import com.hedera.services.legacy.services.state.AwareProcessLogic;
import com.hedera.services.queries.AnswerFlow;
import com.hedera.services.queries.answering.AnswerFunctions;
import com.hedera.services.queries.answering.QueryHeaderValidity;
import com.hedera.services.queries.answering.QueryResponseHelper;
import com.hedera.services.queries.answering.StakedAnswerFlow;
import com.hedera.services.queries.answering.ZeroStakeAnswerFlow;
import com.hedera.services.queries.consensus.GetTopicInfoAnswer;
import com.hedera.services.queries.consensus.HcsAnswers;
import com.hedera.services.queries.contract.ContractAnswers;
import com.hedera.services.queries.contract.ContractCallLocalAnswer;
import com.hedera.services.queries.contract.GetBySolidityIdAnswer;
import com.hedera.services.queries.contract.GetBytecodeAnswer;
import com.hedera.services.queries.contract.GetContractInfoAnswer;
import com.hedera.services.queries.contract.GetContractRecordsAnswer;
import com.hedera.services.queries.crypto.CryptoAnswers;
import com.hedera.services.queries.crypto.GetAccountBalanceAnswer;
import com.hedera.services.queries.crypto.GetAccountInfoAnswer;
import com.hedera.services.queries.crypto.GetAccountRecordsAnswer;
import com.hedera.services.queries.crypto.GetLiveHashAnswer;
import com.hedera.services.queries.crypto.GetStakersAnswer;
import com.hedera.services.queries.file.FileAnswers;
import com.hedera.services.queries.file.GetFileContentsAnswer;
import com.hedera.services.queries.file.GetFileInfoAnswer;
import com.hedera.services.queries.meta.GetFastTxnRecordAnswer;
import com.hedera.services.queries.meta.GetTxnReceiptAnswer;
import com.hedera.services.queries.meta.GetTxnRecordAnswer;
import com.hedera.services.queries.meta.GetVersionInfoAnswer;
import com.hedera.services.queries.meta.MetaAnswers;
import com.hedera.services.queries.schedule.GetScheduleInfoAnswer;
import com.hedera.services.queries.schedule.ScheduleAnswers;
import com.hedera.services.queries.token.GetAccountNftInfosAnswer;
import com.hedera.services.queries.token.GetTokenInfoAnswer;
import com.hedera.services.queries.token.GetTokenNftInfoAnswer;
import com.hedera.services.queries.token.GetTokenNftInfosAnswer;
import com.hedera.services.queries.token.TokenAnswers;
import com.hedera.services.queries.validation.QueryFeeCheck;
import com.hedera.services.records.AccountRecordsHistorian;
import com.hedera.services.records.RecordCache;
import com.hedera.services.records.RecordCacheFactory;
import com.hedera.services.records.TransactionRecordService;
import com.hedera.services.records.TxnAwareRecordsHistorian;
import com.hedera.services.records.TxnIdRecentHistory;
import com.hedera.services.security.ops.SystemOpPolicies;
import com.hedera.services.sigs.metadata.DelegatingSigMetadataLookup;
import com.hedera.services.sigs.order.HederaSigningOrder;
import com.hedera.services.sigs.verification.PrecheckKeyReqs;
import com.hedera.services.sigs.verification.PrecheckVerifier;
import com.hedera.services.sigs.verification.SyncVerifier;
import com.hedera.services.state.expiry.EntityAutoRenewal;
import com.hedera.services.state.expiry.ExpiringCreations;
import com.hedera.services.state.expiry.ExpiryManager;
import com.hedera.services.state.expiry.renewal.RenewalHelper;
import com.hedera.services.state.expiry.renewal.RenewalProcess;
import com.hedera.services.state.expiry.renewal.RenewalRecordsHelper;
import com.hedera.services.state.exports.AccountsExporter;
import com.hedera.services.state.exports.BalancesExporter;
import com.hedera.services.state.exports.SignedStateBalancesExporter;
import com.hedera.services.state.exports.ToStringAccountsExporter;
import com.hedera.services.state.initialization.BackedSystemAccountsCreator;
import com.hedera.services.state.initialization.HfsSystemFilesManager;
import com.hedera.services.state.initialization.SystemAccountsCreator;
import com.hedera.services.state.initialization.SystemFilesManager;
import com.hedera.services.state.logic.AwareNodeDiligenceScreen;
import com.hedera.services.state.logic.InvariantChecks;
import com.hedera.services.state.logic.NetworkCtxManager;
import com.hedera.services.state.merkle.MerkleAccount;
import com.hedera.services.state.merkle.MerkleBlobMeta;
import com.hedera.services.state.merkle.MerkleDiskFs;
import com.hedera.services.state.merkle.MerkleEntityAssociation;
import com.hedera.services.state.merkle.MerkleEntityId;
import com.hedera.services.state.merkle.MerkleNetworkContext;
import com.hedera.services.state.merkle.MerkleOptionalBlob;
import com.hedera.services.state.merkle.MerkleSchedule;
import com.hedera.services.state.merkle.MerkleToken;
import com.hedera.services.state.merkle.MerkleTokenRelStatus;
import com.hedera.services.state.merkle.MerkleTopic;
import com.hedera.services.state.merkle.MerkleUniqueToken;
import com.hedera.services.state.merkle.MerkleUniqueTokenId;
import com.hedera.services.state.migration.StateMigrations;
import com.hedera.services.state.migration.StdStateMigrations;
import com.hedera.services.state.submerkle.EntityId;
import com.hedera.services.state.submerkle.ExchangeRates;
import com.hedera.services.state.submerkle.SequenceNumber;
import com.hedera.services.state.validation.BasedLedgerValidator;
import com.hedera.services.state.validation.LedgerValidator;
import com.hedera.services.stats.CounterFactory;
import com.hedera.services.stats.HapiOpCounters;
import com.hedera.services.stats.HapiOpSpeedometers;
import com.hedera.services.stats.MiscRunningAvgs;
import com.hedera.services.stats.MiscSpeedometers;
import com.hedera.services.stats.RunningAvgFactory;
import com.hedera.services.stats.ServicesStatsManager;
import com.hedera.services.stats.SpeedometerFactory;
import com.hedera.services.store.AccountStore;
import com.hedera.services.store.TypedTokenStore;
import com.hedera.services.store.models.NftId;
import com.hedera.services.store.schedule.HederaScheduleStore;
import com.hedera.services.store.schedule.ScheduleStore;
import com.hedera.services.store.tokens.HederaTokenStore;
import com.hedera.services.store.tokens.TokenStore;
import com.hedera.services.stream.NonBlockingHandoff;
import com.hedera.services.stream.RecordStreamManager;
import com.hedera.services.throttling.DeterministicThrottling;
import com.hedera.services.throttling.FunctionalityThrottling;
import com.hedera.services.throttling.HapiThrottling;
import com.hedera.services.throttling.TransactionThrottling;
import com.hedera.services.throttling.TxnAwareHandleThrottling;
import com.hedera.services.txns.ProcessLogic;
import com.hedera.services.txns.SubmissionFlow;
import com.hedera.services.txns.TransitionLogic;
import com.hedera.services.txns.TransitionLogicLookup;
import com.hedera.services.txns.TransitionRunner;
import com.hedera.services.txns.consensus.SubmitMessageTransitionLogic;
import com.hedera.services.txns.consensus.TopicCreateTransitionLogic;
import com.hedera.services.txns.consensus.TopicDeleteTransitionLogic;
import com.hedera.services.txns.consensus.TopicUpdateTransitionLogic;
import com.hedera.services.txns.contract.ContractCallTransitionLogic;
import com.hedera.services.txns.contract.ContractCreateTransitionLogic;
import com.hedera.services.txns.contract.ContractDeleteTransitionLogic;
import com.hedera.services.txns.contract.ContractSysDelTransitionLogic;
import com.hedera.services.txns.contract.ContractSysUndelTransitionLogic;
import com.hedera.services.txns.contract.ContractUpdateTransitionLogic;
import com.hedera.services.txns.contract.helpers.UpdateCustomizerFactory;
import com.hedera.services.txns.crypto.CryptoCreateTransitionLogic;
import com.hedera.services.txns.crypto.CryptoDeleteTransitionLogic;
import com.hedera.services.txns.crypto.CryptoTransferTransitionLogic;
import com.hedera.services.txns.crypto.CryptoUpdateTransitionLogic;
import com.hedera.services.txns.customfees.CustomFeeSchedules;
import com.hedera.services.txns.customfees.FcmCustomFeeSchedules;
import com.hedera.services.txns.file.FileAppendTransitionLogic;
import com.hedera.services.txns.file.FileCreateTransitionLogic;
import com.hedera.services.txns.file.FileDeleteTransitionLogic;
import com.hedera.services.txns.file.FileSysDelTransitionLogic;
import com.hedera.services.txns.file.FileSysUndelTransitionLogic;
import com.hedera.services.txns.file.FileUpdateTransitionLogic;
import com.hedera.services.txns.network.FreezeTransitionLogic;
import com.hedera.services.txns.network.UncheckedSubmitTransitionLogic;
import com.hedera.services.txns.schedule.ScheduleCreateTransitionLogic;
import com.hedera.services.txns.schedule.ScheduleDeleteTransitionLogic;
import com.hedera.services.txns.schedule.ScheduleExecutor;
import com.hedera.services.txns.schedule.ScheduleSignTransitionLogic;
import com.hedera.services.txns.span.ExpandHandleSpan;
import com.hedera.services.txns.span.ExpandHandleSpanMapAccessor;
import com.hedera.services.txns.span.SpanMapManager;
import com.hedera.services.txns.submission.BasicSubmissionFlow;
import com.hedera.services.txns.submission.PlatformSubmissionManager;
import com.hedera.services.txns.submission.SemanticPrecheck;
import com.hedera.services.txns.submission.SolvencyPrecheck;
import com.hedera.services.txns.submission.StagedPrechecks;
import com.hedera.services.txns.submission.StructuralPrecheck;
import com.hedera.services.txns.submission.SyntaxPrecheck;
import com.hedera.services.txns.submission.SystemPrecheck;
import com.hedera.services.txns.submission.TransactionPrecheck;
import com.hedera.services.txns.submission.TxnResponseHelper;
import com.hedera.services.txns.token.TokenAssociateTransitionLogic;
import com.hedera.services.txns.token.TokenBurnTransitionLogic;
import com.hedera.services.txns.token.TokenCreateTransitionLogic;
import com.hedera.services.txns.token.TokenDeleteTransitionLogic;
import com.hedera.services.txns.token.TokenDissociateTransitionLogic;
import com.hedera.services.txns.token.TokenFeeScheduleUpdateTransitionLogic;
import com.hedera.services.txns.token.TokenFreezeTransitionLogic;
import com.hedera.services.txns.token.TokenGrantKycTransitionLogic;
import com.hedera.services.txns.token.TokenMintTransitionLogic;
import com.hedera.services.txns.token.TokenRevokeKycTransitionLogic;
import com.hedera.services.txns.token.TokenUnfreezeTransitionLogic;
import com.hedera.services.txns.token.TokenUpdateTransitionLogic;
import com.hedera.services.txns.token.TokenWipeTransitionLogic;
import com.hedera.services.txns.token.process.Dissociation;
import com.hedera.services.txns.validation.ContextOptionValidator;
import com.hedera.services.txns.validation.OptionValidator;
import com.hedera.services.usage.consensus.ConsensusOpsUsage;
import com.hedera.services.usage.crypto.CryptoOpsUsage;
import com.hedera.services.usage.file.FileOpsUsage;
import com.hedera.services.usage.schedule.ScheduleOpsUsage;
import com.hedera.services.usage.token.TokenOpsUsage;
import com.hedera.services.utils.MiscUtils;
import com.hedera.services.utils.Pause;
import com.hedera.services.utils.SleepingPause;
import com.hedera.services.utils.TxnAccessor;
import com.hederahashgraph.api.proto.java.AccountID;
import com.hederahashgraph.api.proto.java.HederaFunctionality;
import com.hederahashgraph.api.proto.java.TokenID;
import com.hederahashgraph.api.proto.java.TransactionBody;
import com.hederahashgraph.api.proto.java.TransactionID;
import com.hederahashgraph.fee.CryptoFeeBuilder;
import com.hederahashgraph.fee.FileFeeBuilder;
import com.hederahashgraph.fee.SmartContractFeeBuilder;
import com.swirlds.common.Address;
import com.swirlds.common.AddressBook;
import com.swirlds.common.Console;
import com.swirlds.common.NodeId;
import com.swirlds.common.Platform;
import com.swirlds.common.SwirldDualState;
import com.swirlds.common.SwirldTransaction;
import com.swirlds.common.crypto.DigestType;
import com.swirlds.common.crypto.Hash;
import com.swirlds.common.crypto.ImmutableHash;
import com.swirlds.common.crypto.RunningHash;
import com.swirlds.fchashmap.FCOneToManyRelation;
import com.swirlds.fcmap.FCMap;
import org.apache.commons.lang3.tuple.Pair;
import org.apache.logging.log4j.LogManager;
import org.apache.logging.log4j.Logger;
import org.ethereum.core.AccountState;
import org.ethereum.datasource.Source;
import org.ethereum.datasource.StoragePersistence;
import org.ethereum.db.ServicesRepositoryRoot;

import java.io.File;
import java.io.IOException;
import java.io.PrintStream;
import java.security.NoSuchAlgorithmException;
import java.time.Instant;
import java.util.Collections;
import java.util.List;
import java.util.Map;
import java.util.Optional;
import java.util.concurrent.ConcurrentHashMap;
import java.util.concurrent.TimeUnit;
import java.util.concurrent.atomic.AtomicReference;
import java.util.function.Function;
import java.util.function.Predicate;
import java.util.function.Supplier;

import static com.hedera.services.context.ServicesNodeType.STAKED_NODE;
import static com.hedera.services.context.ServicesNodeType.ZERO_STAKE_NODE;
import static com.hedera.services.contracts.sources.AddressKeyedMapFactory.bytecodeMapFrom;
import static com.hedera.services.contracts.sources.AddressKeyedMapFactory.storageMapFrom;
import static com.hedera.services.files.interceptors.ConfigListUtils.uncheckedParse;
import static com.hedera.services.files.interceptors.PureRatesValidation.isNormalIntradayChange;
import static com.hedera.services.ledger.ids.ExceptionalEntityIdSource.NOOP_ID_SOURCE;
import static com.hedera.services.records.NoopRecordsHistorian.NOOP_RECORDS_HISTORIAN;
import static com.hedera.services.security.ops.SystemOpAuthorization.AUTHORIZED;
import static com.hedera.services.sigs.metadata.DelegatingSigMetadataLookup.backedLookupsFor;
import static com.hedera.services.sigs.metadata.DelegatingSigMetadataLookup.defaultAccountRetryingLookupsFor;
import static com.hedera.services.sigs.metadata.DelegatingSigMetadataLookup.defaultLookupsFor;
import static com.hedera.services.sigs.metadata.SigMetadataLookup.REF_LOOKUP_FACTORY;
import static com.hedera.services.sigs.metadata.SigMetadataLookup.SCHEDULE_REF_LOOKUP_FACTORY;
import static com.hedera.services.sigs.utils.PrecheckUtils.queryPaymentTestFor;
import static com.hedera.services.state.expiry.NoopExpiringCreations.NOOP_EXPIRING_CREATIONS;
import static com.hedera.services.store.tokens.ExceptionalTokenStore.NOOP_TOKEN_STORE;
import static com.hedera.services.txns.submission.StructuralPrecheck.HISTORICAL_MAX_PROTO_MESSAGE_DEPTH;
import static com.hedera.services.utils.EntityIdUtils.asLiteralString;
import static com.hedera.services.utils.MiscUtils.lookupInCustomStore;
import static com.hederahashgraph.api.proto.java.HederaFunctionality.ConsensusCreateTopic;
import static com.hederahashgraph.api.proto.java.HederaFunctionality.ConsensusDeleteTopic;
import static com.hederahashgraph.api.proto.java.HederaFunctionality.ConsensusSubmitMessage;
import static com.hederahashgraph.api.proto.java.HederaFunctionality.ConsensusUpdateTopic;
import static com.hederahashgraph.api.proto.java.HederaFunctionality.ContractCall;
import static com.hederahashgraph.api.proto.java.HederaFunctionality.ContractCreate;
import static com.hederahashgraph.api.proto.java.HederaFunctionality.ContractDelete;
import static com.hederahashgraph.api.proto.java.HederaFunctionality.ContractUpdate;
import static com.hederahashgraph.api.proto.java.HederaFunctionality.CryptoCreate;
import static com.hederahashgraph.api.proto.java.HederaFunctionality.CryptoDelete;
import static com.hederahashgraph.api.proto.java.HederaFunctionality.CryptoTransfer;
import static com.hederahashgraph.api.proto.java.HederaFunctionality.CryptoUpdate;
import static com.hederahashgraph.api.proto.java.HederaFunctionality.FileAppend;
import static com.hederahashgraph.api.proto.java.HederaFunctionality.FileCreate;
import static com.hederahashgraph.api.proto.java.HederaFunctionality.FileDelete;
import static com.hederahashgraph.api.proto.java.HederaFunctionality.FileUpdate;
import static com.hederahashgraph.api.proto.java.HederaFunctionality.Freeze;
import static com.hederahashgraph.api.proto.java.HederaFunctionality.ScheduleCreate;
import static com.hederahashgraph.api.proto.java.HederaFunctionality.ScheduleDelete;
import static com.hederahashgraph.api.proto.java.HederaFunctionality.ScheduleSign;
import static com.hederahashgraph.api.proto.java.HederaFunctionality.SystemDelete;
import static com.hederahashgraph.api.proto.java.HederaFunctionality.SystemUndelete;
import static com.hederahashgraph.api.proto.java.HederaFunctionality.TokenAccountWipe;
import static com.hederahashgraph.api.proto.java.HederaFunctionality.TokenAssociateToAccount;
import static com.hederahashgraph.api.proto.java.HederaFunctionality.TokenBurn;
import static com.hederahashgraph.api.proto.java.HederaFunctionality.TokenCreate;
import static com.hederahashgraph.api.proto.java.HederaFunctionality.TokenDelete;
import static com.hederahashgraph.api.proto.java.HederaFunctionality.TokenDissociateFromAccount;
import static com.hederahashgraph.api.proto.java.HederaFunctionality.TokenFreezeAccount;
import static com.hederahashgraph.api.proto.java.HederaFunctionality.TokenGrantKycToAccount;
import static com.hederahashgraph.api.proto.java.HederaFunctionality.TokenMint;
import static com.hederahashgraph.api.proto.java.HederaFunctionality.TokenRevokeKycFromAccount;
import static com.hederahashgraph.api.proto.java.HederaFunctionality.TokenUnfreezeAccount;
import static com.hederahashgraph.api.proto.java.HederaFunctionality.TokenUpdate;
import static com.hederahashgraph.api.proto.java.HederaFunctionality.TokenFeeScheduleUpdate;
import static com.hederahashgraph.api.proto.java.HederaFunctionality.UncheckedSubmit;
import static java.util.Map.entry;

/**
 * Provide a trivial implementation of the inversion-of-control pattern,
 * isolating secondary responsibilities of dependency creation and
 * injection in a single component.
 *
 * @author Michael Tinker
 */
public class ServicesContext {
	private static final Logger log = LogManager.getLogger(ServicesContext.class);

	/* Injected dependencies. */
	ServicesState state;

	private final NodeId id;
	private final Platform platform;
	private final PropertySources propertySources;

	/* Context-sensitive singletons. */
	/** the directory to which we writes .rcd and .rcd_sig files */
	private String recordStreamDir;
	/** the initialHash of RecordStreamManager */
	private Hash recordsInitialHash = new ImmutableHash(new byte[DigestType.SHA_384.digestLength()]);
	private Address address;
	private Console console;
	private HederaFs hfs;
	private NodeInfo nodeInfo;
	private StateView currentView;
	private TokenStore tokenStore;
	private AnswerFlow answerFlow;
	private HcsAnswers hcsAnswers;
	private FileNumbers fileNums;
	private FileAnswers fileAnswers;
	private MetaAnswers metaAnswers;
	private RecordCache recordCache;
	private BackingNfts backingNfts;
	private AccountStore accountStore;
	private TokenAnswers tokenAnswers;
	private HederaLedger ledger;
	private SyncVerifier syncVerifier;
	private IssEventInfo issEventInfo;
	private ProcessLogic logic;
	private QueryFeeCheck queryFeeCheck;
	private HederaNumbers hederaNums;
	private ExpiryManager expiries;
	private FeeCalculator fees;
	private FeeExemptions exemptions;
	private EntityNumbers entityNums;
	private FreezeHandler freeze;
	private CryptoAnswers cryptoAnswers;
	private ScheduleStore scheduleStore;
	private SyntaxPrecheck syntaxPrecheck;
	private AccountNumbers accountNums;
	private SubmissionFlow submissionFlow;
	private PropertySource properties;
	private EntityIdSource ids;
	private FileController fileGrpc;
	private HapiOpCounters opCounters;
	private SpanMapManager spanMapManager;
	private AnswerFunctions answerFunctions;
	private ContractAnswers contractAnswers;
	private SwirldDualState dualState;
	private OptionValidator validator;
	private LedgerValidator ledgerValidator;
	private BackingAccounts backingAccounts;
	private TokenController tokenGrpc;
	private MiscRunningAvgs runningAvgs;
	private ScheduleAnswers scheduleAnswers;
	private InvariantChecks invariantChecks;
	private TypedTokenStore typedTokenStore;
	private MiscSpeedometers speedometers;
	private ScheduleExecutor scheduleExecutor;
	private ServicesNodeType nodeType;
	private SystemOpPolicies systemOpPolicies;
	private CryptoController cryptoGrpc;
	private HbarCentExchange exchange;
	private TransitionRunner transitionRunner;
	private SemanticVersions semVers;
	private PrecheckVerifier precheckVerifier;
	private BackingTokenRels backingTokenRels;
	private FreezeController freezeGrpc;
	private ExpandHandleSpan expandHandleSpan;
	private BalancesExporter balancesExporter;
	private SysFileCallbacks sysFileCallbacks;
	private NarratedCharging narratedCharging;
	private NetworkCtxManager networkCtxManager;
	private SolidityLifecycle solidityLifecycle;
	private ExpiringCreations creator;
	private NetworkController networkGrpc;
	private GrpcServerManager grpc;
	private FeeChargingPolicy txnChargingPolicy;
	private TxnResponseHelper txnResponseHelper;
	private BlobStorageSource bytecodeDb;
	private HapiOpPermissions hapiOpPermissions;
	private EntityAutoRenewal entityAutoRenewal;
	private TransactionContext txnCtx;
	private ContractController contractsGrpc;
	private HederaSigningOrder keyOrder;
	private HederaSigningOrder backedKeyOrder;
	private HederaSigningOrder lookupRetryingKeyOrder;
	private StoragePersistence storagePersistence;
	private ScheduleController scheduleGrpc;
	private NonBlockingHandoff nonBlockingHandoff;
	private AccessorBasedUsages accessorBasedUsages;
	private ConsensusController consensusGrpc;
	private QueryResponseHelper queryResponseHelper;
	private UsagePricesProvider usagePrices;
	private Supplier<StateView> stateViews;
	private FeeSchedulesManager feeSchedulesManager;
	private RecordStreamManager recordStreamManager;
	private ThrottleDefsManager throttleDefsManager;
	private QueryHeaderValidity queryHeaderValidity;
	private Map<String, byte[]> blobStore;
	private Map<EntityId, Long> entityExpiries;
	private TransactionPrecheck transactionPrecheck;
	private FeeMultiplierSource feeMultiplierSource;
	private NodeLocalProperties nodeLocalProperties;
	private TxnAwareRatesManager exchangeRatesManager;
	private ServicesStatsManager statsManager;
	private LedgerAccountsSource accountSource;
	private TransitionLogicLookup transitionLogic;
	private FcmCustomFeeSchedules activeCustomFeeSchedules;
	private PricedUsageCalculator pricedUsageCalculator;
	private TransactionThrottling txnThrottling;
	private ConsensusStatusCounts statusCounts;
	private HfsSystemFilesManager systemFilesManager;
	private CurrentPlatformStatus platformStatus;
	private SystemAccountsCreator systemAccountsCreator;
	private TxnChargingPolicyAgent chargingPolicyAgent;
	private ServicesRepositoryRoot repository;
	private CharacteristicsFactory characteristics;
	private AccountRecordsHistorian recordsHistorian;
	private GlobalDynamicProperties globalDynamicProperties;
	private FunctionalityThrottling hapiThrottling;
	private FunctionalityThrottling handleThrottling;
	private ImpliedTransfersMarshal impliedTransfersMarshal;
	private AwareNodeDiligenceScreen nodeDiligenceScreen;
	private InHandleActivationHelper activationHelper;
	private PlatformSubmissionManager submissionManager;
	private PureTransferSemanticChecks transferSemanticChecks;
	private SmartContractRequestHandler contracts;
	private TxnAwareSoliditySigsVerifier soliditySigsVerifier;
	private ValidatingCallbackInterceptor apiPermissionsReloading;
	private ValidatingCallbackInterceptor applicationPropertiesReloading;
	private Supplier<ServicesRepositoryRoot> newPureRepo;
	private Map<TransactionID, TxnIdRecentHistory> txnHistories;
	private StateChildren workingState = new StateChildren();
	private AtomicReference<StateChildren> queryableState = new AtomicReference<>(new StateChildren());

	/* Context-free infrastructure. */
	private static Pause pause;
	private static StateMigrations stateMigrations;
	private static AccountsExporter accountsExporter;
	private static LegacyEd25519KeyReader b64KeyReader;

	static {
		pause = SleepingPause.SLEEPING_PAUSE;
		b64KeyReader = new LegacyEd25519KeyReader();
		stateMigrations = new StdStateMigrations(SleepingPause.SLEEPING_PAUSE);
		accountsExporter = new ToStringAccountsExporter();
	}

	public ServicesContext(
			NodeId id,
			Platform platform,
			ServicesState state,
			PropertySources propertySources
	) {
		this.id = id;
		this.platform = platform;
		this.state = state;
		this.propertySources = propertySources;

		updateWorkingState(state);
		updateQueryableState(state);
	}

	/**
	 * Update the state and working state based on the provided service state
	 *
	 * @param state
	 * 		latest state from the services
	 */
	public void update(ServicesState state) {
		this.state = state;

		updateWorkingState(state);
		updateQueryableState(state);
	}

	/**
	 * Update the queryable state
	 */
	private void updateQueryableState(ServicesState state) {
		final StateChildren newQueryableStateChildren = new StateChildren();

		newQueryableStateChildren.setAccounts(state.accounts());
		newQueryableStateChildren.setTopics(state.topics());
		newQueryableStateChildren.setStorage(state.storage());
		newQueryableStateChildren.setTokens(state.tokens());
		newQueryableStateChildren.setTokenAssociations(state.tokenAssociations());
		newQueryableStateChildren.setSchedules(state.scheduleTxs());
		newQueryableStateChildren.setUniqueTokens(state.uniqueTokens());
		newQueryableStateChildren.setUniqueTokenAssociations(state.uniqueTokenAssociations());
		newQueryableStateChildren.setUniqueOwnershipAssociations(state.uniqueOwnershipAssociations());

		queryableState.set(newQueryableStateChildren);
	}

	/**
	 * Update the working state when given the state
	 *
	 * @param state
	 * 		to set for the working state
	 */
	private void updateWorkingState(ServicesState state) {
		workingState.setAccounts(state.accounts());
		workingState.setTopics(state.topics());
		workingState.setStorage(state.storage());
		workingState.setTokens(state.tokens());
		workingState.setTokenAssociations(state.tokenAssociations());
		workingState.setSchedules(state.scheduleTxs());
		workingState.setNetworkCtx(state.networkCtx());
		workingState.setAddressBook(state.addressBook());
		workingState.setDiskFs(state.diskFs());
		workingState.setUniqueTokens(state.uniqueTokens());
		workingState.setUniqueTokenAssociations(state.uniqueTokenAssociations());
		workingState.setUniqueOwnershipAssociations(state.uniqueOwnershipAssociations());
	}

	public SwirldDualState getDualState() {
		return dualState;
	}

	public void setDualState(SwirldDualState dualState) {
		this.dualState = dualState;
	}

	public void rebuildBackingStoresIfPresent() {
		if (backingTokenRels != null) {
			backingTokenRels.rebuildFromSources();
		}
		if (backingAccounts != null) {
			backingAccounts.rebuildFromSources();
		}
		if (backingNfts != null) {
			backingNfts.rebuildFromSources();
		}
	}

	public void rebuildStoreViewsIfPresent() {
		if (scheduleStore != null) {
			scheduleStore.rebuildViews();
		}
		if (tokenStore != null) {
			tokenStore.rebuildViews();
		}
	}

	public NonBlockingHandoff nonBlockingHandoff() {
		if (nonBlockingHandoff == null) {
			nonBlockingHandoff = new NonBlockingHandoff(recordStreamManager(), nodeLocalProperties());
		}
		return nonBlockingHandoff;
	}

	public TransitionRunner transitionRunner() {
		if (transitionRunner == null) {
			transitionRunner = new TransitionRunner(txnCtx(), transitionLogic());
		}
		return transitionRunner;
	}

	public HapiOpCounters opCounters() {
		if (opCounters == null) {
			opCounters = new HapiOpCounters(new CounterFactory() {
			}, runningAvgs(), txnCtx(), MiscUtils::baseStatNameOf);
		}
		return opCounters;
	}

	public QueryHeaderValidity queryHeaderValidity() {
		if (queryHeaderValidity == null) {
			queryHeaderValidity = new QueryHeaderValidity();
		}
		return queryHeaderValidity;
	}

	public MiscRunningAvgs runningAvgs() {
		if (runningAvgs == null) {
			runningAvgs = new MiscRunningAvgs(new RunningAvgFactory() {
			}, nodeLocalProperties());
		}
		return runningAvgs;
	}

	public TransactionPrecheck transactionPrecheck() {
		if (transactionPrecheck == null) {
			final var structure = new StructuralPrecheck(
					Platform.getTransactionMaxBytes(), HISTORICAL_MAX_PROTO_MESSAGE_DEPTH);
			final var semantics = new SemanticPrecheck(
					transitionLogic());
			final var solvency = new SolvencyPrecheck(
					exemptions(), fees(), validator(),
					precheckVerifier(), stateViews(), globalDynamicProperties(), this::accounts);
			final var system = new SystemPrecheck(
					systemOpPolicies(), hapiOpPermissions(), txnThrottling());
			final var stagedChecks = new StagedPrechecks(
					syntaxPrecheck(), system, semantics, solvency, structure);
			transactionPrecheck = new TransactionPrecheck(queryFeeCheck(), stagedChecks, platformStatus());
		}
		return transactionPrecheck;
	}

	public PricedUsageCalculator pricedUsageCalculator() {
		if (pricedUsageCalculator == null) {
			pricedUsageCalculator = new PricedUsageCalculator(
					accessorBasedUsages(),
					feeMultiplierSource(),
					new OverflowCheckingCalc());
		}
		return pricedUsageCalculator;
	}

	public FeeMultiplierSource feeMultiplierSource() {
		if (feeMultiplierSource == null) {
			feeMultiplierSource = new TxnRateFeeMultiplierSource(globalDynamicProperties(), handleThrottling());
		}
		return feeMultiplierSource;
	}

	public MiscSpeedometers speedometers() {
		if (speedometers == null) {
			speedometers = new MiscSpeedometers(new SpeedometerFactory() {
			}, nodeLocalProperties());
		}
		return speedometers;
	}

	public FunctionalityThrottling hapiThrottling() {
		if (hapiThrottling == null) {
			hapiThrottling = new HapiThrottling(new DeterministicThrottling(() -> addressBook().getSize()));
		}
		return hapiThrottling;
	}

	public FunctionalityThrottling handleThrottling() {
		if (handleThrottling == null) {
			handleThrottling = new TxnAwareHandleThrottling(txnCtx(), new DeterministicThrottling(() -> 1));
		}
		return handleThrottling;
	}

	public ImpliedTransfersMarshal impliedTransfersMarshal() {
		if (impliedTransfersMarshal == null) {
			impliedTransfersMarshal = new ImpliedTransfersMarshal(globalDynamicProperties(), transferSemanticChecks(),
					customFeeSchedules());
		}
		return impliedTransfersMarshal;
	}

	private CustomFeeSchedules customFeeSchedules() {
		if (activeCustomFeeSchedules == null) {
			activeCustomFeeSchedules = new FcmCustomFeeSchedules(this::tokens);
		}
		return activeCustomFeeSchedules;
	}

	public AwareNodeDiligenceScreen nodeDiligenceScreen() {
		if (nodeDiligenceScreen == null) {
			nodeDiligenceScreen = new AwareNodeDiligenceScreen(validator(), txnCtx(), backingAccounts());
		}
		return nodeDiligenceScreen;
	}

	public SemanticVersions semVers() {
		if (semVers == null) {
			semVers = new SemanticVersions();
		}
		return semVers;
	}

	public ServicesStatsManager statsManager() {
		if (statsManager == null) {
			var opSpeedometers = new HapiOpSpeedometers(
					opCounters(),
					new SpeedometerFactory() {
					},
					nodeLocalProperties(),
					MiscUtils::baseStatNameOf);
			statsManager = new ServicesStatsManager(
					opCounters(),
					runningAvgs(),
					speedometers(),
					opSpeedometers,
					nodeLocalProperties());
		}
		return statsManager;
	}

	public CurrentPlatformStatus platformStatus() {
		if (platformStatus == null) {
			platformStatus = new ContextPlatformStatus();
		}
		return platformStatus;
	}

	public LedgerValidator ledgerValidator() {
		if (ledgerValidator == null) {
			ledgerValidator = new BasedLedgerValidator(hederaNums(), properties(), globalDynamicProperties());
		}
		return ledgerValidator;
	}

	public InHandleActivationHelper activationHelper() {
		if (activationHelper == null) {
			activationHelper = new InHandleActivationHelper(characteristics(), txnCtx()::accessor);
		}
		return activationHelper;
	}

	public NodeInfo nodeInfo() {
		if (nodeInfo == null) {
			nodeInfo = new NodeInfo(id.getId(), this::addressBook);
		}
		return nodeInfo;
	}

	public InvariantChecks invariants() {
		if (invariantChecks == null) {
			invariantChecks = new InvariantChecks(nodeInfo(), this::networkCtx);
		}
		return invariantChecks;
	}

	public ScheduleExecutor scheduleExecutor() {
		if (scheduleExecutor == null) {
			scheduleExecutor = new ScheduleExecutor();
		}
		return scheduleExecutor;
	}

	public IssEventInfo issEventInfo() {
		if (issEventInfo == null) {
			issEventInfo = new IssEventInfo(properties());
		}
		return issEventInfo;
	}

	public Map<String, byte[]> blobStore() {
		if (blobStore == null) {
			blobStore = new FcBlobsBytesStore(MerkleOptionalBlob::new, this::storage);
		}
		return blobStore;
	}

	public Supplier<StateView> stateViews() {
		if (stateViews == null) {
			stateViews = () -> new StateView(
					tokenStore(),
					scheduleStore(),
					() -> queryableState.get().getTopics(),
					() -> queryableState.get().getAccounts(),
					() -> queryableState.get().getStorage(),
					() -> queryableState.get().getUniqueTokens(),
					() -> queryableState.get().getTokenAssociations(),
					() -> queryableState.get().getUniqueTokenAssociations(),
					() -> queryableState.get().getUniqueOwnershipAssociations(),
					this::diskFs,
					nodeLocalProperties());
		}
		return stateViews;
	}

	public StateView currentView() {
		if (currentView == null) {
			currentView = new StateView(
					tokenStore(),
					scheduleStore(),
					this::topics,
					this::accounts,
					this::storage,
					this::uniqueTokens,
					this::tokenAssociations,
					this::uniqueTokenAssociations,
					this::uniqueOwnershipAssociations,
					this::diskFs,
					nodeLocalProperties());
		}
		return currentView;
	}

	public HederaNumbers hederaNums() {
		if (hederaNums == null) {
			hederaNums = new HederaNumbers(properties());
		}
		return hederaNums;
	}

	public FileNumbers fileNums() {
		if (fileNums == null) {
			fileNums = new FileNumbers(hederaNums(), properties());
		}
		return fileNums;
	}

	public AccountNumbers accountNums() {
		if (accountNums == null) {
			accountNums = new AccountNumbers(properties());
		}
		return accountNums;
	}

	public TxnResponseHelper txnResponseHelper() {
		if (txnResponseHelper == null) {
			txnResponseHelper = new TxnResponseHelper(submissionFlow(), opCounters());
		}
		return txnResponseHelper;
	}

	public TransactionThrottling txnThrottling() {
		if (txnThrottling == null) {
			txnThrottling = new TransactionThrottling(hapiThrottling());
		}
		return txnThrottling;
	}

	public SubmissionFlow submissionFlow() {
		if (submissionFlow == null) {
			submissionFlow = new BasicSubmissionFlow(nodeType(), transactionPrecheck(), submissionManager());
		}
		return submissionFlow;
	}

	public QueryResponseHelper queryResponseHelper() {
		if (queryResponseHelper == null) {
			queryResponseHelper = new QueryResponseHelper(answerFlow(), opCounters());
		}
		return queryResponseHelper;
	}

	public FileAnswers fileAnswers() {
		if (fileAnswers == null) {
			fileAnswers = new FileAnswers(
					new GetFileInfoAnswer(validator()),
					new GetFileContentsAnswer(validator())
			);
		}
		return fileAnswers;
	}

	public ContractAnswers contractAnswers() {
		if (contractAnswers == null) {
			contractAnswers = new ContractAnswers(
					new GetBytecodeAnswer(validator()),
					new GetContractInfoAnswer(validator()),
					new GetBySolidityIdAnswer(),
					new GetContractRecordsAnswer(validator()),
					new ContractCallLocalAnswer(contracts()::contractCallLocal, validator())
			);
		}
		return contractAnswers;
	}

	public HcsAnswers hcsAnswers() {
		if (hcsAnswers == null) {
			hcsAnswers = new HcsAnswers(
					new GetTopicInfoAnswer(validator())
			);
		}
		return hcsAnswers;
	}

	/**
	 * Returns the singleton {@link TypedTokenStore} used in {@link ServicesState#handleTransaction(long, boolean,
	 * Instant, Instant, SwirldTransaction, SwirldDualState)} to load, save, and create tokens in the Swirlds
	 * application state. It decouples the {@code handleTransaction} logic from the details of the Merkle state.
	 *
	 * Here "singleton" means that, no matter how many fast-copies are made of the {@link ServicesState}, the mutable
	 * instance receiving the {@code handleTransaction} call will always use the same {@code typedTokenStore} instance.
	 *
	 * Hence we inject the {@code typedTokenStore} with method references to {@link ServicesContext#tokens()} and
	 * {@link ServicesContext#tokenAssociations()} so it can always access the children of the mutable
	 * {@link ServicesState}.
	 *
	 * @return the singleton TypedTokenStore
	 */
	public TypedTokenStore typedTokenStore() {
		if (typedTokenStore == null) {
			typedTokenStore = new TypedTokenStore(
					accountStore(),
					new TransactionRecordService(txnCtx()),
					this::tokens,
					this::uniqueTokens,
					this::uniqueOwnershipAssociations,
					this::uniqueTokenAssociations,
					this::tokenAssociations,
					(BackingTokenRels) backingTokenRels(),
					backingNfts());
		}
		return typedTokenStore;
	}

	/**
	 * Returns the singleton {@link AccountStore} used in {@link ServicesState#handleTransaction(long, boolean, Instant,
	 * Instant, SwirldTransaction, SwirldDualState)} to load, save, and create accounts from the Swirlds application
	 * state. It decouples the {@code handleTransaction} logic from the details of the Merkle state.
	 *
	 * @return the singleton accounts store
	 */
	public AccountStore accountStore() {
		if (accountStore == null) {
			accountStore = new AccountStore(validator(), globalDynamicProperties(), this::accounts);
		}
		return accountStore;
	}

	public MetaAnswers metaAnswers() {
		if (metaAnswers == null) {
			metaAnswers = new MetaAnswers(
					new GetTxnRecordAnswer(recordCache(), validator(), answerFunctions()),
					new GetTxnReceiptAnswer(recordCache()),
					new GetVersionInfoAnswer(semVers()),
					new GetFastTxnRecordAnswer()
			);
		}
		return metaAnswers;
	}

	public EntityNumbers entityNums() {
		if (entityNums == null) {
			entityNums = new EntityNumbers(fileNums(), hederaNums(), accountNums());
		}
		return entityNums;
	}

	public TokenAnswers tokenAnswers() {
		if (tokenAnswers == null) {
			tokenAnswers = new TokenAnswers(
					new GetTokenInfoAnswer(),
					new GetTokenNftInfoAnswer(),
					new GetTokenNftInfosAnswer(validator()),
					new GetAccountNftInfosAnswer(validator())
			);
		}
		return tokenAnswers;
	}

	public ScheduleAnswers scheduleAnswers() {
		if (scheduleAnswers == null) {
			scheduleAnswers = new ScheduleAnswers(
					new GetScheduleInfoAnswer()
			);
		}
		return scheduleAnswers;
	}

	public CryptoAnswers cryptoAnswers() {
		if (cryptoAnswers == null) {
			cryptoAnswers = new CryptoAnswers(
					new GetLiveHashAnswer(),
					new GetStakersAnswer(),
					new GetAccountInfoAnswer(validator()),
					new GetAccountBalanceAnswer(validator()),
					new GetAccountRecordsAnswer(answerFunctions(), validator())
			);
		}
		return cryptoAnswers;
	}

	public AnswerFunctions answerFunctions() {
		if (answerFunctions == null) {
			answerFunctions = new AnswerFunctions();
		}
		return answerFunctions;
	}

	public QueryFeeCheck queryFeeCheck() {
		if (queryFeeCheck == null) {
			queryFeeCheck = new QueryFeeCheck(validator(), globalDynamicProperties(), this::accounts);
		}
		return queryFeeCheck;
	}

	public FeeCalculator fees() {
		if (fees == null) {
			FileOpsUsage fileOpsUsage = new FileOpsUsage();
			CryptoOpsUsage cryptoOpsUsage = new CryptoOpsUsage();
			FileFeeBuilder fileFees = new FileFeeBuilder();
			CryptoFeeBuilder cryptoFees = new CryptoFeeBuilder();
			ScheduleOpsUsage scheduleOpsUsage = new ScheduleOpsUsage();
			SmartContractFeeBuilder contractFees = new SmartContractFeeBuilder();

			fees = new UsageBasedFeeCalculator(
					new AutoRenewCalcs(cryptoOpsUsage),
					exchange(),
					usagePrices(),
					feeMultiplierSource(),
					pricedUsageCalculator(),
					List.of(
							/* Meta */
							new GetVersionInfoResourceUsage(),
							new GetTxnRecordResourceUsage(recordCache(), answerFunctions(), cryptoFees),
							/* Crypto */
							new GetAccountInfoResourceUsage(cryptoOpsUsage),
							new GetAccountRecordsResourceUsage(answerFunctions(), cryptoFees),
							/* File */
							new GetFileInfoResourceUsage(fileOpsUsage),
							new GetFileContentsResourceUsage(fileFees),
							/* Consensus */
							new GetTopicInfoResourceUsage(),
							/* Smart Contract */
							new GetBytecodeResourceUsage(contractFees),
							new GetContractInfoResourceUsage(),
							new GetContractRecordsResourceUsage(contractFees),
							new ContractCallLocalResourceUsage(
									contracts()::contractCallLocal, contractFees, globalDynamicProperties()),
							/* Token */
							new GetTokenInfoResourceUsage(),
							/* Schedule */
							new GetScheduleInfoResourceUsage(scheduleOpsUsage),
							/* NftInfo */
							new GetTokenNftInfoResourceUsage(),
							new GetTokenNftInfosResourceUsage(),
							new GetAccountNftInfosResourceUsage()
					),
					txnUsageEstimators(
							cryptoOpsUsage, fileOpsUsage, fileFees, cryptoFees, contractFees, scheduleOpsUsage)
			);
		}
		return fees;
	}

	private Function<HederaFunctionality, List<TxnResourceUsageEstimator>> txnUsageEstimators(
			CryptoOpsUsage cryptoOpsUsage,
			FileOpsUsage fileOpsUsage,
			FileFeeBuilder fileFees,
			CryptoFeeBuilder cryptoFees,
			SmartContractFeeBuilder contractFees,
			ScheduleOpsUsage scheduleOpsUsage
	) {
		var props = globalDynamicProperties();

		Map<HederaFunctionality, List<TxnResourceUsageEstimator>> estimatorsMap = Map.ofEntries(
				/* Crypto */
				entry(CryptoCreate, List.of(new CryptoCreateResourceUsage(cryptoOpsUsage))),
				entry(CryptoDelete, List.of(new CryptoDeleteResourceUsage(cryptoFees))),
				entry(CryptoUpdate, List.of(new CryptoUpdateResourceUsage(cryptoOpsUsage))),
				/* Contract */
				entry(ContractCall, List.of(new ContractCallResourceUsage(contractFees))),
				entry(ContractCreate, List.of(new ContractCreateResourceUsage(contractFees))),
				entry(ContractDelete, List.of(new ContractDeleteResourceUsage(contractFees))),
				entry(ContractUpdate, List.of(new ContractUpdateResourceUsage(contractFees))),
				/* File */
				entry(FileCreate, List.of(new FileCreateResourceUsage(fileOpsUsage))),
				entry(FileDelete, List.of(new FileDeleteResourceUsage(fileFees))),
				entry(FileUpdate, List.of(new FileUpdateResourceUsage(fileOpsUsage))),
				entry(FileAppend, List.of(new FileAppendResourceUsage(fileFees))),
				/* Consensus */
				entry(ConsensusCreateTopic, List.of(new CreateTopicResourceUsage())),
				entry(ConsensusUpdateTopic, List.of(new UpdateTopicResourceUsage())),
				entry(ConsensusDeleteTopic, List.of(new DeleteTopicResourceUsage())),
				/* Token */
				entry(TokenCreate, List.of(new TokenCreateResourceUsage())),
				entry(TokenUpdate, List.of(new TokenUpdateResourceUsage())),
				// TODO: add resourceUsage of TokenFeeScheduleUpdate to estimatorsMap
				entry(TokenFreezeAccount, List.of(new TokenFreezeResourceUsage())),
				entry(TokenUnfreezeAccount, List.of(new TokenUnfreezeResourceUsage())),
				entry(TokenGrantKycToAccount, List.of(new TokenGrantKycResourceUsage())),
				entry(TokenRevokeKycFromAccount, List.of(new TokenRevokeKycResourceUsage())),
				entry(TokenDelete, List.of(new TokenDeleteResourceUsage())),
				entry(TokenMint, List.of(new TokenMintResourceUsage())),
				entry(TokenBurn, List.of(new TokenBurnResourceUsage())),
				entry(TokenAccountWipe, List.of(new TokenWipeResourceUsage())),
				entry(TokenAssociateToAccount, List.of(new TokenAssociateResourceUsage())),
				entry(TokenDissociateFromAccount, List.of(new TokenDissociateResourceUsage())),
				/* Schedule */
				entry(ScheduleCreate, List.of(new ScheduleCreateResourceUsage(scheduleOpsUsage, props))),
				entry(ScheduleDelete, List.of(new ScheduleDeleteResourceUsage(scheduleOpsUsage, props))),
				entry(ScheduleSign, List.of(new ScheduleSignResourceUsage(scheduleOpsUsage, props))),
				/* System */
				entry(Freeze, List.of(new FreezeResourceUsage())),
				entry(SystemDelete, List.of(new SystemDeleteFileResourceUsage(fileFees))),
				entry(SystemUndelete, List.of(new SystemUndeleteFileResourceUsage(fileFees)))
		);

		return estimatorsMap::get;
	}

	public AnswerFlow answerFlow() {
		if (answerFlow == null) {
			if (nodeType() == STAKED_NODE) {
				answerFlow = new StakedAnswerFlow(
						fees(),
						stateViews(),
						usagePrices(),
						hapiThrottling(),
						submissionManager(),
						queryHeaderValidity(),
						transactionPrecheck(),
						hapiOpPermissions(),
						queryFeeCheck());
			} else {
				answerFlow = new ZeroStakeAnswerFlow(queryHeaderValidity(), stateViews(), hapiThrottling());
			}
		}
		return answerFlow;
	}

	public HederaSigningOrder keyOrder() {
		if (keyOrder == null) {
			var lookups = defaultLookupsFor(
					hfs(),
					this::accounts,
					this::topics,
					REF_LOOKUP_FACTORY.apply(tokenStore()),
					SCHEDULE_REF_LOOKUP_FACTORY.apply(scheduleStore()));
			keyOrder = keyOrderWith(lookups);
		}
		return keyOrder;
	}

	public HederaSigningOrder backedKeyOrder() {
		if (backedKeyOrder == null) {
			var lookups = backedLookupsFor(
					hfs(),
					backingAccounts(),
					this::topics,
					this::accounts,
					REF_LOOKUP_FACTORY.apply(tokenStore()),
					SCHEDULE_REF_LOOKUP_FACTORY.apply(scheduleStore()));
			backedKeyOrder = keyOrderWith(lookups);
		}
		return backedKeyOrder;
	}

	public HederaSigningOrder lookupRetryingKeyOrder() {
		if (lookupRetryingKeyOrder == null) {
			var lookups = defaultAccountRetryingLookupsFor(
					hfs(),
					nodeLocalProperties(),
					this::accounts,
					this::topics,
					REF_LOOKUP_FACTORY.apply(tokenStore()),
					SCHEDULE_REF_LOOKUP_FACTORY.apply(scheduleStore()),
					runningAvgs(),
					speedometers());
			lookupRetryingKeyOrder = keyOrderWith(lookups);
		}
		return lookupRetryingKeyOrder;
	}

	public ServicesNodeType nodeType() {
		if (nodeType == null) {
			nodeType = (address().getStake() > 0) ? STAKED_NODE : ZERO_STAKE_NODE;
		}
		return nodeType;
	}

	private HederaSigningOrder keyOrderWith(DelegatingSigMetadataLookup lookups) {
		var policies = systemOpPolicies();
		var properties = globalDynamicProperties();
		return new HederaSigningOrder(
				entityNums(),
				lookups,
				txn -> policies.check(txn, CryptoUpdate) != AUTHORIZED,
				(txn, function) -> policies.check(txn, function) != AUTHORIZED,
				properties);
	}

	public StoragePersistence storagePersistence() {
		if (storagePersistence == null) {
			storagePersistence = new BlobStoragePersistence(storageMapFrom(blobStore()));
		}
		return storagePersistence;
	}

	public SyncVerifier syncVerifier() {
		if (syncVerifier == null) {
			syncVerifier = platform().getCryptography()::verifySync;
		}
		return syncVerifier;
	}

	public PrecheckVerifier precheckVerifier() {
		if (precheckVerifier == null) {
			Predicate<TransactionBody> isQueryPayment = queryPaymentTestFor(effectiveNodeAccount());
			PrecheckKeyReqs reqs = new PrecheckKeyReqs(keyOrder(), lookupRetryingKeyOrder(), isQueryPayment);
			precheckVerifier = new PrecheckVerifier(syncVerifier(), reqs, TxnAccessor::getPkToSigsFn);
		}
		return precheckVerifier;
	}

	public PrintStream consoleOut() {
		return Optional.ofNullable(console()).map(c -> c.out).orElse(null);
	}

	public BalancesExporter balancesExporter() {
		if (balancesExporter == null) {
			balancesExporter = new SignedStateBalancesExporter(
					properties(),
					platform()::sign,
					globalDynamicProperties());
		}
		return balancesExporter;
	}

	public Map<EntityId, Long> entityExpiries() {
		if (entityExpiries == null) {
			entityExpiries = EntityExpiryMapFactory.entityExpiryMapFrom(blobStore());
		}
		return entityExpiries;
	}

	public HederaFs hfs() {
		if (hfs == null) {
			hfs = new TieredHederaFs(
					ids(),
					globalDynamicProperties(),
					txnCtx()::consensusTime,
					DataMapFactory.dataMapFrom(blobStore()),
					MetadataMapFactory.metaMapFrom(blobStore()),
					this::getCurrentSpecialFileSystem);
			hfs.register(feeSchedulesManager());
			hfs.register(exchangeRatesManager());
			hfs.register(apiPermissionsReloading());
			hfs.register(applicationPropertiesReloading());
			hfs.register(throttleDefsManager());
		}
		return hfs;
	}

	/**
	 * Get the current special file system from working state disk fs
	 *
	 * @return current working state disk fs
	 */
	MerkleDiskFs getCurrentSpecialFileSystem() {
		return this.workingState.getDiskFs();
	}

	public SoliditySigsVerifier soliditySigsVerifier() {
		if (soliditySigsVerifier == null) {
			soliditySigsVerifier = new TxnAwareSoliditySigsVerifier(
					syncVerifier(),
					txnCtx(),
					StandardSyncActivationCheck::allKeysAreActive,
					this::accounts);
		}
		return soliditySigsVerifier;
	}

	public FileUpdateInterceptor applicationPropertiesReloading() {
		if (applicationPropertiesReloading == null) {
			var propertiesCb = sysFileCallbacks().propertiesCb();
			applicationPropertiesReloading = new ValidatingCallbackInterceptor(
					0,
					"files.networkProperties",
					properties(),
					contents -> propertiesCb.accept(uncheckedParse(contents)),
					ConfigListUtils::isConfigList
			);
		}
		return applicationPropertiesReloading;
	}

	public FileUpdateInterceptor apiPermissionsReloading() {
		if (apiPermissionsReloading == null) {
			var permissionsCb = sysFileCallbacks().permissionsCb();
			apiPermissionsReloading = new ValidatingCallbackInterceptor(
					0,
					"files.hapiPermissions",
					properties(),
					contents -> permissionsCb.accept(uncheckedParse(contents)),
					ConfigListUtils::isConfigList
			);
		}
		return apiPermissionsReloading;
	}

	public TransitionLogicLookup transitionLogic() {
		if (transitionLogic == null) {
			transitionLogic = new TransitionLogicLookup(transitions());
		}
		return transitionLogic;
	}

	private Function<HederaFunctionality, List<TransitionLogic>> transitions() {
		final var spanMapAccessor = new ExpandHandleSpanMapAccessor();

		Map<HederaFunctionality, List<TransitionLogic>> transitionsMap = Map.ofEntries(
				/* Crypto */
				entry(CryptoCreate,
						List.of(new CryptoCreateTransitionLogic(ledger(), validator(), txnCtx()))),
				entry(CryptoUpdate,
						List.of(new CryptoUpdateTransitionLogic(ledger(), validator(), txnCtx()))),
				entry(CryptoDelete,
						List.of(new CryptoDeleteTransitionLogic(ledger(), txnCtx()))),
				entry(CryptoTransfer,
						List.of(new CryptoTransferTransitionLogic(
								ledger(),
								txnCtx(),
								globalDynamicProperties(),
								impliedTransfersMarshal(),
								transferSemanticChecks(),
								spanMapAccessor))),
				/* File */
				entry(FileUpdate,
						List.of(new FileUpdateTransitionLogic(hfs(), entityNums(), validator(), txnCtx()))),
				entry(FileCreate,
						List.of(new FileCreateTransitionLogic(hfs(), validator(), txnCtx()))),
				entry(FileDelete,
						List.of(new FileDeleteTransitionLogic(hfs(), txnCtx()))),
				entry(FileAppend,
						List.of(new FileAppendTransitionLogic(hfs(), txnCtx()))),
				/* Contract */
				entry(ContractCreate,
						List.of(new ContractCreateTransitionLogic(
								hfs(), contracts()::createContract, this::seqNo, validator(), txnCtx()))),
				entry(ContractUpdate,
						List.of(new ContractUpdateTransitionLogic(
								ledger(), validator(), txnCtx(), new UpdateCustomizerFactory(), this::accounts))),
				entry(ContractDelete,
						List.of(new ContractDeleteTransitionLogic(
								ledger(), contracts()::deleteContract, validator(), txnCtx(), this::accounts))),
				entry(ContractCall,
						List.of(new ContractCallTransitionLogic(
								contracts()::contractCall, validator(), txnCtx(), this::seqNo, this::accounts))),
				/* Consensus */
				entry(ConsensusCreateTopic,
						List.of(new TopicCreateTransitionLogic(
								this::accounts, this::topics, ids(), validator(), txnCtx(), ledger()))),
				entry(ConsensusUpdateTopic,
						List.of(new TopicUpdateTransitionLogic(
								this::accounts, this::topics, validator(), txnCtx(), ledger()))),
				entry(ConsensusDeleteTopic,
						List.of(new TopicDeleteTransitionLogic(
								this::topics, validator(), txnCtx()))),
				entry(ConsensusSubmitMessage,
						List.of(new SubmitMessageTransitionLogic(
								this::topics, validator(), txnCtx(), globalDynamicProperties()))),
				/* Token */
				entry(TokenCreate,
						List.of(new TokenCreateTransitionLogic(validator(), tokenStore(), ledger(), txnCtx()))),
				entry(TokenUpdate,
						List.of(new TokenUpdateTransitionLogic(
								validator(), tokenStore(), ledger(), txnCtx(), HederaTokenStore::affectsExpiryAtMost))),
				entry(TokenFeeScheduleUpdate, List.of(new TokenFeeScheduleUpdateTransitionLogic(tokenStore(), txnCtx(),
						validator, globalDynamicProperties()))),
				entry(TokenFreezeAccount,
						List.of(new TokenFreezeTransitionLogic(tokenStore(), ledger(), txnCtx()))),
				entry(TokenUnfreezeAccount,
						List.of(new TokenUnfreezeTransitionLogic(tokenStore(), ledger(), txnCtx()))),
				entry(TokenGrantKycToAccount,
						List.of(new TokenGrantKycTransitionLogic(tokenStore(), ledger(), txnCtx()))),
				entry(TokenRevokeKycFromAccount,
						List.of(new TokenRevokeKycTransitionLogic(tokenStore(), ledger(), txnCtx()))),
				entry(TokenDelete,
						List.of(new TokenDeleteTransitionLogic(tokenStore(), txnCtx()))),
				entry(TokenMint,
						List.of(new TokenMintTransitionLogic(validator(), accountStore(), typedTokenStore(),
								txnCtx()))),
				entry(TokenBurn,
						List.of(new TokenBurnTransitionLogic(validator(), accountStore(), typedTokenStore(),
								txnCtx()))),
				entry(TokenAccountWipe,
<<<<<<< HEAD
						List.of(new TokenWipeTransitionLogic(typedTokenStore(), accountStore(), txnCtx()))),
=======
						List.of(new TokenWipeTransitionLogic(validator(), typedTokenStore(), accountStore(),
								txnCtx()))),
>>>>>>> c6cb7a68
				entry(TokenAssociateToAccount,
						List.of(new TokenAssociateTransitionLogic(
								accountStore(), typedTokenStore(), txnCtx(), globalDynamicProperties()))),
				entry(TokenDissociateFromAccount,
						List.of(new TokenDissociateTransitionLogic(
								typedTokenStore(), accountStore(), txnCtx(), validator(), Dissociation::loadFrom))),
				/* Schedule */
				entry(ScheduleCreate,
						List.of(new ScheduleCreateTransitionLogic(
								scheduleStore(), txnCtx(), activationHelper(), validator(), scheduleExecutor()))),
				entry(ScheduleSign,
						List.of(new ScheduleSignTransitionLogic(
								scheduleStore(), txnCtx(), activationHelper(), scheduleExecutor()))),
				entry(ScheduleDelete,
						List.of(new ScheduleDeleteTransitionLogic(scheduleStore(), txnCtx()))),
				/* System */
				entry(SystemDelete,
						List.of(
								new FileSysDelTransitionLogic(hfs(), entityExpiries(), txnCtx()),
								new ContractSysDelTransitionLogic(
										validator(), txnCtx(), contracts()::systemDelete, this::accounts))),
				entry(SystemUndelete,
						List.of(
								new FileSysUndelTransitionLogic(hfs(), entityExpiries(), txnCtx()),
								new ContractSysUndelTransitionLogic(
										validator(), txnCtx(), contracts()::systemUndelete, this::accounts))),
				/* Network */
				entry(Freeze,
						List.of(new FreezeTransitionLogic(fileNums(), freeze()::freeze, txnCtx()))),
				entry(UncheckedSubmit,
						List.of(new UncheckedSubmitTransitionLogic()))
		);
		return transitionsMap::get;
	}

	public EntityIdSource ids() {
		if (ids == null) {
			ids = new SeqNoEntityIdSource(this::seqNo);
		}
		return ids;
	}

	public TransactionContext txnCtx() {
		if (txnCtx == null) {
			txnCtx = new AwareTransactionContext(this);
		}
		return txnCtx;
	}

	public Map<TransactionID, TxnIdRecentHistory> txnHistories() {
		if (txnHistories == null) {
			txnHistories = new ConcurrentHashMap<>();
		}
		return txnHistories;
	}

	public RecordCache recordCache() {
		if (recordCache == null) {
			recordCache = new RecordCache(
					this,
					new RecordCacheFactory(properties()).getRecordCache(),
					txnHistories());
		}
		return recordCache;
	}

	public CharacteristicsFactory characteristics() {
		if (characteristics == null) {
			characteristics = new CharacteristicsFactory(hfs());
		}
		return characteristics;
	}

	public AccountRecordsHistorian recordsHistorian() {
		if (recordsHistorian == null) {
			recordsHistorian = new TxnAwareRecordsHistorian(recordCache(), txnCtx(), expiries());
		}
		return recordsHistorian;
	}

	public FeeExemptions exemptions() {
		if (exemptions == null) {
			exemptions = new StandardExemptions(accountNums(), systemOpPolicies());
		}
		return exemptions;
	}

	public HbarCentExchange exchange() {
		if (exchange == null) {
			exchange = new AwareHbarCentExchange(txnCtx());
		}
		return exchange;
	}

	public BackingStore<Pair<AccountID, TokenID>, MerkleTokenRelStatus> backingTokenRels() {
		if (backingTokenRels == null) {
			backingTokenRels = new BackingTokenRels(this::tokenAssociations);
		}
		return backingTokenRels;
	}

	public BackingStore<AccountID, MerkleAccount> backingAccounts() {
		if (backingAccounts == null) {
			backingAccounts = new BackingAccounts(this::accounts);
		}
		return backingAccounts;
	}

	public NodeLocalProperties nodeLocalProperties() {
		if (nodeLocalProperties == null) {
			nodeLocalProperties = new NodeLocalProperties(properties());
		}
		return nodeLocalProperties;
	}

	public GlobalDynamicProperties globalDynamicProperties() {
		if (globalDynamicProperties == null) {
			globalDynamicProperties = new GlobalDynamicProperties(hederaNums(), properties());
		}
		return globalDynamicProperties;
	}

	public BackingNfts backingNfts() {
		if (backingNfts == null) {
			backingNfts = new BackingNfts(this::uniqueTokens);
		}
		return backingNfts;
	}

	public TokenStore tokenStore() {
		if (tokenStore == null) {
			TransactionalLedger<NftId, NftProperty, MerkleUniqueToken> nftsLedger =
					new TransactionalLedger<>(
							NftProperty.class,
							MerkleUniqueToken::new,
							backingNfts(),
							new ChangeSummaryManager<>());
			TransactionalLedger<Pair<AccountID, TokenID>, TokenRelProperty, MerkleTokenRelStatus> tokenRelsLedger =
					new TransactionalLedger<>(
							TokenRelProperty.class,
							MerkleTokenRelStatus::new,
							backingTokenRels(),
							new ChangeSummaryManager<>());
			tokenRelsLedger.setKeyToString(BackingTokenRels::readableTokenRel);
			tokenStore = new HederaTokenStore(
					ids(),
					validator(),
					globalDynamicProperties(),
					this::tokens,
					this::uniqueOwnershipAssociations,
					tokenRelsLedger,
					nftsLedger);
		}
		return tokenStore;
	}

	public ScheduleStore scheduleStore() {
		if (scheduleStore == null) {
			scheduleStore = new HederaScheduleStore(globalDynamicProperties(), ids(), txnCtx(), this::schedules);
		}
		return scheduleStore;
	}

	public HederaLedger ledger() {
		if (ledger == null) {
			TransactionalLedger<AccountID, AccountProperty, MerkleAccount> accountsLedger =
					new TransactionalLedger<>(
							AccountProperty.class,
							MerkleAccount::new,
							backingAccounts(),
							new ChangeSummaryManager<>());
			ledger = new HederaLedger(
					tokenStore(),
					ids(),
					creator(),
					validator(),
					recordsHistorian(),
					globalDynamicProperties(),
					accountsLedger);
			scheduleStore().setAccountsLedger(accountsLedger);
			scheduleStore().setHederaLedger(ledger);
		}
		return ledger;
	}

	public EntityAutoRenewal entityAutoRenewal() {
		if (entityAutoRenewal == null) {
			final var helper = new RenewalHelper(
					tokenStore(), hederaNums(), globalDynamicProperties(),
					this::tokens, this::accounts, this::tokenAssociations);
			final var recordHelper = new RenewalRecordsHelper(
					this, recordStreamManager(), globalDynamicProperties());
			final var renewalProcess = new RenewalProcess(
					fees(), hederaNums(), helper, recordHelper);
			entityAutoRenewal = new EntityAutoRenewal(
					hederaNums(), renewalProcess, this,
					globalDynamicProperties(), networkCtxManager(), this::networkCtx);
		}
		return entityAutoRenewal;
	}

	public NarratedCharging narratedCharging() {
		if (narratedCharging == null) {
			narratedCharging = new NarratedLedgerCharging(
					nodeInfo(), ledger(), exemptions(), globalDynamicProperties(), this::accounts);
		}
		return narratedCharging;
	}

	public ExpiryManager expiries() {
		if (expiries == null) {
			var histories = txnHistories();
			expiries = new ExpiryManager(
					recordCache(), scheduleStore(), hederaNums(), histories, this::accounts, this::schedules);
		}
		return expiries;
	}

	public ExpiringCreations creator() {
		if (creator == null) {
			creator = new ExpiringCreations(expiries(), globalDynamicProperties(), this::accounts);
			creator.setRecordCache(recordCache());
		}
		return creator;
	}

	public OptionValidator validator() {
		if (validator == null) {
			validator = new ContextOptionValidator(
					effectiveNodeAccount(),
					properties(),
					txnCtx(),
					globalDynamicProperties());
		}
		return validator;
	}

	public ProcessLogic logic() {
		if (logic == null) {
			logic = new AwareProcessLogic(this);
		}
		return logic;
	}

	public FreezeHandler freeze() {
		if (freeze == null) {
			freeze = new FreezeHandler(hfs(), platform(), exchange(), this::getDualState);
		}
		return freeze;
	}

	public void updateFeature() {
		if (freeze != null) {
			String os = System.getProperty("os.name").toLowerCase();
			if (os.contains("mac")) {
				if (platform.getSelfId().getId() == 0) {
					freeze.handleUpdateFeature();
				}
			} else {
				freeze.handleUpdateFeature();
			}
		}
	}

	public NetworkCtxManager networkCtxManager() {
		if (networkCtxManager == null) {
			networkCtxManager = new NetworkCtxManager(
					issEventInfo(),
					properties(),
					opCounters(),
					exchange(),
					systemFilesManager(),
					feeMultiplierSource(),
					globalDynamicProperties(),
					handleThrottling(),
					this::networkCtx);
		}
		return networkCtxManager;
	}

	public ThrottleDefsManager throttleDefsManager() {
		if (throttleDefsManager == null) {
			throttleDefsManager = new ThrottleDefsManager(
					fileNums(), this::addressBook, sysFileCallbacks().throttlesCb());
		}
		return throttleDefsManager;
	}

	public RecordStreamManager recordStreamManager() {
		return recordStreamManager;
	}

	/**
	 * RecordStreamManager should only be initialized after system files have been loaded,
	 * which means enableRecordStreaming has been read from file
	 */
	public void initRecordStreamManager() {
		try {
			var nodeLocalProps = nodeLocalProperties();
			var nodeScopedRecordLogDir = getRecordStreamDirectory(nodeLocalProps);
			recordStreamManager = new RecordStreamManager(
					platform,
					runningAvgs(),
					nodeLocalProps,
					nodeScopedRecordLogDir,
					getRecordsInitialHash());
		} catch (IOException | NoSuchAlgorithmException ex) {
			log.error("Fail to initialize RecordStreamManager.", ex);
		}
	}

	public FileUpdateInterceptor exchangeRatesManager() {
		if (exchangeRatesManager == null) {
			exchangeRatesManager = new TxnAwareRatesManager(
					fileNums(),
					accountNums(),
					globalDynamicProperties(),
					txnCtx(),
					this::midnightRates,
					exchange()::updateRates,
					limitPercent -> (base, proposed) -> isNormalIntradayChange(base, proposed, limitPercent));
		}
		return exchangeRatesManager;
	}

	public FileUpdateInterceptor feeSchedulesManager() {
		if (feeSchedulesManager == null) {
			feeSchedulesManager = new FeeSchedulesManager(fileNums(), fees());
		}
		return feeSchedulesManager;
	}

	public ExpandHandleSpan expandHandleSpan() {
		if (expandHandleSpan == null) {
			expandHandleSpan = new ExpandHandleSpan(10, TimeUnit.SECONDS, spanMapManager());
		}
		return expandHandleSpan;
	}

	public SpanMapManager spanMapManager() {
		if (spanMapManager == null) {
			spanMapManager = new SpanMapManager(impliedTransfersMarshal(), globalDynamicProperties(),
					customFeeSchedules());
		}
		return spanMapManager;
	}

	public FreezeController freezeGrpc() {
		if (freezeGrpc == null) {
			freezeGrpc = new FreezeController(txnResponseHelper());
		}
		return freezeGrpc;
	}

	public NetworkController networkGrpc() {
		if (networkGrpc == null) {
			networkGrpc = new NetworkController(metaAnswers(), txnResponseHelper(), queryResponseHelper());
		}
		return networkGrpc;
	}

	public FileController filesGrpc() {
		if (fileGrpc == null) {
			fileGrpc = new FileController(fileAnswers(), txnResponseHelper(), queryResponseHelper());
		}
		return fileGrpc;
	}

	public SystemOpPolicies systemOpPolicies() {
		if (systemOpPolicies == null) {
			systemOpPolicies = new SystemOpPolicies(entityNums());
		}
		return systemOpPolicies;
	}

	public TokenController tokenGrpc() {
		if (tokenGrpc == null) {
			tokenGrpc = new TokenController(tokenAnswers(), txnResponseHelper(), queryResponseHelper());
		}
		return tokenGrpc;
	}

	public ScheduleController scheduleGrpc() {
		if (scheduleGrpc == null) {
			scheduleGrpc = new ScheduleController(scheduleAnswers(), txnResponseHelper(), queryResponseHelper());
		}
		return scheduleGrpc;
	}

	public CryptoController cryptoGrpc() {
		if (cryptoGrpc == null) {
			cryptoGrpc = new CryptoController(
					metaAnswers(),
					cryptoAnswers(),
					txnResponseHelper(),
					queryResponseHelper());
		}
		return cryptoGrpc;
	}

	public ContractController contractsGrpc() {
		if (contractsGrpc == null) {
			contractsGrpc = new ContractController(contractAnswers(), txnResponseHelper(), queryResponseHelper());
		}
		return contractsGrpc;
	}

	public PlatformSubmissionManager submissionManager() {
		if (submissionManager == null) {
			submissionManager = new PlatformSubmissionManager(platform(), recordCache(), speedometers());
		}
		return submissionManager;
	}

	public AccessorBasedUsages accessorBasedUsages() {
		if (accessorBasedUsages == null) {
			final var opUsageCtxHelper = new OpUsageCtxHelper(this::tokens);
			accessorBasedUsages = new AccessorBasedUsages(
					new TokenOpsUsage(),
					new CryptoOpsUsage(),
					opUsageCtxHelper,
					new ConsensusOpsUsage(),
					globalDynamicProperties());
		}
		return accessorBasedUsages;
	}

	public ConsensusController consensusGrpc() {
		if (null == consensusGrpc) {
			consensusGrpc = new ConsensusController(hcsAnswers(), txnResponseHelper(), queryResponseHelper());
		}
		return consensusGrpc;
	}

	public GrpcServerManager grpc() {
		if (grpc == null) {
			grpc = new NettyGrpcServerManager(
					Runtime.getRuntime()::addShutdownHook,
					nodeLocalProperties(),
					List.of(
							cryptoGrpc(),
							filesGrpc(),
							freezeGrpc(),
							contractsGrpc(),
							consensusGrpc(),
							networkGrpc(),
							tokenGrpc(),
							scheduleGrpc()),
					new ConfigDrivenNettyFactory(nodeLocalProperties()),
					Collections.emptyList());
		}
		return grpc;
	}

	public PureTransferSemanticChecks transferSemanticChecks() {
		if (transferSemanticChecks == null) {
			transferSemanticChecks = new PureTransferSemanticChecks();
		}
		return transferSemanticChecks;
	}

	public SmartContractRequestHandler contracts() {
		if (contracts == null) {
			contracts = new SmartContractRequestHandler(
					repository(),
					ledger(),
					this::accounts,
					txnCtx(),
					exchange(),
					usagePrices(),
					newPureRepo(),
					solidityLifecycle(),
					soliditySigsVerifier(),
					entityExpiries(),
					globalDynamicProperties());
		}
		return contracts;
	}

	public SysFileCallbacks sysFileCallbacks() {
		if (sysFileCallbacks == null) {
			var configCallbacks = new ConfigCallbacks(
					hapiOpPermissions(),
					globalDynamicProperties(),
					(StandardizedPropertySources) propertySources());
			var currencyCallbacks = new CurrencyCallbacks(fees(), exchange(), this::midnightRates);
			var throttlesCallback = new ThrottlesCallback(feeMultiplierSource(), hapiThrottling(), handleThrottling());
			sysFileCallbacks = new SysFileCallbacks(configCallbacks, throttlesCallback, currencyCallbacks);
		}
		return sysFileCallbacks;
	}

	public SolidityLifecycle solidityLifecycle() {
		if (solidityLifecycle == null) {
			solidityLifecycle = new SolidityLifecycle(globalDynamicProperties());
		}
		return solidityLifecycle;
	}

	public PropertySource properties() {
		if (properties == null) {
			properties = propertySources().asResolvingSource();
		}
		return properties;
	}

	public SystemFilesManager systemFilesManager() {
		if (systemFilesManager == null) {
			systemFilesManager = new HfsSystemFilesManager(
					addressBook(),
					fileNums(),
					properties(),
					(TieredHederaFs) hfs(),
					() -> lookupInCustomStore(
							b64KeyReader(),
							properties.getStringProperty("bootstrap.genesisB64Keystore.path"),
							properties.getStringProperty("bootstrap.genesisB64Keystore.keyName")),
					sysFileCallbacks());
		}
		return systemFilesManager;
	}

	public HapiOpPermissions hapiOpPermissions() {
		if (hapiOpPermissions == null) {
			hapiOpPermissions = new HapiOpPermissions(accountNums());
		}
		return hapiOpPermissions;
	}

	public ServicesRepositoryRoot repository() {
		if (repository == null) {
			repository = new ServicesRepositoryRoot(accountSource(), bytecodeDb());
			repository.setStoragePersistence(storagePersistence());
		}
		return repository;
	}

	public Supplier<ServicesRepositoryRoot> newPureRepo() {
		if (newPureRepo == null) {
			TransactionalLedger<AccountID, AccountProperty, MerkleAccount> pureDelegate = new TransactionalLedger<>(
					AccountProperty.class,
					MerkleAccount::new,
					new PureBackingAccounts(this::accounts),
					new ChangeSummaryManager<>());
			HederaLedger pureLedger = new HederaLedger(
					NOOP_TOKEN_STORE,
					NOOP_ID_SOURCE,
					NOOP_EXPIRING_CREATIONS,
					validator(),
					NOOP_RECORDS_HISTORIAN,
					globalDynamicProperties(),
					pureDelegate);
			Source<byte[], AccountState> pureAccountSource = new LedgerAccountsSource(pureLedger);
			newPureRepo = () -> {
				var pureRepository = new ServicesRepositoryRoot(pureAccountSource, bytecodeDb());
				pureRepository.setStoragePersistence(storagePersistence());
				return pureRepository;
			};
		}
		return newPureRepo;
	}

	public ConsensusStatusCounts statusCounts() {
		if (statusCounts == null) {
			statusCounts = new ConsensusStatusCounts(new ObjectMapper());
		}
		return statusCounts;
	}

	public LedgerAccountsSource accountSource() {
		if (accountSource == null) {
			accountSource = new LedgerAccountsSource(ledger());
		}
		return accountSource;
	}

	public BlobStorageSource bytecodeDb() {
		if (bytecodeDb == null) {
			bytecodeDb = new BlobStorageSource(bytecodeMapFrom(blobStore()));
		}
		return bytecodeDb;
	}

	public SyntaxPrecheck syntaxPrecheck() {
		if (syntaxPrecheck == null) {
			syntaxPrecheck = new SyntaxPrecheck(recordCache(), validator(), globalDynamicProperties());
		}
		return syntaxPrecheck;
	}

	public Console console() {
		if (console == null) {
			console = platform().createConsole(true);
		}
		return console;
	}

	public Address address() {
		if (address == null) {
			address = addressBook().getAddress(id.getId());
		}
		return address;
	}

	public UsagePricesProvider usagePrices() {
		if (usagePrices == null) {
			usagePrices = new AwareFcfsUsagePrices(hfs(), fileNums(), txnCtx());
		}
		return usagePrices;
	}

	public FeeChargingPolicy txnChargingPolicy() {
		if (txnChargingPolicy == null) {
			txnChargingPolicy = new FeeChargingPolicy(narratedCharging());
		}
		return txnChargingPolicy;
	}

	public TxnChargingPolicyAgent chargingPolicyAgent() {
		if (chargingPolicyAgent == null) {
			chargingPolicyAgent = new TxnChargingPolicyAgent(
					fees(), txnChargingPolicy(), txnCtx(), this::currentView, nodeDiligenceScreen(), txnHistories());
		}
		return chargingPolicyAgent;
	}

	public SystemAccountsCreator systemAccountsCreator() {
		if (systemAccountsCreator == null) {
			systemAccountsCreator = new BackedSystemAccountsCreator(
					hederaNums(),
					accountNums(),
					properties(),
					b64KeyReader());
		}
		return systemAccountsCreator;
	}

	/* Context-free infrastructure. */
	public LegacyEd25519KeyReader b64KeyReader() {
		return b64KeyReader;
	}

	public Pause pause() {
		return pause;
	}

	public StateMigrations stateMigrations() {
		return stateMigrations;
	}

	public AccountsExporter accountsExporter() {
		return accountsExporter;
	}

	/* Injected dependencies. */
	public NodeId id() {
		return id;
	}

	public Platform platform() {
		return platform;
	}

	public PropertySources propertySources() {
		return propertySources;
	}

	/**
	 * Get consensus time of last handled transaction
	 *
	 * @return instant representing last handled transaction from working state
	 */
	public Instant consensusTimeOfLastHandledTxn() {
		return workingState.getNetworkCtx().consensusTimeOfLastHandledTxn();
	}

	public void updateConsensusTimeOfLastHandledTxn(Instant dataDrivenNow) {
		state.networkCtx().setConsensusTimeOfLastHandledTxn(dataDrivenNow);
	}

	/**
	 * Get the working state of address book
	 *
	 * @return current working state address book
	 */
	public AddressBook addressBook() {
		return workingState.getAddressBook();
	}

	/**
	 * Get the working state network ctx and extract sequence number
	 *
	 * @return sequence number from the current working state network ctx
	 */
	public SequenceNumber seqNo() {
		return workingState.getNetworkCtx().seqNo();
	}

	/**
	 * Get the working state network ctx and extract the last scanned entity
	 *
	 * @return last scanned entity from the current working state network ctx
	 */
	public long lastScannedEntity() {
		return workingState.getNetworkCtx().lastScannedEntity();
	}

	public void updateLastScannedEntity(long lastScannedEntity) {
		state.networkCtx().updateLastScannedEntity(lastScannedEntity);
	}

	/**
	 * Gets the working state of network ctx and extracts midnight rates
	 *
	 * @return current working state network ctx midnight rates
	 */
	public ExchangeRates midnightRates() {
		return workingState.getNetworkCtx().midnightRates();
	}

	/**
	 * Gets the working state of the accounts
	 *
	 * @return current working state of accounts
	 */
	public FCMap<MerkleEntityId, MerkleAccount> accounts() {
		return workingState.getAccounts();
	}

	/**
	 * Gets the working state of the topics
	 *
	 * @return current working state of topics
	 */
	public FCMap<MerkleEntityId, MerkleTopic> topics() {
		return workingState.getTopics();
	}

	/**
	 * Gets the working state of storage
	 *
	 * @return current working state of storage
	 */
	public FCMap<MerkleBlobMeta, MerkleOptionalBlob> storage() {
		return workingState.getStorage();
	}

	/**
	 * Gets the working state of tokens
	 *
	 * @return current working state of tokens
	 */
	public FCMap<MerkleEntityId, MerkleToken> tokens() {
		return workingState.getTokens();
	}

	/**
	 * Gets the working state of token associations
	 *
	 * @return current working state of token associations
	 */
	public FCMap<MerkleEntityAssociation, MerkleTokenRelStatus> tokenAssociations() {
		return workingState.getTokenAssociations();
	}

	/**
	 * Gets the working state of schedules
	 *
	 * @return current working state of schedules
	 */
	public FCMap<MerkleEntityId, MerkleSchedule> schedules() {
		return workingState.getSchedules();
	}

	public FCMap<MerkleUniqueTokenId, MerkleUniqueToken> uniqueTokens() {
		return state.uniqueTokens();
	}

	public FCOneToManyRelation<EntityId, MerkleUniqueTokenId> uniqueTokenAssociations() {
		return state.uniqueTokenAssociations();
	}

	public FCOneToManyRelation<EntityId, MerkleUniqueTokenId> uniqueOwnershipAssociations() {
		return state.uniqueOwnershipAssociations();
	}

	/**
	 * Get the working state of disk fs
	 *
	 * @return current working state of disk fs
	 */
	public MerkleDiskFs diskFs() {
		return workingState.getDiskFs();
	}

	/**
	 * Get the working state of network ctx
	 *
	 * @return current working state of network ctx
	 */
	public MerkleNetworkContext networkCtx() {
		return workingState.getNetworkCtx();
	}

	/**
	 * return the directory to which record stream files should be write
	 *
	 * @param source
	 * 		the node local properties that contain the record logging directory
	 * @return the direct file folder for writing record stream files
	 */
	public String getRecordStreamDirectory(NodeLocalProperties source) {
		if (recordStreamDir == null) {
			final String nodeAccountString = asLiteralString(effectiveNodeAccount());
			String parentDir = source.recordLogDir();
			if (!parentDir.endsWith(File.separator)) {
				parentDir += File.separator;
			}
			recordStreamDir = parentDir + "record" + nodeAccountString;
		}
		return recordStreamDir;
	}

	/**
	 * update the runningHash instance saved in runningHashLeaf
	 *
	 * @param runningHash
	 * 		new runningHash instance
	 */
	public void updateRecordRunningHash(final RunningHash runningHash) {
		state.runningHashLeaf().setRunningHash(runningHash);
	}

	/**
	 * set recordsInitialHash, which will be set to RecordStreamManager as initialHash.
	 * recordsInitialHash is read at restart, either from the state's runningHashLeaf,
	 * or from the last old .rcd_sig file in migration.
	 * When recordsInitialHash is read, the RecordStreamManager might not be initialized yet,
	 * because RecordStreamManager can only be initialized after system files are loaded so that enableRecordStream
	 * setting is read.
	 * Thus we save the initialHash in the context, and use it when initializing RecordStreamManager
	 *
	 * @param recordsInitialHash
	 * 		initial running Hash of records
	 */
	public void setRecordsInitialHash(final Hash recordsInitialHash) {
		this.recordsInitialHash = recordsInitialHash;
		if (recordStreamManager() != null) {
			recordStreamManager().setInitialHash(recordsInitialHash);
		}
	}

	Hash getRecordsInitialHash() {
		return recordsInitialHash;
	}

	void setBackingTokenRels(BackingTokenRels backingTokenRels) {
		this.backingTokenRels = backingTokenRels;
	}

	public void setBackingNfts(BackingNfts backingNfts) {
		this.backingNfts = backingNfts;
	}

	void setBackingAccounts(BackingAccounts backingAccounts) {
		this.backingAccounts = backingAccounts;
	}

	public void setTokenStore(TokenStore tokenStore) {
		this.tokenStore = tokenStore;
	}

	public void setScheduleStore(ScheduleStore scheduleStore) {
		this.scheduleStore = scheduleStore;
	}

	private AccountID effectiveNodeAccount() {
		final var info = nodeInfo();
		/* If we do not have a self account, we must be zero-stake and will never process a query payment. */
		return info.hasSelfAccount() ? info.selfAccount() : AccountID.getDefaultInstance();
	}
}<|MERGE_RESOLUTION|>--- conflicted
+++ resolved
@@ -1506,12 +1506,9 @@
 						List.of(new TokenBurnTransitionLogic(validator(), accountStore(), typedTokenStore(),
 								txnCtx()))),
 				entry(TokenAccountWipe,
-<<<<<<< HEAD
-						List.of(new TokenWipeTransitionLogic(typedTokenStore(), accountStore(), txnCtx()))),
-=======
 						List.of(new TokenWipeTransitionLogic(validator(), typedTokenStore(), accountStore(),
 								txnCtx()))),
->>>>>>> c6cb7a68
+						List.of(new TokenWipeTransitionLogic(typedTokenStore(), accountStore(), txnCtx()))),
 				entry(TokenAssociateToAccount,
 						List.of(new TokenAssociateTransitionLogic(
 								accountStore(), typedTokenStore(), txnCtx(), globalDynamicProperties()))),
