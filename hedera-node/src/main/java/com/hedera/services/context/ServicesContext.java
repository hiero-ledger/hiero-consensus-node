--- conflicted
+++ resolved
@@ -623,7 +623,6 @@
 		queryableUniqueOwnershipAssociations().set(uniqueOwnershipAssociations());
 	}
 
-
 	public SwirldDualState getDualState() {
 		return dualState;
 	}
@@ -2212,17 +2211,12 @@
 		return state.tokens();
 	}
 
-	private FCInvertibleHashMap<MerkleUniqueTokenId, MerkleUniqueToken, OwnerIdentifier> uniqueTokens() {
-		return state.uniqueTokens();
-	}
-
-<<<<<<< HEAD
 	public FCMap<MerkleEntityAssociation, MerkleTokenRelStatus> tokenAssociations() {
 		return state.tokenAssociations();
-=======
+	}
+
 	public FCMap<MerkleUniqueTokenId, MerkleUniqueToken> uniqueTokens() {
 		return state.uniqueTokens();
->>>>>>> 1143cd88
 	}
 
 	public FCOneToManyRelation<EntityId, MerkleUniqueTokenId> uniqueTokenAssociations() {
