package com.hedera.services.context;

/*-
 * ‌
 * Hedera Services Node
 * ​
 * Copyright (C) 2018 - 2021 Hedera Hashgraph, LLC
 * ​
 * Licensed under the Apache License, Version 2.0 (the "License");
 * you may not use this file except in compliance with the License.
 * You may obtain a copy of the License at
 *
 *      http://www.apache.org/licenses/LICENSE-2.0
 *
 * Unless required by applicable law or agreed to in writing, software
 * distributed under the License is distributed on an "AS IS" BASIS,
 * WITHOUT WARRANTIES OR CONDITIONS OF ANY KIND, either express or implied.
 * See the License for the specific language governing permissions and
 * limitations under the License.
 * ‍
 */

import com.fasterxml.jackson.databind.ObjectMapper;
import com.hedera.services.ServicesState;
import com.hedera.services.calc.OverflowCheckingCalc;
import com.hedera.services.config.AccountNumbers;
import com.hedera.services.config.EntityNumbers;
import com.hedera.services.config.FileNumbers;
import com.hedera.services.config.HederaNumbers;
import com.hedera.services.context.domain.security.HapiOpPermissions;
import com.hedera.services.context.domain.trackers.ConsensusStatusCounts;
import com.hedera.services.context.domain.trackers.IssEventInfo;
import com.hedera.services.context.primitives.StateView;
import com.hedera.services.context.properties.GlobalDynamicProperties;
import com.hedera.services.context.properties.NodeLocalProperties;
import com.hedera.services.context.properties.PropertySource;
import com.hedera.services.context.properties.PropertySources;
import com.hedera.services.context.properties.SemanticVersions;
import com.hedera.services.context.properties.StandardizedPropertySources;
import com.hedera.services.contracts.execution.SolidityLifecycle;
import com.hedera.services.contracts.execution.SoliditySigsVerifier;
import com.hedera.services.contracts.execution.TxnAwareSoliditySigsVerifier;
import com.hedera.services.contracts.persistence.BlobStoragePersistence;
import com.hedera.services.contracts.sources.BlobStorageSource;
import com.hedera.services.contracts.sources.LedgerAccountsSource;
import com.hedera.services.fees.AwareHbarCentExchange;
import com.hedera.services.fees.FeeCalculator;
import com.hedera.services.fees.FeeExemptions;
import com.hedera.services.fees.FeeMultiplierSource;
import com.hedera.services.fees.HbarCentExchange;
import com.hedera.services.fees.StandardExemptions;
import com.hedera.services.fees.TxnRateFeeMultiplierSource;
import com.hedera.services.fees.calculation.AutoRenewCalcs;
import com.hedera.services.fees.calculation.AwareFcfsUsagePrices;
import com.hedera.services.fees.calculation.TxnResourceUsageEstimator;
import com.hedera.services.fees.calculation.UsageBasedFeeCalculator;
import com.hedera.services.fees.calculation.UsagePricesProvider;
import com.hedera.services.fees.calculation.consensus.queries.GetTopicInfoResourceUsage;
import com.hedera.services.fees.calculation.consensus.txns.CreateTopicResourceUsage;
import com.hedera.services.fees.calculation.consensus.txns.DeleteTopicResourceUsage;
import com.hedera.services.fees.calculation.consensus.txns.UpdateTopicResourceUsage;
import com.hedera.services.fees.calculation.contract.queries.ContractCallLocalResourceUsage;
import com.hedera.services.fees.calculation.contract.queries.GetBytecodeResourceUsage;
import com.hedera.services.fees.calculation.contract.queries.GetContractInfoResourceUsage;
import com.hedera.services.fees.calculation.contract.queries.GetContractRecordsResourceUsage;
import com.hedera.services.fees.calculation.contract.txns.ContractCallResourceUsage;
import com.hedera.services.fees.calculation.contract.txns.ContractCreateResourceUsage;
import com.hedera.services.fees.calculation.contract.txns.ContractDeleteResourceUsage;
import com.hedera.services.fees.calculation.contract.txns.ContractUpdateResourceUsage;
import com.hedera.services.fees.calculation.crypto.queries.GetAccountInfoResourceUsage;
import com.hedera.services.fees.calculation.crypto.queries.GetAccountRecordsResourceUsage;
import com.hedera.services.fees.calculation.crypto.queries.GetTxnRecordResourceUsage;
import com.hedera.services.fees.calculation.crypto.txns.CryptoCreateResourceUsage;
import com.hedera.services.fees.calculation.crypto.txns.CryptoDeleteResourceUsage;
import com.hedera.services.fees.calculation.crypto.txns.CryptoUpdateResourceUsage;
import com.hedera.services.fees.calculation.file.queries.GetFileContentsResourceUsage;
import com.hedera.services.fees.calculation.file.queries.GetFileInfoResourceUsage;
import com.hedera.services.fees.calculation.file.txns.FileAppendResourceUsage;
import com.hedera.services.fees.calculation.file.txns.FileCreateResourceUsage;
import com.hedera.services.fees.calculation.file.txns.FileDeleteResourceUsage;
import com.hedera.services.fees.calculation.file.txns.FileUpdateResourceUsage;
import com.hedera.services.fees.calculation.file.txns.SystemDeleteFileResourceUsage;
import com.hedera.services.fees.calculation.file.txns.SystemUndeleteFileResourceUsage;
import com.hedera.services.fees.calculation.meta.queries.GetVersionInfoResourceUsage;
import com.hedera.services.fees.calculation.schedule.queries.GetScheduleInfoResourceUsage;
import com.hedera.services.fees.calculation.schedule.txns.ScheduleCreateResourceUsage;
import com.hedera.services.fees.calculation.schedule.txns.ScheduleDeleteResourceUsage;
import com.hedera.services.fees.calculation.schedule.txns.ScheduleSignResourceUsage;
import com.hedera.services.fees.calculation.system.txns.FreezeResourceUsage;
import com.hedera.services.fees.calculation.token.queries.GetAccountNftInfosResourceUsage;
import com.hedera.services.fees.calculation.token.queries.GetTokenInfoResourceUsage;
import com.hedera.services.fees.calculation.token.queries.GetTokenNftInfoResourceUsage;
import com.hedera.services.fees.calculation.token.queries.GetTokenNftInfosResourceUsage;
import com.hedera.services.fees.calculation.token.txns.TokenAssociateResourceUsage;
import com.hedera.services.fees.calculation.token.txns.TokenBurnResourceUsage;
import com.hedera.services.fees.calculation.token.txns.TokenCreateResourceUsage;
import com.hedera.services.fees.calculation.token.txns.TokenDeleteResourceUsage;
import com.hedera.services.fees.calculation.token.txns.TokenDissociateResourceUsage;
import com.hedera.services.fees.calculation.token.txns.TokenFreezeResourceUsage;
import com.hedera.services.fees.calculation.token.txns.TokenGrantKycResourceUsage;
import com.hedera.services.fees.calculation.token.txns.TokenMintResourceUsage;
import com.hedera.services.fees.calculation.token.txns.TokenRevokeKycResourceUsage;
import com.hedera.services.fees.calculation.token.txns.TokenUnfreezeResourceUsage;
import com.hedera.services.fees.calculation.token.txns.TokenUpdateResourceUsage;
import com.hedera.services.fees.calculation.token.txns.TokenWipeResourceUsage;
import com.hedera.services.fees.calculation.utils.AccessorBasedUsages;
import com.hedera.services.fees.calculation.utils.OpUsageCtxHelper;
import com.hedera.services.fees.calculation.utils.PricedUsageCalculator;
import com.hedera.services.fees.charging.FeeChargingPolicy;
import com.hedera.services.fees.charging.NarratedCharging;
import com.hedera.services.fees.charging.NarratedLedgerCharging;
import com.hedera.services.fees.charging.TxnChargingPolicyAgent;
import com.hedera.services.files.DataMapFactory;
import com.hedera.services.files.EntityExpiryMapFactory;
import com.hedera.services.files.FileUpdateInterceptor;
import com.hedera.services.files.HederaFs;
import com.hedera.services.files.MetadataMapFactory;
import com.hedera.services.files.SysFileCallbacks;
import com.hedera.services.files.TieredHederaFs;
import com.hedera.services.files.interceptors.ConfigListUtils;
import com.hedera.services.files.interceptors.FeeSchedulesManager;
import com.hedera.services.files.interceptors.ThrottleDefsManager;
import com.hedera.services.files.interceptors.TxnAwareRatesManager;
import com.hedera.services.files.interceptors.ValidatingCallbackInterceptor;
import com.hedera.services.files.store.FcBlobsBytesStore;
import com.hedera.services.files.sysfiles.ConfigCallbacks;
import com.hedera.services.files.sysfiles.CurrencyCallbacks;
import com.hedera.services.files.sysfiles.ThrottlesCallback;
import com.hedera.services.grpc.ConfigDrivenNettyFactory;
import com.hedera.services.grpc.GrpcServerManager;
import com.hedera.services.grpc.NettyGrpcServerManager;
import com.hedera.services.grpc.controllers.ConsensusController;
import com.hedera.services.grpc.controllers.ContractController;
import com.hedera.services.grpc.controllers.CryptoController;
import com.hedera.services.grpc.controllers.FileController;
import com.hedera.services.grpc.controllers.FreezeController;
import com.hedera.services.grpc.controllers.NetworkController;
import com.hedera.services.grpc.controllers.ScheduleController;
import com.hedera.services.grpc.controllers.TokenController;
import com.hedera.services.grpc.marshalling.AdjustmentUtils;
import com.hedera.services.grpc.marshalling.BalanceChangeManager;
import com.hedera.services.grpc.marshalling.CustomSchedulesManager;
import com.hedera.services.grpc.marshalling.FeeAssessor;
import com.hedera.services.grpc.marshalling.FixedFeeAssessor;
import com.hedera.services.grpc.marshalling.FractionalFeeAssessor;
import com.hedera.services.grpc.marshalling.HbarFeeAssessor;
import com.hedera.services.grpc.marshalling.HtsFeeAssessor;
import com.hedera.services.grpc.marshalling.ImpliedTransfersMarshal;
import com.hedera.services.grpc.marshalling.RoyaltyFeeAssessor;
import com.hedera.services.keys.CharacteristicsFactory;
import com.hedera.services.keys.InHandleActivationHelper;
import com.hedera.services.keys.LegacyEd25519KeyReader;
import com.hedera.services.keys.OnlyIfSigVerifiableValid;
import com.hedera.services.keys.StandardSyncActivationCheck;
import com.hedera.services.ledger.HederaLedger;
import com.hedera.services.ledger.PureTransferSemanticChecks;
import com.hedera.services.ledger.TransactionalLedger;
import com.hedera.services.ledger.accounts.BackingAccounts;
import com.hedera.services.ledger.accounts.BackingNfts;
import com.hedera.services.ledger.accounts.BackingStore;
import com.hedera.services.ledger.accounts.BackingTokenRels;
import com.hedera.services.ledger.accounts.PureBackingAccounts;
import com.hedera.services.ledger.ids.EntityIdSource;
import com.hedera.services.ledger.ids.SeqNoEntityIdSource;
import com.hedera.services.ledger.properties.AccountProperty;
import com.hedera.services.ledger.properties.ChangeSummaryManager;
import com.hedera.services.ledger.properties.NftProperty;
import com.hedera.services.ledger.properties.TokenRelProperty;
import com.hedera.services.legacy.core.jproto.JKey;
import com.hedera.services.legacy.handler.FreezeHandler;
import com.hedera.services.legacy.handler.SmartContractRequestHandler;
import com.hedera.services.legacy.services.state.AwareProcessLogic;
import com.hedera.services.queries.AnswerFlow;
import com.hedera.services.queries.answering.AnswerFunctions;
import com.hedera.services.queries.answering.QueryHeaderValidity;
import com.hedera.services.queries.answering.QueryResponseHelper;
import com.hedera.services.queries.answering.StakedAnswerFlow;
import com.hedera.services.queries.answering.ZeroStakeAnswerFlow;
import com.hedera.services.queries.consensus.GetTopicInfoAnswer;
import com.hedera.services.queries.consensus.HcsAnswers;
import com.hedera.services.queries.contract.ContractAnswers;
import com.hedera.services.queries.contract.ContractCallLocalAnswer;
import com.hedera.services.queries.contract.GetBySolidityIdAnswer;
import com.hedera.services.queries.contract.GetBytecodeAnswer;
import com.hedera.services.queries.contract.GetContractInfoAnswer;
import com.hedera.services.queries.contract.GetContractRecordsAnswer;
import com.hedera.services.queries.crypto.CryptoAnswers;
import com.hedera.services.queries.crypto.GetAccountBalanceAnswer;
import com.hedera.services.queries.crypto.GetAccountInfoAnswer;
import com.hedera.services.queries.crypto.GetAccountRecordsAnswer;
import com.hedera.services.queries.crypto.GetLiveHashAnswer;
import com.hedera.services.queries.crypto.GetStakersAnswer;
import com.hedera.services.queries.file.FileAnswers;
import com.hedera.services.queries.file.GetFileContentsAnswer;
import com.hedera.services.queries.file.GetFileInfoAnswer;
import com.hedera.services.queries.meta.GetFastTxnRecordAnswer;
import com.hedera.services.queries.meta.GetTxnReceiptAnswer;
import com.hedera.services.queries.meta.GetTxnRecordAnswer;
import com.hedera.services.queries.meta.GetVersionInfoAnswer;
import com.hedera.services.queries.meta.MetaAnswers;
import com.hedera.services.queries.schedule.GetScheduleInfoAnswer;
import com.hedera.services.queries.schedule.ScheduleAnswers;
import com.hedera.services.queries.token.GetAccountNftInfosAnswer;
import com.hedera.services.queries.token.GetTokenInfoAnswer;
import com.hedera.services.queries.token.GetTokenNftInfoAnswer;
import com.hedera.services.queries.token.GetTokenNftInfosAnswer;
import com.hedera.services.queries.token.TokenAnswers;
import com.hedera.services.queries.validation.QueryFeeCheck;
import com.hedera.services.records.AccountRecordsHistorian;
import com.hedera.services.records.RecordCache;
import com.hedera.services.records.RecordCacheFactory;
import com.hedera.services.records.TransactionRecordService;
import com.hedera.services.records.TxnAwareRecordsHistorian;
import com.hedera.services.records.TxnIdRecentHistory;
import com.hedera.services.security.ops.SystemOpPolicies;
import com.hedera.services.sigs.Rationalization;
import com.hedera.services.sigs.factories.ReusableBodySigningFactory;
import com.hedera.services.sigs.metadata.DelegatingSigMetadataLookup;
import com.hedera.services.sigs.order.HederaSigningOrder;
import com.hedera.services.sigs.order.PolicyBasedSigWaivers;
import com.hedera.services.sigs.order.SignatureWaivers;
import com.hedera.services.sigs.verification.PrecheckKeyReqs;
import com.hedera.services.sigs.verification.PrecheckVerifier;
import com.hedera.services.sigs.verification.SyncVerifier;
import com.hedera.services.state.expiry.EntityAutoRenewal;
import com.hedera.services.state.expiry.ExpiringCreations;
import com.hedera.services.state.expiry.ExpiryManager;
import com.hedera.services.state.expiry.renewal.RenewalHelper;
import com.hedera.services.state.expiry.renewal.RenewalProcess;
import com.hedera.services.state.expiry.renewal.RenewalRecordsHelper;
import com.hedera.services.state.exports.AccountsExporter;
import com.hedera.services.state.exports.BalancesExporter;
import com.hedera.services.state.exports.SignedStateBalancesExporter;
import com.hedera.services.state.exports.ToStringAccountsExporter;
import com.hedera.services.state.initialization.BackedSystemAccountsCreator;
import com.hedera.services.state.initialization.HfsSystemFilesManager;
import com.hedera.services.state.initialization.SystemAccountsCreator;
import com.hedera.services.state.initialization.SystemFilesManager;
import com.hedera.services.state.logic.AwareNodeDiligenceScreen;
import com.hedera.services.state.logic.InvariantChecks;
import com.hedera.services.state.logic.NetworkCtxManager;
import com.hedera.services.state.merkle.MerkleAccount;
import com.hedera.services.state.merkle.MerkleBlobMeta;
import com.hedera.services.state.merkle.MerkleDiskFs;
import com.hedera.services.state.merkle.MerkleEntityAssociation;
import com.hedera.services.state.merkle.MerkleEntityId;
import com.hedera.services.state.merkle.MerkleNetworkContext;
import com.hedera.services.state.merkle.MerkleOptionalBlob;
import com.hedera.services.state.merkle.MerkleSchedule;
import com.hedera.services.state.merkle.MerkleToken;
import com.hedera.services.state.merkle.MerkleTokenRelStatus;
import com.hedera.services.state.merkle.MerkleTopic;
import com.hedera.services.state.merkle.MerkleUniqueToken;
import com.hedera.services.state.merkle.MerkleUniqueTokenId;
import com.hedera.services.state.submerkle.EntityId;
import com.hedera.services.state.submerkle.ExchangeRates;
import com.hedera.services.state.submerkle.FixedFeeSpec;
import com.hedera.services.state.submerkle.SequenceNumber;
import com.hedera.services.state.validation.BasedLedgerValidator;
import com.hedera.services.state.validation.LedgerValidator;
import com.hedera.services.stats.CounterFactory;
import com.hedera.services.stats.HapiOpCounters;
import com.hedera.services.stats.HapiOpSpeedometers;
import com.hedera.services.stats.MiscRunningAvgs;
import com.hedera.services.stats.MiscSpeedometers;
import com.hedera.services.stats.RunningAvgFactory;
import com.hedera.services.stats.ServicesStatsManager;
import com.hedera.services.stats.SpeedometerFactory;
import com.hedera.services.store.AccountStore;
import com.hedera.services.store.TypedTokenStore;
import com.hedera.services.store.models.NftId;
import com.hedera.services.store.schedule.HederaScheduleStore;
import com.hedera.services.store.schedule.ScheduleStore;
import com.hedera.services.store.tokens.HederaTokenStore;
import com.hedera.services.store.tokens.TokenStore;
import com.hedera.services.store.tokens.views.ConfigDrivenUniqTokenViewFactory;
import com.hedera.services.store.tokens.views.UniqTokenViewFactory;
import com.hedera.services.store.tokens.views.UniqTokenViewsManager;
import com.hedera.services.store.tokens.views.internals.PermHashInteger;
import com.hedera.services.stream.NonBlockingHandoff;
import com.hedera.services.stream.RecordStreamManager;
import com.hedera.services.throttling.DeterministicThrottling;
import com.hedera.services.throttling.FunctionalityThrottling;
import com.hedera.services.throttling.HapiThrottling;
import com.hedera.services.throttling.TransactionThrottling;
import com.hedera.services.throttling.TxnAwareHandleThrottling;
import com.hedera.services.txns.ProcessLogic;
import com.hedera.services.txns.SubmissionFlow;
import com.hedera.services.txns.TransitionLogic;
import com.hedera.services.txns.TransitionLogicLookup;
import com.hedera.services.txns.TransitionRunner;
import com.hedera.services.txns.consensus.SubmitMessageTransitionLogic;
import com.hedera.services.txns.consensus.TopicCreateTransitionLogic;
import com.hedera.services.txns.consensus.TopicDeleteTransitionLogic;
import com.hedera.services.txns.consensus.TopicUpdateTransitionLogic;
import com.hedera.services.txns.contract.ContractCallTransitionLogic;
import com.hedera.services.txns.contract.ContractCreateTransitionLogic;
import com.hedera.services.txns.contract.ContractDeleteTransitionLogic;
import com.hedera.services.txns.contract.ContractSysDelTransitionLogic;
import com.hedera.services.txns.contract.ContractSysUndelTransitionLogic;
import com.hedera.services.txns.contract.ContractUpdateTransitionLogic;
import com.hedera.services.txns.contract.helpers.UpdateCustomizerFactory;
import com.hedera.services.txns.crypto.CryptoCreateTransitionLogic;
import com.hedera.services.txns.crypto.CryptoDeleteTransitionLogic;
import com.hedera.services.txns.crypto.CryptoTransferTransitionLogic;
import com.hedera.services.txns.crypto.CryptoUpdateTransitionLogic;
import com.hedera.services.txns.customfees.CustomFeeSchedules;
import com.hedera.services.txns.customfees.FcmCustomFeeSchedules;
import com.hedera.services.txns.file.FileAppendTransitionLogic;
import com.hedera.services.txns.file.FileCreateTransitionLogic;
import com.hedera.services.txns.file.FileDeleteTransitionLogic;
import com.hedera.services.txns.file.FileSysDelTransitionLogic;
import com.hedera.services.txns.file.FileSysUndelTransitionLogic;
import com.hedera.services.txns.file.FileUpdateTransitionLogic;
import com.hedera.services.txns.network.FreezeTransitionLogic;
import com.hedera.services.txns.network.UncheckedSubmitTransitionLogic;
import com.hedera.services.txns.schedule.ScheduleCreateTransitionLogic;
import com.hedera.services.txns.schedule.ScheduleDeleteTransitionLogic;
import com.hedera.services.txns.schedule.ScheduleExecutor;
import com.hedera.services.txns.schedule.ScheduleSignTransitionLogic;
import com.hedera.services.txns.span.ExpandHandleSpan;
import com.hedera.services.txns.span.ExpandHandleSpanMapAccessor;
import com.hedera.services.txns.span.SpanMapManager;
import com.hedera.services.txns.submission.BasicSubmissionFlow;
import com.hedera.services.txns.submission.PlatformSubmissionManager;
import com.hedera.services.txns.submission.SemanticPrecheck;
import com.hedera.services.txns.submission.SolvencyPrecheck;
import com.hedera.services.txns.submission.StagedPrechecks;
import com.hedera.services.txns.submission.StructuralPrecheck;
import com.hedera.services.txns.submission.SyntaxPrecheck;
import com.hedera.services.txns.submission.SystemPrecheck;
import com.hedera.services.txns.submission.TransactionPrecheck;
import com.hedera.services.txns.submission.TxnResponseHelper;
import com.hedera.services.txns.token.TokenAssociateTransitionLogic;
import com.hedera.services.txns.token.TokenBurnTransitionLogic;
import com.hedera.services.txns.token.TokenCreateTransitionLogic;
import com.hedera.services.txns.token.TokenDeleteTransitionLogic;
import com.hedera.services.txns.token.TokenDissociateTransitionLogic;
import com.hedera.services.txns.token.TokenFeeScheduleUpdateTransitionLogic;
import com.hedera.services.txns.token.TokenFreezeTransitionLogic;
import com.hedera.services.txns.token.TokenGrantKycTransitionLogic;
import com.hedera.services.txns.token.TokenMintTransitionLogic;
import com.hedera.services.txns.token.TokenRevokeKycTransitionLogic;
import com.hedera.services.txns.token.TokenUnfreezeTransitionLogic;
import com.hedera.services.txns.token.TokenUpdateTransitionLogic;
import com.hedera.services.txns.token.TokenWipeTransitionLogic;
import com.hedera.services.txns.token.process.Dissociation;
import com.hedera.services.txns.validation.ContextOptionValidator;
import com.hedera.services.txns.validation.OptionValidator;
import com.hedera.services.usage.consensus.ConsensusOpsUsage;
import com.hedera.services.usage.crypto.CryptoOpsUsage;
import com.hedera.services.usage.file.FileOpsUsage;
import com.hedera.services.usage.schedule.ScheduleOpsUsage;
import com.hedera.services.usage.token.TokenOpsUsage;
import com.hedera.services.utils.MiscUtils;
import com.hedera.services.utils.Pause;
import com.hedera.services.utils.SleepingPause;
import com.hedera.services.utils.TxnAccessor;
import com.hederahashgraph.api.proto.java.AccountID;
import com.hederahashgraph.api.proto.java.HederaFunctionality;
import com.hederahashgraph.api.proto.java.TokenID;
import com.hederahashgraph.api.proto.java.TransactionBody;
import com.hederahashgraph.api.proto.java.TransactionID;
import com.hederahashgraph.fee.CryptoFeeBuilder;
import com.hederahashgraph.fee.FileFeeBuilder;
import com.hederahashgraph.fee.SmartContractFeeBuilder;
import com.swirlds.common.Address;
import com.swirlds.common.AddressBook;
import com.swirlds.common.Console;
import com.swirlds.common.NodeId;
import com.swirlds.common.Platform;
import com.swirlds.common.SwirldDualState;
import com.swirlds.common.SwirldTransaction;
import com.swirlds.common.crypto.DigestType;
import com.swirlds.common.crypto.Hash;
import com.swirlds.common.crypto.ImmutableHash;
import com.swirlds.common.crypto.RunningHash;
import com.swirlds.common.crypto.TransactionSignature;
import com.swirlds.fchashmap.FCOneToManyRelation;
import com.swirlds.fcmap.FCMap;
import org.apache.commons.lang3.tuple.Pair;
import org.apache.logging.log4j.LogManager;
import org.apache.logging.log4j.Logger;
import org.ethereum.core.AccountState;
import org.ethereum.datasource.Source;
import org.ethereum.datasource.StoragePersistence;
import org.ethereum.db.ServicesRepositoryRoot;

import java.io.File;
import java.io.IOException;
import java.io.PrintStream;
import java.security.NoSuchAlgorithmException;
import java.time.Instant;
import java.util.Collections;
import java.util.List;
import java.util.Map;
import java.util.Optional;
import java.util.concurrent.ConcurrentHashMap;
import java.util.concurrent.TimeUnit;
import java.util.concurrent.atomic.AtomicReference;
import java.util.function.BiPredicate;
import java.util.function.Function;
import java.util.function.Predicate;
import java.util.function.Supplier;

import static com.hedera.services.context.ServicesNodeType.STAKED_NODE;
import static com.hedera.services.context.ServicesNodeType.ZERO_STAKE_NODE;
import static com.hedera.services.contracts.sources.AddressKeyedMapFactory.bytecodeMapFrom;
import static com.hedera.services.contracts.sources.AddressKeyedMapFactory.storageMapFrom;
import static com.hedera.services.files.interceptors.ConfigListUtils.uncheckedParse;
import static com.hedera.services.files.interceptors.PureRatesValidation.isNormalIntradayChange;
import static com.hedera.services.ledger.ids.ExceptionalEntityIdSource.NOOP_ID_SOURCE;
import static com.hedera.services.records.NoopRecordsHistorian.NOOP_RECORDS_HISTORIAN;
import static com.hedera.services.sigs.metadata.DelegatingSigMetadataLookup.backedLookupsFor;
import static com.hedera.services.sigs.metadata.DelegatingSigMetadataLookup.defaultAccountRetryingLookupsFor;
import static com.hedera.services.sigs.metadata.DelegatingSigMetadataLookup.defaultLookupsFor;
import static com.hedera.services.sigs.metadata.SigMetadataLookup.REF_LOOKUP_FACTORY;
import static com.hedera.services.sigs.metadata.SigMetadataLookup.SCHEDULE_REF_LOOKUP_FACTORY;
import static com.hedera.services.sigs.utils.PrecheckUtils.queryPaymentTestFor;
import static com.hedera.services.state.expiry.NoopExpiringCreations.NOOP_EXPIRING_CREATIONS;
import static com.hedera.services.store.tokens.ExceptionalTokenStore.NOOP_TOKEN_STORE;
import static com.hedera.services.txns.submission.StructuralPrecheck.HISTORICAL_MAX_PROTO_MESSAGE_DEPTH;
import static com.hedera.services.utils.EntityIdUtils.asLiteralString;
import static com.hedera.services.utils.MiscUtils.lookupInCustomStore;
import static com.hederahashgraph.api.proto.java.HederaFunctionality.ConsensusCreateTopic;
import static com.hederahashgraph.api.proto.java.HederaFunctionality.ConsensusDeleteTopic;
import static com.hederahashgraph.api.proto.java.HederaFunctionality.ConsensusSubmitMessage;
import static com.hederahashgraph.api.proto.java.HederaFunctionality.ConsensusUpdateTopic;
import static com.hederahashgraph.api.proto.java.HederaFunctionality.ContractCall;
import static com.hederahashgraph.api.proto.java.HederaFunctionality.ContractCreate;
import static com.hederahashgraph.api.proto.java.HederaFunctionality.ContractDelete;
import static com.hederahashgraph.api.proto.java.HederaFunctionality.ContractUpdate;
import static com.hederahashgraph.api.proto.java.HederaFunctionality.CryptoCreate;
import static com.hederahashgraph.api.proto.java.HederaFunctionality.CryptoDelete;
import static com.hederahashgraph.api.proto.java.HederaFunctionality.CryptoTransfer;
import static com.hederahashgraph.api.proto.java.HederaFunctionality.CryptoUpdate;
import static com.hederahashgraph.api.proto.java.HederaFunctionality.FileAppend;
import static com.hederahashgraph.api.proto.java.HederaFunctionality.FileCreate;
import static com.hederahashgraph.api.proto.java.HederaFunctionality.FileDelete;
import static com.hederahashgraph.api.proto.java.HederaFunctionality.FileUpdate;
import static com.hederahashgraph.api.proto.java.HederaFunctionality.Freeze;
import static com.hederahashgraph.api.proto.java.HederaFunctionality.ScheduleCreate;
import static com.hederahashgraph.api.proto.java.HederaFunctionality.ScheduleDelete;
import static com.hederahashgraph.api.proto.java.HederaFunctionality.ScheduleSign;
import static com.hederahashgraph.api.proto.java.HederaFunctionality.SystemDelete;
import static com.hederahashgraph.api.proto.java.HederaFunctionality.SystemUndelete;
import static com.hederahashgraph.api.proto.java.HederaFunctionality.TokenAccountWipe;
import static com.hederahashgraph.api.proto.java.HederaFunctionality.TokenAssociateToAccount;
import static com.hederahashgraph.api.proto.java.HederaFunctionality.TokenBurn;
import static com.hederahashgraph.api.proto.java.HederaFunctionality.TokenCreate;
import static com.hederahashgraph.api.proto.java.HederaFunctionality.TokenDelete;
import static com.hederahashgraph.api.proto.java.HederaFunctionality.TokenDissociateFromAccount;
import static com.hederahashgraph.api.proto.java.HederaFunctionality.TokenFeeScheduleUpdate;
import static com.hederahashgraph.api.proto.java.HederaFunctionality.TokenFreezeAccount;
import static com.hederahashgraph.api.proto.java.HederaFunctionality.TokenGrantKycToAccount;
import static com.hederahashgraph.api.proto.java.HederaFunctionality.TokenMint;
import static com.hederahashgraph.api.proto.java.HederaFunctionality.TokenRevokeKycFromAccount;
import static com.hederahashgraph.api.proto.java.HederaFunctionality.TokenUnfreezeAccount;
import static com.hederahashgraph.api.proto.java.HederaFunctionality.TokenUpdate;
import static com.hederahashgraph.api.proto.java.HederaFunctionality.UncheckedSubmit;
import static java.util.Map.entry;

/**
 * Provide a trivial implementation of the inversion-of-control pattern,
 * isolating secondary responsibilities of dependency creation and
 * injection in a single component.
 *
 * @author Michael Tinker
 */
public class ServicesContext {
	private static final Logger log = LogManager.getLogger(ServicesContext.class);

	/* Injected dependencies. */
	ServicesState state;

	private final NodeId id;
	private final Platform platform;
	private final PropertySources propertySources;

	/* Context-sensitive singletons. */
	/** the directory to which we writes .rcd and .rcd_sig files */
	private String recordStreamDir;
	/** the initialHash of RecordStreamManager */
	private Hash recordsInitialHash = new ImmutableHash(new byte[DigestType.SHA_384.digestLength()]);
	private Address address;
	private Console console;
	private HederaFs hfs;
	private NodeInfo nodeInfo;
	private StateView currentView;
	private TokenStore tokenStore;
	private AnswerFlow answerFlow;
	private HcsAnswers hcsAnswers;
	private FileNumbers fileNums;
	private FileAnswers fileAnswers;
	private MetaAnswers metaAnswers;
	private RecordCache recordCache;
	private BackingNfts backingNfts;
	private AccountStore accountStore;
	private TokenAnswers tokenAnswers;
	private HederaLedger ledger;
	private SyncVerifier syncVerifier;
	private IssEventInfo issEventInfo;
	private ProcessLogic logic;
	private QueryFeeCheck queryFeeCheck;
	private HederaNumbers hederaNums;
	private ExpiryManager expiries;
	private FeeCalculator fees;
	private FeeExemptions exemptions;
	private EntityNumbers entityNums;
	private FreezeHandler freeze;
	private CryptoAnswers cryptoAnswers;
	private ScheduleStore scheduleStore;
	private SyntaxPrecheck syntaxPrecheck;
	private AccountNumbers accountNums;
	private SubmissionFlow submissionFlow;
	private PropertySource properties;
	private EntityIdSource ids;
	private FileController fileGrpc;
	private HapiOpCounters opCounters;
	private SpanMapManager spanMapManager;
	private AnswerFunctions answerFunctions;
	private ContractAnswers contractAnswers;
	private SwirldDualState dualState;
	private OptionValidator validator;
	private LedgerValidator ledgerValidator;
	private BackingAccounts backingAccounts;
	private TokenController tokenGrpc;
	private MiscRunningAvgs runningAvgs;
	private ScheduleAnswers scheduleAnswers;
	private InvariantChecks invariantChecks;
	private TypedTokenStore typedTokenStore;
	private SignatureWaivers signatureWaivers;
	private MiscSpeedometers speedometers;
	private ScheduleExecutor scheduleExecutor;
	private ServicesNodeType nodeType;
	private SystemOpPolicies systemOpPolicies;
	private CryptoController cryptoGrpc;
	private HbarCentExchange exchange;
	private TransitionRunner transitionRunner;
	private SemanticVersions semVers;
	private PrecheckVerifier precheckVerifier;
	private BackingTokenRels backingTokenRels;
	private FreezeController freezeGrpc;
	private ExpandHandleSpan expandHandleSpan;
	private BalancesExporter balancesExporter;
	private SysFileCallbacks sysFileCallbacks;
	private NarratedCharging narratedCharging;
	private NetworkCtxManager networkCtxManager;
	private SolidityLifecycle solidityLifecycle;
	private ExpiringCreations creator;
	private NetworkController networkGrpc;
	private GrpcServerManager grpc;
	private FeeChargingPolicy txnChargingPolicy;
	private TxnResponseHelper txnResponseHelper;
	private BlobStorageSource bytecodeDb;
	private HapiOpPermissions hapiOpPermissions;
	private EntityAutoRenewal entityAutoRenewal;
	private TransactionContext txnCtx;
	private ContractController contractsGrpc;
	private HederaSigningOrder keyOrder;
	private HederaSigningOrder backedKeyOrder;
	private HederaSigningOrder lookupRetryingKeyOrder;
	private StoragePersistence storagePersistence;
	private ScheduleController scheduleGrpc;
	private NonBlockingHandoff nonBlockingHandoff;
	private AccessorBasedUsages accessorBasedUsages;
	private ConsensusController consensusGrpc;
	private QueryResponseHelper queryResponseHelper;
	private UsagePricesProvider usagePrices;
	private Supplier<StateView> stateViews;
	private FeeSchedulesManager feeSchedulesManager;
	private RecordStreamManager recordStreamManager;
	private ThrottleDefsManager throttleDefsManager;
	private QueryHeaderValidity queryHeaderValidity;
	private Map<String, byte[]> blobStore;
	private Map<EntityId, Long> entityExpiries;
	private TransactionPrecheck transactionPrecheck;
	private FeeMultiplierSource feeMultiplierSource;
	private NodeLocalProperties nodeLocalProperties;
	private UniqTokenViewFactory uniqTokenViewFactory;
	private TxnAwareRatesManager exchangeRatesManager;
	private ServicesStatsManager statsManager;
	private LedgerAccountsSource accountSource;
	private TransitionLogicLookup transitionLogic;
	private FcmCustomFeeSchedules activeCustomFeeSchedules;
	private PricedUsageCalculator pricedUsageCalculator;
	private TransactionThrottling txnThrottling;
	private ConsensusStatusCounts statusCounts;
	private UniqTokenViewsManager uniqTokenViewsManager;
	private HfsSystemFilesManager systemFilesManager;
	private CurrentPlatformStatus platformStatus;
	private SystemAccountsCreator systemAccountsCreator;
	private TxnChargingPolicyAgent chargingPolicyAgent;
	private ServicesRepositoryRoot repository;
	private CharacteristicsFactory characteristics;
	private AccountRecordsHistorian recordsHistorian;
	private GlobalDynamicProperties globalDynamicProperties;
	private FunctionalityThrottling hapiThrottling;
	private FunctionalityThrottling handleThrottling;
	private ImpliedTransfersMarshal impliedTransfersMarshal;
	private AwareNodeDiligenceScreen nodeDiligenceScreen;
	private InHandleActivationHelper activationHelper;
	private PlatformSubmissionManager submissionManager;
	private PureTransferSemanticChecks transferSemanticChecks;
	private SmartContractRequestHandler contracts;
	private TxnAwareSoliditySigsVerifier soliditySigsVerifier;
	private ValidatingCallbackInterceptor apiPermissionsReloading;
	private ValidatingCallbackInterceptor applicationPropertiesReloading;
	private Supplier<ServicesRepositoryRoot> newPureRepo;
	private Map<TransactionID, TxnIdRecentHistory> txnHistories;
	private BiPredicate<JKey, TransactionSignature> validityTest;

	private final StateChildren workingState = new StateChildren();
	private final AtomicReference<StateChildren> queryableState = new AtomicReference<>();

	/* Context-free infrastructure. */
	private static final Pause pause;
	private static final AccountsExporter accountsExporter;
	private static final LegacyEd25519KeyReader b64KeyReader;

	static {
		pause = SleepingPause.SLEEPING_PAUSE;
		b64KeyReader = new LegacyEd25519KeyReader();
		accountsExporter = new ToStringAccountsExporter();
	}

	public ServicesContext(
			NodeId id,
			Platform platform,
			ServicesState state,
			PropertySources propertySources
	) {
		this.id = id;
		this.platform = platform;
		this.state = state;
		this.propertySources = propertySources;
	}

	/**
	 * Update the state and working state based on the provided service state
	 *
	 * @param state
	 * 		latest state from the services
	 */
	public void update(ServicesState state) {
		this.state = state;

		updateWorkingState(state);
		updateQueryableState(state);
	}

	/**
	 * Update the queryable state
	 */
	private void updateQueryableState(ServicesState state) {
		final StateChildren newQueryableStateChildren = new StateChildren();

		newQueryableStateChildren.setAccounts(state.accounts());
		newQueryableStateChildren.setTopics(state.topics());
		newQueryableStateChildren.setStorage(state.storage());
		newQueryableStateChildren.setTokens(state.tokens());
		newQueryableStateChildren.setTokenAssociations(state.tokenAssociations());
		newQueryableStateChildren.setSchedules(state.scheduleTxs());
		newQueryableStateChildren.setUniqueTokens(state.uniqueTokens());
		newQueryableStateChildren.setUniqueTokenAssociations(state.uniqueTokenAssociations());
		newQueryableStateChildren.setUniqueOwnershipAssociations(state.uniqueOwnershipAssociations());
		newQueryableStateChildren.setUniqueOwnershipTreasuryAssociations(state.uniqueTreasuryOwnershipAssociations());
		newQueryableStateChildren.setDiskFs(state.diskFs());

		queryableState.set(newQueryableStateChildren);
	}

	/**
	 * Update the working state when given the state
	 *
	 * @param state
	 * 		to set for the working state
	 */
	private void updateWorkingState(ServicesState state) {
		workingState.setAccounts(state.accounts());
		workingState.setTopics(state.topics());
		workingState.setStorage(state.storage());
		workingState.setTokens(state.tokens());
		workingState.setTokenAssociations(state.tokenAssociations());
		workingState.setSchedules(state.scheduleTxs());
		workingState.setNetworkCtx(state.networkCtx());
		workingState.setAddressBook(state.addressBook());
		workingState.setDiskFs(state.diskFs());
		workingState.setUniqueTokens(state.uniqueTokens());
		workingState.setUniqueTokenAssociations(state.uniqueTokenAssociations());
		workingState.setUniqueOwnershipAssociations(state.uniqueOwnershipAssociations());
		workingState.setUniqueOwnershipTreasuryAssociations(state.uniqueTreasuryOwnershipAssociations());
	}

	public SwirldDualState getDualState() {
		return dualState;
	}

	public void setDualState(SwirldDualState dualState) {
		this.dualState = dualState;
	}

	public void rebuildBackingStoresIfPresent() {
		if (backingTokenRels != null) {
			backingTokenRels.rebuildFromSources();
		}
		if (backingAccounts != null) {
			backingAccounts.rebuildFromSources();
		}
		if (backingNfts != null) {
			backingNfts.rebuildFromSources();
		}
	}

	public void rebuildStoreViewsIfPresent() {
		if (scheduleStore != null) {
			scheduleStore.rebuildViews();
		}
		if (tokenStore != null) {
			tokenStore.rebuildViews();
		}
	}

	public NonBlockingHandoff nonBlockingHandoff() {
		if (nonBlockingHandoff == null) {
			nonBlockingHandoff = new NonBlockingHandoff(recordStreamManager(), nodeLocalProperties());
		}
		return nonBlockingHandoff;
	}

	public TransitionRunner transitionRunner() {
		if (transitionRunner == null) {
			transitionRunner = new TransitionRunner(txnCtx(), transitionLogic());
		}
		return transitionRunner;
	}

	public HapiOpCounters opCounters() {
		if (opCounters == null) {
			opCounters = new HapiOpCounters(new CounterFactory() {
			}, runningAvgs(), txnCtx(), MiscUtils::baseStatNameOf);
		}
		return opCounters;
	}

	public QueryHeaderValidity queryHeaderValidity() {
		if (queryHeaderValidity == null) {
			queryHeaderValidity = new QueryHeaderValidity();
		}
		return queryHeaderValidity;
	}

	public MiscRunningAvgs runningAvgs() {
		if (runningAvgs == null) {
			runningAvgs = new MiscRunningAvgs(new RunningAvgFactory() {
			}, nodeLocalProperties());
		}
		return runningAvgs;
	}

	public TransactionPrecheck transactionPrecheck() {
		if (transactionPrecheck == null) {
			final var structure = new StructuralPrecheck(
					Platform.getTransactionMaxBytes(), HISTORICAL_MAX_PROTO_MESSAGE_DEPTH);
			final var semantics = new SemanticPrecheck(
					transitionLogic());
			final var solvency = new SolvencyPrecheck(
					exemptions(), fees(), validator(),
					precheckVerifier(), stateViews(), globalDynamicProperties(), this::accounts);
			final var system = new SystemPrecheck(
					systemOpPolicies(), hapiOpPermissions(), txnThrottling());
			final var stagedChecks = new StagedPrechecks(
					syntaxPrecheck(), system, semantics, solvency, structure);
			transactionPrecheck = new TransactionPrecheck(queryFeeCheck(), stagedChecks, platformStatus());
		}
		return transactionPrecheck;
	}

	public PricedUsageCalculator pricedUsageCalculator() {
		if (pricedUsageCalculator == null) {
			pricedUsageCalculator = new PricedUsageCalculator(
					accessorBasedUsages(),
					feeMultiplierSource(),
					new OverflowCheckingCalc());
		}
		return pricedUsageCalculator;
	}

	public FeeMultiplierSource feeMultiplierSource() {
		if (feeMultiplierSource == null) {
			feeMultiplierSource = new TxnRateFeeMultiplierSource(globalDynamicProperties(), handleThrottling());
		}
		return feeMultiplierSource;
	}

	public SignatureWaivers signatureWaivers() {
		if (signatureWaivers == null) {
			signatureWaivers = new PolicyBasedSigWaivers(entityNums(), systemOpPolicies());
		}
		return signatureWaivers;
	}

	public MiscSpeedometers speedometers() {
		if (speedometers == null) {
			speedometers = new MiscSpeedometers(new SpeedometerFactory() {
			}, nodeLocalProperties());
		}
		return speedometers;
	}

	public FunctionalityThrottling hapiThrottling() {
		if (hapiThrottling == null) {
			final var delegate = new DeterministicThrottling(() -> addressBook().getSize(), globalDynamicProperties());
			hapiThrottling = new HapiThrottling(delegate);
		}
		return hapiThrottling;
	}

	public FunctionalityThrottling handleThrottling() {
		if (handleThrottling == null) {
			final var delegate = new DeterministicThrottling(() -> 1, globalDynamicProperties());
			handleThrottling = new TxnAwareHandleThrottling(txnCtx(), delegate);
		}
		return handleThrottling;
	}

	public ImpliedTransfersMarshal impliedTransfersMarshal() {
		if (impliedTransfersMarshal == null) {
			final var htsAssessor = new HtsFeeAssessor();
			final var hbarAssessor = new HbarFeeAssessor();
			final var fixedFeeAssessor = new FixedFeeAssessor(htsAssessor, hbarAssessor);
			final var royaltyAssessor = new RoyaltyFeeAssessor(fixedFeeAssessor, AdjustmentUtils::adjustedChange);
			final var fractionalAssessor = new FractionalFeeAssessor(fixedFeeAssessor);
			final var feeAssessor = new FeeAssessor(fixedFeeAssessor, royaltyAssessor, fractionalAssessor);
			impliedTransfersMarshal = new ImpliedTransfersMarshal(
					feeAssessor,
					customFeeSchedules(),
					globalDynamicProperties(),
					transferSemanticChecks(),
					BalanceChangeManager::new,
					CustomSchedulesManager::new);
		}
		return impliedTransfersMarshal;
	}

	private CustomFeeSchedules customFeeSchedules() {
		if (activeCustomFeeSchedules == null) {
			activeCustomFeeSchedules = new FcmCustomFeeSchedules(this::tokens);
		}
		return activeCustomFeeSchedules;
	}

	public AwareNodeDiligenceScreen nodeDiligenceScreen() {
		if (nodeDiligenceScreen == null) {
			nodeDiligenceScreen = new AwareNodeDiligenceScreen(validator(), txnCtx(), backingAccounts());
		}
		return nodeDiligenceScreen;
	}

	public SemanticVersions semVers() {
		if (semVers == null) {
			semVers = new SemanticVersions();
		}
		return semVers;
	}

	public ServicesStatsManager statsManager() {
		if (statsManager == null) {
			var opSpeedometers = new HapiOpSpeedometers(
					opCounters(),
					new SpeedometerFactory() {
					},
					nodeLocalProperties(),
					MiscUtils::baseStatNameOf);
			statsManager = new ServicesStatsManager(
					opCounters(),
					runningAvgs(),
					speedometers(),
					opSpeedometers,
					nodeLocalProperties());
		}
		return statsManager;
	}

	public CurrentPlatformStatus platformStatus() {
		if (platformStatus == null) {
			platformStatus = new ContextPlatformStatus();
		}
		return platformStatus;
	}

	public LedgerValidator ledgerValidator() {
		if (ledgerValidator == null) {
			ledgerValidator = new BasedLedgerValidator(hederaNums(), properties(), globalDynamicProperties());
		}
		return ledgerValidator;
	}

	public InHandleActivationHelper activationHelper() {
		if (activationHelper == null) {
			activationHelper = new InHandleActivationHelper(characteristics(), txnCtx()::accessor);
		}
		return activationHelper;
	}

	public NodeInfo nodeInfo() {
		if (nodeInfo == null) {
			nodeInfo = new NodeInfo(id.getId(), this::addressBook);
		}
		return nodeInfo;
	}

	public InvariantChecks invariants() {
		if (invariantChecks == null) {
			invariantChecks = new InvariantChecks(nodeInfo(), this::networkCtx);
		}
		return invariantChecks;
	}

	public ScheduleExecutor scheduleExecutor() {
		if (scheduleExecutor == null) {
			scheduleExecutor = new ScheduleExecutor();
		}
		return scheduleExecutor;
	}

	public IssEventInfo issEventInfo() {
		if (issEventInfo == null) {
			issEventInfo = new IssEventInfo(properties());
		}
		return issEventInfo;
	}

	public Map<String, byte[]> blobStore() {
		if (blobStore == null) {
			blobStore = new FcBlobsBytesStore(MerkleOptionalBlob::new, this::storage);
		}
		return blobStore;
	}

	public Supplier<StateView> stateViews() {
		if (stateViews == null) {
			stateViews = () -> new StateView(
					tokenStore(),
					scheduleStore(),
					nodeLocalProperties(),
					queryableState.get(),
					uniqTokenViewFactory());
		}
		return stateViews;
	}

	public StateView currentView() {
		if (currentView == null) {
			currentView = new StateView(
					tokenStore(),
					scheduleStore(),
					nodeLocalProperties(),
					workingState,
					uniqTokenViewFactory());
		}
		return currentView;
	}

	public UniqTokenViewsManager uniqTokenViewsManager() {
		if (uniqTokenViewsManager == null) {
			if (shouldUseTreasuryWildcards()) {
				uniqTokenViewsManager = new UniqTokenViewsManager(
						this::uniqueTokenAssociations,
						this::uniqueOwnershipAssociations,
						this::uniqueOwnershipTreasuryAssociations);
			} else {
				uniqTokenViewsManager = new UniqTokenViewsManager(
						this::uniqueTokenAssociations,
						this::uniqueOwnershipAssociations);
			}
		}
		return uniqTokenViewsManager;
	}

	private boolean shouldUseTreasuryWildcards() {
		return properties().getBooleanProperty("tokens.nfts.useTreasuryWildcards");
	}

	public HederaNumbers hederaNums() {
		if (hederaNums == null) {
			hederaNums = new HederaNumbers(properties());
		}
		return hederaNums;
	}

	public FileNumbers fileNums() {
		if (fileNums == null) {
			fileNums = new FileNumbers(hederaNums(), properties());
		}
		return fileNums;
	}

	public AccountNumbers accountNums() {
		if (accountNums == null) {
			accountNums = new AccountNumbers(properties());
		}
		return accountNums;
	}

	public TxnResponseHelper txnResponseHelper() {
		if (txnResponseHelper == null) {
			txnResponseHelper = new TxnResponseHelper(submissionFlow(), opCounters());
		}
		return txnResponseHelper;
	}

	public TransactionThrottling txnThrottling() {
		if (txnThrottling == null) {
			txnThrottling = new TransactionThrottling(hapiThrottling());
		}
		return txnThrottling;
	}

	public SubmissionFlow submissionFlow() {
		if (submissionFlow == null) {
			submissionFlow = new BasicSubmissionFlow(nodeType(), transactionPrecheck(), submissionManager());
		}
		return submissionFlow;
	}

	public QueryResponseHelper queryResponseHelper() {
		if (queryResponseHelper == null) {
			queryResponseHelper = new QueryResponseHelper(answerFlow(), opCounters());
		}
		return queryResponseHelper;
	}

	public FileAnswers fileAnswers() {
		if (fileAnswers == null) {
			fileAnswers = new FileAnswers(
					new GetFileInfoAnswer(validator()),
					new GetFileContentsAnswer(validator())
			);
		}
		return fileAnswers;
	}

	public ContractAnswers contractAnswers() {
		if (contractAnswers == null) {
			contractAnswers = new ContractAnswers(
					new GetBytecodeAnswer(validator()),
					new GetContractInfoAnswer(validator()),
					new GetBySolidityIdAnswer(),
					new GetContractRecordsAnswer(validator()),
					new ContractCallLocalAnswer(contracts()::contractCallLocal, validator())
			);
		}
		return contractAnswers;
	}

	public HcsAnswers hcsAnswers() {
		if (hcsAnswers == null) {
			hcsAnswers = new HcsAnswers(
					new GetTopicInfoAnswer(validator())
			);
		}
		return hcsAnswers;
	}

	/**
	 * Returns the singleton {@link TypedTokenStore} used in {@link ServicesState#handleTransaction(long, boolean,
	 * Instant, Instant, SwirldTransaction, SwirldDualState)} to load, save, and create tokens in the Swirlds
	 * application state. It decouples the {@code handleTransaction} logic from the details of the Merkle state.
	 *
	 * Here "singleton" means that, no matter how many fast-copies are made of the {@link ServicesState}, the mutable
	 * instance receiving the {@code handleTransaction} call will always use the same {@code typedTokenStore} instance.
	 *
	 * Hence we inject the {@code typedTokenStore} with method references to {@link ServicesContext#tokens()} and
	 * {@link ServicesContext#tokenAssociations()} so it can always access the children of the mutable
	 * {@link ServicesState}.
	 *
	 * @return the singleton TypedTokenStore
	 */
	public TypedTokenStore typedTokenStore() {
		if (typedTokenStore == null) {
			typedTokenStore = new TypedTokenStore(
					accountStore(),
					new TransactionRecordService(txnCtx()),
					this::tokens,
					this::uniqueTokens,
					this::tokenAssociations,
					(BackingTokenRels) backingTokenRels(),
					uniqTokenViewsManager(),
<<<<<<< HEAD
					tokenStore()::addKnownTreasury);
=======
					tokenStore()::removeKnownTreasuryForToken);
>>>>>>> 8bde8461
		}
		return typedTokenStore;
	}

	/**
	 * Returns the singleton {@link AccountStore} used in {@link ServicesState#handleTransaction(long, boolean, Instant,
	 * Instant, SwirldTransaction, SwirldDualState)} to load, save, and create accounts from the Swirlds application
	 * state. It decouples the {@code handleTransaction} logic from the details of the Merkle state.
	 *
	 * @return the singleton accounts store
	 */
	public AccountStore accountStore() {
		if (accountStore == null) {
			accountStore = new AccountStore(validator(), globalDynamicProperties(), this::accounts);
		}
		return accountStore;
	}

	public MetaAnswers metaAnswers() {
		if (metaAnswers == null) {
			metaAnswers = new MetaAnswers(
					new GetTxnRecordAnswer(recordCache(), validator(), answerFunctions()),
					new GetTxnReceiptAnswer(recordCache()),
					new GetVersionInfoAnswer(semVers()),
					new GetFastTxnRecordAnswer()
			);
		}
		return metaAnswers;
	}

	public EntityNumbers entityNums() {
		if (entityNums == null) {
			entityNums = new EntityNumbers(fileNums(), hederaNums(), accountNums());
		}
		return entityNums;
	}

	public TokenAnswers tokenAnswers() {
		if (tokenAnswers == null) {
			tokenAnswers = new TokenAnswers(
					new GetTokenInfoAnswer(),
					new GetTokenNftInfoAnswer(),
					new GetTokenNftInfosAnswer(validator()),
					new GetAccountNftInfosAnswer(validator())
			);
		}
		return tokenAnswers;
	}

	public ScheduleAnswers scheduleAnswers() {
		if (scheduleAnswers == null) {
			scheduleAnswers = new ScheduleAnswers(
					new GetScheduleInfoAnswer()
			);
		}
		return scheduleAnswers;
	}

	public CryptoAnswers cryptoAnswers() {
		if (cryptoAnswers == null) {
			cryptoAnswers = new CryptoAnswers(
					new GetLiveHashAnswer(),
					new GetStakersAnswer(),
					new GetAccountInfoAnswer(validator()),
					new GetAccountBalanceAnswer(validator()),
					new GetAccountRecordsAnswer(answerFunctions(), validator())
			);
		}
		return cryptoAnswers;
	}

	public AnswerFunctions answerFunctions() {
		if (answerFunctions == null) {
			answerFunctions = new AnswerFunctions();
		}
		return answerFunctions;
	}

	public QueryFeeCheck queryFeeCheck() {
		if (queryFeeCheck == null) {
			queryFeeCheck = new QueryFeeCheck(validator(), globalDynamicProperties(), this::accounts);
		}
		return queryFeeCheck;
	}

	public FeeCalculator fees() {
		if (fees == null) {
			FileOpsUsage fileOpsUsage = new FileOpsUsage();
			CryptoOpsUsage cryptoOpsUsage = new CryptoOpsUsage();
			FileFeeBuilder fileFees = new FileFeeBuilder();
			CryptoFeeBuilder cryptoFees = new CryptoFeeBuilder();
			ScheduleOpsUsage scheduleOpsUsage = new ScheduleOpsUsage();
			SmartContractFeeBuilder contractFees = new SmartContractFeeBuilder();

			fees = new UsageBasedFeeCalculator(
					new AutoRenewCalcs(cryptoOpsUsage),
					exchange(),
					usagePrices(),
					feeMultiplierSource(),
					pricedUsageCalculator(),
					List.of(
							/* Meta */
							new GetVersionInfoResourceUsage(),
							new GetTxnRecordResourceUsage(recordCache(), answerFunctions(), cryptoFees),
							/* Crypto */
							new GetAccountInfoResourceUsage(cryptoOpsUsage),
							new GetAccountRecordsResourceUsage(answerFunctions(), cryptoFees),
							/* File */
							new GetFileInfoResourceUsage(fileOpsUsage),
							new GetFileContentsResourceUsage(fileFees),
							/* Consensus */
							new GetTopicInfoResourceUsage(),
							/* Smart Contract */
							new GetBytecodeResourceUsage(contractFees),
							new GetContractInfoResourceUsage(),
							new GetContractRecordsResourceUsage(contractFees),
							new ContractCallLocalResourceUsage(
									contracts()::contractCallLocal, contractFees, globalDynamicProperties()),
							/* Token */
							new GetTokenInfoResourceUsage(),
							/* Schedule */
							new GetScheduleInfoResourceUsage(scheduleOpsUsage),
							/* NftInfo */
							new GetTokenNftInfoResourceUsage(),
							new GetTokenNftInfosResourceUsage(),
							new GetAccountNftInfosResourceUsage()
					),
					txnUsageEstimators(
							cryptoOpsUsage, fileOpsUsage, fileFees, cryptoFees, contractFees, scheduleOpsUsage)
			);
		}
		return fees;
	}

	private Function<HederaFunctionality, List<TxnResourceUsageEstimator>> txnUsageEstimators(
			CryptoOpsUsage cryptoOpsUsage,
			FileOpsUsage fileOpsUsage,
			FileFeeBuilder fileFees,
			CryptoFeeBuilder cryptoFees,
			SmartContractFeeBuilder contractFees,
			ScheduleOpsUsage scheduleOpsUsage
	) {
		var props = globalDynamicProperties();

		Map<HederaFunctionality, List<TxnResourceUsageEstimator>> estimatorsMap = Map.ofEntries(
				/* Crypto */
				entry(CryptoCreate, List.of(new CryptoCreateResourceUsage(cryptoOpsUsage))),
				entry(CryptoDelete, List.of(new CryptoDeleteResourceUsage(cryptoFees))),
				entry(CryptoUpdate, List.of(new CryptoUpdateResourceUsage(cryptoOpsUsage))),
				/* Contract */
				entry(ContractCall, List.of(new ContractCallResourceUsage(contractFees))),
				entry(ContractCreate, List.of(new ContractCreateResourceUsage(contractFees))),
				entry(ContractDelete, List.of(new ContractDeleteResourceUsage(contractFees))),
				entry(ContractUpdate, List.of(new ContractUpdateResourceUsage(contractFees))),
				/* File */
				entry(FileCreate, List.of(new FileCreateResourceUsage(fileOpsUsage))),
				entry(FileDelete, List.of(new FileDeleteResourceUsage(fileFees))),
				entry(FileUpdate, List.of(new FileUpdateResourceUsage(fileOpsUsage))),
				entry(FileAppend, List.of(new FileAppendResourceUsage(fileFees))),
				/* Consensus */
				entry(ConsensusCreateTopic, List.of(new CreateTopicResourceUsage())),
				entry(ConsensusUpdateTopic, List.of(new UpdateTopicResourceUsage())),
				entry(ConsensusDeleteTopic, List.of(new DeleteTopicResourceUsage())),
				/* Token */
				entry(TokenCreate, List.of(new TokenCreateResourceUsage())),
				entry(TokenUpdate, List.of(new TokenUpdateResourceUsage())),
				// TODO: add resourceUsage of TokenFeeScheduleUpdate to estimatorsMap
				entry(TokenFreezeAccount, List.of(new TokenFreezeResourceUsage())),
				entry(TokenUnfreezeAccount, List.of(new TokenUnfreezeResourceUsage())),
				entry(TokenGrantKycToAccount, List.of(new TokenGrantKycResourceUsage())),
				entry(TokenRevokeKycFromAccount, List.of(new TokenRevokeKycResourceUsage())),
				entry(TokenDelete, List.of(new TokenDeleteResourceUsage())),
				entry(TokenMint, List.of(new TokenMintResourceUsage())),
				entry(TokenBurn, List.of(new TokenBurnResourceUsage())),
				entry(TokenAccountWipe, List.of(new TokenWipeResourceUsage())),
				entry(TokenAssociateToAccount, List.of(new TokenAssociateResourceUsage())),
				entry(TokenDissociateFromAccount, List.of(new TokenDissociateResourceUsage())),
				/* Schedule */
				entry(ScheduleCreate, List.of(new ScheduleCreateResourceUsage(scheduleOpsUsage, props))),
				entry(ScheduleDelete, List.of(new ScheduleDeleteResourceUsage(scheduleOpsUsage, props))),
				entry(ScheduleSign, List.of(new ScheduleSignResourceUsage(scheduleOpsUsage, props))),
				/* System */
				entry(Freeze, List.of(new FreezeResourceUsage())),
				entry(SystemDelete, List.of(new SystemDeleteFileResourceUsage(fileFees))),
				entry(SystemUndelete, List.of(new SystemUndeleteFileResourceUsage(fileFees)))
		);

		return estimatorsMap::get;
	}

	public AnswerFlow answerFlow() {
		if (answerFlow == null) {
			if (nodeType() == STAKED_NODE) {
				answerFlow = new StakedAnswerFlow(
						fees(),
						stateViews(),
						usagePrices(),
						hapiThrottling(),
						submissionManager(),
						queryHeaderValidity(),
						transactionPrecheck(),
						hapiOpPermissions(),
						queryFeeCheck());
			} else {
				answerFlow = new ZeroStakeAnswerFlow(queryHeaderValidity(), stateViews(), hapiThrottling());
			}
		}
		return answerFlow;
	}

	public HederaSigningOrder keyOrder() {
		if (keyOrder == null) {
			var lookups = defaultLookupsFor(
					hfs(),
					this::accounts,
					this::topics,
					REF_LOOKUP_FACTORY.apply(tokenStore()),
					SCHEDULE_REF_LOOKUP_FACTORY.apply(scheduleStore()));
			keyOrder = keyOrderWith(lookups);
		}
		return keyOrder;
	}

	public HederaSigningOrder backedKeyOrder() {
		if (backedKeyOrder == null) {
			var lookups = backedLookupsFor(
					hfs(),
					backingAccounts(),
					this::topics,
					this::accounts,
					REF_LOOKUP_FACTORY.apply(tokenStore()),
					SCHEDULE_REF_LOOKUP_FACTORY.apply(scheduleStore()));
			backedKeyOrder = keyOrderWith(lookups);
		}
		return backedKeyOrder;
	}

	public HederaSigningOrder lookupRetryingKeyOrder() {
		if (lookupRetryingKeyOrder == null) {
			var lookups = defaultAccountRetryingLookupsFor(
					hfs(),
					nodeLocalProperties(),
					this::accounts,
					this::topics,
					REF_LOOKUP_FACTORY.apply(tokenStore()),
					SCHEDULE_REF_LOOKUP_FACTORY.apply(scheduleStore()),
					runningAvgs(),
					speedometers());
			lookupRetryingKeyOrder = keyOrderWith(lookups);
		}
		return lookupRetryingKeyOrder;
	}

	public ServicesNodeType nodeType() {
		if (nodeType == null) {
			nodeType = (address().getStake() > 0) ? STAKED_NODE : ZERO_STAKE_NODE;
		}
		return nodeType;
	}

	private HederaSigningOrder keyOrderWith(DelegatingSigMetadataLookup lookups) {
		return new HederaSigningOrder(lookups, globalDynamicProperties(), signatureWaivers());
	}

	public StoragePersistence storagePersistence() {
		if (storagePersistence == null) {
			storagePersistence = new BlobStoragePersistence(storageMapFrom(blobStore()));
		}
		return storagePersistence;
	}

	public SyncVerifier syncVerifier() {
		if (syncVerifier == null) {
			syncVerifier = platform().getCryptography()::verifySync;
		}
		return syncVerifier;
	}

	public BiPredicate<JKey, TransactionSignature> validityTest() {
		if (validityTest == null) {
			validityTest = new OnlyIfSigVerifiableValid(syncVerifier());
		}
		return validityTest;
	}

	public PrecheckVerifier precheckVerifier() {
		if (precheckVerifier == null) {
			Predicate<TransactionBody> isQueryPayment = queryPaymentTestFor(effectiveNodeAccount());
			PrecheckKeyReqs reqs = new PrecheckKeyReqs(keyOrder(), lookupRetryingKeyOrder(), isQueryPayment);
			precheckVerifier = new PrecheckVerifier(syncVerifier(), reqs, TxnAccessor::getPkToSigsFn);
		}
		return precheckVerifier;
	}

	public PrintStream consoleOut() {
		return Optional.ofNullable(console()).map(c -> c.out).orElse(null);
	}

	public BalancesExporter balancesExporter() {
		if (balancesExporter == null) {
			balancesExporter = new SignedStateBalancesExporter(
					properties(),
					platform()::sign,
					globalDynamicProperties());
		}
		return balancesExporter;
	}

	public Map<EntityId, Long> entityExpiries() {
		if (entityExpiries == null) {
			entityExpiries = EntityExpiryMapFactory.entityExpiryMapFrom(blobStore());
		}
		return entityExpiries;
	}

	public HederaFs hfs() {
		if (hfs == null) {
			hfs = new TieredHederaFs(
					ids(),
					globalDynamicProperties(),
					txnCtx()::consensusTime,
					DataMapFactory.dataMapFrom(blobStore()),
					MetadataMapFactory.metaMapFrom(blobStore()),
					this::getCurrentSpecialFileSystem);
			hfs.register(feeSchedulesManager());
			hfs.register(exchangeRatesManager());
			hfs.register(apiPermissionsReloading());
			hfs.register(applicationPropertiesReloading());
			hfs.register(throttleDefsManager());
		}
		return hfs;
	}

	public UniqTokenViewFactory uniqTokenViewFactory() {
		if (uniqTokenViewFactory == null) {
			uniqTokenViewFactory = new ConfigDrivenUniqTokenViewFactory(shouldUseTreasuryWildcards());
		}
		return uniqTokenViewFactory;
	}

	/**
	 * Get the current special file system from working state disk fs
	 *
	 * @return current working state disk fs
	 */
	MerkleDiskFs getCurrentSpecialFileSystem() {
		return this.workingState.getDiskFs();
	}

	public SoliditySigsVerifier soliditySigsVerifier() {
		if (soliditySigsVerifier == null) {
			soliditySigsVerifier = new TxnAwareSoliditySigsVerifier(
					syncVerifier(),
					txnCtx(),
					StandardSyncActivationCheck::allKeysAreActive,
					this::accounts);
		}
		return soliditySigsVerifier;
	}

	public FileUpdateInterceptor applicationPropertiesReloading() {
		if (applicationPropertiesReloading == null) {
			var propertiesCb = sysFileCallbacks().propertiesCb();
			applicationPropertiesReloading = new ValidatingCallbackInterceptor(
					0,
					"files.networkProperties",
					properties(),
					contents -> propertiesCb.accept(uncheckedParse(contents)),
					ConfigListUtils::isConfigList
			);
		}
		return applicationPropertiesReloading;
	}

	public FileUpdateInterceptor apiPermissionsReloading() {
		if (apiPermissionsReloading == null) {
			var permissionsCb = sysFileCallbacks().permissionsCb();
			apiPermissionsReloading = new ValidatingCallbackInterceptor(
					0,
					"files.hapiPermissions",
					properties(),
					contents -> permissionsCb.accept(uncheckedParse(contents)),
					ConfigListUtils::isConfigList
			);
		}
		return apiPermissionsReloading;
	}

	public TransitionLogicLookup transitionLogic() {
		if (transitionLogic == null) {
			transitionLogic = new TransitionLogicLookup(transitions());
		}
		return transitionLogic;
	}

	private Function<HederaFunctionality, List<TransitionLogic>> transitions() {
		final var spanMapAccessor = new ExpandHandleSpanMapAccessor();

		Map<HederaFunctionality, List<TransitionLogic>> transitionsMap = Map.ofEntries(
				/* Crypto */
				entry(CryptoCreate,
						List.of(new CryptoCreateTransitionLogic(ledger(), validator(), txnCtx()))),
				entry(CryptoUpdate,
						List.of(new CryptoUpdateTransitionLogic(ledger(), validator(), txnCtx()))),
				entry(CryptoDelete,
						List.of(new CryptoDeleteTransitionLogic(ledger(), txnCtx()))),
				entry(CryptoTransfer,
						List.of(new CryptoTransferTransitionLogic(
								ledger(),
								txnCtx(),
								globalDynamicProperties(),
								impliedTransfersMarshal(),
								transferSemanticChecks(),
								spanMapAccessor))),
				/* File */
				entry(FileUpdate,
						List.of(new FileUpdateTransitionLogic(hfs(), entityNums(), validator(), txnCtx()))),
				entry(FileCreate,
						List.of(new FileCreateTransitionLogic(hfs(), validator(), txnCtx()))),
				entry(FileDelete,
						List.of(new FileDeleteTransitionLogic(hfs(), txnCtx()))),
				entry(FileAppend,
						List.of(new FileAppendTransitionLogic(hfs(), txnCtx()))),
				/* Contract */
				entry(ContractCreate,
						List.of(new ContractCreateTransitionLogic(
								hfs(), contracts()::createContract, this::seqNo, validator(), txnCtx()))),
				entry(ContractUpdate,
						List.of(new ContractUpdateTransitionLogic(
								ledger(), validator(), txnCtx(), new UpdateCustomizerFactory(), this::accounts))),
				entry(ContractDelete,
						List.of(new ContractDeleteTransitionLogic(
								ledger(), contracts()::deleteContract, validator(), txnCtx(), this::accounts))),
				entry(ContractCall,
						List.of(new ContractCallTransitionLogic(
								contracts()::contractCall, validator(), txnCtx(), this::seqNo, this::accounts))),
				/* Consensus */
				entry(ConsensusCreateTopic,
						List.of(new TopicCreateTransitionLogic(
								this::accounts, this::topics, ids(), validator(), txnCtx(), ledger()))),
				entry(ConsensusUpdateTopic,
						List.of(new TopicUpdateTransitionLogic(
								this::accounts, this::topics, validator(), txnCtx(), ledger()))),
				entry(ConsensusDeleteTopic,
						List.of(new TopicDeleteTransitionLogic(
								this::topics, validator(), txnCtx()))),
				entry(ConsensusSubmitMessage,
						List.of(new SubmitMessageTransitionLogic(
								this::topics, validator(), txnCtx(), globalDynamicProperties()))),
				/* Token */
				entry(TokenCreate,
						List.of(new TokenCreateTransitionLogic(
								validator(),
								typedTokenStore(),
								accountStore(),
								txnCtx(),
								globalDynamicProperties(),
								ids()))),
				entry(TokenUpdate,
						List.of(new TokenUpdateTransitionLogic(
								shouldUseTreasuryWildcards(), validator(), tokenStore(),
								ledger(), txnCtx(), HederaTokenStore::affectsExpiryAtMost))),
				entry(TokenFeeScheduleUpdate,
						List.of(new TokenFeeScheduleUpdateTransitionLogic(tokenStore(), txnCtx()))),
				entry(TokenFreezeAccount,
						List.of(new TokenFreezeTransitionLogic(txnCtx(), typedTokenStore(), accountStore()))),
				entry(TokenUnfreezeAccount,
						List.of(new TokenUnfreezeTransitionLogic(txnCtx(), typedTokenStore(), accountStore()))),
				entry(TokenGrantKycToAccount,
						List.of(new TokenGrantKycTransitionLogic(txnCtx(), typedTokenStore(), accountStore()))),
				entry(TokenRevokeKycFromAccount,
						List.of(new TokenRevokeKycTransitionLogic(txnCtx(), typedTokenStore(), accountStore()))),
				entry(TokenDelete,
						List.of(new TokenDeleteTransitionLogic(txnCtx(), typedTokenStore()))),
				entry(TokenMint,
						List.of(new TokenMintTransitionLogic(validator(), accountStore(), typedTokenStore(),
								txnCtx(), globalDynamicProperties()))),
				entry(TokenBurn,
						List.of(new TokenBurnTransitionLogic(validator(), accountStore(), typedTokenStore(),
								txnCtx(), globalDynamicProperties()))),
				entry(TokenAccountWipe,
						List.of(new TokenWipeTransitionLogic(validator(), typedTokenStore(), accountStore(),
								txnCtx(), globalDynamicProperties()))),
				entry(TokenAssociateToAccount,
						List.of(new TokenAssociateTransitionLogic(
								accountStore(), typedTokenStore(), txnCtx(), globalDynamicProperties()))),
				entry(TokenDissociateFromAccount,
						List.of(new TokenDissociateTransitionLogic(
								typedTokenStore(), accountStore(), txnCtx(), validator(), Dissociation::loadFrom))),
				/* Schedule */
				entry(ScheduleCreate,
						List.of(new ScheduleCreateTransitionLogic(
								scheduleStore(), txnCtx(), activationHelper(), validator(), scheduleExecutor()))),
				entry(ScheduleSign,
						List.of(new ScheduleSignTransitionLogic(
								scheduleStore(), txnCtx(), activationHelper(), scheduleExecutor()))),
				entry(ScheduleDelete,
						List.of(new ScheduleDeleteTransitionLogic(scheduleStore(), txnCtx()))),
				/* System */
				entry(SystemDelete,
						List.of(
								new FileSysDelTransitionLogic(hfs(), entityExpiries(), txnCtx()),
								new ContractSysDelTransitionLogic(
										validator(), txnCtx(), contracts()::systemDelete, this::accounts))),
				entry(SystemUndelete,
						List.of(
								new FileSysUndelTransitionLogic(hfs(), entityExpiries(), txnCtx()),
								new ContractSysUndelTransitionLogic(
										validator(), txnCtx(), contracts()::systemUndelete, this::accounts))),
				/* Network */
				entry(Freeze,
						List.of(new FreezeTransitionLogic(fileNums(), freeze()::freeze, txnCtx()))),
				entry(UncheckedSubmit,
						List.of(new UncheckedSubmitTransitionLogic()))
		);
		return transitionsMap::get;
	}

	public EntityIdSource ids() {
		if (ids == null) {
			ids = new SeqNoEntityIdSource(this::seqNo);
		}
		return ids;
	}

	public TransactionContext txnCtx() {
		if (txnCtx == null) {
			txnCtx = new AwareTransactionContext(this);
		}
		return txnCtx;
	}

	public Map<TransactionID, TxnIdRecentHistory> txnHistories() {
		if (txnHistories == null) {
			txnHistories = new ConcurrentHashMap<>();
		}
		return txnHistories;
	}

	public RecordCache recordCache() {
		if (recordCache == null) {
			recordCache = new RecordCache(
					this,
					new RecordCacheFactory(properties()).getRecordCache(),
					txnHistories());
		}
		return recordCache;
	}

	public CharacteristicsFactory characteristics() {
		if (characteristics == null) {
			characteristics = new CharacteristicsFactory(hfs());
		}
		return characteristics;
	}

	public AccountRecordsHistorian recordsHistorian() {
		if (recordsHistorian == null) {
			recordsHistorian = new TxnAwareRecordsHistorian(recordCache(), txnCtx(), expiries());
		}
		return recordsHistorian;
	}

	public FeeExemptions exemptions() {
		if (exemptions == null) {
			exemptions = new StandardExemptions(accountNums(), systemOpPolicies());
		}
		return exemptions;
	}

	public HbarCentExchange exchange() {
		if (exchange == null) {
			exchange = new AwareHbarCentExchange(txnCtx());
		}
		return exchange;
	}

	public BackingStore<Pair<AccountID, TokenID>, MerkleTokenRelStatus> backingTokenRels() {
		if (backingTokenRels == null) {
			backingTokenRels = new BackingTokenRels(this::tokenAssociations);
		}
		return backingTokenRels;
	}

	public BackingStore<AccountID, MerkleAccount> backingAccounts() {
		if (backingAccounts == null) {
			backingAccounts = new BackingAccounts(this::accounts);
		}
		return backingAccounts;
	}

	public NodeLocalProperties nodeLocalProperties() {
		if (nodeLocalProperties == null) {
			nodeLocalProperties = new NodeLocalProperties(properties());
		}
		return nodeLocalProperties;
	}

	public GlobalDynamicProperties globalDynamicProperties() {
		if (globalDynamicProperties == null) {
			globalDynamicProperties = new GlobalDynamicProperties(hederaNums(), properties());
		}
		return globalDynamicProperties;
	}

	public BackingNfts backingNfts() {
		if (backingNfts == null) {
			backingNfts = new BackingNfts(this::uniqueTokens);
		}
		return backingNfts;
	}

	public TokenStore tokenStore() {
		if (tokenStore == null) {
			TransactionalLedger<NftId, NftProperty, MerkleUniqueToken> nftsLedger =
					new TransactionalLedger<>(
							NftProperty.class,
							MerkleUniqueToken::new,
							backingNfts(),
							new ChangeSummaryManager<>());
			TransactionalLedger<Pair<AccountID, TokenID>, TokenRelProperty, MerkleTokenRelStatus> tokenRelsLedger =
					new TransactionalLedger<>(
							TokenRelProperty.class,
							MerkleTokenRelStatus::new,
							backingTokenRels(),
							new ChangeSummaryManager<>());
			tokenRelsLedger.setKeyToString(BackingTokenRels::readableTokenRel);
			tokenStore = new HederaTokenStore(
					ids(),
					validator(),
					uniqTokenViewsManager(),
					globalDynamicProperties(),
					this::tokens,
					tokenRelsLedger,
					nftsLedger);
		}
		return tokenStore;
	}

	public ScheduleStore scheduleStore() {
		if (scheduleStore == null) {
			scheduleStore = new HederaScheduleStore(globalDynamicProperties(), ids(), txnCtx(), this::schedules);
		}
		return scheduleStore;
	}

	public HederaLedger ledger() {
		if (ledger == null) {
			TransactionalLedger<AccountID, AccountProperty, MerkleAccount> accountsLedger =
					new TransactionalLedger<>(
							AccountProperty.class,
							MerkleAccount::new,
							backingAccounts(),
							new ChangeSummaryManager<>());
			ledger = new HederaLedger(
					tokenStore(),
					ids(),
					creator(),
					validator(),
					recordsHistorian(),
					globalDynamicProperties(),
					accountsLedger);
			ledger.setTokenViewsManager(uniqTokenViewsManager());
			scheduleStore().setAccountsLedger(accountsLedger);
			scheduleStore().setHederaLedger(ledger);
		}
		return ledger;
	}

	public EntityAutoRenewal entityAutoRenewal() {
		if (entityAutoRenewal == null) {
			final var helper = new RenewalHelper(
					tokenStore(), hederaNums(), globalDynamicProperties(),
					this::tokens, this::accounts, this::tokenAssociations, backingAccounts());
			final var recordHelper = new RenewalRecordsHelper(
					this, recordStreamManager(), globalDynamicProperties());
			final var renewalProcess = new RenewalProcess(
					fees(), hederaNums(), helper, recordHelper);
			entityAutoRenewal = new EntityAutoRenewal(
					hederaNums(), renewalProcess, this,
					globalDynamicProperties(), networkCtxManager(), this::networkCtx);
		}
		return entityAutoRenewal;
	}

	public NarratedCharging narratedCharging() {
		if (narratedCharging == null) {
			narratedCharging = new NarratedLedgerCharging(
					nodeInfo(), ledger(), exemptions(), globalDynamicProperties(), this::accounts);
		}
		return narratedCharging;
	}

	public ExpiryManager expiries() {
		if (expiries == null) {
			var histories = txnHistories();
			expiries = new ExpiryManager(
					recordCache(), scheduleStore(), hederaNums(), histories, this::accounts, this::schedules);
		}
		return expiries;
	}

	public ExpiringCreations creator() {
		if (creator == null) {
			creator = new ExpiringCreations(expiries(), globalDynamicProperties(), this::accounts);
			creator.setRecordCache(recordCache());
		}
		return creator;
	}

	public OptionValidator validator() {
		if (validator == null) {
			validator = new ContextOptionValidator(
					effectiveNodeAccount(),
					properties(),
					txnCtx(),
					globalDynamicProperties());
		}
		return validator;
	}

	public ProcessLogic logic() {
		if (logic == null) {
			final var rationalization = new Rationalization();
			final var bodySigningFactory = new ReusableBodySigningFactory();
			logic = new AwareProcessLogic(this, rationalization, bodySigningFactory, validityTest());
		}
		return logic;
	}

	public FreezeHandler freeze() {
		if (freeze == null) {
			freeze = new FreezeHandler(hfs(), platform(), exchange(), this::getDualState);
		}
		return freeze;
	}

	public void updateFeature() {
		if (freeze != null) {
			String os = System.getProperty("os.name").toLowerCase();
			if (os.contains("mac")) {
				if (platform.getSelfId().getId() == 0) {
					freeze.handleUpdateFeature();
				}
			} else {
				freeze.handleUpdateFeature();
			}
		}
	}

	public NetworkCtxManager networkCtxManager() {
		if (networkCtxManager == null) {
			networkCtxManager = new NetworkCtxManager(
					issEventInfo(),
					properties(),
					opCounters(),
					exchange(),
					systemFilesManager(),
					feeMultiplierSource(),
					globalDynamicProperties(),
					handleThrottling(),
					this::networkCtx);
		}
		return networkCtxManager;
	}

	public ThrottleDefsManager throttleDefsManager() {
		if (throttleDefsManager == null) {
			throttleDefsManager = new ThrottleDefsManager(
					fileNums(), this::addressBook, sysFileCallbacks().throttlesCb());
		}
		return throttleDefsManager;
	}

	public RecordStreamManager recordStreamManager() {
		return recordStreamManager;
	}

	/**
	 * RecordStreamManager should only be initialized after system files have been loaded,
	 * which means enableRecordStreaming has been read from file
	 */
	public void initRecordStreamManager() {
		try {
			var nodeLocalProps = nodeLocalProperties();
			var nodeScopedRecordLogDir = getRecordStreamDirectory(nodeLocalProps);
			recordStreamManager = new RecordStreamManager(
					platform,
					runningAvgs(),
					nodeLocalProps,
					nodeScopedRecordLogDir,
					getRecordsInitialHash());
		} catch (IOException | NoSuchAlgorithmException ex) {
			log.error("Fail to initialize RecordStreamManager.", ex);
		}
	}

	public FileUpdateInterceptor exchangeRatesManager() {
		if (exchangeRatesManager == null) {
			exchangeRatesManager = new TxnAwareRatesManager(
					fileNums(),
					accountNums(),
					globalDynamicProperties(),
					txnCtx(),
					this::midnightRates,
					exchange()::updateRates,
					limitPercent -> (base, proposed) -> isNormalIntradayChange(base, proposed, limitPercent));
		}
		return exchangeRatesManager;
	}

	public FileUpdateInterceptor feeSchedulesManager() {
		if (feeSchedulesManager == null) {
			feeSchedulesManager = new FeeSchedulesManager(fileNums(), fees());
		}
		return feeSchedulesManager;
	}

	public ExpandHandleSpan expandHandleSpan() {
		if (expandHandleSpan == null) {
			expandHandleSpan = new ExpandHandleSpan(10, TimeUnit.SECONDS, spanMapManager());
		}
		return expandHandleSpan;
	}

	public SpanMapManager spanMapManager() {
		if (spanMapManager == null) {
			spanMapManager = new SpanMapManager(
					impliedTransfersMarshal(), globalDynamicProperties(), customFeeSchedules());
		}
		return spanMapManager;
	}

	public FreezeController freezeGrpc() {
		if (freezeGrpc == null) {
			freezeGrpc = new FreezeController(txnResponseHelper());
		}
		return freezeGrpc;
	}

	public NetworkController networkGrpc() {
		if (networkGrpc == null) {
			networkGrpc = new NetworkController(metaAnswers(), txnResponseHelper(), queryResponseHelper());
		}
		return networkGrpc;
	}

	public FileController filesGrpc() {
		if (fileGrpc == null) {
			fileGrpc = new FileController(fileAnswers(), txnResponseHelper(), queryResponseHelper());
		}
		return fileGrpc;
	}

	public SystemOpPolicies systemOpPolicies() {
		if (systemOpPolicies == null) {
			systemOpPolicies = new SystemOpPolicies(entityNums());
		}
		return systemOpPolicies;
	}

	public TokenController tokenGrpc() {
		if (tokenGrpc == null) {
			tokenGrpc = new TokenController(tokenAnswers(), txnResponseHelper(), queryResponseHelper());
		}
		return tokenGrpc;
	}

	public ScheduleController scheduleGrpc() {
		if (scheduleGrpc == null) {
			scheduleGrpc = new ScheduleController(scheduleAnswers(), txnResponseHelper(), queryResponseHelper());
		}
		return scheduleGrpc;
	}

	public CryptoController cryptoGrpc() {
		if (cryptoGrpc == null) {
			cryptoGrpc = new CryptoController(
					metaAnswers(),
					cryptoAnswers(),
					txnResponseHelper(),
					queryResponseHelper());
		}
		return cryptoGrpc;
	}

	public ContractController contractsGrpc() {
		if (contractsGrpc == null) {
			contractsGrpc = new ContractController(contractAnswers(), txnResponseHelper(), queryResponseHelper());
		}
		return contractsGrpc;
	}

	public PlatformSubmissionManager submissionManager() {
		if (submissionManager == null) {
			submissionManager = new PlatformSubmissionManager(platform(), recordCache(), speedometers());
		}
		return submissionManager;
	}

	public AccessorBasedUsages accessorBasedUsages() {
		if (accessorBasedUsages == null) {
			final var opUsageCtxHelper = new OpUsageCtxHelper(this::tokens);
			accessorBasedUsages = new AccessorBasedUsages(
					new TokenOpsUsage(),
					new CryptoOpsUsage(),
					opUsageCtxHelper,
					new ConsensusOpsUsage(),
					globalDynamicProperties());
		}
		return accessorBasedUsages;
	}

	public ConsensusController consensusGrpc() {
		if (null == consensusGrpc) {
			consensusGrpc = new ConsensusController(hcsAnswers(), txnResponseHelper(), queryResponseHelper());
		}
		return consensusGrpc;
	}

	public GrpcServerManager grpc() {
		if (grpc == null) {
			grpc = new NettyGrpcServerManager(
					Runtime.getRuntime()::addShutdownHook,
					nodeLocalProperties(),
					List.of(
							cryptoGrpc(),
							filesGrpc(),
							freezeGrpc(),
							contractsGrpc(),
							consensusGrpc(),
							networkGrpc(),
							tokenGrpc(),
							scheduleGrpc()),
					new ConfigDrivenNettyFactory(nodeLocalProperties()),
					Collections.emptyList());
		}
		return grpc;
	}

	public PureTransferSemanticChecks transferSemanticChecks() {
		if (transferSemanticChecks == null) {
			transferSemanticChecks = new PureTransferSemanticChecks();
		}
		return transferSemanticChecks;
	}

	public SmartContractRequestHandler contracts() {
		if (contracts == null) {
			contracts = new SmartContractRequestHandler(
					repository(),
					ledger(),
					this::accounts,
					txnCtx(),
					exchange(),
					usagePrices(),
					newPureRepo(),
					solidityLifecycle(),
					soliditySigsVerifier(),
					entityExpiries(),
					globalDynamicProperties());
		}
		return contracts;
	}

	public SysFileCallbacks sysFileCallbacks() {
		if (sysFileCallbacks == null) {
			var configCallbacks = new ConfigCallbacks(
					hapiOpPermissions(),
					globalDynamicProperties(),
					(StandardizedPropertySources) propertySources());
			var currencyCallbacks = new CurrencyCallbacks(fees(), exchange(), this::midnightRates);
			var throttlesCallback = new ThrottlesCallback(feeMultiplierSource(), hapiThrottling(), handleThrottling());
			sysFileCallbacks = new SysFileCallbacks(configCallbacks, throttlesCallback, currencyCallbacks);
		}
		return sysFileCallbacks;
	}

	public SolidityLifecycle solidityLifecycle() {
		if (solidityLifecycle == null) {
			solidityLifecycle = new SolidityLifecycle(globalDynamicProperties());
		}
		return solidityLifecycle;
	}

	public PropertySource properties() {
		if (properties == null) {
			properties = propertySources().asResolvingSource();
		}
		return properties;
	}

	public SystemFilesManager systemFilesManager() {
		if (systemFilesManager == null) {
			systemFilesManager = new HfsSystemFilesManager(
					addressBook(),
					fileNums(),
					properties(),
					(TieredHederaFs) hfs(),
					() -> lookupInCustomStore(
							b64KeyReader(),
							properties.getStringProperty("bootstrap.genesisB64Keystore.path"),
							properties.getStringProperty("bootstrap.genesisB64Keystore.keyName")),
					sysFileCallbacks());
		}
		return systemFilesManager;
	}

	public HapiOpPermissions hapiOpPermissions() {
		if (hapiOpPermissions == null) {
			hapiOpPermissions = new HapiOpPermissions(accountNums());
		}
		return hapiOpPermissions;
	}

	public ServicesRepositoryRoot repository() {
		if (repository == null) {
			repository = new ServicesRepositoryRoot(accountSource(), bytecodeDb());
			repository.setStoragePersistence(storagePersistence());
		}
		return repository;
	}

	public Supplier<ServicesRepositoryRoot> newPureRepo() {
		if (newPureRepo == null) {
			TransactionalLedger<AccountID, AccountProperty, MerkleAccount> pureDelegate = new TransactionalLedger<>(
					AccountProperty.class,
					MerkleAccount::new,
					new PureBackingAccounts(this::accounts),
					new ChangeSummaryManager<>());
			HederaLedger pureLedger = new HederaLedger(
					NOOP_TOKEN_STORE,
					NOOP_ID_SOURCE,
					NOOP_EXPIRING_CREATIONS,
					validator(),
					NOOP_RECORDS_HISTORIAN,
					globalDynamicProperties(),
					pureDelegate);
			Source<byte[], AccountState> pureAccountSource = new LedgerAccountsSource(pureLedger);
			newPureRepo = () -> {
				var pureRepository = new ServicesRepositoryRoot(pureAccountSource, bytecodeDb());
				pureRepository.setStoragePersistence(storagePersistence());
				return pureRepository;
			};
		}
		return newPureRepo;
	}

	public ConsensusStatusCounts statusCounts() {
		if (statusCounts == null) {
			statusCounts = new ConsensusStatusCounts(new ObjectMapper());
		}
		return statusCounts;
	}

	public LedgerAccountsSource accountSource() {
		if (accountSource == null) {
			accountSource = new LedgerAccountsSource(ledger());
		}
		return accountSource;
	}

	public BlobStorageSource bytecodeDb() {
		if (bytecodeDb == null) {
			bytecodeDb = new BlobStorageSource(bytecodeMapFrom(blobStore()));
		}
		return bytecodeDb;
	}

	public SyntaxPrecheck syntaxPrecheck() {
		if (syntaxPrecheck == null) {
			syntaxPrecheck = new SyntaxPrecheck(recordCache(), validator(), globalDynamicProperties());
		}
		return syntaxPrecheck;
	}

	public Console console() {
		if (console == null) {
			console = platform().createConsole(true);
		}
		return console;
	}

	public Address address() {
		if (address == null) {
			address = addressBook().getAddress(id.getId());
		}
		return address;
	}

	public UsagePricesProvider usagePrices() {
		if (usagePrices == null) {
			usagePrices = new AwareFcfsUsagePrices(hfs(), fileNums(), txnCtx());
		}
		return usagePrices;
	}

	public FeeChargingPolicy txnChargingPolicy() {
		if (txnChargingPolicy == null) {
			txnChargingPolicy = new FeeChargingPolicy(narratedCharging());
		}
		return txnChargingPolicy;
	}

	public TxnChargingPolicyAgent chargingPolicyAgent() {
		if (chargingPolicyAgent == null) {
			chargingPolicyAgent = new TxnChargingPolicyAgent(
					fees(), txnChargingPolicy(), txnCtx(), this::currentView, nodeDiligenceScreen(), txnHistories());
		}
		return chargingPolicyAgent;
	}

	public SystemAccountsCreator systemAccountsCreator() {
		if (systemAccountsCreator == null) {
			systemAccountsCreator = new BackedSystemAccountsCreator(
					hederaNums(),
					accountNums(),
					properties(),
					b64KeyReader());
		}
		return systemAccountsCreator;
	}

	/* Context-free infrastructure. */
	public LegacyEd25519KeyReader b64KeyReader() {
		return b64KeyReader;
	}

	public Pause pause() {
		return pause;
	}

	public AccountsExporter accountsExporter() {
		return accountsExporter;
	}

	/* Injected dependencies. */
	public NodeId id() {
		return id;
	}

	public Platform platform() {
		return platform;
	}

	public PropertySources propertySources() {
		return propertySources;
	}

	/**
	 * Get consensus time of last handled transaction
	 *
	 * @return instant representing last handled transaction from working state
	 */
	public Instant consensusTimeOfLastHandledTxn() {
		return workingState.getNetworkCtx().consensusTimeOfLastHandledTxn();
	}

	public void updateConsensusTimeOfLastHandledTxn(Instant dataDrivenNow) {
		state.networkCtx().setConsensusTimeOfLastHandledTxn(dataDrivenNow);
	}

	/**
	 * Get the working state of address book
	 *
	 * @return current working state address book
	 */
	public AddressBook addressBook() {
		return workingState.getAddressBook();
	}

	/**
	 * Get the working state network ctx and extract sequence number
	 *
	 * @return sequence number from the current working state network ctx
	 */
	public SequenceNumber seqNo() {
		return workingState.getNetworkCtx().seqNo();
	}

	/**
	 * Get the working state network ctx and extract the last scanned entity
	 *
	 * @return last scanned entity from the current working state network ctx
	 */
	public long lastScannedEntity() {
		return workingState.getNetworkCtx().lastScannedEntity();
	}

	public void updateLastScannedEntity(long lastScannedEntity) {
		state.networkCtx().updateLastScannedEntity(lastScannedEntity);
	}

	/**
	 * Gets the working state of network ctx and extracts midnight rates
	 *
	 * @return current working state network ctx midnight rates
	 */
	public ExchangeRates midnightRates() {
		return workingState.getNetworkCtx().midnightRates();
	}

	/**
	 * Gets the working state of the accounts
	 *
	 * @return current working state of accounts
	 */
	public FCMap<MerkleEntityId, MerkleAccount> accounts() {
		return workingState.getAccounts();
	}

	/**
	 * Gets the working state of the topics
	 *
	 * @return current working state of topics
	 */
	public FCMap<MerkleEntityId, MerkleTopic> topics() {
		return workingState.getTopics();
	}

	/**
	 * Gets the working state of storage
	 *
	 * @return current working state of storage
	 */
	public FCMap<MerkleBlobMeta, MerkleOptionalBlob> storage() {
		return workingState.getStorage();
	}

	/**
	 * Gets the working state of tokens
	 *
	 * @return current working state of tokens
	 */
	public FCMap<MerkleEntityId, MerkleToken> tokens() {
		return workingState.getTokens();
	}

	/**
	 * Gets the working state of token associations
	 *
	 * @return current working state of token associations
	 */
	public FCMap<MerkleEntityAssociation, MerkleTokenRelStatus> tokenAssociations() {
		return workingState.getTokenAssociations();
	}

	/**
	 * Gets the working state of schedules
	 *
	 * @return current working state of schedules
	 */
	public FCMap<MerkleEntityId, MerkleSchedule> schedules() {
		return workingState.getSchedules();
	}

	public FCMap<MerkleUniqueTokenId, MerkleUniqueToken> uniqueTokens() {
		return state.uniqueTokens();
	}

	public FCOneToManyRelation<PermHashInteger, Long> uniqueTokenAssociations() {
		return state.uniqueTokenAssociations();
	}

	public FCOneToManyRelation<PermHashInteger, Long> uniqueOwnershipAssociations() {
		return state.uniqueOwnershipAssociations();
	}

	public FCOneToManyRelation<PermHashInteger, Long> uniqueOwnershipTreasuryAssociations() {
		return state.uniqueTreasuryOwnershipAssociations();
	}

	/**
	 * Get the working state of disk fs
	 *
	 * @return current working state of disk fs
	 */
	public MerkleDiskFs diskFs() {
		return workingState.getDiskFs();
	}

	/**
	 * Get the working state of network ctx
	 *
	 * @return current working state of network ctx
	 */
	public MerkleNetworkContext networkCtx() {
		return workingState.getNetworkCtx();
	}

	/**
	 * return the directory to which record stream files should be write
	 *
	 * @param source
	 * 		the node local properties that contain the record logging directory
	 * @return the direct file folder for writing record stream files
	 */
	public String getRecordStreamDirectory(NodeLocalProperties source) {
		if (recordStreamDir == null) {
			final String nodeAccountString = asLiteralString(effectiveNodeAccount());
			String parentDir = source.recordLogDir();
			if (!parentDir.endsWith(File.separator)) {
				parentDir += File.separator;
			}
			recordStreamDir = parentDir + "record" + nodeAccountString;
		}
		return recordStreamDir;
	}

	/**
	 * update the runningHash instance saved in runningHashLeaf
	 *
	 * @param runningHash
	 * 		new runningHash instance
	 */
	public void updateRecordRunningHash(final RunningHash runningHash) {
		state.runningHashLeaf().setRunningHash(runningHash);
	}

	/**
	 * set recordsInitialHash, which will be set to RecordStreamManager as initialHash.
	 * recordsInitialHash is read at restart, either from the state's runningHashLeaf,
	 * or from the last old .rcd_sig file in migration.
	 * When recordsInitialHash is read, the RecordStreamManager might not be initialized yet,
	 * because RecordStreamManager can only be initialized after system files are loaded so that enableRecordStream
	 * setting is read.
	 * Thus we save the initialHash in the context, and use it when initializing RecordStreamManager
	 *
	 * @param recordsInitialHash
	 * 		initial running Hash of records
	 */
	public void setRecordsInitialHash(final Hash recordsInitialHash) {
		this.recordsInitialHash = recordsInitialHash;
		if (recordStreamManager() != null) {
			recordStreamManager().setInitialHash(recordsInitialHash);
		}
	}

	Hash getRecordsInitialHash() {
		return recordsInitialHash;
	}

	void setBackingTokenRels(BackingTokenRels backingTokenRels) {
		this.backingTokenRels = backingTokenRels;
	}

	public void setBackingNfts(BackingNfts backingNfts) {
		this.backingNfts = backingNfts;
	}

	void setBackingAccounts(BackingAccounts backingAccounts) {
		this.backingAccounts = backingAccounts;
	}

	public void setTokenStore(TokenStore tokenStore) {
		this.tokenStore = tokenStore;
	}

	public void setScheduleStore(ScheduleStore scheduleStore) {
		this.scheduleStore = scheduleStore;
	}

	private AccountID effectiveNodeAccount() {
		final var info = nodeInfo();
		/* If we do not have a self account, we must be zero-stake and will never process a query payment. */
		return info.hasSelfAccount() ? info.selfAccount() : AccountID.getDefaultInstance();
	}
}<|MERGE_RESOLUTION|>--- conflicted
+++ resolved
@@ -1087,11 +1087,8 @@
 					this::tokenAssociations,
 					(BackingTokenRels) backingTokenRels(),
 					uniqTokenViewsManager(),
-<<<<<<< HEAD
-					tokenStore()::addKnownTreasury);
-=======
+					tokenStore()::addKnownTreasury,
 					tokenStore()::removeKnownTreasuryForToken);
->>>>>>> 8bde8461
 		}
 		return typedTokenStore;
 	}
