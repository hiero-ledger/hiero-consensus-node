--- conflicted
+++ resolved
@@ -579,21 +579,12 @@
 	private ValidatingCallbackInterceptor applicationPropertiesReloading;
 	private Supplier<ServicesRepositoryRoot> newPureRepo;
 	private Map<TransactionID, TxnIdRecentHistory> txnHistories;
-<<<<<<< HEAD
-	private FcmCustomFeeSchedules activeCustomFeeSchedules;
+  private FcmCustomFeeSchedules activeCustomFeeSchedules;
 	private WorkingState workingState = new WorkingState();
 	private QueryableState queryableState = new QueryableState();
-=======
-	private AtomicReference<FCMap<MerkleEntityId, MerkleTopic>> queryableTopics;
-	private AtomicReference<FCMap<MerkleEntityId, MerkleToken>> queryableTokens;
-	private AtomicReference<FCMap<MerkleEntityId, MerkleAccount>> queryableAccounts;
-	private AtomicReference<FCMap<MerkleEntityId, MerkleSchedule>> queryableSchedules;
-	private AtomicReference<FCMap<MerkleBlobMeta, MerkleOptionalBlob>> queryableStorage;
 	private AtomicReference<FCMap<MerkleUniqueTokenId, MerkleUniqueToken>> queryableUniqueTokens;
-	private AtomicReference<FCMap<MerkleEntityAssociation, MerkleTokenRelStatus>> queryableTokenAssociations;
 	private AtomicReference<FCOneToManyRelation<EntityId, MerkleUniqueTokenId>> queryableUniqueTokenAssociations;
 	private AtomicReference<FCOneToManyRelation<EntityId, MerkleUniqueTokenId>> queryableUniqueOwnershipAssociations;
->>>>>>> 31c2d216
 
 	/* Context-free infrastructure. */
 	private static Pause pause;
@@ -631,7 +622,6 @@
 	public void update(ServicesState state) {
 		this.state = state;
 
-<<<<<<< HEAD
 		updateWorkingState(state);
 		updateQueryableState(state);
 	}
@@ -663,17 +653,10 @@
 		workingState.setNetworkCtx(state.networkCtx());
 		workingState.setAddressBook(state.addressBook());
 		workingState.setDiskFs(state.diskFs());
-=======
-		queryableAccounts().set(accounts());
-		queryableTopics().set(topics());
-		queryableStorage().set(storage());
-		queryableTokens().set(tokens());
-		queryableTokenAssociations().set(tokenAssociations());
-		queryableSchedules().set(schedules());
+		
 		queryableUniqueTokens().set(uniqueTokens());
 		queryableUniqueTokenAssociations().set(uniqueTokenAssociations());
 		queryableUniqueOwnershipAssociations().set(uniqueOwnershipAssociations());
->>>>>>> 31c2d216
 	}
 
 	public SwirldDualState getDualState() {
@@ -907,20 +890,13 @@
 			stateViews = () -> new StateView(
 					tokenStore(),
 					scheduleStore(),
-<<<<<<< HEAD
 					() -> queryableState.getQueryableTopics().get(),
 					() -> queryableState.getQueryableAccounts().get(),
 					() -> queryableState.getQueryableStorage().get(),
 					() -> queryableState.getQueryableTokenAssociations().get(),
-=======
-					() -> queryableTopics().get(),
-					() -> queryableAccounts().get(),
-					() -> queryableStorage().get(),
 					() -> queryableUniqueTokens().get(),
-					() -> queryableTokenAssociations().get(),
 					() -> queryableUniqueTokenAssociations().get(),
 					() -> queryableUniqueOwnershipAssociations().get(),
->>>>>>> 31c2d216
 					this::diskFs,
 					nodeLocalProperties());
 		}
@@ -2115,50 +2091,6 @@
 		return address;
 	}
 
-<<<<<<< HEAD
-=======
-	public AtomicReference<FCMap<MerkleBlobMeta, MerkleOptionalBlob>> queryableStorage() {
-		if (queryableStorage == null) {
-			queryableStorage = new AtomicReference<>(storage());
-		}
-		return queryableStorage;
-	}
-
-	public AtomicReference<FCMap<MerkleEntityId, MerkleAccount>> queryableAccounts() {
-		if (queryableAccounts == null) {
-			queryableAccounts = new AtomicReference<>(accounts());
-		}
-		return queryableAccounts;
-	}
-
-	public AtomicReference<FCMap<MerkleEntityId, MerkleTopic>> queryableTopics() {
-		if (queryableTopics == null) {
-			queryableTopics = new AtomicReference<>(topics());
-		}
-		return queryableTopics;
-	}
-
-	public AtomicReference<FCMap<MerkleEntityId, MerkleToken>> queryableTokens() {
-		if (queryableTokens == null) {
-			queryableTokens = new AtomicReference<>(tokens());
-		}
-		return queryableTokens;
-	}
-
-	public AtomicReference<FCMap<MerkleEntityAssociation, MerkleTokenRelStatus>> queryableTokenAssociations() {
-		if (queryableTokenAssociations == null) {
-			queryableTokenAssociations = new AtomicReference<>(tokenAssociations());
-		}
-		return queryableTokenAssociations;
-	}
-
-	public AtomicReference<FCMap<MerkleEntityId, MerkleSchedule>> queryableSchedules() {
-		if (queryableSchedules == null) {
-			queryableSchedules = new AtomicReference<>(schedules());
-		}
-		return queryableSchedules;
-	}
-
 	public AtomicReference<FCMap<MerkleUniqueTokenId, MerkleUniqueToken>> queryableUniqueTokens() {
 		if (queryableUniqueTokens == null) {
 			queryableUniqueTokens = new AtomicReference<>(uniqueTokens());
@@ -2180,7 +2112,6 @@
 		return queryableUniqueOwnershipAssociations;
 	}
 
->>>>>>> 31c2d216
 	public UsagePricesProvider usagePrices() {
 		if (usagePrices == null) {
 			usagePrices = new AwareFcfsUsagePrices(hfs(), fileNums(), txnCtx());
@@ -2340,15 +2271,14 @@
 		return workingState.getTokenAssociations();
 	}
 
-<<<<<<< HEAD
 	/**
 	 * Gets the working state of schedules
 	 *
 	 * @return current working state of schedules
 	 */
 	public FCMap<MerkleEntityId, MerkleSchedule> schedules() { return workingState.getSchedules(); }
-=======
-	public FCMap<MerkleUniqueTokenId, MerkleUniqueToken> uniqueTokens() {
+
+  public FCMap<MerkleUniqueTokenId, MerkleUniqueToken> uniqueTokens() {
 		return state.uniqueTokens();
 	}
 
@@ -2359,11 +2289,6 @@
 	public FCOneToManyRelation<EntityId, MerkleUniqueTokenId> uniqueOwnershipAssociations() {
 		return state.uniqueOwnershipAssociations();
 	}
-
-	public FCMap<MerkleEntityId, MerkleSchedule> schedules() {
-		return state.scheduleTxs();
-	}
->>>>>>> 31c2d216
 
 	/**
 	 * Get the working state of disk fs
