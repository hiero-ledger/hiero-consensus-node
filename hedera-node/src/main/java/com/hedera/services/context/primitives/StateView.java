package com.hedera.services.context.primitives;

/*-
 * ‌
 * Hedera Services Node
 * ​
 * Copyright (C) 2018 - 2021 Hedera Hashgraph, LLC
 * ​
 * Licensed under the Apache License, Version 2.0 (the "License");
 * you may not use this file except in compliance with the License.
 * You may obtain a copy of the License at
 *
 *      http://www.apache.org/licenses/LICENSE-2.0
 *
 * Unless required by applicable law or agreed to in writing, software
 * distributed under the License is distributed on an "AS IS" BASIS,
 * WITHOUT WARRANTIES OR CONDITIONS OF ANY KIND, either express or implied.
 * See the License for the specific language governing permissions and
 * limitations under the License.
 * ‍
 */

import com.google.protobuf.ByteString;
import com.hedera.services.config.NetworkInfo;
import com.hedera.services.context.MutableStateChildren;
import com.hedera.services.context.StateChildren;
import com.hedera.services.contracts.sources.AddressKeyedMapFactory;
import com.hedera.services.ethereum.EthTxSigs;
import com.hedera.services.files.DataMapFactory;
import com.hedera.services.files.HFileMeta;
import com.hedera.services.files.MetadataMapFactory;
import com.hedera.services.files.store.FcBlobsBytesStore;
import com.hedera.services.ledger.accounts.AliasManager;
import com.hedera.services.ledger.accounts.staking.RewardCalculator;
import com.hedera.services.ledger.backing.BackingAccounts;
import com.hedera.services.ledger.backing.BackingNfts;
import com.hedera.services.ledger.backing.BackingStore;
import com.hedera.services.ledger.backing.BackingTokenRels;
import com.hedera.services.ledger.backing.BackingTokens;
import com.hedera.services.legacy.core.jproto.JKey;
import com.hedera.services.legacy.core.jproto.JKeyList;
import com.hedera.services.sigs.sourcing.KeyType;
import com.hedera.services.state.merkle.MerkleAccount;
import com.hedera.services.state.merkle.MerkleNetworkContext;
import com.hedera.services.state.merkle.MerkleStakingInfo;
import com.hedera.services.state.merkle.MerkleToken;
import com.hedera.services.state.merkle.MerkleTokenRelStatus;
import com.hedera.services.state.merkle.MerkleTopic;
import com.hedera.services.state.merkle.MerkleUniqueToken;
import com.hedera.services.state.submerkle.EntityId;
import com.hedera.services.state.submerkle.RawTokenRelationship;
import com.hedera.services.state.virtual.ContractKey;
import com.hedera.services.state.virtual.IterableContractValue;
import com.hedera.services.state.virtual.VirtualBlobKey;
import com.hedera.services.state.virtual.VirtualBlobValue;
import com.hedera.services.store.models.NftId;
import com.hedera.services.store.schedule.ScheduleStore;
import com.hedera.services.utils.EntityNum;
import com.hedera.services.utils.EntityNumPair;
import com.hedera.services.utils.MiscUtils;
import com.hederahashgraph.api.proto.java.AccountID;
import com.hederahashgraph.api.proto.java.ConsensusTopicInfo;
import com.hederahashgraph.api.proto.java.ContractGetInfoResponse;
import com.hederahashgraph.api.proto.java.ContractID;
import com.hederahashgraph.api.proto.java.CryptoGetInfoResponse;
import com.hederahashgraph.api.proto.java.Duration;
import com.hederahashgraph.api.proto.java.FileGetInfoResponse;
import com.hederahashgraph.api.proto.java.FileID;
import com.hederahashgraph.api.proto.java.GetAccountDetailsResponse;
import com.hederahashgraph.api.proto.java.Key;
import com.hederahashgraph.api.proto.java.KeyList;
import com.hederahashgraph.api.proto.java.NftID;
import com.hederahashgraph.api.proto.java.ScheduleID;
import com.hederahashgraph.api.proto.java.ScheduleInfo;
import com.hederahashgraph.api.proto.java.StakingInfo;
import com.hederahashgraph.api.proto.java.Timestamp;
import com.hederahashgraph.api.proto.java.TokenFreezeStatus;
import com.hederahashgraph.api.proto.java.TokenID;
import com.hederahashgraph.api.proto.java.TokenInfo;
import com.hederahashgraph.api.proto.java.TokenKycStatus;
import com.hederahashgraph.api.proto.java.TokenNftInfo;
import com.hederahashgraph.api.proto.java.TokenPauseStatus;
import com.hederahashgraph.api.proto.java.TokenRelationship;
import com.hederahashgraph.api.proto.java.TokenType;
import com.hederahashgraph.api.proto.java.TopicID;
import com.swirlds.common.merkle.MerkleNode;
import com.swirlds.common.merkle.utility.Keyed;
import com.swirlds.merkle.map.MerkleMap;
import com.swirlds.virtualmap.VirtualKey;
import com.swirlds.virtualmap.VirtualMap;
import com.swirlds.virtualmap.VirtualValue;
import org.apache.commons.lang3.tuple.Pair;
import org.apache.logging.log4j.LogManager;
import org.apache.logging.log4j.Logger;
import org.apache.tuweni.bytes.Bytes;

import javax.annotation.Nullable;
import java.util.ArrayList;
import java.util.List;
import java.util.Map;
import java.util.Objects;
import java.util.Optional;
import java.util.function.BiConsumer;

import static com.hedera.services.context.properties.StaticPropertiesHolder.STATIC_PROPERTIES;
import static com.hedera.services.ledger.accounts.AliasManager.tryAddressRecovery;
import static com.hedera.services.state.submerkle.EntityId.MISSING_ENTITY_ID;
import static com.hedera.services.store.models.Id.MISSING_ID;
import static com.hedera.services.store.schedule.ScheduleStore.MISSING_SCHEDULE;
import static com.hedera.services.txns.crypto.helpers.AllowanceHelpers.getCryptoGrantedAllowancesList;
import static com.hedera.services.txns.crypto.helpers.AllowanceHelpers.getFungibleGrantedTokenAllowancesList;
import static com.hedera.services.txns.crypto.helpers.AllowanceHelpers.getNftGrantedAllowancesList;
import static com.hedera.services.utils.EntityIdUtils.asAccount;
import static com.hedera.services.utils.EntityIdUtils.asHexedEvmAddress;
import static com.hedera.services.utils.EntityIdUtils.readableId;
import static com.hedera.services.utils.EntityIdUtils.unaliased;
import static com.hedera.services.utils.EntityNum.fromAccountId;
import static com.hedera.services.utils.MiscUtils.asKeyUnchecked;
import static com.swirlds.common.utility.CommonUtils.hex;
import static java.util.Collections.unmodifiableMap;

public class StateView {
	private static final Logger log = LogManager.getLogger(StateView.class);

	/* EVM storage maps from 256-bit (32-byte) keys to 256-bit (32-byte) values */
	public static final long BYTES_PER_EVM_KEY_VALUE_PAIR = 64L;
	public static final AccountID WILDCARD_OWNER = AccountID.newBuilder().setAccountNum(0L).build();

	static final byte[] EMPTY_BYTES = new byte[0];
	static final MerkleMap<?, ?> EMPTY_MM = new MerkleMap<>();
	static final VirtualMap<?, ?> EMPTY_VM = new VirtualMap<>();
	static final MerkleNetworkContext EMPTY_CTX = new MerkleNetworkContext();

	public static final JKey EMPTY_WACL = new JKeyList();
	public static final MerkleToken REMOVED_TOKEN = new MerkleToken(
			0L, 0L, 0, "", "",
			false, false, MISSING_ENTITY_ID);
	public static final StateView EMPTY_VIEW = new StateView(null, new MutableStateChildren(), null);

	private final ScheduleStore scheduleStore;
	private final StateChildren stateChildren;
	private final NetworkInfo networkInfo;

	Map<byte[], byte[]> contractBytecode;
	Map<FileID, byte[]> fileContents;
	Map<FileID, HFileMeta> fileAttrs;

	private BackingStore<TokenID, MerkleToken> backingTokens = null;
	private BackingStore<AccountID, MerkleAccount> backingAccounts = null;
	private BackingStore<NftId, MerkleUniqueToken> backingNfts = null;
	private BackingStore<Pair<AccountID, TokenID>, MerkleTokenRelStatus> backingRels = null;

	public StateView(
			@Nullable final ScheduleStore scheduleStore,
			final StateChildren stateChildren,
			final NetworkInfo networkInfo
	) {
		this.scheduleStore = scheduleStore;
		this.stateChildren = stateChildren;
		this.networkInfo = networkInfo;

		final Map<String, byte[]> blobStore = unmodifiableMap(new FcBlobsBytesStore(this::storage));

		fileContents = DataMapFactory.dataMapFrom(blobStore);
		fileAttrs = MetadataMapFactory.metaMapFrom(blobStore);
		contractBytecode = AddressKeyedMapFactory.bytecodeMapFrom(blobStore);
	}

	public Optional<HFileMeta> attrOf(final FileID id) {
		return Optional.ofNullable(fileAttrs.get(id));
	}

	public Optional<byte[]> contentsOf(final FileID id) {
		if (stateChildren == null) {
			return Optional.empty();
		}
		final var specialFiles = stateChildren.specialFiles();
		if (specialFiles.contains(id)) {
			return Optional.ofNullable(specialFiles.get(id));
		} else {
			return Optional.ofNullable(fileContents.get(id));
		}
	}

	public Optional<byte[]> bytecodeOf(final EntityNum contractId) {
		return Optional.ofNullable(contractBytecode.get(contractId.toRawEvmAddress()));
	}

	public Optional<MerkleToken> tokenWith(final TokenID id) {
		if (stateChildren == null) {
			return Optional.empty();
		}
		return Optional.ofNullable(stateChildren.tokens().get(EntityNum.fromTokenId(id)));
	}

	public Optional<TokenInfo> infoForToken(final TokenID tokenId) {
		if (stateChildren == null) {
			return Optional.empty();
		}
		try {
			final var tokens = stateChildren.tokens();
			final var token = tokens.get(EntityNum.fromTokenId(tokenId));
			if (token == null) {
				return Optional.empty();
			}
			final var info = TokenInfo.newBuilder()
					.setLedgerId(networkInfo.ledgerId())
					.setTokenTypeValue(token.tokenType().ordinal())
					.setSupplyTypeValue(token.supplyType().ordinal())
					.setTokenId(tokenId)
					.setDeleted(token.isDeleted())
					.setSymbol(token.symbol())
					.setName(token.name())
					.setMemo(token.memo())
					.setTreasury(token.treasury().toGrpcAccountId())
					.setTotalSupply(token.totalSupply())
					.setMaxSupply(token.maxSupply())
					.setDecimals(token.decimals())
					.setExpiry(Timestamp.newBuilder().setSeconds(token.expiry()));

			final var adminCandidate = token.adminKey();
			adminCandidate.ifPresent(k -> info.setAdminKey(asKeyUnchecked(k)));

			final var freezeCandidate = token.freezeKey();
			freezeCandidate.ifPresentOrElse(k -> {
				info.setDefaultFreezeStatus(tfsFor(token.accountsAreFrozenByDefault()));
				info.setFreezeKey(asKeyUnchecked(k));
			}, () -> info.setDefaultFreezeStatus(TokenFreezeStatus.FreezeNotApplicable));

			final var kycCandidate = token.kycKey();
			kycCandidate.ifPresentOrElse(k -> {
				info.setDefaultKycStatus(tksFor(token.accountsKycGrantedByDefault()));
				info.setKycKey(asKeyUnchecked(k));
			}, () -> info.setDefaultKycStatus(TokenKycStatus.KycNotApplicable));

			final var supplyCandidate = token.supplyKey();
			supplyCandidate.ifPresent(k -> info.setSupplyKey(asKeyUnchecked(k)));
			final var wipeCandidate = token.wipeKey();
			wipeCandidate.ifPresent(k -> info.setWipeKey(asKeyUnchecked(k)));
			final var feeScheduleCandidate = token.feeScheduleKey();
			feeScheduleCandidate.ifPresent(k -> info.setFeeScheduleKey(asKeyUnchecked(k)));

			final var pauseCandidate = token.pauseKey();
			pauseCandidate.ifPresentOrElse(k -> {
				info.setPauseKey(asKeyUnchecked(k));
				info.setPauseStatus(tokenPauseStatusOf(token.isPaused()));
			}, () -> info.setPauseStatus(TokenPauseStatus.PauseNotApplicable));

			if (token.hasAutoRenewAccount()) {
				info.setAutoRenewAccount(token.autoRenewAccount().toGrpcAccountId());
				info.setAutoRenewPeriod(Duration.newBuilder().setSeconds(token.autoRenewPeriod()));
			}

			info.addAllCustomFees(token.grpcFeeSchedule());

			return Optional.of(info.build());
		} catch (Exception unexpected) {
			log.warn(
					"Unexpected failure getting info for token {}!",
					readableId(tokenId),
					unexpected);
			return Optional.empty();
		}
	}

	public Optional<ConsensusTopicInfo> infoForTopic(final TopicID topicID) {

		final var merkleTopic = topics().get(EntityNum.fromTopicId(topicID));
		if (merkleTopic == null) {
			return Optional.empty();
		}

		final var info = ConsensusTopicInfo.newBuilder();
		if (merkleTopic.hasMemo()) {
			info.setMemo(merkleTopic.getMemo());
		}
		if (merkleTopic.hasAdminKey()) {
			info.setAdminKey(asKeyUnchecked(merkleTopic.getAdminKey()));
		}
		if (merkleTopic.hasSubmitKey()) {
			info.setSubmitKey(asKeyUnchecked(merkleTopic.getSubmitKey()));
		}
		info.setAutoRenewPeriod(Duration.newBuilder().setSeconds(merkleTopic.getAutoRenewDurationSeconds()));
		if (merkleTopic.hasAutoRenewAccountId()) {
			info.setAutoRenewAccount(asAccount(merkleTopic.getAutoRenewAccountId()));
		}
		info.setExpirationTime(merkleTopic.getExpirationTimestamp().toGrpc());
		info.setSequenceNumber(merkleTopic.getSequenceNumber());
		info.setRunningHash(ByteString.copyFrom(merkleTopic.getRunningHash()));
		info.setLedgerId(networkInfo.ledgerId());

		return Optional.of(info.build());
	}

	public Optional<ScheduleInfo> infoForSchedule(final ScheduleID scheduleID) {
		if (scheduleStore == null) {
			return Optional.empty();
		}
		try {
			final var id = scheduleStore.resolve(scheduleID);
			if (id == MISSING_SCHEDULE) {
				return Optional.empty();
			}
			final var schedule = scheduleStore.get(id);
			final var signatories = schedule.signatories();
			final var signatoriesList = KeyList.newBuilder();

			signatories.forEach(pubKey -> signatoriesList.addKeys(grpcKeyReprOf(pubKey)));

			final var info = ScheduleInfo.newBuilder()
					.setLedgerId(networkInfo.ledgerId())
					.setScheduleID(id)
					.setScheduledTransactionBody(schedule.scheduledTxn())
					.setScheduledTransactionID(schedule.scheduledTransactionId())
					.setCreatorAccountID(schedule.schedulingAccount().toGrpcAccountId())
					.setPayerAccountID(schedule.effectivePayer().toGrpcAccountId())
					.setSigners(signatoriesList)
					.setExpirationTime(Timestamp.newBuilder()
							.setSeconds(schedule.calculatedExpirationTime().getSeconds())
							.setNanos(schedule.calculatedExpirationTime().getNanos()))
					.setWaitForExpiry(schedule.calculatedWaitForExpiry());
			schedule.memo().ifPresent(info::setMemo);
			if (schedule.isDeleted()) {
				info.setDeletionTime(schedule.deletionTime());
			} else if (schedule.isExecuted()) {
				info.setExecutionTime(schedule.executionTime());
			}

			final var adminCandidate = schedule.adminKey();
			adminCandidate.ifPresent(k -> info.setAdminKey(asKeyUnchecked(k)));

			return Optional.of(info.build());
		} catch (Exception unexpected) {
			log.warn(
					"Unexpected failure getting info for schedule {}!",
					readableId(scheduleID),
					unexpected);
			return Optional.empty();
		}
	}

	private Key grpcKeyReprOf(final byte[] publicKey) {
		if (publicKey.length == KeyType.ECDSA_SECP256K1.getLength()) {
			return Key.newBuilder().setECDSASecp256K1(ByteString.copyFrom(publicKey)).build();
		} else {
			return Key.newBuilder().setEd25519(ByteString.copyFrom(publicKey)).build();
		}
	}

	public Optional<TokenNftInfo> infoForNft(final NftID target) {
		final var currentNfts = uniqueTokens();
		final var tokenId = EntityNum.fromTokenId(target.getTokenID());
		final var targetKey = EntityNumPair.fromLongs(tokenId.longValue(), target.getSerialNumber());
		if (!currentNfts.containsKey(targetKey)) {
			return Optional.empty();
		}
		final var targetNft = currentNfts.get(targetKey);
		var accountId = targetNft.getOwner().toGrpcAccountId();

		if (WILDCARD_OWNER.equals(accountId)) {
			var merkleToken = tokens().get(tokenId);
			if (merkleToken == null) {
				return Optional.empty();
			}
			accountId = merkleToken.treasury().toGrpcAccountId();
		}

		final var spenderId = targetNft.getSpender().toGrpcAccountId();

		final var info = TokenNftInfo.newBuilder()
				.setLedgerId(networkInfo.ledgerId())
				.setNftID(target)
				.setAccountID(accountId)
				.setCreationTime(targetNft.getCreationTime().toGrpc())
				.setMetadata(ByteString.copyFrom(targetNft.getMetadata()))
				.setSpenderId(spenderId)
				.build();
		return Optional.of(info);
	}

	public boolean nftExists(final NftID id) {
		final var tokenNum = EntityNum.fromTokenId(id.getTokenID());
		final var key = EntityNumPair.fromLongs(tokenNum.longValue(), id.getSerialNumber());
		return uniqueTokens().containsKey(key);
	}

	public Optional<TokenType> tokenType(final TokenID tokenId) {
		try {
			final var optionalToken = tokenWith(tokenId);
			if (optionalToken.isEmpty()) {
				return Optional.empty();
			}
			return optionalToken.map(token -> TokenType.forNumber(token.tokenType().ordinal()));
		} catch (Exception unexpected) {
			log.warn(
					"Unexpected failure getting info for token {}!",
					readableId(tokenId),
					unexpected);
			return Optional.empty();
		}
	}

	public boolean tokenExists(final TokenID id) {
		return stateChildren != null && stateChildren.tokens().containsKey(EntityNum.fromTokenId(id));
	}

	public boolean scheduleExists(final ScheduleID id) {
		return scheduleStore != null && scheduleStore.resolve(id) != MISSING_SCHEDULE;
	}

	public Optional<FileGetInfoResponse.FileInfo> infoForFile(final FileID id) {
		try {
			return getFileInfo(id);
		} catch (NullPointerException e) {
			log.warn("View used without a properly initialized VirtualMap", e);
			return Optional.empty();
		}
	}

	private Optional<FileGetInfoResponse.FileInfo> getFileInfo(final FileID id) {
		final var attr = fileAttrs.get(id);
		if (attr == null) {
			return Optional.empty();
		}
		final var info = FileGetInfoResponse.FileInfo.newBuilder()
				.setLedgerId(networkInfo.ledgerId())
				.setFileID(id)
				.setMemo(attr.getMemo())
				.setDeleted(attr.isDeleted())
				.setExpirationTime(Timestamp.newBuilder().setSeconds(attr.getExpiry()))
				.setSize(Optional.ofNullable(fileContents.get(id)).orElse(EMPTY_BYTES).length);
		if (!attr.getWacl().isEmpty()) {
			info.setKeys(MiscUtils.asKeyUnchecked(attr.getWacl()).getKeyList());
		}
		return Optional.of(info.build());
	}

	public Optional<CryptoGetInfoResponse.AccountInfo> infoForAccount(
			final AccountID id,
			final AliasManager aliasManager,
			final int maxTokensForAccountInfo,
<<<<<<< HEAD
			final RewardCalculator rewardCalculator) {
=======
			final RewardCalculator rewardCalculator
	) {
>>>>>>> 8be2f480
		final var accountNum = id.getAlias().isEmpty()
				? fromAccountId(id)
				: aliasManager.lookupIdBy(id.getAlias());
		final var account = accounts().get(accountNum);
		if (account == null) {
			return Optional.empty();
		}

		final AccountID accountID = id.getAlias().isEmpty() ? id : accountNum.toGrpcAccountId();
		final var info = CryptoGetInfoResponse.AccountInfo.newBuilder()
				.setLedgerId(networkInfo.ledgerId())
				.setKey(asKeyUnchecked(account.getAccountKey()))
				.setAccountID(accountID)
				.setAlias(account.getAlias())
				.setReceiverSigRequired(account.isReceiverSigRequired())
				.setDeleted(account.isDeleted())
				.setMemo(account.getMemo())
				.setAutoRenewPeriod(Duration.newBuilder().setSeconds(account.getAutoRenewSecs()))
				.setBalance(account.getBalance())
				.setExpirationTime(Timestamp.newBuilder().setSeconds(account.getExpiry()))
				.setContractAccountID(getContractAccountId(account.getAccountKey(), accountID))
				.setOwnedNfts(account.getNftsOwned())
				.setMaxAutomaticTokenAssociations(account.getMaxAutomaticAssociations())
				.setEthereumNonce(account.getEthereumNonce());
		Optional.ofNullable(account.getProxy())
				.map(EntityId::toGrpcAccountId)
				.ifPresent(info::setProxyAccountID);
		final var tokenRels = tokenRels(this, account, maxTokensForAccountInfo);
		if (!tokenRels.isEmpty()) {
			info.addAllTokenRelationships(tokenRels);
		}
		info.setStakingInfo(stakingInfo(account, rewardCalculator));

		return Optional.of(info.build());
	}

	private String getContractAccountId(final JKey key, final AccountID accountID) {
		// If we can recover an Ethereum EOA address from the account key, we should return that
		final var evmAddress = tryAddressRecovery(key, EthTxSigs::recoverAddressFromPubKey);
		if (evmAddress != null) {
			return Bytes.wrap(evmAddress).toUnprefixedHexString();
		} else {
			return asHexedEvmAddress(accountID);
		}
	}

	/**
	 * Builds {@link StakingInfo} object for the {@link com.hederahashgraph.api.proto.java.CryptoGetInfo} and
	 * {@link com.hederahashgraph.api.proto.java.ContractGetInfo}
	 *
	 * @param account
	 * 		given account for which info is queried
	 * @return staking info
	 */
	public StakingInfo stakingInfo(final MerkleAccount account, final RewardCalculator rewardCalculator) {
		// will be updated with pending_reward in future PR
		final var stakingInfo = StakingInfo.newBuilder()
				.setDeclineReward(account.isDeclinedReward())
				.setStakedToMe(account.getStakedToMe());

		final var stakedNum = account.getStakedId();
		if (stakedNum < 0) {
<<<<<<< HEAD
			// since we store the staking node id as (-nodeId -1), the node id account is staking to will be
			// -stakedNum -1
=======
			// Staked num for a node is (-nodeId -1)
>>>>>>> 8be2f480
			stakingInfo.setStakedNodeId(-stakedNum - 1);
		} else if (stakedNum > 0) {
			stakingInfo.setStakedAccountId(STATIC_PROPERTIES.scopedAccountWith(stakedNum));
		}

		if (account.getStakePeriodStart() > 0) {
<<<<<<< HEAD
			stakingInfo.setStakePeriodStart(Timestamp.newBuilder().setSeconds(account.getStakePeriodStart()).build());
=======
			final var startSecond = rewardCalculator.epochSecondAtStartOfPeriod(account.getStakePeriodStart());
			stakingInfo.setStakePeriodStart(Timestamp.newBuilder().setSeconds(startSecond).build());
>>>>>>> 8be2f480
			if (account.mayHavePendingReward()) {
				final var info = stateChildren.stakingInfo();
				final var nodeStakingInfo = info.get(EntityNum.fromLong(account.getStakedNodeAddressBookId()));
				final var pendingReward = rewardCalculator.estimatePendingRewards(account, nodeStakingInfo);
				stakingInfo.setPendingReward(pendingReward);
			}
		}

		return stakingInfo.build();
	}

	public Optional<GetAccountDetailsResponse.AccountDetails> accountDetails(
			final AccountID id,
			final AliasManager aliasManager,
			final int maxTokensForAccountInfo
	) {
		final var accountNum = id.getAlias().isEmpty()
				? fromAccountId(id)
				: aliasManager.lookupIdBy(id.getAlias());
		final var account = accounts().get(accountNum);
		if (account == null) {
			return Optional.empty();
		}

		final AccountID accountID = id.getAlias().isEmpty() ? id : accountNum.toGrpcAccountId();
		final var details = GetAccountDetailsResponse.AccountDetails.newBuilder()
				.setLedgerId(networkInfo.ledgerId())
				.setKey(asKeyUnchecked(account.getAccountKey()))
				.setAccountId(accountID)
				.setAlias(account.getAlias())
				.setReceiverSigRequired(account.isReceiverSigRequired())
				.setDeleted(account.isDeleted())
				.setMemo(account.getMemo())
				.setAutoRenewPeriod(Duration.newBuilder().setSeconds(account.getAutoRenewSecs()))
				.setBalance(account.getBalance())
				.setExpirationTime(Timestamp.newBuilder().setSeconds(account.getExpiry()))
				.setContractAccountId(asHexedEvmAddress(accountID))
				.setOwnedNfts(account.getNftsOwned())
				.setMaxAutomaticTokenAssociations(account.getMaxAutomaticAssociations());
		Optional.ofNullable(account.getProxy())
				.map(EntityId::toGrpcAccountId)
				.ifPresent(details::setProxyAccountId);
		final var tokenRels = tokenRels(this, account, maxTokensForAccountInfo);
		if (!tokenRels.isEmpty()) {
			details.addAllTokenRelationships(tokenRels);
		}
		setAllowancesIfAny(details, account);
		return Optional.of(details.build());
	}

	private void setAllowancesIfAny(final GetAccountDetailsResponse.AccountDetails.Builder details,
			final MerkleAccount account) {
		details.addAllGrantedCryptoAllowances(getCryptoGrantedAllowancesList(account));
		details.addAllGrantedTokenAllowances(getFungibleGrantedTokenAllowancesList(account));
		details.addAllGrantedNftAllowances(getNftGrantedAllowancesList(account));
	}

	public long numNftsOwnedBy(AccountID target) {
		final var account = accounts().get(fromAccountId(target));
		if (account == null) {
			return 0L;
		}
		return account.getNftsOwned();
	}

	public Optional<ContractGetInfoResponse.ContractInfo> infoForContract(
			final ContractID id,
			final AliasManager aliasManager,
			final int maxTokensForAccountInfo,
			final RewardCalculator rewardCalculator
	) {
		final var contractId = unaliased(id, aliasManager);
		final var contract = contracts().get(contractId);
		if (contract == null) {
			return Optional.empty();
		}

		final var mirrorId = contractId.toGrpcAccountId();
		final var storageSize = contract.getNumContractKvPairs() * BYTES_PER_EVM_KEY_VALUE_PAIR;
		final var info = ContractGetInfoResponse.ContractInfo.newBuilder()
				.setLedgerId(networkInfo.ledgerId())
				.setAccountID(mirrorId)
				.setDeleted(contract.isDeleted())
				.setContractID(contractId.toGrpcContractID())
				.setMemo(contract.getMemo())
				.setStorage(storageSize)
				.setAutoRenewPeriod(Duration.newBuilder().setSeconds(contract.getAutoRenewSecs()))
				.setBalance(contract.getBalance())
				.setExpirationTime(Timestamp.newBuilder().setSeconds(contract.getExpiry()))
				.setMaxAutomaticTokenAssociations(contract.getMaxAutomaticAssociations());
		if (contract.hasAutoRenewAccount()) {
			info.setAutoRenewAccountId(Objects.requireNonNull(contract.getAutoRenewAccount()).toGrpcAccountId());
		}
		if (contract.hasAlias()) {
			info.setContractAccountID(hex(contract.getAlias().toByteArray()));
		} else {
			info.setContractAccountID(asHexedEvmAddress(mirrorId));
		}
		final var tokenRels = tokenRels(this, contract, maxTokensForAccountInfo);
		if (!tokenRels.isEmpty()) {
			info.addAllTokenRelationships(tokenRels);
		}

		info.setStakingInfo(stakingInfo(contract, rewardCalculator));

		try {
			final var adminKey = JKey.mapJKey(contract.getAccountKey());
			info.setAdminKey(adminKey);
		} catch (Exception ignore) {
			// Leave the admin key empty if it can't be decoded
		}

		return Optional.of(info.build());
	}

	public MerkleMap<EntityNum, MerkleTopic> topics() {
		return stateChildren == null ? emptyMm() : stateChildren.topics();
	}

	public MerkleMap<EntityNum, MerkleAccount> accounts() {
		return stateChildren == null ? emptyMm() : stateChildren.accounts();
	}

	public MerkleMap<EntityNum, MerkleAccount> contracts() {
		return stateChildren == null ? emptyMm() : stateChildren.accounts();
	}

	public MerkleMap<EntityNumPair, MerkleTokenRelStatus> tokenAssociations() {
		return stateChildren == null ? emptyMm() : stateChildren.tokenAssociations();
	}

	public MerkleMap<EntityNumPair, MerkleUniqueToken> uniqueTokens() {
		return stateChildren == null ? emptyMm() : stateChildren.uniqueTokens();
	}

	public VirtualMap<VirtualBlobKey, VirtualBlobValue> storage() {
		return stateChildren == null ? emptyVm() : stateChildren.storage();
	}

	public VirtualMap<ContractKey, IterableContractValue> contractStorage() {
		return stateChildren == null ? emptyVm() : stateChildren.contractStorage();
	}

	public MerkleMap<EntityNum, MerkleToken> tokens() {
		return stateChildren == null ? emptyMm() : stateChildren.tokens();
	}

	public BackingStore<TokenID, MerkleToken> asReadOnlyTokenStore() {
		if (backingTokens == null) {
			backingTokens = new BackingTokens(stateChildren::tokens);
		}
		return backingTokens;
	}

	public BackingStore<AccountID, MerkleAccount> asReadOnlyAccountStore() {
		if (backingAccounts == null) {
			backingAccounts = new BackingAccounts(stateChildren::accounts);
		}
		return backingAccounts;
	}

	public BackingStore<NftId, MerkleUniqueToken> asReadOnlyNftStore() {
		if (backingNfts == null) {
			backingNfts = new BackingNfts(stateChildren::uniqueTokens);
		}
		return backingNfts;
	}

	public BackingStore<Pair<AccountID, TokenID>, MerkleTokenRelStatus> asReadOnlyAssociationStore() {
		if (backingRels == null) {
			backingRels = new BackingTokenRels(stateChildren::tokenAssociations);
		}
		return backingRels;
	}

	private TokenFreezeStatus tfsFor(final boolean flag) {
		return flag ? TokenFreezeStatus.Frozen : TokenFreezeStatus.Unfrozen;
	}

	private TokenKycStatus tksFor(final boolean flag) {
		return flag ? TokenKycStatus.Granted : TokenKycStatus.Revoked;
	}

	private TokenPauseStatus tokenPauseStatusOf(final boolean flag) {
		return flag ? TokenPauseStatus.Paused : TokenPauseStatus.Unpaused;
	}

	/**
	 * Returns the most recent token relationships formed by the given account in the given view
	 * of the state, up to maximum of {@code maxRels} relationships.
	 *
	 * @param view
	 * 		a view of the world state
	 * @param account
	 * 		the account of interest
	 * @param maxRels
	 * 		the maximum token relationships to return
	 * @return a list of the account's newest token relationships up to the given limit
	 */
	static List<TokenRelationship> tokenRels(
			final StateView view,
			final MerkleAccount account,
			final int maxRels
	) {
		final List<TokenRelationship> grpcRels = new ArrayList<>();
		var firstRel = account.getLatestAssociation();
		doBoundedIteration(view.tokenAssociations(), view.tokens(), firstRel, maxRels, (token, rel) -> {
			final var grpcRel = new RawTokenRelationship(
					rel.getBalance(),
					STATIC_PROPERTIES.getShard(),
					STATIC_PROPERTIES.getRealm(),
					rel.getRelatedTokenNum(),
					rel.isFrozen(),
					rel.isKycGranted(),
					rel.isAutomaticAssociation()
			).asGrpcFor(token);
			grpcRels.add(grpcRel);
		});

		return grpcRels;
	}

	/**
	 * Given tokens and account-token relationships, iterates the "map-value-linked-list" of token relationships
	 * for the given account, exposing its token relationships to the given Visitor in reverse chronological order.
	 *
	 * @param tokenRels
	 * 		the source of token relationship information
	 * @param tokens
	 * 		the source of token information
	 * @param account
	 * 		the account of interest
	 * @param visitor
	 * 		a consumer of token and token relationship information
	 */
	public static void doBoundedIteration(
			final MerkleMap<EntityNumPair, MerkleTokenRelStatus> tokenRels,
			final MerkleMap<EntityNum, MerkleToken> tokens,
			final MerkleAccount account,
			final BiConsumer<MerkleToken, MerkleTokenRelStatus> visitor
	) {
		final var maxRels = account.getNumAssociations();
		final var firstRel = account.getLatestAssociation();
		doBoundedIteration(tokenRels, tokens, firstRel, maxRels, visitor);
	}

	/**
	 * Given tokens and account-token relationships, iterates the "map-value-linked-list" of token relationships
	 * starting from a given key exposing token relationships to the given Visitor in reverse chronological order.
	 * Terminates when there are no more reachable relationships, or the maximum number have been visited.
	 *
	 * @param tokenRels
	 * 		the source of token relationship information
	 * @param tokens
	 * 		the source of token information
	 * @param firstRel
	 * 		the first relationship of interest
	 * @param maxRels
	 * 		the maximum number of relationships to visit
	 * @param visitor
	 * 		a consumer of token and token relationship information
	 */
	public static void doBoundedIteration(
			final MerkleMap<EntityNumPair, MerkleTokenRelStatus> tokenRels,
			final MerkleMap<EntityNum, MerkleToken> tokens,
			final EntityNumPair firstRel,
			final int maxRels,
			final BiConsumer<MerkleToken, MerkleTokenRelStatus> visitor
	) {
		final var accountNum = firstRel.getHiOrderAsLong();
		var tokenNum = firstRel.getLowOrderAsLong();
		var key = firstRel;
		var counter = 0;
		while (tokenNum != MISSING_ID.num() && counter < maxRels) {
			final var rel = tokenRels.get(key);
			final var token = tokens.getOrDefault(key.getLowOrderAsNum(), REMOVED_TOKEN);
			visitor.accept(token, rel);
			tokenNum = rel.nextKey();
			key = EntityNumPair.fromLongs(accountNum, tokenNum);
			counter++;
		}
	}

	@SuppressWarnings("unchecked")
	private static <K, V extends MerkleNode & Keyed<K>> MerkleMap<K, V> emptyMm() {
		return (MerkleMap<K, V>) EMPTY_MM;
	}

	@SuppressWarnings("unchecked")
	private static <K extends VirtualKey<K>, V extends VirtualValue> VirtualMap<K, V> emptyVm() {
		return (VirtualMap<K, V>) EMPTY_VM;
	}

	/* --- used only in unit tests ---*/
	public MerkleNetworkContext networkCtx() {
		return stateChildren == null ? EMPTY_CTX : stateChildren.networkCtx();
	}

	public MerkleMap<EntityNum, MerkleStakingInfo> stakingInfo() {
		return stateChildren == null ? emptyMm() : stateChildren.stakingInfo();
	}
}<|MERGE_RESOLUTION|>--- conflicted
+++ resolved
@@ -439,12 +439,8 @@
 			final AccountID id,
 			final AliasManager aliasManager,
 			final int maxTokensForAccountInfo,
-<<<<<<< HEAD
-			final RewardCalculator rewardCalculator) {
-=======
 			final RewardCalculator rewardCalculator
 	) {
->>>>>>> 8be2f480
 		final var accountNum = id.getAlias().isEmpty()
 				? fromAccountId(id)
 				: aliasManager.lookupIdBy(id.getAlias());
@@ -507,24 +503,15 @@
 
 		final var stakedNum = account.getStakedId();
 		if (stakedNum < 0) {
-<<<<<<< HEAD
-			// since we store the staking node id as (-nodeId -1), the node id account is staking to will be
-			// -stakedNum -1
-=======
 			// Staked num for a node is (-nodeId -1)
->>>>>>> 8be2f480
 			stakingInfo.setStakedNodeId(-stakedNum - 1);
 		} else if (stakedNum > 0) {
 			stakingInfo.setStakedAccountId(STATIC_PROPERTIES.scopedAccountWith(stakedNum));
 		}
 
 		if (account.getStakePeriodStart() > 0) {
-<<<<<<< HEAD
-			stakingInfo.setStakePeriodStart(Timestamp.newBuilder().setSeconds(account.getStakePeriodStart()).build());
-=======
 			final var startSecond = rewardCalculator.epochSecondAtStartOfPeriod(account.getStakePeriodStart());
 			stakingInfo.setStakePeriodStart(Timestamp.newBuilder().setSeconds(startSecond).build());
->>>>>>> 8be2f480
 			if (account.mayHavePendingReward()) {
 				final var info = stateChildren.stakingInfo();
 				final var nodeStakingInfo = info.get(EntityNum.fromLong(account.getStakedNodeAddressBookId()));
