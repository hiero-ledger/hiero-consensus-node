--- conflicted
+++ resolved
@@ -67,6 +67,7 @@
 import com.hedera.services.state.virtual.VirtualBlobValue;
 import com.hedera.services.store.models.NftId;
 import com.hedera.services.store.schedule.ScheduleStore;
+import com.hedera.services.utils.EntityIdUtils;
 import com.hedera.services.utils.EntityNum;
 import com.hedera.services.utils.EntityNumPair;
 import com.hedera.services.utils.MiscUtils;
@@ -114,705 +115,6 @@
 import org.apache.tuweni.bytes.Bytes;
 
 public class StateView {
-<<<<<<< HEAD
-	private static final Logger log = LogManager.getLogger(StateView.class);
-
-	/* EVM storage maps from 256-bit (32-byte) keys to 256-bit (32-byte) values */
-	public static final long BYTES_PER_EVM_KEY_VALUE_PAIR = 64L;
-	public static final AccountID WILDCARD_OWNER = AccountID.newBuilder().setAccountNum(0L).build();
-
-	static final byte[] EMPTY_BYTES = new byte[0];
-	static final MerkleMap<?, ?> EMPTY_MM = new MerkleMap<>();
-	static final VirtualMap<?, ?> EMPTY_VM = new VirtualMap<>();
-	static final MerkleNetworkContext EMPTY_CTX = new MerkleNetworkContext();
-
-	public static final JKey EMPTY_WACL = new JKeyList();
-	public static final MerkleToken REMOVED_TOKEN = new MerkleToken(
-			0L, 0L, 0, "", "",
-			false, false, MISSING_ENTITY_ID);
-	public static final StateView EMPTY_VIEW = new StateView(null, new MutableStateChildren(), null);
-
-	private final ScheduleStore scheduleStore;
-	private final StateChildren stateChildren;
-	private final NetworkInfo networkInfo;
-
-	Map<byte[], byte[]> contractBytecode;
-	Map<FileID, byte[]> fileContents;
-	Map<FileID, HFileMeta> fileAttrs;
-
-	private BackingStore<TokenID, MerkleToken> backingTokens = null;
-	private BackingStore<AccountID, MerkleAccount> backingAccounts = null;
-	private BackingStore<NftId, MerkleUniqueToken> backingNfts = null;
-	private BackingStore<Pair<AccountID, TokenID>, MerkleTokenRelStatus> backingRels = null;
-
-	public StateView(
-			@Nullable final ScheduleStore scheduleStore,
-			final StateChildren stateChildren,
-			final NetworkInfo networkInfo
-	) {
-		this.scheduleStore = scheduleStore;
-		this.stateChildren = stateChildren;
-		this.networkInfo = networkInfo;
-
-		final Map<String, byte[]> blobStore = unmodifiableMap(new FcBlobsBytesStore(this::storage));
-
-		fileContents = DataMapFactory.dataMapFrom(blobStore);
-		fileAttrs = MetadataMapFactory.metaMapFrom(blobStore);
-		contractBytecode = AddressKeyedMapFactory.bytecodeMapFrom(blobStore);
-	}
-
-	public Optional<HFileMeta> attrOf(final FileID id) {
-		return Optional.ofNullable(fileAttrs.get(id));
-	}
-
-	public Optional<byte[]> contentsOf(final FileID id) {
-		if (stateChildren == null) {
-			return Optional.empty();
-		}
-		final var specialFiles = stateChildren.specialFiles();
-		if (specialFiles.contains(id)) {
-			return Optional.ofNullable(specialFiles.get(id));
-		} else {
-			return Optional.ofNullable(fileContents.get(id));
-		}
-	}
-
-	public Optional<byte[]> bytecodeOf(final EntityNum contractId) {
-		return Optional.ofNullable(contractBytecode.get(contractId.toRawEvmAddress()));
-	}
-
-	public Optional<MerkleToken> tokenWith(final TokenID id) {
-		if (stateChildren == null) {
-			return Optional.empty();
-		}
-		return Optional.ofNullable(stateChildren.tokens().get(EntityNum.fromTokenId(id)));
-	}
-
-	public Optional<TokenInfo> infoForToken(final TokenID tokenId) {
-		if (stateChildren == null) {
-			return Optional.empty();
-		}
-		try {
-			final var tokens = stateChildren.tokens();
-			final var token = tokens.get(EntityNum.fromTokenId(tokenId));
-			if (token == null) {
-				return Optional.empty();
-			}
-			final var info = TokenInfo.newBuilder()
-					.setLedgerId(networkInfo.ledgerId())
-					.setTokenTypeValue(token.tokenType().ordinal())
-					.setSupplyTypeValue(token.supplyType().ordinal())
-					.setTokenId(tokenId)
-					.setDeleted(token.isDeleted())
-					.setSymbol(token.symbol())
-					.setName(token.name())
-					.setMemo(token.memo())
-					.setTreasury(token.treasury().toGrpcAccountId())
-					.setTotalSupply(token.totalSupply())
-					.setMaxSupply(token.maxSupply())
-					.setDecimals(token.decimals())
-					.setExpiry(Timestamp.newBuilder().setSeconds(token.expiry()));
-
-			final var adminCandidate = token.adminKey();
-			adminCandidate.ifPresent(k -> info.setAdminKey(asKeyUnchecked(k)));
-
-			final var freezeCandidate = token.freezeKey();
-			freezeCandidate.ifPresentOrElse(k -> {
-				info.setDefaultFreezeStatus(tfsFor(token.accountsAreFrozenByDefault()));
-				info.setFreezeKey(asKeyUnchecked(k));
-			}, () -> info.setDefaultFreezeStatus(TokenFreezeStatus.FreezeNotApplicable));
-
-			final var kycCandidate = token.kycKey();
-			kycCandidate.ifPresentOrElse(k -> {
-				info.setDefaultKycStatus(tksFor(token.accountsKycGrantedByDefault()));
-				info.setKycKey(asKeyUnchecked(k));
-			}, () -> info.setDefaultKycStatus(TokenKycStatus.KycNotApplicable));
-
-			final var supplyCandidate = token.supplyKey();
-			supplyCandidate.ifPresent(k -> info.setSupplyKey(asKeyUnchecked(k)));
-			final var wipeCandidate = token.wipeKey();
-			wipeCandidate.ifPresent(k -> info.setWipeKey(asKeyUnchecked(k)));
-			final var feeScheduleCandidate = token.feeScheduleKey();
-			feeScheduleCandidate.ifPresent(k -> info.setFeeScheduleKey(asKeyUnchecked(k)));
-
-			final var pauseCandidate = token.pauseKey();
-			pauseCandidate.ifPresentOrElse(k -> {
-				info.setPauseKey(asKeyUnchecked(k));
-				info.setPauseStatus(tokenPauseStatusOf(token.isPaused()));
-			}, () -> info.setPauseStatus(TokenPauseStatus.PauseNotApplicable));
-
-			if (token.hasAutoRenewAccount()) {
-				info.setAutoRenewAccount(token.autoRenewAccount().toGrpcAccountId());
-				info.setAutoRenewPeriod(Duration.newBuilder().setSeconds(token.autoRenewPeriod()));
-			}
-
-			info.addAllCustomFees(token.grpcFeeSchedule());
-
-			return Optional.of(info.build());
-		} catch (Exception unexpected) {
-			log.warn(
-					"Unexpected failure getting info for token {}!",
-					readableId(tokenId),
-					unexpected);
-			return Optional.empty();
-		}
-	}
-
-	public Optional<ConsensusTopicInfo> infoForTopic(final TopicID topicID) {
-
-		final var merkleTopic = topics().get(EntityNum.fromTopicId(topicID));
-		if (merkleTopic == null) {
-			return Optional.empty();
-		}
-
-		final var info = ConsensusTopicInfo.newBuilder();
-		if (merkleTopic.hasMemo()) {
-			info.setMemo(merkleTopic.getMemo());
-		}
-		if (merkleTopic.hasAdminKey()) {
-			info.setAdminKey(asKeyUnchecked(merkleTopic.getAdminKey()));
-		}
-		if (merkleTopic.hasSubmitKey()) {
-			info.setSubmitKey(asKeyUnchecked(merkleTopic.getSubmitKey()));
-		}
-		info.setAutoRenewPeriod(Duration.newBuilder().setSeconds(merkleTopic.getAutoRenewDurationSeconds()));
-		if (merkleTopic.hasAutoRenewAccountId()) {
-			info.setAutoRenewAccount(asAccount(merkleTopic.getAutoRenewAccountId()));
-		}
-		info.setExpirationTime(merkleTopic.getExpirationTimestamp().toGrpc());
-		info.setSequenceNumber(merkleTopic.getSequenceNumber());
-		info.setRunningHash(ByteString.copyFrom(merkleTopic.getRunningHash()));
-		info.setLedgerId(networkInfo.ledgerId());
-
-		return Optional.of(info.build());
-	}
-
-	public Optional<ScheduleInfo> infoForSchedule(final ScheduleID scheduleID) {
-		if (scheduleStore == null) {
-			return Optional.empty();
-		}
-		try {
-			final var id = scheduleStore.resolve(scheduleID);
-			if (id == MISSING_SCHEDULE) {
-				return Optional.empty();
-			}
-			final var schedule = scheduleStore.get(id);
-			final var signatories = schedule.signatories();
-			final var signatoriesList = KeyList.newBuilder();
-
-			signatories.forEach(pubKey -> signatoriesList.addKeys(grpcKeyReprOf(pubKey)));
-
-			final var info = ScheduleInfo.newBuilder()
-					.setLedgerId(networkInfo.ledgerId())
-					.setScheduleID(id)
-					.setScheduledTransactionBody(schedule.scheduledTxn())
-					.setScheduledTransactionID(schedule.scheduledTransactionId())
-					.setCreatorAccountID(schedule.schedulingAccount().toGrpcAccountId())
-					.setPayerAccountID(schedule.effectivePayer().toGrpcAccountId())
-					.setSigners(signatoriesList)
-					.setExpirationTime(Timestamp.newBuilder()
-							.setSeconds(schedule.calculatedExpirationTime().getSeconds())
-							.setNanos(schedule.calculatedExpirationTime().getNanos()))
-					.setWaitForExpiry(schedule.calculatedWaitForExpiry());
-			schedule.memo().ifPresent(info::setMemo);
-			if (schedule.isDeleted()) {
-				info.setDeletionTime(schedule.deletionTime());
-			} else if (schedule.isExecuted()) {
-				info.setExecutionTime(schedule.executionTime());
-			}
-
-			final var adminCandidate = schedule.adminKey();
-			adminCandidate.ifPresent(k -> info.setAdminKey(asKeyUnchecked(k)));
-
-			return Optional.of(info.build());
-		} catch (Exception unexpected) {
-			log.warn(
-					"Unexpected failure getting info for schedule {}!",
-					readableId(scheduleID),
-					unexpected);
-			return Optional.empty();
-		}
-	}
-
-	private Key grpcKeyReprOf(final byte[] publicKey) {
-		if (publicKey.length == KeyType.ECDSA_SECP256K1.getLength()) {
-			return Key.newBuilder().setECDSASecp256K1(ByteString.copyFrom(publicKey)).build();
-		} else {
-			return Key.newBuilder().setEd25519(ByteString.copyFrom(publicKey)).build();
-		}
-	}
-
-	public Optional<TokenNftInfo> infoForNft(final NftID target) {
-		final var currentNfts = uniqueTokens();
-		final var tokenId = EntityNum.fromTokenId(target.getTokenID());
-		final var targetKey = EntityNumPair.fromLongs(tokenId.longValue(), target.getSerialNumber());
-		if (!currentNfts.containsKey(targetKey)) {
-			return Optional.empty();
-		}
-		final var targetNft = currentNfts.get(targetKey);
-		var accountId = targetNft.getOwner().toGrpcAccountId();
-
-		if (WILDCARD_OWNER.equals(accountId)) {
-			var merkleToken = tokens().get(tokenId);
-			if (merkleToken == null) {
-				return Optional.empty();
-			}
-			accountId = merkleToken.treasury().toGrpcAccountId();
-		}
-
-		final var spenderId = targetNft.getSpender().toGrpcAccountId();
-
-		final var info = TokenNftInfo.newBuilder()
-				.setLedgerId(networkInfo.ledgerId())
-				.setNftID(target)
-				.setAccountID(accountId)
-				.setCreationTime(targetNft.getCreationTime().toGrpc())
-				.setMetadata(ByteString.copyFrom(targetNft.getMetadata()))
-				.setSpenderId(spenderId)
-				.build();
-		return Optional.of(info);
-	}
-
-	public boolean nftExists(final NftID id) {
-		final var tokenNum = EntityNum.fromTokenId(id.getTokenID());
-		final var key = EntityNumPair.fromLongs(tokenNum.longValue(), id.getSerialNumber());
-		return uniqueTokens().containsKey(key);
-	}
-
-	public Optional<TokenType> tokenType(final TokenID tokenId) {
-		try {
-			final var optionalToken = tokenWith(tokenId);
-			if (optionalToken.isEmpty()) {
-				return Optional.empty();
-			}
-			return optionalToken.map(token -> TokenType.forNumber(token.tokenType().ordinal()));
-		} catch (Exception unexpected) {
-			log.warn(
-					"Unexpected failure getting info for token {}!",
-					readableId(tokenId),
-					unexpected);
-			return Optional.empty();
-		}
-	}
-
-	public boolean tokenExists(final TokenID id) {
-		return stateChildren != null && stateChildren.tokens().containsKey(EntityNum.fromTokenId(id));
-	}
-
-	public boolean scheduleExists(final ScheduleID id) {
-		return scheduleStore != null && scheduleStore.resolve(id) != MISSING_SCHEDULE;
-	}
-
-	public Optional<FileGetInfoResponse.FileInfo> infoForFile(final FileID id) {
-		try {
-			return getFileInfo(id);
-		} catch (NullPointerException e) {
-			log.warn("View used without a properly initialized VirtualMap", e);
-			return Optional.empty();
-		}
-	}
-
-	private Optional<FileGetInfoResponse.FileInfo> getFileInfo(final FileID id) {
-		final var attr = fileAttrs.get(id);
-		if (attr == null) {
-			return Optional.empty();
-		}
-		final var info = FileGetInfoResponse.FileInfo.newBuilder()
-				.setLedgerId(networkInfo.ledgerId())
-				.setFileID(id)
-				.setMemo(attr.getMemo())
-				.setDeleted(attr.isDeleted())
-				.setExpirationTime(Timestamp.newBuilder().setSeconds(attr.getExpiry()))
-				.setSize(Optional.ofNullable(fileContents.get(id)).orElse(EMPTY_BYTES).length);
-		if (!attr.getWacl().isEmpty()) {
-			info.setKeys(MiscUtils.asKeyUnchecked(attr.getWacl()).getKeyList());
-		}
-		return Optional.of(info.build());
-	}
-
-	public Optional<CryptoGetInfoResponse.AccountInfo> infoForAccount(
-			final AccountID id,
-			final AliasManager aliasManager,
-			final int maxTokensForAccountInfo,
-			final RewardCalculator rewardCalculator
-	) {
-		final var accountNum = id.getAlias().isEmpty()
-				? fromAccountId(id)
-				: aliasManager.lookupIdBy(id.getAlias());
-		final var account = accounts().get(accountNum);
-		if (account == null) {
-			return Optional.empty();
-		}
-
-		final AccountID accountID = id.getAlias().isEmpty() ? id : accountNum.toGrpcAccountId();
-		final var info = CryptoGetInfoResponse.AccountInfo.newBuilder()
-				.setLedgerId(networkInfo.ledgerId())
-				.setKey(asKeyUnchecked(account.getAccountKey()))
-				.setAccountID(accountID)
-				.setAlias(account.getAlias())
-				.setReceiverSigRequired(account.isReceiverSigRequired())
-				.setDeleted(account.isDeleted())
-				.setMemo(account.getMemo())
-				.setAutoRenewPeriod(Duration.newBuilder().setSeconds(account.getAutoRenewSecs()))
-				.setBalance(account.getBalance())
-				.setExpirationTime(Timestamp.newBuilder().setSeconds(account.getExpiry()))
-				.setContractAccountID(getContractAccountId(account.getAccountKey(), accountID))
-				.setOwnedNfts(account.getNftsOwned())
-				.setMaxAutomaticTokenAssociations(account.getMaxAutomaticAssociations())
-				.setEthereumNonce(account.getEthereumNonce());
-		Optional.ofNullable(account.getProxy())
-				.map(EntityId::toGrpcAccountId)
-				.ifPresent(info::setProxyAccountID);
-		final var tokenRels = tokenRels(this, account, maxTokensForAccountInfo);
-		if (!tokenRels.isEmpty()) {
-			info.addAllTokenRelationships(tokenRels);
-		}
-		info.setStakingInfo(stakingInfo(account, rewardCalculator));
-
-		return Optional.of(info.build());
-	}
-
-	private String getContractAccountId(final JKey key, final AccountID accountID) {
-		// If we can recover an Ethereum EOA address from the account key, we should return that
-		final var evmAddress = tryAddressRecovery(key, EthTxSigs::recoverAddressFromPubKey);
-		if (evmAddress != null) {
-			return Bytes.wrap(evmAddress).toUnprefixedHexString();
-		} else {
-			return asHexedEvmAddress(accountID);
-		}
-	}
-
-	/**
-	 * Builds {@link StakingInfo} object for the {@link com.hederahashgraph.api.proto.java.CryptoGetInfo} and
-	 * {@link com.hederahashgraph.api.proto.java.ContractGetInfo}
-	 *
-	 * @param account
-	 * 		given account for which info is queried
-	 * @return staking info
-	 */
-	public StakingInfo stakingInfo(final MerkleAccount account, final RewardCalculator rewardCalculator) {
-		// will be updated with pending_reward in future PR
-		final var stakingInfo = StakingInfo.newBuilder()
-				.setDeclineReward(account.isDeclinedReward())
-				.setStakedToMe(account.getStakedToMe());
-
-		final var stakedNum = account.getStakedId();
-		if (stakedNum < 0) {
-			// Staked num for a node is (-nodeId -1)
-			stakingInfo.setStakedNodeId(-stakedNum - 1);
-		} else if (stakedNum > 0) {
-			stakingInfo.setStakedAccountId(STATIC_PROPERTIES.scopedAccountWith(stakedNum));
-		}
-
-		if (account.getStakePeriodStart() > 0) {
-			final var startSecond = rewardCalculator.epochSecondAtStartOfPeriod(account.getStakePeriodStart());
-			stakingInfo.setStakePeriodStart(Timestamp.newBuilder().setSeconds(startSecond).build());
-			if (account.mayHavePendingReward()) {
-				final var info = stateChildren.stakingInfo();
-				final var nodeStakingInfo = info.get(EntityNum.fromLong(account.getStakedNodeAddressBookId()));
-				final var pendingReward = rewardCalculator.estimatePendingRewards(account, nodeStakingInfo);
-				stakingInfo.setPendingReward(pendingReward);
-			}
-		}
-
-		return stakingInfo.build();
-	}
-
-	public Optional<GetAccountDetailsResponse.AccountDetails> accountDetails(
-			final AccountID id,
-			final AliasManager aliasManager,
-			final int maxTokensForAccountInfo
-	) {
-		final var accountNum = id.getAlias().isEmpty()
-				? fromAccountId(id)
-				: aliasManager.lookupIdBy(id.getAlias());
-		final var account = accounts().get(accountNum);
-		if (account == null) {
-			return Optional.empty();
-		}
-
-		final AccountID accountID = id.getAlias().isEmpty() ? id : accountNum.toGrpcAccountId();
-		final var details = GetAccountDetailsResponse.AccountDetails.newBuilder()
-				.setLedgerId(networkInfo.ledgerId())
-				.setKey(asKeyUnchecked(account.getAccountKey()))
-				.setAccountId(accountID)
-				.setAlias(account.getAlias())
-				.setReceiverSigRequired(account.isReceiverSigRequired())
-				.setDeleted(account.isDeleted())
-				.setMemo(account.getMemo())
-				.setAutoRenewPeriod(Duration.newBuilder().setSeconds(account.getAutoRenewSecs()))
-				.setBalance(account.getBalance())
-				.setExpirationTime(Timestamp.newBuilder().setSeconds(account.getExpiry()))
-				.setContractAccountId(asHexedEvmAddress(accountID))
-				.setOwnedNfts(account.getNftsOwned())
-				.setMaxAutomaticTokenAssociations(account.getMaxAutomaticAssociations());
-		Optional.ofNullable(account.getProxy())
-				.map(EntityId::toGrpcAccountId)
-				.ifPresent(details::setProxyAccountId);
-		final var tokenRels = tokenRels(this, account, maxTokensForAccountInfo);
-		if (!tokenRels.isEmpty()) {
-			details.addAllTokenRelationships(tokenRels);
-		}
-		setAllowancesIfAny(details, account);
-		return Optional.of(details.build());
-	}
-
-	private void setAllowancesIfAny(final GetAccountDetailsResponse.AccountDetails.Builder details,
-			final MerkleAccount account) {
-		details.addAllGrantedCryptoAllowances(getCryptoGrantedAllowancesList(account));
-		details.addAllGrantedTokenAllowances(getFungibleGrantedTokenAllowancesList(account));
-		details.addAllGrantedNftAllowances(getNftGrantedAllowancesList(account));
-	}
-
-	public long numNftsOwnedBy(AccountID target) {
-		final var account = accounts().get(fromAccountId(target));
-		if (account == null) {
-			return 0L;
-		}
-		return account.getNftsOwned();
-	}
-
-	public Optional<ContractGetInfoResponse.ContractInfo> infoForContract(
-			final ContractID id,
-			final AliasManager aliasManager,
-			final int maxTokensForAccountInfo,
-			final RewardCalculator rewardCalculator
-	) {
-		final var contractId = unaliased(id, aliasManager);
-		final var contract = contracts().get(contractId);
-		if (contract == null) {
-			return Optional.empty();
-		}
-
-		final var mirrorId = contractId.toGrpcAccountId();
-		final var storageSize = contract.getNumContractKvPairs() * BYTES_PER_EVM_KEY_VALUE_PAIR;
-		final var info = ContractGetInfoResponse.ContractInfo.newBuilder()
-				.setLedgerId(networkInfo.ledgerId())
-				.setAccountID(mirrorId)
-				.setDeleted(contract.isDeleted())
-				.setContractID(contractId.toGrpcContractID())
-				.setMemo(contract.getMemo())
-				.setStorage(storageSize)
-				.setAutoRenewPeriod(Duration.newBuilder().setSeconds(contract.getAutoRenewSecs()))
-				.setBalance(contract.getBalance())
-				.setExpirationTime(Timestamp.newBuilder().setSeconds(contract.getExpiry()))
-				.setMaxAutomaticTokenAssociations(contract.getMaxAutomaticAssociations());
-		if (contract.hasAutoRenewAccount()) {
-			info.setAutoRenewAccountId(Objects.requireNonNull(contract.getAutoRenewAccount()).toGrpcAccountId());
-		}
-		if (contract.hasAlias()) {
-			info.setContractAccountID(hex(contract.getAlias().toByteArray()));
-		} else {
-			info.setContractAccountID(asHexedEvmAddress(mirrorId));
-		}
-		final var tokenRels = tokenRels(this, contract, maxTokensForAccountInfo);
-		if (!tokenRels.isEmpty()) {
-			info.addAllTokenRelationships(tokenRels);
-		}
-
-		info.setStakingInfo(stakingInfo(contract, rewardCalculator));
-
-		try {
-			final var adminKey = JKey.mapJKey(contract.getAccountKey());
-			info.setAdminKey(adminKey);
-		} catch (Exception ignore) {
-			// Leave the admin key empty if it can't be decoded
-		}
-
-		return Optional.of(info.build());
-	}
-
-	public MerkleMap<EntityNum, MerkleTopic> topics() {
-		return stateChildren == null ? emptyMm() : stateChildren.topics();
-	}
-
-	public MerkleMap<EntityNum, MerkleAccount> accounts() {
-		return stateChildren == null ? emptyMm() : stateChildren.accounts();
-	}
-
-	public MerkleMap<EntityNum, MerkleAccount> contracts() {
-		return stateChildren == null ? emptyMm() : stateChildren.accounts();
-	}
-
-	public MerkleMap<EntityNumPair, MerkleTokenRelStatus> tokenAssociations() {
-		return stateChildren == null ? emptyMm() : stateChildren.tokenAssociations();
-	}
-
-	public MerkleMap<EntityNumPair, MerkleUniqueToken> uniqueTokens() {
-		return stateChildren == null ? emptyMm() : stateChildren.uniqueTokens();
-	}
-
-	public VirtualMap<VirtualBlobKey, VirtualBlobValue> storage() {
-		return stateChildren == null ? emptyVm() : stateChildren.storage();
-	}
-
-	public VirtualMap<ContractKey, IterableContractValue> contractStorage() {
-		return stateChildren == null ? emptyVm() : stateChildren.contractStorage();
-	}
-
-	public MerkleMap<EntityNum, MerkleToken> tokens() {
-		return stateChildren == null ? emptyMm() : stateChildren.tokens();
-	}
-
-	public BackingStore<TokenID, MerkleToken> asReadOnlyTokenStore() {
-		if (backingTokens == null) {
-			backingTokens = new BackingTokens(stateChildren::tokens);
-		}
-		return backingTokens;
-	}
-
-	public BackingStore<AccountID, MerkleAccount> asReadOnlyAccountStore() {
-		if (backingAccounts == null) {
-			backingAccounts = new BackingAccounts(stateChildren::accounts);
-		}
-		return backingAccounts;
-	}
-
-	public BackingStore<NftId, MerkleUniqueToken> asReadOnlyNftStore() {
-		if (backingNfts == null) {
-			backingNfts = new BackingNfts(stateChildren::uniqueTokens);
-		}
-		return backingNfts;
-	}
-
-	public BackingStore<Pair<AccountID, TokenID>, MerkleTokenRelStatus> asReadOnlyAssociationStore() {
-		if (backingRels == null) {
-			backingRels = new BackingTokenRels(stateChildren::tokenAssociations);
-		}
-		return backingRels;
-	}
-
-	private TokenFreezeStatus tfsFor(final boolean flag) {
-		return flag ? TokenFreezeStatus.Frozen : TokenFreezeStatus.Unfrozen;
-	}
-
-	private TokenKycStatus tksFor(final boolean flag) {
-		return flag ? TokenKycStatus.Granted : TokenKycStatus.Revoked;
-	}
-
-	private TokenPauseStatus tokenPauseStatusOf(final boolean flag) {
-		return flag ? TokenPauseStatus.Paused : TokenPauseStatus.Unpaused;
-	}
-
-	/**
-	 * Returns the most recent token relationships formed by the given account in the given view
-	 * of the state, up to maximum of {@code maxRels} relationships.
-	 *
-	 * @param view
-	 * 		a view of the world state
-	 * @param account
-	 * 		the account of interest
-	 * @param maxRels
-	 * 		the maximum token relationships to return
-	 * @return a list of the account's newest token relationships up to the given limit
-	 */
-	static List<TokenRelationship> tokenRels(
-			final StateView view,
-			final MerkleAccount account,
-			final int maxRels
-	) {
-		final List<TokenRelationship> grpcRels = new ArrayList<>();
-		var firstRel = account.getLatestAssociation();
-		doBoundedIteration(view.tokenAssociations(), view.tokens(), firstRel, maxRels, (token, rel) -> {
-			final var grpcRel = new RawTokenRelationship(
-					rel.getBalance(),
-					STATIC_PROPERTIES.getShard(),
-					STATIC_PROPERTIES.getRealm(),
-					rel.getRelatedTokenNum(),
-					rel.isFrozen(),
-					rel.isKycGranted(),
-					rel.isAutomaticAssociation()
-			).asGrpcFor(token);
-			grpcRels.add(grpcRel);
-		});
-
-		return grpcRels;
-	}
-
-	/**
-	 * Given tokens and account-token relationships, iterates the "map-value-linked-list" of token relationships
-	 * for the given account, exposing its token relationships to the given Visitor in reverse chronological order.
-	 *
-	 * @param tokenRels
-	 * 		the source of token relationship information
-	 * @param tokens
-	 * 		the source of token information
-	 * @param account
-	 * 		the account of interest
-	 * @param visitor
-	 * 		a consumer of token and token relationship information
-	 */
-	public static void doBoundedIteration(
-			final MerkleMap<EntityNumPair, MerkleTokenRelStatus> tokenRels,
-			final MerkleMap<EntityNum, MerkleToken> tokens,
-			final MerkleAccount account,
-			final BiConsumer<MerkleToken, MerkleTokenRelStatus> visitor
-	) {
-		final var maxRels = account.getNumAssociations();
-		final var firstRel = account.getLatestAssociation();
-		doBoundedIteration(tokenRels, tokens, firstRel, maxRels, visitor);
-	}
-
-	/**
-	 * Given tokens and account-token relationships, iterates the "map-value-linked-list" of token relationships
-	 * starting from a given key exposing token relationships to the given Visitor in reverse chronological order.
-	 * Terminates when there are no more reachable relationships, or the maximum number have been visited.
-	 *
-	 * @param tokenRels
-	 * 		the source of token relationship information
-	 * @param tokens
-	 * 		the source of token information
-	 * @param firstRel
-	 * 		the first relationship of interest
-	 * @param maxRels
-	 * 		the maximum number of relationships to visit
-	 * @param visitor
-	 * 		a consumer of token and token relationship information
-	 */
-	public static void doBoundedIteration(
-			final MerkleMap<EntityNumPair, MerkleTokenRelStatus> tokenRels,
-			final MerkleMap<EntityNum, MerkleToken> tokens,
-			final EntityNumPair firstRel,
-			final int maxRels,
-			final BiConsumer<MerkleToken, MerkleTokenRelStatus> visitor
-	) {
-		final var accountNum = firstRel.getHiOrderAsLong();
-		var tokenNum = firstRel.getLowOrderAsLong();
-		var key = firstRel;
-		var counter = 0;
-		while (tokenNum != MISSING_ID.num() && counter < maxRels) {
-			final var rel = tokenRels.get(key);
-			final var token = tokens.getOrDefault(key.getLowOrderAsNum(), REMOVED_TOKEN);
-			visitor.accept(token, rel);
-			tokenNum = rel.nextKey();
-			key = EntityNumPair.fromLongs(accountNum, tokenNum);
-			counter++;
-		}
-	}
-
-	@SuppressWarnings("unchecked")
-	private static <K, V extends MerkleNode & Keyed<K>> MerkleMap<K, V> emptyMm() {
-		return (MerkleMap<K, V>) EMPTY_MM;
-	}
-
-	@SuppressWarnings("unchecked")
-	private static <K extends VirtualKey<K>, V extends VirtualValue> VirtualMap<K, V> emptyVm() {
-		return (VirtualMap<K, V>) EMPTY_VM;
-	}
-
-	/* --- used only in unit tests ---*/
-	public MerkleNetworkContext networkCtx() {
-		return stateChildren == null ? EMPTY_CTX : stateChildren.networkCtx();
-	}
-
-	public MerkleMap<EntityNum, MerkleStakingInfo> stakingInfo() {
-		return stateChildren == null ? emptyMm() : stateChildren.stakingInfo();
-	}
-
-	public Map<ByteString, EntityNum> aliases() {
-		return stateChildren.aliases();
-	}
-=======
     private static final Logger log = LogManager.getLogger(StateView.class);
 
     /* EVM storage maps from 256-bit (32-byte) keys to 256-bit (32-byte) values */
@@ -1309,7 +611,7 @@
             final AliasManager aliasManager,
             final int maxTokensForAccountInfo,
             final RewardCalculator rewardCalculator) {
-        final var contractId = unaliased(id, aliasManager);
+        final var contractId = EntityIdUtils.unaliased(id, aliasManager);
         final var contract = contracts().get(contractId);
         if (contract == null) {
             return Optional.empty();
@@ -1531,8 +833,11 @@
         return stateChildren == null ? EMPTY_CTX : stateChildren.networkCtx();
     }
 
-    public MerkleMap<EntityNum, MerkleStakingInfo> stakingInfo() {
-        return stateChildren == null ? emptyMm() : stateChildren.stakingInfo();
-    }
->>>>>>> 4f232438
+	public MerkleMap<EntityNum, MerkleStakingInfo> stakingInfo() {
+		return stateChildren == null ? emptyMm() : stateChildren.stakingInfo();
+	}
+
+	public Map<ByteString, EntityNum> aliases() {
+		return stateChildren.aliases();
+	}
 }