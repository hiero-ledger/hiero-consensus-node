package com.hedera.services.context.primitives;

/*-
 * ‌
 * Hedera Services Node
 * ​
 * Copyright (C) 2018 - 2021 Hedera Hashgraph, LLC
 * ​
 * Licensed under the Apache License, Version 2.0 (the "License");
 * you may not use this file except in compliance with the License.
 * You may obtain a copy of the License at
 *
 *      http://www.apache.org/licenses/LICENSE-2.0
 *
 * Unless required by applicable law or agreed to in writing, software
 * distributed under the License is distributed on an "AS IS" BASIS,
 * WITHOUT WARRANTIES OR CONDITIONS OF ANY KIND, either express or implied.
 * See the License for the specific language governing permissions and
 * limitations under the License.
 * ‍
 */

import com.google.protobuf.ByteString;
import com.hedera.services.config.NetworkInfo;
import com.hedera.services.context.MutableStateChildren;
import com.hedera.services.context.StateChildren;
import com.hedera.services.contracts.sources.AddressKeyedMapFactory;
import com.hedera.services.ethereum.EthTxSigs;
import com.hedera.services.files.DataMapFactory;
import com.hedera.services.files.HFileMeta;
import com.hedera.services.files.MetadataMapFactory;
import com.hedera.services.files.store.FcBlobsBytesStore;
import com.hedera.services.ledger.accounts.AliasManager;
import com.hedera.services.ledger.backing.BackingAccounts;
import com.hedera.services.ledger.backing.BackingNfts;
import com.hedera.services.ledger.backing.BackingStore;
import com.hedera.services.ledger.backing.BackingTokenRels;
import com.hedera.services.ledger.backing.BackingTokens;
import com.hedera.services.legacy.core.jproto.JECDSASecp256k1Key;
import com.hedera.services.legacy.core.jproto.JKey;
import com.hedera.services.legacy.core.jproto.JKeyList;
import com.hedera.services.sigs.sourcing.KeyType;
import com.hedera.services.state.merkle.MerkleAccount;
import com.hedera.services.state.merkle.MerkleToken;
import com.hedera.services.state.merkle.MerkleTokenRelStatus;
import com.hedera.services.state.merkle.MerkleTopic;
import com.hedera.services.state.merkle.MerkleUniqueToken;
import com.hedera.services.state.submerkle.EntityId;
import com.hedera.services.state.submerkle.RawTokenRelationship;
import com.hedera.services.state.virtual.ContractKey;
import com.hedera.services.state.virtual.IterableContractValue;
import com.hedera.services.state.virtual.VirtualBlobKey;
import com.hedera.services.state.virtual.VirtualBlobValue;
import com.hedera.services.store.models.NftId;
import com.hedera.services.store.schedule.ScheduleStore;
import com.hedera.services.utils.EntityNum;
import com.hedera.services.utils.EntityNumPair;
import com.hedera.services.utils.MiscUtils;
import com.hederahashgraph.api.proto.java.AccountID;
import com.hederahashgraph.api.proto.java.ConsensusTopicInfo;
import com.hederahashgraph.api.proto.java.ContractGetInfoResponse;
import com.hederahashgraph.api.proto.java.ContractID;
import com.hederahashgraph.api.proto.java.CryptoGetInfoResponse;
import com.hederahashgraph.api.proto.java.Duration;
import com.hederahashgraph.api.proto.java.FileGetInfoResponse;
import com.hederahashgraph.api.proto.java.FileID;
import com.hederahashgraph.api.proto.java.GetAccountDetailsResponse;
import com.hederahashgraph.api.proto.java.Key;
import com.hederahashgraph.api.proto.java.KeyList;
import com.hederahashgraph.api.proto.java.NftID;
import com.hederahashgraph.api.proto.java.ScheduleID;
import com.hederahashgraph.api.proto.java.ScheduleInfo;
import com.hederahashgraph.api.proto.java.Timestamp;
import com.hederahashgraph.api.proto.java.TokenFreezeStatus;
import com.hederahashgraph.api.proto.java.TokenID;
import com.hederahashgraph.api.proto.java.TokenInfo;
import com.hederahashgraph.api.proto.java.TokenKycStatus;
import com.hederahashgraph.api.proto.java.TokenNftInfo;
import com.hederahashgraph.api.proto.java.TokenPauseStatus;
import com.hederahashgraph.api.proto.java.TokenRelationship;
import com.hederahashgraph.api.proto.java.TokenType;
import com.hederahashgraph.api.proto.java.TopicID;
import com.swirlds.common.merkle.MerkleNode;
import com.swirlds.common.merkle.utility.Keyed;
import com.swirlds.merkle.map.MerkleMap;
import com.swirlds.virtualmap.VirtualKey;
import com.swirlds.virtualmap.VirtualMap;
import com.swirlds.virtualmap.VirtualValue;
import org.apache.commons.lang3.tuple.Pair;
import org.apache.logging.log4j.LogManager;
import org.apache.logging.log4j.Logger;
import org.apache.tuweni.bytes.Bytes;

import javax.annotation.Nullable;
import java.util.ArrayList;
import java.util.List;
import java.util.Map;
import java.util.Objects;
import java.util.Optional;
import java.util.function.BiConsumer;

import static com.hedera.services.context.properties.StaticPropertiesHolder.STATIC_PROPERTIES;
import static com.hedera.services.ledger.accounts.AliasManager.tryAddressRecovery;
import static com.hedera.services.state.submerkle.EntityId.MISSING_ENTITY_ID;
import static com.hedera.services.store.models.Id.MISSING_ID;
import static com.hedera.services.store.schedule.ScheduleStore.MISSING_SCHEDULE;
import static com.hedera.services.txns.crypto.helpers.AllowanceHelpers.getCryptoGrantedAllowancesList;
import static com.hedera.services.txns.crypto.helpers.AllowanceHelpers.getFungibleGrantedTokenAllowancesList;
import static com.hedera.services.txns.crypto.helpers.AllowanceHelpers.getNftGrantedAllowancesList;
import static com.hedera.services.utils.EntityIdUtils.asAccount;
import static com.hedera.services.utils.EntityIdUtils.asHexedEvmAddress;
import static com.hedera.services.utils.EntityIdUtils.readableId;
import static com.hedera.services.utils.EntityIdUtils.unaliased;
import static com.hedera.services.utils.EntityNum.fromAccountId;
import static com.hedera.services.utils.MiscUtils.asKeyUnchecked;
import static com.swirlds.common.utility.CommonUtils.hex;
import static java.util.Collections.unmodifiableMap;

public class StateView {
	private static final Logger log = LogManager.getLogger(StateView.class);

	/* EVM storage maps from 256-bit (32-byte) keys to 256-bit (32-byte) values */
	public static final long BYTES_PER_EVM_KEY_VALUE_PAIR = 64L;
	public static final AccountID WILDCARD_OWNER = AccountID.newBuilder().setAccountNum(0L).build();

	static final byte[] EMPTY_BYTES = new byte[0];
	static final MerkleMap<?, ?> EMPTY_MM = new MerkleMap<>();
	static final VirtualMap<?, ?> EMPTY_VM = new VirtualMap<>();

	public static final JKey EMPTY_WACL = new JKeyList();
	public static final MerkleToken REMOVED_TOKEN = new MerkleToken(
			0L, 0L, 0, "", "",
			false, false, MISSING_ENTITY_ID);
	public static final StateView EMPTY_VIEW = new StateView(null, new MutableStateChildren(), null);

	private final ScheduleStore scheduleStore;
	private final StateChildren stateChildren;
	private final NetworkInfo networkInfo;

	Map<byte[], byte[]> contractBytecode;
	Map<FileID, byte[]> fileContents;
	Map<FileID, HFileMeta> fileAttrs;

	private BackingStore<TokenID, MerkleToken> backingTokens = null;
	private BackingStore<AccountID, MerkleAccount> backingAccounts = null;
	private BackingStore<NftId, MerkleUniqueToken> backingNfts = null;
	private BackingStore<Pair<AccountID, TokenID>, MerkleTokenRelStatus> backingRels = null;

	public StateView(
			@Nullable final ScheduleStore scheduleStore,
			final StateChildren stateChildren,
			final NetworkInfo networkInfo
	) {
		this.scheduleStore = scheduleStore;
		this.stateChildren = stateChildren;
		this.networkInfo = networkInfo;

		final Map<String, byte[]> blobStore = unmodifiableMap(new FcBlobsBytesStore(this::storage));

		fileContents = DataMapFactory.dataMapFrom(blobStore);
		fileAttrs = MetadataMapFactory.metaMapFrom(blobStore);
		contractBytecode = AddressKeyedMapFactory.bytecodeMapFrom(blobStore);
	}

	public Optional<HFileMeta> attrOf(final FileID id) {
		return Optional.ofNullable(fileAttrs.get(id));
	}

	public Optional<byte[]> contentsOf(final FileID id) {
		if (stateChildren == null) {
			return Optional.empty();
		}
		final var specialFiles = stateChildren.specialFiles();
		if (specialFiles.contains(id)) {
			return Optional.ofNullable(specialFiles.get(id));
		} else {
			return Optional.ofNullable(fileContents.get(id));
		}
	}

	public Optional<byte[]> bytecodeOf(final EntityNum contractId) {
		return Optional.ofNullable(contractBytecode.get(contractId.toRawEvmAddress()));
	}

	public Optional<MerkleToken> tokenWith(final TokenID id) {
		if (stateChildren == null) {
			return Optional.empty();
		}
		return Optional.ofNullable(stateChildren.tokens().get(EntityNum.fromTokenId(id)));
	}

	public Optional<TokenInfo> infoForToken(final TokenID tokenId) {
		if (stateChildren == null) {
			return Optional.empty();
		}
		try {
			final var tokens = stateChildren.tokens();
			final var token = tokens.get(EntityNum.fromTokenId(tokenId));
			if (token == null) {
				return Optional.empty();
			}
			final var info = TokenInfo.newBuilder()
					.setLedgerId(networkInfo.ledgerId())
					.setTokenTypeValue(token.tokenType().ordinal())
					.setSupplyTypeValue(token.supplyType().ordinal())
					.setTokenId(tokenId)
					.setDeleted(token.isDeleted())
					.setSymbol(token.symbol())
					.setName(token.name())
					.setMemo(token.memo())
					.setTreasury(token.treasury().toGrpcAccountId())
					.setTotalSupply(token.totalSupply())
					.setMaxSupply(token.maxSupply())
					.setDecimals(token.decimals())
					.setExpiry(Timestamp.newBuilder().setSeconds(token.expiry()));

			final var adminCandidate = token.adminKey();
			adminCandidate.ifPresent(k -> info.setAdminKey(asKeyUnchecked(k)));

			final var freezeCandidate = token.freezeKey();
			freezeCandidate.ifPresentOrElse(k -> {
				info.setDefaultFreezeStatus(tfsFor(token.accountsAreFrozenByDefault()));
				info.setFreezeKey(asKeyUnchecked(k));
			}, () -> info.setDefaultFreezeStatus(TokenFreezeStatus.FreezeNotApplicable));

			final var kycCandidate = token.kycKey();
			kycCandidate.ifPresentOrElse(k -> {
				info.setDefaultKycStatus(tksFor(token.accountsKycGrantedByDefault()));
				info.setKycKey(asKeyUnchecked(k));
			}, () -> info.setDefaultKycStatus(TokenKycStatus.KycNotApplicable));

			final var supplyCandidate = token.supplyKey();
			supplyCandidate.ifPresent(k -> info.setSupplyKey(asKeyUnchecked(k)));
			final var wipeCandidate = token.wipeKey();
			wipeCandidate.ifPresent(k -> info.setWipeKey(asKeyUnchecked(k)));
			final var feeScheduleCandidate = token.feeScheduleKey();
			feeScheduleCandidate.ifPresent(k -> info.setFeeScheduleKey(asKeyUnchecked(k)));

			final var pauseCandidate = token.pauseKey();
			pauseCandidate.ifPresentOrElse(k -> {
				info.setPauseKey(asKeyUnchecked(k));
				info.setPauseStatus(tokenPauseStatusOf(token.isPaused()));
			}, () -> info.setPauseStatus(TokenPauseStatus.PauseNotApplicable));

			if (token.hasAutoRenewAccount()) {
				info.setAutoRenewAccount(token.autoRenewAccount().toGrpcAccountId());
				info.setAutoRenewPeriod(Duration.newBuilder().setSeconds(token.autoRenewPeriod()));
			}

			info.addAllCustomFees(token.grpcFeeSchedule());

			return Optional.of(info.build());
		} catch (Exception unexpected) {
			log.warn(
					"Unexpected failure getting info for token {}!",
					readableId(tokenId),
					unexpected);
			return Optional.empty();
		}
	}

	public Optional<ConsensusTopicInfo> infoForTopic(final TopicID topicID) {

		final var merkleTopic = topics().get(EntityNum.fromTopicId(topicID));
		if (merkleTopic == null) {
			return Optional.empty();
		}

		final var info = ConsensusTopicInfo.newBuilder();
		if (merkleTopic.hasMemo()) {
			info.setMemo(merkleTopic.getMemo());
		}
		if (merkleTopic.hasAdminKey()) {
			info.setAdminKey(asKeyUnchecked(merkleTopic.getAdminKey()));
		}
		if (merkleTopic.hasSubmitKey()) {
			info.setSubmitKey(asKeyUnchecked(merkleTopic.getSubmitKey()));
		}
		info.setAutoRenewPeriod(Duration.newBuilder().setSeconds(merkleTopic.getAutoRenewDurationSeconds()));
		if (merkleTopic.hasAutoRenewAccountId()) {
			info.setAutoRenewAccount(asAccount(merkleTopic.getAutoRenewAccountId()));
		}
		info.setExpirationTime(merkleTopic.getExpirationTimestamp().toGrpc());
		info.setSequenceNumber(merkleTopic.getSequenceNumber());
		info.setRunningHash(ByteString.copyFrom(merkleTopic.getRunningHash()));
		info.setLedgerId(networkInfo.ledgerId());

		return Optional.of(info.build());
	}

	public Optional<ScheduleInfo> infoForSchedule(final ScheduleID scheduleID) {
		if (scheduleStore == null) {
			return Optional.empty();
		}
		try {
			final var id = scheduleStore.resolve(scheduleID);
			if (id == MISSING_SCHEDULE) {
				return Optional.empty();
			}
			final var schedule = scheduleStore.get(id);
			final var signatories = schedule.signatories();
			final var signatoriesList = KeyList.newBuilder();

			signatories.forEach(pubKey -> signatoriesList.addKeys(grpcKeyReprOf(pubKey)));

			final var info = ScheduleInfo.newBuilder()
					.setLedgerId(networkInfo.ledgerId())
					.setScheduleID(id)
					.setScheduledTransactionBody(schedule.scheduledTxn())
					.setScheduledTransactionID(schedule.scheduledTransactionId())
					.setCreatorAccountID(schedule.schedulingAccount().toGrpcAccountId())
					.setPayerAccountID(schedule.effectivePayer().toGrpcAccountId())
					.setSigners(signatoriesList)
					.setExpirationTime(Timestamp.newBuilder().setSeconds(schedule.expiry()));
			schedule.memo().ifPresent(info::setMemo);
			if (schedule.isDeleted()) {
				info.setDeletionTime(schedule.deletionTime());
			} else if (schedule.isExecuted()) {
				info.setExecutionTime(schedule.executionTime());
			}

			final var adminCandidate = schedule.adminKey();
			adminCandidate.ifPresent(k -> info.setAdminKey(asKeyUnchecked(k)));

			return Optional.of(info.build());
		} catch (Exception unexpected) {
			log.warn(
					"Unexpected failure getting info for schedule {}!",
					readableId(scheduleID),
					unexpected);
			return Optional.empty();
		}
	}

	private Key grpcKeyReprOf(final byte[] publicKey) {
		if (publicKey.length == KeyType.ECDSA_SECP256K1.getLength()) {
			return Key.newBuilder().setECDSASecp256K1(ByteString.copyFrom(publicKey)).build();
		} else {
			return Key.newBuilder().setEd25519(ByteString.copyFrom(publicKey)).build();
		}
	}

	public Optional<TokenNftInfo> infoForNft(final NftID target) {
		final var currentNfts = uniqueTokens();
		final var tokenId = EntityNum.fromTokenId(target.getTokenID());
		final var targetKey = EntityNumPair.fromLongs(tokenId.longValue(), target.getSerialNumber());
		if (!currentNfts.containsKey(targetKey)) {
			return Optional.empty();
		}
		final var targetNft = currentNfts.get(targetKey);
		var accountId = targetNft.getOwner().toGrpcAccountId();

		if (WILDCARD_OWNER.equals(accountId)) {
			var merkleToken = tokens().get(tokenId);
			if (merkleToken == null) {
				return Optional.empty();
			}
			accountId = merkleToken.treasury().toGrpcAccountId();
		}

		final var spenderId = targetNft.getSpender().toGrpcAccountId();

		final var info = TokenNftInfo.newBuilder()
				.setLedgerId(networkInfo.ledgerId())
				.setNftID(target)
				.setAccountID(accountId)
				.setCreationTime(targetNft.getCreationTime().toGrpc())
				.setMetadata(ByteString.copyFrom(targetNft.getMetadata()))
				.setSpenderId(spenderId)
				.build();
		return Optional.of(info);
	}

	public boolean nftExists(final NftID id) {
		final var tokenNum = EntityNum.fromTokenId(id.getTokenID());
		final var key = EntityNumPair.fromLongs(tokenNum.longValue(), id.getSerialNumber());
		return uniqueTokens().containsKey(key);
	}

	public Optional<TokenType> tokenType(final TokenID tokenId) {
		try {
			final var optionalToken = tokenWith(tokenId);
			if (optionalToken.isEmpty()) {
				return Optional.empty();
			}
			return optionalToken.map(token -> TokenType.forNumber(token.tokenType().ordinal()));
		} catch (Exception unexpected) {
			log.warn(
					"Unexpected failure getting info for token {}!",
					readableId(tokenId),
					unexpected);
			return Optional.empty();
		}
	}

	public boolean tokenExists(final TokenID id) {
		return stateChildren != null && stateChildren.tokens().containsKey(EntityNum.fromTokenId(id));
	}

	public boolean scheduleExists(final ScheduleID id) {
		return scheduleStore != null && scheduleStore.resolve(id) != MISSING_SCHEDULE;
	}

	public Optional<FileGetInfoResponse.FileInfo> infoForFile(final FileID id) {
		try {
			return getFileInfo(id);
		} catch (NullPointerException e) {
			log.warn("View used without a properly initialized VirtualMap", e);
			return Optional.empty();
		}
	}

	private Optional<FileGetInfoResponse.FileInfo> getFileInfo(final FileID id) {
		final var attr = fileAttrs.get(id);
		if (attr == null) {
			return Optional.empty();
		}
		final var info = FileGetInfoResponse.FileInfo.newBuilder()
				.setLedgerId(networkInfo.ledgerId())
				.setFileID(id)
				.setMemo(attr.getMemo())
				.setDeleted(attr.isDeleted())
				.setExpirationTime(Timestamp.newBuilder().setSeconds(attr.getExpiry()))
				.setSize(Optional.ofNullable(fileContents.get(id)).orElse(EMPTY_BYTES).length);
		if (!attr.getWacl().isEmpty()) {
			info.setKeys(MiscUtils.asKeyUnchecked(attr.getWacl()).getKeyList());
		}
		return Optional.of(info.build());
	}

	public Optional<CryptoGetInfoResponse.AccountInfo> infoForAccount(
			final AccountID id,
			final AliasManager aliasManager,
			final int maxTokensForAccountInfo
	) {
		final var accountNum = id.getAlias().isEmpty()
				? fromAccountId(id)
				: aliasManager.lookupIdBy(id.getAlias());
		final var account = accounts().get(accountNum);
		if (account == null) {
			return Optional.empty();
		}

		final AccountID accountID = id.getAlias().isEmpty() ? id : accountNum.toGrpcAccountId();
		final var info = CryptoGetInfoResponse.AccountInfo.newBuilder()
				.setLedgerId(networkInfo.ledgerId())
				.setKey(asKeyUnchecked(account.getAccountKey()))
				.setAccountID(accountID)
				.setAlias(account.getAlias())
				.setReceiverSigRequired(account.isReceiverSigRequired())
				.setDeleted(account.isDeleted())
				.setMemo(account.getMemo())
				.setAutoRenewPeriod(Duration.newBuilder().setSeconds(account.getAutoRenewSecs()))
				.setBalance(account.getBalance())
				.setExpirationTime(Timestamp.newBuilder().setSeconds(account.getExpiry()))
				.setContractAccountID(getContractAccountId(account.getAccountKey(), accountID))
				.setOwnedNfts(account.getNftsOwned())
				.setMaxAutomaticTokenAssociations(account.getMaxAutomaticAssociations())
				.setEthereumNonce(account.getEthereumNonce());
		Optional.ofNullable(account.getProxy())
				.map(EntityId::toGrpcAccountId)
				.ifPresent(info::setProxyAccountID);
		final var tokenRels = tokenRels(this, account, maxTokensForAccountInfo);
		if (!tokenRels.isEmpty()) {
			info.addAllTokenRelationships(tokenRels);
		}
		return Optional.of(info.build());
	}

	private String getContractAccountId(final JKey key, final AccountID accountID) {
<<<<<<< HEAD
		final var contractAccountId = asHexedEvmAddress(accountID);
		if (key != null && key.hasECDSAsecp256k1Key()) {
			// Only compressed keys are stored at the moment
			final byte[] rawCompressedKey = key.getECDSASecp256k1Key();
			if (rawCompressedKey.length == JECDSASecp256k1Key.ECDSASECP256_COMPRESSED_BYTE_LENGTH) {
				final var evmAddress = EthTxSigs.recoverAddressFromPubKey(rawCompressedKey);
				return Bytes.wrap(evmAddress!=null ? evmAddress : new byte[]{}).toUnprefixedHexString();
			} else {
				return contractAccountId;
			}
		} else {
			return contractAccountId;
=======
		// If we can recover an Ethereum EOA address from the account key, we should return that
		final var evmAddress = tryAddressRecovery(key, EthTxSigs::recoverAddressFromPubKey);
		if (evmAddress != null)	 {
			return Bytes.wrap(evmAddress).toUnprefixedHexString();
		} else {
			return asHexedEvmAddress(accountID);
>>>>>>> b5f511c2
		}
	}

	public Optional<GetAccountDetailsResponse.AccountDetails> accountDetails(
			final AccountID id,
			final AliasManager aliasManager,
			final int maxTokensForAccountInfo
	) {
		final var accountNum = id.getAlias().isEmpty()
				? fromAccountId(id)
				: aliasManager.lookupIdBy(id.getAlias());
		final var account = accounts().get(accountNum);
		if (account == null) {
			return Optional.empty();
		}

		final AccountID accountID = id.getAlias().isEmpty() ? id : accountNum.toGrpcAccountId();
		final var details = GetAccountDetailsResponse.AccountDetails.newBuilder()
				.setLedgerId(networkInfo.ledgerId())
				.setKey(asKeyUnchecked(account.getAccountKey()))
				.setAccountId(accountID)
				.setAlias(account.getAlias())
				.setReceiverSigRequired(account.isReceiverSigRequired())
				.setDeleted(account.isDeleted())
				.setMemo(account.getMemo())
				.setAutoRenewPeriod(Duration.newBuilder().setSeconds(account.getAutoRenewSecs()))
				.setBalance(account.getBalance())
				.setExpirationTime(Timestamp.newBuilder().setSeconds(account.getExpiry()))
				.setContractAccountId(asHexedEvmAddress(accountID))
				.setOwnedNfts(account.getNftsOwned())
				.setMaxAutomaticTokenAssociations(account.getMaxAutomaticAssociations());
		Optional.ofNullable(account.getProxy())
				.map(EntityId::toGrpcAccountId)
				.ifPresent(details::setProxyAccountId);
		final var tokenRels = tokenRels(this, account, maxTokensForAccountInfo);
		if (!tokenRels.isEmpty()) {
			details.addAllTokenRelationships(tokenRels);
		}
		setAllowancesIfAny(details, account);
		return Optional.of(details.build());
	}

	private void setAllowancesIfAny(final GetAccountDetailsResponse.AccountDetails.Builder details,
			final MerkleAccount account) {
		details.addAllGrantedCryptoAllowances(getCryptoGrantedAllowancesList(account));
		details.addAllGrantedTokenAllowances(getFungibleGrantedTokenAllowancesList(account));
		details.addAllGrantedNftAllowances(getNftGrantedAllowancesList(account));
	}

	public long numNftsOwnedBy(AccountID target) {
		final var account = accounts().get(fromAccountId(target));
		if (account == null) {
			return 0L;
		}
		return account.getNftsOwned();
	}

	public Optional<ContractGetInfoResponse.ContractInfo> infoForContract(
			final ContractID id,
			final AliasManager aliasManager,
			final int maxTokensForAccountInfo
	) {
		final var contractId = unaliased(id, aliasManager);
		final var contract = contracts().get(contractId);
		if (contract == null) {
			return Optional.empty();
		}

		final var mirrorId = contractId.toGrpcAccountId();
		final var storageSize = contract.getNumContractKvPairs() * BYTES_PER_EVM_KEY_VALUE_PAIR;
		final var info = ContractGetInfoResponse.ContractInfo.newBuilder()
				.setLedgerId(networkInfo.ledgerId())
				.setAccountID(mirrorId)
				.setDeleted(contract.isDeleted())
				.setContractID(contractId.toGrpcContractID())
				.setMemo(contract.getMemo())
				.setStorage(storageSize)
				.setAutoRenewPeriod(Duration.newBuilder().setSeconds(contract.getAutoRenewSecs()))
				.setBalance(contract.getBalance())
				.setExpirationTime(Timestamp.newBuilder().setSeconds(contract.getExpiry()))
				.setMaxAutomaticTokenAssociations(contract.getMaxAutomaticAssociations());
		if (contract.hasAutoRenewAccount()) {
			info.setAutoRenewAccountId(Objects.requireNonNull(contract.getAutoRenewAccount()).toGrpcAccountId());
		}
		if (contract.hasAlias()) {
			info.setContractAccountID(hex(contract.getAlias().toByteArray()));
		} else {
			info.setContractAccountID(asHexedEvmAddress(mirrorId));
		}
		final var tokenRels = tokenRels(this, contract, maxTokensForAccountInfo);
		if (!tokenRels.isEmpty()) {
			info.addAllTokenRelationships(tokenRels);
		}

		try {
			final var adminKey = JKey.mapJKey(contract.getAccountKey());
			info.setAdminKey(adminKey);
		} catch (Exception ignore) {
			// Leave the admin key empty if it can't be decoded
		}

		return Optional.of(info.build());
	}

	public MerkleMap<EntityNum, MerkleTopic> topics() {
		return stateChildren == null ? emptyMm() : stateChildren.topics();
	}

	public MerkleMap<EntityNum, MerkleAccount> accounts() {
		return stateChildren == null ? emptyMm() : stateChildren.accounts();
	}

	public MerkleMap<EntityNum, MerkleAccount> contracts() {
		return stateChildren == null ? emptyMm() : stateChildren.accounts();
	}

	public MerkleMap<EntityNumPair, MerkleTokenRelStatus> tokenAssociations() {
		return stateChildren == null ? emptyMm() : stateChildren.tokenAssociations();
	}

	public MerkleMap<EntityNumPair, MerkleUniqueToken> uniqueTokens() {
		return stateChildren == null ? emptyMm() : stateChildren.uniqueTokens();
	}

	public VirtualMap<VirtualBlobKey, VirtualBlobValue> storage() {
		return stateChildren == null ? emptyVm() : stateChildren.storage();
	}

	public VirtualMap<ContractKey, IterableContractValue> contractStorage() {
		return stateChildren == null ? emptyVm() : stateChildren.contractStorage();
	}

	public MerkleMap<EntityNum, MerkleToken> tokens() {
		return stateChildren == null ? emptyMm() : stateChildren.tokens();
	}

	public BackingStore<TokenID, MerkleToken> asReadOnlyTokenStore() {
		if (backingTokens == null) {
			backingTokens = new BackingTokens(stateChildren::tokens);
		}
		return backingTokens;
	}

	public BackingStore<AccountID, MerkleAccount> asReadOnlyAccountStore() {
		if (backingAccounts == null) {
			backingAccounts = new BackingAccounts(stateChildren::accounts);
		}
		return backingAccounts;
	}

	public BackingStore<NftId, MerkleUniqueToken> asReadOnlyNftStore() {
		if (backingNfts == null) {
			backingNfts = new BackingNfts(stateChildren::uniqueTokens);
		}
		return backingNfts;
	}

	public BackingStore<Pair<AccountID, TokenID>, MerkleTokenRelStatus> asReadOnlyAssociationStore() {
		if (backingRels == null) {
			backingRels = new BackingTokenRels(stateChildren::tokenAssociations);
		}
		return backingRels;
	}

	private TokenFreezeStatus tfsFor(final boolean flag) {
		return flag ? TokenFreezeStatus.Frozen : TokenFreezeStatus.Unfrozen;
	}

	private TokenKycStatus tksFor(final boolean flag) {
		return flag ? TokenKycStatus.Granted : TokenKycStatus.Revoked;
	}

	private TokenPauseStatus tokenPauseStatusOf(final boolean flag) {
		return flag ? TokenPauseStatus.Paused : TokenPauseStatus.Unpaused;
	}

	/**
	 * Returns the most recent token relationships formed by the given account in the given view
	 * of the state, up to maximum of {@code maxRels} relationships.
	 *
	 * @param view
	 * 		a view of the world state
	 * @param account
	 * 		the account of interest
	 * @param maxRels
	 * 		the maximum token relationships to return
	 * @return a list of the account's newest token relationships up to the given limit
	 */
	static List<TokenRelationship> tokenRels(
			final StateView view,
			final MerkleAccount account,
			final int maxRels
	) {
		final List<TokenRelationship> grpcRels = new ArrayList<>();
		var firstRel = account.getLatestAssociation();
		doBoundedIteration(view.tokenAssociations(), view.tokens(), firstRel, maxRels, (token, rel) -> {
			final var grpcRel = new RawTokenRelationship(
					rel.getBalance(),
					STATIC_PROPERTIES.getShard(),
					STATIC_PROPERTIES.getRealm(),
					rel.getRelatedTokenNum(),
					rel.isFrozen(),
					rel.isKycGranted(),
					rel.isAutomaticAssociation()
			).asGrpcFor(token);
			grpcRels.add(grpcRel);
		});

		return grpcRels;
	}

	/**
	 * Given tokens and account-token relationships, iterates the "map-value-linked-list" of token relationships
	 * for the given account, exposing its token relationships to the given Visitor in reverse chronological order.
	 *
	 * @param tokenRels
	 * 		the source of token relationship information
	 * @param tokens
	 * 		the source of token information
	 * @param account
	 * 		the account of interest
	 * @param visitor
	 * 		a consumer of token and token relationship information
	 */
	public static void doBoundedIteration(
			final MerkleMap<EntityNumPair, MerkleTokenRelStatus> tokenRels,
			final MerkleMap<EntityNum, MerkleToken> tokens,
			final MerkleAccount account,
			final BiConsumer<MerkleToken, MerkleTokenRelStatus> visitor
	) {
		final var maxRels = account.getNumAssociations();
		final var firstRel = account.getLatestAssociation();
		doBoundedIteration(tokenRels, tokens, firstRel, maxRels, visitor);
	}

	/**
	 * Given tokens and account-token relationships, iterates the "map-value-linked-list" of token relationships
	 * starting from a given key exposing token relationships to the given Visitor in reverse chronological order.
	 * Terminates when there are no more reachable relationships, or the maximum number have been visited.
	 *
	 * @param tokenRels
	 * 		the source of token relationship information
	 * @param tokens
	 * 		the source of token information
	 * @param firstRel
	 * 		the first relationship of interest
	 * @param maxRels
	 * 		the maximum number of relationships to visit
	 * @param visitor
	 * 		a consumer of token and token relationship information
	 */
	public static void doBoundedIteration(
			final MerkleMap<EntityNumPair, MerkleTokenRelStatus> tokenRels,
			final MerkleMap<EntityNum, MerkleToken> tokens,
			final EntityNumPair firstRel,
			final int maxRels,
			final BiConsumer<MerkleToken, MerkleTokenRelStatus> visitor
	) {
		final var accountNum = firstRel.getHiOrderAsLong();
		var tokenNum = firstRel.getLowOrderAsLong();
		var key = firstRel;
		var counter = 0;
		while (tokenNum != MISSING_ID.num() && counter < maxRels) {
			final var rel = tokenRels.get(key);
			final var token = tokens.getOrDefault(key.getLowOrderAsNum(), REMOVED_TOKEN);
			visitor.accept(token, rel);
			tokenNum = rel.nextKey();
			key = EntityNumPair.fromLongs(accountNum, tokenNum);
			counter++;
		}
	}

	@SuppressWarnings("unchecked")
	private static <K, V extends MerkleNode & Keyed<K>> MerkleMap<K, V> emptyMm() {
		return (MerkleMap<K, V>) EMPTY_MM;
	}

	@SuppressWarnings("unchecked")
	private static <K extends VirtualKey<K>, V extends VirtualValue> VirtualMap<K, V> emptyVm() {
		return (VirtualMap<K, V>) EMPTY_VM;
	}
}<|MERGE_RESOLUTION|>--- conflicted
+++ resolved
@@ -468,27 +468,12 @@
 	}
 
 	private String getContractAccountId(final JKey key, final AccountID accountID) {
-<<<<<<< HEAD
-		final var contractAccountId = asHexedEvmAddress(accountID);
-		if (key != null && key.hasECDSAsecp256k1Key()) {
-			// Only compressed keys are stored at the moment
-			final byte[] rawCompressedKey = key.getECDSASecp256k1Key();
-			if (rawCompressedKey.length == JECDSASecp256k1Key.ECDSASECP256_COMPRESSED_BYTE_LENGTH) {
-				final var evmAddress = EthTxSigs.recoverAddressFromPubKey(rawCompressedKey);
-				return Bytes.wrap(evmAddress!=null ? evmAddress : new byte[]{}).toUnprefixedHexString();
-			} else {
-				return contractAccountId;
-			}
-		} else {
-			return contractAccountId;
-=======
 		// If we can recover an Ethereum EOA address from the account key, we should return that
 		final var evmAddress = tryAddressRecovery(key, EthTxSigs::recoverAddressFromPubKey);
 		if (evmAddress != null)	 {
 			return Bytes.wrap(evmAddress).toUnprefixedHexString();
 		} else {
 			return asHexedEvmAddress(accountID);
->>>>>>> b5f511c2
 		}
 	}
 
