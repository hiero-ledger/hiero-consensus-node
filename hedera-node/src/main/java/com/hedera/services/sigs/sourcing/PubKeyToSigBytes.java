--- conflicted
+++ resolved
@@ -64,12 +64,7 @@
 	 * {@code ContractCall}; but it will ultimately need to sign, hence requires
 	 * a signature supplied with full public key prefix.
 	 *
-<<<<<<< HEAD
 	 * @param obs an observer to be shown all the unused full-public-key-to-signature mappings
-=======
-	 * @param keySigObs
-	 * 		an observer to be shown all the unused full-public-key-to-signature mappings
->>>>>>> 5bb3a554
 	 */
 	default void forEachUnusedSigWithFullPrefix(SigObserver obs) {
 		/* No-op */
