package com.hedera.services.sigs.metadata;

/*-
 * ‌
 * Hedera Services Node
 * ​
 * Copyright (C) 2018 - 2021 Hedera Hashgraph, LLC
 * ​
 * Licensed under the Apache License, Version 2.0 (the "License");
 * you may not use this file except in compliance with the License.
 * You may obtain a copy of the License at
 *
 *      http://www.apache.org/licenses/LICENSE-2.0
 *
 * Unless required by applicable law or agreed to in writing, software
 * distributed under the License is distributed on an "AS IS" BASIS,
 * WITHOUT WARRANTIES OR CONDITIONS OF ANY KIND, either express or implied.
 * See the License for the specific language governing permissions and
 * limitations under the License.
 * ‍
 */

import com.hedera.services.context.properties.NodeLocalProperties;
import com.hedera.services.files.HederaFs;
import com.hedera.services.sigs.metadata.lookups.AccountSigMetaLookup;
import com.hedera.services.sigs.metadata.lookups.BackedAccountLookup;
import com.hedera.services.sigs.metadata.lookups.ContractSigMetaLookup;
import com.hedera.services.sigs.metadata.lookups.DefaultAccountLookup;
import com.hedera.services.sigs.metadata.lookups.DefaultContractLookup;
import com.hedera.services.sigs.metadata.lookups.DefaultTopicLookup;
import com.hedera.services.sigs.metadata.lookups.FileSigMetaLookup;
import com.hedera.services.sigs.metadata.lookups.HfsSigMetaLookup;
import com.hedera.services.sigs.metadata.lookups.RetryingAccountLookup;
import com.hedera.services.sigs.metadata.lookups.SafeLookupResult;
import com.hedera.services.sigs.metadata.lookups.TopicSigMetaLookup;
import com.hedera.services.state.merkle.MerkleAccount;
import com.hedera.services.state.merkle.MerkleTopic;
import com.hedera.services.stats.MiscRunningAvgs;
import com.hedera.services.stats.MiscSpeedometers;
import com.hedera.services.utils.EntityNum;
import com.hederahashgraph.api.proto.java.AccountID;
import com.hederahashgraph.api.proto.java.ContractID;
import com.hederahashgraph.api.proto.java.FileID;
import com.hederahashgraph.api.proto.java.ScheduleID;
import com.hederahashgraph.api.proto.java.TokenID;
import com.hederahashgraph.api.proto.java.TopicID;
import com.swirlds.merkle.map.MerkleMap;

import java.util.function.Function;
import java.util.function.Supplier;

import static com.hedera.services.utils.SleepingPause.SLEEPING_PAUSE;

/**
 * Convenience class that gives unified access to Hedera signing metadata by
 * delegating to type-specific lookups.
 */
public final class DelegatingSigMetadataLookup implements SigMetadataLookup {
	private final FileSigMetaLookup fileSigMetaLookup;
	private final AccountSigMetaLookup accountSigMetaLookup;
	private final ContractSigMetaLookup contractSigMetaLookup;
	private final TopicSigMetaLookup topicSigMetaLookup;

	private final Function<TokenID, SafeLookupResult<TokenSigningMetadata>> tokenSigMetaLookup;
	private final Function<ScheduleID, SafeLookupResult<ScheduleSigningMetadata>> scheduleSigMetaLookup;

	public static DelegatingSigMetadataLookup backedLookupsFor(
<<<<<<< HEAD
			HederaFs hfs,
			Supplier<MerkleMap<EntityNum, MerkleTopic>> topics,
			Supplier<MerkleMap<EntityNum, MerkleAccount>> accounts,
			Function<TokenID, SafeLookupResult<TokenSigningMetadata>> tokenLookup,
			Function<ScheduleID, SafeLookupResult<ScheduleSigningMetadata>> scheduleSigMetaLookup
=======
			final HederaFs hfs,
			final BackingStore<AccountID, MerkleAccount> backingAccounts,
			final Supplier<MerkleMap<EntityNum, MerkleTopic>> topics,
			final Supplier<MerkleMap<EntityNum, MerkleAccount>> accounts,
			final Function<TokenID, SafeLookupResult<TokenSigningMetadata>> tokenLookup,
			final Function<ScheduleID, SafeLookupResult<ScheduleSigningMetadata>> scheduleSigMetaLookup
>>>>>>> c44402c6
	) {
		return new DelegatingSigMetadataLookup(
				new HfsSigMetaLookup(hfs),
				new BackedAccountLookup(accounts),
				new DefaultContractLookup(accounts),
				new DefaultTopicLookup(topics),
				tokenLookup,
				scheduleSigMetaLookup);
	}

	public static DelegatingSigMetadataLookup defaultLookupsFor(
			final HederaFs hfs,
			final Supplier<MerkleMap<EntityNum, MerkleAccount>> accounts,
			final Supplier<MerkleMap<EntityNum, MerkleTopic>> topics,
			final Function<TokenID, SafeLookupResult<TokenSigningMetadata>> tokenLookup,
			final Function<ScheduleID, SafeLookupResult<ScheduleSigningMetadata>> scheduleLookup
	) {
		return new DelegatingSigMetadataLookup(
				new HfsSigMetaLookup(hfs),
				new DefaultAccountLookup(accounts),
				new DefaultContractLookup(accounts),
				new DefaultTopicLookup(topics),
				tokenLookup,
				scheduleLookup);
	}

	public static DelegatingSigMetadataLookup defaultLookupsPlusAccountRetriesFor(
			final HederaFs hfs,
			final Supplier<MerkleMap<EntityNum, MerkleAccount>> accounts,
			final Supplier<MerkleMap<EntityNum, MerkleTopic>> topics,
			final Function<TokenID, SafeLookupResult<TokenSigningMetadata>> tokenLookup,
			final Function<ScheduleID, SafeLookupResult<ScheduleSigningMetadata>> scheduleLookup,
			final int maxRetries,
			final int retryWaitIncrementMs,
			final MiscRunningAvgs runningAvgs,
			final MiscSpeedometers speedometers
	) {
		final var accountLookup = new RetryingAccountLookup(
				accounts,
				maxRetries,
				retryWaitIncrementMs,
				SLEEPING_PAUSE,
				runningAvgs,
				speedometers);
		return new DelegatingSigMetadataLookup(
				new HfsSigMetaLookup(hfs),
				accountLookup,
				new DefaultContractLookup(accounts),
				new DefaultTopicLookup(topics),
				tokenLookup,
				scheduleLookup);
	}

	public static DelegatingSigMetadataLookup defaultAccountRetryingLookupsFor(
			final HederaFs hfs,
			final NodeLocalProperties properties,
			final Supplier<MerkleMap<EntityNum, MerkleAccount>> accounts,
			final Supplier<MerkleMap<EntityNum, MerkleTopic>> topics,
			final Function<TokenID, SafeLookupResult<TokenSigningMetadata>> tokenLookup,
			final Function<ScheduleID, SafeLookupResult<ScheduleSigningMetadata>> scheduleLookup,
			final MiscRunningAvgs runningAvgs,
			final MiscSpeedometers speedometers
	) {
		final var accountLookup =
				new RetryingAccountLookup(SLEEPING_PAUSE, properties, accounts, runningAvgs, speedometers);
		return new DelegatingSigMetadataLookup(
				new HfsSigMetaLookup(hfs),
				accountLookup,
				new DefaultContractLookup(accounts),
				new DefaultTopicLookup(topics),
				tokenLookup,
				scheduleLookup);
	}

	public DelegatingSigMetadataLookup(
			final FileSigMetaLookup fileSigMetaLookup,
			final AccountSigMetaLookup accountSigMetaLookup,
			final ContractSigMetaLookup contractSigMetaLookup,
			final TopicSigMetaLookup topicSigMetaLookup,
			final Function<TokenID, SafeLookupResult<TokenSigningMetadata>> tokenSigMetaLookup,
			final Function<ScheduleID, SafeLookupResult<ScheduleSigningMetadata>> scheduleSigMetaLookup
	) {
		this.fileSigMetaLookup = fileSigMetaLookup;
		this.accountSigMetaLookup = accountSigMetaLookup;
		this.contractSigMetaLookup = contractSigMetaLookup;
		this.topicSigMetaLookup = topicSigMetaLookup;
		this.tokenSigMetaLookup = tokenSigMetaLookup;
		this.scheduleSigMetaLookup = scheduleSigMetaLookup;
	}

	@Override
	public SafeLookupResult<ContractSigningMetadata> contractSigningMetaFor(final ContractID id) {
		return contractSigMetaLookup.safeLookup(id);
	}

	@Override
	public SafeLookupResult<FileSigningMetadata> fileSigningMetaFor(final FileID id) {
		return fileSigMetaLookup.safeLookup(id);
	}

	@Override
	public SafeLookupResult<ScheduleSigningMetadata> scheduleSigningMetaFor(final ScheduleID id) {
		return scheduleSigMetaLookup.apply(id);
	}

	@Override
	public SafeLookupResult<AccountSigningMetadata> accountSigningMetaFor(final AccountID id) {
		return accountSigMetaLookup.safeLookup(id);
	}

	@Override
	public SafeLookupResult<TopicSigningMetadata> topicSigningMetaFor(final TopicID id) {
		return topicSigMetaLookup.safeLookup(id);
	}

	@Override
	public SafeLookupResult<TokenSigningMetadata> tokenSigningMetaFor(final TokenID id) {
		return tokenSigMetaLookup.apply(id);
	}
}<|MERGE_RESOLUTION|>--- conflicted
+++ resolved
@@ -65,20 +65,11 @@
 	private final Function<ScheduleID, SafeLookupResult<ScheduleSigningMetadata>> scheduleSigMetaLookup;
 
 	public static DelegatingSigMetadataLookup backedLookupsFor(
-<<<<<<< HEAD
 			HederaFs hfs,
 			Supplier<MerkleMap<EntityNum, MerkleTopic>> topics,
 			Supplier<MerkleMap<EntityNum, MerkleAccount>> accounts,
 			Function<TokenID, SafeLookupResult<TokenSigningMetadata>> tokenLookup,
 			Function<ScheduleID, SafeLookupResult<ScheduleSigningMetadata>> scheduleSigMetaLookup
-=======
-			final HederaFs hfs,
-			final BackingStore<AccountID, MerkleAccount> backingAccounts,
-			final Supplier<MerkleMap<EntityNum, MerkleTopic>> topics,
-			final Supplier<MerkleMap<EntityNum, MerkleAccount>> accounts,
-			final Function<TokenID, SafeLookupResult<TokenSigningMetadata>> tokenLookup,
-			final Function<ScheduleID, SafeLookupResult<ScheduleSigningMetadata>> scheduleSigMetaLookup
->>>>>>> c44402c6
 	) {
 		return new DelegatingSigMetadataLookup(
 				new HfsSigMetaLookup(hfs),
