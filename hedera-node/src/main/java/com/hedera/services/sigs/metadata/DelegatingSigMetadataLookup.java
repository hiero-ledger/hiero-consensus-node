--- conflicted
+++ resolved
@@ -20,15 +20,6 @@
  * ‍
  */
 
-<<<<<<< HEAD
-import com.hedera.services.ledger.accounts.BackingAccounts;
-import com.hedera.services.sigs.metadata.lookups.BackedAccountLookup;
-import com.hedera.services.sigs.metadata.lookups.SafeLookupResult;
-import com.hedera.services.sigs.order.KeyOrderingFailure;
-import com.hedera.services.state.merkle.MerkleToken;
-import com.hedera.services.state.merkle.MerkleTopic;
-=======
->>>>>>> 59b29334
 import com.hedera.services.context.properties.PropertySource;
 import com.hedera.services.files.HederaFs;
 import com.hedera.services.ledger.accounts.BackingAccounts;
@@ -52,21 +43,12 @@
 import com.hederahashgraph.api.proto.java.AccountID;
 import com.hederahashgraph.api.proto.java.ContractID;
 import com.hederahashgraph.api.proto.java.FileID;
-<<<<<<< HEAD
-import com.hederahashgraph.api.proto.java.TokenID;
-=======
 import com.hederahashgraph.api.proto.java.TokenRef;
->>>>>>> 59b29334
 import com.hederahashgraph.api.proto.java.TopicID;
 import com.swirlds.fcmap.FCMap;
 
 import java.util.function.Function;
 import java.util.function.Supplier;
-
-import static com.hedera.services.sigs.metadata.TokenSigningMetadata.from;
-import static com.hedera.services.sigs.metadata.lookups.SafeLookupResult.failure;
-import static com.hedera.services.sigs.order.KeyOrderingFailure.MISSING_TOKEN;
-import static com.hedera.services.state.merkle.MerkleEntityId.fromTokenId;
 
 /**
  * Convenience class that gives unified access to Hedera signing metadata by
@@ -82,73 +64,42 @@
 	private final ContractSigMetaLookup contractSigMetaLookup;
 	private final TopicSigMetaLookup topicSigMetaLookup;
 
-<<<<<<< HEAD
-	private final Function<TokenID, SafeLookupResult<TokenSigningMetadata>> tokenSigMetaLookup;
-
-	static final Function<
-			Supplier<FCMap<MerkleEntityId, MerkleToken>>,
-			Function<TokenID, SafeLookupResult<TokenSigningMetadata>>> DEFAULT_TOKEN_LOOKUP_FACTORY = tokens -> id -> {
-		var token = tokens.get().get(fromTokenId(id));
-		return (token == null) ? failure(MISSING_TOKEN) : new SafeLookupResult<>(from(token));
-	};
-=======
 	private final Function<TokenRef, SafeLookupResult<TokenSigningMetadata>> tokenSigMetaLookup;
->>>>>>> 59b29334
 
 	public static DelegatingSigMetadataLookup backedLookupsFor(
 			HederaFs hfs,
 			BackingAccounts<AccountID, MerkleAccount> backingAccounts,
 			Supplier<FCMap<MerkleEntityId, MerkleTopic>> topics,
 			Supplier<FCMap<MerkleEntityId, MerkleAccount>> accounts,
-<<<<<<< HEAD
-			Supplier<FCMap<MerkleEntityId, MerkleToken>> tokens
-=======
 			Function<TokenRef, SafeLookupResult<TokenSigningMetadata>> tokenRefLookup
->>>>>>> 59b29334
 	) {
 		return new DelegatingSigMetadataLookup(
 				new HfsSigMetaLookup(hfs),
 				new BackedAccountLookup(backingAccounts),
 				new DefaultFCMapContractLookup(accounts),
 				new DefaultFCMapTopicLookup(topics),
-<<<<<<< HEAD
-				DEFAULT_TOKEN_LOOKUP_FACTORY.apply(tokens));
-=======
 				tokenRefLookup);
->>>>>>> 59b29334
 	}
 
 	public static DelegatingSigMetadataLookup defaultLookupsFor(
 			HederaFs hfs,
 			Supplier<FCMap<MerkleEntityId, MerkleAccount>> accounts,
 			Supplier<FCMap<MerkleEntityId, MerkleTopic>> topics,
-<<<<<<< HEAD
-			Supplier<FCMap<MerkleEntityId, MerkleToken>> tokens
-=======
 			Function<TokenRef, SafeLookupResult<TokenSigningMetadata>> tokenRefLookup
->>>>>>> 59b29334
 	) {
 		return new DelegatingSigMetadataLookup(
 				new HfsSigMetaLookup(hfs),
 				new DefaultFCMapAccountLookup(accounts),
 				new DefaultFCMapContractLookup(accounts),
 				new DefaultFCMapTopicLookup(topics),
-<<<<<<< HEAD
-				DEFAULT_TOKEN_LOOKUP_FACTORY.apply(tokens));
-=======
 				tokenRefLookup);
->>>>>>> 59b29334
 	}
 
 	public static DelegatingSigMetadataLookup defaultLookupsPlusAccountRetriesFor(
 			HederaFs hfs,
 			Supplier<FCMap<MerkleEntityId, MerkleAccount>> accounts,
 			Supplier<FCMap<MerkleEntityId, MerkleTopic>> topics,
-<<<<<<< HEAD
-			Supplier<FCMap<MerkleEntityId, MerkleToken>> tokens,
-=======
 			Function<TokenRef, SafeLookupResult<TokenSigningMetadata>> tokenRefLookup,
->>>>>>> 59b29334
 			int maxRetries,
 			int retryWaitIncrementMs,
 			HederaNodeStats stats
@@ -158,11 +109,7 @@
 				new RetryingFCMapAccountLookup(accounts, maxRetries, retryWaitIncrementMs, pause, stats),
 				new DefaultFCMapContractLookup(accounts),
 				new DefaultFCMapTopicLookup(topics),
-<<<<<<< HEAD
-				DEFAULT_TOKEN_LOOKUP_FACTORY.apply(tokens));
-=======
 				tokenRefLookup);
->>>>>>> 59b29334
 	}
 
 	public static DelegatingSigMetadataLookup defaultAccountRetryingLookupsFor(
@@ -171,22 +118,14 @@
 			HederaNodeStats stats,
 			Supplier<FCMap<MerkleEntityId, MerkleAccount>> accounts,
 			Supplier<FCMap<MerkleEntityId, MerkleTopic>> topics,
-<<<<<<< HEAD
-			Supplier<FCMap<MerkleEntityId, MerkleToken>> tokens
-=======
 			Function<TokenRef, SafeLookupResult<TokenSigningMetadata>> tokenRefLookup
->>>>>>> 59b29334
 	) {
 		return new DelegatingSigMetadataLookup(
 				new HfsSigMetaLookup(hfs),
 				new RetryingFCMapAccountLookup(pause, properties, stats, accounts),
 				new DefaultFCMapContractLookup(accounts),
 				new DefaultFCMapTopicLookup(topics),
-<<<<<<< HEAD
-				DEFAULT_TOKEN_LOOKUP_FACTORY.apply(tokens));
-=======
 				tokenRefLookup);
->>>>>>> 59b29334
 	}
 
 	public DelegatingSigMetadataLookup(
@@ -194,11 +133,7 @@
 			AccountSigMetaLookup accountSigMetaLookup,
 			ContractSigMetaLookup contractSigMetaLookup,
 			TopicSigMetaLookup topicSigMetaLookup,
-<<<<<<< HEAD
-			Function<TokenID, SafeLookupResult<TokenSigningMetadata>> tokenSigMetaLookup
-=======
 			Function<TokenRef, SafeLookupResult<TokenSigningMetadata>> tokenSigMetaLookup
->>>>>>> 59b29334
 	) {
 		this.fileSigMetaLookup = fileSigMetaLookup;
 		this.accountSigMetaLookup = accountSigMetaLookup;
@@ -243,12 +178,7 @@
 	}
 
 	@Override
-<<<<<<< HEAD
-	public SafeLookupResult<TokenSigningMetadata> tokenSigningMetaFor(TokenID id) {
-		return tokenSigMetaLookup.apply(id);
-=======
 	public SafeLookupResult<TokenSigningMetadata> tokenSigningMetaFor(TokenRef ref) {
 		return tokenSigMetaLookup.apply(ref);
->>>>>>> 59b29334
 	}
 }