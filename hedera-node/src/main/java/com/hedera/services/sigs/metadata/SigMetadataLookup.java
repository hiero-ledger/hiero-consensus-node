--- conflicted
+++ resolved
@@ -36,24 +36,6 @@
  * of any Hedera entity (account, smart contract, file, topic, or token).
  */
 public interface SigMetadataLookup {
-<<<<<<< HEAD
-	Function<
-			TokenStore,
-			Function<TokenID, SafeLookupResult<TokenSigningMetadata>>> REF_LOOKUP_FACTORY = tokenStore -> ref -> {
-		TokenID id = tokenStore.resolve(ref);
-		return TokenStore.MISSING_TOKEN.equals(id)
-				? failure(MISSING_TOKEN)
-				: new SafeLookupResult<>(from(tokenStore.get(id)));
-	};
-	Function<
-			ScheduleStore,
-			Function<ScheduleID, SafeLookupResult<ScheduleSigningMetadata>>> SCHEDULE_REF_LOOKUP_FACTORY = scheduleStore -> ref -> {
-		ScheduleID id = scheduleStore.resolve(ref);
-		return ScheduleStore.MISSING_SCHEDULE.equals(id)
-				? failure(MISSING_SCHEDULE)
-				: new SafeLookupResult<>(from(scheduleStore.get(id)));
-	};
-=======
 	SafeLookupResult<FileSigningMetadata> fileSigningMetaFor(
 			FileID id, @Nullable LinkedRefs linkedRefs);
 
@@ -74,7 +56,6 @@
 
 	SafeLookupResult<AccountSigningMetadata> aliasableAccountSigningMetaFor(
 			AccountID idOrAlias, @Nullable LinkedRefs linkedRefs);
->>>>>>> 3a4be32a
 
 	Instant sourceSignedAt();
 }