package com.hedera.services.sigs.metadata;

/*-
 * ‌
 * Hedera Services Node
 * ​
 * Copyright (C) 2018 - 2021 Hedera Hashgraph, LLC
 * ​
 * Licensed under the Apache License, Version 2.0 (the "License");
 * you may not use this file except in compliance with the License.
 * You may obtain a copy of the License at
 *
 *      http://www.apache.org/licenses/LICENSE-2.0
 *
 * Unless required by applicable law or agreed to in writing, software
 * distributed under the License is distributed on an "AS IS" BASIS,
 * WITHOUT WARRANTIES OR CONDITIONS OF ANY KIND, either express or implied.
 * See the License for the specific language governing permissions and
 * limitations under the License.
 * ‍
 */

import com.hedera.services.config.FileNumbers;
import com.hedera.services.context.StateChildren;
import com.hedera.services.files.HFileMeta;
import com.hedera.services.files.MetadataMapFactory;
import com.hedera.services.files.store.FcBlobsBytesStore;
import com.hedera.services.ledger.accounts.AliasManager;
import com.hedera.services.legacy.core.jproto.JContractIDKey;
import com.hedera.services.legacy.core.jproto.JKey;
import com.hedera.services.sigs.order.LinkedRefs;
import com.hedera.services.state.merkle.MerkleToken;
import com.hedera.services.utils.EntityIdUtils;
import com.hedera.services.utils.EntityNum;
import com.hederahashgraph.api.proto.java.AccountID;
import com.hederahashgraph.api.proto.java.ContractID;
import com.hederahashgraph.api.proto.java.FileID;
import com.hederahashgraph.api.proto.java.ScheduleID;
import com.hederahashgraph.api.proto.java.TokenID;
import com.hederahashgraph.api.proto.java.TopicID;

import javax.annotation.Nullable;
import java.time.Instant;
import java.util.Map;
import java.util.Optional;
import java.util.function.Function;

import static com.hedera.services.context.primitives.StateView.EMPTY_WACL;
import static com.hedera.services.sigs.order.KeyOrderingFailure.IMMUTABLE_CONTRACT;
import static com.hedera.services.sigs.order.KeyOrderingFailure.INVALID_CONTRACT;
import static com.hedera.services.sigs.order.KeyOrderingFailure.INVALID_TOPIC;
import static com.hedera.services.sigs.order.KeyOrderingFailure.MISSING_ACCOUNT;
import static com.hedera.services.sigs.order.KeyOrderingFailure.MISSING_FILE;
import static com.hedera.services.sigs.order.KeyOrderingFailure.MISSING_SCHEDULE;
import static com.hedera.services.sigs.order.KeyOrderingFailure.MISSING_TOKEN;
import static com.hedera.services.utils.EntityIdUtils.EVM_ADDRESS_SIZE;
import static com.hedera.services.utils.EntityIdUtils.isAlias;
import static com.hedera.services.utils.EntityNum.MISSING_NUM;
import static com.hedera.services.utils.EntityNum.fromAccountId;
import static com.hedera.services.utils.EntityNum.fromTokenId;
import static com.hedera.services.utils.EntityNum.fromTopicId;

public final class StateChildrenSigMetadataLookup implements SigMetadataLookup {
	private final FileNumbers fileNumbers;
	private final AliasManager aliasManager;
	private final StateChildren stateChildren;
	private final Map<FileID, HFileMeta> metaMap;
	private final Function<MerkleToken, TokenSigningMetadata> tokenMetaTransform;

	public StateChildrenSigMetadataLookup(
			final FileNumbers fileNumbers,
			final AliasManager aliasManager,
			final StateChildren stateChildren,
			final Function<MerkleToken, TokenSigningMetadata> tokenMetaTransform
	) {
		this.fileNumbers = fileNumbers;
		this.aliasManager = aliasManager;
		this.stateChildren = stateChildren;
		this.tokenMetaTransform = tokenMetaTransform;

		final var blobStore = new FcBlobsBytesStore(stateChildren::storage);
		this.metaMap = MetadataMapFactory.metaMapFrom(blobStore);
	}

	@Override
	public Instant sourceSignedAt() {
		return stateChildren.signedAt();
	}

	@Override
	public SafeLookupResult<FileSigningMetadata> fileSigningMetaFor(
			final FileID id,
			final @Nullable LinkedRefs linkedRefs
	) {
		if (fileNumbers.isSoftwareUpdateFile(id.getFileNum())) {
			return SPECIAL_FILE_RESULT;
		}
		if (linkedRefs != null) {
			linkedRefs.link(id.getFileNum());
		}
		final var meta = metaMap.get(id);
		return (meta == null)
				? SafeLookupResult.failure(MISSING_FILE)
				: new SafeLookupResult<>(new FileSigningMetadata(meta.getWacl()));
	}

	@Override
	public SafeLookupResult<TopicSigningMetadata> topicSigningMetaFor(
			final TopicID id,
			final @Nullable LinkedRefs linkedRefs
	) {
		if (linkedRefs != null) {
			linkedRefs.link(id.getTopicNum());
		}
		final var topic = stateChildren.topics().get(fromTopicId(id));
		if (topic == null || topic.isDeleted()) {
			return SafeLookupResult.failure(INVALID_TOPIC);
		} else {
			final var effAdminKey = topic.hasAdminKey() ? topic.getAdminKey() : null;
			final var effSubmitKey = topic.hasSubmitKey() ? topic.getSubmitKey() : null;
			return new SafeLookupResult<>(new TopicSigningMetadata(effAdminKey, effSubmitKey));
		}
	}

	@Override
	public SafeLookupResult<TokenSigningMetadata> tokenSigningMetaFor(
			final TokenID id,
			final @Nullable LinkedRefs linkedRefs
	) {
		if (linkedRefs != null) {
			linkedRefs.link(id.getTokenNum());
		}
		final var token = stateChildren.tokens().get(fromTokenId(id));
		return (token == null)
				? SafeLookupResult.failure(MISSING_TOKEN)
				: new SafeLookupResult<>(tokenMetaTransform.apply(token));
	}

	@Override
<<<<<<< HEAD
=======
	public SafeLookupResult<AccountSigningMetadata> accountSigningMetaFor(
			final AccountID id,
			final @Nullable LinkedRefs linkedRefs
	) {
		return lookupAccountByNumber(fromAccountId(id), linkedRefs);
	}

	@Override
>>>>>>> e6975216
	public SafeLookupResult<AccountSigningMetadata> aliasableAccountSigningMetaFor(
			final AccountID idOrAlias,
			final @Nullable LinkedRefs linkedRefs
	) {
		if (isAlias(idOrAlias)) {
			final var alias = idOrAlias.getAlias();
			if (alias.size() == EVM_ADDRESS_SIZE) {
				final var evmAddress = alias.toByteArray();
				if (aliasManager.isMirror(evmAddress)) {
					return lookupAccountByNumber(EntityNum.fromMirror(evmAddress), linkedRefs);
				}
			}
			if (linkedRefs != null) {
				linkedRefs.link(alias);
			}
			final var explicitId = aliasManager.lookupIdBy(alias);
			return (explicitId == MISSING_NUM)
					? SafeLookupResult.failure(MISSING_ACCOUNT)
					: lookupAccountByNumber(explicitId, linkedRefs);
		} else {
			return lookupAccountByNumber(fromAccountId(idOrAlias), linkedRefs);
		}
	}

	@Override
	public SafeLookupResult<ScheduleSigningMetadata> scheduleSigningMetaFor(
			final ScheduleID id,
			final @Nullable LinkedRefs linkedRefs
	) {
		if (linkedRefs != null) {
			linkedRefs.link(id.getScheduleNum());
		}
		final var schedule = stateChildren.schedules().get(EntityNum.fromScheduleId(id));
		if (schedule == null) {
			return SafeLookupResult.failure(MISSING_SCHEDULE);
		} else {
			final var scheduleMeta = new ScheduleSigningMetadata(
					schedule.adminKey(),
					schedule.ordinaryViewOfScheduledTxn(),
					schedule.hasExplicitPayer() ? Optional.of(schedule.payer().toGrpcAccountId()) : Optional.empty());
			return new SafeLookupResult<>(scheduleMeta);
		}
	}

	@Override
	public SafeLookupResult<ContractSigningMetadata> aliasableContractSigningMetaFor(
			final ContractID idOrAlias,
			final @Nullable LinkedRefs linkedRefs
	) {
		final var id = (linkedRefs == null)
				? EntityIdUtils.unaliased(idOrAlias, aliasManager)
				: EntityIdUtils.unaliased(idOrAlias, aliasManager, linkedRefs::link);
		return (id == MISSING_NUM)
					? SafeLookupResult.failure(INVALID_CONTRACT)
					: lookupContractByNumber(id, linkedRefs);
	}

	private SafeLookupResult<ContractSigningMetadata> lookupContractByNumber(
			final EntityNum id,
			final @Nullable LinkedRefs linkedRefs
	) {
		if (linkedRefs != null) {
			linkedRefs.link(id.longValue());
		}
		final var contract = stateChildren.accounts().get(id);
		if (contract == null || contract.isDeleted() || !contract.isSmartContract()) {
			return SafeLookupResult.failure(INVALID_CONTRACT);
		} else {
			JKey key;
			if ((key = contract.getAccountKey()) == null || key instanceof JContractIDKey) {
				return SafeLookupResult.failure(IMMUTABLE_CONTRACT);
			} else {
				return new SafeLookupResult<>(new ContractSigningMetadata(key, contract.isReceiverSigRequired()));
			}
		}
	}

	private SafeLookupResult<AccountSigningMetadata> lookupAccountByNumber(
			final EntityNum id,
			final @Nullable LinkedRefs linkedRefs
	) {
		if (linkedRefs != null) {
			linkedRefs.link(id.longValue());
		}
		final var account = stateChildren.accounts().get(id);
		if (account == null) {
			return SafeLookupResult.failure(MISSING_ACCOUNT);
		} else {
			return new SafeLookupResult<>(
					new AccountSigningMetadata(
							account.getAccountKey(), account.isReceiverSigRequired()));
		}
	}

	private static final FileSigningMetadata SPECIAL_FILE_META =
			new FileSigningMetadata(EMPTY_WACL);
	private static final SafeLookupResult<FileSigningMetadata> SPECIAL_FILE_RESULT =
			new SafeLookupResult<>(SPECIAL_FILE_META);
}<|MERGE_RESOLUTION|>--- conflicted
+++ resolved
@@ -137,17 +137,6 @@
 	}
 
 	@Override
-<<<<<<< HEAD
-=======
-	public SafeLookupResult<AccountSigningMetadata> accountSigningMetaFor(
-			final AccountID id,
-			final @Nullable LinkedRefs linkedRefs
-	) {
-		return lookupAccountByNumber(fromAccountId(id), linkedRefs);
-	}
-
-	@Override
->>>>>>> e6975216
 	public SafeLookupResult<AccountSigningMetadata> aliasableAccountSigningMetaFor(
 			final AccountID idOrAlias,
 			final @Nullable LinkedRefs linkedRefs
