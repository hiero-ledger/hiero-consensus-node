--- conflicted
+++ resolved
@@ -61,15 +61,9 @@
 	}
 
 	public SignatureStatus execute() {
-<<<<<<< HEAD
-		log.debug("Expanding crypto sigs from Hedera sigs for txn {}...", txnAccessor::getSignedTxn4Log);
+		log.debug("Expanding crypto sigs from Hedera sigs for txn {}...", txnAccessor::getSignedTxnWrapper);
 		var payerStatus = expand(pkToSigFn, keyOrderer::keysForPayer);
 		if (SUCCESS != payerStatus.getStatusCode()) {
-=======
-		log.debug("Expanding crypto sigs from Hedera sigs for txn {}...", txnAccessor::getSignedTxnWrapper);
-		var payerStatus = expand(sigsProvider::payerSigBytesFor, keyOrderer::keysForPayer);
-		if ( SUCCESS != payerStatus.getStatusCode() ) {
->>>>>>> dac5b478
 			if (log.isDebugEnabled()) {
 				log.debug(
 						"Failed expanding Hedera payer sigs for txn {}: {}",
