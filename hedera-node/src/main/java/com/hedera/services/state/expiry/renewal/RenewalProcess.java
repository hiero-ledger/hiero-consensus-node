package com.hedera.services.state.expiry.renewal;

/*-
 * ‌
 * Hedera Services Node
 * ​
 * Copyright (C) 2018 - 2021 Hedera Hashgraph, LLC
 * ​
 * Licensed under the Apache License, Version 2.0 (the "License");
 * you may not use this file except in compliance with the License.
 * You may obtain a copy of the License at
 *
 *      http://www.apache.org/licenses/LICENSE-2.0
 *
 * Unless required by applicable law or agreed to in writing, software
 * distributed under the License is distributed on an "AS IS" BASIS,
 * WITHOUT WARRANTIES OR CONDITIONS OF ANY KIND, either express or implied.
 * See the License for the specific language governing permissions and
 * limitations under the License.
 * ‍
 */

import com.hedera.services.fees.FeeCalculator;
import com.hedera.services.utils.EntityNum;
import org.apache.logging.log4j.LogManager;
import org.apache.logging.log4j.Logger;

import javax.inject.Inject;
import javax.inject.Singleton;
import java.time.Instant;
import java.util.EnumSet;

import static com.hedera.services.state.expiry.renewal.ExpiredEntityClassification.DETACHED_ACCOUNT_GRACE_PERIOD_OVER;

@Singleton
public class RenewalProcess {
	private static final Logger log = LogManager.getLogger(RenewalProcess.class);

	private static final EnumSet<ExpiredEntityClassification> TERMINAL_CLASSIFICATIONS = EnumSet.of(
			DETACHED_ACCOUNT_GRACE_PERIOD_OVER
	);

	private final FeeCalculator fees;
	private final RenewalHelper helper;
	private final RenewalRecordsHelper recordsHelper;

	private Instant cycleTime = null;

	@Inject
	public RenewalProcess(
			FeeCalculator fees,
			RenewalHelper helper,
			RenewalRecordsHelper recordsHelper
	) {
		this.fees = fees;
		this.helper = helper;
		this.recordsHelper = recordsHelper;
	}

	public void beginRenewalCycle(Instant now) {
		assertNotInCycle();

		cycleTime = now;
		recordsHelper.beginRenewalCycle(now);
	}

	public boolean process(long entityNum) {
		assertInCycle();

		final var longNow = cycleTime.getEpochSecond();
		final var classification = helper.classify(entityNum, longNow);
		if (TERMINAL_CLASSIFICATIONS.contains(classification)) {
			log.debug("Terminal classification entity num {} ({})", entityNum, classification);
		}
		switch (classification) {
<<<<<<< HEAD
			default:
=======
>>>>>>> c2a90017
			case OTHER, DETACHED_ACCOUNT, DETACHED_TREASURY_GRACE_PERIOD_OVER_BEFORE_TOKEN:
				break;
			case DETACHED_ACCOUNT_GRACE_PERIOD_OVER:
				processDetachedAccountGracePeriodOver(EntityNum.fromLong(entityNum));
				return true;
			case EXPIRED_ACCOUNT_READY_TO_RENEW:
				processExpiredAccountReadyToRenew(EntityNum.fromLong(entityNum));
				return true;
			default:
				return false;
		}
		return false;
	}

	private void processExpiredAccountReadyToRenew(EntityNum accountId) {
		final var lastClassified = helper.getLastClassifiedAccount();
		final long reqPeriod = lastClassified.getAutoRenewSecs();
		final var usageAssessment = fees.assessCryptoAutoRenewal(lastClassified, reqPeriod, cycleTime);
		final long effPeriod = usageAssessment.renewalPeriod();
		final long renewalFee = usageAssessment.fee();

		helper.renewLastClassifiedWith(renewalFee, effPeriod);
		recordsHelper.streamCryptoRenewal(accountId, renewalFee, lastClassified.getExpiry() + effPeriod);
	}

	private void processDetachedAccountGracePeriodOver(EntityNum accountId) {
		final var tokensDisplaced = helper.removeLastClassifiedAccount();
		recordsHelper.streamCryptoRemoval(accountId, tokensDisplaced.getLeft(), tokensDisplaced.getRight());
	}

	public void endRenewalCycle() {
		assertInCycle();

		cycleTime = null;
		recordsHelper.endRenewalCycle();
	}

	private void assertInCycle() {
		if (cycleTime == null) {
			throw new IllegalStateException("Cannot stream records if not in a renewal cycle!");
		}
	}

	private void assertNotInCycle() {
		if (cycleTime != null) {
			throw new IllegalStateException("Cannot end renewal cycle, none is started!");
		}
	}

	Instant getCycleTime() {
		return cycleTime;
	}
}<|MERGE_RESOLUTION|>--- conflicted
+++ resolved
@@ -73,10 +73,6 @@
 			log.debug("Terminal classification entity num {} ({})", entityNum, classification);
 		}
 		switch (classification) {
-<<<<<<< HEAD
-			default:
-=======
->>>>>>> c2a90017
 			case OTHER, DETACHED_ACCOUNT, DETACHED_TREASURY_GRACE_PERIOD_OVER_BEFORE_TOKEN:
 				break;
 			case DETACHED_ACCOUNT_GRACE_PERIOD_OVER:
