package com.hedera.services.state.merkle;

/*
 * ‌
 * Hedera Services Node
 * ​
 * Copyright (C) 2018 - 2020 Hedera Hashgraph, LLC
 * ​
 * Licensed under the Apache License, Version 2.0 (the "License");
 * you may not use this file except in compliance with the License.
 * You may obtain a copy of the License at
 *
 *     http://www.apache.org/licenses/LICENSE-2.0
 *
 * Unless required by applicable law or agreed to in writing, software
 * distributed under the License is distributed on an "AS IS" BASIS,
 * WITHOUT WARRANTIES OR CONDITIONS OF ANY KIND, either express or implied.
 * See the License for the specific language governing permissions and
 * limitations under the License.
 * ‍
 */

import com.google.common.base.MoreObjects;
import com.hedera.services.context.properties.BootstrapProperties;
import com.hedera.services.utils.EntityIdUtils;
import com.hedera.services.utils.EntityNum;
import com.swirlds.common.crypto.DigestType;
import com.swirlds.common.crypto.Hash;
import com.swirlds.common.exceptions.MutabilityException;
import com.swirlds.common.io.streams.SerializableDataInputStream;
import com.swirlds.common.io.streams.SerializableDataOutputStream;
import com.swirlds.common.merkle.utility.AbstractMerkleLeaf;
import com.swirlds.common.merkle.utility.Keyed;
import org.apache.logging.log4j.LogManager;
import org.apache.logging.log4j.Logger;

import javax.annotation.Nullable;
import java.io.ByteArrayOutputStream;
import java.io.IOException;
import java.io.UncheckedIOException;
import java.util.Arrays;
import java.util.Objects;

import static com.hedera.services.ServicesState.EMPTY_HASH;
import static com.hedera.services.legacy.proto.utils.CommonUtils.noThrowSha384HashOf;
import static com.hedera.services.state.merkle.internals.ByteUtils.getHashBytes;
import static com.hedera.services.utils.Units.HBARS_TO_TINYBARS;

public class MerkleStakingInfo extends AbstractMerkleLeaf implements Keyed<EntityNum> {
	private static final Logger log = LogManager.getLogger(MerkleStakingInfo.class);
	// get this max history from the props.
	static final int MAX_REWARD_HISTORY = 366;

	static final int RELEASE_0270_VERSION = 1;
	static final int CURRENT_VERSION = RELEASE_0270_VERSION;
	static final long RUNTIME_CONSTRUCTABLE_ID = 0xb8b383ccd3caed5bL;

	private int number;
	private long minStake;
	private long maxStake;
	private long stakeToReward;
	private long stakeToNotReward;
	private long stakeRewardStart;
	private long stake;
	private long[] rewardSumHistory;
	@Nullable
	byte[] historyHash;

	public MerkleStakingInfo() {

<<<<<<< HEAD
	}

	public MerkleStakingInfo(BootstrapProperties bootstrapProperties) {
		rewardSumHistory = new long[bootstrapProperties.getIntProperty("staking.rewardHistory.numStoredPeriods") + 1];
=======
	public MerkleStakingInfo() {
>>>>>>> 69ae779d
	}

	public MerkleStakingInfo(
			final long minStake,
			final long maxStake,
			final long stakeToReward,
			final long stakeToNotReward,
			final long stakeRewardStart,
			final long stake,
			final long[] rewardSumHistory) {
		this.minStake = minStake;
		this.maxStake = maxStake;
		this.stakeToReward = stakeToReward;
		this.stakeToNotReward = stakeToNotReward;
		this.stakeRewardStart = stakeRewardStart;
		this.stake = stake;
		this.rewardSumHistory = rewardSumHistory;
	}

	public MerkleStakingInfo(MerkleStakingInfo that) {
		this.number = that.number;
		this.minStake = that.minStake;
		this.maxStake = that.maxStake;
		this.stakeToReward = that.stakeToReward;
		this.stakeToNotReward = that.stakeToNotReward;
		this.stakeRewardStart = that.stakeRewardStart;
		this.stake = that.stake;
		this.rewardSumHistory = that.rewardSumHistory;
	}

	@Override
	public MerkleStakingInfo copy() {
		setImmutable(true);
		final var copy = new MerkleStakingInfo(this);
		copy.historyHash = this.historyHash;
		return copy;
	}

	@Override
	public void deserialize(final SerializableDataInputStream in, final int version) throws IOException {
		number = in.readInt();
		minStake = in.readLong();
		maxStake = in.readLong();
		stakeToReward = in.readLong();
		stakeToNotReward = in.readLong();
		stakeRewardStart = in.readLong();
		stake = in.readLong();
		rewardSumHistory = in.readLongArray(MAX_REWARD_HISTORY);
	}

	@Override
	public void serialize(final SerializableDataOutputStream out) throws IOException {
		serializeNonHistoryData(out);
		out.writeLongArray(rewardSumHistory);
	}

	@Override
	public long getClassId() {
		return RUNTIME_CONSTRUCTABLE_ID;
	}

	@Override
	public int getVersion() {
		return CURRENT_VERSION;
	}

	@Override
	public EntityNum getKey() {
		return EntityNum.fromInt(number);
	}

	@Override
	public void setKey(final EntityNum entityNum) {
		this.number = entityNum.intValue();
	}

	@Override
	public boolean equals(Object o) {
		if (this == o) {
			return true;
		}
		if (o == null || MerkleStakingInfo.class != o.getClass()) {
			return false;
		}

		var that = (MerkleStakingInfo) o;
		return this.number == that.number &&
				this.minStake == that.minStake &&
				this.maxStake == that.maxStake &&
				this.stakeToReward == that.stakeToReward &&
				this.stakeToNotReward == that.stakeToNotReward &&
				this.stakeRewardStart == that.stakeRewardStart &&
				this.stake == that.stake &&
				Arrays.equals(this.rewardSumHistory, that.rewardSumHistory);
	}

	@Override
	public int hashCode() {
		return Objects.hash(
				minStake,
				maxStake,
				stakeToReward,
				stakeToNotReward,
				stakeRewardStart,
				stake,
				Arrays.hashCode(rewardSumHistory)
		);
	}

	@Override
	public String toString() {
		return MoreObjects.toStringHelper(MerkleStakingInfo.class)
				.add("id", EntityIdUtils.asScopedSerialNoLiteral(number))
				.add("minStake", minStake)
				.add("maxStake", maxStake)
				.add("stakeToReward", stakeToReward)
				.add("stakeToNotReward", stakeToNotReward)
				.add("stakeRewardStart", stakeRewardStart)
				.add("stake", stake)
				.add("rewardSumHistory", rewardSumHistory)
				.toString();
	}

	@Override
	public boolean isSelfHashing() {
		return true;
	}

	@Override
	public Hash getHash() {
		final var baos = new ByteArrayOutputStream();
		try (final var out = new SerializableDataOutputStream(baos)) {
			ensureHistoryHashIsKnown();
			serializeNonHistoryData(out);
			out.write(historyHash);
		} catch (IOException | UncheckedIOException e) {
			log.error(String.format("Hash computation failed on node %d", number), e);
			return EMPTY_HASH;
		}
		return new Hash(noThrowSha384HashOf(baos.toByteArray()), DigestType.SHA_384);
	}

	private void serializeNonHistoryData(final SerializableDataOutputStream out) throws IOException {
		out.writeInt(number);
		out.writeLong(minStake);
		out.writeLong(maxStake);
		out.writeLong(stakeToReward);
		out.writeLong(stakeToNotReward);
		out.writeLong(stakeRewardStart);
		out.writeLong(stake);
	}

	private void ensureHistoryHashIsKnown() {
		if (historyHash == null) {
			historyHash = getHashBytes(rewardSumHistory);
		}
	}

	public long getMinStake() {
		return minStake;
	}

	public void setMinStake(final long minStake) {
		assertMutable("minStake");
		this.minStake = minStake;
	}

	public long getMaxStake() {
		return maxStake;
	}

	public void setMaxStake(final long maxStake) {
		assertMutable("maxStake");
		this.maxStake = maxStake;
	}

	public long getStakeToReward() {
		return stakeToReward;
	}

	public void setStakeToReward(final long stakeToReward) {
		assertMutable("stakeToReward");
		this.stakeToReward = stakeToReward;
	}

	public long getStakeToNotReward() {
		return stakeToNotReward;
	}

	public void setStakeToNotReward(final long stakeToNotReward) {
		assertMutable("stakeToNotReward");
		this.stakeToNotReward = stakeToNotReward;
	}

	public long getStakeRewardStart() {
		return stakeRewardStart;
	}

	public void setStakeRewardStart(final long stakeRewardStart) {
		assertMutable("stakeRewardStart");
		this.stakeRewardStart = stakeRewardStart;
	}

	public long getStake() {
		return stake;
	}

	public void setStake(final long stake) {
		assertMutable("stake");
		this.stake = stake;
	}

	public long[] getRewardSumHistory() {
		return rewardSumHistory;
	}

	public void setRewardSumHistory(final long[] rewardSumHistory) {
		assertMutableRewardSumHistory();
		this.rewardSumHistory = rewardSumHistory;
	}

	public void clearRewardSumHistory() {
		assertMutableRewardSumHistory();
		rewardSumHistory = Arrays.copyOf(rewardSumHistory, rewardSumHistory.length);
		// reset rewardSumHistory array.
		Arrays.fill(rewardSumHistory, 0);
		// reset the historyHash
		historyHash = null;
	}

	public void updateRewardSumHistory(final double rewardRate, final long totalStakedRewardStart) {
		assertMutableRewardSumHistory();
		rewardSumHistory = Arrays.copyOf(rewardSumHistory, rewardSumHistory.length);
		final var droppedRewardSum = rewardSumHistory[rewardSumHistory.length-1];
		for (int i = rewardSumHistory.length-1; i > 0; i--) {
			rewardSumHistory[i] = rewardSumHistory[i - 1] - droppedRewardSum;
		}
		rewardSumHistory[0] -= droppedRewardSum;
			/*
				if this node was "active", then it should give rewards for this staking period
				if (node.numRoundsWithJudge / numRoundsInPeriod >= activeThreshold)
			 */
		rewardSumHistory[0] += totalStakedRewardStart == 0 ? 0 :
				(long) (rewardRate * stakeRewardStart / totalStakedRewardStart / HBARS_TO_TINYBARS);
		// reset the historyHash
		historyHash = null;
	}

	private void assertMutable(String proximalField) {
		if (isImmutable()) {
			throw new MutabilityException("Cannot set " + proximalField + " on an immutable StakingInfo!");
		}
	}

	private void assertMutableRewardSumHistory() {
		assertMutable("rewardSumHistory");
	}

	public void removeRewardStake(final long amount, final boolean declinedReward) {
		if (declinedReward) {
			this.stakeToNotReward = stakeToNotReward - amount;
		} else {
			this.stakeToReward = stakeToReward - amount;
		}
	}

	public void addRewardStake(final long amount, final boolean declinedReward) {
		if (declinedReward) {
			this.stakeToNotReward = stakeToNotReward + amount;
		} else {
			this.stakeToReward = stakeToReward + amount;
		}
	}
}<|MERGE_RESOLUTION|>--- conflicted
+++ resolved
@@ -68,14 +68,10 @@
 
 	public MerkleStakingInfo() {
 
-<<<<<<< HEAD
 	}
 
 	public MerkleStakingInfo(BootstrapProperties bootstrapProperties) {
 		rewardSumHistory = new long[bootstrapProperties.getIntProperty("staking.rewardHistory.numStoredPeriods") + 1];
-=======
-	public MerkleStakingInfo() {
->>>>>>> 69ae779d
 	}
 
 	public MerkleStakingInfo(
