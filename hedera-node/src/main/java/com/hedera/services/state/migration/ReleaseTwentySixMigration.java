package com.hedera.services.state.migration;

/*-
 * ‌
 * Hedera Services Node
 * ​
 * Copyright (C) 2018 - 2022 Hedera Hashgraph, LLC
 * ​
 * Licensed under the Apache License, Version 2.0 (the "License");
 * you may not use this file except in compliance with the License.
 * You may obtain a copy of the License at
 *
 *      http://www.apache.org/licenses/LICENSE-2.0
 *
 * Unless required by applicable law or agreed to in writing, software
 * distributed under the License is distributed on an "AS IS" BASIS,
 * WITHOUT WARRANTIES OR CONDITIONS OF ANY KIND, either express or implied.
 * See the License for the specific language governing permissions and
 * limitations under the License.
 * ‍
 */

import com.hedera.services.ServicesState;
import com.hedera.services.state.merkle.MerkleAccount;
import com.hedera.services.state.merkle.MerkleUniqueToken;
import com.hedera.services.state.submerkle.EntityId;
import com.hedera.services.state.virtual.ContractKey;
import com.hedera.services.state.virtual.ContractValue;
import com.hedera.services.state.virtual.IterableContractValue;
import com.hedera.services.state.virtual.IterableStorageUtils;
import com.hedera.services.store.contracts.SizeLimitedStorage;
import com.hedera.services.utils.EntityNum;
import com.hedera.services.utils.EntityNumPair;
import com.hedera.services.utils.NftNumPair;
import com.swirlds.common.threading.interrupt.InterruptableConsumer;
import com.swirlds.merkle.map.MerkleMap;
import com.swirlds.platform.RandomExtended;
import com.swirlds.virtualmap.VirtualMap;
import org.apache.commons.lang3.time.StopWatch;
import org.apache.commons.lang3.tuple.Pair;
import org.apache.logging.log4j.LogManager;
import org.apache.logging.log4j.Logger;

import java.time.Instant;
import java.util.concurrent.TimeUnit;

import static com.hedera.services.state.migration.StateChildIndices.CONTRACT_STORAGE;
import static com.hedera.services.store.models.Id.MISSING_ID;
import static com.hedera.services.txns.crypto.AutoCreationLogic.THREE_MONTHS_IN_SECONDS;

public class ReleaseTwentySixMigration {
	private static final Logger log = LogManager.getLogger(ReleaseTwentySixMigration.class);

	public static final int THREAD_COUNT = 32;
	public static final int INSERTIONS_PER_COPY = 100;
	public static final int SEVEN_DAYS_IN_SECONDS = 604800;
	private static final RandomExtended random = new RandomExtended(8682588012L);

	public static void makeStorageIterable(
			final ServicesState initializingState,
			final MigratorFactory migratorFactory,
			final MigrationUtility migrationUtility,
			final VirtualMap<ContractKey, IterableContractValue> iterableContractStorage
	) {
		final var contracts = initializingState.accounts();
		final VirtualMap<ContractKey, ContractValue> contractStorage = initializingState.getChild(CONTRACT_STORAGE);
		final var migrator = migratorFactory.from(
				INSERTIONS_PER_COPY, contracts, IterableStorageUtils::overwritingUpsertMapping, iterableContractStorage);
		try {
			log.info("Migrating contract storage into iterable VirtualMap with {} threads", THREAD_COUNT);
			final var watch = StopWatch.createStarted();
			migrationUtility.extractVirtualMapData(contractStorage, migrator, THREAD_COUNT);
			logDone(watch);
		} catch (InterruptedException e) {
			log.error("Interrupted while making contract storage iterable", e);
			Thread.currentThread().interrupt();
			throw new IllegalStateException(e);
		}
		migrator.finish();
		initializingState.setChild(CONTRACT_STORAGE, migrator.getMigratedStorage());
	}

	public static void buildAccountNftsOwnedLinkedList(
			final MerkleMap<EntityNum, MerkleAccount> accounts,
			final MerkleMap<EntityNumPair, MerkleUniqueToken> uniqueTokens
	) {
<<<<<<< HEAD

=======
		log.info("Migrating {} NFTs into iterable form", uniqueTokens.size());
		final var watch = StopWatch.createStarted();
>>>>>>> 1c58b110
		for (final var nftId : uniqueTokens.keySet()) {
			var nft = uniqueTokens.getForModify(nftId);
			final var owner = nft.getOwner();
			final var tokenNum = nftId.getHiOrderAsLong();
			final var serialNum = nftId.getLowOrderAsLong();

			if (!owner.equals(EntityId.MISSING_ENTITY_ID)) {
				var merkleAccount = accounts.getForModify(owner.asNum());

				if (merkleAccount.getHeadNftId() != MISSING_ID.num()) {
					var currHeadNftNum = merkleAccount.getHeadNftId();
					var currHeadNftSerialNum = merkleAccount.getHeadNftSerialNum();
					var currHeadNftId = EntityNumPair.fromLongs(currHeadNftNum, currHeadNftSerialNum);
					var currHeadNft = uniqueTokens.getForModify(currHeadNftId);

					currHeadNft.setPrev(NftNumPair.fromLongs(tokenNum, serialNum));
					nft.setNext(NftNumPair.fromLongs(currHeadNftNum, currHeadNftSerialNum));
				}
				merkleAccount.setHeadNftId(tokenNum);
				merkleAccount.setHeadNftSerialNum(serialNum);
			}
		}
<<<<<<< HEAD
=======
		logDone(watch);
>>>>>>> 1c58b110
	}

	public static void grantFreeAutoRenew(
			final ServicesState initializingState,
			final Instant upgradeTime) {
		final var contracts = initializingState.accounts();

		log.info("Granting free auto renewal for all smart contracts by ~90 days.");
		final var watch = StopWatch.createStarted();
		contracts.forEach((id, account) -> {
			if (account.isSmartContract()) {
				setNewExpiry(upgradeTime, contracts, id, random);
			}
		});
		logDone(watch);
	}

	private static void logDone(final StopWatch watch) {
		log.info("Done in {}ms", watch.getTime(TimeUnit.MILLISECONDS));
	}

	private static void setNewExpiry(
			final Instant upgradeTime,
			final MerkleMap<EntityNum, MerkleAccount> contracts,
			final EntityNum key,
			final RandomExtended rand) {
		final var account = contracts.getForModify(key);
		final var currentExpiry = account.getExpiry();
		final var newExpiry = Math.max(currentExpiry,
				upgradeTime.getEpochSecond()
						+ THREE_MONTHS_IN_SECONDS
						+ rand.nextLong(0, SEVEN_DAYS_IN_SECONDS));
		account.setExpiry(newExpiry);
	}

	@FunctionalInterface
	public interface MigratorFactory {
		KvPairIterationMigrator from(
				int insertionsPerCopy,
				MerkleMap<EntityNum, MerkleAccount> contracts,
				SizeLimitedStorage.IterableStorageUpserter storageUpserter,
				VirtualMap<ContractKey, IterableContractValue> iterableContractStorage);
	}

	@FunctionalInterface
	public interface MigrationUtility {
		void extractVirtualMapData(
				VirtualMap<ContractKey, ContractValue> source,
				InterruptableConsumer<Pair<ContractKey, ContractValue>> handler,
				int threadCount) throws InterruptedException;
	}

	private ReleaseTwentySixMigration() {
		throw new UnsupportedOperationException("Utility class");
	}
}<|MERGE_RESOLUTION|>--- conflicted
+++ resolved
@@ -84,12 +84,9 @@
 			final MerkleMap<EntityNum, MerkleAccount> accounts,
 			final MerkleMap<EntityNumPair, MerkleUniqueToken> uniqueTokens
 	) {
-<<<<<<< HEAD
 
-=======
 		log.info("Migrating {} NFTs into iterable form", uniqueTokens.size());
 		final var watch = StopWatch.createStarted();
->>>>>>> 1c58b110
 		for (final var nftId : uniqueTokens.keySet()) {
 			var nft = uniqueTokens.getForModify(nftId);
 			final var owner = nft.getOwner();
@@ -112,10 +109,7 @@
 				merkleAccount.setHeadNftSerialNum(serialNum);
 			}
 		}
-<<<<<<< HEAD
-=======
 		logDone(watch);
->>>>>>> 1c58b110
 	}
 
 	public static void grantFreeAutoRenew(
