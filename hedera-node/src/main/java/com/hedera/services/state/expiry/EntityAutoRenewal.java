--- conflicted
+++ resolved
@@ -90,10 +90,6 @@
 		long scanNum = curNetworkCtx.lastScannedEntity();
 		boolean advanceScan = true;
 		EntityProcessResult result;
-<<<<<<< HEAD
-
-=======
->>>>>>> 8fa33432
 		log.debug("Auto-renew scan beginning from last DONE @ {}, wrapping at {}", scanNum, wrapNum);
 		for (; i <= maxEntitiesToScan; i++) {
 			if (advanceScan) {
