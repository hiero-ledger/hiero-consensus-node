package com.hedera.services.state.jasperdb.utilities;

import com.swirlds.common.crypto.DigestType;
import com.swirlds.common.crypto.Hash;

import java.nio.ByteBuffer;

/**
 * Some helpers for dealing with hashes
 */
public class HashTools {
    public static final DigestType DEFAULT_DIGEST = DigestType.SHA_384;
    public static final int HASH_SIZE_BYTES = DEFAULT_DIGEST.digestLength();

<<<<<<< HEAD
=======
    /**
     * This is a version for all hashes written It can be used to represent both the storage format and the digest
     */
    public static int getSerializationVersion() {
        return 1;
    }

>>>>>>> 211047bb
    public static ByteBuffer hashToByteBuffer(Hash hash) {
        ByteBuffer buf = ByteBuffer.allocate(HASH_SIZE_BYTES);
        buf.put(hash.getValue());
        return buf.flip();
    }

    public static void hashToByteBuffer(Hash hash, ByteBuffer buf) {
        buf.put(hash.getValue());
    }

    public static Hash byteBufferToHash(ByteBuffer buffer, int serializationVersion) {
        assert serializationVersion == 1;
        byte[] hashBytes = new byte[HASH_SIZE_BYTES];
        buffer.get(hashBytes);
        return new NoCopyHash(hashBytes);
    }

    public static Hash byteBufferToHashNoCopy(ByteBuffer buffer, int serializationVersion) {
        assert serializationVersion == 1;
        return new NoCopyHash(buffer.array());
    }

    public static Hash byteArrayToHash(byte[] array, int offset, int serializationVersion) {
        assert serializationVersion == 1;
        byte[] hashBytes = new byte[HASH_SIZE_BYTES];
        System.arraycopy(array,offset,hashBytes,0,HASH_SIZE_BYTES);
        return new NoCopyHash(hashBytes);
    }

    public static final class NoCopyHash extends Hash {
        private static final long CLASS_ID = 0x3ddc77ef7d291ab5l;

        @Override
        public long getClassId() {
            return CLASS_ID;
        }

        public NoCopyHash() {
            /* RuntimeConstructable */
        }

        public NoCopyHash(byte[] bytes) {
            super(bytes, DEFAULT_DIGEST, true, false);
        }
    }
}<|MERGE_RESOLUTION|>--- conflicted
+++ resolved
@@ -12,8 +12,6 @@
     public static final DigestType DEFAULT_DIGEST = DigestType.SHA_384;
     public static final int HASH_SIZE_BYTES = DEFAULT_DIGEST.digestLength();
 
-<<<<<<< HEAD
-=======
     /**
      * This is a version for all hashes written It can be used to represent both the storage format and the digest
      */
@@ -21,7 +19,6 @@
         return 1;
     }
 
->>>>>>> 211047bb
     public static ByteBuffer hashToByteBuffer(Hash hash) {
         ByteBuffer buf = ByteBuffer.allocate(HASH_SIZE_BYTES);
         buf.put(hash.getValue());
