package com.hedera.services.state.merkle;

/*-
 * ‌
 * Hedera Services Node
 * ​
 * Copyright (C) 2018 - 2021 Hedera Hashgraph, LLC
 * ​
 * Licensed under the Apache License, Version 2.0 (the "License");
 * you may not use this file except in compliance with the License.
 * You may obtain a copy of the License at
 *
 *      http://www.apache.org/licenses/LICENSE-2.0
 *
 * Unless required by applicable law or agreed to in writing, software
 * distributed under the License is distributed on an "AS IS" BASIS,
 * WITHOUT WARRANTIES OR CONDITIONS OF ANY KIND, either express or implied.
 * See the License for the specific language governing permissions and
 * limitations under the License.
 * ‍
 */

import com.google.common.base.MoreObjects;
import com.hedera.services.legacy.core.jproto.JKey;
import com.hedera.services.state.serdes.DomainSerdes;
import com.hedera.services.state.submerkle.EntityId;
import com.swirlds.common.MutabilityException;
import com.swirlds.common.io.SerializableDataInputStream;
import com.swirlds.common.io.SerializableDataOutputStream;
import com.swirlds.common.merkle.utility.AbstractMerkleLeaf;
import org.apache.logging.log4j.LogManager;
import org.apache.logging.log4j.Logger;

import java.io.IOException;
import java.util.Objects;
import java.util.Optional;

import static com.hedera.services.legacy.core.jproto.JKey.equalUpToDecodability;
import static com.hedera.services.utils.MiscUtils.describe;

public class MerkleAccountState extends AbstractMerkleLeaf {
	private static final Logger log = LogManager.getLogger(MerkleAccountState.class);

	static final int MAX_CONCEIVABLE_MEMO_UTF8_BYTES = 1_024;
	static final int MAX_CONCEIVABLE_TOKEN_BALANCES_SIZE = 4_096;

	static final int RELEASE_090_VERSION = 4;
<<<<<<< HEAD
	static final int RELEASE_0150_VERSION = 5;
	static final int MERKLE_VERSION = RELEASE_0150_VERSION;
=======
	static final int RELEASE_0160_VERSION = 5;
	static final int MERKLE_VERSION = RELEASE_0160_VERSION;
>>>>>>> 5d6b2415
	static final long RUNTIME_CONSTRUCTABLE_ID = 0x354cfc55834e7f12L;

	static DomainSerdes serdes = new DomainSerdes();

	public static final String DEFAULT_MEMO = "";

	private JKey key;
	private long expiry;
	private long hbarBalance;
	private long autoRenewSecs;
	private String memo = DEFAULT_MEMO;
	private boolean deleted;
	private boolean smartContract;
	private boolean receiverSigRequired;
	private EntityId proxy;
	private long nftsOwned;

	public MerkleAccountState() { }

	public MerkleAccountState(
			JKey key,
			long expiry,
			long hbarBalance,
			long autoRenewSecs,
			String memo,
			boolean deleted,
			boolean smartContract,
			boolean receiverSigRequired,
			EntityId proxy
	) {
		this.key = key;
		this.expiry = expiry;
		this.hbarBalance = hbarBalance;
		this.autoRenewSecs = autoRenewSecs;
		this.memo = Optional.ofNullable(memo).orElse(DEFAULT_MEMO);
		this.deleted = deleted;
		this.smartContract = smartContract;
		this.receiverSigRequired = receiverSigRequired;
		this.proxy = proxy;
	}

	/* --- MerkleLeaf --- */
	@Override
	public long getClassId() {
		return RUNTIME_CONSTRUCTABLE_ID;
	}

	@Override
	public int getVersion() {
		return MERKLE_VERSION;
	}

	@Override
	public void deserialize(SerializableDataInputStream in, int version) throws IOException {
		key = serdes.readNullable(in, serdes::deserializeKey);
		expiry = in.readLong();
		hbarBalance = in.readLong();
		autoRenewSecs = in.readLong();
		memo = in.readNormalisedString(MAX_CONCEIVABLE_MEMO_UTF8_BYTES);
		deleted = in.readBoolean();
		smartContract = in.readBoolean();
		receiverSigRequired = in.readBoolean();
		proxy = serdes.readNullableSerializable(in);
<<<<<<< HEAD
		if (version >= RELEASE_0150_VERSION) {
			/* The number of nfts owned is being saved in the state after RELEASE_0150_VERSION */
=======
		if (version >= RELEASE_0160_VERSION) {
			/* The number of nfts owned is being saved in the state after RELEASE_0160_VERSION */
>>>>>>> 5d6b2415
			nftsOwned = in.readLong();
		}
	}

	@Override
	public void serialize(SerializableDataOutputStream out) throws IOException {
		serdes.writeNullable(key, out, serdes::serializeKey);
		out.writeLong(expiry);
		out.writeLong(hbarBalance);
		out.writeLong(autoRenewSecs);
		out.writeNormalisedString(memo);
		out.writeBoolean(deleted);
		out.writeBoolean(smartContract);
		out.writeBoolean(receiverSigRequired);
		serdes.writeNullableSerializable(proxy, out);
		out.writeLong(nftsOwned);
	}

	/* --- Copyable --- */
	public MerkleAccountState copy() {
		setImmutable(true);
		var copied = new MerkleAccountState(
				key,
				expiry,
				hbarBalance,
				autoRenewSecs,
				memo,
				deleted,
				smartContract,
				receiverSigRequired,
				proxy);
		copied.setNftsOwned(nftsOwned);
		return copied;
	}

	@Override
	public boolean equals(Object o) {
		if (this == o) {
			return true;
		}
		if (o == null || MerkleAccountState.class != o.getClass()) {
			return false;
		}

		var that = (MerkleAccountState) o;

		return this.expiry == that.expiry &&
				this.hbarBalance == that.hbarBalance &&
				this.autoRenewSecs == that.autoRenewSecs &&
				Objects.equals(this.memo, that.memo) &&
				this.deleted == that.deleted &&
				this.smartContract == that.smartContract &&
				this.receiverSigRequired == that.receiverSigRequired &&
				Objects.equals(this.proxy, that.proxy) &&
				this.nftsOwned == that.nftsOwned &&
				equalUpToDecodability(this.key, that.key);
	}

	@Override
	public int hashCode() {
		return Objects.hash(
				key,
				expiry,
				hbarBalance,
				autoRenewSecs,
				memo,
				deleted,
				smartContract,
				receiverSigRequired,
				proxy,
				nftsOwned);
	}

	/* --- Bean --- */
	@Override
	public String toString() {
		return MoreObjects.toStringHelper(this)
				.add("key", describe(key))
				.add("expiry", expiry)
				.add("balance", hbarBalance)
				.add("autoRenewSecs", autoRenewSecs)
				.add("memo", memo)
				.add("deleted", deleted)
				.add("smartContract", smartContract)
				.add("receiverSigRequired", receiverSigRequired)
				.add("proxy", proxy)
				.add("nftsOwned", nftsOwned)
				.toString();
	}

	public JKey key() {
		return key;
	}

	public long expiry() {
		return expiry;
	}

	public long balance() {
		return hbarBalance;
	}

	public long autoRenewSecs() {
		return autoRenewSecs;
	}

	public String memo() {
		return memo;
	}

	public boolean isDeleted() {
		return deleted;
	}

	public boolean isSmartContract() {
		return smartContract;
	}

	public boolean isReceiverSigRequired() {
		return receiverSigRequired;
	}

	public EntityId proxy() {
		return proxy;
	}

	public long nftsOwned() { return nftsOwned; }

	public void setKey(JKey key) {
		assertMutable("key");
		this.key = key;
	}

	public void setExpiry(long expiry) {
		assertMutable("expiry");
		this.expiry = expiry;
	}

	public void setHbarBalance(long hbarBalance) {
		assertMutable("hbarBalance");
		this.hbarBalance = hbarBalance;
	}

	public void setAutoRenewSecs(long autoRenewSecs) {
		assertMutable("autoRenewSecs");
		this.autoRenewSecs = autoRenewSecs;
	}

	public void setMemo(String memo) {
		assertMutable("memo");
		this.memo = memo;
	}

	public void setDeleted(boolean deleted) {
		assertMutable("isSmartContract");
		this.deleted = deleted;
	}

	public void setSmartContract(boolean smartContract) {
		assertMutable("isSmartContract");
		this.smartContract = smartContract;
	}

	public void setReceiverSigRequired(boolean receiverSigRequired) {
		assertMutable("isReceiverSigRequired");
		this.receiverSigRequired = receiverSigRequired;
	}

	public void setProxy(EntityId proxy) {
		assertMutable("proxy");
		this.proxy = proxy;
	}

	public void setNftsOwned(long nftsOwned) {
		this.nftsOwned = nftsOwned;
	}

	private void assertMutable(String proximalField) {
		if (isImmutable()) {
			throw new MutabilityException("Cannot set " + proximalField + " on an immutable account state!");
		}
	}
}<|MERGE_RESOLUTION|>--- conflicted
+++ resolved
@@ -45,13 +45,8 @@
 	static final int MAX_CONCEIVABLE_TOKEN_BALANCES_SIZE = 4_096;
 
 	static final int RELEASE_090_VERSION = 4;
-<<<<<<< HEAD
-	static final int RELEASE_0150_VERSION = 5;
-	static final int MERKLE_VERSION = RELEASE_0150_VERSION;
-=======
 	static final int RELEASE_0160_VERSION = 5;
 	static final int MERKLE_VERSION = RELEASE_0160_VERSION;
->>>>>>> 5d6b2415
 	static final long RUNTIME_CONSTRUCTABLE_ID = 0x354cfc55834e7f12L;
 
 	static DomainSerdes serdes = new DomainSerdes();
@@ -115,13 +110,8 @@
 		smartContract = in.readBoolean();
 		receiverSigRequired = in.readBoolean();
 		proxy = serdes.readNullableSerializable(in);
-<<<<<<< HEAD
-		if (version >= RELEASE_0150_VERSION) {
-			/* The number of nfts owned is being saved in the state after RELEASE_0150_VERSION */
-=======
 		if (version >= RELEASE_0160_VERSION) {
 			/* The number of nfts owned is being saved in the state after RELEASE_0160_VERSION */
->>>>>>> 5d6b2415
 			nftsOwned = in.readLong();
 		}
 	}
