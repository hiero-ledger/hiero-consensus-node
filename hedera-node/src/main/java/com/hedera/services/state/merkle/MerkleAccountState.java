--- conflicted
+++ resolved
@@ -60,14 +60,9 @@
 	private static final int MAX_CONCEIVABLE_MEMO_UTF8_BYTES = 1_024;
 
 	static final int RELEASE_0230_VERSION = 10;
-<<<<<<< HEAD
-	static final int RELEASE_0250_VERSION = 11;
+	static final int RELEASE_0251_VERSION = 11;
 	static final int RELEASE_0260_VERSION = 12;
-	private static final int CURRENT_VERSION = RELEASE_0260_VERSION;
-=======
-	static final int RELEASE_0251_VERSION = 11;
 	private static final int CURRENT_VERSION = RELEASE_0251_VERSION;
->>>>>>> ebf5a4a4
 	static final long RUNTIME_CONSTRUCTABLE_ID = 0x354cfc55834e7f12L;
 
 	public static final String DEFAULT_MEMO = "";
@@ -86,16 +81,12 @@
 	private int number;
 	private ByteString alias = DEFAULT_ALIAS;
 	private int numContractKvPairs;
-<<<<<<< HEAD
-	private TokenAssociationMetadata tokenAssociationMetaData = EMPTY_TOKEN_ASSOCIATION_META;
-	private long transactionCounter;
-=======
 	private int maxAutoAssociations;
 	private int usedAutoAssociations;
 	private int numAssociations;
 	private int numPositiveBalances;
 	private long headTokenId;
->>>>>>> ebf5a4a4
+	private long transactionCounter;
 
 	// C.f. https://github.com/hashgraph/hedera-services/issues/2842; we may want to migrate
 	// these per-account maps to top-level maps using the "linked-list" values idiom
@@ -231,16 +222,10 @@
 		serializeCryptoAllowances(out, cryptoAllowances);
 		serializeTokenAllowances(out, fungibleTokenAllowances);
 		serializeApproveForAllNftsAllowances(out, approveForAllNfts);
-<<<<<<< HEAD
 		out.writeLong(transactionCounter);
-		out.writeInt(tokenAssociationMetaData.numAssociations());
-		out.writeInt(tokenAssociationMetaData.numZeroBalances());
-		out.writeLong(tokenAssociationMetaData.latestAssociation().value());
-=======
 		out.writeInt(numAssociations);
 		out.writeInt(numPositiveBalances);
 		out.writeLong(headTokenId);
->>>>>>> ebf5a4a4
 	}
 
 	/* --- Copyable --- */
@@ -294,13 +279,9 @@
 				Objects.equals(this.proxy, that.proxy) &&
 				this.nftsOwned == that.nftsOwned &&
 				this.numContractKvPairs == that.numContractKvPairs &&
-<<<<<<< HEAD
 				this.transactionCounter == that.transactionCounter &&
-				this.autoAssociationMetadata == that.autoAssociationMetadata &&
-=======
 				this.maxAutoAssociations == that.maxAutoAssociations &&
 				this.usedAutoAssociations == that.usedAutoAssociations &&
->>>>>>> ebf5a4a4
 				equalUpToDecodability(this.key, that.key) &&
 				Objects.equals(this.alias, that.alias) &&
 				Objects.equals(this.cryptoAllowances, that.cryptoAllowances) &&
