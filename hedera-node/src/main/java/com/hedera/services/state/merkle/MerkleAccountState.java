package com.hedera.services.state.merkle;

/*-
 * ‌
 * Hedera Services Node
 * ​
 * Copyright (C) 2018 - 2021 Hedera Hashgraph, LLC
 * ​
 * Licensed under the Apache License, Version 2.0 (the "License");
 * you may not use this file except in compliance with the License.
 * You may obtain a copy of the License at
 *
 *      http://www.apache.org/licenses/LICENSE-2.0
 *
 * Unless required by applicable law or agreed to in writing, software
 * distributed under the License is distributed on an "AS IS" BASIS,
 * WITHOUT WARRANTIES OR CONDITIONS OF ANY KIND, either express or implied.
 * See the License for the specific language governing permissions and
 * limitations under the License.
 * ‍
 */

import com.google.common.base.MoreObjects;
import com.google.protobuf.ByteString;
import com.hedera.services.legacy.core.jproto.JKey;
import com.hedera.services.state.serdes.DomainSerdes;
import com.hedera.services.state.submerkle.EntityId;
import com.hedera.services.state.submerkle.FcTokenAllowance;
import com.hedera.services.state.submerkle.FcTokenAllowanceId;
import com.hedera.services.utils.EntityNum;
import com.swirlds.common.MutabilityException;
import com.swirlds.common.io.SerializableDataInputStream;
import com.swirlds.common.io.SerializableDataOutputStream;
import com.swirlds.common.merkle.utility.AbstractMerkleLeaf;

import java.io.IOException;
<<<<<<< HEAD
import java.util.HashMap;
=======
import java.util.Collections;
>>>>>>> 61c3c15a
import java.util.List;
import java.util.Map;
import java.util.Objects;
import java.util.Optional;
import java.util.TreeMap;

import static com.hedera.services.legacy.core.jproto.JKey.equalUpToDecodability;
import static com.hedera.services.state.merkle.internals.BitPackUtils.getAlreadyUsedAutomaticAssociationsFrom;
import static com.hedera.services.state.merkle.internals.BitPackUtils.getMaxAutomaticAssociationsFrom;
import static com.hedera.services.state.merkle.internals.BitPackUtils.setAlreadyUsedAutomaticAssociationsTo;
import static com.hedera.services.state.merkle.internals.BitPackUtils.setMaxAutomaticAssociationsTo;
import static com.hedera.services.utils.EntityIdUtils.asIdLiteral;
import static com.hedera.services.utils.MiscUtils.describe;

public class MerkleAccountState extends AbstractMerkleLeaf {
	private static final int MAX_CONCEIVABLE_MEMO_UTF8_BYTES = 1_024;

	static final int MAX_CONCEIVABLE_TOKEN_BALANCES_SIZE = 4_096;

	static final int RELEASE_090_VERSION = 4;
	static final int RELEASE_0160_VERSION = 5;
	static final int RELEASE_0180_PRE_SDK_VERSION = 6;
	static final int RELEASE_0180_VERSION = 7;
	static final int RELEASE_0210_VERSION = 8;
	static final int RELEASE_0220_VERSION = 9;
	static final int RELEASE_0230_VERSION = 10;
	private static final int CURRENT_VERSION = RELEASE_0230_VERSION;
	static final long RUNTIME_CONSTRUCTABLE_ID = 0x354cfc55834e7f12L;

	static DomainSerdes serdes = new DomainSerdes();

	public static final String DEFAULT_MEMO = "";
	private static final ByteString DEFAULT_ALIAS = ByteString.EMPTY;
	public static final Map<EntityNum, Long> EMPTY_CRYPTO_ALLOWANCES = new HashMap<>();
	public static final Map<FcTokenAllowanceId, Long> EMPTY_FUNGIBLE_TOKEN_ALLOWANCES = new HashMap<>();
	public static final Map<FcTokenAllowanceId, FcTokenAllowance> EMPTY_NFT_ALLOWANCES = new HashMap<>();

	private JKey key;
	private long expiry;
	private long hbarBalance;
	private long autoRenewSecs;
	private String memo = DEFAULT_MEMO;
	private boolean deleted;
	private boolean smartContract;
	private boolean receiverSigRequired;
	private EntityId proxy;
	private long nftsOwned;
	private int number;
	private ByteString alias = DEFAULT_ALIAS;
	private int autoAssociationMetadata;
	private int numContractKvPairs;
	private Map<EntityNum, Long> cryptoAllowances = new HashMap<>();
	private Map<FcTokenAllowanceId, Long> fungibleTokenAllowances = new HashMap<>();
	private Map<FcTokenAllowanceId, FcTokenAllowance> nftAllowances = new HashMap<>();

	// As per the issue https://github.com/hashgraph/hedera-services/issues/2842 these maps will
	// be modified to use MapValueLinkedList in the future
	private Map<EntityNum, Long> cryptoAllowances = Collections.emptyMap();
	private Map<FcTokenAllowanceId, Long> fungibleTokenAllowances = Collections.emptyMap();
	private Map<FcTokenAllowanceId, FcTokenAllowance> nftAllowances = Collections.emptyMap();

	public MerkleAccountState() {
		/* RuntimeConstructable */
	}

	public MerkleAccountState(
			final JKey key,
			final long expiry,
			final long hbarBalance,
			final long autoRenewSecs,
			final String memo,
			final boolean deleted,
			final boolean smartContract,
			final boolean receiverSigRequired,
			final EntityId proxy,
			final int number,
			final int autoAssociationMetadata,
			final ByteString alias,
			final int numContractKvPairs,
			final Map<EntityNum, Long> cryptoAllowances,
			final Map<FcTokenAllowanceId, Long> fungibleTokenAllowances,
			final Map<FcTokenAllowanceId, FcTokenAllowance> nftAllowances
	) {
		this.key = key;
		this.expiry = expiry;
		this.hbarBalance = hbarBalance;
		this.autoRenewSecs = autoRenewSecs;
		this.memo = Optional.ofNullable(memo).orElse(DEFAULT_MEMO);
		this.deleted = deleted;
		this.smartContract = smartContract;
		this.receiverSigRequired = receiverSigRequired;
		this.proxy = proxy;
		this.number = number;
		this.autoAssociationMetadata = autoAssociationMetadata;
		this.alias = Optional.ofNullable(alias).orElse(DEFAULT_ALIAS);
		this.numContractKvPairs = numContractKvPairs;
		this.cryptoAllowances = cryptoAllowances;
		this.fungibleTokenAllowances = fungibleTokenAllowances;
		this.nftAllowances = nftAllowances;
	}

	/* --- MerkleLeaf --- */
	@Override
	public long getClassId() {
		return RUNTIME_CONSTRUCTABLE_ID;
	}

	@Override
	public int getVersion() {
		return CURRENT_VERSION;
	}

	@Override
	public void deserialize(SerializableDataInputStream in, int version) throws IOException {
		key = serdes.readNullable(in, serdes::deserializeKey);
		expiry = in.readLong();
		hbarBalance = in.readLong();
		autoRenewSecs = in.readLong();
		memo = in.readNormalisedString(MAX_CONCEIVABLE_MEMO_UTF8_BYTES);
		deleted = in.readBoolean();
		smartContract = in.readBoolean();
		receiverSigRequired = in.readBoolean();
		proxy = serdes.readNullableSerializable(in);
		if (version >= RELEASE_0160_VERSION) {
			/* The number of nfts owned is being saved in the state after RELEASE_0160_VERSION */
			nftsOwned = in.readLong();
		}
		if (version >= RELEASE_0180_PRE_SDK_VERSION) {
			autoAssociationMetadata = in.readInt();
		}
		if (version >= RELEASE_0180_VERSION) {
			number = in.readInt();
		}
		if (version >= RELEASE_0210_VERSION) {
			alias = ByteString.copyFrom(in.readByteArray(Integer.MAX_VALUE));
		}
		if (version >= RELEASE_0220_VERSION) {
			numContractKvPairs = in.readInt();
		}
		if (version >= RELEASE_0230_VERSION) {
			deserializeAllowances(in);
		}
	}

	@Override
	public void serialize(SerializableDataOutputStream out) throws IOException {
		serdes.writeNullable(key, out, serdes::serializeKey);
		out.writeLong(expiry);
		out.writeLong(hbarBalance);
		out.writeLong(autoRenewSecs);
		out.writeNormalisedString(memo);
		out.writeBoolean(deleted);
		out.writeBoolean(smartContract);
		out.writeBoolean(receiverSigRequired);
		serdes.writeNullableSerializable(proxy, out);
		out.writeLong(nftsOwned);
		out.writeInt(autoAssociationMetadata);
		out.writeInt(number);
		out.writeByteArray(alias.toByteArray());
		out.writeInt(numContractKvPairs);
		serializeAllowances(out);
	}

	/* --- Copyable --- */
	public MerkleAccountState copy() {
		setImmutable(true);
		var copied = new MerkleAccountState(
				key,
				expiry,
				hbarBalance,
				autoRenewSecs,
				memo,
				deleted,
				smartContract,
				receiverSigRequired,
				proxy,
				number,
				autoAssociationMetadata,
				alias,
				numContractKvPairs,
				cryptoAllowances,
				fungibleTokenAllowances,
				nftAllowances);
		copied.setNftsOwned(nftsOwned);
		return copied;
	}

	@Override
	public boolean equals(Object o) {
		if (this == o) {
			return true;
		}
		if (o == null || MerkleAccountState.class != o.getClass()) {
			return false;
		}

		var that = (MerkleAccountState) o;

		return this.number == that.number &&
				this.expiry == that.expiry &&
				this.hbarBalance == that.hbarBalance &&
				this.autoRenewSecs == that.autoRenewSecs &&
				Objects.equals(this.memo, that.memo) &&
				this.deleted == that.deleted &&
				this.smartContract == that.smartContract &&
				this.receiverSigRequired == that.receiverSigRequired &&
				Objects.equals(this.proxy, that.proxy) &&
				this.nftsOwned == that.nftsOwned &&
				this.numContractKvPairs == that.numContractKvPairs &&
				this.autoAssociationMetadata == that.autoAssociationMetadata &&
				equalUpToDecodability(this.key, that.key) &&
				Objects.equals(this.alias, that.alias) &&
				Objects.equals(this.cryptoAllowances, that.cryptoAllowances) &&
				Objects.equals(this.fungibleTokenAllowances, that.fungibleTokenAllowances) &&
				Objects.equals(this.nftAllowances, that.nftAllowances);
	}

	@Override
	public int hashCode() {
		return Objects.hash(
				key,
				expiry,
				hbarBalance,
				autoRenewSecs,
				memo,
				deleted,
				smartContract,
				receiverSigRequired,
				proxy,
				nftsOwned,
				number,
				autoAssociationMetadata,
				alias,
				cryptoAllowances,
				fungibleTokenAllowances,
				nftAllowances);
	}

	/* --- Bean --- */
	@Override
	public String toString() {
		return MoreObjects.toStringHelper(this)
				.add("number", number + " <-> " + asIdLiteral(number))
				.add("key", describe(key))
				.add("expiry", expiry)
				.add("balance", hbarBalance)
				.add("autoRenewSecs", autoRenewSecs)
				.add("memo", memo)
				.add("deleted", deleted)
				.add("smartContract", smartContract)
				.add("numContractKvPairs", numContractKvPairs)
				.add("receiverSigRequired", receiverSigRequired)
				.add("proxy", proxy)
				.add("nftsOwned", nftsOwned)
				.add("alreadyUsedAutoAssociations", getAlreadyUsedAutomaticAssociations())
				.add("maxAutoAssociations", getMaxAutomaticAssociations())
				.add("alias", alias.toStringUtf8())
				.add("cryptoAllowances", cryptoAllowances)
				.add("fungibleTokenAllowances", fungibleTokenAllowances)
				.add("nftAllowances", nftAllowances)
				.toString();
	}

	public int number() {
		return number;
	}

	public void setNumber(int number) {
		this.number = number;
	}

	public void setAlias(ByteString alias) {
		this.alias = alias;
	}

	public JKey key() {
		return key;
	}

	public long expiry() {
		return expiry;
	}

	public long balance() {
		return hbarBalance;
	}

	public long autoRenewSecs() {
		return autoRenewSecs;
	}

	public String memo() {
		return memo;
	}

	public boolean isDeleted() {
		return deleted;
	}

	public boolean isSmartContract() {
		return smartContract;
	}

	public boolean isReceiverSigRequired() {
		return receiverSigRequired;
	}

	public EntityId proxy() {
		return proxy;
	}

	public long nftsOwned() {
		return nftsOwned;
	}

	public ByteString getAlias() {
		return alias;
	}

	public void setAccountKey(JKey key) {
		assertMutable("key");
		this.key = key;
	}

	public void setExpiry(long expiry) {
		assertMutable("expiry");
		this.expiry = expiry;
	}

	public void setHbarBalance(long hbarBalance) {
		assertMutable("hbarBalance");
		this.hbarBalance = hbarBalance;
	}

	public void setAutoRenewSecs(long autoRenewSecs) {
		assertMutable("autoRenewSecs");
		this.autoRenewSecs = autoRenewSecs;
	}

	public void setMemo(String memo) {
		assertMutable("memo");
		this.memo = memo;
	}

	public void setDeleted(boolean deleted) {
		assertMutable("isSmartContract");
		this.deleted = deleted;
	}

	public void setSmartContract(boolean smartContract) {
		assertMutable("isSmartContract");
		this.smartContract = smartContract;
	}

	public void setReceiverSigRequired(boolean receiverSigRequired) {
		assertMutable("isReceiverSigRequired");
		this.receiverSigRequired = receiverSigRequired;
	}

	public void setProxy(EntityId proxy) {
		assertMutable("proxy");
		this.proxy = proxy;
	}

	public void setNftsOwned(long nftsOwned) {
		assertMutable("nftsOwned");
		this.nftsOwned = nftsOwned;
	}

	public int getNumContractKvPairs() {
		return numContractKvPairs;
	}

	public void setNumContractKvPairs(int numContractKvPairs) {
		assertMutable("numContractKvPairs");
		this.numContractKvPairs = numContractKvPairs;
	}

	public int getMaxAutomaticAssociations() {
		return getMaxAutomaticAssociationsFrom(autoAssociationMetadata);
	}

	public int getAlreadyUsedAutomaticAssociations() {
		return getAlreadyUsedAutomaticAssociationsFrom(autoAssociationMetadata);
	}

	public void setMaxAutomaticAssociations(int maxAutomaticAssociations) {
		assertMutable("maxAutomaticAssociations");
		autoAssociationMetadata = setMaxAutomaticAssociationsTo(autoAssociationMetadata, maxAutomaticAssociations);
	}

	public void setAlreadyUsedAutomaticAssociations(int alreadyUsedCount) {
		assertMutable("alreadyUsedAutomaticAssociations");
		autoAssociationMetadata = setAlreadyUsedAutomaticAssociationsTo(autoAssociationMetadata, alreadyUsedCount);
	}

	public Map<EntityNum, Long> getCryptoAllowances() {
<<<<<<< HEAD
		return cryptoAllowances;
	}

	public void setCryptoAllowances(final Map<EntityNum, Long> cryptoAllowances) {
=======
		return Collections.unmodifiableMap(cryptoAllowances);
	}

	public void setCryptoAllowances(final TreeMap<EntityNum, Long> cryptoAllowances) {
>>>>>>> 61c3c15a
		assertMutable("cryptoAllowances");
		this.cryptoAllowances = cryptoAllowances;
	}

	public Map<FcTokenAllowanceId, FcTokenAllowance> getNftAllowances() {
<<<<<<< HEAD
		return nftAllowances;
	}

	public void setNftAllowances(final Map<FcTokenAllowanceId, FcTokenAllowance> nftAllowances) {
=======
		return Collections.unmodifiableMap(nftAllowances);
	}

	public void setNftAllowances(final TreeMap<FcTokenAllowanceId, FcTokenAllowance> nftAllowances) {
>>>>>>> 61c3c15a
		assertMutable("nftAllowances");
		this.nftAllowances = nftAllowances;
	}

	public Map<FcTokenAllowanceId, Long> getFungibleTokenAllowances() {
<<<<<<< HEAD
		return fungibleTokenAllowances;
	}

	public void setFungibleTokenAllowances(final Map<FcTokenAllowanceId, Long> fungibleTokenAllowances) {
=======
		return Collections.unmodifiableMap(fungibleTokenAllowances);
	}

	public void setFungibleTokenAllowances(final TreeMap<FcTokenAllowanceId, Long> fungibleTokenAllowances) {
>>>>>>> 61c3c15a
		assertMutable("fungibleTokenAllowances");
		this.fungibleTokenAllowances = fungibleTokenAllowances;
	}

	private void assertMutable(String proximalField) {
		if (isImmutable()) {
			throw new MutabilityException("Cannot set " + proximalField + " on an immutable account state!");
		}
	}

	private void serializeAllowances(final SerializableDataOutputStream out) throws IOException {
		out.writeInt(cryptoAllowances.size());
		for (Map.Entry<EntityNum, Long> entry : cryptoAllowances.entrySet()) {
			out.writeLong(entry.getKey().longValue());
			out.writeLong(entry.getValue());
		}
		out.writeInt(fungibleTokenAllowances.size());
		for (Map.Entry<FcTokenAllowanceId, Long> entry : fungibleTokenAllowances.entrySet()) {
			out.writeSerializable(entry.getKey(), true);
			out.writeLong(entry.getValue());
		}
		out.writeInt(nftAllowances.size());
		for (Map.Entry<FcTokenAllowanceId, FcTokenAllowance> entry : nftAllowances.entrySet()) {
			out.writeSerializable(entry.getKey(), true);
			out.writeSerializable(entry.getValue(), true);
		}
	}

	private void deserializeAllowances(final SerializableDataInputStream in) throws IOException {
		var numCryptoAllowances = in.readInt();
<<<<<<< HEAD
=======
		if(numCryptoAllowances > 0){
			cryptoAllowances = new TreeMap<>();
		}
>>>>>>> 61c3c15a
		while (numCryptoAllowances-- > 0) {
			final var entityNum = EntityNum.fromLong(in.readLong());
			final var allowance = in.readLong();
			cryptoAllowances.put(entityNum, allowance);
		}

		var numFungibleTokenAllowances = in.readInt();
<<<<<<< HEAD
		while (numFungibleTokenAllowances-- > 0) {
			final FcTokenAllowanceId key = in.readSerializable();
			final Long value = in.readLong();
			fungibleTokenAllowances.put(key, value);
		}

		var numNftAllowances = in.readInt();
		while (numNftAllowances-- > 0) {
			final FcTokenAllowanceId key = in.readSerializable();
			final FcTokenAllowance value = in.readSerializable();
			nftAllowances.put(key, value);
=======
		if(numFungibleTokenAllowances > 0){
			fungibleTokenAllowances = new TreeMap<>();
		}
		while (numFungibleTokenAllowances-- > 0) {
			final FcTokenAllowanceId fungibleAllowanceId = in.readSerializable();
			final Long value = in.readLong();
			fungibleTokenAllowances.put(fungibleAllowanceId, value);
		}

		var numNftAllowances = in.readInt();
		if(numNftAllowances > 0){
			nftAllowances = new TreeMap<>();
		}
		while (numNftAllowances-- > 0) {
			final FcTokenAllowanceId nftAllowanceId = in.readSerializable();
			final FcTokenAllowance value = in.readSerializable();
			nftAllowances.put(nftAllowanceId, value);
>>>>>>> 61c3c15a
		}
	}

	/* --- Helper Functions ---*/
	public void addCryptoAllowance(final EntityNum spender, final Long allowance) {
		cryptoAllowances.put(spender, allowance);
	}

	public void addNftAllowance(
			final EntityNum tokenNum,
			final EntityNum spenderNum,
			final boolean approvedForAll,
			final List<Long> serialNumbers) {
		final var key = FcTokenAllowanceId.from(tokenNum, spenderNum);
		final var value = FcTokenAllowance.from(approvedForAll, serialNumbers);
		nftAllowances.put(key, value);
	}

	public void addFungibleTokenAllowance(
			final EntityNum tokenNum,
			final EntityNum spenderNum,
			final Long allowance) {
		final var key = FcTokenAllowanceId.from(tokenNum, spenderNum);
		fungibleTokenAllowances.put(key, allowance);
	}

	public void removeCryptoAllowance(final EntityNum spender) {
		cryptoAllowances.remove(spender);
	}

	public void removeNftAllowance(final EntityNum tokenNum, final EntityNum spenderNum) {
		nftAllowances.remove(FcTokenAllowanceId.from(tokenNum, spenderNum));
	}

	public void removeFungibleTokenAllowance(final EntityNum tokenNum, final EntityNum spenderNum) {
		fungibleTokenAllowances.remove(FcTokenAllowanceId.from(tokenNum, spenderNum));
	}
}<|MERGE_RESOLUTION|>--- conflicted
+++ resolved
@@ -34,11 +34,7 @@
 import com.swirlds.common.merkle.utility.AbstractMerkleLeaf;
 
 import java.io.IOException;
-<<<<<<< HEAD
-import java.util.HashMap;
-=======
 import java.util.Collections;
->>>>>>> 61c3c15a
 import java.util.List;
 import java.util.Map;
 import java.util.Objects;
@@ -72,9 +68,6 @@
 
 	public static final String DEFAULT_MEMO = "";
 	private static final ByteString DEFAULT_ALIAS = ByteString.EMPTY;
-	public static final Map<EntityNum, Long> EMPTY_CRYPTO_ALLOWANCES = new HashMap<>();
-	public static final Map<FcTokenAllowanceId, Long> EMPTY_FUNGIBLE_TOKEN_ALLOWANCES = new HashMap<>();
-	public static final Map<FcTokenAllowanceId, FcTokenAllowance> EMPTY_NFT_ALLOWANCES = new HashMap<>();
 
 	private JKey key;
 	private long expiry;
@@ -90,9 +83,6 @@
 	private ByteString alias = DEFAULT_ALIAS;
 	private int autoAssociationMetadata;
 	private int numContractKvPairs;
-	private Map<EntityNum, Long> cryptoAllowances = new HashMap<>();
-	private Map<FcTokenAllowanceId, Long> fungibleTokenAllowances = new HashMap<>();
-	private Map<FcTokenAllowanceId, FcTokenAllowance> nftAllowances = new HashMap<>();
 
 	// As per the issue https://github.com/hashgraph/hedera-services/issues/2842 these maps will
 	// be modified to use MapValueLinkedList in the future
@@ -436,49 +426,28 @@
 	}
 
 	public Map<EntityNum, Long> getCryptoAllowances() {
-<<<<<<< HEAD
-		return cryptoAllowances;
-	}
-
-	public void setCryptoAllowances(final Map<EntityNum, Long> cryptoAllowances) {
-=======
 		return Collections.unmodifiableMap(cryptoAllowances);
 	}
 
 	public void setCryptoAllowances(final TreeMap<EntityNum, Long> cryptoAllowances) {
->>>>>>> 61c3c15a
 		assertMutable("cryptoAllowances");
 		this.cryptoAllowances = cryptoAllowances;
 	}
 
 	public Map<FcTokenAllowanceId, FcTokenAllowance> getNftAllowances() {
-<<<<<<< HEAD
-		return nftAllowances;
-	}
-
-	public void setNftAllowances(final Map<FcTokenAllowanceId, FcTokenAllowance> nftAllowances) {
-=======
 		return Collections.unmodifiableMap(nftAllowances);
 	}
 
 	public void setNftAllowances(final TreeMap<FcTokenAllowanceId, FcTokenAllowance> nftAllowances) {
->>>>>>> 61c3c15a
 		assertMutable("nftAllowances");
 		this.nftAllowances = nftAllowances;
 	}
 
 	public Map<FcTokenAllowanceId, Long> getFungibleTokenAllowances() {
-<<<<<<< HEAD
-		return fungibleTokenAllowances;
-	}
-
-	public void setFungibleTokenAllowances(final Map<FcTokenAllowanceId, Long> fungibleTokenAllowances) {
-=======
 		return Collections.unmodifiableMap(fungibleTokenAllowances);
 	}
 
 	public void setFungibleTokenAllowances(final TreeMap<FcTokenAllowanceId, Long> fungibleTokenAllowances) {
->>>>>>> 61c3c15a
 		assertMutable("fungibleTokenAllowances");
 		this.fungibleTokenAllowances = fungibleTokenAllowances;
 	}
@@ -509,12 +478,9 @@
 
 	private void deserializeAllowances(final SerializableDataInputStream in) throws IOException {
 		var numCryptoAllowances = in.readInt();
-<<<<<<< HEAD
-=======
 		if(numCryptoAllowances > 0){
 			cryptoAllowances = new TreeMap<>();
 		}
->>>>>>> 61c3c15a
 		while (numCryptoAllowances-- > 0) {
 			final var entityNum = EntityNum.fromLong(in.readLong());
 			final var allowance = in.readLong();
@@ -522,19 +488,6 @@
 		}
 
 		var numFungibleTokenAllowances = in.readInt();
-<<<<<<< HEAD
-		while (numFungibleTokenAllowances-- > 0) {
-			final FcTokenAllowanceId key = in.readSerializable();
-			final Long value = in.readLong();
-			fungibleTokenAllowances.put(key, value);
-		}
-
-		var numNftAllowances = in.readInt();
-		while (numNftAllowances-- > 0) {
-			final FcTokenAllowanceId key = in.readSerializable();
-			final FcTokenAllowance value = in.readSerializable();
-			nftAllowances.put(key, value);
-=======
 		if(numFungibleTokenAllowances > 0){
 			fungibleTokenAllowances = new TreeMap<>();
 		}
@@ -552,7 +505,6 @@
 			final FcTokenAllowanceId nftAllowanceId = in.readSerializable();
 			final FcTokenAllowance value = in.readSerializable();
 			nftAllowances.put(nftAllowanceId, value);
->>>>>>> 61c3c15a
 		}
 	}
 
