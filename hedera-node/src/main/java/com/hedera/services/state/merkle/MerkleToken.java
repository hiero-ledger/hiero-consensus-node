--- conflicted
+++ resolved
@@ -464,19 +464,17 @@
 		this.tokenType = tokenType;
 	}
 
-<<<<<<< HEAD
-	public void setType(int typeInt) {
-		this.type = TokenType.values()[typeInt];
-	}
-
-	public void setType(TokenType type) {
-		this.type = type;
-	}
-=======
+	public void setTokenType(int tokenTypeInt) {
+		this.tokenType = TokenType.values()[tokenTypeInt];
+	}
+
 	public TokenRepresentationType tokenRepresentationType() { return tokenRepresentationType; }
 
 	public void setTokenRepresentationType(TokenRepresentationType tokenRepresentationType) { this.tokenRepresentationType = tokenRepresentationType; }
->>>>>>> 4d610b4c
+
+	public void setTokenRepresentationType(int tokenRepresentationTypeInt) {
+		this.tokenRepresentationType = TokenRepresentationType.values()[tokenRepresentationTypeInt];
+	}
 
 	public long maxSupply() {
 		return maxSupply;
