--- conflicted
+++ resolved
@@ -96,20 +96,13 @@
 	 *
 	 * @param assessedCustomFees the custom fees assessed during the transaction
 	 * @param sideEffectsTracker the side effects tracked throughout the transaction
-<<<<<<< HEAD
-=======
 	 * @param memo memo to be used for transaction
->>>>>>> 8a1ae1ee
 	 * @return a {@link ExpirableTxnRecord.Builder} summarizing the input
 	 */
 	ExpirableTxnRecord.Builder createSuccessfulSyntheticRecord(
 			List<FcAssessedCustomFee> assessedCustomFees,
-<<<<<<< HEAD
-			SideEffectsTracker sideEffectsTracker);
-=======
 			SideEffectsTracker sideEffectsTracker,
 			String memo);
->>>>>>> 8a1ae1ee
 
 	/**
 	 * Returns a {@link ExpirableTxnRecord.Builder} summarizing a failed synthetic transaction.
