package com.hedera.services.state;

/*-
 * ‌
 * Hedera Services Node
 * ​
 * Copyright (C) 2018 - 2021 Hedera Hashgraph, LLC
 * ​
 * Licensed under the Apache License, Version 2.0 (the "License");
 * you may not use this file except in compliance with the License.
 * You may obtain a copy of the License at
 *
 *      http://www.apache.org/licenses/LICENSE-2.0
 *
 * Unless required by applicable law or agreed to in writing, software
 * distributed under the License is distributed on an "AS IS" BASIS,
 * WITHOUT WARRANTIES OR CONDITIONS OF ANY KIND, either express or implied.
 * See the License for the specific language governing permissions and
 * limitations under the License.
 * ‍
 */

import com.hedera.services.context.ServicesContext;
import com.hedera.services.legacy.core.jproto.TxnReceipt;
import com.hedera.services.records.RecordCache;
import com.hedera.services.state.submerkle.AssessedCustomFee;
import com.hedera.services.state.submerkle.ExpirableTxnRecord;
import com.hedera.services.utils.TxnAccessor;
import com.hederahashgraph.api.proto.java.AccountID;
import com.hederahashgraph.api.proto.java.TokenTransferList;

import java.time.Instant;
import java.util.List;

public interface EntityCreator {
	/**
	 * setter for {@link RecordCache} in {@link EntityCreator}
	 *
	 * @param recordCache
	 * 		record cache
	 */
	void setRecordCache(RecordCache recordCache);

	/**
	 * Sets needed properties like expiry and submitting member to {@link ExpirableTxnRecord} and adds record to state
	 * based on {@code GlobalDynamicProperties.cacheRecordsTtl}. If not it is added to be tracked for Expiry to {@link
	 * RecordCache}
	 *
	 * @param id
	 * 		account id
	 * @param expiringRecord
	 * 		expirable transaction record
	 * @param consensusTime
	 * 		consensus timestamp
	 * @param submittingMember
	 * 		submitting member
	 * @return the {@link ExpirableTxnRecord} after setting needed properties
	 */
	ExpirableTxnRecord saveExpiringRecord(
			AccountID id,
			ExpirableTxnRecord expiringRecord,
			long consensusTime,
			long submittingMember);

	/**
	 * Build {@link ExpirableTxnRecord.Builder} when the record is finalized before committing
	 * the active transaction
	 *
	 * @param otherNonThresholdFees
	 * 		part of fees
	 * @param hash
	 * 		transaction hash
	 * @param accessor
	 * 		transaction accessor
	 * @param consensusTime
	 * 		consensus time
	 * @param receipt
	 * 		transaction receipt
	 * @param explicitTokenTransfers
	 * 		explicit list of token transfers
	 * @param ctx
	 * 		services context
<<<<<<< HEAD
	 * @param customFeesCharged
	 * 		custom fees charged
=======
	 * @param assessedCustomFees
	 * 		the list of assessed custom fees
>>>>>>> 5d6b2415
	 * @return a {@link ExpirableTxnRecord.Builder} for the finalized record
	 */
	ExpirableTxnRecord.Builder buildExpiringRecord(
			long otherNonThresholdFees,
			byte[] hash,
			TxnAccessor accessor,
			Instant consensusTime,
			TxnReceipt receipt,
			List<TokenTransferList> explicitTokenTransfers,
			ServicesContext ctx,
			List<AssessedCustomFee> assessedCustomFees);

	/**
	 * Build a {@link ExpirableTxnRecord.Builder} for a transaction failed to commit
	 *
	 * @param accessor
	 * 		transaction accessor
	 * @param consensusTimestamp
	 * 		consensus timestamp
	 * @return a {@link ExpirableTxnRecord.Builder} for a transaction failed to commit
	 */
	ExpirableTxnRecord.Builder buildFailedExpiringRecord(TxnAccessor accessor, Instant consensusTimestamp);
}<|MERGE_RESOLUTION|>--- conflicted
+++ resolved
@@ -80,13 +80,8 @@
 	 * 		explicit list of token transfers
 	 * @param ctx
 	 * 		services context
-<<<<<<< HEAD
-	 * @param customFeesCharged
-	 * 		custom fees charged
-=======
 	 * @param assessedCustomFees
 	 * 		the list of assessed custom fees
->>>>>>> 5d6b2415
 	 * @return a {@link ExpirableTxnRecord.Builder} for the finalized record
 	 */
 	ExpirableTxnRecord.Builder buildExpiringRecord(
