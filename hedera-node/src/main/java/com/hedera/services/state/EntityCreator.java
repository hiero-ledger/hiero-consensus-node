package com.hedera.services.state;

/*-
 * ‌
 * Hedera Services Node
 * ​
 * Copyright (C) 2018 - 2021 Hedera Hashgraph, LLC
 * ​
 * Licensed under the Apache License, Version 2.0 (the "License");
 * you may not use this file except in compliance with the License.
 * You may obtain a copy of the License at
 *
 *      http://www.apache.org/licenses/LICENSE-2.0
 *
 * Unless required by applicable law or agreed to in writing, software
 * distributed under the License is distributed on an "AS IS" BASIS,
 * WITHOUT WARRANTIES OR CONDITIONS OF ANY KIND, either express or implied.
 * See the License for the specific language governing permissions and
 * limitations under the License.
 * ‍
 */

<<<<<<< HEAD
=======
import com.hedera.services.context.ServicesContext;
>>>>>>> d55cc343
import com.hedera.services.legacy.core.jproto.TxnReceipt;
import com.hedera.services.records.RecordCache;
import com.hedera.services.state.submerkle.ExpirableTxnRecord;
import com.hedera.services.utils.TxnAccessor;
import com.hederahashgraph.api.proto.java.AccountID;
<<<<<<< HEAD
import com.hederahashgraph.api.proto.java.Timestamp;
=======
>>>>>>> d55cc343

import java.time.Instant;

public interface EntityCreator {
	/**
	 * setter for {@link RecordCache} in {@link EntityCreator}
	 *
	 * @param recordCache
	 * 		record cache
	 */
	void setRecordCache(RecordCache recordCache);

	/**
	 * Sets needed properties like expiry and submitting member to {@link ExpirableTxnRecord} and adds record to state
	 * based on {@code GlobalDynamicProperties.cacheRecordsTtl}. If not it is added to be tracked for Expiry to {@link
	 * RecordCache}
	 *
	 * @param id
	 * 		account id
	 * @param expiringRecord
	 * 		expirable transaction record
	 * @param now
	 * 		consensus timestamp
	 * @param submittingMember
	 * 		submitting member
	 * @return
	 */
	ExpirableTxnRecord saveExpiringRecord(
			AccountID id,
			ExpirableTxnRecord expiringRecord,
			long now,
			long submittingMember);

	/**
	 * Build {@link ExpirableTxnRecord.Builder} when the record is finalized before committing
	 * the active transaction
	 *
	 * @param otherNonThresholdFees
	 * 		part of fees
	 * @param hash
	 * 		transaction hash
	 * @param accessor
	 * 		transaction accessor
	 * @param consensusTime
<<<<<<< HEAD
	 * 		consensus timestamp
=======
	 * 		consensus time
>>>>>>> d55cc343
	 * @param receipt
	 * 		transaction receipt
	 * @return
	 */
	ExpirableTxnRecord.Builder buildExpiringRecord(
			long otherNonThresholdFees,
			byte[] hash,
			TxnAccessor accessor,
			Instant consensusTime,
<<<<<<< HEAD
			TxnReceipt receipt);
=======
			TxnReceipt receipt,
			ServicesContext ctx);
>>>>>>> d55cc343

	/**
	 * Build a {@link ExpirableTxnRecord.Builder} for a transaction failed to commit
	 *
	 * @param accessor
	 * 		transaction accessor
	 * @param consensusTimestamp
	 * 		consensus timestamp
	 * @return
	 */
	ExpirableTxnRecord.Builder buildFailedExpiringRecord(TxnAccessor accessor, Instant consensusTimestamp);
}<|MERGE_RESOLUTION|>--- conflicted
+++ resolved
@@ -20,19 +20,12 @@
  * ‍
  */
 
-<<<<<<< HEAD
-=======
 import com.hedera.services.context.ServicesContext;
->>>>>>> d55cc343
 import com.hedera.services.legacy.core.jproto.TxnReceipt;
 import com.hedera.services.records.RecordCache;
 import com.hedera.services.state.submerkle.ExpirableTxnRecord;
 import com.hedera.services.utils.TxnAccessor;
 import com.hederahashgraph.api.proto.java.AccountID;
-<<<<<<< HEAD
-import com.hederahashgraph.api.proto.java.Timestamp;
-=======
->>>>>>> d55cc343
 
 import java.time.Instant;
 
@@ -77,11 +70,7 @@
 	 * @param accessor
 	 * 		transaction accessor
 	 * @param consensusTime
-<<<<<<< HEAD
-	 * 		consensus timestamp
-=======
 	 * 		consensus time
->>>>>>> d55cc343
 	 * @param receipt
 	 * 		transaction receipt
 	 * @return
@@ -91,12 +80,8 @@
 			byte[] hash,
 			TxnAccessor accessor,
 			Instant consensusTime,
-<<<<<<< HEAD
-			TxnReceipt receipt);
-=======
 			TxnReceipt receipt,
 			ServicesContext ctx);
->>>>>>> d55cc343
 
 	/**
 	 * Build a {@link ExpirableTxnRecord.Builder} for a transaction failed to commit
