package com.hedera.services.state;

/*-
 * ‌
 * Hedera Services Node
 * ​
 * Copyright (C) 2018 - 2021 Hedera Hashgraph, LLC
 * ​
 * Licensed under the Apache License, Version 2.0 (the "License");
 * you may not use this file except in compliance with the License.
 * You may obtain a copy of the License at
 *
 *      http://www.apache.org/licenses/LICENSE-2.0
 *
 * Unless required by applicable law or agreed to in writing, software
 * distributed under the License is distributed on an "AS IS" BASIS,
 * WITHOUT WARRANTIES OR CONDITIONS OF ANY KIND, either express or implied.
 * See the License for the specific language governing permissions and
 * limitations under the License.
 * ‍
 */

import com.hedera.services.context.SideEffectsTracker;
import com.hedera.services.ledger.HederaLedger;
import com.hedera.services.legacy.core.jproto.TxnReceipt;
import com.hedera.services.records.RecordCache;
import com.hedera.services.state.submerkle.ExpirableTxnRecord;
import com.hedera.services.state.submerkle.FcAssessedCustomFee;
import com.hedera.services.utils.TxnAccessor;
import com.hederahashgraph.api.proto.java.AccountID;
import com.hederahashgraph.api.proto.java.ResponseCodeEnum;
<<<<<<< HEAD
import com.hederahashgraph.api.proto.java.Transaction;
=======
>>>>>>> db9f0d3a

import java.time.Instant;
import java.util.List;

public interface EntityCreator {
	/**
	 * Sets the ledger for the entity creator.
	 *
	 * @param ledger
	 * 		the ledger to use
	 */
	void setLedger(HederaLedger ledger);

	/**
	 * Sets needed properties like expiry and submitting member to {@link ExpirableTxnRecord} and adds record to state
	 * based on {@code GlobalDynamicProperties.cacheRecordsTtl}. If not it is added to be tracked for Expiry to {@link
	 * RecordCache}
	 *
	 * @param id
	 * 		account id
	 * @param expiringRecord
	 * 		expirable transaction record
	 * @param consensusTime
	 * 		consensus timestamp
	 * @param submittingMember
	 * 		submitting member
	 * @return the {@link ExpirableTxnRecord} after setting needed properties
	 */
	ExpirableTxnRecord saveExpiringRecord(
			AccountID id,
			ExpirableTxnRecord expiringRecord,
			long consensusTime,
			long submittingMember);

	/**
	 * Returns a {@link ExpirableTxnRecord.Builder} summarizing the information for the given top-level transaction.
	 *
	 * @param fee
	 * 		the fee to include the record
	 * @param hash
	 * 		the hash of the transaction to include in the record
	 * @param accessor
	 * 		the accessor for the id, memo, and schedule reference (if any) for the transaction
	 * @param consensusTime
	 * 		the consensus time of the transaction
	 * @param receiptBuilder
	 * 		the in-progress builder for the receipt for the record
	 * @param assessedCustomFees
	 * 		the custom fees assessed during the transaction
	 * @param sideEffectsTracker
	 * 		the side effects tracked throughout the transaction
	 * @return a {@link ExpirableTxnRecord.Builder} summarizing the input
	 */
	ExpirableTxnRecord.Builder createTopLevelRecord(
			long fee,
			byte[] hash,
			TxnAccessor accessor,
			Instant consensusTime,
			TxnReceipt.Builder receiptBuilder,
			List<FcAssessedCustomFee> assessedCustomFees,
			SideEffectsTracker sideEffectsTracker);

	/**
	 * Returns a {@link ExpirableTxnRecord.Builder} summarizing the information for the given synthetic transaction.
	 *
<<<<<<< HEAD
	 * @param txn the synthetic transaction
=======
>>>>>>> db9f0d3a
	 * @param assessedCustomFees the custom fees assessed during the transaction
	 * @param sideEffectsTracker the side effects tracked throughout the transaction
	 * @return a {@link ExpirableTxnRecord.Builder} summarizing the input
	 */
	ExpirableTxnRecord.Builder createSuccessfulSyntheticRecord(
<<<<<<< HEAD
			Transaction txn,
=======
>>>>>>> db9f0d3a
			List<FcAssessedCustomFee> assessedCustomFees,
			SideEffectsTracker sideEffectsTracker);

	/**
	 * Returns a {@link ExpirableTxnRecord.Builder} summarizing a failed synthetic transaction.
	 *
<<<<<<< HEAD
	 * @param txn the synthetic transaction
	 * @param failureReason the cause of the failure
	 * @return a {@link ExpirableTxnRecord.Builder} summarizing the input
	 */
	ExpirableTxnRecord.Builder createFailedSyntheticRecord(Transaction txn, ResponseCodeEnum failureReason);
=======
	 * @param failureReason the cause of the failure
	 * @return a {@link ExpirableTxnRecord.Builder} summarizing the input
	 */
	ExpirableTxnRecord.Builder createUnsuccessfulSyntheticRecord(ResponseCodeEnum failureReason);
>>>>>>> db9f0d3a

	/**
	 * Returns a {@link ExpirableTxnRecord.Builder} for a transaction that failed due to an internal error.
	 *
	 * @param accessor
	 * 		transaction accessor
	 * @param consensusTimestamp
	 * 		consensus timestamp
	 * @return a record of a invalid failure transaction
	 */
	ExpirableTxnRecord.Builder createInvalidFailureRecord(TxnAccessor accessor, Instant consensusTimestamp);
}<|MERGE_RESOLUTION|>--- conflicted
+++ resolved
@@ -29,10 +29,6 @@
 import com.hedera.services.utils.TxnAccessor;
 import com.hederahashgraph.api.proto.java.AccountID;
 import com.hederahashgraph.api.proto.java.ResponseCodeEnum;
-<<<<<<< HEAD
-import com.hederahashgraph.api.proto.java.Transaction;
-=======
->>>>>>> db9f0d3a
 
 import java.time.Instant;
 import java.util.List;
@@ -98,37 +94,21 @@
 	/**
 	 * Returns a {@link ExpirableTxnRecord.Builder} summarizing the information for the given synthetic transaction.
 	 *
-<<<<<<< HEAD
-	 * @param txn the synthetic transaction
-=======
->>>>>>> db9f0d3a
 	 * @param assessedCustomFees the custom fees assessed during the transaction
 	 * @param sideEffectsTracker the side effects tracked throughout the transaction
 	 * @return a {@link ExpirableTxnRecord.Builder} summarizing the input
 	 */
 	ExpirableTxnRecord.Builder createSuccessfulSyntheticRecord(
-<<<<<<< HEAD
-			Transaction txn,
-=======
->>>>>>> db9f0d3a
 			List<FcAssessedCustomFee> assessedCustomFees,
 			SideEffectsTracker sideEffectsTracker);
 
 	/**
 	 * Returns a {@link ExpirableTxnRecord.Builder} summarizing a failed synthetic transaction.
 	 *
-<<<<<<< HEAD
-	 * @param txn the synthetic transaction
-	 * @param failureReason the cause of the failure
-	 * @return a {@link ExpirableTxnRecord.Builder} summarizing the input
-	 */
-	ExpirableTxnRecord.Builder createFailedSyntheticRecord(Transaction txn, ResponseCodeEnum failureReason);
-=======
 	 * @param failureReason the cause of the failure
 	 * @return a {@link ExpirableTxnRecord.Builder} summarizing the input
 	 */
 	ExpirableTxnRecord.Builder createUnsuccessfulSyntheticRecord(ResponseCodeEnum failureReason);
->>>>>>> db9f0d3a
 
 	/**
 	 * Returns a {@link ExpirableTxnRecord.Builder} for a transaction that failed due to an internal error.
