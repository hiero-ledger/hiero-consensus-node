--- conflicted
+++ resolved
@@ -22,10 +22,7 @@
 
 import com.hedera.services.context.TransactionContext;
 import com.hedera.services.ledger.HederaLedger;
-<<<<<<< HEAD
-=======
 import com.hedera.services.ledger.SigImpactHistorian;
->>>>>>> c2a90017
 import com.hedera.services.records.AccountRecordsHistorian;
 import com.hedera.services.records.RecordCache;
 import com.hedera.services.state.annotations.RunRecordStreaming;
@@ -53,10 +50,7 @@
 	private final RecordCache recordCache;
 	private final HederaLedger ledger;
 	private final TransactionContext txnCtx;
-<<<<<<< HEAD
-=======
 	private final SigImpactHistorian sigImpactHistorian;
->>>>>>> c2a90017
 	private final AccountRecordsHistorian recordsHistorian;
 
 	@Inject
@@ -67,10 +61,7 @@
 			final RecordCache recordCache,
 			final HederaLedger ledger,
 			final TransactionContext txnCtx,
-<<<<<<< HEAD
-=======
 			final SigImpactHistorian sigImpactHistorian,
->>>>>>> c2a90017
 			final AccountRecordsHistorian recordsHistorian
 	) {
 		this.txnCtx = txnCtx;
@@ -91,10 +82,7 @@
 
 		try {
 			txnCtx.resetFor(accessor, consensusTime, submittingMember);
-<<<<<<< HEAD
-=======
 			sigImpactHistorian.setChangeTime(consensusTime);
->>>>>>> c2a90017
 			recordsHistorian.clearHistory();
 			ledger.begin();
 
