--- conflicted
+++ resolved
@@ -67,28 +67,7 @@
     public boolean expireBestEffort(
             final EntityNum expiredContractNum, final MerkleAccount contract) {
         final var numKvPairs = contract.getNumContractKvPairs();
-        boolean rootUpdateThrottled = false;
         if (numKvPairs > 0) {
-<<<<<<< HEAD
-            rootUpdateThrottled = !expiryThrottle.allow(ROOT_KEY_UPDATE_WORK);
-            if (!rootUpdateThrottled) {
-                final var slotRemovals =
-                        removeKvPairs(
-                                numKvPairs,
-                                expiredContractNum,
-                                contract.getFirstContractStorageKey(),
-                                storage.get());
-                final var numRemoved = slotRemovals.numRemoved();
-                if (numRemoved < numKvPairs) {
-                    if (numRemoved == 0) {
-                        expiryThrottle.reclaimLastAllowedUse();
-                    } else {
-                        final var mutableContract =
-                                contracts.get().getForModify(expiredContractNum);
-                        mutableContract.setNumContractKvPairs(numKvPairs - numRemoved);
-                        mutableContract.setFirstUint256StorageKey(slotRemovals.newRoot().getKey());
-                    }
-=======
             if (!expiryThrottle.allow(ROOT_KEY_UPDATE_WORK)) {
                 return false;
             }
@@ -107,16 +86,11 @@
                 mutableContract.setNumContractKvPairs(numKvPairs - numRemoved);
                 if (slotRemovals.newRoot() != null) {
                     mutableContract.setFirstUint256StorageKey(slotRemovals.newRoot().getKey());
->>>>>>> b60fdba4
                     return false;
                 }
             }
         }
-<<<<<<< HEAD
-        return !rootUpdateThrottled && tryToRemoveBytecode(expiredContractNum);
-=======
         return tryToRemoveBytecode(expiredContractNum);
->>>>>>> b60fdba4
     }
 
     private SlotRemovalOutcome removeKvPairs(
@@ -133,13 +107,10 @@
             contractKey = removalFacilitation.removeNext(contractKey, contractKey, listRemoval);
             n++;
         }
-<<<<<<< HEAD
-=======
         if (contractKey == null) {
             // Treat all pairs as removed if we have no more non-null keys
             n = maxKvPairs;
         }
->>>>>>> b60fdba4
         return new SlotRemovalOutcome(n, contractKey);
     }
 
