--- conflicted
+++ resolved
@@ -113,14 +113,10 @@
 	private DeterministicThrottle.UsageSnapshot[] usageSnapshots = NO_SNAPSHOTS;
 	private long blockNo = Long.MIN_VALUE;
 	private Instant firstConsTimeOfCurrentBlock = null;
-<<<<<<< HEAD
 	private FCQueue<BytesElement> blockHashes = new FCQueue<>();
+	private boolean stakingRewardsActivated;
 	private long totalStakedRewardStart;
 	private long totalStakedStart;
-=======
-	private SortedMap<Long, org.hyperledger.besu.datatypes.Hash> blockHashes = new TreeMap<>();
-	private boolean stakingRewardsActivated;
->>>>>>> c2c06a35
 
 	public MerkleNetworkContext() {
 		// No-op for RuntimeConstructable facility; will be followed by a call to deserialize
@@ -156,14 +152,10 @@
 		this.migrationRecordsStreamed = that.migrationRecordsStreamed;
 		this.firstConsTimeOfCurrentBlock = that.firstConsTimeOfCurrentBlock;
 		this.blockNo = that.blockNo;
-<<<<<<< HEAD
 		this.blockHashes = that.blockHashes.copy();
+		this.stakingRewardsActivated = that.stakingRewardsActivated;
 		this.totalStakedRewardStart = that.totalStakedRewardStart;
 		this.totalStakedStart = that.totalStakedStart;
-=======
-		this.blockHashes = new TreeMap<>(that.blockHashes);
-		this.stakingRewardsActivated = that.stakingRewardsActivated;
->>>>>>> c2c06a35
 	}
 
 	// Helpers that reset the received argument based on the network context
@@ -393,42 +385,12 @@
 	}
 
 	@Override
-<<<<<<< HEAD
 	public void serialize(final SerializableDataOutputStream out) throws IOException {
 		serializeNonHashData(out);
 		out.writeSerializable(blockHashes, true);
+		out.writeBoolean(stakingRewardsActivated);
 		out.writeLong(totalStakedRewardStart);
 		out.writeLong(totalStakedStart);
-=======
-	public void serialize(SerializableDataOutputStream out) throws IOException {
-		writeNullable(fromJava(consensusTimeOfLastHandledTxn), out, RichInstant::serialize);
-		seqNo.serialize(out);
-		out.writeSerializable(midnightRates, true);
-		int n = usageSnapshots.length;
-		out.writeInt(n);
-		for (var usageSnapshot : usageSnapshots) {
-			out.writeLong(usageSnapshot.used());
-			writeNullable(fromJava(usageSnapshot.lastDecisionTime()), out, RichInstant::serialize);
-		}
-		n = congestionLevelStarts.length;
-		out.writeInt(n);
-		for (var congestionStart : congestionLevelStarts) {
-			writeNullable(fromJava(congestionStart), out, RichInstant::serialize);
-		}
-		out.writeLong(lastScannedEntity);
-		out.writeLong(entitiesScannedThisSecond);
-		out.writeLong(entitiesTouchedThisSecond);
-		out.writeInt(stateVersion);
-		writeNullable(fromJava(lastMidnightBoundaryCheck), out, RichInstant::serialize);
-		out.writeLong(preparedUpdateFileNum);
-		out.writeByteArray(preparedUpdateFileHash);
-		out.writeLong(gasThrottleUsageSnapshot.used());
-		writeNullable(fromJava(gasThrottleUsageSnapshot.lastDecisionTime()), out, RichInstant::serialize);
-		out.writeBoolean(migrationRecordsStreamed);
-		writeNullable(fromJava(firstConsTimeOfCurrentBlock), out, RichInstant::serialize);
-		out.writeLong(blockNo);
-		out.writeBoolean(stakingRewardsActivated);
->>>>>>> c2c06a35
 	}
 
 	@Override
@@ -501,21 +463,18 @@
 				usageSnapshotsDesc() +
 				"\n  Congestion level start times are           ::" +
 				congestionStartsDesc() +
-<<<<<<< HEAD
 				"\n  Block number is                            :: " +
 				blockNo +
 				"\n  Block timestamp is                         :: " +
 				reprOf(firstConsTimeOfCurrentBlock) +
 				"\n  Trailing block hashes are                  :: " +
 				stringifiedBlockHashes() +
+				"\n  Staking Rewards Activated                  ::" +
+				stakingRewardsActivated +
 				"\n Total StakedRewardStart is 					:: " +
 				totalStakedRewardStart +
 				"\n Total StakedStart is 						:: " +
 				totalStakedStart;
-=======
-				"\n  Staking Rewards Activated                  ::" +
-				stakingRewardsActivated;
->>>>>>> c2c06a35
 	}
 
 	public long getAlignmentBlockNo() {
@@ -636,17 +595,16 @@
 		return migrationRecordsStreamed;
 	}
 
-<<<<<<< HEAD
 	public long getTotalStakedRewardStart() {
 		return totalStakedRewardStart;
 	}
 
 	public long getTotalStakedStart() {
 		return totalStakedStart;
-=======
+	}
+
 	public boolean areRewardsActivated() {
 		return stakingRewardsActivated;
->>>>>>> c2c06a35
 	}
 
 	/* --- Internal helpers --- */
