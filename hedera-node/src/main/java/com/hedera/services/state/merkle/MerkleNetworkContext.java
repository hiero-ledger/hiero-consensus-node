--- conflicted
+++ resolved
@@ -22,6 +22,7 @@
 
 import com.hedera.services.fees.FeeMultiplierSource;
 import com.hedera.services.state.submerkle.ExchangeRates;
+import com.hedera.services.state.submerkle.RichInstant;
 import com.hedera.services.state.submerkle.SequenceNumber;
 import com.hedera.services.throttles.DeterministicThrottle;
 import com.hedera.services.throttling.FunctionalityThrottling;
@@ -167,13 +168,9 @@
 
 	@Override
 	public void deserialize(SerializableDataInputStream in, int version) throws IOException {
-<<<<<<< HEAD
-		consensusTimeOfLastHandledTxn = RichInstant.from(in);
-=======
-		final var lastHandleTime = serdes.readNullableInstant(in);
+		final var lastHandleTime = RichInstant.from(in);
 		consensusTimeOfLastHandledTxn = (lastHandleTime == null) ? null : lastHandleTime.toJava();
 
->>>>>>> b14894b8
 		seqNo = seqNoSupplier.get();
 		seqNo.deserialize(in);
 		midnightRates = in.readSerializable(true, ratesSupplier);
@@ -194,12 +191,8 @@
 			if (numCongestionStarts > 0) {
 				congestionLevelStarts = new Instant[numCongestionStarts];
 				for (int i = 0; i < numCongestionStarts; i++) {
-<<<<<<< HEAD
-					congestionLevelStarts[i] = RichInstant.from(in);
-=======
-					final var levelStart = serdes.readNullableInstant(in);
+					final var levelStart = RichInstant.from(in);
 					congestionLevelStarts[i] = (levelStart == null) ? null : levelStart.toJava();
->>>>>>> b14894b8
 				}
 			}
 		}
@@ -213,11 +206,7 @@
 
 	@Override
 	public void serialize(SerializableDataOutputStream out) throws IOException {
-<<<<<<< HEAD
-		RichInstant.serialize(out, consensusTimeOfLastHandledTxn);
-=======
-		serdes.writeNullableInstant(fromJava(consensusTimeOfLastHandledTxn), out);
->>>>>>> b14894b8
+		RichInstant.serialize(out, fromJava(consensusTimeOfLastHandledTxn));
 		seqNo.serialize(out);
 		out.writeSerializable(midnightRates, true);
 		int n = usageSnapshots.length;
@@ -229,11 +218,7 @@
 		n = congestionLevelStarts.length;
 		out.writeInt(n);
 		for (var congestionStart : congestionLevelStarts) {
-<<<<<<< HEAD
-			RichInstant.serialize(out, congestionStart);
-=======
-			serdes.writeNullableInstant(fromJava(congestionStart), out);
->>>>>>> b14894b8
+			RichInstant.serialize(out, fromJava(congestionStart));
 		}
 		out.writeLong(lastScannedEntity);
 		out.writeLong(entitiesScannedThisSecond);
