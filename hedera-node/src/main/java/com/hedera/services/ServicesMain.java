--- conflicted
+++ resolved
@@ -60,11 +60,7 @@
     }
 
     @Override
-<<<<<<< HEAD
-    public void init(Platform ignore, NodeId nodeId) {
-=======
     public void init(final Platform ignore, final NodeId nodeId) {
->>>>>>> 67166f8e
         try {
             app = APPS.get(nodeId.getId());
             initApp();
