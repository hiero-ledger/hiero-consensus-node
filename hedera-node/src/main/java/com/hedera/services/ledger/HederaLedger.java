--- conflicted
+++ resolved
@@ -39,16 +39,10 @@
 import com.hedera.services.state.merkle.MerkleTokenRelStatus;
 import com.hedera.services.state.merkle.MerkleUniqueToken;
 import com.hedera.services.state.submerkle.EntityId;
-<<<<<<< HEAD
 import com.hedera.services.store.contracts.MutableEntityAccess;
 import com.hedera.services.store.models.NftId;
 import com.hedera.services.store.tokens.TokenStore;
 import com.hedera.services.store.tokens.views.UniqueTokenViewsManager;
-=======
-import com.hedera.services.store.models.NftId;
-import com.hedera.services.store.tokens.TokenStore;
-import com.hedera.services.store.tokens.views.UniqTokenViewsManager;
->>>>>>> c2a90017
 import com.hedera.services.txns.crypto.AutoCreationLogic;
 import com.hedera.services.txns.validation.OptionValidator;
 import com.hederahashgraph.api.proto.java.AccountID;
@@ -75,10 +69,7 @@
 import static com.hedera.services.ledger.properties.AccountProperty.KEY;
 import static com.hedera.services.ledger.properties.AccountProperty.MAX_AUTOMATIC_ASSOCIATIONS;
 import static com.hedera.services.ledger.properties.AccountProperty.MEMO;
-<<<<<<< HEAD
-=======
 import static com.hedera.services.ledger.properties.AccountProperty.NUM_NFTS_OWNED;
->>>>>>> c2a90017
 import static com.hedera.services.ledger.properties.AccountProperty.PROXY;
 import static com.hedera.services.ledger.properties.AccountProperty.TOKENS;
 import static com.hedera.services.ledger.properties.TokenRelProperty.TOKEN_BALANCE;
@@ -106,12 +97,7 @@
  * order to match transfer semantics the EVM expects.
  */
 public class HederaLedger {
-<<<<<<< HEAD
 	public static final String NO_ACTIVE_TXN_CHANGE_SET = "{*NO ACTIVE TXN*}";
-=======
-	private static final List<AccountProperty> TOKEN_TRANSFER_SIDE_EFFECTS =
-			List.of(TOKENS, NUM_NFTS_OWNED, ALREADY_USED_AUTOMATIC_ASSOCIATIONS);
->>>>>>> c2a90017
 
 	public static final Comparator<AccountID> ACCOUNT_ID_COMPARATOR = Comparator
 			.comparingLong(AccountID::getAccountNum)
@@ -134,10 +120,6 @@
 	private final TransferLogic transferLogic;
 	private final EntityIdSource ids;
 	private final OptionValidator validator;
-<<<<<<< HEAD
-	private final AutoCreationLogic autoCreationLogic;
-=======
->>>>>>> c2a90017
 	private final SideEffectsTracker sideEffectsTracker;
 	private final GlobalDynamicProperties dynamicProperties;
 	private final AccountRecordsHistorian historian;
@@ -146,9 +128,6 @@
 	private MutableEntityAccess mutableEntityAccess;
 	private UniqueTokenViewsManager tokenViewsManager = null;
 	private TransactionalLedger<NftId, NftProperty, MerkleUniqueToken> nftsLedger = null;
-<<<<<<< HEAD
-	private TransactionalLedger<Pair<AccountID, TokenID>, TokenRelProperty, MerkleTokenRelStatus> tokenRelsLedger = null;
-=======
 	private TransactionalLedger<
 			Pair<AccountID, TokenID>,
 			TokenRelProperty,
@@ -156,7 +135,6 @@
 
 	private final MerkleAccountScopedCheck scopedCheck;
 	private final AutoCreationLogic autoCreationLogic;
->>>>>>> c2a90017
 
 	public HederaLedger(
 			final TokenStore tokenStore,
@@ -167,10 +145,7 @@
 			final AccountRecordsHistorian historian,
 			final GlobalDynamicProperties dynamicProperties,
 			final TransactionalLedger<AccountID, AccountProperty, MerkleAccount> accountsLedger,
-<<<<<<< HEAD
 			final TransferLogic transferLogic,
-=======
->>>>>>> c2a90017
 			final AutoCreationLogic autoCreationLogic
 	) {
 		this.ids = ids;
@@ -180,10 +155,7 @@
 		this.accountsLedger = accountsLedger;
 		this.dynamicProperties = dynamicProperties;
 		this.sideEffectsTracker = sideEffectsTracker;
-<<<<<<< HEAD
 		this.transferLogic = transferLogic;
-=======
->>>>>>> c2a90017
 		this.autoCreationLogic = autoCreationLogic;
 
 		creator.setLedger(this);
@@ -256,13 +228,8 @@
 		throwIfPendingStateIsInconsistent();
 		historian.saveExpirableTransactionRecords();
 		historian.noteNewExpirationEvents();
-<<<<<<< HEAD
-
 		accountsLedger.commit();
 		mutableEntityAccess.commit();
-=======
-		accountsLedger.commit();
->>>>>>> c2a90017
 		if (tokenRelsLedger != null && tokenRelsLedger.isInTransaction()) {
 			tokenRelsLedger.commit();
 		}
@@ -302,10 +269,6 @@
 	public void adjustBalance(final AccountID id, final long adjustment) {
 		long newBalance = computeNewBalance(id, adjustment);
 		setBalance(id, newBalance);
-<<<<<<< HEAD
-=======
-
->>>>>>> c2a90017
 		sideEffectsTracker.trackHbarChange(id, adjustment);
 	}
 
@@ -374,21 +337,7 @@
 	}
 
 	public void dropPendingTokenChanges() {
-<<<<<<< HEAD
 		dropTokenChanges(sideEffectsTracker, tokenViewsManager, nftsLedger, accountsLedger, tokenRelsLedger);
-=======
-		if (tokenRelsLedger.isInTransaction()) {
-			tokenRelsLedger.rollback();
-		}
-		if (nftsLedger.isInTransaction()) {
-			nftsLedger.rollback();
-		}
-		if (tokenViewsManager.isInTransaction()) {
-			tokenViewsManager.rollback();
-		}
-		accountsLedger.undoChangesOfType(TOKEN_TRANSFER_SIDE_EFFECTS);
-		sideEffectsTracker.resetTrackedTokenChanges();
->>>>>>> c2a90017
 	}
 
 	public ResponseCodeEnum doTokenTransfer(
@@ -409,45 +358,8 @@
 		return validity;
 	}
 
-<<<<<<< HEAD
 	public void doZeroSum(List<BalanceChange> changes) {
 		transferLogic.doZeroSum(changes);
-=======
-	public void doZeroSum(final List<BalanceChange> changes) {
-		var validity = OK;
-		var autoCreationFee = 0L;
-		for (final var change : changes) {
-			if (change.isForHbar()) {
-				/* The ImpliedTransferMarshal resolves any existing alias to its account id */
-				if (change.hasNonEmptyAlias()) {
-					final var result = autoCreationLogic.create(change, accountsLedger);
-					validity = result.getLeft();
-					autoCreationFee += result.getRight();
-				} else {
-					validity = accountsLedger.validate(change.accountId(), scopedCheck.setBalanceChange(change));
-				}
-			} else {
-				validity = tokenStore.tryTokenChange(change);
-			}
-			if (validity != OK) {
-				break;
-			}
-		}
-
-		if (validity == OK) {
-			adjustHbarUnchecked(changes);
-			if (autoCreationFee > 0) {
-				adjustBalance(dynamicProperties.fundingAccount(), autoCreationFee);
-				autoCreationLogic.submitRecordsTo(historian);
-			}
-		} else {
-			dropPendingTokenChanges();
-			if (autoCreationLogic.reclaimPendingAliases()) {
-				accountsLedger.undoCreations();
-			}
-			throw new InvalidTransactionException(validity);
-		}
->>>>>>> c2a90017
 	}
 
 	/* -- ACCOUNT META MANIPULATION -- */
@@ -592,7 +504,6 @@
 		accountsLedger.set(id, BALANCE, newBalance);
 	}
 
-<<<<<<< HEAD
 	/* -- Only used by unit tests --- */
 	TransferList netTransfersInTxn() {
 		accountsLedger.throwIfNotInTxn();
@@ -601,25 +512,5 @@
 
 	List<TokenTransferList> netTokenTransfersInTxn() {
 		return sideEffectsTracker.getNetTrackedTokenUnitAndOwnershipChanges();
-=======
-	private void adjustHbarUnchecked(final List<BalanceChange> changes) {
-		for (var change : changes) {
-			if (change.isForHbar()) {
-				final var accountId = change.accountId();
-				setBalance(accountId, change.getNewBalance());
-				sideEffectsTracker.trackHbarChange(accountId, change.units());
-			}
-		}
->>>>>>> c2a90017
-	}
-
-	/* -- Only used by unit tests --- */
-	TransferList netTransfersInTxn() {
-		accountsLedger.throwIfNotInTxn();
-		return sideEffectsTracker.getNetTrackedHbarChanges();
-	}
-
-	List<TokenTransferList> netTokenTransfersInTxn() {
-		return sideEffectsTracker.getNetTrackedTokenUnitAndOwnershipChanges();
 	}
 }