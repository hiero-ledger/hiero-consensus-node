package com.hedera.services.ledger.interceptors;

/*-
 * ‌
 * Hedera Services Node
 * ​
 * Copyright (C) 2018 - 2022 Hedera Hashgraph, LLC
 * ​
 * Licensed under the Apache License, Version 2.0 (the "License");
 * you may not use this file except in compliance with the License.
 * You may obtain a copy of the License at
 *
 *      http://www.apache.org/licenses/LICENSE-2.0
 *
 * Unless required by applicable law or agreed to in writing, software
 * distributed under the License is distributed on an "AS IS" BASIS,
 * WITHOUT WARRANTIES OR CONDITIONS OF ANY KIND, either express or implied.
 * See the License for the specific language governing permissions and
 * limitations under the License.
 * ‍
 */

import com.hedera.services.context.SideEffectsTracker;
import com.hedera.services.context.properties.GlobalDynamicProperties;
import com.hedera.services.ledger.CommitInterceptor;
import com.hedera.services.ledger.EntityChangeSet;
import com.hedera.services.ledger.accounts.staking.RewardCalculator;
import com.hedera.services.ledger.properties.AccountProperty;
import com.hedera.services.state.merkle.MerkleAccount;
import com.hedera.services.state.merkle.MerkleNetworkContext;
import com.hedera.services.state.merkle.MerkleStakingInfo;
import com.hedera.services.utils.EntityNum;
import com.hederahashgraph.api.proto.java.AccountID;
import com.swirlds.merkle.map.MerkleMap;
import org.apache.logging.log4j.LogManager;
import org.apache.logging.log4j.Logger;
import org.jetbrains.annotations.NotNull;
import org.jetbrains.annotations.Nullable;

import java.time.LocalDate;
import java.util.Map;
import java.util.function.Supplier;

import static com.hedera.services.ledger.accounts.staking.RewardCalculator.stakingFundAccount;
import static com.hedera.services.ledger.accounts.staking.RewardCalculator.zoneUTC;

/**
 * A {@link CommitInterceptor} implementation that tracks the hbar adjustments being committed,
 * and throws {@link IllegalStateException} if the adjustments do not sum to zero.
 *
 * In future work, this interceptor will be extended to capture <i>all</i> externalized side-effects
 * of a transaction on the {@code accounts} ledger, including (for example) approved allowances and
 * new aliases.
 */
public class AccountsCommitInterceptor implements CommitInterceptor<AccountID, MerkleAccount, AccountProperty> {
	private final SideEffectsTracker sideEffectsTracker;
	private final Supplier<MerkleNetworkContext> networkCtx;
	private final Supplier<MerkleMap<EntityNum, MerkleStakingInfo>> stakingInfo;
	private final GlobalDynamicProperties dynamicProperties;
	private final Supplier<MerkleMap<EntityNum, MerkleAccount>> accounts;
	private final RewardCalculator rewardCalculator;
	private boolean rewardsActivated;
	private boolean rewardBalanceChanged;
	private long newRewardBalance;

	private static final long STAKING_FUNDING_ACCOUNT_NUMBER = 800L;

	private static final Logger log = LogManager.getLogger(AccountsCommitInterceptor.class);

	public AccountsCommitInterceptor(final SideEffectsTracker sideEffectsTracker,
			final Supplier<MerkleNetworkContext> networkCtx,
			final Supplier<MerkleMap<EntityNum, MerkleStakingInfo>> stakingInfo,
			final GlobalDynamicProperties dynamicProperties,
			final Supplier<MerkleMap<EntityNum, MerkleAccount>> accounts,
			final RewardCalculator rewardCalculator
	) {
		this.sideEffectsTracker = sideEffectsTracker;
		this.networkCtx = networkCtx;
		this.dynamicProperties = dynamicProperties;
		this.stakingInfo = stakingInfo;
		this.accounts = accounts;
		this.rewardCalculator = rewardCalculator;
	}

	/**
	 * Accepts a pending change set, including creations. Removals are not supported.
	 *
	 * @throws IllegalStateException
	 * 		if these changes are invalid
	 */
	@Override
	public void preview(final EntityChangeSet<AccountID, MerkleAccount, AccountProperty> pendingChanges) {
		// if the rewards are activated previously they will not be activated again
		rewardsActivated = rewardsActivated || networkCtx.get().areRewardsActivated();
		rewardBalanceChanged = false;

		for (int i = 0, n = pendingChanges.size(); i < n; i++) {
			trackBalanceChangeIfAny(
					pendingChanges.id(i).getAccountNum(),
					pendingChanges.entity(i),
					pendingChanges.changes(i));
		}
		assertZeroSum();
<<<<<<< HEAD
		if (shouldActivateStakingRewards()) {
			networkCtx.get().setStakingRewardsActivated(true);
=======
		checkAndActivateRewardsOnlyOnce();
	}

	private void checkAndActivateRewardsOnlyOnce() {
		if (shouldActivateStakingRewards()) {
			networkCtx.get().setStakingRewards(true);
>>>>>>> 5aedba9d
			stakingInfo.get().forEach((entityNum, info) -> info.clearRewardSumHistory());

			long todayNumber = LocalDate.now(zoneUTC).toEpochDay();
			accounts.get().forEach(((entityNum, account) -> {
				if (account.getStakedId() < 0) {
					account.setStakePeriodStart(todayNumber);
				}
			}));
			log.info("Staking rewards is activated and rewardSumHistory is cleared");
		}
	}

	/**
	 * If the balance on 0.0.800 changed in the current transaction and the balance reached above the specified
	 * threshold activates staking rewards
	 *
	 * @return true if rewards should be activated, false otherwise
	 */
	public boolean shouldActivateStakingRewards() {
		return !rewardsActivated && rewardBalanceChanged && (newRewardBalance >= dynamicProperties.getStakingStartThreshold());
	}

	private void trackBalanceChangeIfAny(
			final long accountNum,
			@Nullable final MerkleAccount merkleAccount,
			@NotNull final Map<AccountProperty, Object> accountChanges
	) {
		if (accountChanges.containsKey(AccountProperty.BALANCE)) {
			final long newBalance = (long) accountChanges.get(AccountProperty.BALANCE);
			if (merkleAccount != null && (accountNum == STAKING_FUNDING_ACCOUNT_NUMBER)) {
				rewardBalanceChanged = true;
				newRewardBalance = newBalance;
			}

			final long adjustment = (merkleAccount != null) ? newBalance - merkleAccount.getBalance() : newBalance;
			if (shouldCalculateReward(merkleAccount)) {
				calculateReward(accountNum, adjustment);
				// this step will be done for changes to all staking fields in future PR
			} else {
				sideEffectsTracker.trackHbarChange(accountNum, adjustment);
			}
		}
	}

	private void calculateReward(final long accountNum, final long adjustment) {
		final long reward = rewardCalculator.computeAndApplyRewards(EntityNum.fromLong(accountNum));

		if (reward > 0) {
			sideEffectsTracker.trackHbarChange(accountNum, adjustment + reward);
			sideEffectsTracker.trackHbarChange(stakingFundAccount.longValue(), -reward);
		} else {
			sideEffectsTracker.trackHbarChange(accountNum, adjustment);

			if (shouldCalculateReward(merkleAccount)) {
				calculateReward(accountNum);
				// this step will be done for changes to all staking fields in future PR
			}
		}
	}

<<<<<<< HEAD
	private boolean shouldCalculateReward(final MerkleAccount account) {
		return account != null && account.getStakedId() < 0 && stakingActivated();
	}

	private boolean stakingActivated() {
		return networkCtx.get().areRewardsActivated();
=======
	void calculateReward(final long accountNum) {
		final long reward = rewardCalculator.computeAndApplyRewards(EntityNum.fromLong(accountNum));
		if (reward > 0) {
			sideEffectsTracker.trackHbarChange(accountNum, reward);
			sideEffectsTracker.trackHbarChange(stakingFundAccount.longValue(), -reward);
		}
		sideEffectsTracker.trackRewardPayment(accountNum, reward);
	}

	boolean shouldCalculateReward(final MerkleAccount account) {
		return account != null && account.getStakedId() < 0 && networkCtx.get().areRewardsActivated();
>>>>>>> 5aedba9d
	}

	private void assertZeroSum() {
		if (sideEffectsTracker.getNetHbarChange() != 0) {
			throw new IllegalStateException("Invalid balance changes");
		}
	}

	/* only used for unit tests */
	public boolean isRewardsActivated() {
		return rewardsActivated;
	}

	public void setRewardsActivated(final boolean rewardsActivated) {
		this.rewardsActivated = rewardsActivated;
	}

	public boolean isRewardBalanceChanged() {
		return rewardBalanceChanged;
	}

	public void setRewardBalanceChanged(final boolean rewardBalanceChanged) {
		this.rewardBalanceChanged = rewardBalanceChanged;
	}

	public long getNewRewardBalance() {
		return newRewardBalance;
	}

	public void setNewRewardBalance(final long newRewardBalance) {
		this.newRewardBalance = newRewardBalance;
	}
}<|MERGE_RESOLUTION|>--- conflicted
+++ resolved
@@ -101,17 +101,12 @@
 					pendingChanges.changes(i));
 		}
 		assertZeroSum();
-<<<<<<< HEAD
-		if (shouldActivateStakingRewards()) {
-			networkCtx.get().setStakingRewardsActivated(true);
-=======
 		checkAndActivateRewardsOnlyOnce();
 	}
 
 	private void checkAndActivateRewardsOnlyOnce() {
 		if (shouldActivateStakingRewards()) {
-			networkCtx.get().setStakingRewards(true);
->>>>>>> 5aedba9d
+			networkCtx.get().setStakingRewardsActivated(true);
 			stakingInfo.get().forEach((entityNum, info) -> info.clearRewardSumHistory());
 
 			long todayNumber = LocalDate.now(zoneUTC).toEpochDay();
@@ -147,22 +142,6 @@
 			}
 
 			final long adjustment = (merkleAccount != null) ? newBalance - merkleAccount.getBalance() : newBalance;
-			if (shouldCalculateReward(merkleAccount)) {
-				calculateReward(accountNum, adjustment);
-				// this step will be done for changes to all staking fields in future PR
-			} else {
-				sideEffectsTracker.trackHbarChange(accountNum, adjustment);
-			}
-		}
-	}
-
-	private void calculateReward(final long accountNum, final long adjustment) {
-		final long reward = rewardCalculator.computeAndApplyRewards(EntityNum.fromLong(accountNum));
-
-		if (reward > 0) {
-			sideEffectsTracker.trackHbarChange(accountNum, adjustment + reward);
-			sideEffectsTracker.trackHbarChange(stakingFundAccount.longValue(), -reward);
-		} else {
 			sideEffectsTracker.trackHbarChange(accountNum, adjustment);
 
 			if (shouldCalculateReward(merkleAccount)) {
@@ -172,14 +151,6 @@
 		}
 	}
 
-<<<<<<< HEAD
-	private boolean shouldCalculateReward(final MerkleAccount account) {
-		return account != null && account.getStakedId() < 0 && stakingActivated();
-	}
-
-	private boolean stakingActivated() {
-		return networkCtx.get().areRewardsActivated();
-=======
 	void calculateReward(final long accountNum) {
 		final long reward = rewardCalculator.computeAndApplyRewards(EntityNum.fromLong(accountNum));
 		if (reward > 0) {
@@ -191,7 +162,6 @@
 
 	boolean shouldCalculateReward(final MerkleAccount account) {
 		return account != null && account.getStakedId() < 0 && networkCtx.get().areRewardsActivated();
->>>>>>> 5aedba9d
 	}
 
 	private void assertZeroSum() {
