package com.hedera.services.ledger.interceptors;

/*-
 * ‌
 * Hedera Services Node
 * ​
 * Copyright (C) 2018 - 2022 Hedera Hashgraph, LLC
 * ​
 * Licensed under the Apache License, Version 2.0 (the "License");
 * you may not use this file except in compliance with the License.
 * You may obtain a copy of the License at
 *
 *      http://www.apache.org/licenses/LICENSE-2.0
 *
 * Unless required by applicable law or agreed to in writing, software
 * distributed under the License is distributed on an "AS IS" BASIS,
 * WITHOUT WARRANTIES OR CONDITIONS OF ANY KIND, either express or implied.
 * See the License for the specific language governing permissions and
 * limitations under the License.
 * ‍
 */

import com.google.common.annotations.VisibleForTesting;
import com.hedera.services.context.SideEffectsTracker;
import com.hedera.services.context.properties.GlobalDynamicProperties;
import com.hedera.services.ledger.CommitInterceptor;
import com.hedera.services.ledger.EntityChangeSet;
import com.hedera.services.ledger.accounts.staking.RewardCalculator;
import com.hedera.services.ledger.properties.AccountProperty;
import com.hedera.services.state.merkle.MerkleAccount;
import com.hedera.services.state.merkle.MerkleNetworkContext;
import com.hedera.services.state.merkle.MerkleStakingInfo;
import com.hedera.services.utils.EntityNum;
import com.hederahashgraph.api.proto.java.AccountID;
import com.swirlds.merkle.map.MerkleMap;
import org.apache.logging.log4j.LogManager;
import org.apache.logging.log4j.Logger;
import org.jetbrains.annotations.NotNull;
import org.jetbrains.annotations.Nullable;

import java.time.LocalDate;
import java.util.Map;
import java.util.function.Supplier;

<<<<<<< HEAD
=======
import static com.hedera.services.ledger.accounts.staking.RewardCalculator.stakingFundAccount;
>>>>>>> d074fc03
import static com.hedera.services.ledger.accounts.staking.RewardCalculator.zoneUTC;

/**
 * A {@link CommitInterceptor} implementation that tracks the hbar adjustments being committed,
 * and throws {@link IllegalStateException} if the adjustments do not sum to zero.
 *
 * In future work, this interceptor will be extended to capture <i>all</i> externalized side-effects
 * of a transaction on the {@code accounts} ledger, including (for example) approved allowances and
 * new aliases.
 */
public class AccountsCommitInterceptor implements CommitInterceptor<AccountID, MerkleAccount, AccountProperty> {
	private final SideEffectsTracker sideEffectsTracker;
	private final Supplier<MerkleNetworkContext> networkCtx;
	private final Supplier<MerkleMap<EntityNum, MerkleStakingInfo>> stakingInfo;
	private final GlobalDynamicProperties dynamicProperties;
	private final Supplier<MerkleMap<EntityNum, MerkleAccount>> accounts;
	private final RewardCalculator rewardCalculator;
	private boolean rewardsActivated;
	private long newRewardBalance;

	private static final long STAKING_FUNDING_ACCOUNT_NUMBER = 800L;

<<<<<<< HEAD


	private static final Logger log = LogManager.getLogger(AccountsCommitInterceptor.class);

	public AccountsCommitInterceptor(final SideEffectsTracker sideEffectsTracker) {
=======
	private static final Logger log = LogManager.getLogger(AccountsCommitInterceptor.class);

	public AccountsCommitInterceptor(final SideEffectsTracker sideEffectsTracker,
			final Supplier<MerkleNetworkContext> networkCtx,
			final Supplier<MerkleMap<EntityNum, MerkleStakingInfo>> stakingInfo,
			final GlobalDynamicProperties dynamicProperties,
			final Supplier<MerkleMap<EntityNum, MerkleAccount>> accounts,
			final RewardCalculator rewardCalculator
	) {
>>>>>>> d074fc03
		this.sideEffectsTracker = sideEffectsTracker;
		this.networkCtx = networkCtx;
		this.dynamicProperties = dynamicProperties;
		this.stakingInfo = stakingInfo;
		this.accounts = accounts;
		this.rewardCalculator = rewardCalculator;
	}

	/**
	 * Accepts a pending change set, including creations. Removals are not supported.
	 *
	 * @throws IllegalStateException
	 * 		if these changes are invalid
	 */
	@Override
	public void preview(final EntityChangeSet<AccountID, MerkleAccount, AccountProperty> pendingChanges) {
<<<<<<< HEAD
		if (pendingChanges.size() == 0) {
			return;
		}
=======
		// if the rewards are activated previously they will not be activated again
		rewardsActivated = rewardsActivated || networkCtx.get().areRewardsActivated();
		newRewardBalance = -1;

>>>>>>> d074fc03
		for (int i = 0, n = pendingChanges.size(); i < n; i++) {
			trackBalanceChangeIfAny(
					pendingChanges.id(i).getAccountNum(),
					pendingChanges.entity(i),
					pendingChanges.changes(i));
		}
		assertZeroSum();
		checkAndActivateRewardsOnlyOnce();
	}

	private void checkAndActivateRewardsOnlyOnce() {
		if (shouldActivateStakingRewards()) {
			networkCtx.get().setStakingRewards(true);
			stakingInfo.get().forEach((entityNum, info) -> info.clearRewardSumHistory());

			long todayNumber = LocalDate.now(zoneUTC).toEpochDay();
			accounts.get().forEach(((entityNum, account) -> {
				if (account.getStakedId() < 0) {
					account.setStakePeriodStart(todayNumber);
				}
			}));
			log.info("Staking rewards is activated and rewardSumHistory is cleared");
		}
	}

	/**
	 * If the balance on 0.0.800 changed in the current transaction and the balance reached above the specified
	 * threshold activates staking rewards
	 *
	 * @return true if rewards should be activated, false otherwise
	 */
	public boolean shouldActivateStakingRewards() {
		return !rewardsActivated && (newRewardBalance >= dynamicProperties.getStakingStartThreshold());
	}


	private void trackBalanceChangeIfAny(
			final long accountNum,
			@Nullable final MerkleAccount merkleAccount,
			@NotNull final Map<AccountProperty, Object> accountChanges
	) {
		if (accountChanges.containsKey(AccountProperty.BALANCE)) {
			final long newBalance = (long) accountChanges.get(AccountProperty.BALANCE);
			if (accountNum == STAKING_FUNDING_ACCOUNT_NUMBER) {
				newRewardBalance = newBalance;
			}
			final long adjustment = (merkleAccount != null) ? newBalance - merkleAccount.getBalance() : newBalance;
			sideEffectsTracker.trackHbarChange(accountNum, adjustment);

			if (shouldCalculateReward(merkleAccount)) {
				calculateReward(accountNum);
				// this step will be done for changes to all staking fields in future PR
			}
		}
	}

	void calculateReward(final long accountNum) {
		final long reward = rewardCalculator.computeAndApplyRewards(EntityNum.fromLong(accountNum));
		if (reward > 0) {
			sideEffectsTracker.trackHbarChange(accountNum, reward);
			sideEffectsTracker.trackHbarChange(stakingFundAccount.longValue(), -reward);
		}
		sideEffectsTracker.trackRewardPayment(accountNum, reward);
	}

	boolean shouldCalculateReward(final MerkleAccount account) {
		return account != null && account.getStakedId() < 0 && networkCtx.get().areRewardsActivated();
	}

	private void assertZeroSum() {
		if (sideEffectsTracker.getNetHbarChange() != 0) {
			throw new IllegalStateException("Invalid balance changes");
		}
	}

	/* only used for unit tests */
	@VisibleForTesting
	public boolean isRewardsActivated() {
		return rewardsActivated;
	}

	@VisibleForTesting
	public void setRewardsActivated(final boolean rewardsActivated) {
		this.rewardsActivated = rewardsActivated;
	}

	@VisibleForTesting
	public long getNewRewardBalance() {
		return newRewardBalance;
	}

	@VisibleForTesting
	public void setNewRewardBalance(final long newRewardBalance) {
		this.newRewardBalance = newRewardBalance;
	}
}<|MERGE_RESOLUTION|>--- conflicted
+++ resolved
@@ -42,10 +42,6 @@
 import java.util.Map;
 import java.util.function.Supplier;
 
-<<<<<<< HEAD
-=======
-import static com.hedera.services.ledger.accounts.staking.RewardCalculator.stakingFundAccount;
->>>>>>> d074fc03
 import static com.hedera.services.ledger.accounts.staking.RewardCalculator.zoneUTC;
 
 /**
@@ -58,39 +54,17 @@
  */
 public class AccountsCommitInterceptor implements CommitInterceptor<AccountID, MerkleAccount, AccountProperty> {
 	private final SideEffectsTracker sideEffectsTracker;
-	private final Supplier<MerkleNetworkContext> networkCtx;
-	private final Supplier<MerkleMap<EntityNum, MerkleStakingInfo>> stakingInfo;
-	private final GlobalDynamicProperties dynamicProperties;
-	private final Supplier<MerkleMap<EntityNum, MerkleAccount>> accounts;
-	private final RewardCalculator rewardCalculator;
 	private boolean rewardsActivated;
 	private long newRewardBalance;
 
 	private static final long STAKING_FUNDING_ACCOUNT_NUMBER = 800L;
 
-<<<<<<< HEAD
 
 
 	private static final Logger log = LogManager.getLogger(AccountsCommitInterceptor.class);
 
 	public AccountsCommitInterceptor(final SideEffectsTracker sideEffectsTracker) {
-=======
-	private static final Logger log = LogManager.getLogger(AccountsCommitInterceptor.class);
-
-	public AccountsCommitInterceptor(final SideEffectsTracker sideEffectsTracker,
-			final Supplier<MerkleNetworkContext> networkCtx,
-			final Supplier<MerkleMap<EntityNum, MerkleStakingInfo>> stakingInfo,
-			final GlobalDynamicProperties dynamicProperties,
-			final Supplier<MerkleMap<EntityNum, MerkleAccount>> accounts,
-			final RewardCalculator rewardCalculator
-	) {
->>>>>>> d074fc03
 		this.sideEffectsTracker = sideEffectsTracker;
-		this.networkCtx = networkCtx;
-		this.dynamicProperties = dynamicProperties;
-		this.stakingInfo = stakingInfo;
-		this.accounts = accounts;
-		this.rewardCalculator = rewardCalculator;
 	}
 
 	/**
@@ -101,16 +75,9 @@
 	 */
 	@Override
 	public void preview(final EntityChangeSet<AccountID, MerkleAccount, AccountProperty> pendingChanges) {
-<<<<<<< HEAD
 		if (pendingChanges.size() == 0) {
 			return;
 		}
-=======
-		// if the rewards are activated previously they will not be activated again
-		rewardsActivated = rewardsActivated || networkCtx.get().areRewardsActivated();
-		newRewardBalance = -1;
-
->>>>>>> d074fc03
 		for (int i = 0, n = pendingChanges.size(); i < n; i++) {
 			trackBalanceChangeIfAny(
 					pendingChanges.id(i).getAccountNum(),
@@ -118,34 +85,7 @@
 					pendingChanges.changes(i));
 		}
 		assertZeroSum();
-		checkAndActivateRewardsOnlyOnce();
 	}
-
-	private void checkAndActivateRewardsOnlyOnce() {
-		if (shouldActivateStakingRewards()) {
-			networkCtx.get().setStakingRewards(true);
-			stakingInfo.get().forEach((entityNum, info) -> info.clearRewardSumHistory());
-
-			long todayNumber = LocalDate.now(zoneUTC).toEpochDay();
-			accounts.get().forEach(((entityNum, account) -> {
-				if (account.getStakedId() < 0) {
-					account.setStakePeriodStart(todayNumber);
-				}
-			}));
-			log.info("Staking rewards is activated and rewardSumHistory is cleared");
-		}
-	}
-
-	/**
-	 * If the balance on 0.0.800 changed in the current transaction and the balance reached above the specified
-	 * threshold activates staking rewards
-	 *
-	 * @return true if rewards should be activated, false otherwise
-	 */
-	public boolean shouldActivateStakingRewards() {
-		return !rewardsActivated && (newRewardBalance >= dynamicProperties.getStakingStartThreshold());
-	}
-
 
 	private void trackBalanceChangeIfAny(
 			final long accountNum,
@@ -154,30 +94,9 @@
 	) {
 		if (accountChanges.containsKey(AccountProperty.BALANCE)) {
 			final long newBalance = (long) accountChanges.get(AccountProperty.BALANCE);
-			if (accountNum == STAKING_FUNDING_ACCOUNT_NUMBER) {
-				newRewardBalance = newBalance;
-			}
 			final long adjustment = (merkleAccount != null) ? newBalance - merkleAccount.getBalance() : newBalance;
 			sideEffectsTracker.trackHbarChange(accountNum, adjustment);
-
-			if (shouldCalculateReward(merkleAccount)) {
-				calculateReward(accountNum);
-				// this step will be done for changes to all staking fields in future PR
-			}
 		}
-	}
-
-	void calculateReward(final long accountNum) {
-		final long reward = rewardCalculator.computeAndApplyRewards(EntityNum.fromLong(accountNum));
-		if (reward > 0) {
-			sideEffectsTracker.trackHbarChange(accountNum, reward);
-			sideEffectsTracker.trackHbarChange(stakingFundAccount.longValue(), -reward);
-		}
-		sideEffectsTracker.trackRewardPayment(accountNum, reward);
-	}
-
-	boolean shouldCalculateReward(final MerkleAccount account) {
-		return account != null && account.getStakedId() < 0 && networkCtx.get().areRewardsActivated();
 	}
 
 	private void assertZeroSum() {
@@ -185,25 +104,4 @@
 			throw new IllegalStateException("Invalid balance changes");
 		}
 	}
-
-	/* only used for unit tests */
-	@VisibleForTesting
-	public boolean isRewardsActivated() {
-		return rewardsActivated;
-	}
-
-	@VisibleForTesting
-	public void setRewardsActivated(final boolean rewardsActivated) {
-		this.rewardsActivated = rewardsActivated;
-	}
-
-	@VisibleForTesting
-	public long getNewRewardBalance() {
-		return newRewardBalance;
-	}
-
-	@VisibleForTesting
-	public void setNewRewardBalance(final long newRewardBalance) {
-		this.newRewardBalance = newRewardBalance;
-	}
 }