--- conflicted
+++ resolved
@@ -41,12 +41,9 @@
 import java.time.LocalDate;
 import java.util.Map;
 import java.util.function.Supplier;
-<<<<<<< HEAD
 
 import static com.hedera.services.ledger.accounts.staking.RewardCalculator.stakingFundAccount;
 import static com.hedera.services.ledger.accounts.staking.RewardCalculator.zoneUTC;
-=======
->>>>>>> 81c6b722
 
 /**
  * A {@link CommitInterceptor} implementation that tracks the hbar adjustments being committed,
@@ -61,11 +58,9 @@
 	private final Supplier<MerkleNetworkContext> networkCtx;
 	private final Supplier<MerkleMap<EntityNum, MerkleStakingInfo>> stakingInfo;
 	private final GlobalDynamicProperties dynamicProperties;
-<<<<<<< HEAD
 	private final Supplier<MerkleMap<EntityNum, MerkleAccount>> accounts;
 	private final RewardCalculator rewardCalculator;
 	private boolean rewardsActivated;
-	private boolean rewardBalanceChanged;
 	private long newRewardBalance;
 
 	private static final long STAKING_FUNDING_ACCOUNT_NUMBER = 800L;
@@ -78,29 +73,13 @@
 			final GlobalDynamicProperties dynamicProperties,
 			final Supplier<MerkleMap<EntityNum, MerkleAccount>> accounts,
 			final RewardCalculator rewardCalculator
-=======
-	private boolean rewardsActivated;
-	private long newRewardBalance;
-
-	private static final long STAKING_FUNDING_ACCOUNT_NUMBER = 800L;
-
-	private static final Logger log = LogManager.getLogger(AccountsCommitInterceptor.class);
-
-	public AccountsCommitInterceptor(final SideEffectsTracker sideEffectsTracker,
-			final Supplier<MerkleNetworkContext> networkCtx,
-			final Supplier<MerkleMap<EntityNum, MerkleStakingInfo>> stakingInfo,
-			final GlobalDynamicProperties dynamicProperties
->>>>>>> 81c6b722
 	) {
 		this.sideEffectsTracker = sideEffectsTracker;
 		this.networkCtx = networkCtx;
 		this.dynamicProperties = dynamicProperties;
 		this.stakingInfo = stakingInfo;
-<<<<<<< HEAD
 		this.accounts = accounts;
 		this.rewardCalculator = rewardCalculator;
-=======
->>>>>>> 81c6b722
 	}
 
 	/**
@@ -113,11 +92,7 @@
 	public void preview(final EntityChangeSet<AccountID, MerkleAccount, AccountProperty> pendingChanges) {
 		// if the rewards are activated previously they will not be activated again
 		rewardsActivated = rewardsActivated || networkCtx.get().areRewardsActivated();
-<<<<<<< HEAD
-		rewardBalanceChanged = false;
-=======
 		newRewardBalance = -1;
->>>>>>> 81c6b722
 
 		for (int i = 0, n = pendingChanges.size(); i < n; i++) {
 			trackBalanceChangeIfAny(
@@ -126,7 +101,6 @@
 					pendingChanges.changes(i));
 		}
 		assertZeroSum();
-<<<<<<< HEAD
 		checkAndActivateRewardsOnlyOnce();
 	}
 
@@ -141,11 +115,6 @@
 					account.setStakePeriodStart(todayNumber);
 				}
 			}));
-=======
-		if (shouldActivateStakingRewards()) {
-			networkCtx.get().setStakingRewards(true);
-			stakingInfo.get().forEach((entityNum, info) -> info.clearRewardSumHistory());
->>>>>>> 81c6b722
 			log.info("Staking rewards is activated and rewardSumHistory is cleared");
 		}
 	}
@@ -157,11 +126,7 @@
 	 * @return true if rewards should be activated, false otherwise
 	 */
 	public boolean shouldActivateStakingRewards() {
-<<<<<<< HEAD
-		return !rewardsActivated && rewardBalanceChanged && (newRewardBalance >= dynamicProperties.getStakingStartThreshold());
-=======
 		return !rewardsActivated && (newRewardBalance >= dynamicProperties.getStakingStartThreshold());
->>>>>>> 81c6b722
 	}
 
 	private void trackBalanceChangeIfAny(
@@ -171,17 +136,9 @@
 	) {
 		if (accountChanges.containsKey(AccountProperty.BALANCE)) {
 			final long newBalance = (long) accountChanges.get(AccountProperty.BALANCE);
-<<<<<<< HEAD
-			if (merkleAccount != null && (accountNum == STAKING_FUNDING_ACCOUNT_NUMBER)) {
-				rewardBalanceChanged = true;
-				newRewardBalance = newBalance;
-			}
-
-=======
 			if (accountNum == STAKING_FUNDING_ACCOUNT_NUMBER) {
 				newRewardBalance = newBalance;
 			}
->>>>>>> 81c6b722
 			final long adjustment = (merkleAccount != null) ? newBalance - merkleAccount.getBalance() : newBalance;
 			sideEffectsTracker.trackHbarChange(accountNum, adjustment);
 
@@ -212,42 +169,22 @@
 	}
 
 	/* only used for unit tests */
-<<<<<<< HEAD
-=======
 	@VisibleForTesting
->>>>>>> 81c6b722
 	public boolean isRewardsActivated() {
 		return rewardsActivated;
 	}
 
-<<<<<<< HEAD
-=======
 	@VisibleForTesting
->>>>>>> 81c6b722
 	public void setRewardsActivated(final boolean rewardsActivated) {
 		this.rewardsActivated = rewardsActivated;
 	}
 
-<<<<<<< HEAD
-	public boolean isRewardBalanceChanged() {
-		return rewardBalanceChanged;
-	}
-
-	public void setRewardBalanceChanged(final boolean rewardBalanceChanged) {
-		this.rewardBalanceChanged = rewardBalanceChanged;
-	}
-
-=======
 	@VisibleForTesting
->>>>>>> 81c6b722
 	public long getNewRewardBalance() {
 		return newRewardBalance;
 	}
 
-<<<<<<< HEAD
-=======
 	@VisibleForTesting
->>>>>>> 81c6b722
 	public void setNewRewardBalance(final long newRewardBalance) {
 		this.newRewardBalance = newRewardBalance;
 	}
