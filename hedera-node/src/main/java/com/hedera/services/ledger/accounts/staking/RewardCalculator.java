--- conflicted
+++ resolved
@@ -95,12 +95,7 @@
         return stakePeriodManager.epochSecondAtStartOfPeriod(stakePeriod);
     }
 
-<<<<<<< HEAD
-    @VisibleForTesting
-    public long computeRewardFromDetails(
-=======
     private long computeRewardFromDetails(
->>>>>>> 3e79be41
             final MerkleAccount account,
             final MerkleStakingInfo nodeStakingInfo,
             final long currentStakePeriod,
