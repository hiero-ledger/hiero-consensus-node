--- conflicted
+++ resolved
@@ -26,17 +26,8 @@
 import com.hedera.services.state.merkle.MerkleStakingInfo;
 
 import javax.inject.Inject;
-<<<<<<< HEAD
-import java.util.Map;
-
-import static com.hedera.services.ledger.accounts.staking.StakingUtils.finalBalanceGiven;
-import static com.hedera.services.ledger.properties.AccountProperty.BALANCE;
-import static com.hedera.services.ledger.properties.AccountProperty.STAKE_PERIOD_START;
-import static com.hedera.services.utils.Units.HBARS_TO_TINYBARS;
-=======
 import javax.inject.Singleton;
 import java.util.Map;
->>>>>>> d7afa5f1
 
 import static com.hedera.services.ledger.accounts.staking.StakingUtils.finalBalanceGiven;
 import static com.hedera.services.ledger.properties.AccountProperty.BALANCE;
@@ -68,7 +59,6 @@
 
 		changes.put(STAKE_PERIOD_START, accountUpdatedStakePeriodStart);
 		rewardsPaid += accountReward; // used for adding balance change for 0.0.800
-<<<<<<< HEAD
 	}
 
 	public long estimatePendingRewards(final MerkleAccount account, final MerkleStakingInfo stakingNode) {
@@ -79,38 +69,17 @@
 				stakePeriodManager.effectivePeriod(account.getStakePeriodStart()));
 	}
 
-=======
-	}
-
-	public long estimatePendingRewards(final MerkleAccount account, final MerkleStakingInfo stakingNode) {
-		return computeRewardFromDetails(
-				account,
-				stakingNode,
-				stakePeriodManager.currentStakePeriod(),
-				stakePeriodManager.effectivePeriod(account.getStakePeriodStart()));
-	}
-
->>>>>>> d7afa5f1
 	private final void computePendingRewards(final MerkleAccount account) {
 		final var currentPeriod = stakePeriodManager.currentStakePeriod();
 
 		// Staking rewards only accumulate for a finite # of periods (currently 365 days), so get the effective start
 		var effectiveStart = stakePeriodManager.effectivePeriod(account.getStakePeriodStart());
-<<<<<<< HEAD
 
 		// Check if effectiveStart is within the range for receiving rewards
 		if (stakePeriodManager.isRewardable(effectiveStart)) {
 			final long stakedNode = account.getStakedNodeAddressBookId();
 			final var stakedNodeAccount = stakeInfoManager.mutableStakeInfoFor(stakedNode);
 
-=======
-
-		// Check if effectiveStart is within the range for receiving rewards
-		if (stakePeriodManager.isRewardable(effectiveStart)) {
-			final long stakedNode = account.getStakedNodeAddressBookId();
-			final var stakedNodeAccount = stakeInfoManager.mutableStakeInfoFor(stakedNode);
-
->>>>>>> d7afa5f1
 			this.accountReward = computeRewardFromDetails(account, stakedNodeAccount, currentPeriod, effectiveStart);
 			// After we've got our rewards till the last full period, it becomes our effective start
 			effectiveStart = currentPeriod - 1;
