--- conflicted
+++ resolved
@@ -44,8 +44,7 @@
 import javax.annotation.Nullable;
 
 public class MerkleAccountScopedCheck implements LedgerCheck<MerkleAccount, AccountProperty> {
-<<<<<<< HEAD
-	private final OptionValidator validator;
+    private final OptionValidator validator;
 
 	private BalanceChange balanceChange;
 	private TransactionalLedger<NftId, NftProperty, UniqueTokenValue> nftsLedger;
@@ -57,180 +56,6 @@
 		this.validator = validator;
 		this.nftsLedger = nftsLedger;
 	}
-
-	@Override
-	public ResponseCodeEnum checkUsing(
-			final Function<AccountProperty, Object> extantProps,
-			final Map<AccountProperty, Object> changeSet
-	) {
-		return internalCheck(null, extantProps, changeSet);
-	}
-
-	@Override
-	public ResponseCodeEnum checkUsing(final MerkleAccount account, final Map<AccountProperty, Object> changeSet) {
-		return internalCheck(account, null, changeSet);
-	}
-
-	public MerkleAccountScopedCheck setBalanceChange(final BalanceChange balanceChange) {
-		this.balanceChange = balanceChange;
-		return this;
-	}
-
-	private ResponseCodeEnum internalCheck(
-			@Nullable final MerkleAccount account,
-			@Nullable final Function<AccountProperty, Object> extantProps,
-			final Map<AccountProperty, Object> changeSet
-	) {
-		if (balanceChange.isForHbar()) {
-			return hbarCheck(account, extantProps, changeSet);
-		} else if (balanceChange.isForFungibleToken()) {
-			return validateFungibleTokenAllowance(account, extantProps, changeSet);
-		} else {
-			return validateNftAllowance(account, extantProps, changeSet);
-		}
-	}
-
-	Object getEffective(
-			final AccountProperty prop,
-			@Nullable final MerkleAccount account,
-			@Nullable final Function<AccountProperty, Object> extantProps,
-			final Map<AccountProperty, Object> changeSet
-	) {
-		if (changeSet != null && changeSet.containsKey(prop)) {
-			return changeSet.get(prop);
-		}
-		final var useExtantProps = extantProps != null;
-		if (!useExtantProps) {
-			assert account != null;
-		}
-		switch (prop) {
-			case IS_SMART_CONTRACT:
-				return useExtantProps ? extantProps.apply(IS_SMART_CONTRACT) : account.isSmartContract();
-			case IS_DELETED:
-				return useExtantProps ? extantProps.apply(IS_DELETED) : account.isDeleted();
-			case BALANCE:
-				return useExtantProps ? extantProps.apply(BALANCE) : account.getBalance();
-			case EXPIRY:
-				return useExtantProps ? extantProps.apply(EXPIRY) : account.getExpiry();
-			case CRYPTO_ALLOWANCES:
-				return useExtantProps ? extantProps.apply(CRYPTO_ALLOWANCES) : account.getCryptoAllowances();
-			case FUNGIBLE_TOKEN_ALLOWANCES:
-				return useExtantProps ? extantProps.apply(FUNGIBLE_TOKEN_ALLOWANCES) : account.getFungibleTokenAllowances();
-			case APPROVE_FOR_ALL_NFTS_ALLOWANCES:
-				return useExtantProps ? extantProps.apply(APPROVE_FOR_ALL_NFTS_ALLOWANCES) : account.getApproveForAllNfts();
-			default:
-				throw new IllegalArgumentException("Invalid Property " + prop + " cannot be validated in scoped check");
-		}
-	}
-
-	private ResponseCodeEnum hbarCheck(
-			@Nullable final MerkleAccount account,
-			@Nullable final Function<AccountProperty, Object> extantProps,
-			final Map<AccountProperty, Object> changeSet
-	) {
-		if ((boolean) getEffective(IS_DELETED, account, extantProps, changeSet)) {
-			return ResponseCodeEnum.ACCOUNT_DELETED;
-		}
-
-		final var expiry = (long) getEffective(EXPIRY, account, extantProps, changeSet);
-		final var balance = (long) getEffective(BALANCE, account, extantProps, changeSet);
-		final var isContract = (boolean) getEffective(IS_SMART_CONTRACT, account, extantProps, changeSet);
-		final var expiryStatus = validator.expiryStatusGiven(balance, expiry, isContract);
-		if (expiryStatus != OK) {
-			return ACCOUNT_EXPIRED_AND_PENDING_REMOVAL;
-		}
-
-		final var validity = validateHbarAllowance(account, extantProps, changeSet);
-		if (validity != OK) {
-			return validity;
-		}
-
-		final var newBalance = balance + balanceChange.getAggregatedUnits();
-		if (newBalance < 0L) {
-			return balanceChange.codeForInsufficientBalance();
-		}
-		balanceChange.setNewBalance(newBalance);
-
-		return OK;
-	}
-
-	@SuppressWarnings("unchecked")
-	public ResponseCodeEnum validateNftAllowance(
-			@Nullable final MerkleAccount account,
-			@Nullable final Function<AccountProperty, Object> extantProps,
-			final Map<AccountProperty, Object> changeSet) {
-		if (balanceChange.isApprovedAllowance()) {
-			final var approveForAllNftsAllowances = (Set<FcTokenAllowanceId>) getEffective(
-					APPROVE_FOR_ALL_NFTS_ALLOWANCES, account, extantProps, changeSet);
-			final var nftAllowanceId = FcTokenAllowanceId.from(
-							balanceChange.getToken().asEntityNum(), EntityNum.fromAccountId(balanceChange.getPayerID()));
-
-			if (!approveForAllNftsAllowances.contains(nftAllowanceId)) {
-				final var approvedSpender = (EntityId) nftsLedger.get(balanceChange.nftId(), SPENDER);
-
-				if (!approvedSpender.matches(balanceChange.getPayerID())) {
-					return SPENDER_DOES_NOT_HAVE_ALLOWANCE;
-				}
-			}
-		}
-		return OK;
-	}
-
-	private ResponseCodeEnum validateHbarAllowance(
-			@Nullable final MerkleAccount account,
-			@Nullable final Function<AccountProperty, Object> extantProps,
-			final Map<AccountProperty, Object> changeSet) {
-		if (balanceChange.isApprovedAllowance()) {
-			final var cryptoAllowances = (Map<EntityNum, Long>) getEffective(
-					CRYPTO_ALLOWANCES, account, extantProps, changeSet);
-			final var allowance = cryptoAllowances.getOrDefault(
-					EntityNum.fromAccountId(balanceChange.getPayerID()), 0L);
-			if (allowance == 0L) {
-				return SPENDER_DOES_NOT_HAVE_ALLOWANCE;
-			}
-			final var newAllowance = allowance + balanceChange.getAllowanceUnits();
-			if (newAllowance < 0L) {
-				return AMOUNT_EXCEEDS_ALLOWANCE;
-			}
-		}
-		return OK;
-	}
-
-
-	@SuppressWarnings("unchecked")
-	public ResponseCodeEnum validateFungibleTokenAllowance(
-			@Nullable final MerkleAccount account,
-			@Nullable final Function<AccountProperty, Object> extantProps,
-			final Map<AccountProperty, Object> changeSet) {
-		if (balanceChange.isApprovedAllowance()) {
-			final var fungibleAllowances = (Map<FcTokenAllowanceId, Long>) getEffective(
-					FUNGIBLE_TOKEN_ALLOWANCES, account, extantProps, changeSet);
-			final var allowance = fungibleAllowances.getOrDefault(
-					FcTokenAllowanceId.from(
-							balanceChange.getToken().asEntityNum(), EntityNum.fromAccountId(balanceChange.getPayerID())),
-					0L);
-			if (allowance == 0L) {
-				return SPENDER_DOES_NOT_HAVE_ALLOWANCE;
-			}
-			final var newAllowance = allowance + balanceChange.getAllowanceUnits();
-			if (newAllowance < 0L) {
-				return AMOUNT_EXCEEDS_ALLOWANCE;
-			}
-		}
-		return OK;
-	}
-=======
-    private final OptionValidator validator;
-
-    private BalanceChange balanceChange;
-    private TransactionalLedger<NftId, NftProperty, MerkleUniqueToken> nftsLedger;
-
-    public MerkleAccountScopedCheck(
-            final OptionValidator validator,
-            final TransactionalLedger<NftId, NftProperty, MerkleUniqueToken> nftsLedger) {
-        this.validator = validator;
-        this.nftsLedger = nftsLedger;
-    }
 
     @Override
     public ResponseCodeEnum checkUsing(
@@ -413,5 +238,4 @@
         }
         return OK;
     }
->>>>>>> 3e79be41
 }