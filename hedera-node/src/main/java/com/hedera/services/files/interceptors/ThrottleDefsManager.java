package com.hedera.services.files.interceptors;

/*-
 * ‌
 * Hedera Services Node
 * ​
 * Copyright (C) 2018 - 2021 Hedera Hashgraph, LLC
 * ​
 * Licensed under the Apache License, Version 2.0 (the "License");
 * you may not use this file except in compliance with the License.
 * You may obtain a copy of the License at
 * 
 *      http://www.apache.org/licenses/LICENSE-2.0
 * 
 * Unless required by applicable law or agreed to in writing, software
 * distributed under the License is distributed on an "AS IS" BASIS,
 * WITHOUT WARRANTIES OR CONDITIONS OF ANY KIND, either express or implied.
 * See the License for the specific language governing permissions and
 * limitations under the License.
 * ‍
 */

import com.google.protobuf.InvalidProtocolBufferException;
import com.hedera.services.config.FileNumbers;
import com.hedera.services.files.FileUpdateInterceptor;
import com.hedera.services.files.HFileMeta;
import com.hedera.services.sysfiles.validation.ErrorCodeUtils;
import com.hedera.services.sysfiles.validation.ExpectedCustomThrottles;
import com.hederahashgraph.api.proto.java.FileID;
import com.hederahashgraph.api.proto.java.HederaFunctionality;
import com.hederahashgraph.api.proto.java.ResponseCodeEnum;
import com.hederahashgraph.api.proto.java.ThrottleDefinitions;
import com.swirlds.common.AddressBook;

import java.util.AbstractMap;
import java.util.EnumSet;
import java.util.HashSet;
import java.util.Map;
import java.util.Optional;
import java.util.OptionalInt;
import java.util.Set;
import java.util.function.Consumer;
import java.util.function.Function;
import java.util.function.Supplier;

import static com.hederahashgraph.api.proto.java.ResponseCodeEnum.INVALID_THROTTLE_DEFINITIONS;
import static com.hederahashgraph.api.proto.java.ResponseCodeEnum.SUCCESS;
import static com.hederahashgraph.api.proto.java.ResponseCodeEnum.SUCCESS_BUT_MISSING_EXPECTED_OPERATION;
import static com.hederahashgraph.api.proto.java.ResponseCodeEnum.UNPARSEABLE_THROTTLE_DEFINITIONS;

public class ThrottleDefsManager implements FileUpdateInterceptor {

	static final Map.Entry<ResponseCodeEnum, Boolean> YES_VERDICT =
			new AbstractMap.SimpleImmutableEntry<>(SUCCESS, true);
	static final Map.Entry<ResponseCodeEnum, Boolean> YES_BUT_MISSING_OP_VERDICT =
			new AbstractMap.SimpleImmutableEntry<>(SUCCESS_BUT_MISSING_EXPECTED_OPERATION, true);
	static final Map.Entry<ResponseCodeEnum, Boolean> UNPARSEABLE_VERDICT =
			new AbstractMap.SimpleImmutableEntry<>(UNPARSEABLE_THROTTLE_DEFINITIONS, false);
	private static final Map.Entry<ResponseCodeEnum, Boolean> DEFAULT_INVALID_VERDICT =
			new AbstractMap.SimpleImmutableEntry<>(INVALID_THROTTLE_DEFINITIONS, false);

	static final int APPLICABLE_PRIORITY = 0;

<<<<<<< HEAD
	EnumSet<HederaFunctionality> expectedOps = ExpectedCustomThrottles.OPS_FOR_RELEASE_0160;
=======
	Set<HederaFunctionality> expectedOps = ExpectedCustomThrottles.OPS_FOR_RELEASE_0160;
>>>>>>> 37147810

	private final FileNumbers fileNums;
	private final Supplier<AddressBook> addressBook;
	private final Consumer<ThrottleDefinitions> postUpdateCb;

	Function<ThrottleDefinitions, com.hedera.services.sysfiles.domain.throttling.ThrottleDefinitions> toPojo =
			com.hedera.services.sysfiles.domain.throttling.ThrottleDefinitions::fromProto;

	public ThrottleDefsManager(
			FileNumbers fileNums,
			Supplier<AddressBook> addressBook,
			Consumer<ThrottleDefinitions> postUpdateCb
	) {
		this.fileNums = fileNums;
		this.addressBook = addressBook;
		this.postUpdateCb = postUpdateCb;
	}

	@Override
	public OptionalInt priorityForCandidate(FileID id) {
		return isThrottlesDef(id) ? OptionalInt.of(APPLICABLE_PRIORITY) : OptionalInt.empty();
	}

	@Override
	public Map.Entry<ResponseCodeEnum, Boolean> preUpdate(FileID id, byte[] newContents) {
		Optional<ThrottleDefinitions> newThrottles = uncheckedParseFrom(newContents);
		if (newThrottles.isEmpty()) {
			return UNPARSEABLE_VERDICT;
		}

		var n = addressBook.get().getSize();
		var proto = newThrottles.get();
		var defs = toPojo.apply(proto);
		Set<HederaFunctionality> customizedOps = new HashSet<>();
		for (var bucket : defs.getBuckets()) {
			try {
				bucket.asThrottleMapping(n);
			} catch (Exception e) {
				var detailError = ErrorCodeUtils.errorFrom(e.getMessage());
				return detailError
						.<Map.Entry<ResponseCodeEnum, Boolean>>map(
								code -> new AbstractMap.SimpleImmutableEntry<>(code, false))
						.orElse(DEFAULT_INVALID_VERDICT);
			}
			for (var group : bucket.getThrottleGroups()) {
				customizedOps.addAll(group.getOperations());
			}
		}

		return expectedOps.equals(EnumSet.copyOf(customizedOps)) ? YES_VERDICT : YES_BUT_MISSING_OP_VERDICT;
	}

	@Override
	public void postUpdate(FileID id, byte[] contents) {
		/* Note - here we trust the file system to correctly invoke this interceptor
		only when we returned a priority from {@code priorityForCandidate}. */
		final Optional<ThrottleDefinitions> throttleDefinitions = uncheckedParseFrom(contents);
		throttleDefinitions.ifPresent(postUpdateCb);
	}

	@Override
	public Map.Entry<ResponseCodeEnum, Boolean> preDelete(FileID id) {
		throw new UnsupportedOperationException("Cannot delete the throttle definitions file!");
	}

	@Override
	public Map.Entry<ResponseCodeEnum, Boolean> preAttrChange(FileID id, HFileMeta newAttr) {
		return YES_VERDICT;
	}

	private boolean isThrottlesDef(FileID fid) {
		return fid.getFileNum() == fileNums.throttleDefinitions();
	}

	private Optional<ThrottleDefinitions> uncheckedParseFrom(byte[] data) {
		try {
			return Optional.of(ThrottleDefinitions.parseFrom(data));
		} catch (InvalidProtocolBufferException ignore) {
			return Optional.empty();
		}
	}
}<|MERGE_RESOLUTION|>--- conflicted
+++ resolved
@@ -9,9 +9,9 @@
  * Licensed under the Apache License, Version 2.0 (the "License");
  * you may not use this file except in compliance with the License.
  * You may obtain a copy of the License at
- * 
+ *
  *      http://www.apache.org/licenses/LICENSE-2.0
- * 
+ *
  * Unless required by applicable law or agreed to in writing, software
  * distributed under the License is distributed on an "AS IS" BASIS,
  * WITHOUT WARRANTIES OR CONDITIONS OF ANY KIND, either express or implied.
@@ -49,7 +49,6 @@
 import static com.hederahashgraph.api.proto.java.ResponseCodeEnum.UNPARSEABLE_THROTTLE_DEFINITIONS;
 
 public class ThrottleDefsManager implements FileUpdateInterceptor {
-
 	static final Map.Entry<ResponseCodeEnum, Boolean> YES_VERDICT =
 			new AbstractMap.SimpleImmutableEntry<>(SUCCESS, true);
 	static final Map.Entry<ResponseCodeEnum, Boolean> YES_BUT_MISSING_OP_VERDICT =
@@ -61,11 +60,7 @@
 
 	static final int APPLICABLE_PRIORITY = 0;
 
-<<<<<<< HEAD
-	EnumSet<HederaFunctionality> expectedOps = ExpectedCustomThrottles.OPS_FOR_RELEASE_0160;
-=======
 	Set<HederaFunctionality> expectedOps = ExpectedCustomThrottles.OPS_FOR_RELEASE_0160;
->>>>>>> 37147810
 
 	private final FileNumbers fileNums;
 	private final Supplier<AddressBook> addressBook;
