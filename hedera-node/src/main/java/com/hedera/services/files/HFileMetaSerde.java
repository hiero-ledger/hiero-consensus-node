package com.hedera.services.files;

/*-
 * ‌
 * Hedera Services Node
 * ​
 * Copyright (C) 2018 - 2021 Hedera Hashgraph, LLC
 * ​
 * Licensed under the Apache License, Version 2.0 (the "License");
 * you may not use this file except in compliance with the License.
 * You may obtain a copy of the License at
 *
 *      http://www.apache.org/licenses/LICENSE-2.0
 *
 * Unless required by applicable law or agreed to in writing, software
 * distributed under the License is distributed on an "AS IS" BASIS,
 * WITHOUT WARRANTIES OR CONDITIONS OF ANY KIND, either express or implied.
 * See the License for the specific language governing permissions and
 * limitations under the License.
 * ‍
 */

import com.hedera.services.legacy.core.jproto.JKeySerializer;
import com.hedera.services.legacy.core.jproto.JKeySerializer.StreamConsumer;
import com.hedera.services.state.serdes.DomainSerdes;
import com.swirlds.common.io.SerializableDataInputStream;
import com.swirlds.common.io.SerializableDataOutputStream;

import java.io.DataInputStream;
import java.io.DataOutputStream;
import java.io.IOException;
import java.io.InputStream;
import java.io.OutputStream;
import java.util.function.Function;

public class HFileMetaSerde {
	public static final int MAX_CONCEIVABLE_MEMO_UTF8_BYTES = 1_024;
	public static final long PRE_MEMO_VERSION = 1;
	public static final long MEMO_VERSION = 2;

	@FunctionalInterface
	public interface StreamContentDiscovery {
		byte[] discoverFor(StreamConsumer<DataOutputStream> streamConsumer) throws IOException;
	}

	public static DomainSerdes serdes = new DomainSerdes();
	public static StreamContentDiscovery streamContentDiscovery = JKeySerializer::byteStream;
	public static Function<InputStream, SerializableDataInputStream> serInFactory = SerializableDataInputStream::new;
	public static Function<OutputStream, SerializableDataOutputStream> serOutFactory = SerializableDataOutputStream::new;

	public static byte[] serialize(HFileMeta meta) throws IOException {
		return streamContentDiscovery.discoverFor(out -> {
			var serOut = serOutFactory.apply(out);
			serOut.writeLong(MEMO_VERSION);
			serOut.writeBoolean(meta.isDeleted());
			serOut.writeLong(meta.getExpiry());
			serOut.writeNormalisedString(meta.getMemo());
			serdes.writeNullable(meta.getWacl(), serOut, serdes::serializeKey);
		});
	}

	public static HFileMeta deserialize(DataInputStream in) throws IOException {
		long version = in.readLong();
		if (version == PRE_MEMO_VERSION) {
			throw new IllegalArgumentException("No usable state can include file metadata without a memo field");
		} else {
			return readMemoMeta(in);
		}
	}

	private static HFileMeta readMemoMeta(DataInputStream in) throws IOException {
		var serIn = serInFactory.apply(in);
		var isDeleted = serIn.readBoolean();
		var expiry = serIn.readLong();
		var memo = serIn.readNormalisedString(MAX_CONCEIVABLE_MEMO_UTF8_BYTES);
		var wacl = serdes.readNullable(serIn, serdes::deserializeKey);
		return new HFileMeta(isDeleted, wacl, expiry, memo);
	}
<<<<<<< HEAD
=======

	private static HFileMeta readPreMemoMeta(DataInputStream in) throws IOException {
		long objectType = in.readLong();
		if (objectType != JObjectType.FC_FILE_INFO.longValue()) {
			throw new IllegalStateException(String.format("Read illegal object type '%d'!", objectType));
		}
		/* Unused legacy length information. */
		in.readLong();
		return unpack(in);
	}

	private static HFileMeta unpack(DataInputStream stream) throws IOException {
		boolean deleted = stream.readBoolean();
		long expirationTime = stream.readLong();
		byte[] key = stream.readAllBytes();
		JKey wacl = JKeySerializer.deserialize(new DataInputStream(new ByteArrayInputStream(key)));
		return new HFileMeta(deleted, wacl, expirationTime);
	}
>>>>>>> 8a1ae1ee
}<|MERGE_RESOLUTION|>--- conflicted
+++ resolved
@@ -76,8 +76,6 @@
 		var wacl = serdes.readNullable(serIn, serdes::deserializeKey);
 		return new HFileMeta(isDeleted, wacl, expiry, memo);
 	}
-<<<<<<< HEAD
-=======
 
 	private static HFileMeta readPreMemoMeta(DataInputStream in) throws IOException {
 		long objectType = in.readLong();
@@ -96,5 +94,4 @@
 		JKey wacl = JKeySerializer.deserialize(new DataInputStream(new ByteArrayInputStream(key)));
 		return new HFileMeta(deleted, wacl, expirationTime);
 	}
->>>>>>> 8a1ae1ee
 }