/*
 * Copyright (C) 2020-2022 Hedera Hashgraph, LLC
 *
 * Licensed under the Apache License, Version 2.0 (the "License");
 * you may not use this file except in compliance with the License.
 * You may obtain a copy of the License at
 *
 *      http://www.apache.org/licenses/LICENSE-2.0
 *
 * Unless required by applicable law or agreed to in writing, software
 * distributed under the License is distributed on an "AS IS" BASIS,
 * WITHOUT WARRANTIES OR CONDITIONS OF ANY KIND, either express or implied.
 * See the License for the specific language governing permissions and
 * limitations under the License.
 */
package com.hedera.services.stream;
<<<<<<< HEAD
=======

import static com.hedera.services.ServicesState.EMPTY_HASH;
>>>>>>> 67166f8e

import com.google.common.annotations.VisibleForTesting;
import com.swirlds.common.crypto.Hash;
import com.swirlds.common.crypto.RunningHash;
import com.swirlds.common.io.streams.SerializableDataInputStream;
import com.swirlds.common.io.streams.SerializableDataOutputStream;
import com.swirlds.common.merkle.MerkleLeaf;
import com.swirlds.common.merkle.impl.PartialMerkleLeaf;
import java.io.IOException;
import java.util.Objects;
import java.util.concurrent.ExecutionException;
import org.apache.commons.lang3.builder.EqualsBuilder;

/**
 * Contains current {@code com.swirlds.common.crypto.RunningHash} which contains a Hash which is a
 * running Hash calculated from all {@link RecordStreamObject} in history
 */
public class RecordsRunningHashLeaf extends PartialMerkleLeaf implements MerkleLeaf {
    static final long CLASS_ID = 0xe370929ba5429d9bL;
    static final int CLASS_VERSION = 1;

    static final int RELEASE_0280_VERSION = 2;
    /** a runningHash of all RecordStreamObject */
    private RunningHash runningHash;
<<<<<<< HEAD
    /** runningHash of the previous RecordStreamObjects. They are needed for the Prng transaction */
=======
    /**
     * runningHash of the previous RecordStreamObjects. They are needed for the UtilPrng transaction
     */
>>>>>>> 67166f8e
    private RunningHash nMinus1RunningHash;

    private RunningHash nMinus2RunningHash;
    private RunningHash nMinus3RunningHash;

    /** no-args constructor required by ConstructableRegistry */
    public RecordsRunningHashLeaf() {}

    public RecordsRunningHashLeaf(final RunningHash runningHash) {
        this.runningHash = runningHash;
<<<<<<< HEAD
        this.nMinus1RunningHash = new RunningHash();
        this.nMinus2RunningHash = new RunningHash();
        this.nMinus3RunningHash = new RunningHash();
=======
        resetMinusHashes(true);
>>>>>>> 67166f8e
    }

    private RecordsRunningHashLeaf(final RecordsRunningHashLeaf runningHashLeaf) {
        this.runningHash = runningHashLeaf.runningHash;
        this.nMinus1RunningHash = runningHashLeaf.nMinus1RunningHash;
        this.nMinus2RunningHash = runningHashLeaf.nMinus2RunningHash;
        this.nMinus3RunningHash = runningHashLeaf.nMinus3RunningHash;

        setImmutable(false);
        runningHashLeaf.setImmutable(true);
        setHash(runningHashLeaf.getHash());
    }

    @Override
    public void serialize(final SerializableDataOutputStream out) throws IOException {
        try {
            // should wait until runningHash has been calculated and set
            out.writeSerializable(currentRunningHash(), true);
            // It is guaranteed that the futureHash's of the preceding hashes will
            // always be set once the current runningHash's future is set
            out.writeSerializable(nMinus1RunningHash.getHash(), true);
            out.writeSerializable(nMinus2RunningHash.getHash(), true);
            out.writeSerializable(nMinus3RunningHash.getHash(), true);
        } catch (InterruptedException e) {
            Thread.currentThread().interrupt();
            throw new IOException(
                    "Got interrupted when getting runningHash when serializing RunningHashLeaf", e);
        }
    }

    @Override
    public void deserialize(final SerializableDataInputStream in, final int version)
            throws IOException {
        runningHash = new RunningHash();
        runningHash.setHash(in.readSerializable());

<<<<<<< HEAD
        nMinus1RunningHash = new RunningHash();
        nMinus2RunningHash = new RunningHash();
        nMinus3RunningHash = new RunningHash();
        if (version >= RELEASE_0280_VERSION) {
            nMinus1RunningHash.setHash(in.readSerializable());
            nMinus2RunningHash.setHash(in.readSerializable());
            nMinus3RunningHash.setHash(in.readSerializable());
=======
        if (version >= RELEASE_0280_VERSION) {
            resetMinusHashes(false);
            nMinus1RunningHash.setHash(in.readSerializable());
            nMinus2RunningHash.setHash(in.readSerializable());
            nMinus3RunningHash.setHash(in.readSerializable());
        } else {
            resetMinusHashes(true);
>>>>>>> 67166f8e
        }
    }

    /** {@inheritDoc} */
    @Override
    public boolean equals(final Object o) {
        if (this == o) {
            return true;
        }
        if (o == null || getClass() != o.getClass()) {
            return false;
        }
        final var that = (RecordsRunningHashLeaf) o;
        if (areHashesPresent(that)) {
            return areHashesEqual(that);
        }
        return new EqualsBuilder()
                .append(this.runningHash, that.runningHash)
                .append(this.nMinus1RunningHash, that.nMinus1RunningHash)
                .append(this.nMinus2RunningHash, that.nMinus2RunningHash)
                .append(this.nMinus3RunningHash, that.nMinus3RunningHash)
                .isEquals();
    }

    /** {@inheritDoc} */
    @Override
    public int hashCode() {
        return Objects.hash(
                runningHash, nMinus1RunningHash, nMinus2RunningHash, nMinus3RunningHash);
    }

    public RecordsRunningHashLeaf copy() {
        return new RecordsRunningHashLeaf(this);
    }

    /** {@inheritDoc} */
    @Override
    public long getClassId() {
        return CLASS_ID;
    }

    /** {@inheritDoc} */
    @Override
    public int getVersion() {
        return RELEASE_0280_VERSION;
    }

    @Override
    public String toString() {
        return String.format(
                "RecordsRunningHashLeaf's Hash: %s, Hash contained in the leaf: %s, "
                        + "nMinus1RunningHash: %s, nMinus2RunningHash: %s, nMinus3RunningHash: %s",
                getHash(),
                runningHash.getHash(),
                nMinus1RunningHash.getHash(),
                nMinus2RunningHash.getHash(),
                nMinus3RunningHash.getHash());
    }

    public RunningHash getRunningHash() {
        return runningHash;
    }

    public RunningHash getNMinus3RunningHash() {
        return nMinus3RunningHash;
    }

    public void setRunningHash(final RunningHash runningHash) {
        // update the previous running hashes
        nMinus3RunningHash = nMinus2RunningHash;
        nMinus2RunningHash = nMinus1RunningHash;
        nMinus1RunningHash = this.runningHash;
        this.runningHash = runningHash;
        // should invalidate current Hash when updating the runningHash object
        // because its Hash should be calculated based on the runningHash object
        this.invalidateHash();
    }

    public Hash currentRunningHash() throws InterruptedException {
        try {
            return runningHash.getFutureHash().get();
        } catch (ExecutionException e) {
            throw new IllegalStateException("Unable to get current running hash", e);
        }
    }

    public Hash nMinusThreeRunningHash() throws InterruptedException {
        try {
            return nMinus3RunningHash.getFutureHash().get();
        } catch (ExecutionException e) {
            throw new IllegalStateException("Unable to get n-3 running hash", e);
        }
    }

    private boolean areHashesPresent(final RecordsRunningHashLeaf that) {
        return this.runningHash.getHash() != null
                && that.runningHash.getHash() != null
                && this.nMinus1RunningHash.getHash() != null
                && that.nMinus1RunningHash.getHash() != null
                && this.nMinus2RunningHash.getHash() != null
                && that.nMinus2RunningHash.getHash() != null
                && this.nMinus3RunningHash.getHash() != null
                && that.nMinus3RunningHash.getHash() != null;
    }

    private boolean areHashesEqual(final RecordsRunningHashLeaf that) {
        return this.runningHash.getHash().equals(that.runningHash.getHash())
                && this.nMinus1RunningHash.getHash().equals(that.nMinus1RunningHash.getHash())
                && this.nMinus2RunningHash.getHash().equals(that.nMinus2RunningHash.getHash())
                && this.nMinus3RunningHash.getHash().equals(that.nMinus3RunningHash.getHash());
    }

<<<<<<< HEAD
=======
    private void resetMinusHashes(final boolean alreadyCompleted) {
        nMinus1RunningHash = alreadyCompleted ? new RunningHash(EMPTY_HASH) : new RunningHash();
        nMinus2RunningHash = alreadyCompleted ? new RunningHash(EMPTY_HASH) : new RunningHash();
        nMinus3RunningHash = alreadyCompleted ? new RunningHash(EMPTY_HASH) : new RunningHash();
    }

>>>>>>> 67166f8e
    @VisibleForTesting
    public RunningHash getNMinus2RunningHash() {
        return nMinus2RunningHash;
    }

    @VisibleForTesting
    public RunningHash getNMinus1RunningHash() {
        return nMinus1RunningHash;
    }
}<|MERGE_RESOLUTION|>--- conflicted
+++ resolved
@@ -14,11 +14,8 @@
  * limitations under the License.
  */
 package com.hedera.services.stream;
-<<<<<<< HEAD
-=======
 
 import static com.hedera.services.ServicesState.EMPTY_HASH;
->>>>>>> 67166f8e
 
 import com.google.common.annotations.VisibleForTesting;
 import com.swirlds.common.crypto.Hash;
@@ -43,13 +40,9 @@
     static final int RELEASE_0280_VERSION = 2;
     /** a runningHash of all RecordStreamObject */
     private RunningHash runningHash;
-<<<<<<< HEAD
-    /** runningHash of the previous RecordStreamObjects. They are needed for the Prng transaction */
-=======
     /**
      * runningHash of the previous RecordStreamObjects. They are needed for the UtilPrng transaction
      */
->>>>>>> 67166f8e
     private RunningHash nMinus1RunningHash;
 
     private RunningHash nMinus2RunningHash;
@@ -60,13 +53,7 @@
 
     public RecordsRunningHashLeaf(final RunningHash runningHash) {
         this.runningHash = runningHash;
-<<<<<<< HEAD
-        this.nMinus1RunningHash = new RunningHash();
-        this.nMinus2RunningHash = new RunningHash();
-        this.nMinus3RunningHash = new RunningHash();
-=======
         resetMinusHashes(true);
->>>>>>> 67166f8e
     }
 
     private RecordsRunningHashLeaf(final RecordsRunningHashLeaf runningHashLeaf) {
@@ -103,15 +90,6 @@
         runningHash = new RunningHash();
         runningHash.setHash(in.readSerializable());
 
-<<<<<<< HEAD
-        nMinus1RunningHash = new RunningHash();
-        nMinus2RunningHash = new RunningHash();
-        nMinus3RunningHash = new RunningHash();
-        if (version >= RELEASE_0280_VERSION) {
-            nMinus1RunningHash.setHash(in.readSerializable());
-            nMinus2RunningHash.setHash(in.readSerializable());
-            nMinus3RunningHash.setHash(in.readSerializable());
-=======
         if (version >= RELEASE_0280_VERSION) {
             resetMinusHashes(false);
             nMinus1RunningHash.setHash(in.readSerializable());
@@ -119,7 +97,6 @@
             nMinus3RunningHash.setHash(in.readSerializable());
         } else {
             resetMinusHashes(true);
->>>>>>> 67166f8e
         }
     }
 
@@ -232,15 +209,12 @@
                 && this.nMinus3RunningHash.getHash().equals(that.nMinus3RunningHash.getHash());
     }
 
-<<<<<<< HEAD
-=======
     private void resetMinusHashes(final boolean alreadyCompleted) {
         nMinus1RunningHash = alreadyCompleted ? new RunningHash(EMPTY_HASH) : new RunningHash();
         nMinus2RunningHash = alreadyCompleted ? new RunningHash(EMPTY_HASH) : new RunningHash();
         nMinus3RunningHash = alreadyCompleted ? new RunningHash(EMPTY_HASH) : new RunningHash();
     }
 
->>>>>>> 67166f8e
     @VisibleForTesting
     public RunningHash getNMinus2RunningHash() {
         return nMinus2RunningHash;
