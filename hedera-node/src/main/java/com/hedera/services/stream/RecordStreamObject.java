--- conflicted
+++ resolved
@@ -29,24 +29,16 @@
 import com.swirlds.common.stream.Timestamped;
 import java.io.IOException;
 import java.time.Instant;
-<<<<<<< HEAD
-=======
 import java.util.Collections;
 import java.util.List;
->>>>>>> c14f4aae
 import org.apache.commons.lang3.builder.EqualsBuilder;
 import org.apache.commons.lang3.builder.HashCodeBuilder;
 import org.apache.commons.lang3.builder.ToStringBuilder;
 import org.apache.commons.lang3.builder.ToStringStyle;
 
 /**
-<<<<<<< HEAD
- * Contains a TransactionRecord, its related Transaction, and consensus Timestamp of the
- * Transaction. Is used for record streaming
-=======
  * Contains a TransactionRecord, its related Transaction, consensus Timestamp of the Transaction and
  * sidecar records. Is used for record streaming
->>>>>>> c14f4aae
  */
 public class RecordStreamObject extends AbstractSerializableHashable
         implements Timestamped, RunningHashable, SerializableHashable, StreamAligned {
@@ -58,16 +50,10 @@
 
     // The number of the ETH JSON-RPC bridge block containing this record
     private long blockNumber = StreamAligned.NO_ALIGNMENT;
-<<<<<<< HEAD
-    /* The gRPC transaction for the record stream file */
-    private Transaction transaction;
-    private TransactionRecord transactionRecord;
-=======
     /* The gRPC transaction and records for the record stream file */
     private Transaction transaction;
     private TransactionRecord transactionRecord;
     private List<TransactionSidecarRecord.Builder> sidecars;
->>>>>>> c14f4aae
     /* The fast-copyable equivalent of the gRPC transaction record for the record stream file */
     private ExpirableTxnRecord fcTransactionRecord;
 
@@ -85,11 +71,6 @@
             final ExpirableTxnRecord fcTransactionRecord,
             final Transaction transaction,
             final Instant consensusTimestamp) {
-<<<<<<< HEAD
-        this.transaction = transaction;
-        this.consensusTimestamp = consensusTimestamp;
-        this.fcTransactionRecord = fcTransactionRecord;
-=======
         this(fcTransactionRecord, transaction, consensusTimestamp, Collections.emptyList());
     }
 
@@ -102,7 +83,6 @@
         this.consensusTimestamp = consensusTimestamp;
         this.fcTransactionRecord = fcTransactionRecord;
         this.sidecars = sidecars;
->>>>>>> c14f4aae
 
         runningHash = new RunningHash();
     }
@@ -220,13 +200,10 @@
         return transactionRecord;
     }
 
-<<<<<<< HEAD
-=======
     public List<TransactionSidecarRecord.Builder> getSidecars() {
         return this.sidecars;
     }
 
->>>>>>> c14f4aae
     private void ensureNonNullGrpcRecord() {
         if (transactionRecord == null) {
             transactionRecord = fcTransactionRecord.asGrpc();
