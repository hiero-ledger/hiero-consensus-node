/*
 * Copyright (C) 2020-2022 Hedera Hashgraph, LLC
 *
 * Licensed under the Apache License, Version 2.0 (the "License");
 * you may not use this file except in compliance with the License.
 * You may obtain a copy of the License at
 *
 *      http://www.apache.org/licenses/LICENSE-2.0
 *
 * Unless required by applicable law or agreed to in writing, software
 * distributed under the License is distributed on an "AS IS" BASIS,
 * WITHOUT WARRANTIES OR CONDITIONS OF ANY KIND, either express or implied.
 * See the License for the specific language governing permissions and
 * limitations under the License.
 */
package com.hedera.services.sigs.verification;

import static com.hedera.test.factories.keys.NodeFactory.ed25519;
import static com.hedera.test.factories.keys.NodeFactory.list;
import static com.hedera.test.factories.sigs.SyncVerifiers.ALWAYS_VALID;
import static com.hedera.test.factories.sigs.SyncVerifiers.NEVER_VALID;
import static java.util.Collections.EMPTY_LIST;
import static org.junit.jupiter.api.Assertions.assertEquals;
import static org.junit.jupiter.api.Assertions.assertFalse;
import static org.junit.jupiter.api.Assertions.assertThrows;
import static org.junit.jupiter.api.Assertions.assertTrue;
import static org.mockito.BDDMockito.given;
import static org.mockito.BDDMockito.mock;

import com.hedera.services.ledger.accounts.AliasManager;
import com.hedera.services.legacy.core.jproto.JKey;
import com.hedera.services.legacy.exception.KeyPrefixMismatchException;
import com.hedera.services.sigs.PlatformSigOps;
import com.hedera.services.sigs.factories.ReusableBodySigningFactory;
import com.hedera.services.sigs.sourcing.PubKeyToSigBytes;
import com.hedera.services.utils.accessors.PlatformTxnAccessor;
import com.hedera.services.utils.accessors.SignedTxnAccessor;
import com.hedera.test.factories.keys.KeyTree;
import com.hedera.test.factories.txns.PlatformTxnFactory;
import com.hedera.test.utils.IdUtils;
import com.hederahashgraph.api.proto.java.SignedTransaction;
import com.hederahashgraph.api.proto.java.Transaction;
import com.hederahashgraph.api.proto.java.TransactionBody;
import com.hederahashgraph.api.proto.java.TransactionID;
import com.swirlds.common.crypto.TransactionSignature;
import java.util.List;
import java.util.concurrent.atomic.AtomicReference;
import java.util.function.Supplier;
import org.junit.jupiter.api.BeforeAll;
import org.junit.jupiter.api.BeforeEach;
import org.junit.jupiter.api.Test;

class PrecheckVerifierTest {
    private static List<JKey> reqKeys;
    private static final TransactionBody txnBody =
            TransactionBody.newBuilder()
                    .setTransactionID(
                            TransactionID.newBuilder().setAccountID(IdUtils.asAccount("0.0.2")))
                    .build();
    private static final Transaction txn =
            Transaction.newBuilder().setBodyBytes(txnBody.toByteString()).build();
    private static PlatformTxnAccessor realAccessor;

    private static final byte[][] VALID_SIG_BYTES = {
        "firstSig".getBytes(), "secondSig".getBytes(), "thirdSig".getBytes(), "fourthSig".getBytes()
    };
    private static final Supplier<PubKeyToSigBytes> VALID_PROVIDER_FACTORY =
            () ->
                    new PubKeyToSigBytes() {
                        private int i = 0;

                        @Override
                        public byte[] sigBytesFor(byte[] pubKey) {
                            return VALID_SIG_BYTES[i++];
                        }
                    };
    private static List<TransactionSignature> expectedSigs = EMPTY_LIST;

    private PrecheckKeyReqs precheckKeyReqs;
    private PrecheckVerifier subject;
    private SignedTxnAccessor mockAccessor;
    private static AliasManager aliasManager;

    @BeforeAll
    static void setupAll() throws Throwable {
        aliasManager = mock(AliasManager.class);
        realAccessor =
                PlatformTxnAccessor.from(
<<<<<<< HEAD
                        SignedTxnAccessor.from(PlatformTxnFactory.from(txn).getContents()),
                        PlatformTxnFactory.from(txn));
=======
                        SignedTxnAccessor.from(txn.toByteArray()), PlatformTxnFactory.from(txn));
>>>>>>> 6f806782
        reqKeys =
                List.of(
                        KeyTree.withRoot(list(ed25519(), list(ed25519(), ed25519()))).asJKey(),
                        KeyTree.withRoot(ed25519()).asJKey());
        expectedSigs =
                PlatformSigOps.createCryptoSigsFrom(
                                reqKeys,
                                VALID_PROVIDER_FACTORY.get(),
                                new ReusableBodySigningFactory(realAccessor))
                        .getPlatformSigs();
    }

    @BeforeEach
    void setup() {
        precheckKeyReqs = mock(PrecheckKeyReqs.class);
        mockAccessor = mock(SignedTxnAccessor.class);
        given(mockAccessor.getTxn()).willReturn(realAccessor.getTxn());
        given(mockAccessor.getTxnBytes()).willReturn(realAccessor.getTxnBytes());
        given(mockAccessor.getPkToSigsFn()).willReturn(VALID_PROVIDER_FACTORY.get());
    }

    @Test
    void affirmsValidSignatures() throws Exception {
        given(precheckKeyReqs.getRequiredKeys(txnBody)).willReturn(reqKeys);
        AtomicReference<List<TransactionSignature>> actualSigsVerified = new AtomicReference<>();
        givenImpliedSubject(
                sigs -> {
                    actualSigsVerified.set(sigs);
                    ALWAYS_VALID.verifySync(sigs);
                });

        // when:
        boolean hasPrechekSigs = subject.hasNecessarySignatures(mockAccessor);

        // then:
        assertEquals(expectedSigs, actualSigsVerified.get());
        assertTrue(hasPrechekSigs);
    }

    @Test
    void rejectsInvalidSignatures() throws Exception {
        given(precheckKeyReqs.getRequiredKeys(txnBody)).willReturn(reqKeys);
        AtomicReference<List<TransactionSignature>> actualSigsVerified = new AtomicReference<>();
        givenImpliedSubject(
                sigs -> {
                    actualSigsVerified.set(sigs);
                    NEVER_VALID.verifySync(sigs);
                });

        // when:
        boolean hasPrechekSigs = subject.hasNecessarySignatures(mockAccessor);

        // then:
        assertEquals(expectedSigs, actualSigsVerified.get());
        assertFalse(hasPrechekSigs);
    }

    @Test
    void propagatesSigCreationFailure() throws Exception {
        // setup:
        given(mockAccessor.getPkToSigsFn())
                .willReturn(
                        bytes -> {
                            throw new KeyPrefixMismatchException("Oops!");
                        });

        given(precheckKeyReqs.getRequiredKeys(txnBody)).willReturn(reqKeys);
        subject = new PrecheckVerifier(ALWAYS_VALID, precheckKeyReqs);

        // expect:
        assertThrows(
                KeyPrefixMismatchException.class,
                () -> subject.hasNecessarySignatures(mockAccessor));
    }

    @Test
    void rejectsGivenInvalidPayerException() throws Exception {
        given(precheckKeyReqs.getRequiredKeys(txnBody))
                .willThrow(new InvalidPayerAccountException());
        givenImpliedSubject(ALWAYS_VALID);

        // expect:
        assertFalse(subject.hasNecessarySignatures(mockAccessor));
    }

    @Test
    void propagatesOtherKeyLookupExceptions() throws Exception {
        given(precheckKeyReqs.getRequiredKeys(txnBody)).willThrow(new IllegalStateException());
        givenImpliedSubject(ALWAYS_VALID);

        // expect:
        assertThrows(
                IllegalStateException.class, () -> subject.hasNecessarySignatures(mockAccessor));
    }

    @Test
    void affirmsValidSignaturesInSignedTxn() throws Exception {
        // setup:
        final var signedTransaction =
                SignedTransaction.newBuilder().setBodyBytes(txnBody.toByteString()).build();
        AtomicReference<List<TransactionSignature>> actualSigsVerified = new AtomicReference<>();

        given(
                        precheckKeyReqs.getRequiredKeys(
                                TransactionBody.parseFrom(signedTransaction.getBodyBytes())))
                .willReturn(reqKeys);
        // and:
        givenImpliedSubject(
                sigs -> {
                    actualSigsVerified.set(sigs);
                    ALWAYS_VALID.verifySync(sigs);
                });

        // when:
        boolean hasPrechekSigs = subject.hasNecessarySignatures(mockAccessor);

        // then:
        assertEquals(expectedSigs, actualSigsVerified.get());
        assertTrue(hasPrechekSigs);
    }

    private void givenImpliedSubject(SyncVerifier syncVerifier) {
        subject = new PrecheckVerifier(syncVerifier, precheckKeyReqs);
    }
}<|MERGE_RESOLUTION|>--- conflicted
+++ resolved
@@ -86,12 +86,7 @@
         aliasManager = mock(AliasManager.class);
         realAccessor =
                 PlatformTxnAccessor.from(
-<<<<<<< HEAD
-                        SignedTxnAccessor.from(PlatformTxnFactory.from(txn).getContents()),
-                        PlatformTxnFactory.from(txn));
-=======
                         SignedTxnAccessor.from(txn.toByteArray()), PlatformTxnFactory.from(txn));
->>>>>>> 6f806782
         reqKeys =
                 List.of(
                         KeyTree.withRoot(list(ed25519(), list(ed25519(), ed25519()))).asJKey(),
