package com.hedera.services.sigs;

/*-
 * ‌
 * Hedera Services Node
 * ​
 * Copyright (C) 2018 - 2020 Hedera Hashgraph, LLC
 * ​
 * Licensed under the Apache License, Version 2.0 (the "License");
 * you may not use this file except in compliance with the License.
 * You may obtain a copy of the License at
 *
 *      http://www.apache.org/licenses/LICENSE-2.0
 *
 * Unless required by applicable law or agreed to in writing, software
 * distributed under the License is distributed on an "AS IS" BASIS,
 * WITHOUT WARRANTIES OR CONDITIONS OF ANY KIND, either express or implied.
 * See the License for the specific language governing permissions and
 * limitations under the License.
 * ‍
 */

import com.hedera.services.config.MockEntityNumbers;
import com.hedera.services.files.HederaFs;
import com.hedera.services.security.ops.SystemOpPolicies;
import com.hedera.services.sigs.factories.BodySigningSigFactory;
import com.hedera.services.sigs.metadata.SigMetadataLookup;
import com.hedera.services.sigs.order.HederaSigningOrder;
import com.hedera.services.sigs.order.SigningOrderResult;
import com.hedera.services.sigs.sourcing.DefaultSigBytesProvider;
import com.hedera.services.sigs.sourcing.PubKeyToSigBytes;
import com.hedera.services.sigs.verification.SyncVerifier;
import com.hedera.services.utils.PlatformTxnAccessor;
import com.hedera.test.factories.scenarios.TxnHandlingScenario;
import com.hedera.test.factories.txns.CryptoCreateFactory;
import com.hederahashgraph.api.proto.java.HederaFunctionality;
import com.hederahashgraph.api.proto.java.ResponseCodeEnum;
import com.hedera.services.legacy.services.stats.HederaNodeStats;
import com.hedera.services.state.merkle.MerkleEntityId;
import com.hedera.services.state.merkle.MerkleAccount;
import com.hedera.services.legacy.crypto.SignatureStatus;
import com.hedera.services.legacy.crypto.SignatureStatusCode;
import com.hederahashgraph.api.proto.java.TransactionBody;
import com.swirlds.common.crypto.Signature;
import com.swirlds.common.crypto.VerificationStatus;
import com.swirlds.fcmap.FCMap;
import org.junit.jupiter.api.Test;
import org.junit.platform.runner.JUnitPlatform;
import org.junit.runner.RunWith;
import com.swirlds.common.crypto.engine.CryptoEngine;

import static com.hedera.services.keys.HederaKeyActivation.otherPartySigsAreActive;
import static com.hedera.services.keys.HederaKeyActivation.payerSigIsActive;
import static com.hedera.services.security.ops.SystemOpAuthorization.AUTHORIZED;
import static com.hedera.services.sigs.Rationalization.IN_HANDLE_SUMMARY_FACTORY;
import static com.hedera.services.sigs.HederaToPlatformSigOps.PRE_HANDLE_SUMMARY_FACTORY;
import static com.hedera.services.sigs.HederaToPlatformSigOps.expandIn;
import static com.hedera.services.sigs.HederaToPlatformSigOps.rationalizeIn;
import static com.hedera.services.sigs.metadata.DelegatingSigMetadataLookup.defaultLookupsFor;
import static com.hedera.services.sigs.metadata.DelegatingSigMetadataLookup.defaultLookupsPlusAccountRetriesFor;
import static com.hedera.test.factories.sigs.SigWrappers.*;
import static com.hedera.test.factories.txns.SignedTxnFactory.DEFAULT_PAYER_KT;
import static com.swirlds.common.crypto.VerificationStatus.*;

import java.util.AbstractMap;
import java.util.ArrayList;
import java.util.List;
import java.util.function.BiPredicate;
import java.util.function.Predicate;

import static com.hedera.test.factories.scenarios.CryptoCreateScenarios.*;
import static com.hedera.test.factories.scenarios.CryptoUpdateScenarios.*;
import static com.hedera.test.factories.scenarios.BadPayerScenarios.*;
import static com.hedera.test.factories.scenarios.FileUpdateScenarios.*;
import static org.junit.jupiter.api.Assertions.assertEquals;
import static org.junit.jupiter.api.Assertions.assertFalse;
import static org.junit.jupiter.api.Assertions.assertTrue;
import static org.mockito.BDDMockito.*;

@RunWith(JUnitPlatform.class)
public class SigOpsRegressionTest {
	private HederaFs hfs;
	private HederaNodeStats stats;
	private List<Signature> expectedSigs;
	private SignatureStatus actualStatus;
	private SignatureStatus successStatus;
	private SignatureStatus syncSuccessStatus;
	private SignatureStatus asyncSuccessStatus;
	private SignatureStatus expectedErrorStatus;
	private SignatureStatus sigCreationFailureStatus;
	private PlatformTxnAccessor platformTxn;
	private HederaSigningOrder signingOrder;
	private FCMap<MerkleEntityId, MerkleAccount> accounts;

	private SystemOpPolicies mockSystemOpPolicies = new SystemOpPolicies(new MockEntityNumbers());
	private Predicate<TransactionBody> updateAccountSigns = txn ->
			mockSystemOpPolicies.check(txn, HederaFunctionality.CryptoUpdate) != AUTHORIZED;
	private BiPredicate<TransactionBody, HederaFunctionality> targetWaclSigns = (txn, function) ->
			mockSystemOpPolicies.check(txn, function) != AUTHORIZED;

	@Test
	public void setsExpectedPlatformSigsForCryptoCreate() throws Throwable {
		// given:
		setupFor(CRYPTO_CREATE_RECEIVER_SIG_SCENARIO);

		// when:
		actualStatus = invokeExpansionScenario();

		// then:
		statusMatches(successStatus);
		assertEquals(expectedSigs, platformTxn.getPlatformTxn().getSignatures());
	}

	@Test
	public void setsExpectedPlatformSigsForListSignedFileUpdate() throws Throwable {
		// given:
		setupFor(LIST_SIGNED_FILE_UPDATE_NEW_WACL_SCENARIO);

		// when:
		actualStatus = invokeExpansionScenario();

		// then:
		statusMatches(successStatus);
		assertEquals(expectedSigs, platformTxn.getPlatformTxn().getSignatures());
	}

	@Test
	public void setsExpectedPlatformSigsIgnoresMissingOtherPartySigsForListSignedTxn() throws Throwable {
		// given:
		setupFor(PAYER_ONLY_LIST_SIGNED_FILE_UPDATE_NEW_WACL_SCENARIO);

		// when:
		actualStatus = invokeExpansionScenario();

		// then:
		statusMatches(successStatus);
		assertEquals(expectedSigs, platformTxn.getPlatformTxn().getSignatures());
	}

	@Test
	public void setsExpectedErrorForBadPayer() throws Throwable {
		// given:
		setupFor(INVALID_PAYER_ID_SCENARIO);

		// when:
		actualStatus = invokeExpansionScenario();

		// then:
		statusMatches(expectedErrorStatus);
		assertEquals(expectedSigs, platformTxn.getPlatformTxn().getSignatures());
	}

	@Test
	public void setsExpectedErrorAndSigsForMissingTargetAccount() throws Throwable {
		// given:
		setupFor(CRYPTO_UPDATE_MISSING_ACCOUNT_SCENARIO);

		// when:
		actualStatus = invokeExpansionScenario();

		// then:
		statusMatches(expectedErrorStatus);
		assertEquals(expectedSigs, platformTxn.getPlatformTxn().getSignatures());
	}

	@Test
	public void rationalizesExpectedPlatformSigsForCryptoCreate() throws Throwable {
		// given:
		setupFor(CRYPTO_CREATE_RECEIVER_SIG_SCENARIO);
		// and:
		List<Signature> expectedSigs = expectedCryptoCreateScenarioSigs();

		// when:
		actualStatus = invokeRationalizationScenario();

		// then:
		statusMatches(syncSuccessStatus);
		assertEquals(expectedSigs, platformTxn.getPlatformTxn().getSignatures());
		// and:
		allVerificationStatusesAre(vs -> !VerificationStatus.UNKNOWN.equals(vs));
	}

	@Test
	public void rubberstampsCorrectPlatformSigsForCryptoCreate() throws Throwable {
		// given:
		setupFor(CRYPTO_CREATE_RECEIVER_SIG_SCENARIO);
		// and:
		List<Signature> expectedSigs = expectedCryptoCreateScenarioSigs();
		platformTxn.getPlatformTxn().addAll(asValid(expectedSigs).toArray(new Signature[0]));

		// when:
		actualStatus = invokeRationalizationScenario();

		// then:
		statusMatches(asyncSuccessStatus);
		assertEquals(expectedSigs, platformTxn.getPlatformTxn().getSignatures());
		// and:
		allVerificationStatusesAre(vs -> VerificationStatus.VALID.equals(vs));
	}

	@Test
	public void rejectsFailedSigCreationResult() throws Throwable {
		// given:
		setupFor(PAYER_ONLY_LIST_SIGNED_FILE_UPDATE_NEW_WACL_SCENARIO);

		// when:
		actualStatus = invokeRationalizationScenario();

		// then:
		statusMatches(sigCreationFailureStatus);
	}

	@Test
	public void validatesComplexPayerSigActivation() throws Throwable {
		// given:
		setupFor(CRYPTO_CREATE_COMPLEX_PAYER_RECEIVER_SIG_SCENARIO);
		// and:
		List<Signature> unknownSigs = PlatformSigOps.createEd25519PlatformSigsFrom(
				List.of(COMPLEX_KEY_ACCOUNT_KT.asJKey(), CryptoCreateFactory.DEFAULT_ACCOUNT_KT.asJKey()),
				PubKeyToSigBytes.from(platformTxn.getSignedTxn().getSigMap()),
				new BodySigningSigFactory(platformTxn.getTxnBytes())
		).getPlatformSigs();
		List<Signature> knownSigs = asKind(List.of(
				new AbstractMap.SimpleEntry<>(unknownSigs.get(0), VALID),
				new AbstractMap.SimpleEntry<>(unknownSigs.get(1), INVALID),
				new AbstractMap.SimpleEntry<>(unknownSigs.get(2), VALID),
				new AbstractMap.SimpleEntry<>(unknownSigs.get(3), INVALID),
				new AbstractMap.SimpleEntry<>(unknownSigs.get(4), VALID),
				new AbstractMap.SimpleEntry<>(unknownSigs.get(5), VALID),
				new AbstractMap.SimpleEntry<>(unknownSigs.get(6), INVALID),
				new AbstractMap.SimpleEntry<>(unknownSigs.get(7), VALID),
				new AbstractMap.SimpleEntry<>(unknownSigs.get(8), VALID)));

		// expect:
		assertTrue(invokePayerSigActivationScenario(knownSigs));
	}

	@Test
	public void deniesInactiveComplexPayerSig() throws Throwable {
		// given:
		setupFor(CRYPTO_CREATE_COMPLEX_PAYER_RECEIVER_SIG_SCENARIO);
		// and:
		List<Signature> unknownSigs = PlatformSigOps.createEd25519PlatformSigsFrom(
				List.of(COMPLEX_KEY_ACCOUNT_KT.asJKey(), CryptoCreateFactory.DEFAULT_ACCOUNT_KT.asJKey()),
				PubKeyToSigBytes.from(platformTxn.getSignedTxn().getSigMap()),
				new BodySigningSigFactory(platformTxn.getTxnBytes())
		).getPlatformSigs();
		List<Signature> knownSigs = asKind(List.of(
				new AbstractMap.SimpleEntry<>(unknownSigs.get(0), INVALID),
				new AbstractMap.SimpleEntry<>(unknownSigs.get(1), VALID),
				new AbstractMap.SimpleEntry<>(unknownSigs.get(2), VALID),
				new AbstractMap.SimpleEntry<>(unknownSigs.get(3), VALID),
				new AbstractMap.SimpleEntry<>(unknownSigs.get(4), VALID),
				new AbstractMap.SimpleEntry<>(unknownSigs.get(5), VALID),
				new AbstractMap.SimpleEntry<>(unknownSigs.get(6), VALID),
				new AbstractMap.SimpleEntry<>(unknownSigs.get(7), VALID),
				new AbstractMap.SimpleEntry<>(unknownSigs.get(8), VALID)));

		// expect:
		assertFalse(invokePayerSigActivationScenario(knownSigs));
	}

	@Test
	public void validatesComplexOtherPartySigActivation() throws Throwable {
		// given:
		setupFor(CRYPTO_UPDATE_COMPLEX_KEY_ACCOUNT_SCENARIO);
		// and:
		List<Signature> unknownSigs = PlatformSigOps.createEd25519PlatformSigsFrom(
				List.of(DEFAULT_PAYER_KT.asJKey(), COMPLEX_KEY_ACCOUNT_KT.asJKey()),
				PubKeyToSigBytes.from(platformTxn.getSignedTxn().getSigMap()),
				new BodySigningSigFactory(platformTxn.getTxnBytes())
		).getPlatformSigs();
		List<Signature> knownSigs = asKind(List.of(
				new AbstractMap.SimpleEntry<>(unknownSigs.get(0), VALID),
				new AbstractMap.SimpleEntry<>(unknownSigs.get(1), VALID),
				new AbstractMap.SimpleEntry<>(unknownSigs.get(2), INVALID),
				new AbstractMap.SimpleEntry<>(unknownSigs.get(3), VALID),
				new AbstractMap.SimpleEntry<>(unknownSigs.get(4), INVALID),
				new AbstractMap.SimpleEntry<>(unknownSigs.get(5), VALID),
				new AbstractMap.SimpleEntry<>(unknownSigs.get(6), VALID),
				new AbstractMap.SimpleEntry<>(unknownSigs.get(7), INVALID),
				new AbstractMap.SimpleEntry<>(unknownSigs.get(8), VALID),
				new AbstractMap.SimpleEntry<>(unknownSigs.get(9), VALID)));

		// expect:
		assertTrue(invokeOtherPartySigActivationScenario(knownSigs));
	}

	@Test
	public void deniesInactiveComplexOtherPartySig() throws Throwable {
		// given:
		setupFor(CRYPTO_UPDATE_COMPLEX_KEY_ACCOUNT_SCENARIO);
		// and:
		List<Signature> unknownSigs = PlatformSigOps.createEd25519PlatformSigsFrom(
				List.of(DEFAULT_PAYER_KT.asJKey(), COMPLEX_KEY_ACCOUNT_KT.asJKey()),
				PubKeyToSigBytes.from(platformTxn.getSignedTxn().getSigMap()),
				new BodySigningSigFactory(platformTxn.getTxnBytes())
		).getPlatformSigs();
		List<Signature> knownSigs = asKind(List.of(
				new AbstractMap.SimpleEntry<>(unknownSigs.get(0), VALID),
				new AbstractMap.SimpleEntry<>(unknownSigs.get(1), INVALID),
				new AbstractMap.SimpleEntry<>(unknownSigs.get(2), VALID),
				new AbstractMap.SimpleEntry<>(unknownSigs.get(3), VALID),
				new AbstractMap.SimpleEntry<>(unknownSigs.get(4), VALID),
				new AbstractMap.SimpleEntry<>(unknownSigs.get(5), VALID),
				new AbstractMap.SimpleEntry<>(unknownSigs.get(6), VALID),
				new AbstractMap.SimpleEntry<>(unknownSigs.get(7), VALID),
				new AbstractMap.SimpleEntry<>(unknownSigs.get(8), VALID),
				new AbstractMap.SimpleEntry<>(unknownSigs.get(9), VALID)));

		// expect:
		assertFalse(invokeOtherPartySigActivationScenario(knownSigs));
	}

	@Test
	public void deniesSecondInactiveComplexOtherPartySig() throws Throwable {
		// given:
		setupFor(CRYPTO_UPDATE_COMPLEX_KEY_ACCOUNT_ADD_NEW_KEY_SCENARIO);
		// and:
		List<Signature> unknownSigs = PlatformSigOps.createEd25519PlatformSigsFrom(
				List.of(DEFAULT_PAYER_KT.asJKey(), COMPLEX_KEY_ACCOUNT_KT.asJKey(), NEW_ACCOUNT_KT.asJKey()),
				PubKeyToSigBytes.from(platformTxn.getSignedTxn().getSigMap()),
				new BodySigningSigFactory(platformTxn.getTxnBytes())
		).getPlatformSigs();
		List<Signature> knownSigs = asKind(List.of(
				new AbstractMap.SimpleEntry<>(unknownSigs.get(0), VALID),
				new AbstractMap.SimpleEntry<>(unknownSigs.get(1), VALID),
				new AbstractMap.SimpleEntry<>(unknownSigs.get(2), VALID),
				new AbstractMap.SimpleEntry<>(unknownSigs.get(3), VALID),
				new AbstractMap.SimpleEntry<>(unknownSigs.get(4), VALID),
				new AbstractMap.SimpleEntry<>(unknownSigs.get(5), VALID),
				new AbstractMap.SimpleEntry<>(unknownSigs.get(6), VALID),
				new AbstractMap.SimpleEntry<>(unknownSigs.get(7), VALID),
				new AbstractMap.SimpleEntry<>(unknownSigs.get(8), VALID),
				new AbstractMap.SimpleEntry<>(unknownSigs.get(9), VALID),
				new AbstractMap.SimpleEntry<>(unknownSigs.get(10), VALID),
				new AbstractMap.SimpleEntry<>(unknownSigs.get(11), INVALID),
				new AbstractMap.SimpleEntry<>(unknownSigs.get(12), INVALID)
		));

		// expect:
		assertFalse(invokeOtherPartySigActivationScenario(knownSigs));
	}

	private List<Signature> expectedCryptoCreateScenarioSigs() throws Throwable {
		return PlatformSigOps.createEd25519PlatformSigsFrom(
				List.of(
						DEFAULT_PAYER_KT.asJKey(),
						CryptoCreateFactory.DEFAULT_ACCOUNT_KT.asJKey()),
				PubKeyToSigBytes.from(platformTxn.getSignedTxn().getSigMap()),
				new BodySigningSigFactory(platformTxn.getTxnBytes())
		).getPlatformSigs();
	}

	private boolean allVerificationStatusesAre(Predicate<VerificationStatus> statusPred) {
		return platformTxn.getPlatformTxn().getSignatures().stream()
				.map(Signature::getSignatureStatus)
				.allMatch(statusPred);
	}

	private void statusMatches(SignatureStatus expectedStatus) {
		assertEquals(expectedStatus.toLogMessage(), actualStatus.toLogMessage());
	}

	private boolean invokePayerSigActivationScenario(List<Signature> knownSigs) {
		platformTxn.getPlatformTxn().clear();
		platformTxn.getPlatformTxn().addAll(knownSigs.toArray(new Signature[0]));
		HederaSigningOrder keysOrder = new HederaSigningOrder(
				new MockEntityNumbers(),
<<<<<<< HEAD
				defaultLookupsFor(null, () -> accounts, () -> null, () -> null),
=======
				defaultLookupsFor(null, () -> accounts, () -> null, ref -> null),
>>>>>>> 59b29334
				updateAccountSigns,
				targetWaclSigns);

		return payerSigIsActive(platformTxn, keysOrder, IN_HANDLE_SUMMARY_FACTORY);
	}

	private boolean invokeOtherPartySigActivationScenario(List<Signature> knownSigs) {
		platformTxn.getPlatformTxn().clear();
		platformTxn.getPlatformTxn().addAll(knownSigs.toArray(new Signature[0]));
		HederaSigningOrder keysOrder = new HederaSigningOrder(
				new MockEntityNumbers(),
<<<<<<< HEAD
				defaultLookupsFor(hfs, () -> accounts, null, () -> null),
=======
				defaultLookupsFor(hfs, () -> accounts, null, ref -> null),
>>>>>>> 59b29334
				updateAccountSigns,
				targetWaclSigns);

		return otherPartySigsAreActive(platformTxn, keysOrder, IN_HANDLE_SUMMARY_FACTORY);
	}

	private SignatureStatus invokeExpansionScenario() {
		int MAGIC_NUMBER = 10;
		SigMetadataLookup sigMetaLookups =
				defaultLookupsPlusAccountRetriesFor(
<<<<<<< HEAD
						hfs, () -> accounts, () -> null, () -> null, MAGIC_NUMBER, MAGIC_NUMBER, stats);
=======
						hfs, () -> accounts, () -> null, ref -> null, MAGIC_NUMBER, MAGIC_NUMBER, stats);
>>>>>>> 59b29334
		HederaSigningOrder keyOrder = new HederaSigningOrder(
				new MockEntityNumbers(),
				sigMetaLookups,
				updateAccountSigns,
				targetWaclSigns);

		return expandIn(platformTxn, keyOrder, DefaultSigBytesProvider.DEFAULT_SIG_BYTES);
	}

	private SignatureStatus invokeRationalizationScenario() throws Exception {
		SyncVerifier syncVerifier = new CryptoEngine()::verifySync;
<<<<<<< HEAD
		SigMetadataLookup sigMetaLookups = defaultLookupsFor(hfs, () -> accounts, () -> null, () -> null);
=======
		SigMetadataLookup sigMetaLookups = defaultLookupsFor(hfs, () -> accounts, () -> null, ref -> null);
>>>>>>> 59b29334
		HederaSigningOrder keyOrder = new HederaSigningOrder(
				new MockEntityNumbers(),
				sigMetaLookups,
				updateAccountSigns,
				targetWaclSigns);

		return rationalizeIn(platformTxn, syncVerifier, keyOrder, DefaultSigBytesProvider.DEFAULT_SIG_BYTES);
	}

	private void setupFor(TxnHandlingScenario scenario) throws Throwable {
		hfs = scenario.hfs();
		stats = mock(HederaNodeStats.class);
		accounts = scenario.accounts();
		platformTxn = scenario.platformTxn();

		expectedErrorStatus = null;

		signingOrder = new HederaSigningOrder(
				new MockEntityNumbers(),
<<<<<<< HEAD
				defaultLookupsFor(hfs, () -> accounts, () -> null, () -> null),
=======
				defaultLookupsFor(hfs, () -> accounts, () -> null, ref -> null),
>>>>>>> 59b29334
				updateAccountSigns,
				targetWaclSigns);
		SigningOrderResult<SignatureStatus> payerKeys =
				signingOrder.keysForPayer(platformTxn.getTxn(), PRE_HANDLE_SUMMARY_FACTORY);
		expectedSigs = new ArrayList<>();
		if (payerKeys.hasErrorReport()) {
			expectedErrorStatus = payerKeys.getErrorReport();
		} else {
			PlatformSigsCreationResult payerResult = PlatformSigOps.createEd25519PlatformSigsFrom(
					payerKeys.getOrderedKeys(),
					PubKeyToSigBytes.forPayer(platformTxn.getSignedTxn()),
					new BodySigningSigFactory(platformTxn.getTxnBytes())
			);
			expectedSigs.addAll(payerResult.getPlatformSigs());
			SigningOrderResult<SignatureStatus> otherKeys =
					signingOrder.keysForOtherParties(platformTxn.getTxn(), PRE_HANDLE_SUMMARY_FACTORY);
			if (otherKeys.hasErrorReport()) {
				expectedErrorStatus = otherKeys.getErrorReport();
			} else {
				PlatformSigsCreationResult otherResult = PlatformSigOps.createEd25519PlatformSigsFrom(
						otherKeys.getOrderedKeys(),
						PubKeyToSigBytes.forOtherParties(platformTxn.getSignedTxn()),
						new BodySigningSigFactory(platformTxn.getTxnBytes())
				);
				if (!otherResult.hasFailed()) {
					expectedSigs.addAll(otherResult.getPlatformSigs());
				}
			}
		}
		successStatus = new SignatureStatus(
				SignatureStatusCode.SUCCESS, ResponseCodeEnum.OK,
				false, platformTxn.getTxn().getTransactionID(),
				null, null, null, null);
		syncSuccessStatus = new SignatureStatus(
				SignatureStatusCode.SUCCESS_VERIFY_SYNC, ResponseCodeEnum.OK,
				true, platformTxn.getTxn().getTransactionID(),
				null, null, null, null);
		asyncSuccessStatus = new SignatureStatus(
				SignatureStatusCode.SUCCESS_VERIFY_ASYNC, ResponseCodeEnum.OK,
				true, platformTxn.getTxn().getTransactionID(),
				null, null, null, null);
		sigCreationFailureStatus = new SignatureStatus(
				SignatureStatusCode.KEY_COUNT_MISMATCH, ResponseCodeEnum.INVALID_SIGNATURE_COUNT_MISMATCHING_KEY,
				true, platformTxn.getTxn().getTransactionID(),
				null, null, null, null);
	}
}<|MERGE_RESOLUTION|>--- conflicted
+++ resolved
@@ -367,11 +367,7 @@
 		platformTxn.getPlatformTxn().addAll(knownSigs.toArray(new Signature[0]));
 		HederaSigningOrder keysOrder = new HederaSigningOrder(
 				new MockEntityNumbers(),
-<<<<<<< HEAD
-				defaultLookupsFor(null, () -> accounts, () -> null, () -> null),
-=======
 				defaultLookupsFor(null, () -> accounts, () -> null, ref -> null),
->>>>>>> 59b29334
 				updateAccountSigns,
 				targetWaclSigns);
 
@@ -383,11 +379,7 @@
 		platformTxn.getPlatformTxn().addAll(knownSigs.toArray(new Signature[0]));
 		HederaSigningOrder keysOrder = new HederaSigningOrder(
 				new MockEntityNumbers(),
-<<<<<<< HEAD
-				defaultLookupsFor(hfs, () -> accounts, null, () -> null),
-=======
 				defaultLookupsFor(hfs, () -> accounts, null, ref -> null),
->>>>>>> 59b29334
 				updateAccountSigns,
 				targetWaclSigns);
 
@@ -398,11 +390,7 @@
 		int MAGIC_NUMBER = 10;
 		SigMetadataLookup sigMetaLookups =
 				defaultLookupsPlusAccountRetriesFor(
-<<<<<<< HEAD
-						hfs, () -> accounts, () -> null, () -> null, MAGIC_NUMBER, MAGIC_NUMBER, stats);
-=======
 						hfs, () -> accounts, () -> null, ref -> null, MAGIC_NUMBER, MAGIC_NUMBER, stats);
->>>>>>> 59b29334
 		HederaSigningOrder keyOrder = new HederaSigningOrder(
 				new MockEntityNumbers(),
 				sigMetaLookups,
@@ -414,11 +402,7 @@
 
 	private SignatureStatus invokeRationalizationScenario() throws Exception {
 		SyncVerifier syncVerifier = new CryptoEngine()::verifySync;
-<<<<<<< HEAD
-		SigMetadataLookup sigMetaLookups = defaultLookupsFor(hfs, () -> accounts, () -> null, () -> null);
-=======
 		SigMetadataLookup sigMetaLookups = defaultLookupsFor(hfs, () -> accounts, () -> null, ref -> null);
->>>>>>> 59b29334
 		HederaSigningOrder keyOrder = new HederaSigningOrder(
 				new MockEntityNumbers(),
 				sigMetaLookups,
@@ -438,11 +422,7 @@
 
 		signingOrder = new HederaSigningOrder(
 				new MockEntityNumbers(),
-<<<<<<< HEAD
-				defaultLookupsFor(hfs, () -> accounts, () -> null, () -> null),
-=======
 				defaultLookupsFor(hfs, () -> accounts, () -> null, ref -> null),
->>>>>>> 59b29334
 				updateAccountSigns,
 				targetWaclSigns);
 		SigningOrderResult<SignatureStatus> payerKeys =
