package com.hedera.services.sigs.verification;

/*-
 * ‌
 * Hedera Services Node
 * ​
 * Copyright (C) 2018 - 2021 Hedera Hashgraph, LLC
 * ​
 * Licensed under the Apache License, Version 2.0 (the "License");
 * you may not use this file except in compliance with the License.
 * You may obtain a copy of the License at
 * 
 *      http://www.apache.org/licenses/LICENSE-2.0
 * 
 * Unless required by applicable law or agreed to in writing, software
 * distributed under the License is distributed on an "AS IS" BASIS,
 * WITHOUT WARRANTIES OR CONDITIONS OF ANY KIND, either express or implied.
 * See the License for the specific language governing permissions and
 * limitations under the License.
 * ‍
 */

import com.hedera.services.legacy.core.jproto.JEd25519Key;
import com.hedera.services.legacy.core.jproto.JKey;
import com.hedera.services.legacy.core.jproto.JKeyList;
import com.hedera.services.legacy.exception.InvalidAccountIDException;
import com.hedera.services.sigs.order.CodeOrderResultFactory;
import com.hedera.services.sigs.order.SigRequirements;
import com.hedera.services.sigs.order.SigningOrderResult;
import com.hederahashgraph.api.proto.java.TransactionBody;
import org.junit.jupiter.api.BeforeEach;
import org.junit.jupiter.api.Test;

import java.util.List;
import java.util.function.Predicate;

import static com.hedera.services.sigs.order.CodeOrderResultFactory.CODE_ORDER_RESULT_FACTORY;
import static org.junit.jupiter.api.Assertions.assertEquals;
import static org.junit.jupiter.api.Assertions.assertThrows;
import static org.junit.jupiter.api.Assertions.assertTrue;
import static org.mockito.BDDMockito.given;
import static org.mockito.BDDMockito.mock;
import static org.mockito.BDDMockito.verify;
import static org.mockito.BDDMockito.verifyNoMoreInteractions;

class PrecheckKeyReqsTest {
	private List<JKey> keys;
	private PrecheckKeyReqs subject;
	private SigRequirements keyOrder;
	private final List<JKey> PAYER_KEYS = List.of(new JKeyList());
	private final List<JKey> OTHER_KEYS = List.of(new JKeyList(), new JKeyList());
<<<<<<< HEAD
	private final List<JKey> ALL_KEYS = Stream.of(PAYER_KEYS, OTHER_KEYS).flatMap(List::stream).collect(toList());
=======
>>>>>>> c2a90017
	private final TransactionBody txn = TransactionBody.getDefaultInstance();
	private final Predicate<TransactionBody> FOR_QUERY_PAYMENT = ignore -> true;
	private final Predicate<TransactionBody> FOR_NON_QUERY_PAYMENT = ignore -> false;
	private final CodeOrderResultFactory factory = CODE_ORDER_RESULT_FACTORY;

	@BeforeEach
	private void setup() {
		keyOrder = mock(SigRequirements.class);
	}

	@Test
	void throwsGenericExceptionAsExpected() {
		given(keyOrder.keysForPayer(txn, CODE_ORDER_RESULT_FACTORY))
				.willReturn(new SigningOrderResult<>(PAYER_KEYS));
		given(keyOrder.keysForOtherParties(txn, CODE_ORDER_RESULT_FACTORY))
				.willReturn(factory.forGeneralError());
		givenImpliedSubject(FOR_QUERY_PAYMENT);

		// expect:
		assertThrows(Exception.class, () -> subject.getRequiredKeys(txn));
	}

	@Test
	void throwsInvalidAccountAsExpected() {
		given(keyOrder.keysForPayer(txn, CODE_ORDER_RESULT_FACTORY))
				.willReturn(new SigningOrderResult<>(PAYER_KEYS));
		given(keyOrder.keysForOtherParties(txn, CODE_ORDER_RESULT_FACTORY))
				.willReturn(factory.forMissingAccount());
		givenImpliedSubject(FOR_QUERY_PAYMENT);

		// expect:
		assertThrows(InvalidAccountIDException.class, () -> subject.getRequiredKeys(txn));
	}

	@Test
	void throwsInvalidPayerAccountAsExpected() {
		given(keyOrder.keysForPayer(txn, CODE_ORDER_RESULT_FACTORY)).willReturn(factory.forInvalidAccount());
		givenImpliedSubject(FOR_NON_QUERY_PAYMENT);

		// expect:
		assertThrows(InvalidPayerAccountException.class, () -> subject.getRequiredKeys(txn));
	}

	@Test
	void usesStdKeyOrderForNonQueryPayment() throws Exception {
		given(keyOrder.keysForPayer(txn, CODE_ORDER_RESULT_FACTORY))
				.willReturn(new SigningOrderResult<>(PAYER_KEYS));
		givenImpliedSubject(FOR_NON_QUERY_PAYMENT);

		// when:
		keys = subject.getRequiredKeys(txn);

		// then:
		verify(keyOrder).keysForPayer(txn, CODE_ORDER_RESULT_FACTORY);
		verifyNoMoreInteractions(keyOrder);
		assertEquals(keys, PAYER_KEYS);
	}

	@Test
	void usesBothOrderForQueryPayments() throws Exception {
		final JKey key1 = new JEd25519Key("firstKey".getBytes());
		final JKey key2 = new JEd25519Key("secondKey".getBytes());
		final JKey key3 = new JEd25519Key("thirdKey".getBytes());
		final JKey key4 = new JEd25519Key("firstKey".getBytes());
		given(keyOrder.keysForPayer(txn, CODE_ORDER_RESULT_FACTORY))
				.willReturn(new SigningOrderResult<>(List.of(key1)));
		given(keyOrder.keysForOtherParties(txn, CODE_ORDER_RESULT_FACTORY))
				.willReturn(new SigningOrderResult<>(List.of(key2, key3, key4)));
		givenImpliedSubject(FOR_QUERY_PAYMENT);

		// when:
		keys = subject.getRequiredKeys(txn);

		// then:
		verify(keyOrder).keysForPayer(txn, CODE_ORDER_RESULT_FACTORY);
		verify(keyOrder).keysForOtherParties(txn, CODE_ORDER_RESULT_FACTORY);
		verifyNoMoreInteractions(keyOrder);
		assertEquals(3, keys.size());
		assertTrue(keys.contains(key1));
		assertTrue(keys.contains(key2));
		assertTrue(keys.contains(key3));
	}

	private void givenImpliedSubject(Predicate<TransactionBody> isQueryPayment) {
		subject = new PrecheckKeyReqs(keyOrder, isQueryPayment);
	}
}<|MERGE_RESOLUTION|>--- conflicted
+++ resolved
@@ -49,10 +49,6 @@
 	private SigRequirements keyOrder;
 	private final List<JKey> PAYER_KEYS = List.of(new JKeyList());
 	private final List<JKey> OTHER_KEYS = List.of(new JKeyList(), new JKeyList());
-<<<<<<< HEAD
-	private final List<JKey> ALL_KEYS = Stream.of(PAYER_KEYS, OTHER_KEYS).flatMap(List::stream).collect(toList());
-=======
->>>>>>> c2a90017
 	private final TransactionBody txn = TransactionBody.getDefaultInstance();
 	private final Predicate<TransactionBody> FOR_QUERY_PAYMENT = ignore -> true;
 	private final Predicate<TransactionBody> FOR_NON_QUERY_PAYMENT = ignore -> false;
