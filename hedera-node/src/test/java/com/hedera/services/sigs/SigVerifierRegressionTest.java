--- conflicted
+++ resolved
@@ -166,11 +166,7 @@
 
     private boolean sigVerifies(Transaction signedTxn) throws Exception {
         try {
-<<<<<<< HEAD
-            SignedTxnAccessor accessor = new SignedTxnAccessor(signedTxn);
-=======
             SignedTxnAccessor accessor = SignedTxnAccessor.from(signedTxn.toByteArray(), signedTxn);
->>>>>>> c14f4aae
             return precheckVerifier.hasNecessarySignatures(accessor);
         } catch (InvalidProtocolBufferException ignore) {
             return false;
