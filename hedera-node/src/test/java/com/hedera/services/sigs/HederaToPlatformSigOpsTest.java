--- conflicted
+++ resolved
@@ -256,34 +256,6 @@
 		// then:
 		assertTrue(rationalization.usedSyncVerification());
 		assertEquals(OK, rationalization.finalStatus());
-<<<<<<< HEAD
-		assertEquals(expectedSigsWithNoErrors(), platformTxn.getSigMeta().verifiedSigs());
-		assertTrue(allVerificationStatusesAre(VerificationStatus.VALID::equals));
-	}
-
-	@Test
-	void rationalizesSigsWithUnknownStatus() throws Exception {
-		// setup:
-		final var rationalization = new Rationalization();
-
-		// given:
-		wellBehavedOrdersAndSigSources();
-		platformTxn.getPlatformTxn().addAll(
-				expectedSigsWithNoErrors().subList(0, 1).toArray(new TransactionSignature[0]));
-
-		// when:
-		rationalization.performFor(
-				platformTxn,
-				ALWAYS_VALID,
-				keyOrdering,
-				allSigBytes,
-				new BodySigningSigFactory(platformTxn));
-
-		// then:
-		assertTrue(rationalization.usedSyncVerification());
-		assertEquals(OK, rationalization.finalStatus());
-=======
->>>>>>> 02f90b98
 		assertEquals(expectedSigsWithNoErrors(), platformTxn.getSigMeta().verifiedSigs());
 		assertTrue(allVerificationStatusesAre(VerificationStatus.VALID::equals));
 	}
