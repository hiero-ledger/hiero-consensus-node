--- conflicted
+++ resolved
@@ -80,21 +80,13 @@
 
 @ExtendWith(MockitoExtension.class)
 class ContractCallLocalAnswerTest {
-<<<<<<< HEAD
 	private final long fee = 1_234L;
 	private final ContractID target = IdUtils.asContract("0.0.75231");
 	private final ByteString result = ByteString.copyFrom("Searching for images".getBytes());
 
 	private long gas = 123L;
-=======
-	private String node = "0.0.3";
-	private int gas = 123;
-	private long fee = 1_234L;
-	private String payer = "0.0.12345";
->>>>>>> 6c363e3b
 	private Transaction paymentTxn;
 
-<<<<<<< HEAD
 	@Mock
 	private StateView view;
 	@Mock
@@ -115,31 +107,6 @@
 	@BeforeEach
 	private void setup() throws Throwable {
 		subject = new ContractCallLocalAnswer(ids, accountStore, validator, dynamicProperties, evmTxProcessor);
-=======
-	AccountStore accountStore;
-	ContractCallLocalAnswer subject;
-	EntityIdSource ids;
-	OptionValidator validator;
-	CallLocalEvmTxProcessor evmTxProcessor;
-	MerkleMap<EntityNum, MerkleAccount> contracts;
-	GlobalDynamicProperties properties;
-
-	@BeforeEach
-	private void setup() throws Throwable {
-		contracts = (MerkleMap<EntityNum, MerkleAccount>) mock(MerkleMap.class);
-		view = mock(StateView.class);
-
-		accountStore = mock(AccountStore.class);
-		evmTxProcessor = mock(CallLocalEvmTxProcessor.class);
-		validator = mock(OptionValidator.class);
-		properties = mock(GlobalDynamicProperties.class);
-		ids = mock(EntityIdSource.class);
-
-		given(view.contracts()).willReturn(contracts);
-		given(validator.queryableContractStatus(target, contracts)).willReturn(OK);
-
-		subject = new ContractCallLocalAnswer(properties, ids,  accountStore, evmTxProcessor, validator);
->>>>>>> 6c363e3b
 	}
 
 	@Test
