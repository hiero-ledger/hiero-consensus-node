--- conflicted
+++ resolved
@@ -61,274 +61,6 @@
 import static org.mockito.Mockito.mock;
 
 class GetAccountNftInfosAnswerTest {
-<<<<<<< HEAD
-    GetAccountNftInfosAnswer subject;
-    Transaction paymentTxn;
-    StateView view;
-    private long fee = 1_234L;
-
-    String node = "0.0.3";
-    String payer = "0.0.1";
-    AccountID accountId = asAccount("0.0.2");
-    AccountID invalidAccountId = asAccount("0.0.4");
-    FCMap<MerkleEntityId, MerkleAccount> accountMap;
-
-    private List<TokenNftInfo> accountNftInfos;
-    long start = 0, end = 2;
-
-    OptionValidator optionValidator;
-
-    @BeforeEach
-    public void setup() {
-        view = mock(StateView.class);
-        optionValidator = mock(OptionValidator.class);
-        subject = new GetAccountNftInfosAnswer(optionValidator);
-
-        accountNftInfos = new ArrayList<>(List.of(
-                TokenNftInfo.newBuilder()
-                        .setMetadata(ByteString.copyFromUtf8("stuff1"))
-                        .build(),
-                TokenNftInfo.newBuilder()
-                        .setMetadata(ByteString.copyFromUtf8("stuff2"))
-                        .build(),
-                TokenNftInfo.newBuilder()
-                        .setMetadata(ByteString.copyFromUtf8("stuff3"))
-                        .build()
-        ));
-        accountMap = new FCMap<>();
-        accountMap.put(new MerkleEntityId(
-                accountId.getShardNum(),
-                accountId.getRealmNum(),
-                accountId.getAccountNum()
-        ), new MerkleAccount(new ArrayList<>()));
-    }
-
-    @Test
-     void requiresAnswerOnlyPayment() throws Throwable {
-        // expect:
-        assertFalse(subject.requiresNodePayment(validQuery(COST_ANSWER, 0, accountId, start, end)));
-        assertTrue(subject.requiresNodePayment(validQuery(ANSWER_ONLY, 0, accountId, start, end)));
-    }
-
-    @Test
-     void requiresAnswerOnlyCostAsExpected() throws Throwable {
-        // expect:
-        assertTrue(subject.needsAnswerOnlyCost(validQuery(COST_ANSWER, 0, accountId, start, end)));
-        assertFalse(subject.needsAnswerOnlyCost(validQuery(ANSWER_ONLY, 0, accountId, start, end)));
-    }
-
-    @Test
-     void checksValidityProperly() throws Throwable {
-        // given:
-        given(view.accountNftsCount(accountId)).willReturn(3L);
-        given(view.accounts()).willReturn(accountMap);
-        given(optionValidator.nftMaxQueryRangeCheck(start, end)).willReturn(OK);
-        given(optionValidator.queryableAccountStatus(accountId, accountMap)).willReturn(OK);
-
-        // when:
-        var validity = subject.checkValidity(validQuery(ANSWER_ONLY, 0, accountId, start, end), view);
-
-        // then:
-        assertEquals(OK, validity);
-    }
-
-    @Test
-     void checksExceededQueryRangeProperly() throws Throwable {
-        // given:
-        given(optionValidator.nftMaxQueryRangeCheck(start, end)).willReturn(INVALID_QUERY_RANGE);
-
-        // when:
-        var validity = subject.checkValidity(validQuery(ANSWER_ONLY, 0, accountId, start, end), view);
-
-        // then:
-        assertEquals(INVALID_QUERY_RANGE, validity);
-    }
-
-    @Test
-     void checksQueryRangeLargerThanNftCount() throws Throwable {
-        // given:
-        given(view.accountNftsCount(accountId)).willReturn(1L);
-        given(view.accounts()).willReturn(accountMap);
-        given(optionValidator.nftMaxQueryRangeCheck(start, end)).willReturn(OK);
-        given(optionValidator.queryableAccountStatus(accountId, accountMap)).willReturn(OK);
-
-        // when:
-        var validity = subject.checkValidity(validQuery(ANSWER_ONLY, 0, accountId, start, end), view);
-
-        // then:
-        assertEquals(INVALID_QUERY_RANGE, validity);
-    }
-
-    @Test
-     void checksInvalidAccountId() throws Throwable {
-        // given:
-        given(view.accountNftsCount(accountId)).willReturn(10L);
-        given(view.accounts()).willReturn(accountMap);
-        given(optionValidator.nftMaxQueryRangeCheck(start, end)).willReturn(OK);
-        given(optionValidator.queryableAccountStatus(accountId, accountMap)).willReturn(INVALID_ACCOUNT_ID);
-
-        // when:
-        var validity = subject.checkValidity(validQuery(ANSWER_ONLY, 0, accountId, start, end), view);
-
-        // then:
-        assertEquals(INVALID_ACCOUNT_ID, validity);
-    }
-
-    @Test
-     void properCanonicalFunction() {
-        assertEquals(HederaFunctionality.TokenGetAccountNftInfos, subject.canonicalFunction());
-    }
-
-    @Test
-     void getsValidity() {
-        // given:
-        Response response = Response.newBuilder().setTokenGetAccountNftInfos(
-                TokenGetAccountNftInfosResponse.newBuilder()
-                        .setHeader(subject.answerOnlyHeader(RESULT_SIZE_LIMIT_EXCEEDED))).build();
-
-        // expect:
-        assertEquals(RESULT_SIZE_LIMIT_EXCEEDED, subject.extractValidityFrom(response));
-    }
-
-    @Test
-     void getsExpectedPayment() throws Throwable {
-        // given:
-        Query query = validQuery(COST_ANSWER, fee, accountId, start, end);
-
-        // expect:
-        assertEquals(paymentTxn, subject.extractPaymentFrom(query).get().getSignedTxnWrapper());
-    }
-
-    @Test
-     void checksInvalidRangesProperly() throws Throwable {
-        // when:
-        var validity = subject.checkValidity(validQuery(ANSWER_ONLY, 0, accountId, end, start), view);
-
-        // then:
-        assertEquals(INVALID_QUERY_RANGE, validity);
-    }
-
-    @Test
-     void getsTheInfo() throws Throwable {
-        // setup:
-        Query query = validQuery(ANSWER_ONLY, fee, accountId, start, end);
-
-        given(view.infoForAccountNfts(accountId, start, end)).willReturn(Optional.of(accountNftInfos));
-
-        // when:
-        Response response = subject.responseGiven(query, view, OK, fee);
-
-        // then:
-        assertTrue(response.hasTokenGetAccountNftInfos());
-        assertTrue(response.getTokenGetAccountNftInfos().hasHeader(), "Missing response header!");
-        assertEquals(OK, response.getTokenGetAccountNftInfos().getHeader().getNodeTransactionPrecheckCode());
-        assertEquals(ANSWER_ONLY, response.getTokenGetAccountNftInfos().getHeader().getResponseType());
-        assertEquals(fee, response.getTokenGetAccountNftInfos().getHeader().getCost());
-        // and:
-        var actual = response.getTokenGetAccountNftInfos().getNftsList();
-        assertEquals(accountNftInfos, actual);
-    }
-
-    @Test
-     void getsInfoFromCtxWhenAvailable() throws Throwable {
-        // setup:
-        Query sensibleQuery = validQuery(ANSWER_ONLY, 5L, accountId, start, end);
-        Map<String, Object> ctx = new HashMap<>();
-
-        // given:
-        ctx.put(GetAccountNftInfosAnswer.ACCOUNT_NFT_INFO_CTX_KEY, accountNftInfos);
-
-        // when:
-        Response response = subject.responseGiven(sensibleQuery, view, OK, 0L, ctx);
-
-        // then:
-        var opResponse = response.getTokenGetAccountNftInfos();
-        assertTrue(opResponse.hasHeader(), "Missing response header!");
-        assertEquals(OK, opResponse.getHeader().getNodeTransactionPrecheckCode());
-        assertEquals(accountNftInfos, opResponse.getNftsList());
-    }
-
-    @Test
-     void validatesQueryContext() throws Throwable {
-        // setup:
-        Query sensibleQuery = validQuery(ANSWER_ONLY, 5L, accountId, start, end);
-        Map<String, Object> ctx = new HashMap<>();
-
-        // given:
-        // when:
-        Response response = subject.responseGiven(sensibleQuery, view, OK, 0L, ctx);
-
-        // then:
-        var opResponse = response.getTokenGetAccountNftInfos();
-        assertTrue(opResponse.hasHeader(), "Missing response header!");
-        assertEquals(INVALID_ACCOUNT_ID, opResponse.getHeader().getNodeTransactionPrecheckCode());
-        assertTrue(opResponse.getNftsList().isEmpty());
-    }
-
-    @Test
-     void getsCostAnswerResponse() throws Throwable {
-        // setup:
-        Query query = validQuery(COST_ANSWER, fee, accountId, start, end);
-
-        // when:
-        Response response = subject.responseGiven(query, view, OK, fee);
-
-        // then:
-        assertTrue(response.hasTokenGetAccountNftInfos());
-        assertEquals(OK, response.getTokenGetAccountNftInfos().getHeader().getNodeTransactionPrecheckCode());
-        assertEquals(COST_ANSWER, response.getTokenGetAccountNftInfos().getHeader().getResponseType());
-        assertEquals(fee, response.getTokenGetAccountNftInfos().getHeader().getCost());
-    }
-
-    @Test
-     void setsCorrectHeaderOnFailedValidity() throws Throwable {
-        // setup:
-        Query query = validQuery(COST_ANSWER, fee, accountId, start, end);
-
-        // when:
-        Response response = subject.responseGiven(query, view, INVALID_ACCOUNT_ID, fee);
-
-        // then:
-        assertTrue(response.hasTokenGetAccountNftInfos());
-        assertEquals(INVALID_ACCOUNT_ID, response.getTokenGetAccountNftInfos().getHeader().getNodeTransactionPrecheckCode());
-        assertEquals(COST_ANSWER, response.getTokenGetAccountNftInfos().getHeader().getResponseType());
-        assertEquals(fee, response.getTokenGetAccountNftInfos().getHeader().getCost());
-    }
-
-    @Test
-     void failsToGetTheInfo() throws Throwable {
-        // setup:
-        Query query = validQuery(ANSWER_ONLY, fee, invalidAccountId, start, end);
-
-        given(view.infoForAccountNfts(invalidAccountId, start, end)).willReturn(Optional.empty());
-
-        // when:
-        Response response = subject.responseGiven(query, view, OK, fee);
-
-        // then:
-        assertTrue(response.hasTokenGetAccountNftInfos());
-        assertTrue(response.getTokenGetAccountNftInfos().hasHeader(), "Missing response header!");
-        assertEquals(INVALID_ACCOUNT_ID, response.getTokenGetAccountNftInfos().getHeader().getNodeTransactionPrecheckCode());
-        assertEquals(ANSWER_ONLY, response.getTokenGetAccountNftInfos().getHeader().getResponseType());
-        assertEquals(0, response.getTokenGetAccountNftInfos().getHeader().getCost());
-        // and:
-        var actual = response.getTokenGetAccountNftInfos().getNftsList();
-        assertTrue(actual.isEmpty());
-    }
-
-    private Query validQuery(ResponseType type, long payment, AccountID id, long start, long end) throws Throwable {
-        this.paymentTxn = payerSponsoredTransfer(payer, COMPLEX_KEY_ACCOUNT_KT, node, payment);
-        QueryHeader.Builder header = QueryHeader.newBuilder()
-                .setPayment(this.paymentTxn)
-                .setResponseType(type);
-        TokenGetAccountNftInfosQuery.Builder op = TokenGetAccountNftInfosQuery.newBuilder()
-                .setHeader(header)
-                .setStart(start)
-                .setEnd(end)
-                .setAccountID(id);
-        return Query.newBuilder().setTokenGetAccountNftInfos(op).build();
-    }
-=======
 	GetAccountNftInfosAnswer subject;
 	Transaction paymentTxn;
 	StateView view;
@@ -597,5 +329,4 @@
 				.setAccountID(id);
 		return Query.newBuilder().setTokenGetAccountNftInfos(op).build();
 	}
->>>>>>> f3dca3b2
 }