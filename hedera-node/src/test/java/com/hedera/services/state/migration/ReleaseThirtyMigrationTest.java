--- conflicted
+++ resolved
@@ -118,20 +118,12 @@
 
         accounts.put(accountNum1, account1);
         accounts.put(accountNum2, account2);
-<<<<<<< HEAD
         uniqueTokens.merkleMap().put(nftId1, nft1);
         uniqueTokens.merkleMap().put(nftId2, nft2);
         uniqueTokens.merkleMap().put(nftId3, nft3);
         uniqueTokens.merkleMap().put(nftId4, nft4);
         uniqueTokens.merkleMap().put(nftId5, nft5);
-=======
-        uniqueTokens.put(nftId1, nft1);
-        uniqueTokens.put(nftId2, nft2);
-        uniqueTokens.put(nftId3, nft3);
-        uniqueTokens.put(nftId4, nft4);
-        uniqueTokens.put(nftId5, nft5);
-        uniqueTokens.put(nftId6, nft6);
->>>>>>> 8a6e44df
+        uniqueTokens.merkleMap().put(nftId6, nft6);
 
         rebuildNftOwners(accounts, uniqueTokens);
         // keySet() returns values in the order 2,5,4,1,3
