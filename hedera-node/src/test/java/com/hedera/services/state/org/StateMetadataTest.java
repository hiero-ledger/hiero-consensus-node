--- conflicted
+++ resolved
@@ -62,22 +62,13 @@
 	}
 
 	@Test
-<<<<<<< HEAD
 	void releasesAliasesOnRelease() {
-=======
-	void releasesUnreleasedAliasesOnRelease() {
->>>>>>> dc6fda3f
 		subject.release();
 
 		verify(aliases).release();
 	}
 
 	@Test
-<<<<<<< HEAD
-	void releasesAliasesOnArchive() {
-		subject.archive();
-
-=======
 	void doesntReleaseAlreadyReleasedAliasesOnRelease() {
 		given(aliases.isReleased()).willReturn(true);
 
@@ -90,7 +81,6 @@
 	void releasesAliasesOnArchive() {
 		subject.archive();
 
->>>>>>> dc6fda3f
 		verify(aliases).release();
 	}
 
