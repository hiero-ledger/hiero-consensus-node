--- conflicted
+++ resolved
@@ -151,11 +151,7 @@
 	}
 
 	@Test
-<<<<<<< HEAD
-	 void fromNftIdWorks() {
-=======
 	void fromNftIdWorks() {
->>>>>>> f3dca3b2
 		// given
 		var expected = new MerkleUniqueTokenId(
 				new EntityId(0, 0, 1),
