/*
 * Copyright (C) 2022 Hedera Hashgraph, LLC
 *
 * Licensed under the Apache License, Version 2.0 (the "License");
 * you may not use this file except in compliance with the License.
 * You may obtain a copy of the License at
 *
 *      http://www.apache.org/licenses/LICENSE-2.0
 *
 * Unless required by applicable law or agreed to in writing, software
 * distributed under the License is distributed on an "AS IS" BASIS,
 * WITHOUT WARRANTIES OR CONDITIONS OF ANY KIND, either express or implied.
 * See the License for the specific language governing permissions and
 * limitations under the License.
 */
package com.hedera.services.state.expiry.removal;

import static com.hedera.services.state.expiry.removal.TreasuryReturns.*;
import static org.junit.jupiter.api.Assertions.assertEquals;
import static org.junit.jupiter.api.Assertions.assertTrue;
import static org.mockito.ArgumentMatchers.any;
import static org.mockito.ArgumentMatchers.eq;
import static org.mockito.BDDMockito.given;
import static org.mockito.Mockito.*;

import com.hedera.services.state.enums.TokenType;
import com.hedera.services.state.expiry.TokenRelsListMutation;
import com.hedera.services.state.expiry.classification.EntityLookup;
import com.hedera.services.state.merkle.MerkleAccount;
import com.hedera.services.state.merkle.MerkleToken;
import com.hedera.services.state.merkle.MerkleTokenRelStatus;
import com.hedera.services.state.merkle.MerkleUniqueToken;
import com.hedera.services.state.migration.UniqueTokenMapAdapter;
import com.hedera.services.state.submerkle.EntityId;
import com.hedera.services.state.submerkle.RichInstant;
import com.hedera.services.throttling.ExpiryThrottle;
import com.hedera.services.utils.EntityNum;
import com.hedera.services.utils.EntityNumPair;
import com.hedera.services.utils.NftNumPair;
import com.hedera.test.factories.accounts.MerkleAccountFactory;
import com.swirlds.merkle.map.MerkleMap;
import java.util.List;
import org.junit.jupiter.api.BeforeEach;
import org.junit.jupiter.api.Test;
import org.junit.jupiter.api.extension.ExtendWith;
import org.mockito.Mock;
import org.mockito.junit.jupiter.MockitoExtension;

@ExtendWith(MockitoExtension.class)
class TreasuryReturnsTest {
    @Mock private ExpiryThrottle expiryThrottle;
    @Mock private TreasuryReturnHelper returnHelper;

    @Mock private EntityLookup entityLookup;
    @Mock private RelRemover relRemover;
    @Mock private MerkleMap<EntityNum, MerkleToken> tokens;
    @Mock private UniqueTokenMapAdapter nfts;
    @Mock private MerkleMap<EntityNumPair, MerkleTokenRelStatus> tokenRels;

    private TreasuryReturns subject;

    @BeforeEach
    void setUp() {
        subject =
                new TreasuryReturns(
                        entityLookup,
                        () -> tokens,
                        () -> nfts,
                        () -> tokenRels,
                        expiryThrottle,
                        returnHelper);
    }

    @Test
    void finishedIfNoNfts() {
        final var expected = NonFungibleTreasuryReturns.FINISHED_NOOP_NON_FUNGIBLE_RETURNS;

        final var actual = subject.returnNftsFrom(new MerkleAccount());

        assertEquals(expected, actual);
    }

    @Test
    void finishedIfNoRels() {
        final var expected = FungibleTreasuryReturns.FINISHED_NOOP_FUNGIBLE_RETURNS;

        final var actual = subject.returnFungibleUnitsFrom(new MerkleAccount());

        assertEquals(expected, actual);
    }

    @Test
    void doesNothingIfCannotReturnUnits() {
        final var expected = FungibleTreasuryReturns.UNFINISHED_NOOP_FUNGIBLE_RETURNS;

        final var actual = subject.returnFungibleUnitsFrom(accountWithRels);

        assertEquals(expected, actual);
    }

    @Test
    void doesNothingIfCannotReturnNfts() {
        final var expected = NonFungibleTreasuryReturns.UNFINISHED_NOOP_NON_FUNGIBLE_RETURNS;

        final var actual = subject.returnNftsFrom(accountWithNfts);

        assertEquals(expected, actual);
    }

    @Test
    void returnsAllUnitsGivenCapacity() {
        givenStandardUnitsSetup(true, true);
        given(expiryThrottle.allow(any())).willReturn(true);
        given(entityLookup.getMutableAccount(num)).willReturn(accountWithRels);

        final var expected = new FungibleTreasuryReturns(List.of(bTokenId), List.of(), true);

        final var actual = subject.returnFungibleUnitsFrom(accountWithRels);

        assertEquals(expected, actual);
        verify(returnHelper)
                .updateFungibleReturns(
                        eq(num),
                        eq(bTokenId.asNum()),
                        eq(fungibleToken),
                        eq(1L),
                        any(List.class),
                        eq(tokenRels));
        assertEquals(0, accountWithRels.getNumAssociations());
        assertTrue(accountWithRels.isDeleted());
    }

    @Test
    void recoversFromCorruptRelsLinks() {
        givenCorruptUnitsSetup();
        given(expiryThrottle.allow(any())).willReturn(true);
        given(entityLookup.getMutableAccount(num)).willReturn(accountWithRels);

        final var expected = new FungibleTreasuryReturns(List.of(), List.of(), true);

        final var actual = subject.returnFungibleUnitsFrom(accountWithRels);

        assertEquals(expected, actual);
        assertEquals(0, accountWithRels.getNumAssociations());
        assertTrue(accountWithRels.isDeleted());
    }

    @Test
    void returnsAllNftsGivenCapacity() {
        givenStandardNftsSetup(true, true);
        given(expiryThrottle.allow(any())).willReturn(true);
        given(entityLookup.getMutableAccount(num)).willReturn(accountWithNfts);

        final var expected = NonFungibleTreasuryReturns.FINISHED_NOOP_NON_FUNGIBLE_RETURNS;

        final var actual = subject.returnNftsFrom(accountWithNfts);

        assertEquals(expected, actual);
        assertEquals(0, accountWithNfts.getNftsOwned());
        assertTrue(accountWithNfts.isDeleted());
    }

    @Test
    void recoversFromBadFinish() {
        givenCorruptNfsSetup();
        given(expiryThrottle.allow(any())).willReturn(true);
        given(entityLookup.getMutableAccount(num)).willReturn(accountWithNfts);
        given(returnHelper.burnOrReturnNft(true, bNftKey, nfts))
                .willThrow(NullPointerException.class);

        final var expected = NonFungibleTreasuryReturns.FINISHED_NOOP_NON_FUNGIBLE_RETURNS;

        final var actual = subject.returnNftsFrom(accountWithNfts);

        assertEquals(expected, actual);
        assertEquals(0, accountWithNfts.getNftsOwned());
        assertTrue(accountWithNfts.isDeleted());
    }

    @Test
    void returnsOnlyNftsGivenTokenCheckCapacity() {
        givenStandardNftsSetup(false, false);
        given(expiryThrottle.allow(ROOT_META_UPDATE_WORK)).willReturn(true);
        given(expiryThrottle.allow(TOKEN_DELETION_CHECK)).willReturn(true).willReturn(false);
        given(expiryThrottle.allow(NFT_RETURN_WORK)).willReturn(true);
        given(entityLookup.getMutableAccount(num)).willReturn(accountWithNfts);

        final var expected = NonFungibleTreasuryReturns.UNFINISHED_NOOP_NON_FUNGIBLE_RETURNS;

        final var actual = subject.returnNftsFrom(accountWithNfts);

        assertEquals(expected, actual);
        assertEquals(1, accountWithNfts.getNftsOwned());
        assertEquals(bNftKey, accountWithNfts.getHeadNftKey());
    }

    @Test
    void returnsOnlyNftsGivenWorkCapacity() {
        givenStandardNftsSetup(false, false);
        given(tokens.get(bNftKey.getHiOrderAsNum())).willReturn(deletedNfToken);
        given(expiryThrottle.allow(ROOT_META_UPDATE_WORK)).willReturn(true);
        given(expiryThrottle.allow(TOKEN_DELETION_CHECK)).willReturn(true);
        given(expiryThrottle.allow(NFT_RETURN_WORK)).willReturn(true);
        given(entityLookup.getMutableAccount(num)).willReturn(accountWithNfts);

        final var expected = NonFungibleTreasuryReturns.UNFINISHED_NOOP_NON_FUNGIBLE_RETURNS;

        final var actual = subject.returnNftsFrom(accountWithNfts);

        assertEquals(expected, actual);
        assertEquals(1, accountWithNfts.getNftsOwned());
        assertEquals(bNftKey, accountWithNfts.getHeadNftKey());
    }

    @Test
    void worksAroundDisappearedToken() {
        givenStandardNftsSetup(true, true);
        given(tokens.get(bNftKey.getHiOrderAsNum())).willReturn(null);
        given(expiryThrottle.allow(any())).willReturn(true);
        given(entityLookup.getMutableAccount(num)).willReturn(accountWithNfts);

        final var expected = NonFungibleTreasuryReturns.FINISHED_NOOP_NON_FUNGIBLE_RETURNS;

        final var actual = subject.returnNftsFrom(accountWithNfts);

        assertEquals(expected, actual);
        assertEquals(0, accountWithNfts.getNftsOwned());
    }

    @Test
    void returnsAllGivenCapacityEvenIfDeleted() {
        givenStandardUnitsSetup(true, true);
        given(tokens.get(bRelKey.getLowOrderAsNum())).willReturn(deletedFungibleToken);
        given(expiryThrottle.allow(any())).willReturn(true);
        given(entityLookup.getMutableAccount(num)).willReturn(accountWithRels);

        final var expected = new FungibleTreasuryReturns(List.of(bTokenId), List.of(), true);

        final var actual = subject.returnFungibleUnitsFrom(accountWithRels);

        assertEquals(expected, actual);
        verify(returnHelper)
                .updateFungibleReturns(
                        eq(num),
                        eq(bTokenId.asNum()),
                        eq(deletedFungibleToken),
                        eq(1L),
                        any(List.class),
                        eq(tokenRels));
        verify(expiryThrottle, never()).allow(TREASURY_BALANCE_INCREMENT);
        assertEquals(0, accountWithRels.getNumAssociations());
    }

    @Test
    void doesntIncludeMissingTypes() {
        givenStandardUnitsSetup(false, false);
        given(tokens.get(bRelKey.getLowOrderAsNum())).willReturn(null);
        given(expiryThrottle.allow(any())).willReturn(true);
        given(entityLookup.getMutableAccount(num)).willReturn(accountWithRels);

        final var expected = FungibleTreasuryReturns.FINISHED_NOOP_FUNGIBLE_RETURNS;

        final var actual = subject.returnFungibleUnitsFrom(accountWithRels);

        assertEquals(expected, actual);
        verifyNoInteractions(returnHelper);
        assertEquals(0, accountWithRels.getNumAssociations());
    }

    @Test
    void doesntIncludeNonFungibleTypes() {
        givenStandardUnitsSetup(false, false);
        given(tokens.get(bRelKey.getLowOrderAsNum())).willReturn(nfToken);
        given(expiryThrottle.allow(any())).willReturn(true);
        given(entityLookup.getMutableAccount(num)).willReturn(accountWithRels);

        final var expected = FungibleTreasuryReturns.FINISHED_NOOP_FUNGIBLE_RETURNS;

        final var actual = subject.returnFungibleUnitsFrom(accountWithRels);

        assertEquals(expected, actual);
        verifyNoInteractions(returnHelper);
        assertEquals(0, accountWithRels.getNumAssociations());
    }

    @Test
    void abortsWithoutCapacityForBalanceIncrement() {
        givenStandardUnitsSetup(true, false);
        given(expiryThrottle.allow(ROOT_META_UPDATE_WORK)).willReturn(true);
        given(expiryThrottle.allow(TREASURY_BALANCE_INCREMENT)).willReturn(false);
        given(expiryThrottle.allow(NEXT_REL_REMOVAL_WORK)).willReturn(true);
        given(expiryThrottle.allow(ONLY_REL_REMOVAL_WORK)).willReturn(true);
        given(entityLookup.getMutableAccount(num)).willReturn(accountWithRels);

        final var expected = new FungibleTreasuryReturns(List.of(), List.of(), false);

        final var actual = subject.returnFungibleUnitsFrom(accountWithRels);

        assertEquals(expected, actual);
        verifyNoInteractions(returnHelper);
        assertEquals(1, accountWithRels.getNumAssociations());
    }

    @Test
    void returnsOnlyFirstWithLimitedCapacity() {
        givenStandardUnitsSetup(false, false);
        given(expiryThrottle.allow(ROOT_META_UPDATE_WORK)).willReturn(true);
        given(expiryThrottle.allow(NEXT_REL_REMOVAL_WORK)).willReturn(true);
        given(expiryThrottle.allow(ONLY_REL_REMOVAL_WORK)).willReturn(false);
        given(entityLookup.getMutableAccount(num)).willReturn(accountWithRels);

        final var expected = new FungibleTreasuryReturns(List.of(), List.of(), false);

        final var actual = subject.returnFungibleUnitsFrom(accountWithRels);

        assertEquals(expected, actual);
        verifyNoInteractions(returnHelper);
        assertEquals(1, accountWithRels.getNumAssociations());
        assertEquals(bRelKey, accountWithRels.getLatestAssociation());
    }

    private void givenStandardUnitsSetup(final boolean includeB, final boolean includeBRemoval) {
        subject.setRelRemovalFacilitation(relRemover);
        given(tokens.get(aRelKey.getLowOrderAsNum())).willReturn(fungibleToken);
        given(tokenRels.get(aRelKey)).willReturn(aRelStatus);
        if (includeB) {
            given(tokenRels.get(bRelKey)).willReturn(bRelStatus);
            given(tokens.get(bRelKey.getLowOrderAsNum())).willReturn(fungibleToken);
        }

        given(relRemover.removeNext(eq(aRelKey), eq(aRelKey), any(TokenRelsListMutation.class)))
                .willReturn(bRelKey);
        if (includeBRemoval) {
            given(relRemover.removeNext(eq(bRelKey), eq(bRelKey), any(TokenRelsListMutation.class)))
                    .willReturn(null);
        }
    }

    private void givenCorruptUnitsSetup() {
        subject.setRelRemovalFacilitation(relRemover);
        given(tokens.get(aRelKey.getLowOrderAsNum())).willReturn(fungibleToken);
        given(tokenRels.get(aRelKey)).willReturn(aRelStatus);

        given(relRemover.removeNext(eq(aRelKey), eq(aRelKey), any(TokenRelsListMutation.class)))
                .willThrow(NullPointerException.class);
    }

    private void givenStandardNftsSetup(final boolean includeB, final boolean includeBRemoval) {
        given(tokens.get(aNftKey.getHiOrderAsNum())).willReturn(nfToken);
        if (includeB) {
            given(tokens.get(bNftKey.getHiOrderAsNum())).willReturn(deletedNfToken);
        }

        given(
                        returnHelper.updateNftReturns(
                                eq(num),
                                eq(aNftKey.getHiOrderAsNum()),
                                eq(nfToken),
                                eq(aNftKey.getLowOrderAsLong()),
                                any(List.class),
                                any(List.class)))
                .willReturn(true);
<<<<<<< HEAD
        given(returnHelper.finishNft(false, aNftKey.asNftNumPair().nftId(), nfts))
                .willReturn(bNftKey);
=======
        given(returnHelper.burnOrReturnNft(false, aNftKey, nfts)).willReturn(bNftKey);
>>>>>>> 8a6e44df
        if (includeBRemoval) {
            given(
                            returnHelper.updateNftReturns(
                                    eq(num),
                                    eq(bNftKey.getHiOrderAsNum()),
                                    any(),
                                    eq(bNftKey.getLowOrderAsLong()),
                                    any(List.class),
                                    any(List.class)))
                    .willReturn(false);
<<<<<<< HEAD
            given(returnHelper.finishNft(true, bNftKey.asNftNumPair().nftId(), nfts))
                    .willReturn(null);
=======
            given(returnHelper.burnOrReturnNft(true, bNftKey, nfts)).willReturn(null);
>>>>>>> 8a6e44df
        }
    }

    private void givenCorruptNfsSetup() {
        given(tokens.get(aNftKey.getHiOrderAsNum())).willReturn(nfToken);
        given(tokens.get(bNftKey.getHiOrderAsNum())).willReturn(deletedNfToken);

        given(
                        returnHelper.updateNftReturns(
                                eq(num),
                                eq(aNftKey.getHiOrderAsNum()),
                                eq(nfToken),
                                eq(aNftKey.getLowOrderAsLong()),
                                any(List.class),
                                any(List.class)))
                .willReturn(true);
    }

    private final long aSerialNo = 777L;
    private final long bSerialNo = 888L;
    private final EntityNum num = EntityNum.fromLong(123L);
    private final EntityId aTokenId = EntityId.fromNum(666L);
    private final EntityId bTokenId = EntityId.fromNum(777L);
    private final EntityNumPair aRelKey = EntityNumPair.fromNums(num, aTokenId.asNum());
    private final EntityNumPair aNftKey =
            new NftNumPair(aTokenId.num(), aSerialNo).asEntityNumPair();
    private final EntityNumPair bNftKey =
            new NftNumPair(bTokenId.num(), bSerialNo).asEntityNumPair();
    private final EntityNumPair bRelKey = EntityNumPair.fromNums(num, bTokenId.asNum());
    private final MerkleTokenRelStatus aRelStatus =
            new MerkleTokenRelStatus(0L, false, false, true);
    private final MerkleTokenRelStatus bRelStatus =
            new MerkleTokenRelStatus(1L, false, false, true);

    private final MerkleUniqueToken someNft =
            new MerkleUniqueToken(num.toEntityId(), "A".getBytes(), RichInstant.MISSING_INSTANT);

    private final MerkleAccount accountWithRels =
            MerkleAccountFactory.newAccount()
                    .lastAssociatedToken(aTokenId.num())
                    .associatedTokensCount(2)
                    .get();

    private final MerkleAccount accountWithNfts =
            MerkleAccountFactory.newAccount()
                    .nftsOwned(2)
                    .headNftTokenNum(aNftKey.getHiOrderAsLong())
                    .headNftSerialNo(aNftKey.getLowOrderAsLong())
                    .get();

    {
        accountWithRels.setKey(num);
        accountWithNfts.setKey(num);
        someNft.setNext(bNftKey.asNftNumPair());
    }

    private final MerkleToken fungibleToken = new MerkleToken();

    {
        fungibleToken.setTokenType(TokenType.FUNGIBLE_COMMON);
    }

    private final MerkleToken deletedFungibleToken = new MerkleToken();

    {
        deletedFungibleToken.setTokenType(TokenType.FUNGIBLE_COMMON);
        deletedFungibleToken.setDeleted(true);
    }

    private final MerkleToken nfToken = new MerkleToken();

    {
        nfToken.setTokenType(TokenType.NON_FUNGIBLE_UNIQUE);
    }

    private final MerkleToken deletedNfToken = new MerkleToken();

    {
        deletedNfToken.setTokenType(TokenType.NON_FUNGIBLE_UNIQUE);
        deletedNfToken.setDeleted(true);
    }
}<|MERGE_RESOLUTION|>--- conflicted
+++ resolved
@@ -165,7 +165,7 @@
         givenCorruptNfsSetup();
         given(expiryThrottle.allow(any())).willReturn(true);
         given(entityLookup.getMutableAccount(num)).willReturn(accountWithNfts);
-        given(returnHelper.burnOrReturnNft(true, bNftKey, nfts))
+        given(returnHelper.burnOrReturnNft(true, bNftKey.asNftNumPair().nftId(), nfts))
                 .willThrow(NullPointerException.class);
 
         final var expected = NonFungibleTreasuryReturns.FINISHED_NOOP_NON_FUNGIBLE_RETURNS;
@@ -360,12 +360,8 @@
                                 any(List.class),
                                 any(List.class)))
                 .willReturn(true);
-<<<<<<< HEAD
-        given(returnHelper.finishNft(false, aNftKey.asNftNumPair().nftId(), nfts))
+        given(returnHelper.burnOrReturnNft(false, aNftKey.asNftNumPair().nftId(), nfts))
                 .willReturn(bNftKey);
-=======
-        given(returnHelper.burnOrReturnNft(false, aNftKey, nfts)).willReturn(bNftKey);
->>>>>>> 8a6e44df
         if (includeBRemoval) {
             given(
                             returnHelper.updateNftReturns(
@@ -376,12 +372,8 @@
                                     any(List.class),
                                     any(List.class)))
                     .willReturn(false);
-<<<<<<< HEAD
-            given(returnHelper.finishNft(true, bNftKey.asNftNumPair().nftId(), nfts))
+            given(returnHelper.burnOrReturnNft(true, bNftKey.asNftNumPair().nftId(), nfts))
                     .willReturn(null);
-=======
-            given(returnHelper.burnOrReturnNft(true, bNftKey, nfts)).willReturn(null);
->>>>>>> 8a6e44df
         }
     }
 
