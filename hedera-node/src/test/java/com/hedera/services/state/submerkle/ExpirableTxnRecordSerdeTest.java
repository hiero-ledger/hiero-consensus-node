--- conflicted
+++ resolved
@@ -24,11 +24,8 @@
 import com.hedera.test.serde.SerializedForms;
 import com.hedera.test.utils.SeededPropertySource;
 
-<<<<<<< HEAD
+import static com.hedera.services.state.submerkle.ExpirableTxnRecord.RELEASE_0260_VERSION;
 import static com.hedera.services.state.submerkle.ExpirableTxnRecord.RELEASE_0270_VERSION;
-=======
-import static com.hedera.services.state.submerkle.ExpirableTxnRecord.RELEASE_0230_VERSION;
->>>>>>> 1c58b110
 
 public class ExpirableTxnRecordSerdeTest extends SelfSerializableDataTest<ExpirableTxnRecord> {
 	public static final int NUM_TEST_CASES = 4 * MIN_TEST_CASES_PER_VERSION;
@@ -44,16 +41,6 @@
 	}
 
 	@Override
-	protected ExpirableTxnRecord getExpectedObject(final int version, final int testCaseNo) {
-		final var propertySource = SeededPropertySource.forSerdeTest(version, testCaseNo);
-		final var seededRecord = propertySource.nextRecord();
-		if (version < RELEASE_0270_VERSION) {
-			seededRecord.clearStakingRewardsPaid();
-		}
-		return seededRecord;
-	}
-
-	@Override
 	protected byte[] getSerializedForm(final int version, final int testCaseNo) {
 		return SerializedForms.loadForm(ExpirableTxnRecord.class, version, testCaseNo);
 	}
@@ -61,10 +48,7 @@
 	@Override
 	protected ExpirableTxnRecord getExpectedObject(final int version, final int testCaseNo) {
 		final var seeded = SeededPropertySource.forSerdeTest(version, testCaseNo).nextRecord();
-		if (version == RELEASE_0230_VERSION) {
-			// Always empty before 0.25
-		}
-		if (version < ExpirableTxnRecord.RELEASE_0260_VERSION) {
+		if (version < RELEASE_0260_VERSION) {
 			// Ethereum hash added in release 0.26
 			seeded.setEthereumHash(ExpirableTxnRecord.MISSING_ETHEREUM_HASH);
 			// sender ID add in release 0.26
@@ -75,6 +59,9 @@
 				seeded.getContractCreateResult().setSenderId(null);
 			}
 		}
+		if (version < RELEASE_0270_VERSION) {
+			seeded.clearStakingRewardsPaid();
+		}
 		return seeded;
 	}
 
