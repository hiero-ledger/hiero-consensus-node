/*
 * Copyright (C) 2022 Hedera Hashgraph, LLC
 *
 * Licensed under the Apache License, Version 2.0 (the "License");
 * you may not use this file except in compliance with the License.
 * You may obtain a copy of the License at
 *
 *      http://www.apache.org/licenses/LICENSE-2.0
 *
 * Unless required by applicable law or agreed to in writing, software
 * distributed under the License is distributed on an "AS IS" BASIS,
 * WITHOUT WARRANTIES OR CONDITIONS OF ANY KIND, either express or implied.
 * See the License for the specific language governing permissions and
 * limitations under the License.
 */
package com.hedera.services.state.expiry.removal;

import static com.hedera.test.utils.TxnUtils.*;
import static org.junit.jupiter.api.Assertions.*;
import static org.mockito.BDDMockito.given;
import static org.mockito.Mockito.never;
import static org.mockito.Mockito.verify;

import com.hedera.services.state.enums.TokenType;
import com.hedera.services.state.merkle.MerkleToken;
import com.hedera.services.state.merkle.MerkleTokenRelStatus;
import com.hedera.services.state.merkle.MerkleUniqueToken;
import com.hedera.services.state.migration.UniqueTokenAdapter;
import com.hedera.services.state.migration.UniqueTokenMapAdapter;
import com.hedera.services.state.submerkle.CurrencyAdjustments;
import com.hedera.services.state.submerkle.EntityId;
import com.hedera.services.state.submerkle.NftAdjustments;
import com.hedera.services.state.submerkle.RichInstant;
import com.hedera.services.utils.EntityNum;
import com.hedera.services.utils.EntityNumPair;
import com.hedera.services.utils.NftNumPair;
import com.hederahashgraph.api.proto.java.TokenID;
import com.swirlds.merkle.map.MerkleMap;
import java.util.ArrayList;
import java.util.List;
import org.junit.jupiter.api.BeforeEach;
import org.junit.jupiter.api.Test;
import org.junit.jupiter.api.extension.ExtendWith;
import org.mockito.Mock;
import org.mockito.junit.jupiter.MockitoExtension;

@ExtendWith(MockitoExtension.class)
class TreasuryReturnHelperTest {
<<<<<<< HEAD
    @Mock private MerkleMap<EntityNum, MerkleToken> tokens;
    @Mock private UniqueTokenMapAdapter uniqueTokens;
=======
>>>>>>> 8a064f04
    @Mock private MerkleMap<EntityNumPair, MerkleTokenRelStatus> tokenRels;
    @Mock private MerkleMap<EntityNumPair, MerkleUniqueToken> nfts;

    private final List<CurrencyAdjustments> returnTransfers = new ArrayList<>();
    private final List<EntityId> tokenTypes = new ArrayList<>();
    private final List<NftAdjustments> returnExchanges = new ArrayList<>();

    private TreasuryReturnHelper subject;

    @BeforeEach
    void setUp() {
        subject = new TreasuryReturnHelper();
    }

    @Test
    void justInsertsBurnIfTokenIsDeleted() {
        final var didReturn =
                subject.updateNftReturns(
                        expiredAccountNum,
                        deletedTokenNum,
                        deletedToken,
                        serialNo,
                        tokenTypes,
                        returnExchanges);

        final var ttls =
                List.of(
                        burnExchangeOf(
                                deletedTokenNum.toGrpcTokenId(),
                                expiredAccountNum.toGrpcAccountId(),
                                serialNo));
        assertFalse(didReturn);
        assertEquals(exchangesFrom(ttls), returnExchanges);
        assertEquals(1, tokenTypes.size());
    }

    @Test
    void namejustRemovesIfWasBurn() {
        given(nfts.get(aNftKey)).willReturn(someNft);
        someNft.setNext(bNftKey.asNftNumPair());

<<<<<<< HEAD
        given(tokens.get(missingTokenNum)).willReturn(token);
        given(token.tokenType()).willReturn(TokenType.NON_FUNGIBLE_UNIQUE);
        given(uniqueTokens.getForModify(key.asNftNumPair().nftId())).willReturn(null);
=======
        final var newRoot = subject.finishNft(true, aNftKey, nfts);
>>>>>>> 8a064f04

        verify(nfts).remove(aNftKey);
        assertEquals(bNftKey, newRoot);
    }

    @Test
<<<<<<< HEAD
    void removesNftIfTokenIsDeleted() {
        final var key = EntityNumPair.fromLongs(missingTokenNum.longValue(), 1L);
        final var nextKey = EntityNumPair.fromLongs(nonFungibleTokenNum.longValue(), 2L);
        final var nft = mock(MerkleUniqueToken.class);
        final var token = mock(MerkleToken.class);

        given(tokens.get(missingTokenNum)).willReturn(token);
        given(token.tokenType()).willReturn(TokenType.NON_FUNGIBLE_UNIQUE);
        given(token.isDeleted()).willReturn(true);
        given(uniqueTokens.getForModify(key.asNftNumPair().nftId()))
                .willReturn(UniqueTokenAdapter.wrap(nft));
        given(nft.getNext()).willReturn(nextKey.asNftNumPair());

        assertEquals(nextKey, subject.updateNftReturns(key, uniqueTokens));
        verify(uniqueTokens).remove(key.asNftNumPair().nftId());
    }

    @Test
    void changesNftOwnerToTreasuryIfTokenIsNotDeleted() {
        final var key = EntityNumPair.fromLongs(missingTokenNum.longValue(), 1L);
        final var nextKey = EntityNumPair.fromLongs(nonFungibleTokenNum.longValue(), 2L);
        final var nft = mock(MerkleUniqueToken.class);
        final var token = mock(MerkleToken.class);

        given(tokens.get(missingTokenNum)).willReturn(token);
        given(token.tokenType()).willReturn(TokenType.NON_FUNGIBLE_UNIQUE);
        given(token.isDeleted()).willReturn(false);
        given(uniqueTokens.getForModify(key.asNftNumPair().nftId()))
                .willReturn(UniqueTokenAdapter.wrap(nft));
        given(nft.getNext()).willReturn(nextKey.asNftNumPair());

        assertEquals(nextKey, subject.updateNftReturns(key, uniqueTokens));
        verify(nft).setOwner(EntityId.MISSING_ENTITY_ID);
=======
    void clearsOwnerIfNotBurn() {
        given(nfts.getForModify(aNftKey)).willReturn(someNft);
        someNft.setNext(NftNumPair.MISSING_NFT_NUM_PAIR);

        final var newRoot = subject.finishNft(false, aNftKey, nfts);

        verify(nfts, never()).remove(aNftKey);
        assertEquals(EntityId.MISSING_ENTITY_ID, someNft.getOwner());
        assertNull(newRoot);
    }

    @Test
    void worksAroundNullNext() {
        given(nfts.getForModify(aNftKey)).willReturn(someNft);
        someNft.setNext(null);

        final var newRoot = subject.finishNft(false, aNftKey, nfts);

        verify(nfts, never()).remove(aNftKey);
        assertEquals(EntityId.MISSING_ENTITY_ID, someNft.getOwner());
        assertNull(newRoot);
>>>>>>> 8a064f04
    }

    @Test
    void justAppendsBurnIfTokenIsDeleted() {
        final List<EntityId> tokenTypes = new ArrayList<>();
        tokenTypes.add(deletedTokenNum.toEntityId());
        returnExchanges.add(new NftAdjustments());

        final var didReturn =
                subject.updateNftReturns(
                        expiredAccountNum,
                        deletedTokenNum,
                        deletedToken,
                        serialNo,
                        tokenTypes,
                        returnExchanges);

        final var ttls =
                List.of(
                        burnExchangeOf(
                                deletedTokenNum.toGrpcTokenId(),
                                expiredAccountNum.toGrpcAccountId(),
                                serialNo));
        assertFalse(didReturn);
        assertEquals(exchangesFrom(ttls), returnExchanges);
        assertEquals(1, tokenTypes.size());
    }

    @Test
    void justAppendsReturnIfTokenNotDeleted() {
        final List<EntityId> tokenTypes = new ArrayList<>();
        tokenTypes.add(nonFungibleTokenNum.toEntityId());
        returnExchanges.add(new NftAdjustments());

        final var didReturn =
                subject.updateNftReturns(
                        expiredAccountNum,
                        nonFungibleTokenNum,
                        nonFungibleToken,
                        serialNo,
                        tokenTypes,
                        returnExchanges);

        final var ttls =
                List.of(
                        returnExchangeOf(
                                nonFungibleTokenNum.toGrpcTokenId(),
                                expiredAccountNum.toGrpcAccountId(),
                                treasuryNum.toGrpcAccountId(),
                                serialNo));
        assertTrue(didReturn);
        assertEquals(exchangesFrom(ttls), returnExchanges);
        assertEquals(1, tokenTypes.size());
    }

    @Test
    void justReportsDebitIfTokenIsDeleted() {
        subject.updateFungibleReturns(
                expiredAccountNum,
                deletedTokenNum,
                deletedToken,
                tokenBalance,
                returnTransfers,
                tokenRels);

        final var ttls =
                List.of(
                        asymmetricTtlOf(
                                deletedTokenNum.toGrpcTokenId(),
                                expiredAccountNum.toGrpcAccountId(),
                                tokenBalance));
        assertEquals(adjustmentsFrom(ttls), returnTransfers);
    }

    @Test
    void doesBurnForNonzeroFungibleBalanceButWithBadTreasuryRel() {
        subject.updateFungibleReturns(
                expiredAccountNum,
                fungibleTokenNum,
                fungibleToken,
                tokenBalance,
                returnTransfers,
                tokenRels);

        final var ttls =
                List.of(
                        asymmetricTtlOf(
                                deletedTokenNum.toGrpcTokenId(),
                                expiredAccountNum.toGrpcAccountId(),
                                tokenBalance));
        assertEquals(adjustmentsFrom(ttls), returnTransfers);
    }

    @Test
    void doesTreasuryReturnForNonzeroFungibleBalance() {
        final var treasuryRel = mutableRel(tokenBalance);
        givenModifiableRelPresent(treasuryNum, fungibleTokenNum, treasuryRel);

        subject.updateFungibleReturns(
                expiredAccountNum,
                fungibleTokenNum,
                fungibleToken,
                tokenBalance,
                returnTransfers,
                tokenRels);

        final var ttls =
                List.of(
                        ttlOf(
                                survivedTokenGrpcId,
                                expiredAccountNum.toGrpcAccountId(),
                                treasuryId.toGrpcAccountId(),
                                tokenBalance));
        assertEquals(adjustmentsFrom(ttls), returnTransfers);
        assertEquals(2 * tokenBalance, treasuryRel.getBalance());
    }

    @Test
    void ordersTreasuryReturnsByAccountNumber() {
        final var treasuryRel = mutableRel(tokenBalance);
        givenModifiableRelPresent(treasuryNum, fungibleTokenNum, treasuryRel);

        subject.updateFungibleReturns(
                olderExpiredAccountNum,
                fungibleTokenNum,
                fungibleToken,
                tokenBalance,
                returnTransfers,
                tokenRels);

        final var ttls =
                List.of(
                        ttlOf(
                                survivedTokenGrpcId,
                                treasuryId.toGrpcAccountId(),
                                olderExpiredAccountNum.toGrpcAccountId(),
                                -tokenBalance));
        assertEquals(adjustmentsFrom(ttls), returnTransfers);
        assertEquals(2 * tokenBalance, treasuryRel.getBalance());
    }

    private void givenModifiableRelPresent(
            EntityNum account, EntityNum token, MerkleTokenRelStatus mutableRel) {
        var rel = EntityNumPair.fromLongs(account.longValue(), token.longValue());
        given(tokenRels.getForModify(rel)).willReturn(mutableRel);
    }

    private MerkleTokenRelStatus mutableRel(long balance) {
        return new MerkleTokenRelStatus(balance, false, false, true);
    }

    private final long serialNo = 666L;
    private final long tokenBalance = 1_234L;
    private final EntityId expiredTreasuryId = new EntityId(0, 0, 2L);
    private final EntityNum treasuryNum = EntityNum.fromLong(666L);
    private final EntityNum expiredAccountNum = expiredTreasuryId.asNum();
    private final EntityNum olderExpiredAccountNum = EntityNum.fromLong(1_000_000L);
    private final EntityNum deletedTokenNum = EntityNum.fromLong(1234L);
    private final EntityNum fungibleTokenNum = EntityNum.fromLong(4321L);
    private final EntityNum nonFungibleTokenNum = EntityNum.fromLong(5678L);
    private final EntityId treasuryId = treasuryNum.toEntityId();
    private final TokenID survivedTokenGrpcId = fungibleTokenNum.toGrpcTokenId();
    private final MerkleToken deletedToken =
            new MerkleToken(
                    Long.MAX_VALUE,
                    1L,
                    0,
                    "GONE",
                    "Long lost dream",
                    true,
                    true,
                    expiredTreasuryId);
    private final MerkleToken fungibleToken =
            new MerkleToken(
                    Long.MAX_VALUE, 1L, 0, "HERE", "Dreams never die", true, true, treasuryId);
    private final MerkleToken nonFungibleToken =
            new MerkleToken(
                    Long.MAX_VALUE, 1L, 0, "HERE", "Dreams never die", true, true, treasuryId);

    {
        deletedToken.setDeleted(true);
        fungibleToken.setTokenType(TokenType.FUNGIBLE_COMMON);
        nonFungibleToken.setTokenType(TokenType.NON_FUNGIBLE_UNIQUE);
        nonFungibleToken.setTreasury(treasuryNum.toEntityId());
    }

    private final EntityNumPair aNftKey =
            EntityNumPair.fromLongs(nonFungibleTokenNum.longValue(), 666L);
    private final EntityNumPair bNftKey =
            EntityNumPair.fromLongs(deletedTokenNum.longValue(), 777L);
    private final MerkleUniqueToken someNft =
            new MerkleUniqueToken(
                    expiredAccountNum.toEntityId(), "A".getBytes(), RichInstant.MISSING_INSTANT);
}<|MERGE_RESOLUTION|>--- conflicted
+++ resolved
@@ -31,6 +31,7 @@
 import com.hedera.services.state.submerkle.EntityId;
 import com.hedera.services.state.submerkle.NftAdjustments;
 import com.hedera.services.state.submerkle.RichInstant;
+import com.hedera.services.store.models.NftId;
 import com.hedera.services.utils.EntityNum;
 import com.hedera.services.utils.EntityNumPair;
 import com.hedera.services.utils.NftNumPair;
@@ -46,13 +47,8 @@
 
 @ExtendWith(MockitoExtension.class)
 class TreasuryReturnHelperTest {
-<<<<<<< HEAD
-    @Mock private MerkleMap<EntityNum, MerkleToken> tokens;
-    @Mock private UniqueTokenMapAdapter uniqueTokens;
-=======
->>>>>>> 8a064f04
     @Mock private MerkleMap<EntityNumPair, MerkleTokenRelStatus> tokenRels;
-    @Mock private MerkleMap<EntityNumPair, MerkleUniqueToken> nfts;
+    @Mock private UniqueTokenMapAdapter nfts;
 
     private final List<CurrencyAdjustments> returnTransfers = new ArrayList<>();
     private final List<EntityId> tokenTypes = new ArrayList<>();
@@ -92,54 +88,13 @@
         given(nfts.get(aNftKey)).willReturn(someNft);
         someNft.setNext(bNftKey.asNftNumPair());
 
-<<<<<<< HEAD
-        given(tokens.get(missingTokenNum)).willReturn(token);
-        given(token.tokenType()).willReturn(TokenType.NON_FUNGIBLE_UNIQUE);
-        given(uniqueTokens.getForModify(key.asNftNumPair().nftId())).willReturn(null);
-=======
         final var newRoot = subject.finishNft(true, aNftKey, nfts);
->>>>>>> 8a064f04
 
         verify(nfts).remove(aNftKey);
         assertEquals(bNftKey, newRoot);
     }
 
     @Test
-<<<<<<< HEAD
-    void removesNftIfTokenIsDeleted() {
-        final var key = EntityNumPair.fromLongs(missingTokenNum.longValue(), 1L);
-        final var nextKey = EntityNumPair.fromLongs(nonFungibleTokenNum.longValue(), 2L);
-        final var nft = mock(MerkleUniqueToken.class);
-        final var token = mock(MerkleToken.class);
-
-        given(tokens.get(missingTokenNum)).willReturn(token);
-        given(token.tokenType()).willReturn(TokenType.NON_FUNGIBLE_UNIQUE);
-        given(token.isDeleted()).willReturn(true);
-        given(uniqueTokens.getForModify(key.asNftNumPair().nftId()))
-                .willReturn(UniqueTokenAdapter.wrap(nft));
-        given(nft.getNext()).willReturn(nextKey.asNftNumPair());
-
-        assertEquals(nextKey, subject.updateNftReturns(key, uniqueTokens));
-        verify(uniqueTokens).remove(key.asNftNumPair().nftId());
-    }
-
-    @Test
-    void changesNftOwnerToTreasuryIfTokenIsNotDeleted() {
-        final var key = EntityNumPair.fromLongs(missingTokenNum.longValue(), 1L);
-        final var nextKey = EntityNumPair.fromLongs(nonFungibleTokenNum.longValue(), 2L);
-        final var nft = mock(MerkleUniqueToken.class);
-        final var token = mock(MerkleToken.class);
-
-        given(tokens.get(missingTokenNum)).willReturn(token);
-        given(token.tokenType()).willReturn(TokenType.NON_FUNGIBLE_UNIQUE);
-        given(token.isDeleted()).willReturn(false);
-        given(uniqueTokens.getForModify(key.asNftNumPair().nftId()))
-                .willReturn(UniqueTokenAdapter.wrap(nft));
-        given(nft.getNext()).willReturn(nextKey.asNftNumPair());
-
-        assertEquals(nextKey, subject.updateNftReturns(key, uniqueTokens));
-        verify(nft).setOwner(EntityId.MISSING_ENTITY_ID);
-=======
     void clearsOwnerIfNotBurn() {
         given(nfts.getForModify(aNftKey)).willReturn(someNft);
         someNft.setNext(NftNumPair.MISSING_NFT_NUM_PAIR);
@@ -161,7 +116,6 @@
         verify(nfts, never()).remove(aNftKey);
         assertEquals(EntityId.MISSING_ENTITY_ID, someNft.getOwner());
         assertNull(newRoot);
->>>>>>> 8a064f04
     }
 
     @Test
@@ -348,11 +302,10 @@
         nonFungibleToken.setTreasury(treasuryNum.toEntityId());
     }
 
-    private final EntityNumPair aNftKey =
-            EntityNumPair.fromLongs(nonFungibleTokenNum.longValue(), 666L);
+    private final NftId aNftKey = NftId.withDefaultShardRealm(nonFungibleTokenNum.longValue(), 666L);
     private final EntityNumPair bNftKey =
             EntityNumPair.fromLongs(deletedTokenNum.longValue(), 777L);
-    private final MerkleUniqueToken someNft =
+    private final UniqueTokenAdapter someNft = UniqueTokenAdapter.wrap(
             new MerkleUniqueToken(
-                    expiredAccountNum.toEntityId(), "A".getBytes(), RichInstant.MISSING_INSTANT);
+                    expiredAccountNum.toEntityId(), "A".getBytes(), RichInstant.MISSING_INSTANT));
 }