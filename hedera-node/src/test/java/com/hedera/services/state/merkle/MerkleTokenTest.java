package com.hedera.services.state.merkle;

/*-
 * ‌
 * Hedera Services Node
 * ​
 * Copyright (C) 2018 - 2021 Hedera Hashgraph, LLC
 * ​
 * Licensed under the Apache License, Version 2.0 (the "License");
 * you may not use this file except in compliance with the License.
 * You may obtain a copy of the License at
 *
 *      http://www.apache.org/licenses/LICENSE-2.0
 *
 * Unless required by applicable law or agreed to in writing, software
 * distributed under the License is distributed on an "AS IS" BASIS,
 * WITHOUT WARRANTIES OR CONDITIONS OF ANY KIND, either express or implied.
 * See the License for the specific language governing permissions and
 * limitations under the License.
 * ‍
 */

import com.hedera.services.legacy.core.jproto.JEd25519Key;
import com.hedera.services.legacy.core.jproto.JKey;
import com.hedera.services.state.enums.TokenSupplyType;
import com.hedera.services.state.enums.TokenType;
import com.hedera.services.state.serdes.DomainSerdes;
import com.hedera.services.state.serdes.IoReadingFunction;
import com.hedera.services.state.serdes.IoWritingConsumer;
import com.hedera.services.state.submerkle.EntityId;
import com.hedera.services.state.submerkle.FcCustomFee;
import com.hederahashgraph.api.proto.java.CustomFee;
import com.hederahashgraph.api.proto.java.FixedFee;
import com.hederahashgraph.api.proto.java.Fraction;
import com.hederahashgraph.api.proto.java.FractionalFee;
import com.swirlds.common.constructable.ClassConstructorPair;
import com.swirlds.common.constructable.ConstructableRegistry;
import com.swirlds.common.constructable.ConstructableRegistryException;
import com.swirlds.common.io.SerializableDataInputStream;
import com.swirlds.common.io.SerializableDataOutputStream;
import org.junit.jupiter.api.AfterEach;
import org.junit.jupiter.api.BeforeEach;
import org.junit.jupiter.api.Test;
import org.mockito.InOrder;

import java.io.ByteArrayInputStream;
import java.io.ByteArrayOutputStream;
import java.io.IOException;
import java.util.Collections;
import java.util.List;

import static com.hedera.services.state.merkle.MerkleTopic.serdes;
import static java.util.stream.Collectors.toList;
import static org.junit.Assert.assertFalse;
import static org.junit.jupiter.api.Assertions.assertDoesNotThrow;
import static org.junit.jupiter.api.Assertions.assertEquals;
import static org.junit.jupiter.api.Assertions.assertNotEquals;
import static org.junit.jupiter.api.Assertions.assertNotSame;
import static org.junit.jupiter.api.Assertions.assertThrows;
import static org.junit.jupiter.api.Assertions.assertTrue;
import static org.mockito.ArgumentMatchers.anyInt;
import static org.mockito.ArgumentMatchers.argThat;
import static org.mockito.ArgumentMatchers.eq;
import static org.mockito.BDDMockito.any;
import static org.mockito.BDDMockito.given;
import static org.mockito.BDDMockito.mock;
import static org.mockito.Mockito.inOrder;
import static org.mockito.Mockito.times;

class MerkleTokenTest {
	private JKey adminKey, otherAdminKey;
	private JKey freezeKey, otherFreezeKey;
	private JKey wipeKey, otherWipeKey;
	private JKey supplyKey, otherSupplyKey;
	private JKey kycKey, otherKycKey;
	private JKey feeScheduleKey, otherFeeScheduleKey;
	private String symbol = "NotAnHbar", otherSymbol = "NotAnHbarEither";
	private String name = "NotAnHbarName", otherName = "NotAnHbarNameEither";
	private String memo = "NotAMemo", otherMemo = "NotAMemoEither";
	private int decimals = 2, otherDecimals = 3;
	private long expiry = 1_234_567, otherExpiry = expiry + 2_345_678;
	private long autoRenewPeriod = 1_234_567, otherAutoRenewPeriod = 2_345_678;
	private long totalSupply = 1_000_000, otherTotalSupply = 1_000_001;
	private boolean freezeDefault = true, otherFreezeDefault = false;
	private boolean accountsKycGrantedByDefault = true, otherAccountsKycGrantedByDefault = false;
	private EntityId treasury = new EntityId(1, 2, 3);
	private EntityId otherTreasury = new EntityId(3, 2, 1);
	private EntityId autoRenewAccount = new EntityId(2, 3, 4);
	private EntityId otherAutoRenewAccount = new EntityId(4, 3, 2);
	private boolean isDeleted = true, otherIsDeleted = false;

	private final long validNumerator = 5;
	private final long validDenominator = 100;
	private final long fixedUnitsToCollect = 7;
	private final long minimumUnitsToCollect = 1;
	private final long maximumUnitsToCollect = 55;
	private final EntityId denom = new EntityId(1, 2, 3);
	private final EntityId feeCollector = new EntityId(4, 5, 6);
	final CustomFee fractionalFee = CustomFee.newBuilder()
			.setFeeCollectorAccountId(feeCollector.toGrpcAccountId())
			.setFractionalFee(FractionalFee.newBuilder()
					.setFractionalAmount(Fraction.newBuilder()
							.setNumerator(validNumerator)
							.setDenominator(validDenominator)
							.build())
					.setMinimumAmount(minimumUnitsToCollect)
					.setMaximumAmount(maximumUnitsToCollect)
			).build();
	final CustomFee fixedFee = CustomFee.newBuilder()
			.setFeeCollectorAccountId(feeCollector.toGrpcAccountId())
			.setFixedFee(FixedFee.newBuilder()
					.setDenominatingTokenId(denom.toGrpcTokenId())
					.setAmount(fixedUnitsToCollect)
			).build();
	final List<CustomFee> grpcFeeSchedule = List.of(fixedFee, fractionalFee);
	final List<FcCustomFee> feeSchedule = grpcFeeSchedule.stream().map(FcCustomFee::fromGrpc).collect(toList());

	private MerkleToken subject;
	private MerkleToken other;

	@BeforeEach
	void setup() {
		adminKey = new JEd25519Key("not-a-real-admin-key".getBytes());
		kycKey = new JEd25519Key("not-a-real-kyc-key".getBytes());
		freezeKey = new JEd25519Key("not-a-real-freeze-key".getBytes());
		otherAdminKey = new JEd25519Key("not-a-real-admin-key-either".getBytes());
		otherKycKey = new JEd25519Key("not-a-real-kyc-key-either".getBytes());
		otherFreezeKey = new JEd25519Key("not-a-real-freeze-key-either".getBytes());
		wipeKey = new JEd25519Key("not-a-real-wipe-key".getBytes());
		supplyKey = new JEd25519Key("not-a-real-supply-key".getBytes());
		otherWipeKey = new JEd25519Key("not-a-real-wipe-key-either".getBytes());
		otherSupplyKey = new JEd25519Key("not-a-real-supply-key-either".getBytes());
		feeScheduleKey = new JEd25519Key("not-a-real-fee-schedule-key".getBytes());
		otherFeeScheduleKey = new JEd25519Key("not-a-real-fee-schedule-key-either".getBytes());

		subject = new MerkleToken(
				expiry, totalSupply, decimals, symbol, name, freezeDefault, accountsKycGrantedByDefault, treasury);
		setOptionalElements(subject);
		subject.setExpiry(expiry);
		subject.setTotalSupply(totalSupply);
		subject.setAdminKey(adminKey);
		subject.setFreezeKey(freezeKey);
		subject.setKycKey(kycKey);
		subject.setWipeKey(wipeKey);
		subject.setSupplyKey(supplyKey);
		subject.setDeleted(isDeleted);
		subject.setMemo(memo);
		subject.setTokenType(TokenType.FUNGIBLE_COMMON);
		subject.setSupplyType(TokenSupplyType.INFINITE);
		subject.setTreasury(treasury);
		subject.setName(name);
		subject.setSymbol(symbol);
		subject.setAccountsFrozenByDefault(true);
		subject.setFeeScheduleFrom(grpcFeeSchedule);

		serdes = mock(DomainSerdes.class);
		MerkleToken.serdes = serdes;
	}

	@AfterEach
	void cleanup() {
		MerkleToken.serdes = new DomainSerdes();
	}

	@Test
	void deleteIsNoop() {
		// expect:
		assertDoesNotThrow(subject::release);
	}

	@Test
	void serializeWorks() throws IOException {
		// setup:
		var out = mock(SerializableDataOutputStream.class);
		// and:
		InOrder inOrder = inOrder(serdes, out);

		// when:
		subject.serialize(out);

		// then:
		inOrder.verify(out).writeBoolean(isDeleted);
		inOrder.verify(out).writeLong(expiry);
		inOrder.verify(serdes).writeNullableSerializable(autoRenewAccount, out);
		inOrder.verify(out).writeLong(autoRenewPeriod);
		inOrder.verify(out).writeNormalisedString(symbol);
		inOrder.verify(out).writeNormalisedString(name);
		inOrder.verify(out).writeSerializable(treasury, true);
		inOrder.verify(out).writeLong(totalSupply);
		inOrder.verify(out).writeInt(decimals);
		inOrder.verify(out, times(2)).writeBoolean(true);
		inOrder.verify(serdes).writeNullable(
				argThat(adminKey::equals), argThat(out::equals), any(IoWritingConsumer.class));
		inOrder.verify(serdes).writeNullable(
				argThat(freezeKey::equals), argThat(out::equals), any(IoWritingConsumer.class));
		inOrder.verify(serdes).writeNullable(
				argThat(kycKey::equals), argThat(out::equals), any(IoWritingConsumer.class));
		inOrder.verify(serdes).writeNullable(
				argThat(supplyKey::equals), argThat(out::equals), any(IoWritingConsumer.class));
		inOrder.verify(serdes).writeNullable(
				argThat(wipeKey::equals), argThat(out::equals), any(IoWritingConsumer.class));
		inOrder.verify(out).writeNormalisedString(memo);
		inOrder.verify(out, times(2)).writeInt(0);
		inOrder.verify(out, times(2)).writeLong(0);
		inOrder.verify(out).writeSerializableList(feeSchedule, true, true);
		inOrder.verify(serdes).writeNullable(
				argThat(feeScheduleKey::equals), argThat(out::equals), any(IoWritingConsumer.class));
	}

	@Test
	void copyWorks() {
		// given:
		var copySubject = subject.copy();

		// expect:
		assertNotSame(copySubject, subject);
		assertEquals(subject, copySubject);
	}

	@Test
	void getterWorks() {
		// expect:
		assertEquals(feeSchedule, subject.customFeeSchedule());
	}

	@Test
	void v0120DeserializeWorks() throws IOException {
		// setup:
		SerializableDataInputStream fin = mock(SerializableDataInputStream.class);
		subject.setFeeScheduleFrom(Collections.emptyList());
		subject.setFeeScheduleKey(MerkleToken.UNUSED_KEY);

		given(serdes.readNullableSerializable(any())).willReturn(autoRenewAccount);
		given(serdes.deserializeKey(fin)).willReturn(adminKey);
		given(serdes.readNullable(argThat(fin::equals), any(IoReadingFunction.class)))
				.willReturn(adminKey)
				.willReturn(freezeKey)
				.willReturn(kycKey)
				.willReturn(supplyKey)
				.willReturn(wipeKey);
		given(fin.readNormalisedString(anyInt()))
				.willReturn(symbol)
				.willReturn(name)
				.willReturn(memo);
		given(fin.readLong())
				.willReturn(subject.expiry())
				.willReturn(subject.autoRenewPeriod())
				.willReturn(subject.totalSupply())
				.willReturn(subject.getLastUsedSerialNumber());
		given(fin.readInt()).willReturn(subject.decimals())
				.willReturn(TokenType.FUNGIBLE_COMMON.ordinal())
				.willReturn(TokenSupplyType.INFINITE.ordinal());
		given(fin.readBoolean())
				.willReturn(isDeleted)
				.willReturn(subject.accountsAreFrozenByDefault());
		given(fin.readSerializable()).willReturn(subject.treasury());
		// and:
		var read = new MerkleToken();

		// when:
		read.deserialize(fin, MerkleToken.RELEASE_0120_VERSION);

		// then:
		assertEquals(subject, read);
	}

	@Test
	void v0160DeserializeWorks() throws IOException {
		// setup:
		SerializableDataInputStream fin = mock(SerializableDataInputStream.class);

		given(serdes.readNullableSerializable(any())).willReturn(autoRenewAccount);
		given(serdes.deserializeKey(fin)).willReturn(adminKey);
		given(serdes.readNullable(argThat(fin::equals), any(IoReadingFunction.class)))
				.willReturn(adminKey)
				.willReturn(freezeKey)
				.willReturn(kycKey)
				.willReturn(supplyKey)
				.willReturn(wipeKey)
				.willReturn(feeScheduleKey);
		given(fin.readNormalisedString(anyInt()))
				.willReturn(symbol)
				.willReturn(name)
				.willReturn(memo);
		given(fin.readLong())
				.willReturn(subject.expiry())
				.willReturn(subject.autoRenewPeriod())
				.willReturn(subject.totalSupply())
				.willReturn(subject.maxSupply())
				.willReturn(subject.getLastUsedSerialNumber());
		given(fin.readInt())
				.willReturn(subject.decimals())
				.willReturn(subject.tokenType().ordinal())
				.willReturn(subject.supplyType().ordinal());
		given(fin.readBoolean())
				.willReturn(isDeleted)
				.willReturn(subject.accountsAreFrozenByDefault());
		given(fin.readSerializable()).willReturn(subject.treasury());
		given(fin.<FcCustomFee>readSerializableList(eq(Integer.MAX_VALUE), eq(true), any()))
				.willReturn(feeSchedule);
		// and:
		var read = new MerkleToken();

		// when:
		read.deserialize(fin, MerkleToken.MERKLE_VERSION);

		// then:
		assertEquals(subject, read);
	}

	@Test
	void objectContractHoldsForDifferentMemos() {
		// given:
		other = new MerkleToken(
				expiry, totalSupply, decimals, symbol, name, freezeDefault, accountsKycGrantedByDefault, treasury);
		setOptionalElements(other);
		other.setMemo(otherMemo);

		// expect:
		assertNotEquals(subject, other);
		// and:
		assertNotEquals(subject.hashCode(), other.hashCode());
	}

	@Test
	void objectContractHoldsForDifferentTotalSupplies() {
		// given:
		other = new MerkleToken(
				expiry, otherTotalSupply, decimals, symbol, name, freezeDefault, accountsKycGrantedByDefault, treasury);
		setOptionalElements(other);

		// expect:
		assertNotEquals(subject, other);
		// and:
		assertNotEquals(subject.hashCode(), other.hashCode());
	}

	@Test
	void objectContractHoldsForDifferentDecimals() {
		// given:
		other = new MerkleToken(
				expiry, totalSupply, otherDecimals, symbol, name, freezeDefault, accountsKycGrantedByDefault, treasury);
		setOptionalElements(other);

		// expect:
		assertNotEquals(subject, other);
		// and:
		assertNotEquals(subject.hashCode(), other.hashCode());
	}

	@Test
	void objectContractHoldsForDifferentWipeKey() {
		// given:
		other = new MerkleToken(
				expiry, totalSupply, decimals, symbol, name, freezeDefault, accountsKycGrantedByDefault, treasury);
		setOptionalElements(other);

		other.setWipeKey(otherWipeKey);

		// expect:
		assertNotEquals(subject, other);
		// and:
		assertNotEquals(subject.hashCode(), other.hashCode());
	}

	@Test
	void objectContractHoldsForDifferentFeeScheduleKey() {
		other = new MerkleToken(
				expiry, totalSupply, decimals, symbol, name, freezeDefault, accountsKycGrantedByDefault, treasury);
		setOptionalElements(other);

		other.setFeeScheduleKey(otherFeeScheduleKey);

		assertNotEquals(subject, other);
		assertNotEquals(subject.hashCode(), other.hashCode());
	}

	@Test
	void objectContractHoldsForDifferentSupply() {
		// given:
		other = new MerkleToken(
				expiry, totalSupply, decimals, symbol, name, freezeDefault, accountsKycGrantedByDefault, treasury);
		setOptionalElements(other);
		other.setSupplyKey(otherSupplyKey);

		// expect:
		assertNotEquals(subject, other);
		// and:
		assertNotEquals(subject.hashCode(), other.hashCode());
	}

	@Test
	void objectContractHoldsForDifferentDeleted() {
		// given:
		other = new MerkleToken(
				expiry, totalSupply, decimals, symbol, name, freezeDefault, accountsKycGrantedByDefault, treasury);
		setOptionalElements(other);
		other.setDeleted(otherIsDeleted);

		// expect:
		assertNotEquals(subject, other);
		// and:
		assertNotEquals(subject.hashCode(), other.hashCode());
	}

	@Test
	void objectContractHoldsForDifferentAdminKey() {
		// given:
		other = new MerkleToken(
				expiry, totalSupply, decimals, symbol, name, freezeDefault, accountsKycGrantedByDefault, treasury);
		setOptionalElements(other);
		other.setAdminKey(otherAdminKey);

		// expect:
		assertNotEquals(subject, other);
		// and:
		assertNotEquals(subject.hashCode(), other.hashCode());
	}

	@Test
	void objectContractHoldsForDifferentAutoRenewPeriods() {
		// given:
		other = new MerkleToken(
				expiry, totalSupply, decimals, symbol, name, freezeDefault, accountsKycGrantedByDefault, treasury);
		setOptionalElements(other);
		other.setAutoRenewPeriod(otherAutoRenewPeriod);

		// expect:
		assertNotEquals(subject, other);
		// and:
		assertNotEquals(subject.hashCode(), other.hashCode());
	}

	@Test
	void objectContractHoldsForDifferentAutoRenewAccounts() {
		// given:
		other = new MerkleToken(
				expiry, totalSupply, decimals, symbol, name, freezeDefault, accountsKycGrantedByDefault, treasury);
		setOptionalElements(other);
		other.setAutoRenewAccount(otherAutoRenewAccount);

		// expect:
		assertNotEquals(subject, other);
		// and:
		assertNotEquals(subject.hashCode(), other.hashCode());
	}

	@Test
	void objectContractHoldsForDifferentExpiries() {
		// given:
		other = new MerkleToken(
				otherExpiry, totalSupply, decimals, symbol, name, freezeDefault, accountsKycGrantedByDefault, treasury);
		setOptionalElements(other);

		// expect:
		assertNotEquals(subject, other);
		// and:
		assertNotEquals(subject.hashCode(), other.hashCode());
	}

	@Test
	void objectContractHoldsForDifferentSymbol() {
		// given:
		other = new MerkleToken(
				expiry, totalSupply, decimals, otherSymbol, name, freezeDefault, accountsKycGrantedByDefault, treasury);
		setOptionalElements(other);

		// expect:
		assertNotEquals(subject, other);
		// and:
		assertNotEquals(subject.hashCode(), other.hashCode());
	}

	@Test
	void objectContractHoldsForDifferentName() {
		// given:
		other = new MerkleToken(
				expiry, totalSupply, decimals, symbol, otherName, freezeDefault, accountsKycGrantedByDefault, treasury);
		setOptionalElements(other);
		// expect:
		assertNotEquals(subject, other);
		// and:
		assertNotEquals(subject.hashCode(), other.hashCode());
	}

	@Test
	void objectContractHoldsForDifferentFreezeDefault() {
		// given:
		other = new MerkleToken(
				expiry, totalSupply, decimals, symbol, name, otherFreezeDefault, accountsKycGrantedByDefault, treasury);
		setOptionalElements(other);

		// expect:
		assertNotEquals(subject, other);
		// and:
		assertNotEquals(subject.hashCode(), other.hashCode());
	}

	@Test
	void objectContractHoldsForDifferentaccountsKycGrantedByDefault() {
		// given:
		other = new MerkleToken(
				expiry, totalSupply, decimals, symbol, name, freezeDefault, otherAccountsKycGrantedByDefault, treasury);
		setOptionalElements(other);

		// expect:
		assertNotEquals(subject, other);
		// and:
		assertNotEquals(subject.hashCode(), other.hashCode());
	}

	@Test
	void objectContractHoldsForDifferentTreasury() {
		// given:
		other = new MerkleToken(
				expiry, totalSupply, decimals, symbol, name, freezeDefault, accountsKycGrantedByDefault, otherTreasury);
		setOptionalElements(other);

		// expect:
		assertNotEquals(subject, other);
		// and:
		assertNotEquals(subject.hashCode(), other.hashCode());
	}

	@Test
	void objectContractHoldsForDifferentKycKeys() {
		// given:
		other = new MerkleToken(
				expiry, totalSupply, decimals, symbol, name, freezeDefault, accountsKycGrantedByDefault, treasury);
		setOptionalElements(other);
		other.setKycKey(otherKycKey);

		// expect:
		assertNotEquals(subject, other);
		// and:
		assertNotEquals(subject.hashCode(), other.hashCode());

		// and given:
		other.setKycKey(MerkleToken.UNUSED_KEY);

		// expect:
		assertNotEquals(subject, other);
		// and:
		assertNotEquals(subject.hashCode(), other.hashCode());
	}

	@Test
	void objectContractHoldsForDifferentFreezeKeys() {
		// given:
		other = new MerkleToken(
				expiry, totalSupply, decimals, symbol, name, freezeDefault, accountsKycGrantedByDefault, treasury);
		setOptionalElements(other);
		other.setFreezeKey(otherFreezeKey);

		// expect:
		assertNotEquals(subject, other);
		// and:
		assertNotEquals(subject.hashCode(), other.hashCode());

		// and given:
		other.setFreezeKey(MerkleToken.UNUSED_KEY);

		// expect:
		assertNotEquals(subject, other);
		// and:
		assertNotEquals(subject.hashCode(), other.hashCode());
	}

	@Test
	 void objectContractPropertiesCheck() {
<<<<<<< HEAD
		// setup:

		// when:

		// expect:
=======
>>>>>>> f3dca3b2
		assertTrue(subject.hasAdminKey());
		assertEquals(adminKey, subject.adminKey().get());
		assertEquals(freezeKey, subject.freezeKey().get());
		assertTrue(subject.hasFreezeKey());
		assertEquals(kycKey, subject.kycKey().get());
		assertTrue(subject.hasKycKey());
		assertEquals(supplyKey, subject.supplyKey().get());
		assertTrue(subject.hasSupplyKey());
		assertEquals(wipeKey, subject.wipeKey().get());
		assertTrue(subject.hasWipeKey());
		assertTrue(subject.isDeleted());
		assertEquals(symbol, subject.symbol());
		assertEquals(name, subject.name());
		assertTrue(subject.accountsKycGrantedByDefault());
		assertEquals(autoRenewAccount, subject.autoRenewAccount());
		assertTrue(subject.hasAutoRenewAccount());
		assertEquals(supplyKey, subject.getSupplyKey());
		assertEquals(wipeKey, subject.getWipeKey());
		assertEquals(kycKey, subject.getKycKey());
		assertEquals(freezeKey, subject.getFreezeKey());
		assertEquals(memo, subject.memo());
	}

	@Test
	void hasFeeScheduleKeyWorks() {
		assertTrue(subject.hasFeeScheduleKey());

		subject.setFeeScheduleKey(MerkleToken.UNUSED_KEY);

		assertFalse(subject.hasFeeScheduleKey());
	}

	private void setOptionalElements(MerkleToken token) {
		token.setDeleted(isDeleted);
		token.setAdminKey(adminKey);
		token.setFreezeKey(freezeKey);
		token.setWipeKey(wipeKey);
		token.setSupplyKey(supplyKey);
		token.setKycKey(kycKey);
		token.setAutoRenewAccount(autoRenewAccount);
		token.setAutoRenewPeriod(autoRenewPeriod);
		token.setMemo(memo);
		token.setFeeScheduleFrom(grpcFeeSchedule);
		token.setFeeScheduleKey(feeScheduleKey);
		token.setTokenType(TokenType.FUNGIBLE_COMMON);
		token.setSupplyType(TokenSupplyType.INFINITE);
	}

	@Test
	void hashCodeContractMet() {
		// given:
		var defaultSubject = new MerkleAccountState();
		// and:
		var identicalSubject = new MerkleToken(
				expiry, totalSupply, decimals, symbol, name, freezeDefault, accountsKycGrantedByDefault, treasury);
		setOptionalElements(identicalSubject);
		identicalSubject.setDeleted(isDeleted);
		identicalSubject.setTokenType(TokenType.FUNGIBLE_COMMON);
		identicalSubject.setSupplyType(TokenSupplyType.INFINITE);
		identicalSubject.setMaxSupply(subject.maxSupply());
		identicalSubject.setLastUsedSerialNumber(subject.getLastUsedSerialNumber());

		// and:
		other = new MerkleToken(
				otherExpiry, otherTotalSupply, otherDecimals, otherSymbol, otherName,
				otherFreezeDefault, otherAccountsKycGrantedByDefault, otherTreasury);
		other.setTokenType(TokenType.FUNGIBLE_COMMON);
		other.setSupplyType(TokenSupplyType.INFINITE);
		other.setMaxSupply(subject.maxSupply());
		other.setLastUsedSerialNumber(subject.getLastUsedSerialNumber());
		// expect:
		assertNotEquals(subject.hashCode(), defaultSubject.hashCode());
		assertNotEquals(subject.hashCode(), other.hashCode());
		assertEquals(subject.hashCode(), identicalSubject.hashCode());
	}

	@Test
	void equalsWorksWithExtremes() {
		// expect:
		assertEquals(subject, subject);
		assertNotEquals(subject, null);
		assertNotEquals(subject, new Object());
	}

	@Test
	void toStringWorks() {
		// setup:
		final var desired = "MerkleToken{tokenType=FUNGIBLE_COMMON, supplyType=INFINITE, deleted=true, expiry=1234567," +
				" " +
				"symbol=NotAnHbar, name=NotAnHbarName, memo=NotAMemo, treasury=1.2.3, maxSupply=0, " +
				"totalSupply=1000000," +
				" decimals=2, lastUsedSerialNumber=0, autoRenewAccount=2.3.4, autoRenewPeriod=1234567, " +
				"adminKey=ed25519: \"not-a-real-admin-key\"\n" +
				", kycKey=ed25519: \"not-a-real-kyc-key\"\n" +
				", wipeKey=ed25519: \"not-a-real-wipe-key\"\n" +
				", supplyKey=ed25519: \"not-a-real-supply-key\"\n" +
				", freezeKey=ed25519: \"not-a-real-freeze-key\"\n" +
				", accountsKycGrantedByDefault=true, accountsFrozenByDefault=true, " +
				"feeSchedules=[FcCustomFee{feeType=FIXED_FEE, fixedFee=FixedFeeSpec{unitsToCollect=7, " +
				"tokenDenomination=1" +
				".2.3}, feeCollector=EntityId{shard=4, realm=5, num=6}}, FcCustomFee{feeType=FRACTIONAL_FEE, " +
				"fractionalFee=FractionalFeeSpec{numerator=5, denominator=100, minimumUnitsToCollect=1, " +
				"maximumUnitsToCollect=55}, feeCollector=EntityId{shard=4, realm=5, num=6}}], " +
				"feeScheduleKey=<JEd25519Key: ed25519 hex=6e6f742d612d7265616c2d6665652d7363686564756c652d6b6579>}";

		// expect:
		assertEquals(desired, subject.toString());
	}

	@Test
	void merkleMethodsWork() {
		// expect;
		assertEquals(MerkleToken.MERKLE_VERSION, subject.getVersion());
		assertEquals(MerkleToken.RUNTIME_CONSTRUCTABLE_ID, subject.getClassId());
		assertTrue(subject.isLeaf());
	}

	@Test
	void adjustsTotalSupplyWhenValid() {
		// when:
		subject.adjustTotalSupplyBy(500_000);

		// then:
		assertEquals(1_500_000, subject.totalSupply());
	}

	@Test
	void doesNotAdjustTotalSupplyWhenInvalid() {
		// when:
		subject.setMaxSupply(2);

		// then:
		assertThrows(IllegalArgumentException.class, () -> subject.adjustTotalSupplyBy(1_500_000));
	}

	@Test
	void throwsIaeIfTotalSupplyGoesNegative() {
		// expect:
		assertThrows(IllegalArgumentException.class, () -> subject.adjustTotalSupplyBy(-1_500_000));
	}

	@Test
	void liveFireSerdeWorks() throws IOException, ConstructableRegistryException {
		// setup:
		final ByteArrayOutputStream baos = new ByteArrayOutputStream();
		final var dos = new SerializableDataOutputStream(baos);
		ConstructableRegistry.registerConstructable(
				new ClassConstructorPair(FcCustomFee.class, FcCustomFee::new));
		ConstructableRegistry.registerConstructable(
				new ClassConstructorPair(EntityId.class, EntityId::new));
		MerkleToken.serdes = new DomainSerdes();

		// given:
		subject.serialize(dos);
		dos.flush();
		// and:
		final var bytes = baos.toByteArray();
		final ByteArrayInputStream bais = new ByteArrayInputStream(bytes);
		final var din = new SerializableDataInputStream(bais);

		// when:
		final var newSubject = new MerkleToken();
		newSubject.deserialize(din, MerkleToken.MERKLE_VERSION);

		// then:
		assertEquals(subject, newSubject);
	}

	@Test
	void returnCorrectGrpcFeeSchedule() {
		final var token = new MerkleToken(
				expiry, totalSupply, decimals, symbol, name, freezeDefault, accountsKycGrantedByDefault, treasury);
		assertEquals(Collections.emptyList(), token.grpcFeeSchedule());

		token.setFeeScheduleFrom(grpcFeeSchedule);
		assertEquals(grpcFeeSchedule, token.grpcFeeSchedule());
	}
}<|MERGE_RESOLUTION|>--- conflicted
+++ resolved
@@ -568,14 +568,6 @@
 
 	@Test
 	 void objectContractPropertiesCheck() {
-<<<<<<< HEAD
-		// setup:
-
-		// when:
-
-		// expect:
-=======
->>>>>>> f3dca3b2
 		assertTrue(subject.hasAdminKey());
 		assertEquals(adminKey, subject.adminKey().get());
 		assertEquals(freezeKey, subject.freezeKey().get());
