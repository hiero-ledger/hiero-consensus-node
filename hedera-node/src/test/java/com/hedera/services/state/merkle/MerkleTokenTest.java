--- conflicted
+++ resolved
@@ -94,8 +94,8 @@
 	private final long fixedUnitsToCollect = 7;
 	private final long minimumUnitsToCollect = 1;
 	private final long maximumUnitsToCollect = 55;
-	private final EntityId denom = new EntityId(1,2, 3);
-	private final EntityId feeCollector = new EntityId(4,5, 6);
+	private final EntityId denom = new EntityId(1, 2, 3);
+	private final EntityId feeCollector = new EntityId(4, 5, 6);
 	final CustomFee fractionalFee = CustomFee.newBuilder()
 			.setFeeCollectorAccountId(feeCollector.toGrpcAccountId())
 			.setFractionalFee(FractionalFee.newBuilder()
@@ -567,11 +567,7 @@
 	}
 
 	@Test
-<<<<<<< HEAD
-	public void objectContractPropertiesCheck() {
-=======
-	 void objectContractPropertiesCheck() {
->>>>>>> 37147810
+	void objectContractPropertiesCheck() {
 		// setup:
 
 		// when:
@@ -618,7 +614,6 @@
 		assertEquals(memo, subject.memo());
 	}
 
-<<<<<<< HEAD
 	@Test
 	void hasFeeScheduleKeyWorks() {
 		assertTrue(subject.hasFeeScheduleKey());
@@ -628,8 +623,6 @@
 		assertFalse(subject.hasFeeScheduleKey());
 	}
 
-=======
->>>>>>> 37147810
 	private void setOptionalElements(MerkleToken token) {
 		token.setDeleted(isDeleted);
 		token.setAdminKey(adminKey);
@@ -685,8 +678,10 @@
 	@Test
 	void toStringWorks() {
 		// setup:
-		final var desired = "MerkleToken{tokenType=FUNGIBLE_COMMON, supplyType=INFINITE, deleted=true, expiry=1234567, " +
-				"symbol=NotAnHbar, name=NotAnHbarName, memo=NotAMemo, treasury=1.2.3, maxSupply=0, totalSupply=1000000," +
+		final var desired = "MerkleToken{tokenType=FUNGIBLE_COMMON, supplyType=INFINITE, deleted=true, expiry=1234567," +
+				" " +
+				"symbol=NotAnHbar, name=NotAnHbarName, memo=NotAMemo, treasury=1.2.3, maxSupply=0, " +
+				"totalSupply=1000000," +
 				" decimals=2, lastUsedSerialNumber=0, autoRenewAccount=2.3.4, autoRenewPeriod=1234567, " +
 				"adminKey=ed25519: \"not-a-real-admin-key\"\n" +
 				", kycKey=ed25519: \"not-a-real-kyc-key\"\n" +
@@ -694,7 +689,8 @@
 				", supplyKey=ed25519: \"not-a-real-supply-key\"\n" +
 				", freezeKey=ed25519: \"not-a-real-freeze-key\"\n" +
 				", accountsKycGrantedByDefault=true, accountsFrozenByDefault=true, " +
-				"feeSchedules=[FcCustomFee{feeType=FIXED_FEE, fixedFee=FixedFeeSpec{unitsToCollect=7, tokenDenomination=1" +
+				"feeSchedules=[FcCustomFee{feeType=FIXED_FEE, fixedFee=FixedFeeSpec{unitsToCollect=7, " +
+				"tokenDenomination=1" +
 				".2.3}, feeCollector=EntityId{shard=4, realm=5, num=6}}, FcCustomFee{feeType=FRACTIONAL_FEE, " +
 				"fractionalFee=FractionalFeeSpec{numerator=5, denominator=100, minimumUnitsToCollect=1, " +
 				"maximumUnitsToCollect=55}, feeCollector=EntityId{shard=4, realm=5, num=6}}], " +
