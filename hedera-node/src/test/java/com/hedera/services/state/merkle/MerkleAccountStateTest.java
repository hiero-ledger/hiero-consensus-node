--- conflicted
+++ resolved
@@ -124,13 +124,10 @@
 
 	@Test
 	void copyIsImmutable() {
-<<<<<<< HEAD
-=======
 		// given:
 		final var key = new JKeyList();
 		final var proxy = new EntityId(0, 0, 2);
 
->>>>>>> d55cc343
 		// when:
 		subject.copy();
 
@@ -138,20 +135,12 @@
 		assertThrows(MutabilityException.class, () -> subject.setHbarBalance(1L));
 		assertThrows(MutabilityException.class, () -> subject.setAutoRenewSecs(1_234_567L));
 		assertThrows(MutabilityException.class, () -> subject.setDeleted(true));
-<<<<<<< HEAD
-		assertThrows(MutabilityException.class, () -> subject.setKey(new JEd25519Key("NOPE".getBytes())));
-=======
 		assertThrows(MutabilityException.class, () -> subject.setKey(key));
->>>>>>> d55cc343
 		assertThrows(MutabilityException.class, () -> subject.setMemo("NOPE"));
 		assertThrows(MutabilityException.class, () -> subject.setSmartContract(false));
 		assertThrows(MutabilityException.class, () -> subject.setReceiverSigRequired(true));
 		assertThrows(MutabilityException.class, () -> subject.setExpiry(1_234_567L));
-<<<<<<< HEAD
-		assertThrows(MutabilityException.class, () -> subject.setProxy(new EntityId(0, 0, 2)));
-=======
 		assertThrows(MutabilityException.class, () -> subject.setProxy(proxy));
->>>>>>> d55cc343
 	}
 
 	@Test
