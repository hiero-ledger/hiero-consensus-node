--- conflicted
+++ resolved
@@ -30,11 +30,8 @@
 import com.hedera.services.state.submerkle.EntityId;
 import com.hedera.services.state.submerkle.FcTokenAllowance;
 import com.hedera.services.state.submerkle.FcTokenAllowanceId;
-<<<<<<< HEAD
 import com.hedera.services.state.virtual.ContractKey;
-=======
 import com.hedera.services.state.submerkle.TokenAssociationMetadata;
->>>>>>> 6c62b3dc
 import com.hedera.services.utils.EntityNum;
 import com.hedera.services.utils.EntityNumPair;
 import com.hedera.services.utils.MiscUtils;
@@ -60,12 +57,9 @@
 
 import static com.hedera.services.state.merkle.MerkleAccountState.MAX_CONCEIVABLE_TOKEN_BALANCES_SIZE;
 import static com.hedera.services.state.merkle.internals.BitPackUtils.buildAutomaticAssociationMetaData;
-<<<<<<< HEAD
 import static com.hedera.services.state.merkle.internals.BitPackUtils.numFromCode;
-=======
 import static com.hedera.services.state.submerkle.TokenAssociationMetadata.EMPTY_TOKEN_ASSOCIATION_META;
 import static com.hedera.services.utils.EntityIdUtils.asRelationshipLiteral;
->>>>>>> 6c62b3dc
 import static org.junit.jupiter.api.Assertions.assertEquals;
 import static org.junit.jupiter.api.Assertions.assertFalse;
 import static org.junit.jupiter.api.Assertions.assertNotEquals;
@@ -99,7 +93,6 @@
 	private static final int alreadyUsedAutoAssociations = 123;
 	private static final int autoAssociationMetadata =
 			buildAutomaticAssociationMetaData(maxAutoAssociations, alreadyUsedAutoAssociations);
-	private static final int tokenIdsIndex = 345;
 	private static final Key aliasKey = Key.newBuilder()
 			.setECDSASecp256K1(ByteString.copyFromUtf8("bbbbbbbbbbbbbbbbbbbbb")).build();
 	private static final ByteString alias = aliasKey.getECDSASecp256K1();
@@ -121,15 +114,12 @@
 	private static final int otherNumber = 456;
 	private static final int kvPairs = 123;
 	private static final int otherKvPairs = 456;
-<<<<<<< HEAD
 	private static final UInt256 otherFirstKey =
 			UInt256.fromHexString("0x0011fe0432ce31138ecf09aa3e8a410004bbe204ef84efe01ee160febbe22060");
 	private static final int[] otherExplicitFirstKey = ContractKey.asPackedInts(otherFirstKey);
 	private static final byte otherNumNonZeroBytesInFirst = 31;
-=======
 	private static final int associatedTokensCount = 3;
 	private static final int numZeroBalances = 2;
->>>>>>> 6c62b3dc
 
 	private static final EntityNum spenderNum = EntityNum.fromLong(1000L);
 	private static final EntityNum tokenForAllowance = EntityNum.fromLong(2000L);
@@ -140,17 +130,17 @@
 	private static final List<Long> serialNumbers = List.of(1L, 2L);
 
 	private static final TokenAssociationMetadata tokenAssociationMetadata = new TokenAssociationMetadata(
-			associatedTokensCount, numZeroBalances , associationKey);
+			associatedTokensCount, numZeroBalances, associationKey);
 	private static final FcTokenAllowanceId tokenAllowanceKey = FcTokenAllowanceId.from(tokenForAllowance, spenderNum);
 	private static final FcTokenAllowance tokenAllowanceValue = FcTokenAllowance.from(approvedForAll, serialNumbers);
 
-	private TreeMap<EntityNum, Long> cryptoAllowances = new TreeMap<>();
-	private TreeMap<FcTokenAllowanceId, Long> fungibleTokenAllowances = new TreeMap<>();
-	private TreeMap<FcTokenAllowanceId, FcTokenAllowance> nftAllowances = new TreeMap<>();
-
-	TreeMap<EntityNum, Long> otherCryptoAllowances = new TreeMap<>();
-	TreeMap<FcTokenAllowanceId, Long> otherFungibleTokenAllowances = new TreeMap<>();
-	private TreeMap<FcTokenAllowanceId, FcTokenAllowance> otherNftAllowances = new TreeMap<>();
+	private final TreeMap<EntityNum, Long> cryptoAllowances = new TreeMap<>();
+	private final TreeMap<FcTokenAllowanceId, Long> fungibleTokenAllowances = new TreeMap<>();
+	private final TreeMap<FcTokenAllowanceId, FcTokenAllowance> nftAllowances = new TreeMap<>();
+
+	private final TreeMap<EntityNum, Long> otherCryptoAllowances = new TreeMap<>();
+	private final TreeMap<FcTokenAllowanceId, Long> otherFungibleTokenAllowances = new TreeMap<>();
+	private final TreeMap<FcTokenAllowanceId, FcTokenAllowance> otherNftAllowances = new TreeMap<>();
 
 	private DomainSerdes serdes;
 
@@ -174,14 +164,11 @@
 				kvPairs,
 				cryptoAllowances,
 				fungibleTokenAllowances,
-<<<<<<< HEAD
-				nftAllowances,
-				explicitFirstKey,
-				numNonZeroBytesInFirst);
-=======
-				nftAllowances);
-		subject.setTokenAssociationMetadata(tokenAssociationMetadata);
->>>>>>> 6c62b3dc
+				nftAllowances,
+				explicitFirstKey,
+				numNonZeroBytesInFirst,
+				nftsOwned,
+				tokenAssociationMetadata);
 		serdes = mock(DomainSerdes.class);
 		MerkleAccountState.serdes = serdes;
 	}
@@ -193,33 +180,18 @@
 
 	@Test
 	void toStringWorks() {
-		assertEquals("MerkleAccountState{number=123 <-> 0.0.123, " +
-						"key=" + MiscUtils.describe(key) + ", " +
-						"expiry=" + expiry + ", " +
-						"balance=" + balance + ", " +
-						"autoRenewSecs=" + autoRenewSecs + ", " +
-						"memo=" + memo + ", " +
-						"deleted=" + deleted + ", " +
-						"smartContract=" + smartContract + ", " +
-						"numContractKvPairs=" + kvPairs + ", " +
-						"receiverSigRequired=" + receiverSigRequired + ", " +
-						"proxy=" + proxy + ", nftsOwned=0, " +
-						"alreadyUsedAutoAssociations=" + alreadyUsedAutoAssociations + ", " +
-						"maxAutoAssociations=" + maxAutoAssociations + ", " +
-						"alias=" + alias.toStringUtf8() + ", " +
-						"cryptoAllowances=" + cryptoAllowances + ", " +
-						"fungibleTokenAllowances=" + fungibleTokenAllowances + ", " +
-<<<<<<< HEAD
-						"firstContractStorageKey=fe0432ce31138ecf09aa3e8a41004a1e204ef84efe01ee160fea1e22060, " +
-						"nftAllowances=" + nftAllowances + "}",
-=======
-						"nftAllowances=" + nftAllowances + ", " +
-						"numAssociations=" + associatedTokensCount + ", " +
-						"numZeroBalances=" + numZeroBalances + ", " +
-						"lastAssociation=" + associationKey.value() + "<->" +
-						asRelationshipLiteral(associationKey.value()) + "}",
->>>>>>> 6c62b3dc
-				subject.toString());
+		final var desired = "MerkleAccountState{number=123 <-> 0.0.123, key=ed25519: " +
+				"\"abcdefghijklmnopqrstuvwxyz012345\"\n" +
+				", expiry=1234567, balance=555555, autoRenewSecs=234567, memo=A memo, deleted=true, smartContract=true," +
+				" numContractKvPairs=123, receiverSigRequired=true, proxy=EntityId{shard=1, realm=2, num=3}, " +
+				"nftsOwned=150, alreadyUsedAutoAssociations=123, maxAutoAssociations=1234, alias=bbbbbbbbbbbbbbbbbbbbb," +
+				" cryptoAllowances={EntityNum{value=1000}=10}, " +
+				"fungibleTokenAllowances={FcTokenAllowanceId{tokenNum=2000, spenderNum=1000}=1}, " +
+				"nftAllowances={FcTokenAllowanceId{tokenNum=2000, " +
+				"spenderNum=1000}=FcTokenAllowance{approvedForAll=false, serialNumbers=[1, 2]}}, " +
+				"firstContractStorageKey=fe0432ce31138ecf09aa3e8a41004a1e204ef84efe01ee160fea1e22060, " +
+				"numAssociations=3, numZeroBalances=2, lastAssociation=528280979408<->(0.0.123, 0.0.2000)}";
+		assertEquals(desired, subject.toString());
 	}
 
 	@Test
@@ -264,194 +236,17 @@
 		assertThrows(MutabilityException.class, () -> subject.setNftAllowances(nftAllowances));
 		assertThrows(MutabilityException.class,
 				() -> subject.setAlreadyUsedAutomaticAssociations(alreadyUsedAutoAssociations));
-	}
-
-	@Test
-	void deserializeWorksFor090Version() throws IOException {
+		assertThrows(MutabilityException.class, () -> subject.setNftsOwned(nftsOwned));
+		assertThrows(MutabilityException.class, () -> subject.setFirstUint256Key(explicitFirstKey));
+		assertThrows(MutabilityException.class, () -> subject.setTokenAssociationMetadata(tokenAssociationMetadata));
+	}
+
+	@Test
+	void deserializeV0220Works() throws IOException {
 		final var in = mock(SerializableDataInputStream.class);
-		final var newSubject = new MerkleAccountState();
-		subject.setAlreadyUsedAutomaticAssociations(0);
-		subject.setMaxAutomaticAssociations(0);
-		subject.setNumContractKvPairs(0);
-		subject.setTokenAssociationMetadata(EMPTY_TOKEN_ASSOCIATION_META);
 		setEmptyAllowances();
 		subject.setFirstUint256Key(null);
-		given(serdes.readNullable(argThat(in::equals), any(IoReadingFunction.class))).willReturn(key);
-		given(in.readLong())
-				.willReturn(expiry)
-				.willReturn(balance)
-				.willReturn(autoRenewSecs);
-		given(in.readNormalisedString(anyInt())).willReturn(memo);
-		given(in.readBoolean())
-				.willReturn(deleted)
-				.willReturn(smartContract)
-				.willReturn(receiverSigRequired);
-		given(serdes.readNullableSerializable(in)).willReturn(proxy);
-
-		newSubject.deserialize(in, MerkleAccountState.RELEASE_090_VERSION);
-
-		// when:
-		assertNotEquals(subject, newSubject);
-		newSubject.setNumber(number);
-		// and then:
-		assertNotEquals(subject, newSubject);
-		verify(in, never()).readLongArray(MAX_CONCEIVABLE_TOKEN_BALANCES_SIZE);
-		verify(in, never()).readInt();
-		verify(in, times(3)).readLong();
-		verify(in, never()).readByteArray(Integer.MAX_VALUE);
-		// and then:
-		newSubject.setAlias(alias);
-		assertEquals(subject, newSubject);
-	}
-
-	@Test
-	void deserializeV0160Works() throws IOException {
-		final var in = mock(SerializableDataInputStream.class);
-		subject.setNftsOwned(nftsOwned);
-		subject.setMaxAutomaticAssociations(0);
-		subject.setAlreadyUsedAutomaticAssociations(0);
-		subject.setNumContractKvPairs(0);
-<<<<<<< HEAD
-		subject.setFirstUint256Key(null);
-=======
 		subject.setTokenAssociationMetadata(EMPTY_TOKEN_ASSOCIATION_META);
->>>>>>> 6c62b3dc
-		setEmptyAllowances();
-		final var newSubject = new MerkleAccountState();
-		given(serdes.readNullable(argThat(in::equals), any(IoReadingFunction.class))).willReturn(key);
-		given(in.readLong())
-				.willReturn(expiry)
-				.willReturn(balance)
-				.willReturn(autoRenewSecs)
-				.willReturn(nftsOwned);
-		given(in.readNormalisedString(anyInt())).willReturn(memo);
-		given(in.readBoolean())
-				.willReturn(deleted)
-				.willReturn(smartContract)
-				.willReturn(receiverSigRequired);
-		given(serdes.readNullableSerializable(in)).willReturn(proxy);
-
-		newSubject.deserialize(in, MerkleAccountState.RELEASE_0160_VERSION);
-
-		// and when:
-		assertNotEquals(subject, newSubject);
-		newSubject.setNumber(number);
-		// then:
-		assertNotEquals(subject, newSubject);
-		verify(in, never()).readLongArray(MAX_CONCEIVABLE_TOKEN_BALANCES_SIZE);
-		verify(in, times(4)).readLong();
-		verify(in, never()).readByteArray(Integer.MAX_VALUE);
-		// and then:
-		newSubject.setAlias(alias);
-		assertEquals(subject, newSubject);
-	}
-
-	@Test
-	void deserializeV0180WorksPreSdk() throws IOException {
-		final var in = mock(SerializableDataInputStream.class);
-		subject.setNftsOwned(nftsOwned);
-		subject.setNumContractKvPairs(0);
-		subject.setTokenAssociationMetadata(EMPTY_TOKEN_ASSOCIATION_META);
-		setEmptyAllowances();
-		subject.setFirstUint256Key(null);
-		final var newSubject = new MerkleAccountState();
-		given(serdes.readNullable(argThat(in::equals), any(IoReadingFunction.class))).willReturn(key);
-		given(in.readLong())
-				.willReturn(expiry)
-				.willReturn(balance)
-				.willReturn(autoRenewSecs)
-				.willReturn(nftsOwned);
-		given(in.readNormalisedString(anyInt())).willReturn(memo);
-		given(in.readBoolean())
-				.willReturn(deleted)
-				.willReturn(smartContract)
-				.willReturn(receiverSigRequired);
-		given(in.readInt()).willReturn(autoAssociationMetadata).willReturn(number);
-		given(serdes.readNullableSerializable(in)).willReturn(proxy);
-
-		newSubject.deserialize(in, MerkleAccountState.RELEASE_0180_PRE_SDK_VERSION);
-
-		// then:
-		assertNotEquals(subject, newSubject);
-		// and when:
-		newSubject.setNumber(number);
-		// then:
-		assertNotEquals(subject, newSubject);
-		// and then:
-		newSubject.setAlias(alias);
-		assertEquals(subject, newSubject);
-	}
-
-	@Test
-	void deserializeV0180WorksPostSdk() throws IOException {
-		final var in = mock(SerializableDataInputStream.class);
-		subject.setNftsOwned(nftsOwned);
-		subject.setNumContractKvPairs(0);
-		subject.setTokenAssociationMetadata(EMPTY_TOKEN_ASSOCIATION_META);
-		setEmptyAllowances();
-		subject.setFirstUint256Key(null);
-		final var newSubject = new MerkleAccountState();
-		given(serdes.readNullable(argThat(in::equals), any(IoReadingFunction.class))).willReturn(key);
-		given(in.readLong())
-				.willReturn(expiry)
-				.willReturn(balance)
-				.willReturn(autoRenewSecs)
-				.willReturn(nftsOwned);
-		given(in.readNormalisedString(anyInt())).willReturn(memo);
-		given(in.readBoolean())
-				.willReturn(deleted)
-				.willReturn(smartContract)
-				.willReturn(receiverSigRequired);
-		given(in.readInt()).willReturn(autoAssociationMetadata).willReturn(number);
-		given(serdes.readNullableSerializable(in)).willReturn(proxy);
-
-		newSubject.deserialize(in, MerkleAccountState.RELEASE_0180_VERSION);
-
-		// then:
-		assertNotEquals(subject, newSubject);
-		// and then:
-		newSubject.setAlias(alias);
-		assertEquals(subject, newSubject);
-	}
-
-	@Test
-	void deserializeV0210Works() throws IOException {
-		final var in = mock(SerializableDataInputStream.class);
-		subject.setNftsOwned(nftsOwned);
-		subject.setNumContractKvPairs(0);
-		subject.setTokenAssociationMetadata(EMPTY_TOKEN_ASSOCIATION_META);
-		setEmptyAllowances();
-		subject.setFirstUint256Key(null);
-		assertEquals(0, subject.getNumContractKvPairs());
-		final var newSubject = new MerkleAccountState();
-		given(serdes.readNullable(argThat(in::equals), any(IoReadingFunction.class))).willReturn(key);
-		given(in.readLong())
-				.willReturn(expiry)
-				.willReturn(balance)
-				.willReturn(autoRenewSecs)
-				.willReturn(nftsOwned);
-		given(in.readNormalisedString(anyInt())).willReturn(memo);
-		given(in.readBoolean())
-				.willReturn(deleted)
-				.willReturn(smartContract)
-				.willReturn(receiverSigRequired);
-		given(in.readInt()).willReturn(autoAssociationMetadata).willReturn(number);
-		given(serdes.readNullableSerializable(in)).willReturn(proxy);
-		given(in.readByteArray(Integer.MAX_VALUE)).willReturn(alias.toByteArray());
-
-		newSubject.deserialize(in, MerkleAccountState.RELEASE_0210_VERSION);
-
-		// then:
-		assertEquals(subject, newSubject);
-	}
-
-	@Test
-	void deserializeV0220Works() throws IOException {
-		final var in = mock(SerializableDataInputStream.class);
-		subject.setNftsOwned(nftsOwned);
-		subject.setTokenAssociationMetadata(EMPTY_TOKEN_ASSOCIATION_META);
-		setEmptyAllowances();
-		subject.setFirstUint256Key(null);
 		final var newSubject = new MerkleAccountState();
 		given(serdes.readNullable(argThat(in::equals), any(IoReadingFunction.class))).willReturn(key);
 		given(in.readLong())
@@ -480,12 +275,8 @@
 	@Test
 	void deserializeV0230Works() throws IOException {
 		final var in = mock(SerializableDataInputStream.class);
-		subject.setNftsOwned(nftsOwned);
-<<<<<<< HEAD
 		subject.setFirstUint256Key(null);
-=======
 		subject.setTokenAssociationMetadata(EMPTY_TOKEN_ASSOCIATION_META);
->>>>>>> 6c62b3dc
 		final var newSubject = new MerkleAccountState();
 		given(serdes.readNullable(argThat(in::equals), any(IoReadingFunction.class))).willReturn(key);
 		given(in.readLong())
@@ -525,7 +316,6 @@
 	}
 
 	@Test
-<<<<<<< HEAD
 	void deserializeV0250WorksForContract() throws IOException, ConstructableRegistryException {
 		MerkleAccountState.serdes = new DomainSerdes();
 		ConstructableRegistry.registerConstructable(
@@ -549,7 +339,7 @@
 	}
 
 	@Test
-	void deserializeV0240WorksForNonContract() throws IOException, ConstructableRegistryException {
+	void deserializeV0250WorksForNonContract() throws IOException, ConstructableRegistryException {
 		MerkleAccountState.serdes = new DomainSerdes();
 		ConstructableRegistry.registerConstructable(
 				new ClassConstructorPair(EntityId.class, EntityId::new));
@@ -568,61 +358,12 @@
 		final var din = new SerializableDataInputStream(bais);
 
 		final var newSubject = new MerkleAccountState();
-		newSubject.deserialize(din, MerkleAccountState.RELEASE_0240_VERSION);
-
-=======
-	void deserializeV0240Works() throws IOException {
-		final var in = mock(SerializableDataInputStream.class);
-		subject.setNftsOwned(nftsOwned);
-		final var newSubject = new MerkleAccountState();
-		given(serdes.readNullable(argThat(in::equals), any(IoReadingFunction.class))).willReturn(key);
-		given(in.readLong())
-				.willReturn(expiry)
-				.willReturn(balance)
-				.willReturn(autoRenewSecs)
-				.willReturn(nftsOwned)
-				.willReturn(spenderNum.longValue())
-				.willReturn(cryptoAllowance)
-				.willReturn(tokenAllowanceVal)
-				.willReturn(associationKey.value());
-		given(in.readNormalisedString(anyInt())).willReturn(memo);
-		given(in.readBoolean())
-				.willReturn(deleted)
-				.willReturn(smartContract)
-				.willReturn(receiverSigRequired)
-				.willReturn(approvedForAll);
-		given(in.readInt())
-				.willReturn(autoAssociationMetadata)
-				.willReturn(number)
-				.willReturn(kvPairs)
-				.willReturn(cryptoAllowances.size())
-				.willReturn(fungibleTokenAllowances.size())
-				.willReturn(nftAllowances.size())
-				.willReturn(associatedTokensCount)
-				.willReturn(numZeroBalances);
-		given(serdes.readNullableSerializable(in)).willReturn(proxy);
-		given(in.readByteArray(Integer.MAX_VALUE)).willReturn(alias.toByteArray());
-		given(in.readSerializable())
-				.willReturn(tokenAllowanceKey)
-				.willReturn(tokenAllowanceKey)
-				.willReturn(tokenAllowanceValue);
-		given(in.readLongList(Integer.MAX_VALUE))
-				.willReturn(serialNumbers);
-
-		newSubject.deserialize(in, MerkleAccountState.RELEASE_0240_VERSION);
-
-		// then:
->>>>>>> 6c62b3dc
-		assertEquals(subject, newSubject);
-	}
-
-	@Test
-<<<<<<< HEAD
+		newSubject.deserialize(din, MerkleAccountState.RELEASE_0250_VERSION);
+	}
+
+	@Test
 	void serializeWorksForContract() throws IOException {
 		final var rawFirstKey = firstKey.toArrayUnsafe();
-=======
-	void serializeWorks() throws IOException {
->>>>>>> 6c62b3dc
 		final var out = mock(SerializableDataOutputStream.class);
 		final var inOrder = inOrder(serdes, out);
 
@@ -651,7 +392,6 @@
 		inOrder.verify(out).writeSerializable(tokenAllowanceKey, true);
 		inOrder.verify(out).writeSerializable(tokenAllowanceValue, true);
 
-<<<<<<< HEAD
 		inOrder.verify(out).write(numNonZeroBytesInFirst);
 		for (int i = 0, offset = 32 - numNonZeroBytesInFirst; i < numNonZeroBytesInFirst; i++) {
 			inOrder.verify(out).write(rawFirstKey[i + offset]);
@@ -692,9 +432,6 @@
 		inOrder.verify(out).writeSerializable(tokenAllowanceValue, true);
 
 		verify(out, never()).writeByte(numNonZeroBytesInFirst);
-=======
-		inOrder.verify(out).writeLong(associationKey.value());
->>>>>>> 6c62b3dc
 	}
 
 	@Test
@@ -731,7 +468,9 @@
 				fungibleTokenAllowances,
 				nftAllowances,
 				otherExplicitFirstKey,
-				otherNumNonZeroBytesInFirst);
+				otherNumNonZeroBytesInFirst,
+				nftsOwned,
+				tokenAssociationMetadata);
 
 		assertNotEquals(subject, otherSubject);
 	}
@@ -752,7 +491,9 @@
 				fungibleTokenAllowances,
 				nftAllowances,
 				explicitFirstKey,
-				numNonZeroBytesInFirst);
+				numNonZeroBytesInFirst,
+				nftsOwned,
+				tokenAssociationMetadata);
 
 		assertNotEquals(subject, otherSubject);
 	}
@@ -773,7 +514,9 @@
 				fungibleTokenAllowances,
 				nftAllowances,
 				explicitFirstKey,
-				numNonZeroBytesInFirst);
+				numNonZeroBytesInFirst,
+				nftsOwned,
+				tokenAssociationMetadata);
 
 		assertNotEquals(subject, otherSubject);
 	}
@@ -794,7 +537,9 @@
 				fungibleTokenAllowances,
 				nftAllowances,
 				explicitFirstKey,
-				numNonZeroBytesInFirst);
+				numNonZeroBytesInFirst,
+				nftsOwned,
+				tokenAssociationMetadata);
 
 		assertNotEquals(subject, otherSubject);
 	}
@@ -815,7 +560,9 @@
 				fungibleTokenAllowances,
 				nftAllowances,
 				explicitFirstKey,
-				numNonZeroBytesInFirst);
+				numNonZeroBytesInFirst,
+				nftsOwned,
+				tokenAssociationMetadata);
 
 		assertNotEquals(subject, otherSubject);
 	}
@@ -836,7 +583,9 @@
 				fungibleTokenAllowances,
 				nftAllowances,
 				explicitFirstKey,
-				numNonZeroBytesInFirst);
+				numNonZeroBytesInFirst,
+				nftsOwned,
+				tokenAssociationMetadata);
 
 		assertNotEquals(subject, otherSubject);
 	}
@@ -857,7 +606,9 @@
 				fungibleTokenAllowances,
 				nftAllowances,
 				explicitFirstKey,
-				numNonZeroBytesInFirst);
+				numNonZeroBytesInFirst,
+				nftsOwned,
+				tokenAssociationMetadata);
 
 		assertNotEquals(subject, otherSubject);
 	}
@@ -878,7 +629,9 @@
 				fungibleTokenAllowances,
 				nftAllowances,
 				explicitFirstKey,
-				numNonZeroBytesInFirst);
+				numNonZeroBytesInFirst,
+				nftsOwned,
+				tokenAssociationMetadata);
 
 		assertNotEquals(subject, otherSubject);
 	}
@@ -899,7 +652,9 @@
 				fungibleTokenAllowances,
 				nftAllowances,
 				explicitFirstKey,
-				numNonZeroBytesInFirst);
+				numNonZeroBytesInFirst,
+				nftsOwned,
+				tokenAssociationMetadata);
 
 		assertNotEquals(subject, otherSubject);
 	}
@@ -920,7 +675,9 @@
 				fungibleTokenAllowances,
 				nftAllowances,
 				explicitFirstKey,
-				numNonZeroBytesInFirst);
+				numNonZeroBytesInFirst,
+				nftsOwned,
+				tokenAssociationMetadata);
 
 		assertNotEquals(subject, otherSubject);
 	}
@@ -940,7 +697,9 @@
 				fungibleTokenAllowances,
 				nftAllowances,
 				explicitFirstKey,
-				numNonZeroBytesInFirst);
+				numNonZeroBytesInFirst,
+				nftsOwned,
+				tokenAssociationMetadata);
 
 		assertNotEquals(subject, otherSubject);
 	}
@@ -960,7 +719,9 @@
 				fungibleTokenAllowances,
 				nftAllowances,
 				explicitFirstKey,
-				numNonZeroBytesInFirst);
+				numNonZeroBytesInFirst,
+				nftsOwned,
+				tokenAssociationMetadata);
 
 		assertNotEquals(subject, otherSubject);
 	}
@@ -980,13 +741,17 @@
 				fungibleTokenAllowances,
 				nftAllowances,
 				explicitFirstKey,
-				numNonZeroBytesInFirst);
+				numNonZeroBytesInFirst,
+				nftsOwned,
+				tokenAssociationMetadata);
 
 		assertNotEquals(subject, otherSubject);
 	}
 
 	@Test
 	void equalsWorksForTokenAssociationMetadata() {
+		final var otherTokenAssociationMetadata = new TokenAssociationMetadata(
+				associatedTokensCount, numZeroBalances + 1, associationKey);
 		final var otherSubject = new MerkleAccountState(
 				key,
 				expiry, balance, autoRenewSecs,
@@ -998,11 +763,11 @@
 				kvPairs,
 				cryptoAllowances,
 				fungibleTokenAllowances,
-				nftAllowances);
-		TokenAssociationMetadata otherTokenAssociationMetadata = new TokenAssociationMetadata(
-				associatedTokensCount, numZeroBalances+1 , associationKey);
-
-		otherSubject.setTokenAssociationMetadata(otherTokenAssociationMetadata);
+				nftAllowances,
+				explicitFirstKey,
+				numNonZeroBytesInFirst,
+				nftsOwned,
+				otherTokenAssociationMetadata);
 
 		assertNotEquals(subject, otherSubject);
 	}
@@ -1036,18 +801,16 @@
 				otherFungibleTokenAllowances,
 				otherNftAllowances,
 				explicitFirstKey,
-				numNonZeroBytesInFirst);
+				numNonZeroBytesInFirst,
+				nftsOwned,
+				tokenAssociationMetadata);
 
 		assertNotEquals(subject, otherSubject);
 	}
 
 	@Test
 	void merkleMethodsWork() {
-<<<<<<< HEAD
 		assertEquals(MerkleAccountState.RELEASE_0250_VERSION, subject.getVersion());
-=======
-		assertEquals(MerkleAccountState.RELEASE_0240_VERSION, subject.getVersion());
->>>>>>> 6c62b3dc
 		assertEquals(MerkleAccountState.RUNTIME_CONSTRUCTABLE_ID, subject.getClassId());
 		assertTrue(subject.isLeaf());
 	}
@@ -1067,14 +830,11 @@
 				kvPairs,
 				cryptoAllowances,
 				fungibleTokenAllowances,
-<<<<<<< HEAD
-				nftAllowances,
-				explicitFirstKey,
-				numNonZeroBytesInFirst);
-=======
-				nftAllowances);
-		identicalSubject.setTokenAssociationMetadata(tokenAssociationMetadata);
->>>>>>> 6c62b3dc
+				nftAllowances,
+				explicitFirstKey,
+				numNonZeroBytesInFirst,
+				nftsOwned,
+				tokenAssociationMetadata);
 
 		final var otherSubject = new MerkleAccountState(
 				otherKey,
@@ -1090,7 +850,9 @@
 				otherFungibleTokenAllowances,
 				otherNftAllowances,
 				otherExplicitFirstKey,
-				otherNumNonZeroBytesInFirst);
+				otherNumNonZeroBytesInFirst,
+				nftsOwned,
+				tokenAssociationMetadata);
 
 		assertNotEquals(subject.hashCode(), defaultSubject.hashCode());
 		assertNotEquals(subject.hashCode(), otherSubject.hashCode());
