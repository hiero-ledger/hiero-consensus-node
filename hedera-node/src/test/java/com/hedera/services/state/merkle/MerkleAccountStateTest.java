--- conflicted
+++ resolved
@@ -153,20 +153,15 @@
 				associatedTokensCount,
 				numPositiveBalances,
 				headTokenNum,
-<<<<<<< HEAD
-				nftsOwned,
 				numTreasuryTitles,
+				ethereumNonce,
+				autoRenewAccountId,
+				headNftId,
+				headNftSerialNum,
 				stakedToMe,
 				stakePeriodStart,
 				stakedNum,
 				declineReward);
-=======
-				numTreasuryTitles,
-				ethereumNonce,
-				autoRenewAccountId,
-				headNftId,
-				headNftSerialNum);
->>>>>>> 1c58b110
 	}
 
 	@Test
@@ -193,17 +188,14 @@
 						"numPositiveBalances=" + numPositiveBalances + ", " +
 						"headTokenId=" + headTokenNum + ", " +
 						"numTreasuryTitles=" + numTreasuryTitles + ", " +
-<<<<<<< HEAD
+						"ethereumNonce=" + ethereumNonce + ", " +
+						"autoRenewAccount=" + autoRenewAccountId + ", " +
+						"headNftId=" + headNftId + ", " +
+						"headNftSerialNum=" + headNftSerialNum + ", " +
 						"stakedToMe=" + stakedToMe + ", " +
 						"stakePeriodStart=" + stakePeriodStart + ", " +
 						"stakedNum=" + stakedNum + ", " +
 						"declineReward=" + declineReward + "}",
-=======
-						"ethereumNonce=" + ethereumNonce + ", " +
-						"autoRenewAccount=" + autoRenewAccountId + ", " +
-						"headNftId=" + headNftId + ", " +
-						"headNftSerialNum=" + headNftSerialNum + "}",
->>>>>>> 1c58b110
 				subject.toString());
 	}
 
@@ -235,18 +227,10 @@
 		assertThrows(MutabilityException.class, () -> subject.setFirstUint256Key(explicitFirstKey));
 		assertThrows(MutabilityException.class, () -> subject.setNumTreasuryTitles(1));
 		assertThrows(MutabilityException.class, () -> subject.setUsedAutomaticAssociations(usedAutoAssociations));
-<<<<<<< HEAD
 		assertThrows(MutabilityException.class, () -> subject.setStakedToMe(otherStakedToMe));
 		assertThrows(MutabilityException.class, () -> subject.setStakePeriodStart(otherStakePeriodStart));
 		assertThrows(MutabilityException.class, () -> subject.setStakedNum(otherStakedNum));
 		assertThrows(MutabilityException.class, () -> subject.setDeclineReward(otherDeclinedReward));
-=======
-		assertThrows(MutabilityException.class, () -> subject.setNumAssociations(5));
-		assertThrows(MutabilityException.class, () -> subject.setNumPositiveBalances(5));
-		assertThrows(MutabilityException.class, () -> subject.setHeadTokenId(5L));
-		assertThrows(MutabilityException.class, () -> subject.setNftsOwned(nftsOwned));
-		assertThrows(MutabilityException.class, () -> subject.setFirstUint256Key(explicitFirstKey));
->>>>>>> 1c58b110
 	}
 
 	@Test
@@ -255,7 +239,6 @@
 		subject.setNumTreasuryTitles(0);
 		assertFalse(subject.isTokenTreasury());
 	}
-
 
 	@Test
 	void copyWorks() {
@@ -448,11 +431,7 @@
 
 	@Test
 	void merkleMethodsWork() {
-<<<<<<< HEAD
 		assertEquals(MerkleAccountState.RELEASE_0270_VERSION, subject.getVersion());
-=======
-		assertEquals(MerkleAccountState.RELEASE_0260_VERSION, subject.getVersion());
->>>>>>> 1c58b110
 		assertEquals(MerkleAccountState.RUNTIME_CONSTRUCTABLE_ID, subject.getClassId());
 		assertTrue(subject.isLeaf());
 	}
