--- conflicted
+++ resolved
@@ -839,11 +839,7 @@
 	}
 
 	@Test
-<<<<<<< HEAD
-	void gettersForAllowancesWork() {
-=======
 	void gettersForAllowancesWork(){
->>>>>>> c80b9e8f
 		var subject = new MerkleAccountState();
 		assertEquals(Collections.emptyMap(), subject.getCryptoAllowances());
 		assertEquals(Collections.emptyMap(), subject.getFungibleTokenAllowances());
@@ -851,11 +847,7 @@
 	}
 
 	@Test
-<<<<<<< HEAD
-	void settersForAllowancesWork() {
-=======
 	void settersForAllowancesWork(){
->>>>>>> c80b9e8f
 		var subject = new MerkleAccountState();
 		subject.setCryptoAllowances(cryptoAllowances);
 		subject.setFungibleTokenAllowances(fungibleTokenAllowances);
