--- conflicted
+++ resolved
@@ -127,34 +127,25 @@
 		account2.setTokenAssociationMetadata(
 				new TokenAssociationMetadata(1, 0, EntityNumPair.MISSING_NUM_PAIR));
 		// and:
-		var desired = "0.0.1\n" +
+		final var desired = "0.0.1\n" +
 				"---\n" +
 				"MerkleAccount{state=MerkleAccountState{number=1 <-> 0.0.1, key=ed25519: \"first-fake\"\n" +
 				", expiry=1234567, balance=1, autoRenewSecs=555555, memo=This ecstasy doth unperplex, deleted=false, " +
-				"smartContract=true, numContractKvPairs=0, receiverSigRequired=true, " +
-				"proxy=EntityId{shard=0, realm=0, num=0}, nftsOwned=0, " +
-				"alreadyUsedAutoAssociations=7, maxAutoAssociations=10, alias=, " +
-<<<<<<< HEAD
-				"cryptoAllowances={EntityNum{value=1}=10}, " +
-				"fungibleTokenAllowances={}, firstContractStorageKey=<N/A>, nftAllowances={}}, # records=0, " +
-				"tokens=[3.2.1, 1.2.3]}\n\n0.0.2\n---\n" +
+				"smartContract=true, numContractKvPairs=0, receiverSigRequired=true, proxy=EntityId{shard=0, realm=0, " +
+				"num=0}, nftsOwned=0, alreadyUsedAutoAssociations=7, maxAutoAssociations=10, alias=, " +
+				"cryptoAllowances={EntityNum{value=1}=10}, fungibleTokenAllowances={}, nftAllowances={}, " +
+				"firstContractStorageKey=<N/A>, numAssociations=3, numZeroBalances=0, lastAssociation=0<->(0.0.0, 0.0" +
+				".0)}, # records=0, tokens=[]}\n" +
+				"\n" +
+				"0.0.2\n" +
+				"---\n" +
 				"MerkleAccount{state=MerkleAccountState{number=2 <-> 0.0.2, key=ed25519: \"second-fake\"\n" +
 				", expiry=7654321, balance=2, autoRenewSecs=444444, memo=We said, and show us what we love, " +
 				"deleted=true, smartContract=false, numContractKvPairs=0, receiverSigRequired=false, " +
 				"proxy=EntityId{shard=0, realm=0, num=0}, nftsOwned=0, alreadyUsedAutoAssociations=0, " +
-				"maxAutoAssociations=0, alias=, cryptoAllowances={}, fungibleTokenAllowances={}, " +
-				"firstContractStorageKey=<N/A>, nftAllowances={}}, #" +
-				" records=0, tokens=[1234.0.0]}\n";
-=======
-				"cryptoAllowances={EntityNum{value=1}=10}, fungibleTokenAllowances={}, nftAllowances={}, " +
-				"numAssociations=3, numZeroBalances=0, lastAssociation=0<->(0.0.0, 0.0.0)}, # " +
-				"records=0, tokens=[]}\n\n0.0.2\n---\nMerkleAccount{state=MerkleAccountState{number=2 <-> 0.0.2, key=ed25519: " +
-				"\"second-fake\"\n, expiry=7654321, balance=2, autoRenewSecs=444444, memo=" +
-				"We said, and show us what we love, deleted=true, smartContract=false, numContractKvPairs=0, " +
-				"receiverSigRequired=false, proxy=EntityId{shard=0, realm=0, num=0}, nftsOwned=0, alreadyUsedAutoAssociations=0, " +
 				"maxAutoAssociations=0, alias=, cryptoAllowances={}, fungibleTokenAllowances={}, nftAllowances={}, " +
-				"numAssociations=1, numZeroBalances=0, lastAssociation=0<->(0.0.0, 0.0.0)}, # records=0, tokens=[]}\n";
->>>>>>> 6c62b3dc
+				"firstContractStorageKey=<N/A>, numAssociations=1, numZeroBalances=0, lastAssociation=0<->(0.0.0, 0.0" +
+				".0)}, # records=0, tokens=[]}\n";
 
 		// given:
 		MerkleMap<EntityNum, MerkleAccount> accounts = new MerkleMap<>();
