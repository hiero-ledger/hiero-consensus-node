--- conflicted
+++ resolved
@@ -134,25 +134,14 @@
 				"smartContract=true, numContractKvPairs=0, receiverSigRequired=true, " +
 				"proxy=EntityId{shard=0, realm=0, num=0}, nftsOwned=0, " +
 				"alreadyUsedAutoAssociations=7, maxAutoAssociations=10, alias=, " +
-<<<<<<< HEAD
-				"cryptoAllowances={EntityNum{value=1}=10}, " +
-				"fungibleTokenAllowances={}, approveForAllNfts=[]}, # records=0, tokens=[3.2.1, 1.2.3]}\n\n0.0.2\n---\n" +
-				"MerkleAccount{state=MerkleAccountState{number=2 <-> 0.0.2, key=ed25519: \"second-fake\"\n" +
-				", expiry=7654321, balance=2, autoRenewSecs=444444, memo=We said, and show us what we love, " +
-				"deleted=true, smartContract=false, numContractKvPairs=0, receiverSigRequired=false, " +
-				"proxy=EntityId{shard=0, realm=0, num=0}, nftsOwned=0, alreadyUsedAutoAssociations=0, " +
-				"maxAutoAssociations=0, alias=, cryptoAllowances={}, fungibleTokenAllowances={}, approveForAllNfts=[]}, #" +
-				" records=0, tokens=[1234.0.0]}\n";
-=======
-				"cryptoAllowances={EntityNum{value=1}=10}, fungibleTokenAllowances={}, nftAllowances={}, " +
+				"cryptoAllowances={EntityNum{value=1}=10}, fungibleTokenAllowances={}, approveForAllNfts=[], " +
 				"numAssociations=3, numZeroBalances=0, lastAssociation=0<->(0.0.0, 0.0.0)}, # " +
 				"records=0, tokens=[]}\n\n0.0.2\n---\nMerkleAccount{state=MerkleAccountState{number=2 <-> 0.0.2, key=ed25519: " +
 				"\"second-fake\"\n, expiry=7654321, balance=2, autoRenewSecs=444444, memo=" +
 				"We said, and show us what we love, deleted=true, smartContract=false, numContractKvPairs=0, " +
 				"receiverSigRequired=false, proxy=EntityId{shard=0, realm=0, num=0}, nftsOwned=0, alreadyUsedAutoAssociations=0, " +
-				"maxAutoAssociations=0, alias=, cryptoAllowances={}, fungibleTokenAllowances={}, nftAllowances={}, " +
+				"maxAutoAssociations=0, alias=, cryptoAllowances={}, fungibleTokenAllowances={}, approveForAllNfts=[], " +
 				"numAssociations=1, numZeroBalances=0, lastAssociation=0<->(0.0.0, 0.0.0)}, # records=0, tokens=[]}\n";
->>>>>>> 6c62b3dc
 
 		// given:
 		MerkleMap<EntityNum, MerkleAccount> accounts = new MerkleMap<>();
