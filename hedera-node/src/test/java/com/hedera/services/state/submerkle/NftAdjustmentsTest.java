--- conflicted
+++ resolved
@@ -94,11 +94,7 @@
 		NftAdjustments adjustments = new NftAdjustments();
 		assertEquals(adjustments, subject);
 		assertEquals(subject, same);
-<<<<<<< HEAD
-		assertNotEquals(subject, null);
-=======
 		assertNotEquals(null, subject);
->>>>>>> 416b33ac
 	}
 
 	@Test
