package com.hedera.services.state.expiry;

/*-
 * ‌
 * Hedera Services Node
 * ​
 * Copyright (C) 2018 - 2021 Hedera Hashgraph, LLC
 * ​
 * Licensed under the Apache License, Version 2.0 (the "License");
 * you may not use this file except in compliance with the License.
 * You may obtain a copy of the License at
 *
 *      http://www.apache.org/licenses/LICENSE-2.0
 *
 * Unless required by applicable law or agreed to in writing, software
 * distributed under the License is distributed on an "AS IS" BASIS,
 * WITHOUT WARRANTIES OR CONDITIONS OF ANY KIND, either express or implied.
 * See the License for the specific language governing permissions and
 * limitations under the License.
 * ‍
 */

import com.google.protobuf.ByteString;
import com.hedera.services.context.ServicesContext;
import com.hedera.services.context.properties.GlobalDynamicProperties;
import com.hedera.services.fees.charging.NarratedCharging;
import com.hedera.services.ledger.HederaLedger;
import com.hedera.services.legacy.core.jproto.TxnReceipt;
import com.hedera.services.records.RecordCache;
import com.hedera.services.state.merkle.MerkleAccount;
import com.hedera.services.state.merkle.MerkleEntityId;
import com.hedera.services.state.serdes.DomainSerdesTest;
import com.hedera.services.state.submerkle.CurrencyAdjustments;
import com.hedera.services.state.submerkle.EntityId;
import com.hedera.services.state.submerkle.ExpirableTxnRecord;
import com.hedera.services.utils.TxnAccessor;
import com.hedera.test.utils.IdUtils;
import com.hederahashgraph.api.proto.java.AccountID;
import com.hederahashgraph.api.proto.java.ResponseCodeEnum;
import com.hederahashgraph.api.proto.java.ScheduleID;
import com.hederahashgraph.api.proto.java.TokenID;
import com.hederahashgraph.api.proto.java.TokenTransferList;
import com.hederahashgraph.api.proto.java.TransactionBody;
import com.hederahashgraph.api.proto.java.TransactionID;
<<<<<<< HEAD
import com.hederahashgraph.api.proto.java.TransactionReceipt;
=======
>>>>>>> bf352e31
import com.hederahashgraph.api.proto.java.TransferList;
import com.swirlds.fcmap.FCMap;
import javafx.util.Pair;
import org.apache.commons.codec.binary.Hex;
import org.junit.jupiter.api.Assertions;
import org.junit.jupiter.api.BeforeEach;
import org.junit.jupiter.api.Test;
import org.junit.jupiter.api.extension.ExtendWith;
import org.mockito.Mock;
import org.mockito.junit.jupiter.MockitoExtension;

import java.nio.charset.StandardCharsets;
import java.time.Instant;
import java.util.ArrayList;
import java.util.List;

import static com.hedera.services.state.expiry.NoopExpiringCreations.NOOP_EXPIRING_CREATIONS;
import static com.hedera.test.utils.IdUtils.asAccount;
import static com.hedera.test.utils.IdUtils.asToken;
import static com.hedera.test.utils.TxnUtils.withAdjustments;
import static com.hederahashgraph.api.proto.java.ResponseCodeEnum.FAIL_INVALID;
import static com.hederahashgraph.api.proto.java.ResponseCodeEnum.SUCCESS;
import static com.swirlds.common.CommonUtils.hex;
import static org.junit.jupiter.api.Assertions.assertEquals;
import static org.junit.jupiter.api.Assertions.assertNull;
import static org.mockito.BDDMockito.given;
import static org.mockito.BDDMockito.never;
import static org.mockito.BDDMockito.verify;
import static org.mockito.Mockito.mock;

@ExtendWith(MockitoExtension.class)
class ExpiringCreationsTest {
	private final int cacheTtl = 180;
	private final long now = 1_234_567L;
	private final long submittingMember = 1L;
	private final long expectedExpiry = now + cacheTtl;

	private final AccountID effPayer = IdUtils.asAccount("0.0.75231");
	private final ExpirableTxnRecord record = DomainSerdesTest.recordOne();
<<<<<<< HEAD
	private ExpirableTxnRecord expectedRecord;
=======
>>>>>>> bf352e31

	@Mock
	private RecordCache recordCache;
	@Mock
	private ExpiryManager expiries;
	@Mock
	private GlobalDynamicProperties dynamicProperties;
	@Mock
	private ServicesContext ctx;
	@Mock
	private NarratedCharging narratedCharging;
	@Mock
	private HederaLedger ledger;
	@Mock
	private TransactionBody txn;
	@Mock
	private TxnAccessor accessor;

	private final AccountID payer = asAccount("0.0.2");
	private final AccountID created = asAccount("1.0.2");
	private final AccountID another = asAccount("1.0.300");
	private final TransferList transfers = withAdjustments(payer, -2L, created, 1L, another, 1L);
	private final TokenID tokenCreated = asToken("3.0.2");
	private final TokenTransferList tokenTransfers = TokenTransferList.newBuilder()
			.setToken(tokenCreated)
			.addAllTransfers(withAdjustments(payer, -2L, created, 1L, another, 1L).getAccountAmountsList())
			.build();

	private static final String memo = "TEST_MEMO";
	private static final String hashString = "TEST";
	private static final long scheduleNum = 100L;
	private static final String account = "0.0.10001";
	private final TransactionReceipt receipt = TransactionReceipt.newBuilder().setStatus(SUCCESS).build();
	private final Instant timestamp = Instant.now();
	private final byte[] hash = hashString.getBytes(StandardCharsets.UTF_8);

	private ExpiringCreations subject;

	@Mock
	private ServicesContext ctx;

	@Mock
	private NarratedCharging narratedCharging;
	@Mock
	private HederaLedger ledger;
	@Mock
	private TransactionBody txn;
	@Mock
	private TxnAccessor accessor;

	private final AccountID payer = asAccount("0.0.2");
	private final AccountID created = asAccount("1.0.2");
	private final AccountID another = asAccount("1.0.300");
	private final TransferList transfers = withAdjustments(payer, -2L, created, 1L, another, 1L);
	private final TokenID tokenCreated = asToken("3.0.2");
	private final TokenTransferList tokenTransfers = TokenTransferList.newBuilder()
			.setToken(tokenCreated)
			.addAllTransfers(withAdjustments(payer, -2L, created, 1L, another, 1L).getAccountAmountsList())
			.build();

	private static final String memo = "TEST_MEMO";
	private static final String hashString = "TEST";
	private static final long scheduleNum = 100L;
	private static final String account = "0.0.10001";
	private final TxnReceipt receipt = TxnReceipt.newBuilder().setStatus(SUCCESS.name()).build();
	private final Instant timestamp = Instant.now();
	private final ByteString hash = ByteString.copyFrom(hashString.getBytes(StandardCharsets.UTF_8));

	@BeforeEach
	void setup() {
		subject = new ExpiringCreations(expiries, dynamicProperties, ctx);

		expectedRecord = record;
		expectedRecord.setExpiry(expectedExpiry);
		expectedRecord.setSubmittingMember(submittingMember);

		subject.setRecordCache(recordCache);
	}

	void setUpForExpiringRecordBuilder() {
		given(accessor.getTxnId()).willReturn(TransactionID.newBuilder().setAccountID(asAccount(account)).build());
		given(accessor.getTxn()).willReturn(txn);
		given(accessor.getTxn().getMemo()).willReturn(memo);
		given(accessor.isTriggeredTxn()).willReturn(true);
		given(accessor.getScheduleRef()).willReturn(ScheduleID.newBuilder().setScheduleNum(scheduleNum).build());
	}

	@Test
	void ifNotCreatingStatePayerRecordsDirectlyTracksWithCache() {
		given(dynamicProperties.shouldKeepRecordsInState()).willReturn(false);
		given(dynamicProperties.cacheRecordsTtl()).willReturn(cacheTtl);

		// when:
		var actual = subject.saveExpiringRecord(effPayer, record, now, submittingMember);

		// then:
		verify(recordCache).trackForExpiry(expectedRecord);
		// and:
		verify(expiries, never()).trackRecordInState(effPayer, expectedExpiry);
		// and:
		assertEquals(expectedRecord, actual);
	}

	@Test
	void addsToPayerRecordsAndTracks() {
		// setup:
		final var key = MerkleEntityId.fromAccountId(effPayer);
		final var payerAccount = new MerkleAccount();
<<<<<<< HEAD
		given(ctx.accounts()).willReturn(mock(FCMap.class));
		given(ctx.accounts().getForModify(key)).willReturn(payerAccount);
=======
		given(accounts.getForModify(key)).willReturn(payerAccount);
>>>>>>> bf352e31
		given(dynamicProperties.shouldKeepRecordsInState()).willReturn(true);
		given(dynamicProperties.cacheRecordsTtl()).willReturn(cacheTtl);

		// when:
		var actual = subject.saveExpiringRecord(effPayer, record, now, submittingMember);

		// then:
		assertEquals(expectedRecord, actual);
		// and:
		verify(expiries).trackRecordInState(effPayer, expectedExpiry);
		assertEquals(expectedRecord, payerAccount.records().peek());
	}

	@Test
	void noopFormDoesNothing() {
		// expect:
		Assertions.assertThrows(UnsupportedOperationException.class, () ->
				NOOP_EXPIRING_CREATIONS.saveExpiringRecord(
						null, null, 0L, submittingMember));
		Assertions.assertThrows(UnsupportedOperationException.class, () ->
				NOOP_EXPIRING_CREATIONS.buildExpiringRecord(
<<<<<<< HEAD
						0L, null, null, null, null));
=======
						0L, null, null, null, null, null));
>>>>>>> bf352e31
		Assertions.assertThrows(UnsupportedOperationException.class, () ->
				NOOP_EXPIRING_CREATIONS.buildFailedExpiringRecord(null, null));
	}

	@Test
	void validateBuildExpiringRecord() {
		//given:
		setUpForExpiringRecordBuilder();
		given(ctx.narratedCharging()).willReturn(narratedCharging);
<<<<<<< HEAD
		given(narratedCharging.totalFeesChargedToPayer()).willReturn(10L);
=======
		given(ctx.narratedCharging().totalFeesChargedToPayer()).willReturn(10L);
>>>>>>> bf352e31

		given(ctx.ledger()).willReturn(ledger);
		given(ctx.ledger().netTransfersInTxn()).willReturn(transfers);
		given(ctx.ledger().netTokenTransfersInTxn()).willReturn(List.of(tokenTransfers));

		//when:
		ExpirableTxnRecord.Builder builder =
				subject.buildExpiringRecord(100L, hash,
<<<<<<< HEAD
						accessor, timestamp, TxnReceipt.fromGrpc(receipt));
=======
						accessor, timestamp, receipt, ctx);
>>>>>>> bf352e31
		ExpirableTxnRecord actualRecord = builder.build();

		//then:
		assertEquals(memo, actualRecord.getMemo());
		assertEquals(SUCCESS, ResponseCodeEnum.valueOf(actualRecord.getReceipt().getStatus()));
		assertEquals(scheduleNum, actualRecord.getScheduleRef().num());
		assertEquals(timestamp.getEpochSecond(), actualRecord.getConsensusTimestamp().getSeconds());
		assertEquals(timestamp.getNano(), actualRecord.getConsensusTimestamp().getNanos());
		assertEquals(asAccount(account).getAccountNum(), actualRecord.getTxnId().getPayerAccount().num());
		assertEquals(hex(ByteString.copyFrom(hashString.getBytes(StandardCharsets.UTF_8)).toByteArray()),
				hex(actualRecord.getTxnHash()));
		assertEquals(110L, actualRecord.getFee());
		//and:
		List<CurrencyAdjustments> tokenTransferListExpected = getTokenAdjustments(List.of(tokenTransfers)).getValue();
		List<EntityId> tokensExpected = getTokenAdjustments(List.of(tokenTransfers)).getKey();

		//verify:

		assertEquals(tokenTransferListExpected.size(), actualRecord.getTokenAdjustments().size());
		assertEquals(tokensExpected.size(), actualRecord.getTokens().size());
		for (int i = 0; i < tokensExpected.size(); i++) {
			assertEquals(tokensExpected.get(i), actualRecord.getTokens().get(i));
		}
		for (int i = 0; i < tokenTransferListExpected.size(); i++) {
			assertEquals(tokenTransferListExpected.get(i), actualRecord.getTokenAdjustments().get(i));
		}
	}

	@Test
	void validateBuildFailedExpiringRecord() {
		//given:
		setUpForExpiringRecordBuilder();
		given(accessor.getHash()).willReturn(hash);
		//when:
		ExpirableTxnRecord.Builder builder =
				subject.buildFailedExpiringRecord(accessor, timestamp);
		ExpirableTxnRecord actualRecord = builder.build();

		//then:
		assertEquals(memo, actualRecord.getMemo());
		assertEquals(FAIL_INVALID, ResponseCodeEnum.valueOf(actualRecord.getReceipt().getStatus()));
		assertEquals(scheduleNum, actualRecord.getScheduleRef().num());
		assertEquals(timestamp.getEpochSecond(), actualRecord.getConsensusTimestamp().getSeconds());
		assertEquals(timestamp.getNano(), actualRecord.getConsensusTimestamp().getNanos());
		assertEquals(asAccount(account).getAccountNum(), actualRecord.getTxnId().getPayerAccount().num());
		assertEquals(Hex.encodeHexString(ByteString.copyFrom(hashString.getBytes(StandardCharsets.UTF_8)).toByteArray()),
				Hex.encodeHexString(actualRecord.getTxnHash()));
		assertEquals(0L, actualRecord.getFee());
		//and:
		assertNull(actualRecord.getTokenAdjustments());
		assertNull(actualRecord.getTokens());
	}

	private Pair<List<EntityId>, List<CurrencyAdjustments>> getTokenAdjustments(
			List<TokenTransferList> tokenTransferList) {
		List<EntityId> tokens = new ArrayList<>();
		List<CurrencyAdjustments> tokenAdjustments = new ArrayList<>();
		if (tokenTransferList.size() > 0) {
			for (TokenTransferList tokenTransfers : tokenTransferList) {
				tokens.add(EntityId.fromGrpcTokenId(tokenTransfers.getToken()));
				tokenAdjustments.add(CurrencyAdjustments.fromGrpc(tokenTransfers.getTransfersList()));
			}
		}
		return new Pair<>(tokens, tokenAdjustments);
	}
}<|MERGE_RESOLUTION|>--- conflicted
+++ resolved
@@ -42,10 +42,6 @@
 import com.hederahashgraph.api.proto.java.TokenTransferList;
 import com.hederahashgraph.api.proto.java.TransactionBody;
 import com.hederahashgraph.api.proto.java.TransactionID;
-<<<<<<< HEAD
-import com.hederahashgraph.api.proto.java.TransactionReceipt;
-=======
->>>>>>> bf352e31
 import com.hederahashgraph.api.proto.java.TransferList;
 import com.swirlds.fcmap.FCMap;
 import javafx.util.Pair;
@@ -74,7 +70,6 @@
 import static org.mockito.BDDMockito.given;
 import static org.mockito.BDDMockito.never;
 import static org.mockito.BDDMockito.verify;
-import static org.mockito.Mockito.mock;
 
 @ExtendWith(MockitoExtension.class)
 class ExpiringCreationsTest {
@@ -85,10 +80,7 @@
 
 	private final AccountID effPayer = IdUtils.asAccount("0.0.75231");
 	private final ExpirableTxnRecord record = DomainSerdesTest.recordOne();
-<<<<<<< HEAD
 	private ExpirableTxnRecord expectedRecord;
-=======
->>>>>>> bf352e31
 
 	@Mock
 	private RecordCache recordCache;
@@ -96,6 +88,8 @@
 	private ExpiryManager expiries;
 	@Mock
 	private GlobalDynamicProperties dynamicProperties;
+	@Mock
+	private FCMap<MerkleEntityId, MerkleAccount> accounts;
 	@Mock
 	private ServicesContext ctx;
 	@Mock
@@ -121,45 +115,16 @@
 	private static final String hashString = "TEST";
 	private static final long scheduleNum = 100L;
 	private static final String account = "0.0.10001";
-	private final TransactionReceipt receipt = TransactionReceipt.newBuilder().setStatus(SUCCESS).build();
 	private final Instant timestamp = Instant.now();
 	private final byte[] hash = hashString.getBytes(StandardCharsets.UTF_8);
 
 	private ExpiringCreations subject;
 
-	@Mock
-	private ServicesContext ctx;
-
-	@Mock
-	private NarratedCharging narratedCharging;
-	@Mock
-	private HederaLedger ledger;
-	@Mock
-	private TransactionBody txn;
-	@Mock
-	private TxnAccessor accessor;
-
-	private final AccountID payer = asAccount("0.0.2");
-	private final AccountID created = asAccount("1.0.2");
-	private final AccountID another = asAccount("1.0.300");
-	private final TransferList transfers = withAdjustments(payer, -2L, created, 1L, another, 1L);
-	private final TokenID tokenCreated = asToken("3.0.2");
-	private final TokenTransferList tokenTransfers = TokenTransferList.newBuilder()
-			.setToken(tokenCreated)
-			.addAllTransfers(withAdjustments(payer, -2L, created, 1L, another, 1L).getAccountAmountsList())
-			.build();
-
-	private static final String memo = "TEST_MEMO";
-	private static final String hashString = "TEST";
-	private static final long scheduleNum = 100L;
-	private static final String account = "0.0.10001";
 	private final TxnReceipt receipt = TxnReceipt.newBuilder().setStatus(SUCCESS.name()).build();
-	private final Instant timestamp = Instant.now();
-	private final ByteString hash = ByteString.copyFrom(hashString.getBytes(StandardCharsets.UTF_8));
 
 	@BeforeEach
 	void setup() {
-		subject = new ExpiringCreations(expiries, dynamicProperties, ctx);
+		subject = new ExpiringCreations(expiries, dynamicProperties, () -> accounts);
 
 		expectedRecord = record;
 		expectedRecord.setExpiry(expectedExpiry);
@@ -197,12 +162,7 @@
 		// setup:
 		final var key = MerkleEntityId.fromAccountId(effPayer);
 		final var payerAccount = new MerkleAccount();
-<<<<<<< HEAD
-		given(ctx.accounts()).willReturn(mock(FCMap.class));
-		given(ctx.accounts().getForModify(key)).willReturn(payerAccount);
-=======
 		given(accounts.getForModify(key)).willReturn(payerAccount);
->>>>>>> bf352e31
 		given(dynamicProperties.shouldKeepRecordsInState()).willReturn(true);
 		given(dynamicProperties.cacheRecordsTtl()).willReturn(cacheTtl);
 
@@ -224,11 +184,7 @@
 						null, null, 0L, submittingMember));
 		Assertions.assertThrows(UnsupportedOperationException.class, () ->
 				NOOP_EXPIRING_CREATIONS.buildExpiringRecord(
-<<<<<<< HEAD
-						0L, null, null, null, null));
-=======
 						0L, null, null, null, null, null));
->>>>>>> bf352e31
 		Assertions.assertThrows(UnsupportedOperationException.class, () ->
 				NOOP_EXPIRING_CREATIONS.buildFailedExpiringRecord(null, null));
 	}
@@ -238,11 +194,7 @@
 		//given:
 		setUpForExpiringRecordBuilder();
 		given(ctx.narratedCharging()).willReturn(narratedCharging);
-<<<<<<< HEAD
 		given(narratedCharging.totalFeesChargedToPayer()).willReturn(10L);
-=======
-		given(ctx.narratedCharging().totalFeesChargedToPayer()).willReturn(10L);
->>>>>>> bf352e31
 
 		given(ctx.ledger()).willReturn(ledger);
 		given(ctx.ledger().netTransfersInTxn()).willReturn(transfers);
@@ -250,12 +202,7 @@
 
 		//when:
 		ExpirableTxnRecord.Builder builder =
-				subject.buildExpiringRecord(100L, hash,
-<<<<<<< HEAD
-						accessor, timestamp, TxnReceipt.fromGrpc(receipt));
-=======
-						accessor, timestamp, receipt, ctx);
->>>>>>> bf352e31
+				subject.buildExpiringRecord(100L, hash, accessor, timestamp, receipt, ctx);
 		ExpirableTxnRecord actualRecord = builder.build();
 
 		//then:
