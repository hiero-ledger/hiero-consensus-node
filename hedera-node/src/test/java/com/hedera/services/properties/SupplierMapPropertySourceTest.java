--- conflicted
+++ resolved
@@ -73,22 +73,14 @@
 	}
 
 	@Test
-<<<<<<< HEAD
-	public void allPropertyNames() {
-=======
 	 void allPropertyNames() {
->>>>>>> 5d6b2415
 		assertNotNull(subject.allPropertyNames());
 		var propSet = Set.of("a.double.prop", "a.string.prop", "a.profile.prop", "a.boolean.prop", "a.bad.account", "a.long.prop", "a.good.account", "a.int.prop");
 		assertEquals(propSet, subject.allPropertyNames());
 	}
 
 	@Test
-<<<<<<< HEAD
-	public void throwsOnUnparseableAccount() {
-=======
 	 void throwsOnUnparseableAccount() {
->>>>>>> 5d6b2415
 		// setup:
 		UnparseablePropertyException e = null;
 
