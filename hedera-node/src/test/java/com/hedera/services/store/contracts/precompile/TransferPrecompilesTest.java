package com.hedera.services.store.contracts.precompile;

/*-
 * ‌
 * Hedera Services Node
 * ​
 * Copyright (C) 2018 - 2021 Hedera Hashgraph, LLC
 * ​
 * Licensed under the Apache License, Version 2.0 (the "License");
 * you may not use this file except in compliance with the License.
 * You may obtain a copy of the License at
 *
 *      http://www.apache.org/licenses/LICENSE-2.0
 *
 * Unless required by applicable law or agreed to in writing, software
 * distributed under the License is distributed on an "AS IS" BASIS,
 * WITHOUT WARRANTIES OR CONDITIONS OF ANY KIND, either express or implied.
 * See the License for the specific language governing permissions and
 * limitations under the License.
 * ‍
 */

import com.hedera.services.context.SideEffectsTracker;
import com.hedera.services.context.primitives.StateView;
import com.hedera.services.context.properties.GlobalDynamicProperties;
import com.hedera.services.contracts.sources.TxnAwareSoliditySigsVerifier;
import com.hedera.services.exceptions.InvalidTransactionException;
import com.hedera.services.fees.FeeCalculator;
import com.hedera.services.grpc.marshalling.ImpliedTransfers;
import com.hedera.services.grpc.marshalling.ImpliedTransfersMarshal;
import com.hedera.services.grpc.marshalling.ImpliedTransfersMeta;
import com.hedera.services.ledger.TransactionalLedger;
import com.hedera.services.ledger.TransferLogic;
import com.hedera.services.ledger.accounts.ContractAliases;
import com.hedera.services.ledger.ids.EntityIdSource;
import com.hedera.services.ledger.properties.AccountProperty;
import com.hedera.services.ledger.properties.NftProperty;
import com.hedera.services.ledger.properties.TokenProperty;
import com.hedera.services.ledger.properties.TokenRelProperty;
import com.hedera.services.records.AccountRecordsHistorian;
import com.hedera.services.state.expiry.ExpiringCreations;
import com.hedera.services.state.merkle.MerkleAccount;
import com.hedera.services.state.merkle.MerkleToken;
import com.hedera.services.state.merkle.MerkleTokenRelStatus;
import com.hedera.services.state.merkle.MerkleUniqueToken;
import com.hedera.services.state.submerkle.ExpirableTxnRecord;
import com.hedera.services.store.contracts.HederaStackedWorldStateUpdater;
import com.hedera.services.store.contracts.WorldLedgers;
import com.hedera.services.store.models.Id;
import com.hedera.services.store.models.NftId;
import com.hedera.services.store.tokens.HederaTokenStore;
import com.hedera.services.txns.token.process.DissociationFactory;
import com.hedera.services.txns.validation.OptionValidator;
import com.hedera.services.utils.EntityIdUtils;
import com.hederahashgraph.api.proto.java.AccountID;
import com.hederahashgraph.api.proto.java.CryptoTransferTransactionBody;
import com.hederahashgraph.api.proto.java.HederaFunctionality;
import com.hederahashgraph.api.proto.java.ResponseCodeEnum;
import com.hederahashgraph.api.proto.java.Timestamp;
import com.hederahashgraph.api.proto.java.TokenID;
import com.hederahashgraph.api.proto.java.TransactionBody;
import com.hederahashgraph.api.proto.java.TransactionID;
import com.hederahashgraph.fee.FeeObject;
import org.apache.commons.lang3.tuple.Pair;
import org.apache.tuweni.bytes.Bytes;
import org.apache.tuweni.units.bigints.UInt256;
import org.hyperledger.besu.datatypes.Address;
import org.hyperledger.besu.evm.frame.MessageFrame;
import org.hyperledger.besu.evm.gascalculator.GasCalculator;
import org.hyperledger.besu.evm.worldstate.WorldUpdater;
import org.junit.jupiter.api.BeforeEach;
import org.junit.jupiter.api.Test;
import org.junit.jupiter.api.extension.ExtendWith;
import org.mockito.Mock;
import org.mockito.junit.jupiter.MockitoExtension;

import java.util.Collections;
import java.util.Deque;
import java.util.Iterator;
import java.util.Optional;

import static com.hedera.services.ledger.ids.ExceptionalEntityIdSource.NOOP_ID_SOURCE;
import static com.hedera.services.state.EntityCreator.EMPTY_MEMO;
import static com.hedera.services.store.contracts.precompile.HTSPrecompiledContract.ABI_ID_CRYPTO_TRANSFER;
import static com.hedera.services.store.contracts.precompile.HTSPrecompiledContract.ABI_ID_TRANSFER_NFT;
import static com.hedera.services.store.contracts.precompile.HTSPrecompiledContract.ABI_ID_TRANSFER_NFTS;
import static com.hedera.services.store.contracts.precompile.HTSPrecompiledContract.ABI_ID_TRANSFER_TOKEN;
import static com.hedera.services.store.contracts.precompile.HTSPrecompiledContract.ABI_ID_TRANSFER_TOKENS;
import static com.hedera.services.store.contracts.precompile.HTSTestsUtil.TEST_CONSENSUS_TIME;
import static com.hedera.services.store.contracts.precompile.HTSTestsUtil.TOKEN_TRANSFER_WRAPPER;
import static com.hedera.services.store.contracts.precompile.HTSTestsUtil.contractAddr;
import static com.hedera.services.store.contracts.precompile.HTSTestsUtil.feeCollector;
import static com.hedera.services.store.contracts.precompile.HTSTestsUtil.nftTransferChanges;
import static com.hedera.services.store.contracts.precompile.HTSTestsUtil.nftTransferList;
import static com.hedera.services.store.contracts.precompile.HTSTestsUtil.nftsTransferChanges;
import static com.hedera.services.store.contracts.precompile.HTSTestsUtil.nftsTransferList;
import static com.hedera.services.store.contracts.precompile.HTSTestsUtil.parentContractAddress;
import static com.hedera.services.store.contracts.precompile.HTSTestsUtil.receiver;
import static com.hedera.services.store.contracts.precompile.HTSTestsUtil.sender;
import static com.hedera.services.store.contracts.precompile.HTSTestsUtil.successResult;
import static com.hedera.services.store.contracts.precompile.HTSTestsUtil.timestamp;
import static com.hedera.services.store.contracts.precompile.HTSTestsUtil.tokenTransferChanges;
import static com.hedera.services.store.contracts.precompile.HTSTestsUtil.tokensTransferChanges;
import static com.hedera.services.store.contracts.precompile.HTSTestsUtil.tokensTransferChangesSenderOnly;
import static com.hedera.services.store.contracts.precompile.HTSTestsUtil.tokensTransferList;
import static com.hedera.services.store.contracts.precompile.HTSTestsUtil.tokensTransferListReceiverOnly;
import static com.hedera.services.store.contracts.precompile.HTSTestsUtil.tokensTransferListSenderOnly;
import static com.hedera.services.store.tokens.views.UniqueTokenViewsManager.NOOP_VIEWS_MANAGER;
import static com.hederahashgraph.api.proto.java.ResponseCodeEnum.CUSTOM_FEE_CHARGING_EXCEEDED_MAX_ACCOUNT_AMOUNTS;
import static com.hederahashgraph.api.proto.java.ResponseCodeEnum.OK;
import static com.hederahashgraph.api.proto.java.ResponseCodeEnum.TRANSFERS_NOT_ZERO_SUM_FOR_TOKEN;
import static org.junit.jupiter.api.Assertions.assertEquals;
import static org.junit.jupiter.api.Assertions.assertNotEquals;
import static org.junit.jupiter.api.Assertions.assertThrows;
import static org.mockito.ArgumentMatchers.any;
import static org.mockito.ArgumentMatchers.anyInt;
import static org.mockito.ArgumentMatchers.eq;
import static org.mockito.BDDMockito.given;
import static org.mockito.Mockito.doThrow;
import static org.mockito.Mockito.never;
import static org.mockito.Mockito.verify;

@ExtendWith(MockitoExtension.class)
class TransferPrecompilesTest {
	@Mock
	private Bytes pretendArguments;
	@Mock
	private HederaTokenStore hederaTokenStore;
	@Mock
	private GlobalDynamicProperties dynamicProperties;
	@Mock
	private OptionValidator validator;
	@Mock
	private GasCalculator gasCalculator;
	@Mock
	private MessageFrame frame;
	@Mock
	private MessageFrame parentFrame;
	@Mock
	private Deque<MessageFrame> frameDeque;
	@Mock
	private Iterator<MessageFrame> dequeIterator;
	@Mock
	private TxnAwareSoliditySigsVerifier sigsVerifier;
	@Mock
	private AccountRecordsHistorian recordsHistorian;
	@Mock
	private DecodingFacade decoder;
	@Mock
	private EncodingFacade encoder;
	@Mock
	private HTSPrecompiledContract.TransferLogicFactory transferLogicFactory;
	@Mock
	private HTSPrecompiledContract.HederaTokenStoreFactory hederaTokenStoreFactory;
	@Mock
	private HTSPrecompiledContract.AccountStoreFactory accountStoreFactory;
	@Mock
	private TransferLogic transferLogic;
	@Mock
	private SideEffectsTracker sideEffects;
	@Mock
	private TransactionBody.Builder mockSynthBodyBuilder;
	@Mock
	private CryptoTransferTransactionBody cryptoTransferTransactionBody;
	@Mock
	private ExpirableTxnRecord.Builder mockRecordBuilder;
	@Mock
	private SyntheticTxnFactory syntheticTxnFactory;
	@Mock
	private HederaStackedWorldStateUpdater worldUpdater;
	@Mock
	private WorldLedgers wrappedLedgers;
	@Mock
	private TransactionalLedger<NftId, NftProperty, MerkleUniqueToken> nfts;
	@Mock
	private TransactionalLedger<Pair<AccountID, TokenID>, TokenRelProperty, MerkleTokenRelStatus> tokenRels;
	@Mock
	private TransactionalLedger<AccountID, AccountProperty, MerkleAccount> accounts;
	@Mock
	private TransactionalLedger<TokenID, TokenProperty, MerkleToken> tokens;
	private final EntityIdSource ids = NOOP_ID_SOURCE;
	@Mock
	private ExpiringCreations creator;
	@Mock
	private ImpliedTransfersMarshal impliedTransfersMarshal;
	@Mock
	private ImpliedTransfers impliedTransfers;
	@Mock
	private DissociationFactory dissociationFactory;
	@Mock
	private ImpliedTransfersMeta impliedTransfersMeta;
	@Mock
	private FeeCalculator feeCalculator;
	@Mock
	private FeeObject mockFeeObject;
	@Mock
	private StateView stateView;
	@Mock
	private PrecompilePricingUtils precompilePricingUtils;
	@Mock
	private ContractAliases aliases;

	private HTSPrecompiledContract subject;

	@BeforeEach
	void setUp() {
		subject = new HTSPrecompiledContract(
				validator, dynamicProperties, gasCalculator,
				recordsHistorian, sigsVerifier, decoder, encoder,
				syntheticTxnFactory, creator, dissociationFactory, impliedTransfersMarshal,
				() -> feeCalculator, stateView, precompilePricingUtils);
		subject.setTransferLogicFactory(transferLogicFactory);
		subject.setHederaTokenStoreFactory(hederaTokenStoreFactory);
		subject.setAccountStoreFactory(accountStoreFactory);
		subject.setSideEffectsFactory(() -> sideEffects);
	}

	@Test
	void transferFailsFastGivenWrongSyntheticValidity() {
		given(frame.getWorldUpdater()).willReturn(worldUpdater);
		Optional<WorldUpdater> parent = Optional.of(worldUpdater);
		given(worldUpdater.parentUpdater()).willReturn(parent);
		given(worldUpdater.wrappedTrackingLedgers()).willReturn(wrappedLedgers);

		given(syntheticTxnFactory.createCryptoTransfer(Collections.singletonList(tokensTransferList)))
				.willReturn(mockSynthBodyBuilder);
		given(mockSynthBodyBuilder.getCryptoTransfer()).willReturn(cryptoTransferTransactionBody);
		given(decoder.decodeTransferTokens(eq(pretendArguments), any()))
				.willReturn(Collections.singletonList(tokensTransferList));
		given(impliedTransfersMarshal.validityWithCurrentProps(cryptoTransferTransactionBody))
				.willReturn(TRANSFERS_NOT_ZERO_SUM_FOR_TOKEN);

		given(pretendArguments.getInt(0)).willReturn(ABI_ID_TRANSFER_TOKENS);
		given(feeCalculator.estimatedGasPriceInTinybars(HederaFunctionality.ContractCall, timestamp))
				.willReturn(1L);
		given(mockSynthBodyBuilder.build()).
				willReturn(TransactionBody.newBuilder().build());
		given(mockSynthBodyBuilder.setTransactionID(any(TransactionID.class)))
				.willReturn(mockSynthBodyBuilder);
		given(feeCalculator.computeFee(any(), any(), any(), any()))
				.willReturn(mockFeeObject);
		given(mockFeeObject.getServiceFee())
				.willReturn(1L);
		given(creator.createUnsuccessfulSyntheticRecord(TRANSFERS_NOT_ZERO_SUM_FOR_TOKEN))
				.willReturn(mockRecordBuilder);

		// when:
<<<<<<< HEAD
		subject.initializeLedgers(frame);
		subject.prepareComputation(pretendArguments);
		subject.computeGasRequirement(TEST_CONSENSUS_TIME);
=======
		subject.prepareComputation(pretendArguments, a -> a);
>>>>>>> 42732299
		final var result = subject.computeInternal(frame);

		// then:
		assertEquals(UInt256.valueOf(ResponseCodeEnum.TRANSFERS_NOT_ZERO_SUM_FOR_TOKEN_VALUE), result);
	}

	@Test
	void transferTokenHappyPathWorks() {
		givenMinimalFrameContext();
		givenLedgers();

		given(syntheticTxnFactory.createCryptoTransfer(Collections.singletonList(tokensTransferList)))
				.willReturn(mockSynthBodyBuilder);
		given(mockSynthBodyBuilder.getCryptoTransfer()).willReturn(cryptoTransferTransactionBody);
		given(impliedTransfersMarshal.validityWithCurrentProps(cryptoTransferTransactionBody)).willReturn(OK);
		given(sigsVerifier.hasActiveKey(any(), any(), any(), any(), any())).willReturn(true);
		given(sigsVerifier.hasActiveKeyOrNoReceiverSigReq(any(), any(), any(), any(), any())).willReturn(true);
		given(decoder.decodeTransferTokens(eq(pretendArguments), any()))
				.willReturn(Collections.singletonList(tokensTransferList));

		given(hederaTokenStoreFactory.newHederaTokenStore(
				ids, validator, sideEffects, NOOP_VIEWS_MANAGER, dynamicProperties, tokenRels, nfts, tokens
		)).willReturn(hederaTokenStore);

		given(transferLogicFactory.newLogic(
				accounts, nfts, tokenRels, hederaTokenStore,
				sideEffects,
				NOOP_VIEWS_MANAGER,
				dynamicProperties,
				validator,
				null,
				recordsHistorian
		)).willReturn(transferLogic);
		given(feeCalculator.estimatedGasPriceInTinybars(HederaFunctionality.ContractCall, timestamp))
				.willReturn(1L);
		given(mockSynthBodyBuilder.build())
				.willReturn(TransactionBody.newBuilder().setCryptoTransfer(cryptoTransferTransactionBody).build());
		given(mockSynthBodyBuilder.setTransactionID(any(TransactionID.class)))
				.willReturn(mockSynthBodyBuilder);
		given(feeCalculator.computeFee(any(), any(), any(), any()))
				.willReturn(mockFeeObject);
		given(mockFeeObject.getServiceFee())
				.willReturn(1L);
		given(creator.createSuccessfulSyntheticRecord(Collections.emptyList(), sideEffects, EMPTY_MEMO))
				.willReturn(mockRecordBuilder);
		given(impliedTransfersMarshal.assessCustomFeesAndValidate(anyInt(), anyInt(), any(), any(), any()))
				.willReturn(impliedTransfers);
		given(impliedTransfers.getAllBalanceChanges()).willReturn(tokensTransferChanges);
		given(impliedTransfers.getMeta()).willReturn(impliedTransfersMeta);
		given(impliedTransfersMeta.code()).willReturn(OK);
		given(pretendArguments.getInt(0)).willReturn(ABI_ID_TRANSFER_TOKENS);
		given(aliases.resolveForEvm(any())).willAnswer(invocationOnMock -> invocationOnMock.getArgument(0));
		given(worldUpdater.aliases()).willReturn(aliases);

		// when:
<<<<<<< HEAD
		subject.initializeLedgers(frame);
		subject.prepareComputation(pretendArguments);
		subject.computeGasRequirement(TEST_CONSENSUS_TIME);
=======
		subject.prepareComputation(pretendArguments, a -> a);
>>>>>>> 42732299
		final var result = subject.computeInternal(frame);

		// then:
		assertEquals(successResult, result);
		// and:
		verify(transferLogic).doZeroSum(tokensTransferChanges);
		verify(wrappedLedgers).commit();
		verify(worldUpdater).manageInProgressRecord(recordsHistorian, mockRecordBuilder, mockSynthBodyBuilder);
	}

	@Test
	void abortsIfImpliedCustomFeesCannotBeAssessed() {
		given(frame.getWorldUpdater()).willReturn(worldUpdater);
		given(worldUpdater.wrappedTrackingLedgers()).willReturn(wrappedLedgers);
		given(frame.getWorldUpdater()).willReturn(worldUpdater);
		Optional<WorldUpdater> parent = Optional.of(worldUpdater);
		given(worldUpdater.parentUpdater()).willReturn(parent);

		given(syntheticTxnFactory.createCryptoTransfer(Collections.singletonList(tokensTransferList)))
				.willReturn(mockSynthBodyBuilder);
		given(mockSynthBodyBuilder.getCryptoTransfer()).willReturn(cryptoTransferTransactionBody);
		given(impliedTransfersMarshal.validityWithCurrentProps(cryptoTransferTransactionBody)).willReturn(OK);
		given(decoder.decodeTransferTokens(eq(pretendArguments), any()))
				.willReturn(Collections.singletonList(tokensTransferList));

		given(impliedTransfersMarshal.assessCustomFeesAndValidate(anyInt(), anyInt(), any(), any(), any()))
				.willReturn(impliedTransfers);
		given(impliedTransfers.getMeta()).willReturn(impliedTransfersMeta);
		given(impliedTransfersMeta.code()).willReturn(CUSTOM_FEE_CHARGING_EXCEEDED_MAX_ACCOUNT_AMOUNTS);
		given(pretendArguments.getInt(0)).willReturn(ABI_ID_TRANSFER_TOKENS);
		given(feeCalculator.estimatedGasPriceInTinybars(HederaFunctionality.ContractCall, timestamp))
				.willReturn(1L);
		given(mockSynthBodyBuilder.build())
				.willReturn(TransactionBody.newBuilder().setCryptoTransfer(cryptoTransferTransactionBody).build());
		given(mockSynthBodyBuilder.setTransactionID(any(TransactionID.class)))
				.willReturn(mockSynthBodyBuilder);
		given(feeCalculator.computeFee(any(), any(), any(), any()))
				.willReturn(mockFeeObject);
		given(mockFeeObject.getServiceFee())
				.willReturn(1L);
		given(creator.createUnsuccessfulSyntheticRecord(CUSTOM_FEE_CHARGING_EXCEEDED_MAX_ACCOUNT_AMOUNTS))
				.willReturn(mockRecordBuilder);

		// when:
<<<<<<< HEAD
		subject.initializeLedgers(frame);
		subject.prepareComputation(pretendArguments);
		subject.computeGasRequirement(TEST_CONSENSUS_TIME);
=======
		subject.prepareComputation(pretendArguments, a -> a);
>>>>>>> 42732299
		final var result = subject.computeInternal(frame);
		final var statusResult = UInt256.valueOf(CUSTOM_FEE_CHARGING_EXCEEDED_MAX_ACCOUNT_AMOUNTS.getNumber());
		assertEquals(statusResult, result);
	}

	@Test
	void transferTokenWithSenderOnlyHappyPathWorks() {
		givenMinimalFrameContext();
		givenLedgers();

		given(syntheticTxnFactory.createCryptoTransfer(Collections.singletonList(tokensTransferListSenderOnly)))
				.willReturn(mockSynthBodyBuilder);
		given(mockSynthBodyBuilder.getCryptoTransfer()).willReturn(cryptoTransferTransactionBody);
		given(sigsVerifier.hasActiveKeyOrNoReceiverSigReq(any(), any(), any(), any(), any())).willReturn(true);
		given(decoder.decodeTransferTokens(eq(pretendArguments), any()))
				.willReturn(Collections.singletonList(tokensTransferListSenderOnly));
		given(impliedTransfersMarshal.validityWithCurrentProps(cryptoTransferTransactionBody)).willReturn(OK);

		given(hederaTokenStoreFactory.newHederaTokenStore(
				ids, validator, sideEffects, NOOP_VIEWS_MANAGER, dynamicProperties, tokenRels, nfts, tokens
		)).willReturn(hederaTokenStore);

		given(transferLogicFactory.newLogic(
				accounts, nfts, tokenRels, hederaTokenStore,
				sideEffects,
				NOOP_VIEWS_MANAGER,
				dynamicProperties,
				validator,
				null,
				recordsHistorian
		)).willReturn(transferLogic);
		given(feeCalculator.estimatedGasPriceInTinybars(HederaFunctionality.ContractCall, timestamp))
				.willReturn(1L);
		given(mockSynthBodyBuilder.build())
				.willReturn(TransactionBody.newBuilder().setCryptoTransfer(cryptoTransferTransactionBody).build());
		given(mockSynthBodyBuilder.setTransactionID(any(TransactionID.class)))
				.willReturn(mockSynthBodyBuilder);
		given(feeCalculator.computeFee(any(), any(), any(), any()))
				.willReturn(mockFeeObject);
		given(mockFeeObject.getServiceFee())
				.willReturn(1L);
		given(creator.createSuccessfulSyntheticRecord(Collections.emptyList(), sideEffects, EMPTY_MEMO))
				.willReturn(mockRecordBuilder);
		given(impliedTransfersMarshal.assessCustomFeesAndValidate(anyInt(), anyInt(), any(), any(), any()))
				.willReturn(impliedTransfers);
		given(impliedTransfers.getAllBalanceChanges()).willReturn(tokensTransferChangesSenderOnly);
		given(impliedTransfers.getMeta()).willReturn(impliedTransfersMeta);
		given(impliedTransfersMeta.code()).willReturn(OK);
		given(pretendArguments.getInt(0)).willReturn(ABI_ID_TRANSFER_TOKENS);
		given(aliases.resolveForEvm(any())).willAnswer(invocationOnMock -> invocationOnMock.getArgument(0));
		given(worldUpdater.aliases()).willReturn(aliases);

		// when:
<<<<<<< HEAD
		subject.initializeLedgers(frame);
		subject.prepareComputation(pretendArguments);
		subject.computeGasRequirement(TEST_CONSENSUS_TIME);
=======
		subject.prepareComputation(pretendArguments, a -> a);
>>>>>>> 42732299
		final var result = subject.computeInternal(frame);

		// then:
		assertEquals(successResult, result);
		// and:
		verify(transferLogic).doZeroSum(tokensTransferChangesSenderOnly);
		verify(wrappedLedgers).commit();
		verify(worldUpdater).manageInProgressRecord(recordsHistorian, mockRecordBuilder, mockSynthBodyBuilder);
	}

	@Test
	void transferTokenWithReceiverOnlyHappyPathWorks() {
		givenMinimalFrameContext();
		givenLedgers();

		given(syntheticTxnFactory.createCryptoTransfer(
				Collections.singletonList(tokensTransferListReceiverOnly))).willReturn(mockSynthBodyBuilder);
		given(mockSynthBodyBuilder.getCryptoTransfer()).willReturn(cryptoTransferTransactionBody);
		given(sigsVerifier.hasActiveKeyOrNoReceiverSigReq(any(), any(), any(), any(), any())).willReturn(true);
		given(decoder.decodeTransferTokens(eq(pretendArguments), any()))
				.willReturn(Collections.singletonList(tokensTransferListReceiverOnly));
		given(impliedTransfersMarshal.validityWithCurrentProps(cryptoTransferTransactionBody)).willReturn(OK);

		given(hederaTokenStoreFactory.newHederaTokenStore(
				ids, validator, sideEffects, NOOP_VIEWS_MANAGER, dynamicProperties, tokenRels, nfts, tokens
		)).willReturn(hederaTokenStore);

		given(transferLogicFactory.newLogic(
				accounts, nfts, tokenRels, hederaTokenStore,
				sideEffects,
				NOOP_VIEWS_MANAGER,
				dynamicProperties,
				validator,
				null,
				recordsHistorian
		)).willReturn(transferLogic);
		given(feeCalculator.estimatedGasPriceInTinybars(HederaFunctionality.ContractCall, timestamp))
				.willReturn(1L);
		given(mockSynthBodyBuilder.build())
				.willReturn(TransactionBody.newBuilder().setCryptoTransfer(cryptoTransferTransactionBody).build());
		given(mockSynthBodyBuilder.setTransactionID(any(TransactionID.class)))
				.willReturn(mockSynthBodyBuilder);
		given(feeCalculator.computeFee(any(), any(), any(), any()))
				.willReturn(mockFeeObject);
		given(mockFeeObject.getServiceFee())
				.willReturn(1L);
		given(creator.createSuccessfulSyntheticRecord(Collections.emptyList(), sideEffects, EMPTY_MEMO))
				.willReturn(mockRecordBuilder);
		given(impliedTransfersMarshal.assessCustomFeesAndValidate(anyInt(), anyInt(), any(), any(), any()))
				.willReturn(impliedTransfers);
		given(impliedTransfers.getAllBalanceChanges()).willReturn(tokensTransferChangesSenderOnly);
		given(impliedTransfers.getMeta()).willReturn(impliedTransfersMeta);
		given(impliedTransfersMeta.code()).willReturn(OK);
		given(pretendArguments.getInt(0)).willReturn(ABI_ID_TRANSFER_TOKENS);
		given(aliases.resolveForEvm(any())).willAnswer(invocationOnMock -> invocationOnMock.getArgument(0));
		given(worldUpdater.aliases()).willReturn(aliases);

		// when:
<<<<<<< HEAD
		subject.initializeLedgers(frame);
		subject.prepareComputation(pretendArguments);
		subject.computeGasRequirement(TEST_CONSENSUS_TIME);
=======
		subject.prepareComputation(pretendArguments, a -> a);
>>>>>>> 42732299
		final var result = subject.computeInternal(frame);

		// then:
		assertEquals(successResult, result);
		// and:
		verify(transferLogic).doZeroSum(tokensTransferChangesSenderOnly);
		verify(wrappedLedgers).commit();
		verify(worldUpdater).manageInProgressRecord(recordsHistorian, mockRecordBuilder, mockSynthBodyBuilder);
	}

	@Test
	void transferNftsHappyPathWorks() {
		givenMinimalFrameContext();
		givenLedgers();

		given(syntheticTxnFactory.createCryptoTransfer(Collections.singletonList(nftsTransferList))).willReturn(
				mockSynthBodyBuilder);
		given(mockSynthBodyBuilder.getCryptoTransfer()).willReturn(cryptoTransferTransactionBody);
		given(sigsVerifier.hasActiveKey(any(), any(), any(), any(), any())).willReturn(true);
		given(sigsVerifier.hasActiveKeyOrNoReceiverSigReq(any(), any(), any(), any(), any())).willReturn(true);
		given(decoder.decodeTransferNFTs(eq(pretendArguments), any()))
				.willReturn(Collections.singletonList(nftsTransferList));
		given(impliedTransfersMarshal.validityWithCurrentProps(cryptoTransferTransactionBody)).willReturn(OK);

		given(hederaTokenStoreFactory.newHederaTokenStore(
				ids, validator, sideEffects, NOOP_VIEWS_MANAGER, dynamicProperties, tokenRels, nfts, tokens
		)).willReturn(hederaTokenStore);

		given(transferLogicFactory.newLogic(
				accounts, nfts, tokenRels, hederaTokenStore,
				sideEffects,
				NOOP_VIEWS_MANAGER,
				dynamicProperties,
				validator,
				null,
				recordsHistorian
		)).willReturn(transferLogic);
		given(feeCalculator.estimatedGasPriceInTinybars(HederaFunctionality.ContractCall, timestamp))
				.willReturn(1L);
		given(mockSynthBodyBuilder.build())
				.willReturn(TransactionBody.newBuilder().setCryptoTransfer(cryptoTransferTransactionBody).build());
		given(mockSynthBodyBuilder.setTransactionID(any(TransactionID.class)))
				.willReturn(mockSynthBodyBuilder);
		given(feeCalculator.computeFee(any(), any(), any(), any()))
				.willReturn(mockFeeObject);
		given(mockFeeObject.getServiceFee())
				.willReturn(1L);
		given(creator.createSuccessfulSyntheticRecord(Collections.emptyList(), sideEffects, EMPTY_MEMO))
				.willReturn(mockRecordBuilder);
		given(impliedTransfersMarshal.assessCustomFeesAndValidate(anyInt(), anyInt(), any(), any(), any()))
				.willReturn(impliedTransfers);
		given(impliedTransfers.getAllBalanceChanges()).willReturn(nftsTransferChanges);
		given(impliedTransfers.getMeta()).willReturn(impliedTransfersMeta);
		given(impliedTransfersMeta.code()).willReturn(OK);
		given(pretendArguments.getInt(0)).willReturn(ABI_ID_TRANSFER_NFTS);
		given(aliases.resolveForEvm(any())).willAnswer(invocationOnMock -> invocationOnMock.getArgument(0));
		given(worldUpdater.aliases()).willReturn(aliases);

		// when:
<<<<<<< HEAD
		subject.initializeLedgers(frame);
		subject.prepareComputation(pretendArguments);
		subject.computeGasRequirement(TEST_CONSENSUS_TIME);
=======
		subject.prepareComputation(pretendArguments, a -> a);
>>>>>>> 42732299
		final var result = subject.computeInternal(frame);

		// then:
		assertEquals(successResult, result);
		// and:
		verify(transferLogic).doZeroSum(nftsTransferChanges);
		verify(wrappedLedgers).commit();
		verify(worldUpdater).manageInProgressRecord(recordsHistorian, mockRecordBuilder, mockSynthBodyBuilder);
	}

	@Test
	void transferNftHappyPathWorks() {
		final var recipientAddr = Address.ALTBN128_ADD;
		final var senderId = Id.fromGrpcAccount(sender);
		final var receiverId = Id.fromGrpcAccount(receiver);
		givenMinimalFrameContext();
		given(frame.getRecipientAddress()).willReturn(recipientAddr);
		givenLedgers();

		given(syntheticTxnFactory.createCryptoTransfer(Collections.singletonList(nftTransferList)))
				.willReturn(mockSynthBodyBuilder);
		given(mockSynthBodyBuilder.getCryptoTransfer()).willReturn(cryptoTransferTransactionBody);
		given(sigsVerifier.hasActiveKey(any(), any(), any(), any(), any())).willReturn(true);
		given(sigsVerifier.hasActiveKeyOrNoReceiverSigReq(any(), any(), any(), any(), any())).willReturn(true);
		given(decoder.decodeTransferNFT(eq(pretendArguments), any()))
				.willReturn(Collections.singletonList(nftTransferList));

		given(impliedTransfersMarshal.validityWithCurrentProps(cryptoTransferTransactionBody)).willReturn(OK);
		given(hederaTokenStoreFactory.newHederaTokenStore(
				ids, validator, sideEffects, NOOP_VIEWS_MANAGER, dynamicProperties, tokenRels, nfts, tokens
		)).willReturn(hederaTokenStore);
		given(worldUpdater.aliases()).willReturn(aliases);

		given(transferLogicFactory.newLogic(
				accounts, nfts, tokenRels, hederaTokenStore,
				sideEffects,
				NOOP_VIEWS_MANAGER,
				dynamicProperties,
				validator,
				null,
				recordsHistorian
		)).willReturn(transferLogic);
		given(feeCalculator.estimatedGasPriceInTinybars(HederaFunctionality.ContractCall, timestamp))
				.willReturn(1L);
		given(mockSynthBodyBuilder.build())
				.willReturn(TransactionBody.newBuilder().setCryptoTransfer(cryptoTransferTransactionBody).build());
		given(mockSynthBodyBuilder.setTransactionID(any(TransactionID.class)))
				.willReturn(mockSynthBodyBuilder);
		given(feeCalculator.computeFee(any(), any(), any(), any()))
				.willReturn(mockFeeObject);
		given(mockFeeObject.getServiceFee())
				.willReturn(1L);
		given(creator.createSuccessfulSyntheticRecord(Collections.emptyList(), sideEffects, EMPTY_MEMO))
				.willReturn(mockRecordBuilder);
		given(impliedTransfersMarshal.assessCustomFeesAndValidate(anyInt(), anyInt(), any(), any(), any()))
				.willReturn(impliedTransfers);
		given(impliedTransfers.getAllBalanceChanges()).willReturn(nftTransferChanges);
		given(impliedTransfers.getMeta()).willReturn(impliedTransfersMeta);
		given(impliedTransfersMeta.code()).willReturn(OK);
		given(pretendArguments.getInt(0)).willReturn(ABI_ID_TRANSFER_NFT);
		given(aliases.resolveForEvm(any())).willAnswer(invocationOnMock -> invocationOnMock.getArgument(0));
		given(worldUpdater.aliases()).willReturn(aliases);

		// when:
<<<<<<< HEAD
		subject.initializeLedgers(frame);
		subject.prepareComputation(pretendArguments);
		subject.computeGasRequirement(TEST_CONSENSUS_TIME);
=======
		subject.prepareComputation(pretendArguments, a -> a);
>>>>>>> 42732299
		final var result = subject.computeInternal(frame);

		// then:
		assertEquals(successResult, result);
		// and:
		verify(transferLogic).doZeroSum(nftTransferChanges);
		verify(wrappedLedgers).commit();
		verify(worldUpdater).manageInProgressRecord(recordsHistorian, mockRecordBuilder, mockSynthBodyBuilder);
		verify(sigsVerifier)
				.hasActiveKey(senderId.asEvmAddress(), recipientAddr, contractAddr, recipientAddr, aliases);
		verify(sigsVerifier)
				.hasActiveKeyOrNoReceiverSigReq(
						receiverId.asEvmAddress(), recipientAddr, contractAddr, recipientAddr, aliases);
		verify(sigsVerifier)
				.hasActiveKey(receiverId.asEvmAddress(), recipientAddr, contractAddr, recipientAddr, aliases);
		verify(sigsVerifier, never())
				.hasActiveKeyOrNoReceiverSigReq(EntityIdUtils.asTypedEvmAddress(feeCollector), recipientAddr,
						contractAddr, recipientAddr, aliases);
	}

	@Test
	void cryptoTransferHappyPathWorks() {
		givenMinimalFrameContext();
		givenLedgers();

		given(syntheticTxnFactory.createCryptoTransfer(Collections.singletonList(nftTransferList))).willReturn(
				mockSynthBodyBuilder);
		given(mockSynthBodyBuilder.getCryptoTransfer()).willReturn(cryptoTransferTransactionBody);
		given(sigsVerifier.hasActiveKey(any(), any(), any(), any(), any())).willReturn(true);
		given(sigsVerifier.hasActiveKeyOrNoReceiverSigReq(any(), any(), any(), any(), any())).willReturn(true);
		given(decoder.decodeCryptoTransfer(eq(pretendArguments), any()))
				.willReturn(Collections.singletonList(nftTransferList));
		given(impliedTransfersMarshal.validityWithCurrentProps(cryptoTransferTransactionBody)).willReturn(OK);

		given(hederaTokenStoreFactory.newHederaTokenStore(
				ids, validator, sideEffects, NOOP_VIEWS_MANAGER, dynamicProperties, tokenRels, nfts, tokens
		)).willReturn(hederaTokenStore);

		given(transferLogicFactory.newLogic(
				accounts, nfts, tokenRels, hederaTokenStore,
				sideEffects,
				NOOP_VIEWS_MANAGER,
				dynamicProperties,
				validator,
				null,
				recordsHistorian
		)).willReturn(transferLogic);
		given(feeCalculator.estimatedGasPriceInTinybars(HederaFunctionality.ContractCall, timestamp))
				.willReturn(1L);
		given(mockSynthBodyBuilder.build())
				.willReturn(TransactionBody.newBuilder().setCryptoTransfer(cryptoTransferTransactionBody).build());
		given(mockSynthBodyBuilder.setTransactionID(any(TransactionID.class)))
				.willReturn(mockSynthBodyBuilder);
		given(feeCalculator.computeFee(any(), any(), any(), any()))
				.willReturn(mockFeeObject);
		given(mockFeeObject.getServiceFee())
				.willReturn(1L);
		given(creator.createSuccessfulSyntheticRecord(Collections.emptyList(), sideEffects, EMPTY_MEMO))
				.willReturn(mockRecordBuilder);
		given(impliedTransfersMarshal.assessCustomFeesAndValidate(anyInt(), anyInt(), any(), any(), any()))
				.willReturn(impliedTransfers);
		given(impliedTransfers.getAllBalanceChanges()).willReturn(nftTransferChanges);
		given(impliedTransfers.getMeta()).willReturn(impliedTransfersMeta);
		given(impliedTransfersMeta.code()).willReturn(OK);
		given(pretendArguments.getInt(0)).willReturn(ABI_ID_CRYPTO_TRANSFER);
		given(aliases.resolveForEvm(any())).willAnswer(invocationOnMock -> invocationOnMock.getArgument(0));
		given(worldUpdater.aliases()).willReturn(aliases);

		// when:
<<<<<<< HEAD
		subject.initializeLedgers(frame);
		subject.prepareComputation(pretendArguments);
		subject.computeGasRequirement(TEST_CONSENSUS_TIME);
=======
		subject.prepareComputation(pretendArguments, a -> a);
>>>>>>> 42732299
		final var result = subject.computeInternal(frame);

		// then:
		assertEquals(successResult, result);
		// and:
		verify(transferLogic).doZeroSum(nftTransferChanges);
		verify(wrappedLedgers).commit();
		verify(worldUpdater).manageInProgressRecord(recordsHistorian, mockRecordBuilder, mockSynthBodyBuilder);
	}


	@Test
	void transferFailsAndCatchesProperly() {
		givenMinimalFrameContext();
		givenLedgers();

		given(sigsVerifier.hasActiveKeyOrNoReceiverSigReq(any(), any(), any(), any(), any())).willReturn(true);
		given(sigsVerifier.hasActiveKey(any(), any(), any(), any(), any())).willReturn(true);
		given(impliedTransfersMarshal.validityWithCurrentProps(cryptoTransferTransactionBody)).willReturn(OK);

		given(hederaTokenStoreFactory.newHederaTokenStore(
				ids, validator, sideEffects, NOOP_VIEWS_MANAGER, dynamicProperties, tokenRels, nfts, tokens
		)).willReturn(hederaTokenStore);

		given(transferLogicFactory.newLogic(
				accounts, nfts, tokenRels, hederaTokenStore,
				sideEffects,
				NOOP_VIEWS_MANAGER,
				dynamicProperties,
				validator,
				null,
				recordsHistorian
		)).willReturn(transferLogic);
		given(decoder.decodeTransferToken(eq(pretendArguments), any())).willReturn(
				Collections.singletonList(TOKEN_TRANSFER_WRAPPER));
		given(impliedTransfersMarshal.assessCustomFeesAndValidate(anyInt(), anyInt(), any(), any(), any()))
				.willReturn(impliedTransfers);
		given(impliedTransfers.getAllBalanceChanges()).willReturn(tokenTransferChanges);
		given(impliedTransfers.getMeta()).willReturn(impliedTransfersMeta);
		given(impliedTransfersMeta.code()).willReturn(OK);
		given(pretendArguments.getInt(0)).willReturn(ABI_ID_TRANSFER_TOKEN);
		given(syntheticTxnFactory.createCryptoTransfer(any()))
				.willReturn(mockSynthBodyBuilder);
		given(mockSynthBodyBuilder.getCryptoTransfer()).willReturn(cryptoTransferTransactionBody);
		given(feeCalculator.estimatedGasPriceInTinybars(HederaFunctionality.ContractCall, timestamp))
				.willReturn(1L);
		given(mockSynthBodyBuilder.build())
				.willReturn(TransactionBody.newBuilder().setCryptoTransfer(cryptoTransferTransactionBody).build());
		given(mockSynthBodyBuilder.setTransactionID(any(TransactionID.class)))
				.willReturn(mockSynthBodyBuilder);
		given(feeCalculator.computeFee(any(), any(), any(), any()))
				.willReturn(mockFeeObject);
		given(mockFeeObject.getServiceFee())
				.willReturn(1L);
		given(creator.createUnsuccessfulSyntheticRecord(ResponseCodeEnum.FAIL_INVALID))
				.willReturn(mockRecordBuilder);

		doThrow(new InvalidTransactionException(ResponseCodeEnum.FAIL_INVALID))
				.when(transferLogic)
				.doZeroSum(tokenTransferChanges);
		given(aliases.resolveForEvm(any())).willAnswer(invocationOnMock -> invocationOnMock.getArgument(0));
		given(worldUpdater.aliases()).willReturn(aliases);

		// when:
<<<<<<< HEAD
		subject.initializeLedgers(frame);
		subject.prepareComputation(pretendArguments);
		subject.computeGasRequirement(TEST_CONSENSUS_TIME);
=======
		subject.prepareComputation(pretendArguments, a -> a);
>>>>>>> 42732299
		final var result = subject.computeInternal(frame);

		// then:
		assertNotEquals(successResult, result);
		// and:
		verify(transferLogic).doZeroSum(tokenTransferChanges);
		verify(wrappedLedgers, never()).commit();
		verify(worldUpdater).manageInProgressRecord(recordsHistorian, mockRecordBuilder, mockSynthBodyBuilder);
	}

	@Test
	void transferWithWrongInput() {
		given(decoder.decodeTransferToken(eq(pretendArguments), any())).willThrow(new IndexOutOfBoundsException());
		given(pretendArguments.getInt(0)).willReturn(ABI_ID_TRANSFER_TOKEN);

		assertThrows(InvalidTransactionException.class, () -> subject.prepareComputation(pretendArguments, a -> a));
	}

	private void givenFrameContext() {
		given(parentFrame.getContractAddress()).willReturn(parentContractAddress);
		given(parentFrame.getRecipientAddress()).willReturn(parentContractAddress);
		given(frame.getContractAddress()).willReturn(contractAddr);
		given(frame.getMessageFrameStack()).willReturn(frameDeque);
		given(frame.getMessageFrameStack().descendingIterator()).willReturn(dequeIterator);
		given(frame.getMessageFrameStack().descendingIterator().hasNext()).willReturn(true);
		given(frame.getMessageFrameStack().descendingIterator().next()).willReturn(parentFrame);
		given(frame.getWorldUpdater()).willReturn(worldUpdater);
		Optional<WorldUpdater> parent = Optional.of(worldUpdater);
		given(worldUpdater.parentUpdater()).willReturn(parent);
		given(worldUpdater.wrappedTrackingLedgers()).willReturn(wrappedLedgers);
	}

	private void givenMinimalFrameContext() {
		given(frame.getContractAddress()).willReturn(contractAddr);
		given(frame.getWorldUpdater()).willReturn(worldUpdater);
		Optional<WorldUpdater> parent = Optional.of(worldUpdater);
		given(worldUpdater.parentUpdater()).willReturn(parent);
		given(worldUpdater.wrappedTrackingLedgers()).willReturn(wrappedLedgers);
	}

	private void givenLedgers() {
		given(wrappedLedgers.accounts()).willReturn(accounts);
		given(wrappedLedgers.tokenRels()).willReturn(tokenRels);
		given(wrappedLedgers.nfts()).willReturn(nfts);
		given(wrappedLedgers.tokens()).willReturn(tokens);
	}
}<|MERGE_RESOLUTION|>--- conflicted
+++ resolved
@@ -245,13 +245,9 @@
 				.willReturn(mockRecordBuilder);
 
 		// when:
-<<<<<<< HEAD
-		subject.initializeLedgers(frame);
-		subject.prepareComputation(pretendArguments);
-		subject.computeGasRequirement(TEST_CONSENSUS_TIME);
-=======
-		subject.prepareComputation(pretendArguments, a -> a);
->>>>>>> 42732299
+		subject.initializeLedgers(frame);
+		subject.prepareComputation(pretendArguments, а -> а);
+		subject.computeGasRequirement(TEST_CONSENSUS_TIME);
 		final var result = subject.computeInternal(frame);
 
 		// then:
@@ -307,13 +303,9 @@
 		given(worldUpdater.aliases()).willReturn(aliases);
 
 		// when:
-<<<<<<< HEAD
-		subject.initializeLedgers(frame);
-		subject.prepareComputation(pretendArguments);
-		subject.computeGasRequirement(TEST_CONSENSUS_TIME);
-=======
-		subject.prepareComputation(pretendArguments, a -> a);
->>>>>>> 42732299
+		subject.initializeLedgers(frame);
+		subject.prepareComputation(pretendArguments, а -> а);
+		subject.computeGasRequirement(TEST_CONSENSUS_TIME);
 		final var result = subject.computeInternal(frame);
 
 		// then:
@@ -358,13 +350,9 @@
 				.willReturn(mockRecordBuilder);
 
 		// when:
-<<<<<<< HEAD
-		subject.initializeLedgers(frame);
-		subject.prepareComputation(pretendArguments);
-		subject.computeGasRequirement(TEST_CONSENSUS_TIME);
-=======
-		subject.prepareComputation(pretendArguments, a -> a);
->>>>>>> 42732299
+		subject.initializeLedgers(frame);
+		subject.prepareComputation(pretendArguments, а -> а);
+		subject.computeGasRequirement(TEST_CONSENSUS_TIME);
 		final var result = subject.computeInternal(frame);
 		final var statusResult = UInt256.valueOf(CUSTOM_FEE_CHARGING_EXCEEDED_MAX_ACCOUNT_AMOUNTS.getNumber());
 		assertEquals(statusResult, result);
@@ -418,13 +406,9 @@
 		given(worldUpdater.aliases()).willReturn(aliases);
 
 		// when:
-<<<<<<< HEAD
-		subject.initializeLedgers(frame);
-		subject.prepareComputation(pretendArguments);
-		subject.computeGasRequirement(TEST_CONSENSUS_TIME);
-=======
-		subject.prepareComputation(pretendArguments, a -> a);
->>>>>>> 42732299
+		subject.initializeLedgers(frame);
+		subject.prepareComputation(pretendArguments, а -> а);
+		subject.computeGasRequirement(TEST_CONSENSUS_TIME);
 		final var result = subject.computeInternal(frame);
 
 		// then:
@@ -483,13 +467,9 @@
 		given(worldUpdater.aliases()).willReturn(aliases);
 
 		// when:
-<<<<<<< HEAD
-		subject.initializeLedgers(frame);
-		subject.prepareComputation(pretendArguments);
-		subject.computeGasRequirement(TEST_CONSENSUS_TIME);
-=======
-		subject.prepareComputation(pretendArguments, a -> a);
->>>>>>> 42732299
+		subject.initializeLedgers(frame);
+		subject.prepareComputation(pretendArguments, а -> а);
+		subject.computeGasRequirement(TEST_CONSENSUS_TIME);
 		final var result = subject.computeInternal(frame);
 
 		// then:
@@ -549,13 +529,9 @@
 		given(worldUpdater.aliases()).willReturn(aliases);
 
 		// when:
-<<<<<<< HEAD
-		subject.initializeLedgers(frame);
-		subject.prepareComputation(pretendArguments);
-		subject.computeGasRequirement(TEST_CONSENSUS_TIME);
-=======
-		subject.prepareComputation(pretendArguments, a -> a);
->>>>>>> 42732299
+		subject.initializeLedgers(frame);
+		subject.prepareComputation(pretendArguments, а -> а);
+		subject.computeGasRequirement(TEST_CONSENSUS_TIME);
 		final var result = subject.computeInternal(frame);
 
 		// then:
@@ -620,13 +596,9 @@
 		given(worldUpdater.aliases()).willReturn(aliases);
 
 		// when:
-<<<<<<< HEAD
-		subject.initializeLedgers(frame);
-		subject.prepareComputation(pretendArguments);
-		subject.computeGasRequirement(TEST_CONSENSUS_TIME);
-=======
-		subject.prepareComputation(pretendArguments, a -> a);
->>>>>>> 42732299
+		subject.initializeLedgers(frame);
+		subject.prepareComputation(pretendArguments, а -> а);
+		subject.computeGasRequirement(TEST_CONSENSUS_TIME);
 		final var result = subject.computeInternal(frame);
 
 		// then:
@@ -696,13 +668,9 @@
 		given(worldUpdater.aliases()).willReturn(aliases);
 
 		// when:
-<<<<<<< HEAD
-		subject.initializeLedgers(frame);
-		subject.prepareComputation(pretendArguments);
-		subject.computeGasRequirement(TEST_CONSENSUS_TIME);
-=======
-		subject.prepareComputation(pretendArguments, a -> a);
->>>>>>> 42732299
+		subject.initializeLedgers(frame);
+		subject.prepareComputation(pretendArguments, а -> а);
+		subject.computeGasRequirement(TEST_CONSENSUS_TIME);
 		final var result = subject.computeInternal(frame);
 
 		// then:
@@ -767,13 +735,9 @@
 		given(worldUpdater.aliases()).willReturn(aliases);
 
 		// when:
-<<<<<<< HEAD
-		subject.initializeLedgers(frame);
-		subject.prepareComputation(pretendArguments);
-		subject.computeGasRequirement(TEST_CONSENSUS_TIME);
-=======
-		subject.prepareComputation(pretendArguments, a -> a);
->>>>>>> 42732299
+		subject.initializeLedgers(frame);
+		subject.prepareComputation(pretendArguments, а -> а);
+		subject.computeGasRequirement(TEST_CONSENSUS_TIME);
 		final var result = subject.computeInternal(frame);
 
 		// then:
