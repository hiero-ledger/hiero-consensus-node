--- conflicted
+++ resolved
@@ -111,11 +111,7 @@
 		final var desired = "TokenRelationship{notYetPersisted=true, account=Account{id=1.0.4321, " +
 				"expiry=0, balance=0, deleted=false, ownedNfts=0, alreadyUsedAutoAssociations=0, " +
 				"maxAutoAssociations=0, alias=, cryptoAllowances=null, fungibleTokenAllowances=null, approveForAllNfts=null, " +
-<<<<<<< HEAD
-				"numAssociations=3, numZeroBalances=0, lastAssociatedToken=PermHashLong(0, 1234566), transactionCounter=0}, " +
-=======
-				"numAssociations=3, numPositiveBalances=0, headTokenNum=1234566}, " +
->>>>>>> ebf5a4a4
+				"numAssociations=3, numPositiveBalances=0, headTokenNum=1234566, transactionCounter=0}, " +
 				"token=Token{id=0.0.1234, type=null, deleted=false, autoRemoved=false, treasury=null, " +
 				"autoRenewAccount=null, kycKey=<N/A>, freezeKey=<N/A>, frozenByDefault=false, supplyKey=<N/A>, " +
 				"currentSerialNumber=0, pauseKey=<N/A>, paused=false}, balance=1234, balanceChange=0, frozen=false, " +
