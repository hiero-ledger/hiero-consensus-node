package com.hedera.services.store.models;

/*-
 * ‌
 * Hedera Services Node
 * ​
 * Copyright (C) 2018 - 2021 Hedera Hashgraph, LLC
 * ​
 * Licensed under the Apache License, Version 2.0 (the "License");
 * you may not use this file except in compliance with the License.
 * You may obtain a copy of the License at
 *
 *      http://www.apache.org/licenses/LICENSE-2.0
 *
 * Unless required by applicable law or agreed to in writing, software
 * distributed under the License is distributed on an "AS IS" BASIS,
 * WITHOUT WARRANTIES OR CONDITIONS OF ANY KIND, either express or implied.
 * See the License for the specific language governing permissions and
 * limitations under the License.
 * ‍
 */

import com.hedera.services.exceptions.InvalidTransactionException;
import com.hedera.services.legacy.core.jproto.JKey;
import com.hedera.services.state.enums.TokenType;
import com.hedera.services.txns.validation.ContextOptionValidator;
import com.hedera.services.txns.validation.OptionValidator;
import com.hedera.test.factories.scenarios.TxnHandlingScenario;
import com.hederahashgraph.api.proto.java.ResponseCodeEnum;
import org.junit.jupiter.api.BeforeEach;
import org.junit.jupiter.api.Test;

import static com.hederahashgraph.api.proto.java.ResponseCodeEnum.ACCOUNT_FROZEN_FOR_TOKEN;
import static com.hederahashgraph.api.proto.java.ResponseCodeEnum.ACCOUNT_IS_TREASURY;
import static com.hederahashgraph.api.proto.java.ResponseCodeEnum.ACCOUNT_KYC_NOT_GRANTED_FOR_TOKEN;
import static com.hederahashgraph.api.proto.java.ResponseCodeEnum.TRANSACTION_REQUIRES_ZERO_TOKEN_BALANCES;
import static org.junit.jupiter.api.Assertions.assertEquals;
import static org.junit.jupiter.api.Assertions.assertThrows;
import static org.junit.jupiter.api.Assertions.assertTrue;
import static org.mockito.ArgumentMatchers.any;
import static org.mockito.BDDMockito.given;
import static org.mockito.Mockito.mock;

class TokenRelationshipTest {
	private final Id tokenId = new Id(0, 0, 1234);
	private final Id accountId = new Id(1, 0, 1234);
	private final Id treasuryId = new Id(1, 0, 4321);
	private final long balance = 1_234L;
	private final JKey kycKey = TxnHandlingScenario.TOKEN_KYC_KT.asJKeyUnchecked();
	private final JKey freezeKey = TxnHandlingScenario.TOKEN_FREEZE_KT.asJKeyUnchecked();

	private Token token;
	private Account account;
	private OptionValidator validator;

	private TokenRelationship subject;
	TokenRelationship treasuryRealtionship;

	@BeforeEach
	void setUp() {
		token = new Token(tokenId);
		account = new Account(accountId);
<<<<<<< HEAD
		Account treasury = new Account(treasuryId);
		validator = mock(ContextOptionValidator.class);
=======
>>>>>>> 416b33ac

		subject = new TokenRelationship(token, account);
		treasuryRealtionship = new TokenRelationship(token, treasury);
		token.setTreasury(treasury);
		subject.initBalance(balance);
		treasuryRealtionship.setBalance(balance);
	}

	@Test
	void toStringAsExpected() {
		// given:
		final var desired = "TokenRelationship{notYetPersisted=true, " +
				"account=Account{id=Id{shard=1, realm=0, num=1234}, expiry=0, balance=0, deleted=false, " +
<<<<<<< HEAD
				"tokens=<N/A>}, token=Token{id=Id{shard=0, realm=0, num=1234}, " +
				"treasury=Account{id=Id{shard=1, realm=0, num=4321}, expiry=0, balance=0, deleted=false, tokens=<N/A>}," +
				" autoRenewAccount=null, kycKey=<N/A>, freezeKey=<N/A>, frozenByDefault=false, supplyKey=<N/A>}," +
				" balance=1234, balanceChange=0, frozen=false, kycGranted=false}";
=======
				"tokens=<N/A>}, token=Token{id=Id{shard=0, realm=0, num=1234}, type=null, treasury=null, " +
				"autoRenewAccount=null, " +
				"kycKey=<N/A>, freezeKey=<N/A>, frozenByDefault=false, supplyKey=<N/A>, currentSerialNumber=0}, " +
				"balance=1234, " +
				"balanceChange=0, frozen=false, kycGranted=false}";
>>>>>>> 416b33ac

		// expect:
		assertEquals(desired, subject.toString());
	}

	@Test
	void cannotChangeBalanceIfFrozenForToken() {
		// given:
		token.setFreezeKey(freezeKey);
		subject.setFrozen(true);

		assertFailsWith(() -> subject.setBalance(balance + 1), ACCOUNT_FROZEN_FOR_TOKEN);
	}

	@Test
	void canChangeBalanceIfUnfrozenForToken() {
		// given:
		token.setFreezeKey(freezeKey);
		subject.setFrozen(false);

		// when:
		subject.setBalance(balance + 1);

		// then:
		assertEquals(1, subject.getBalanceChange());
	}

	@Test
	void canChangeBalanceIfNoFreezeKey() {
		// given:
		subject.setFrozen(true);

		// when:
		subject.setBalance(balance + 1);

		// then:
		assertEquals(1, subject.getBalanceChange());
	}

	@Test
	void cannotChangeBalanceIfKycNotGranted() {
		// given:
		token.setKycKey(kycKey);
		subject.setKycGranted(false);

		assertFailsWith(() -> subject.setBalance(balance + 1), ACCOUNT_KYC_NOT_GRANTED_FOR_TOKEN);
	}

	@Test
	void canChangeBalanceIfKycGranted() {
		// given:
		token.setKycKey(kycKey);
		subject.setKycGranted(true);

		// when:
		subject.setBalance(balance + 1);

		// then:
		assertEquals(1, subject.getBalanceChange());
	}

	@Test
	void canChangeBalanceIfNoKycKey() {
		// given:
		subject.setKycGranted(false);

		// when:
		subject.setBalance(balance + 1);

		// then:
		assertEquals(1, subject.getBalanceChange());
	}

	@Test
<<<<<<< HEAD
	void dissociateWithTreasuryFails() {
		assertFailsWith(() -> treasuryRealtionship.validateAndDissociate(validator, treasuryRealtionship), ACCOUNT_IS_TREASURY);
	}

	@Test
	void dissociateWithFrozenRelationshipFails() {
		// given:
		subject.setFrozen(true);

		// verify:
		assertFailsWith(() -> subject.validateAndDissociate(validator, treasuryRealtionship), ACCOUNT_FROZEN_FOR_TOKEN);
		assertEquals(balance, subject.getBalance());
		assertEquals(balance, treasuryRealtionship.getBalance());
	}

	@Test
	void dissociateWithNonZeroBalanceFails() {
		// given:
		given(validator.isValidExpiry(any())).willReturn(true);

		// verify:
		assertFailsWith(() -> subject.validateAndDissociate(validator, treasuryRealtionship), TRANSACTION_REQUIRES_ZERO_TOKEN_BALANCES);
		assertEquals(balance, subject.getBalance());
		assertEquals(balance, treasuryRealtionship.getBalance());
	}

	@Test
	void dissociationTransfersBalanceAsExpectedToTreasuryOfExpiredToken() {
		// given:
		given(validator.isValidExpiry(any())).willReturn(false);

		// when:
		subject.validateAndDissociate(validator, treasuryRealtionship);

		// then:
		assertEquals(0, subject.getBalance());
		assertEquals(2*balance, treasuryRealtionship.getBalance());
	}

	@Test
	void givesCorrectRepresentation(){
=======
	void givesCorrectRepresentation() {
>>>>>>> 416b33ac
		subject.getToken().setType(TokenType.NON_FUNGIBLE_UNIQUE);
		assertTrue(subject.hasUniqueRepresentation());


		subject.getToken().setType(TokenType.FUNGIBLE_COMMON);
		assertTrue(subject.hasCommonRepresentation());
	}

	@Test
	void testHashCode() {
		var rel = new TokenRelationship(token, account);
		rel.initBalance(balance);
		assertEquals(rel.hashCode(), subject.hashCode());
	}

	private void assertFailsWith(Runnable something, ResponseCodeEnum status) {
		var ex = assertThrows(InvalidTransactionException.class, something::run);
		assertEquals(status, ex.getResponseCode());
	}
}<|MERGE_RESOLUTION|>--- conflicted
+++ resolved
@@ -60,11 +60,9 @@
 	void setUp() {
 		token = new Token(tokenId);
 		account = new Account(accountId);
-<<<<<<< HEAD
 		Account treasury = new Account(treasuryId);
 		validator = mock(ContextOptionValidator.class);
-=======
->>>>>>> 416b33ac
+
 
 		subject = new TokenRelationship(token, account);
 		treasuryRealtionship = new TokenRelationship(token, treasury);
@@ -78,18 +76,11 @@
 		// given:
 		final var desired = "TokenRelationship{notYetPersisted=true, " +
 				"account=Account{id=Id{shard=1, realm=0, num=1234}, expiry=0, balance=0, deleted=false, " +
-<<<<<<< HEAD
-				"tokens=<N/A>}, token=Token{id=Id{shard=0, realm=0, num=1234}, " +
-				"treasury=Account{id=Id{shard=1, realm=0, num=4321}, expiry=0, balance=0, deleted=false, tokens=<N/A>}," +
-				" autoRenewAccount=null, kycKey=<N/A>, freezeKey=<N/A>, frozenByDefault=false, supplyKey=<N/A>}," +
-				" balance=1234, balanceChange=0, frozen=false, kycGranted=false}";
-=======
-				"tokens=<N/A>}, token=Token{id=Id{shard=0, realm=0, num=1234}, type=null, treasury=null, " +
+				"tokens=<N/A>}, token=Token{id=Id{shard=0, realm=0, num=1234}, type=null, treasury=Account{id=Id{shard=1, realm=0, num=4321}, expiry=0, balance=0, deleted=false, tokens=<N/A>}, " +
 				"autoRenewAccount=null, " +
 				"kycKey=<N/A>, freezeKey=<N/A>, frozenByDefault=false, supplyKey=<N/A>, currentSerialNumber=0}, " +
 				"balance=1234, " +
 				"balanceChange=0, frozen=false, kycGranted=false}";
->>>>>>> 416b33ac
 
 		// expect:
 		assertEquals(desired, subject.toString());
@@ -164,7 +155,6 @@
 	}
 
 	@Test
-<<<<<<< HEAD
 	void dissociateWithTreasuryFails() {
 		assertFailsWith(() -> treasuryRealtionship.validateAndDissociate(validator, treasuryRealtionship), ACCOUNT_IS_TREASURY);
 	}
@@ -205,10 +195,7 @@
 	}
 
 	@Test
-	void givesCorrectRepresentation(){
-=======
 	void givesCorrectRepresentation() {
->>>>>>> 416b33ac
 		subject.getToken().setType(TokenType.NON_FUNGIBLE_UNIQUE);
 		assertTrue(subject.hasUniqueRepresentation());
 
