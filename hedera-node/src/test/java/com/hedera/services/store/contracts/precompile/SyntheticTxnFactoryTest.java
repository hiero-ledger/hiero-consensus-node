/*
 * Copyright (C) 2021-2022 Hedera Hashgraph, LLC
 *
 * Licensed under the Apache License, Version 2.0 (the "License");
 * you may not use this file except in compliance with the License.
 * You may obtain a copy of the License at
 *
 *      http://www.apache.org/licenses/LICENSE-2.0
 *
 * Unless required by applicable law or agreed to in writing, software
 * distributed under the License is distributed on an "AS IS" BASIS,
 * WITHOUT WARRANTIES OR CONDITIONS OF ANY KIND, either express or implied.
 * See the License for the specific language governing permissions and
 * limitations under the License.
 */
package com.hedera.services.store.contracts.precompile;

import static com.hedera.services.store.contracts.precompile.HTSPrecompiledContract.HTS_PRECOMPILED_CONTRACT_ADDRESS;
import static com.hedera.services.store.contracts.precompile.HTSTestsUtil.account;
import static com.hedera.services.store.contracts.precompile.HTSTestsUtil.contractAddress;
import static com.hedera.services.store.contracts.precompile.HTSTestsUtil.createNonFungibleTokenCreateWrapperWithKeys;
import static com.hedera.services.store.contracts.precompile.HTSTestsUtil.createTokenCreateWrapperWithKeys;
import static com.hedera.services.store.contracts.precompile.HTSTestsUtil.fixedFee;
import static com.hedera.services.store.contracts.precompile.HTSTestsUtil.fractionalFee;
import static com.hedera.services.store.contracts.precompile.HTSTestsUtil.payer;
import static com.hedera.services.store.contracts.precompile.HTSTestsUtil.receiver;
import static com.hedera.services.store.contracts.precompile.HTSTestsUtil.royaltyFee;
import static com.hedera.services.store.contracts.precompile.HTSTestsUtil.sender;
import static com.hedera.services.store.contracts.precompile.HTSTestsUtil.senderId;
import static com.hedera.services.store.contracts.precompile.HTSTestsUtil.token;
import static com.hedera.services.store.contracts.precompile.SyntheticTxnFactory.MOCK_INITCODE;
import static com.hedera.services.store.contracts.precompile.SyntheticTxnFactory.WEIBARS_TO_TINYBARS;
import static com.hedera.services.txns.crypto.AutoCreationLogic.AUTO_MEMO;
import static com.hedera.services.txns.crypto.AutoCreationLogic.THREE_MONTHS_IN_SECONDS;
import static com.swirlds.common.utility.CommonUtils.unhex;
import static org.junit.jupiter.api.Assertions.assertArrayEquals;
import static org.junit.jupiter.api.Assertions.assertEquals;
import static org.junit.jupiter.api.Assertions.assertFalse;
import static org.junit.jupiter.api.Assertions.assertTrue;
import static org.mockito.ArgumentMatchers.any;
import static org.mockito.BDDMockito.given;
import static org.mockito.Mockito.verify;

import com.google.protobuf.BoolValue;
import com.google.protobuf.ByteString;
import com.hedera.services.context.properties.GlobalDynamicProperties;
import com.hedera.services.ethereum.EthTxData;
import com.hedera.services.ledger.accounts.ContractCustomizer;
import com.hedera.services.state.submerkle.EntityId;
import com.hedera.services.store.contracts.precompile.codec.ApproveWrapper;
import com.hedera.services.store.contracts.precompile.codec.Association;
import com.hedera.services.store.contracts.precompile.codec.BurnWrapper;
import com.hedera.services.store.contracts.precompile.codec.Dissociation;
import com.hedera.services.store.contracts.precompile.codec.MintWrapper;
import com.hedera.services.store.contracts.precompile.codec.PauseWrapper;
import com.hedera.services.store.contracts.precompile.codec.SetApprovalForAllWrapper;
import com.hedera.services.store.contracts.precompile.codec.TokenCreateWrapper;
import com.hedera.services.store.contracts.precompile.codec.TokenFreezeUnfreezeWrapper;
import com.hedera.services.store.contracts.precompile.codec.TokenTransferWrapper;
<<<<<<< HEAD
import com.hedera.services.store.contracts.precompile.codec.UnpauseWrapper;
=======
import com.hedera.services.store.contracts.precompile.codec.WipeWrapper;
>>>>>>> 6f806782
import com.hedera.services.utils.EntityIdUtils;
import com.hedera.services.utils.EntityNum;
import com.hedera.test.factories.keys.KeyFactory;
import com.hedera.test.utils.IdUtils;
import com.hederahashgraph.api.proto.java.AccountAmount;
import com.hederahashgraph.api.proto.java.AccountID;
import com.hederahashgraph.api.proto.java.ContractID;
import com.hederahashgraph.api.proto.java.Duration;
import com.hederahashgraph.api.proto.java.NodeStake;
import com.hederahashgraph.api.proto.java.Timestamp;
import com.hederahashgraph.api.proto.java.TokenID;
import com.hederahashgraph.api.proto.java.TokenSupplyType;
import com.hederahashgraph.api.proto.java.TokenType;
import java.math.BigInteger;
import java.time.Instant;
import java.util.Collections;
import java.util.List;
import org.apache.tuweni.bytes.Bytes;
import org.hyperledger.besu.datatypes.Address;
import org.junit.jupiter.api.BeforeEach;
import org.junit.jupiter.api.Test;
import org.junit.jupiter.api.extension.ExtendWith;
import org.mockito.Mock;
import org.mockito.junit.jupiter.MockitoExtension;

@ExtendWith(MockitoExtension.class)
class SyntheticTxnFactoryTest {
    @Mock private EthTxData ethTxData;
    @Mock private ContractCustomizer customizer;
    @Mock private GlobalDynamicProperties dynamicProperties;

    private SyntheticTxnFactory subject;

    @BeforeEach
    void setUp() {
        subject = new SyntheticTxnFactory(dynamicProperties);
    }

    @Test
    void synthesizesPrecheckCallFromEthDataWithFnParams() {
        given(ethTxData.hasToAddress()).willReturn(true);
        given(ethTxData.hasCallData()).willReturn(true);
        given(ethTxData.callData()).willReturn(callData);
        given(ethTxData.gasLimit()).willReturn(gasLimit);
        given(ethTxData.value()).willReturn(value);
        given(ethTxData.to()).willReturn(addressTo);
        final var expectedId =
                ContractID.newBuilder().setEvmAddress(ByteString.copyFrom(ethTxData.to())).build();

        final var synthBody = subject.synthPrecheckContractOpFromEth(ethTxData);

        assertTrue(synthBody.hasContractCall());
        final var op = synthBody.getContractCall();
        assertArrayEquals(callData, op.getFunctionParameters().toByteArray());
        assertEquals(gasLimit, op.getGas());
        assertEquals(valueInTinyBars, op.getAmount());
        assertEquals(expectedId, op.getContractID());
    }

    @Test
    void synthesizesCallFromEthDataWithFnParams() {
        given(ethTxData.hasToAddress()).willReturn(true);
        given(ethTxData.hasCallData()).willReturn(true);
        given(ethTxData.callData()).willReturn(callData);
        given(ethTxData.gasLimit()).willReturn(gasLimit);
        given(ethTxData.value()).willReturn(value);
        given(ethTxData.to()).willReturn(addressTo);
        final var expectedId =
                ContractID.newBuilder().setEvmAddress(ByteString.copyFrom(ethTxData.to())).build();

        final var optSynthBody = subject.synthContractOpFromEth(ethTxData);
        assertTrue(optSynthBody.isPresent());
        final var synthBody = optSynthBody.get().build();

        assertTrue(synthBody.hasContractCall());
        final var op = synthBody.getContractCall();
        assertArrayEquals(callData, op.getFunctionParameters().toByteArray());
        assertEquals(gasLimit, op.getGas());
        assertEquals(valueInTinyBars, op.getAmount());
        assertEquals(expectedId, op.getContractID());
    }

    @Test
    void synthesizesCallFromEthDataWithNoFnParams() {
        given(ethTxData.hasToAddress()).willReturn(true);
        given(ethTxData.gasLimit()).willReturn(gasLimit);
        given(ethTxData.value()).willReturn(value);
        given(ethTxData.to()).willReturn(addressTo);
        final var expectedId =
                ContractID.newBuilder().setEvmAddress(ByteString.copyFrom(ethTxData.to())).build();

        final var optSynthBody = subject.synthContractOpFromEth(ethTxData);
        assertTrue(optSynthBody.isPresent());
        final var synthBody = optSynthBody.get().build();

        assertTrue(synthBody.hasContractCall());
        final var op = synthBody.getContractCall();
        assertTrue(op.getFunctionParameters().isEmpty());
        assertEquals(gasLimit, op.getGas());
        assertEquals(valueInTinyBars, op.getAmount());
        assertEquals(expectedId, op.getContractID());
    }

    @Test
    void requiresCreateFromEthDataToHaveInitcode() {
        final var optSynthBody = subject.synthContractOpFromEth(ethTxData);

        assertTrue(optSynthBody.isEmpty());
    }

    @Test
    void synthesizesCreateFromEthDataWithInitcode() {
        given(ethTxData.hasCallData()).willReturn(true);
        given(ethTxData.callData()).willReturn(callData);
        given(ethTxData.gasLimit()).willReturn(gasLimit);
        given(ethTxData.value()).willReturn(value);
        given(dynamicProperties.typedMinAutoRenewDuration()).willReturn(autoRenewPeriod);

        final var optSynthBody = subject.synthContractOpFromEth(ethTxData);

        assertTrue(optSynthBody.isPresent());
        final var synthBody = optSynthBody.get().build();

        assertTrue(synthBody.hasContractCreateInstance());
        final var op = synthBody.getContractCreateInstance();
        assertArrayEquals(callData, op.getInitcode().toByteArray());
        assertEquals(gasLimit, op.getGas());
        assertEquals(valueInTinyBars, op.getInitialBalance());
        assertEquals(autoRenewPeriod, op.getAutoRenewPeriod());
    }

    @Test
    void synthesizesPrecheckCreateFromEthDataWithInitcode() {
        given(ethTxData.hasCallData()).willReturn(true);
        given(ethTxData.callData()).willReturn(callData);
        given(ethTxData.gasLimit()).willReturn(gasLimit);
        given(ethTxData.value()).willReturn(value);
        given(dynamicProperties.typedMinAutoRenewDuration()).willReturn(autoRenewPeriod);

        final var synthBody = subject.synthPrecheckContractOpFromEth(ethTxData);

        assertTrue(synthBody.hasContractCreateInstance());
        final var op = synthBody.getContractCreateInstance();
        assertArrayEquals(callData, op.getInitcode().toByteArray());
        assertEquals(gasLimit, op.getGas());
        assertEquals(valueInTinyBars, op.getInitialBalance());
        assertEquals(autoRenewPeriod, op.getAutoRenewPeriod());
    }

    @Test
    void synthesizesPrecheckCreateFromEthDataWithoutInitcode() {
        given(ethTxData.gasLimit()).willReturn(gasLimit);
        given(ethTxData.value()).willReturn(value);
        given(dynamicProperties.typedMinAutoRenewDuration()).willReturn(autoRenewPeriod);
        given(ethTxData.replaceCallData(MOCK_INITCODE)).willReturn(ethTxData);
        given(ethTxData.callData()).willReturn(MOCK_INITCODE);

        final var synthBody = subject.synthPrecheckContractOpFromEth(ethTxData);

        assertTrue(synthBody.hasContractCreateInstance());
        final var op = synthBody.getContractCreateInstance();
        assertArrayEquals(SyntheticTxnFactory.MOCK_INITCODE, op.getInitcode().toByteArray());
        assertEquals(gasLimit, op.getGas());
        assertEquals(valueInTinyBars, op.getInitialBalance());
        assertEquals(autoRenewPeriod, op.getAutoRenewPeriod());
    }

    @Test
    void synthesizesExpectedContractAutoRenew() {
        final var result =
                subject.synthContractAutoRenew(
                        contractNum, newExpiry, autoRenewAccountNum.toGrpcAccountId());
        final var synthBody = result.build();

        assertTrue(result.hasContractUpdateInstance());
        final var op = synthBody.getContractUpdateInstance();
        assertEquals(contractNum.toGrpcContractID(), op.getContractID());
        assertEquals(
                autoRenewAccountNum.toGrpcAccountId(), synthBody.getTransactionID().getAccountID());
        assertEquals(newExpiry, op.getExpirationTime().getSeconds());
    }

    @Test
    void synthesizesExpectedContractAutoRemove() {
        final var result = subject.synthContractAutoRemove(contractNum);
        final var synthBody = result.build();

        assertTrue(result.hasContractDeleteInstance());
        final var op = synthBody.getContractDeleteInstance();
        assertEquals(contractNum.toGrpcContractID(), op.getContractID());
    }

    @Test
    void synthesizesExpectedAccountAutoRemove() {
        final var result = subject.synthAccountAutoRemove(accountNum);
        final var synthBody = result.build();

        assertTrue(result.hasCryptoDelete());
        final var op = synthBody.getCryptoDelete();
        assertEquals(accountNum.toGrpcAccountId(), op.getDeleteAccountID());
    }

    @Test
    void synthesizesExpectedAccountAutoRenew() {
        final var result = subject.synthAccountAutoRenew(accountNum, newExpiry);
        final var synthBody = result.build();

        assertTrue(result.hasCryptoUpdateAccount());
        final var op = synthBody.getCryptoUpdateAccount();
        final var grpcId = accountNum.toGrpcAccountId();
        assertEquals(grpcId, op.getAccountIDToUpdate());
        assertEquals(grpcId, synthBody.getTransactionID().getAccountID());
        assertEquals(newExpiry, op.getExpirationTime().getSeconds());
    }

    @Test
    void createsExpectedContractSkeleton() {
        final var result = subject.contractCreation(customizer);
        verify(customizer).customizeSynthetic(any());
        assertTrue(result.hasContractCreateInstance());
        assertFalse(result.getContractCreateInstance().hasAutoRenewAccountId());
    }

    @Test
    void createsExpectedTransactionCall() {
        final var result = subject.createTransactionCall(1, Bytes.of(1));
        final var txnBody = result.build();

        assertTrue(result.hasContractCall());
        assertEquals(1, txnBody.getContractCall().getGas());
        assertEquals(
                EntityIdUtils.contractIdFromEvmAddress(
                        Address.fromHexString(HTS_PRECOMPILED_CONTRACT_ADDRESS).toArray()),
                txnBody.getContractCall().getContractID());
        assertEquals(
                ByteString.copyFrom(Bytes.of(1).toArray()),
                txnBody.getContractCall().getFunctionParameters());
    }

    @Test
    void createsExpectedFreezeTokenCall() {
        final var freezeWrapper = new TokenFreezeUnfreezeWrapper(fungible, a);
        final var result = subject.createFreeze(freezeWrapper);
        final var txnBody = result.build();

        assertEquals(fungible, txnBody.getTokenFreeze().getToken());
        assertEquals(a, txnBody.getTokenFreeze().getAccount());
    }

    @Test
    void createsExpectedUnfreezeTokenCall() {
        final var unfreezeWrapper = new TokenFreezeUnfreezeWrapper(fungible, a);
        final var result = subject.createUnFreeze(unfreezeWrapper);
        final var txnBody = result.build();

        assertEquals(fungible, txnBody.getTokenUnfreeze().getToken());
        assertEquals(a, txnBody.getTokenUnfreeze().getAccount());
    }

    @Test
    void createsExpectedCryptoCreate() {
        final var balance = 10L;
        final var alias = KeyFactory.getDefaultInstance().newEd25519();
        final var result = subject.createAccount(alias, balance);
        final var txnBody = result.build();

        assertTrue(txnBody.hasCryptoCreateAccount());
        assertEquals(AUTO_MEMO, txnBody.getCryptoCreateAccount().getMemo());
        assertEquals(
                THREE_MONTHS_IN_SECONDS,
                txnBody.getCryptoCreateAccount().getAutoRenewPeriod().getSeconds());
        assertEquals(10L, txnBody.getCryptoCreateAccount().getInitialBalance());
        assertEquals(
                alias.toByteString(), txnBody.getCryptoCreateAccount().getKey().toByteString());
    }

    @Test
    void createsExpectedNodeStakeUpdate() {
        final var now = Instant.now();
        final var rewardRate = 10_000_000L;
        final var timestamp =
                Timestamp.newBuilder()
                        .setSeconds(now.getEpochSecond())
                        .setNanos(now.getNano())
                        .build();
        final var nodeStakes =
                List.of(
                        NodeStake.newBuilder()
                                .setStake(123_456_789L)
                                .setStakeRewarded(1_234_567L)
                                .build(),
                        NodeStake.newBuilder()
                                .setStake(987_654_321L)
                                .setStakeRewarded(54_321L)
                                .build());

        final var txnBody = subject.nodeStakeUpdate(timestamp, nodeStakes);

        assertTrue(txnBody.hasNodeStakeUpdate());
        assertEquals(timestamp, txnBody.getNodeStakeUpdate().getEndOfStakingPeriod());
        assertEquals(123_456_789L, txnBody.getNodeStakeUpdate().getNodeStake(0).getStake());
        assertEquals(1_234_567L, txnBody.getNodeStakeUpdate().getNodeStake(0).getStakeRewarded());
        assertEquals(987_654_321L, txnBody.getNodeStakeUpdate().getNodeStake(1).getStake());
        assertEquals(54_321L, txnBody.getNodeStakeUpdate().getNodeStake(1).getStakeRewarded());
    }

    @Test
    void createsExpectedAssociations() {
        final var tokens = List.of(fungible, nonFungible);
        final var associations = Association.multiAssociation(a, tokens);

        final var result = subject.createAssociate(associations);
        final var txnBody = result.build();

        assertEquals(a, txnBody.getTokenAssociate().getAccount());
        assertEquals(tokens, txnBody.getTokenAssociate().getTokensList());
    }

    @Test
    void createsExpectedDissociations() {
        final var tokens = List.of(fungible, nonFungible);
        final var associations = Dissociation.multiDissociation(a, tokens);

        final var result = subject.createDissociate(associations);
        final var txnBody = result.build();

        assertEquals(a, txnBody.getTokenDissociate().getAccount());
        assertEquals(tokens, txnBody.getTokenDissociate().getTokensList());
    }

    @Test
    void createsExpectedNftMint() {
        final var nftMints = MintWrapper.forNonFungible(nonFungible, newMetadata);

        final var result = subject.createMint(nftMints);
        final var txnBody = result.build();

        assertEquals(nonFungible, txnBody.getTokenMint().getToken());
        assertEquals(newMetadata, txnBody.getTokenMint().getMetadataList());
    }

    @Test
    void createsExpectedNftBurn() {
        final var nftBurns = BurnWrapper.forNonFungible(nonFungible, targetSerialNos);

        final var result = subject.createBurn(nftBurns);
        final var txnBody = result.build();

        assertEquals(nonFungible, txnBody.getTokenBurn().getToken());
        assertEquals(targetSerialNos, txnBody.getTokenBurn().getSerialNumbersList());
    }

    @Test
    void createsExpectedFungibleMint() {
        final var amount = 1234L;
        final var funMints = MintWrapper.forFungible(fungible, amount);

        final var result = subject.createMint(funMints);
        final var txnBody = result.build();

        assertEquals(fungible, txnBody.getTokenMint().getToken());
        assertEquals(amount, txnBody.getTokenMint().getAmount());
    }

    @Test
    void createsExpectedFungibleApproveAllowance() {
        final var amount = BigInteger.ONE;
        var allowances = new ApproveWrapper(token, receiver, amount, BigInteger.ZERO, true);

        final var result = subject.createFungibleApproval(allowances);
        final var txnBody = result.build();

        assertEquals(
                amount.longValue(),
                txnBody.getCryptoApproveAllowance().getTokenAllowances(0).getAmount());
        assertEquals(token, txnBody.getCryptoApproveAllowance().getTokenAllowances(0).getTokenId());
        assertEquals(
                receiver, txnBody.getCryptoApproveAllowance().getTokenAllowances(0).getSpender());
    }

    @Test
    void createsExpectedNonfungibleApproveAllowanceWithOwnerAsOperator() {
        var allowances =
                new ApproveWrapper(token, receiver, BigInteger.ZERO, BigInteger.ONE, false);
        final var ownerId = new EntityId(0, 0, 666);

        final var result = subject.createNonfungibleApproval(allowances, ownerId, ownerId);
        final var txnBody = result.build();

        final var allowance = txnBody.getCryptoApproveAllowance().getNftAllowances(0);
        assertEquals(token, allowance.getTokenId());
        assertEquals(receiver, allowance.getSpender());
        assertEquals(ownerId.toGrpcAccountId(), allowance.getOwner());
        assertEquals(AccountID.getDefaultInstance(), allowance.getDelegatingSpender());
        assertEquals(1L, allowance.getSerialNumbers(0));
    }

    @Test
    void createsExpectedNonfungibleApproveAllowanceWithNonOwnerOperator() {
        var allowances =
                new ApproveWrapper(token, receiver, BigInteger.ZERO, BigInteger.ONE, false);
        final var ownerId = new EntityId(0, 0, 666);
        final var operatorId = new EntityId(0, 0, 777);

        final var result = subject.createNonfungibleApproval(allowances, ownerId, operatorId);
        final var txnBody = result.build();

        final var allowance = txnBody.getCryptoApproveAllowance().getNftAllowances(0);
        assertEquals(token, allowance.getTokenId());
        assertEquals(receiver, allowance.getSpender());
        assertEquals(ownerId.toGrpcAccountId(), allowance.getOwner());
        assertEquals(operatorId.toGrpcAccountId(), allowance.getDelegatingSpender());
        assertEquals(1L, allowance.getSerialNumbers(0));
    }

    @Test
    void createsExpectedNonfungibleApproveAllowanceWithoutOwner() {
        var allowances =
                new ApproveWrapper(token, receiver, BigInteger.ZERO, BigInteger.ONE, false);
        final var operatorId = new EntityId(0, 0, 666);

        final var result = subject.createNonfungibleApproval(allowances, null, operatorId);
        final var txnBody = result.build();

        final var allowance = txnBody.getCryptoApproveAllowance().getNftAllowances(0);
        assertEquals(token, allowance.getTokenId());
        assertEquals(receiver, allowance.getSpender());
        assertEquals(AccountID.getDefaultInstance(), allowance.getOwner());
        assertEquals(1L, allowance.getSerialNumbers(0));
    }

    @Test
    void createsAdjustAllowanceForAllNFT() {
        var allowances = new SetApprovalForAllWrapper(nonFungible, receiver, true);

        final var result = subject.createApproveAllowanceForAllNFT(allowances, token);
        final var txnBody = result.build();

        assertEquals(
                receiver, txnBody.getCryptoApproveAllowance().getNftAllowances(0).getSpender());
        assertEquals(token, txnBody.getCryptoApproveAllowance().getNftAllowances(0).getTokenId());
        assertEquals(
                BoolValue.of(true),
                txnBody.getCryptoApproveAllowance().getNftAllowances(0).getApprovedForAll());
    }

    @Test
    void createsDeleteAllowance() {
        var allowances =
                new ApproveWrapper(token, receiver, BigInteger.ZERO, BigInteger.ONE, false);

        final var result = subject.createDeleteAllowance(allowances, senderId);
        final var txnBody = result.build();

        assertEquals(token, txnBody.getCryptoDeleteAllowance().getNftAllowances(0).getTokenId());
        assertEquals(
                1L, txnBody.getCryptoDeleteAllowance().getNftAllowances(0).getSerialNumbers(0));
        assertEquals(sender, txnBody.getCryptoDeleteAllowance().getNftAllowances(0).getOwner());
    }

    @Test
    void createsExpectedFungibleBurn() {
        final var amount = 1234L;
        final var funBurns = BurnWrapper.forFungible(fungible, amount);

        final var result = subject.createBurn(funBurns);
        final var txnBody = result.build();

        assertEquals(fungible, txnBody.getTokenBurn().getToken());
        assertEquals(amount, txnBody.getTokenBurn().getAmount());
    }

    @Test
    void createsExpectedFungibleTokenCreate() {
        // given
        final var adminKey =
                new TokenCreateWrapper.KeyValueWrapper(
                        false,
                        null,
                        new byte[] {},
                        new byte[] {},
                        EntityIdUtils.contractIdFromEvmAddress(contractAddress));
        final var multiKey =
                new TokenCreateWrapper.KeyValueWrapper(
                        false,
                        EntityIdUtils.contractIdFromEvmAddress(contractAddress),
                        new byte[] {},
                        new byte[] {},
                        null);
        final var wrapper =
                createTokenCreateWrapperWithKeys(
                        List.of(
                                new TokenCreateWrapper.TokenKeyWrapper(254, multiKey),
                                new TokenCreateWrapper.TokenKeyWrapper(1, adminKey)));
        wrapper.setFixedFees(List.of(fixedFee));
        wrapper.setFractionalFees(List.of(fractionalFee));

        // when
        final var result = subject.createTokenCreate(wrapper);
        final var txnBody = result.build().getTokenCreation();

        // then
        assertTrue(result.hasTokenCreation());

        assertEquals(TokenType.FUNGIBLE_COMMON, txnBody.getTokenType());
        assertEquals("token", txnBody.getName());
        assertEquals("symbol", txnBody.getSymbol());
        assertEquals(account, txnBody.getTreasury());
        assertEquals("memo", txnBody.getMemo());
        assertEquals(TokenSupplyType.INFINITE, txnBody.getSupplyType());
        assertEquals(Long.MAX_VALUE, txnBody.getInitialSupply());
        assertEquals(Integer.MAX_VALUE, txnBody.getDecimals());
        assertEquals(5054L, txnBody.getMaxSupply());
        assertFalse(txnBody.getFreezeDefault());
        assertEquals(442L, txnBody.getExpiry().getSeconds());
        assertEquals(555L, txnBody.getAutoRenewPeriod().getSeconds());
        assertEquals(payer, txnBody.getAutoRenewAccount());

        // keys assertions
        assertTrue(txnBody.hasAdminKey());
        assertEquals(adminKey.asGrpc(), txnBody.getAdminKey());
        assertTrue(txnBody.hasKycKey());
        assertEquals(multiKey.asGrpc(), txnBody.getKycKey());
        assertTrue(txnBody.hasFreezeKey());
        assertEquals(multiKey.asGrpc(), txnBody.getFreezeKey());
        assertTrue(txnBody.hasWipeKey());
        assertEquals(multiKey.asGrpc(), txnBody.getWipeKey());

        // assert custom fees
        assertEquals(2, txnBody.getCustomFeesCount());
        assertEquals(fixedFee.asGrpc(), txnBody.getCustomFees(0));
        assertEquals(fractionalFee.asGrpc(), txnBody.getCustomFees(1));
    }

    @Test
    void createsExpectedNonFungibleTokenCreate() {
        // given
        final var multiKey =
                new TokenCreateWrapper.KeyValueWrapper(
                        false,
                        EntityIdUtils.contractIdFromEvmAddress(contractAddress),
                        new byte[] {},
                        new byte[] {},
                        null);
        final var wrapper =
                createNonFungibleTokenCreateWrapperWithKeys(
                        List.of(new TokenCreateWrapper.TokenKeyWrapper(112, multiKey)));
        wrapper.setFixedFees(List.of(fixedFee));
        wrapper.setRoyaltyFees(List.of(royaltyFee));

        // when
        final var result = subject.createTokenCreate(wrapper);
        final var txnBody = result.build().getTokenCreation();

        // then
        assertTrue(result.hasTokenCreation());

        assertEquals(TokenType.NON_FUNGIBLE_UNIQUE, txnBody.getTokenType());
        assertEquals("nft", txnBody.getName());
        assertEquals("NFT", txnBody.getSymbol());
        assertEquals(account, txnBody.getTreasury());
        assertEquals("nftMemo", txnBody.getMemo());
        assertEquals(TokenSupplyType.FINITE, txnBody.getSupplyType());
        assertEquals(0L, txnBody.getInitialSupply());
        assertEquals(0, txnBody.getDecimals());
        assertEquals(5054L, txnBody.getMaxSupply());
        assertTrue(txnBody.getFreezeDefault());
        assertEquals(0, txnBody.getExpiry().getSeconds());
        assertEquals(0, txnBody.getAutoRenewPeriod().getSeconds());
        assertFalse(txnBody.hasAutoRenewAccount());

        // keys assertions
        assertTrue(txnBody.hasSupplyKey());
        assertEquals(multiKey.asGrpc(), txnBody.getSupplyKey());
        assertTrue(txnBody.hasFeeScheduleKey());
        assertEquals(multiKey.asGrpc(), txnBody.getFeeScheduleKey());
        assertTrue(txnBody.hasPauseKey());
        assertEquals(multiKey.asGrpc(), txnBody.getPauseKey());

        // assert custom fees
        assertEquals(2, txnBody.getCustomFeesCount());
        assertEquals(fixedFee.asGrpc(), txnBody.getCustomFees(0));
        assertEquals(royaltyFee.asGrpc(), txnBody.getCustomFees(1));
    }

    @Test
    void createsExpectedCryptoTransfer() {
        final var fungibleTransfer =
                new SyntheticTxnFactory.FungibleTokenTransfer(secondAmount, false, fungible, b, a);

        final var result =
                subject.createCryptoTransfer(
                        List.of(
                                new TokenTransferWrapper(
                                        Collections.emptyList(), List.of(fungibleTransfer))));
        final var txnBody = result.build();

        final var tokenTransfers = txnBody.getCryptoTransfer().getTokenTransfersList();
        final var expFungibleTransfer = tokenTransfers.get(0);
        assertEquals(fungible, expFungibleTransfer.getToken());
        assertEquals(
                List.of(fungibleTransfer.senderAdjustment(), fungibleTransfer.receiverAdjustment()),
                expFungibleTransfer.getTransfersList());
    }

    @Test
    void acceptsEmptyWrappers() {
        final var result = subject.createCryptoTransfer(List.of());

        final var txnBody = result.build();
        assertEquals(0, txnBody.getCryptoTransfer().getTokenTransfersCount());
    }

    @Test
    void canCreateApprovedNftExchanges() {
        final var approvedExchange =
                SyntheticTxnFactory.NftExchange.fromApproval(1L, nonFungible, a, b);
        assertTrue(approvedExchange.isApproval());
    }

    @Test
    void mergesRepeatedTokenIds() {
        final var fungibleTransfer =
                new SyntheticTxnFactory.FungibleTokenTransfer(secondAmount, false, fungible, b, a);
        final var nonFungibleTransfer = new SyntheticTxnFactory.NftExchange(1L, nonFungible, a, b);
        assertFalse(nonFungibleTransfer.isApproval());

        final var result =
                subject.createCryptoTransfer(
                        List.of(
                                new TokenTransferWrapper(
                                        Collections.emptyList(), List.of(fungibleTransfer)),
                                new TokenTransferWrapper(
                                        Collections.emptyList(), List.of(fungibleTransfer)),
                                new TokenTransferWrapper(
                                        List.of(nonFungibleTransfer), Collections.emptyList())));

        final var txnBody = result.build();

        final var finalTransfers = txnBody.getCryptoTransfer().getTokenTransfersList();
        assertEquals(2, finalTransfers.size());
        final var mergedFungible = finalTransfers.get(0);
        assertEquals(fungible, mergedFungible.getToken());
        assertEquals(
                List.of(aaWith(b, -2 * secondAmount), aaWith(a, +2 * secondAmount)),
                mergedFungible.getTransfersList());
    }

    @Test
    void createsExpectedCryptoTransferForNFTTransfer() {
        final var nftExchange = new SyntheticTxnFactory.NftExchange(serialNo, nonFungible, a, c);

        final var result =
                subject.createCryptoTransfer(
                        Collections.singletonList(
                                new TokenTransferWrapper(
                                        List.of(nftExchange), Collections.emptyList())));
        final var txnBody = result.build();

        final var tokenTransfers = txnBody.getCryptoTransfer().getTokenTransfersList();
        final var expNftTransfer = tokenTransfers.get(0);
        assertEquals(nonFungible, expNftTransfer.getToken());
        assertEquals(List.of(nftExchange.asGrpc()), expNftTransfer.getNftTransfersList());
        assertEquals(1, tokenTransfers.size());
    }

    @Test
    void createsExpectedCryptoTransferForFungibleTransfer() {
        final var fungibleTransfer =
                new SyntheticTxnFactory.FungibleTokenTransfer(secondAmount, false, fungible, b, a);

        final var result =
                subject.createCryptoTransfer(
                        Collections.singletonList(
                                new TokenTransferWrapper(
                                        Collections.emptyList(), List.of(fungibleTransfer))));
        final var txnBody = result.build();

        final var tokenTransfers = txnBody.getCryptoTransfer().getTokenTransfersList();
        final var expFungibleTransfer = tokenTransfers.get(0);
        assertEquals(fungible, expFungibleTransfer.getToken());
        assertEquals(
                List.of(fungibleTransfer.senderAdjustment(), fungibleTransfer.receiverAdjustment()),
                expFungibleTransfer.getTransfersList());
        assertEquals(1, tokenTransfers.size());
    }

    @Test
    void createsExpectedCryptoTransfersForMultipleTransferWrappers() {
        final var nftExchange = new SyntheticTxnFactory.NftExchange(serialNo, nonFungible, a, c);
        final var fungibleTransfer =
                new SyntheticTxnFactory.FungibleTokenTransfer(secondAmount, false, fungible, b, a);

        final var result =
                subject.createCryptoTransfer(
                        List.of(
                                new TokenTransferWrapper(
                                        Collections.emptyList(), List.of(fungibleTransfer)),
                                new TokenTransferWrapper(
                                        List.of(nftExchange), Collections.emptyList())));
        final var txnBody = result.build();

        final var tokenTransfers = txnBody.getCryptoTransfer().getTokenTransfersList();

        final var expFungibleTransfer = tokenTransfers.get(0);
        assertEquals(fungible, expFungibleTransfer.getToken());
        assertEquals(
                List.of(fungibleTransfer.senderAdjustment(), fungibleTransfer.receiverAdjustment()),
                expFungibleTransfer.getTransfersList());

        final var expNftTransfer = tokenTransfers.get(1);
        assertEquals(nonFungible, expNftTransfer.getToken());
        assertEquals(List.of(nftExchange.asGrpc()), expNftTransfer.getNftTransfersList());
    }

    @Test
    void mergesFungibleTransfersAsExpected() {
        final var source =
                new TokenTransferWrapper(
                                Collections.emptyList(),
                                List.of(
                                        new SyntheticTxnFactory.FungibleTokenTransfer(
                                                1, false, fungible, a, b)))
                        .asGrpcBuilder();
        final var target =
                new TokenTransferWrapper(
                                Collections.emptyList(),
                                List.of(
                                        new SyntheticTxnFactory.FungibleTokenTransfer(
                                                2, false, fungible, b, c)))
                        .asGrpcBuilder();

        SyntheticTxnFactory.mergeTokenTransfers(target, source);

        assertEquals(fungible, target.getToken());
        final var transfers = target.getTransfersList();
        assertEquals(List.of(aaWith(b, -1), aaWith(c, +2), aaWith(a, -1)), transfers);
    }

    @Test
    void mergesNftExchangesAsExpected() {
        final var repeatedExchange = new SyntheticTxnFactory.NftExchange(1L, nonFungible, a, b);
        final var newExchange = new SyntheticTxnFactory.NftExchange(2L, nonFungible, a, b);
        final var source =
                new TokenTransferWrapper(
                                List.of(repeatedExchange, newExchange), Collections.emptyList())
                        .asGrpcBuilder();
        final var target =
                new TokenTransferWrapper(List.of(repeatedExchange), Collections.emptyList())
                        .asGrpcBuilder();

        SyntheticTxnFactory.mergeTokenTransfers(target, source);

        assertEquals(nonFungible, target.getToken());
        final var transfers = target.getNftTransfersList();
        assertEquals(List.of(repeatedExchange.asGrpc(), newExchange.asGrpc()), transfers);
    }

    @Test
    void distinguishesDifferentExchangeBuilders() {
        final var subject =
                new SyntheticTxnFactory.NftExchange(1L, nonFungible, a, b).asGrpc().toBuilder();

        final var differentSerialNo = new SyntheticTxnFactory.NftExchange(2L, nonFungible, a, b);
        final var differentSender = new SyntheticTxnFactory.NftExchange(1L, nonFungible, c, b);
        final var differentReceiver = new SyntheticTxnFactory.NftExchange(1L, nonFungible, a, c);

        assertFalse(
                SyntheticTxnFactory.areSameBuilder(
                        subject, differentSerialNo.asGrpc().toBuilder()));
        assertFalse(
                SyntheticTxnFactory.areSameBuilder(
                        subject, differentReceiver.asGrpc().toBuilder()));
        assertFalse(
                SyntheticTxnFactory.areSameBuilder(subject, differentSender.asGrpc().toBuilder()));
    }

    @Test
<<<<<<< HEAD
    void createsExpectedFungiblePause() {
        final var fungiblePause = new PauseWrapper(fungible);

        final var result = subject.createPause(fungiblePause);
        final var txnBody = result.build();

        assertEquals(fungible, txnBody.getTokenPause().getToken());
    }

    @Test
    void createsExpectedNonFungiblePause() {
        final var nonFungiblePause = new PauseWrapper(nonFungible);

        final var result = subject.createPause(nonFungiblePause);
        final var txnBody = result.build();

        assertEquals(nonFungible, txnBody.getTokenPause().getToken());
    }

    @Test
    void createsExpectedFungibleUnpause() {
        final var fungibleUnpause = new UnpauseWrapper(fungible);

        final var result = subject.createUnpause(fungibleUnpause);
        final var txnBody = result.build();

        assertEquals(fungible, txnBody.getTokenUnpause().getToken());
    }

    @Test
    void createsExpectedNonFungibleUnpause() {
        final var nonFungibleUnpause = new UnpauseWrapper(nonFungible);

        final var result = subject.createUnpause(nonFungibleUnpause);
        final var txnBody = result.build();

        assertEquals(nonFungible, txnBody.getTokenUnpause().getToken());
=======
    void createsExpectedFungibleWipe() {
        final var amount = 1234L;
        final var fungibleWipe = WipeWrapper.forFungible(fungible, a, amount);

        final var result = subject.createWipe(fungibleWipe);
        final var txnBody = result.build();

        assertEquals(fungible, txnBody.getTokenWipe().getToken());
        assertEquals(amount, txnBody.getTokenWipe().getAmount());
        assertEquals(a, txnBody.getTokenWipe().getAccount());
    }

    @Test
    void createsExpectedNftWipe() {
        final var nftWipe = WipeWrapper.forNonFungible(nonFungible, a, targetSerialNos);

        final var result = subject.createWipe(nftWipe);
        final var txnBody = result.build();

        assertEquals(nonFungible, txnBody.getTokenWipe().getToken());
        assertEquals(a, txnBody.getTokenWipe().getAccount());
        assertEquals(targetSerialNos, txnBody.getTokenWipe().getSerialNumbersList());
>>>>>>> 6f806782
    }

    private AccountAmount aaWith(final AccountID account, final long amount) {
        return AccountAmount.newBuilder().setAccountID(account).setAmount(amount).build();
    }

    private static final long serialNo = 100;
    private static final long secondAmount = 200;
    private static final long newExpiry = 1_234_567L;
    private final EntityNum contractNum = EntityNum.fromLong(666);
    private final EntityNum accountNum = EntityNum.fromLong(1234);
    private final EntityNum autoRenewAccountNum = EntityNum.fromLong(999);
    private static final AccountID a = IdUtils.asAccount("0.0.2");
    private static final AccountID b = IdUtils.asAccount("0.0.3");
    private static final AccountID c = IdUtils.asAccount("0.0.4");
    private static final TokenID fungible = IdUtils.asToken("0.0.555");
    private static final TokenID nonFungible = IdUtils.asToken("0.0.666");
    private static final List<Long> targetSerialNos = List.of(1L, 2L, 3L);
    private static final List<ByteString> newMetadata =
            List.of(
                    ByteString.copyFromUtf8("AAA"),
                    ByteString.copyFromUtf8("BBB"),
                    ByteString.copyFromUtf8("CCC"));
    private static final long valueInTinyBars = 123;
    private static final BigInteger value =
            WEIBARS_TO_TINYBARS.multiply(BigInteger.valueOf(valueInTinyBars));
    private static final long gasLimit = 123;
    private static final byte[] callData = "Between the idea and the reality".getBytes();
    private static final byte[] addressTo = unhex("abcdefabcdefabcdefbabcdefabcdefabcdefbbb");
    private static final Duration autoRenewPeriod =
            Duration.newBuilder().setSeconds(1_234_567).build();
}<|MERGE_RESOLUTION|>--- conflicted
+++ resolved
@@ -57,11 +57,8 @@
 import com.hedera.services.store.contracts.precompile.codec.TokenCreateWrapper;
 import com.hedera.services.store.contracts.precompile.codec.TokenFreezeUnfreezeWrapper;
 import com.hedera.services.store.contracts.precompile.codec.TokenTransferWrapper;
-<<<<<<< HEAD
 import com.hedera.services.store.contracts.precompile.codec.UnpauseWrapper;
-=======
 import com.hedera.services.store.contracts.precompile.codec.WipeWrapper;
->>>>>>> 6f806782
 import com.hedera.services.utils.EntityIdUtils;
 import com.hedera.services.utils.EntityNum;
 import com.hedera.test.factories.keys.KeyFactory;
@@ -840,7 +837,6 @@
     }
 
     @Test
-<<<<<<< HEAD
     void createsExpectedFungiblePause() {
         final var fungiblePause = new PauseWrapper(fungible);
 
@@ -878,7 +874,9 @@
         final var txnBody = result.build();
 
         assertEquals(nonFungible, txnBody.getTokenUnpause().getToken());
-=======
+    }
+
+    @Test
     void createsExpectedFungibleWipe() {
         final var amount = 1234L;
         final var fungibleWipe = WipeWrapper.forFungible(fungible, a, amount);
@@ -901,7 +899,6 @@
         assertEquals(nonFungible, txnBody.getTokenWipe().getToken());
         assertEquals(a, txnBody.getTokenWipe().getAccount());
         assertEquals(targetSerialNos, txnBody.getTokenWipe().getSerialNumbersList());
->>>>>>> 6f806782
     }
 
     private AccountAmount aaWith(final AccountID account, final long amount) {
