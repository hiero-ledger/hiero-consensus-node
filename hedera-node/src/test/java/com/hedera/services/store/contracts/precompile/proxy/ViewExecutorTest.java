/*
 * Copyright (C) 2022 Hedera Hashgraph, LLC
 *
 * Licensed under the Apache License, Version 2.0 (the "License");
 * you may not use this file except in compliance with the License.
 * You may obtain a copy of the License at
 *
 *      http://www.apache.org/licenses/LICENSE-2.0
 *
 * Unless required by applicable law or agreed to in writing, software
 * distributed under the License is distributed on an "AS IS" BASIS,
 * WITHOUT WARRANTIES OR CONDITIONS OF ANY KIND, either express or implied.
 * See the License for the specific language governing permissions and
 * limitations under the License.
 */
package com.hedera.services.store.contracts.precompile.proxy;

import static com.hedera.services.store.contracts.precompile.AbiConstants.ABI_ID_GET_FUNGIBLE_TOKEN_INFO;
import static com.hedera.services.store.contracts.precompile.AbiConstants.ABI_ID_GET_NON_FUNGIBLE_TOKEN_INFO;
import static com.hedera.services.store.contracts.precompile.AbiConstants.ABI_ID_GET_TOKEN_CUSTOM_FEES;
import static com.hedera.services.store.contracts.precompile.AbiConstants.ABI_ID_GET_TOKEN_DEFAULT_FREEZE_STATUS;
import static com.hedera.services.store.contracts.precompile.AbiConstants.ABI_ID_GET_TOKEN_DEFAULT_KYC_STATUS;
import static com.hedera.services.store.contracts.precompile.AbiConstants.ABI_ID_GET_TOKEN_INFO;
import static com.hedera.services.store.contracts.precompile.AbiConstants.ABI_ID_IS_FROZEN;
import static com.hedera.services.store.contracts.precompile.proxy.RedirectViewExecutor.MINIMUM_TINYBARS_COST;
import static com.hedera.test.factories.fees.CustomFeeBuilder.fixedHbar;
import static com.hedera.test.factories.fees.CustomFeeBuilder.fixedHts;
import static com.hedera.test.factories.fees.CustomFeeBuilder.fractional;
import static com.hedera.test.utils.IdUtils.asAccount;
import static org.junit.jupiter.api.Assertions.assertEquals;
import static org.junit.jupiter.api.Assertions.assertNull;
import static org.mockito.ArgumentMatchers.any;
import static org.mockito.ArgumentMatchers.anyBoolean;
import static org.mockito.BDDMockito.given;
import static org.mockito.Mockito.verify;

import com.esaulpaugh.headlong.util.Integers;
import com.google.protobuf.ByteString;
import com.hedera.services.context.primitives.StateView;
import com.hedera.services.store.contracts.WorldLedgers;
import com.hedera.services.store.contracts.precompile.codec.DecodingFacade;
import com.hedera.services.store.contracts.precompile.codec.EncodingFacade;
import com.hedera.services.store.contracts.precompile.codec.GetTokenDefaultFreezeStatusWrapper;
import com.hedera.services.store.contracts.precompile.codec.GetTokenDefaultKycStatusWrapper;
<<<<<<< HEAD
import com.hedera.services.store.contracts.precompile.codec.TokenGetCustomFeesWrapper;
=======
import com.hedera.services.store.contracts.precompile.codec.TokenFreezeUnfreezeWrapper;
>>>>>>> acef143e
import com.hedera.services.store.contracts.precompile.codec.TokenInfoWrapper;
import com.hedera.services.store.models.Id;
import com.hedera.services.utils.EntityIdUtils;
import com.hedera.test.factories.fees.CustomFeeBuilder;
import com.hedera.test.utils.IdUtils;
import com.hederahashgraph.api.proto.java.AccountID;
import com.hederahashgraph.api.proto.java.CustomFee;
import com.hederahashgraph.api.proto.java.NftID;
import com.hederahashgraph.api.proto.java.Timestamp;
import com.hederahashgraph.api.proto.java.TokenID;
import com.hederahashgraph.api.proto.java.TokenInfo;
import com.hederahashgraph.api.proto.java.TokenNftInfo;
import java.util.ArrayList;
import java.util.Optional;
import org.apache.commons.lang3.tuple.Pair;
import org.apache.tuweni.bytes.Bytes;
import org.hyperledger.besu.datatypes.Address;
import org.hyperledger.besu.evm.frame.BlockValues;
import org.hyperledger.besu.evm.frame.MessageFrame;
import org.junit.jupiter.api.BeforeEach;
import org.junit.jupiter.api.Test;
import org.junit.jupiter.api.extension.ExtendWith;
import org.mockito.Mock;
import org.mockito.junit.jupiter.MockitoExtension;

@ExtendWith(MockitoExtension.class)
class ViewExecutorTest {

    @Mock private MessageFrame frame;
    @Mock private EncodingFacade encodingFacade;
    @Mock private DecodingFacade decodingFacade;
    @Mock private ViewGasCalculator viewGasCalculator;
    @Mock private BlockValues blockValues;
    @Mock private StateView stateView;
    @Mock private WorldLedgers ledgers;

    public static final AccountID account = IdUtils.asAccount("0.0.777");
    public static final AccountID spender = IdUtils.asAccount("0.0.888");
    public static final TokenID fungible = IdUtils.asToken("0.0.888");
    public static final TokenID nonfungibletoken = IdUtils.asToken("0.0.999");
    public static final Id fungibleId = Id.fromGrpcToken(fungible);
    public static final Id accountId = Id.fromGrpcAccount(account);
    public static final Id nonfungibleId = Id.fromGrpcToken(nonfungibletoken);
    public static final Address fungibleTokenAddress = fungibleId.asEvmAddress();
    public static final Address accountAddress = accountId.asEvmAddress();
    public static final Address nonfungibleTokenAddress = nonfungibleId.asEvmAddress();
    public static final AccountID treasury =
            EntityIdUtils.accountIdFromEvmAddress(
                    Bytes.fromHexString("0x00000000000000000000000000000000000005cc").toArray());
    public static final AccountID autoRenewAccount =
            EntityIdUtils.accountIdFromEvmAddress(Address.ZERO);

    private static final long timestamp = 10L;
    private static final Timestamp resultingTimestamp =
            Timestamp.newBuilder().setSeconds(timestamp).build();
    private static final long gas = 100L;
    private static final Bytes answer = Bytes.of(1);
    private TokenInfo tokenInfo;
    private Bytes tokenInfoEncoded;
    private Bytes isFrozenEncoded;

    ViewExecutor subject;

    private static final Bytes RETURN_SUCCESS_TRUE =
            Bytes.fromHexString(
                    "0x0000000000000000000000000000000000000000000000000000000000000016"
                            + "0000000000000000000000000000000000000000000000000000000000000001");

    @BeforeEach
    void setUp() {
        tokenInfo =
                TokenInfo.newBuilder()
                        .setLedgerId(fromString("0x03"))
                        .setSupplyTypeValue(1)
                        .setTokenId(fungible)
                        .setDeleted(false)
                        .setSymbol("FT")
                        .setName("NAME")
                        .setMemo("MEMO")
                        .setTreasury(
                                EntityIdUtils.accountIdFromEvmAddress(
                                        Address.wrap(
                                                Bytes.fromHexString(
                                                        "0x00000000000000000000000000000000000005cc"))))
                        .setTotalSupply(1L)
                        .setMaxSupply(1000L)
                        .build();
        tokenInfoEncoded =
                Bytes.fromHexString(
                        "0x00000000000000000000000000000000000000000000000000000000000000160000000000000000000000000000000000000000000000000000000000000040000000000000000000000000000000000000000000000000000000000000012000000000000000000000000000000000000000000000000000000000000000010000000000000000000000000000000000000000000000000000000000000000000000000000000000000000000000000000000000000000000000000000000000000000000000000000000000000000000000000000000000000000000000000000000000000000000000000000000000000000000000000000000000000360000000000000000000000000000000000000000000000000000000000000038000000000000000000000000000000000000000000000000000000000000003a000000000000000000000000000000000000000000000000000000000000003c0000000000000000000000000000000000000000000000000000000000000016000000000000000000000000000000000000000000000000000000000000001a000000000000000000000000000000000000000000000000000000000000005cc00000000000000000000000000000000000000000000000000000000000001e0000000000000000000000000000000000000000000000000000000000000000000000000000000000000000000000000000000000000000000000000000003e80000000000000000000000000000000000000000000000000000000000000000000000000000000000000000000000000000000000000000000000000000022000000000000000000000000000000000000000000000000000000000000000000000000000000000000000000000000000000000000000000000000000000000000000000000000000000000000000000000000000000000000000000000000000000000000000000000000000000000000000000000000000000000000000044e414d45000000000000000000000000000000000000000000000000000000000000000000000000000000000000000000000000000000000000000000000002465400000000000000000000000000000000000000000000000000000000000000000000000000000000000000000000000000000000000000000000000000044d454d4f00000000000000000000000000000000000000000000000000000000000000000000000000000000000000000000000000000000000000000000000000000000000000000000000000000000000000000000000000000000000000000000000000000000000000000000000000000000000000000000000000000000000000000000000000000000000000000000000000000000000000000000000000000000000000000000000000000000000000000000000000000000000000043078303300000000000000000000000000000000000000000000000000000000");
        isFrozenEncoded =
                Bytes.fromHexString(
                        "0x00000000000000000000000000000000000000000000000000000000000000160000000000000000000000000000000000000"
                            + "000000000000000000000000001");
    }

    private ByteString fromString(final String value) {
        return ByteString.copyFrom(Bytes.fromHexString(value).toArray());
    }

    @Test
    void computeGetTokenDefaultFreezeStatus() {
        final var input =
                prerequisites(ABI_ID_GET_TOKEN_DEFAULT_FREEZE_STATUS, fungibleTokenAddress);

        final var wrapper = new GetTokenDefaultFreezeStatusWrapper(fungible);
        given(decodingFacade.decodeTokenDefaultFreezeStatus(input)).willReturn(wrapper);
        given(encodingFacade.encodeGetTokenDefaultFreezeStatus(anyBoolean()))
                .willReturn(RETURN_SUCCESS_TRUE);

        assertEquals(Pair.of(gas, RETURN_SUCCESS_TRUE), subject.computeCosted());
    }

    @Test
    void computeGetTokenDefaultKycStatus() {
        final var input = prerequisites(ABI_ID_GET_TOKEN_DEFAULT_KYC_STATUS, fungibleTokenAddress);

        final var wrapper = new GetTokenDefaultKycStatusWrapper(fungible);
        given(decodingFacade.decodeTokenDefaultKycStatus(input)).willReturn(wrapper);
        given(encodingFacade.encodeGetTokenDefaultKycStatus(anyBoolean()))
                .willReturn(RETURN_SUCCESS_TRUE);

        assertEquals(Pair.of(gas, RETURN_SUCCESS_TRUE), subject.computeCosted());
    }

    @Test
    void computeGetTokenInfo() {
        final var input = prerequisites(ABI_ID_GET_TOKEN_INFO, fungibleTokenAddress);

        final var tokenInfoWrapper = TokenInfoWrapper.forToken(fungible);
        given(decodingFacade.decodeGetTokenInfo(input)).willReturn(tokenInfoWrapper);

        given(stateView.infoForToken(fungible)).willReturn(Optional.of(tokenInfo));
        given(encodingFacade.encodeGetTokenInfo(any())).willReturn(tokenInfoEncoded);

        assertEquals(Pair.of(gas, tokenInfoEncoded), subject.computeCosted());
    }

    @Test
    void computeGetFungibleTokenInfo() {
        final var input = prerequisites(ABI_ID_GET_FUNGIBLE_TOKEN_INFO, fungibleTokenAddress);

        final var tokenInfoWrapper = TokenInfoWrapper.forFungibleToken(fungible);
        given(decodingFacade.decodeGetFungibleTokenInfo(input)).willReturn(tokenInfoWrapper);

        given(stateView.infoForToken(fungible)).willReturn(Optional.of(tokenInfo));
        given(encodingFacade.encodeGetFungibleTokenInfo(any())).willReturn(tokenInfoEncoded);

        assertEquals(Pair.of(gas, tokenInfoEncoded), subject.computeCosted());
    }

    @Test
    void computeGetNonFungibleTokenInfo() {
        final var input =
                prerequisites(ABI_ID_GET_NON_FUNGIBLE_TOKEN_INFO, nonfungibleTokenAddress);

        final var tokenInfoWrapper = TokenInfoWrapper.forNonFungibleToken(nonfungibletoken, 1L);
        given(decodingFacade.decodeGetNonFungibleTokenInfo(input)).willReturn(tokenInfoWrapper);

        given(stateView.infoForToken(nonfungibletoken)).willReturn(Optional.of(tokenInfo));
        given(
                        stateView.infoForNft(
                                NftID.newBuilder()
                                        .setTokenID(nonfungibletoken)
                                        .setSerialNumber(1L)
                                        .build()))
                .willReturn(Optional.of(TokenNftInfo.newBuilder().build()));
        given(encodingFacade.encodeGetNonFungibleTokenInfo(any(), any()))
                .willReturn(tokenInfoEncoded);

        assertEquals(Pair.of(gas, tokenInfoEncoded), subject.computeCosted());
    }

    @Test
<<<<<<< HEAD
    void computeGetTokenCustomFees() {
        final var input = prerequisites(ABI_ID_GET_TOKEN_CUSTOM_FEES, fungibleTokenAddress);
        final var tokenCustomFeesEncoded =
                Bytes.fromHexString(
                        "0x000000000000000000000000000000000000000000000000000000000000001600000000000000000000000000000000000000000000000000000000000000800000000000000000000000000000000000000000000000000000000000000280000000000000000000000000000000000000000000000000000000000000036000000000000000000000000000000000000000000000000000000000000000030000000000000000000000000000000000000000000000000000000000000064000000000000000000000000000000000000000000000000000000000000000000000000000000000000000000000000000000000000000000000000000000010000000000000000000000000000000000000000000000000000000000000000000000000000000000000000000000000000000000000000000000000000000900000000000000000000000000000000000000000000000000000000000000640000000000000000000000000000000000000000000000000000000000000378000000000000000000000000000000000000000000000000000000000000000000000000000000000000000000000000000000000000000000000000000000000000000000000000000000000000000000000000000000000000000000000009000000000000000000000000000000000000000000000000000000000000003200000000000000000000000000000000000000000000000000000000000000000000000000000000000000000000000000000000000000000000000000000001000000000000000000000000000000000000000000000000000000000000000000000000000000000000000000000000000000000000000000000000000000090000000000000000000000000000000000000000000000000000000000000001000000000000000000000000000000000000000000000000000000000000000f0000000000000000000000000000000000000000000000000000000000000064000000000000000000000000000000000000000000000000000000000000000a0000000000000000000000000000000000000000000000000000000000000032000000000000000000000000000000000000000000000000000000000000000000000000000000000000000000000000000000000000000000000000000000090000000000000000000000000000000000000000000000000000000000000000");

        given(decodingFacade.decodeTokenGetCustomFees(input))
                .willReturn(new TokenGetCustomFeesWrapper(fungible));
        given(stateView.tokenCustomFees(fungible)).willReturn(getCustomFees());
        given(stateView.tokenExists(fungible)).willReturn(true);
        given(encodingFacade.encodeTokenGetCustomFees(any())).willReturn(tokenCustomFeesEncoded);

        assertEquals(Pair.of(gas, tokenCustomFeesEncoded), subject.computeCosted());
    }

    @Test
    void computeGetTokenCustomFeesThrowsWhenTokenDoesNotExists() {
        final var input = prerequisites(ABI_ID_GET_TOKEN_CUSTOM_FEES, fungibleTokenAddress);

        given(decodingFacade.decodeTokenGetCustomFees(input))
                .willReturn(new TokenGetCustomFeesWrapper(fungible));
        assertEquals(Pair.of(gas, null), subject.computeCosted());
        verify(frame).setState(MessageFrame.State.REVERT);
=======
    void computeIsFrozen() {
        final var input = prerequisites(ABI_ID_IS_FROZEN, fungibleTokenAddress);

        final var isFrozenWrapper = TokenFreezeUnfreezeWrapper.forIsFrozen(fungible, account);
        given(decodingFacade.decodeIsFrozen(any(), any())).willReturn(isFrozenWrapper);
        given(ledgers.isFrozen(account, fungible)).willReturn(true);
        given(encodingFacade.encodeIsFrozen(true)).willReturn(isFrozenEncoded);

        assertEquals(Pair.of(gas, isFrozenEncoded), subject.computeCosted());
>>>>>>> acef143e
    }

    @Test
    void computeCostedNOT_SUPPORTED() {
        prerequisites(0xffffffff, fungibleTokenAddress);
        assertNull(subject.computeCosted().getRight());
    }

    @Test
    void getTokenInfoRevertsFrameAndReturnsNullOnRevertingException() {
        final var input = prerequisites(ABI_ID_GET_TOKEN_INFO, fungibleTokenAddress);

        final var tokenInfoWrapper = TokenInfoWrapper.forToken(fungible);
        given(decodingFacade.decodeGetTokenInfo(input)).willReturn(tokenInfoWrapper);

        given(stateView.infoForToken(any())).willReturn(Optional.empty());

        assertEquals(Pair.of(gas, null), subject.computeCosted());
        verify(frame).setState(MessageFrame.State.REVERT);
    }

    @Test
    void getFungibleTokenInfoRevertsFrameAndReturnsNullOnRevertingException() {
        final var input = prerequisites(ABI_ID_GET_FUNGIBLE_TOKEN_INFO, fungibleTokenAddress);

        final var tokenInfoWrapper = TokenInfoWrapper.forFungibleToken(fungible);
        given(decodingFacade.decodeGetFungibleTokenInfo(input)).willReturn(tokenInfoWrapper);

        given(stateView.infoForToken(any())).willReturn(Optional.empty());

        assertEquals(Pair.of(gas, null), subject.computeCosted());
        verify(frame).setState(MessageFrame.State.REVERT);
    }

    @Test
    void getNonFungibleTokenInfoRevertsFrameAndReturnsNullOnRevertingException() {
        final var input =
                prerequisitesForNft(ABI_ID_GET_NON_FUNGIBLE_TOKEN_INFO, fungibleTokenAddress, 1L);

        final var tokenInfoWrapper = TokenInfoWrapper.forNonFungibleToken(nonfungibletoken, 1L);
        given(decodingFacade.decodeGetNonFungibleTokenInfo(input)).willReturn(tokenInfoWrapper);

        given(stateView.infoForToken(any())).willReturn(Optional.empty());

        assertEquals(Pair.of(gas, null), subject.computeCosted());
        verify(frame).setState(MessageFrame.State.REVERT);
    }

    @Test
    void getNonFungibleTokenInfoRevertsFrameAndReturnsNullOnRevertingExceptionForInvalidId() {
        final var input =
                prerequisitesForNft(ABI_ID_GET_NON_FUNGIBLE_TOKEN_INFO, fungibleTokenAddress, 1L);

        final var tokenInfoWrapper = TokenInfoWrapper.forNonFungibleToken(nonfungibletoken, 1L);
        given(decodingFacade.decodeGetNonFungibleTokenInfo(input)).willReturn(tokenInfoWrapper);

        given(stateView.infoForToken(any())).willReturn(Optional.of(tokenInfo));
        given(stateView.infoForNft(any())).willReturn(Optional.empty());

        assertEquals(Pair.of(gas, null), subject.computeCosted());
        verify(frame).setState(MessageFrame.State.REVERT);
    }

    Bytes prerequisites(final int descriptor, final Bytes tokenAddress) {
        Bytes input = Bytes.concatenate(Bytes.of(Integers.toBytes(descriptor)), tokenAddress);
        given(frame.getBlockValues()).willReturn(blockValues);
        given(blockValues.getTimestamp()).willReturn(timestamp);
        given(viewGasCalculator.compute(resultingTimestamp, MINIMUM_TINYBARS_COST)).willReturn(gas);
        this.subject =
                new ViewExecutor(
                        input,
                        frame,
                        encodingFacade,
                        decodingFacade,
                        viewGasCalculator,
                        stateView,
                        ledgers);
        return input;
    }

    Bytes prerequisitesForNft(
            final int descriptor, final Bytes tokenAddress, final long serialNumber) {
        Bytes input =
                Bytes.concatenate(
                        Bytes.of(Integers.toBytes(descriptor)),
                        tokenAddress,
                        Bytes.of(Integers.toBytes(serialNumber)));
        given(frame.getBlockValues()).willReturn(blockValues);
        given(blockValues.getTimestamp()).willReturn(timestamp);
        given(viewGasCalculator.compute(resultingTimestamp, MINIMUM_TINYBARS_COST)).willReturn(gas);
        this.subject =
                new ViewExecutor(
                        input,
                        frame,
                        encodingFacade,
                        decodingFacade,
                        viewGasCalculator,
                        stateView,
                        ledgers);
        return input;
    }

    private ArrayList<CustomFee> getCustomFees() {

        final var payerAccountId = asAccount("0.0.9");

        final var builder = new CustomFeeBuilder(payerAccountId);
        final var customFixedFeeInHbar = builder.withFixedFee(fixedHbar(100L));
        final var customFixedFeeInHts = builder.withFixedFee(fixedHts(fungible, 100L));
        final var customFixedFeeSameToken = builder.withFixedFee(fixedHts(50L));
        final var customFractionalFee =
                builder.withFractionalFee(
                        fractional(15L, 100L).setMinimumAmount(10L).setMaximumAmount(50L));
        final var customFees = new ArrayList<CustomFee>();
        customFees.add(customFixedFeeInHbar);
        customFees.add(customFixedFeeInHts);
        customFees.add(customFixedFeeSameToken);
        customFees.add(customFractionalFee);

        return customFees;
    }
}<|MERGE_RESOLUTION|>--- conflicted
+++ resolved
@@ -42,11 +42,8 @@
 import com.hedera.services.store.contracts.precompile.codec.EncodingFacade;
 import com.hedera.services.store.contracts.precompile.codec.GetTokenDefaultFreezeStatusWrapper;
 import com.hedera.services.store.contracts.precompile.codec.GetTokenDefaultKycStatusWrapper;
-<<<<<<< HEAD
+import com.hedera.services.store.contracts.precompile.codec.TokenFreezeUnfreezeWrapper;
 import com.hedera.services.store.contracts.precompile.codec.TokenGetCustomFeesWrapper;
-=======
-import com.hedera.services.store.contracts.precompile.codec.TokenFreezeUnfreezeWrapper;
->>>>>>> acef143e
 import com.hedera.services.store.contracts.precompile.codec.TokenInfoWrapper;
 import com.hedera.services.store.models.Id;
 import com.hedera.services.utils.EntityIdUtils;
@@ -221,7 +218,18 @@
     }
 
     @Test
-<<<<<<< HEAD
+    void computeIsFrozen() {
+        final var input = prerequisites(ABI_ID_IS_FROZEN, fungibleTokenAddress);
+
+        final var isFrozenWrapper = TokenFreezeUnfreezeWrapper.forIsFrozen(fungible, account);
+        given(decodingFacade.decodeIsFrozen(any(), any())).willReturn(isFrozenWrapper);
+        given(ledgers.isFrozen(account, fungible)).willReturn(true);
+        given(encodingFacade.encodeIsFrozen(true)).willReturn(isFrozenEncoded);
+
+        assertEquals(Pair.of(gas, isFrozenEncoded), subject.computeCosted());
+    }
+
+    @Test
     void computeGetTokenCustomFees() {
         final var input = prerequisites(ABI_ID_GET_TOKEN_CUSTOM_FEES, fungibleTokenAddress);
         final var tokenCustomFeesEncoded =
@@ -245,17 +253,6 @@
                 .willReturn(new TokenGetCustomFeesWrapper(fungible));
         assertEquals(Pair.of(gas, null), subject.computeCosted());
         verify(frame).setState(MessageFrame.State.REVERT);
-=======
-    void computeIsFrozen() {
-        final var input = prerequisites(ABI_ID_IS_FROZEN, fungibleTokenAddress);
-
-        final var isFrozenWrapper = TokenFreezeUnfreezeWrapper.forIsFrozen(fungible, account);
-        given(decodingFacade.decodeIsFrozen(any(), any())).willReturn(isFrozenWrapper);
-        given(ledgers.isFrozen(account, fungible)).willReturn(true);
-        given(encodingFacade.encodeIsFrozen(true)).willReturn(isFrozenEncoded);
-
-        assertEquals(Pair.of(gas, isFrozenEncoded), subject.computeCosted());
->>>>>>> acef143e
     }
 
     @Test
