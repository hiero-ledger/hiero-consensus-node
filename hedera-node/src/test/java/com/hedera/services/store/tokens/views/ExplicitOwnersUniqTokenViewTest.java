--- conflicted
+++ resolved
@@ -50,13 +50,7 @@
 @ExtendWith(MockitoExtension.class)
 class ExplicitOwnersUniqTokenViewTest {
 	@Mock
-<<<<<<< HEAD
-	private GrpcUtils grpcUtils;
-	@Mock
 	private Iterator<Long> firstMockRange;
-=======
-	private Iterator<MerkleUniqueTokenId> firstMockRange;
->>>>>>> 98025f4f
 	@Mock
 	private FCMap<MerkleEntityId, MerkleToken> tokens;
 	@Mock
@@ -80,11 +74,7 @@
 				grpcOwnerId);
 		setupFirstMockRange();
 
-<<<<<<< HEAD
-		given(nftsByOwner.get(someOwnerId.identityCode(), start, end)).willReturn(firstMockRange);
-=======
-		given(nftsByOwner.get(ownerId, start, end)).willReturn(firstMockRange);
->>>>>>> 98025f4f
+		given(nftsByOwner.get(ownerId.identityCode(), start, end)).willReturn(firstMockRange);
 		given(nfts.get(someExplicitNftId)).willReturn(someExplicitNft);
 		given(nfts.get(wildcardNftId)).willReturn(wildcardNft);
 
@@ -109,18 +99,11 @@
 	private final byte[] someMeta = "As you wish...".getBytes(StandardCharsets.UTF_8);
 	private final byte[] wildMeta = "...caution to the wind, then!".getBytes(StandardCharsets.UTF_8);
 	private final RichInstant someCreationTime = new RichInstant(1_234_567L, 890);
-<<<<<<< HEAD
-	private final EntityId someTokenId = new EntityId(0, 0, 6);
+	private final EntityId tokenId = new EntityId(0, 0, 6);
 	private final EntityId otherTokenId = new EntityId(0, 0, 7);
-	private final EntityId someOwnerId = new EntityId(0, 0, 3);
-	private final MerkleUniqueToken someExplicitNft = new MerkleUniqueToken(someOwnerId, someMeta, someCreationTime);
-=======
-	private final EntityId tokenId = new EntityId(6, 6, 6);
-	private final EntityId otherTokenId = new EntityId(7, 7, 7);
-	private final EntityId ownerId = new EntityId(1, 2, 3);
+	private final EntityId ownerId = new EntityId(0, 0, 3);
 	private final AccountID grpcOwnerId = ownerId.toGrpcAccountId();
 	private final MerkleUniqueToken someExplicitNft = new MerkleUniqueToken(ownerId, someMeta, someCreationTime);
->>>>>>> 98025f4f
 	private final MerkleUniqueToken wildcardNft = new MerkleUniqueToken(MISSING_ENTITY_ID, wildMeta, someCreationTime);
 	private final MerkleUniqueTokenId someExplicitNftId = new MerkleUniqueTokenId(tokenId, someSerial);
 	private final MerkleUniqueTokenId wildcardNftId = new MerkleUniqueTokenId(otherTokenId, wildcardSerial);
