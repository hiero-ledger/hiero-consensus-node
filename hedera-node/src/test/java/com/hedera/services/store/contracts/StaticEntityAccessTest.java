--- conflicted
+++ resolved
@@ -423,16 +423,10 @@
     private static final EntityNum spenderNum = EntityNum.fromLong(111);
     private static final boolean accountsFrozenByDefault = false;
     private static final boolean accountsKycGrantedByDefault = true;
-<<<<<<< HEAD
     private static final UniqueTokenValue accountOwned =
             new UniqueTokenValue(
                     accountNum.longValue(),
                     MISSING_ENTITY_ID.num(),
-=======
-    private static final MerkleUniqueToken accountOwned =
-            new MerkleUniqueToken(
-                    accountNum.toEntityId(),
->>>>>>> c14f4aae
                     "There, is a tree swinging".getBytes(StandardCharsets.UTF_8),
                     new RichInstant(2, 3));
 
