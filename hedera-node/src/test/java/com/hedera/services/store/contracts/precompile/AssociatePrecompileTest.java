package com.hedera.services.store.contracts.precompile;

/*-
 * ‌
 * Hedera Services Node
 * ​
 * Copyright (C) 2018 - 2021 Hedera Hashgraph, LLC
 * ​
 * Licensed under the Apache License, Version 2.0 (the "License");
 * you may not use this file except in compliance with the License.
 * You may obtain a copy of the License at
 *
 *      http://www.apache.org/licenses/LICENSE-2.0
 *
 * Unless required by applicable law or agreed to in writing, software
 * distributed under the License is distributed on an "AS IS" BASIS,
 * WITHOUT WARRANTIES OR CONDITIONS OF ANY KIND, either express or implied.
 * See the License for the specific language governing permissions and
 * limitations under the License.
 * ‍
 */

import com.hedera.services.context.SideEffectsTracker;
import com.hedera.services.context.primitives.StateView;
import com.hedera.services.context.properties.GlobalDynamicProperties;
import com.hedera.services.contracts.sources.TxnAwareSoliditySigsVerifier;
import com.hedera.services.fees.FeeCalculator;
import com.hedera.services.grpc.marshalling.ImpliedTransfersMarshal;
import com.hedera.services.ledger.TransactionalLedger;
import com.hedera.services.ledger.accounts.ContractAliases;
import com.hedera.services.ledger.properties.AccountProperty;
import com.hedera.services.ledger.properties.NftProperty;
import com.hedera.services.ledger.properties.TokenProperty;
import com.hedera.services.ledger.properties.TokenRelProperty;
import com.hedera.services.records.AccountRecordsHistorian;
import com.hedera.services.state.expiry.ExpiringCreations;
import com.hedera.services.state.merkle.MerkleAccount;
import com.hedera.services.state.merkle.MerkleToken;
import com.hedera.services.state.merkle.MerkleTokenRelStatus;
import com.hedera.services.state.merkle.MerkleUniqueToken;
import com.hedera.services.state.submerkle.ExpirableTxnRecord;
import com.hedera.services.store.AccountStore;
import com.hedera.services.store.TypedTokenStore;
import com.hedera.services.store.contracts.HederaStackedWorldStateUpdater;
import com.hedera.services.store.contracts.WorldLedgers;
import com.hedera.services.store.models.Id;
import com.hedera.services.store.models.NftId;
import com.hedera.services.txns.token.AssociateLogic;
import com.hedera.services.txns.token.process.DissociationFactory;
import com.hedera.services.txns.validation.OptionValidator;
import com.hederahashgraph.api.proto.java.AccountID;
import com.hederahashgraph.api.proto.java.HederaFunctionality;
import com.hederahashgraph.api.proto.java.Timestamp;
import com.hederahashgraph.api.proto.java.TokenID;
import com.hederahashgraph.api.proto.java.TransactionBody;
import com.hederahashgraph.api.proto.java.TransactionID;
import com.hederahashgraph.fee.FeeObject;
import org.apache.commons.lang3.tuple.Pair;
import org.apache.tuweni.bytes.Bytes;
import org.hyperledger.besu.evm.frame.MessageFrame;
import org.hyperledger.besu.evm.gascalculator.GasCalculator;
import org.hyperledger.besu.evm.worldstate.WorldUpdater;
import org.junit.jupiter.api.BeforeEach;
import org.junit.jupiter.api.Test;
import org.junit.jupiter.api.extension.ExtendWith;
import org.mockito.Mock;
import org.mockito.junit.jupiter.MockitoExtension;

import java.util.Collections;
import java.util.Deque;
import java.util.Iterator;
import java.util.Optional;

import static com.hedera.services.state.EntityCreator.EMPTY_MEMO;
import static com.hedera.services.store.contracts.precompile.HTSPrecompiledContract.ABI_ID_ASSOCIATE_TOKEN;
import static com.hedera.services.store.contracts.precompile.HTSPrecompiledContract.ABI_ID_ASSOCIATE_TOKENS;
import static com.hedera.services.store.contracts.precompile.HTSPrecompiledContract.NOOP_TREASURY_ADDER;
import static com.hedera.services.store.contracts.precompile.HTSPrecompiledContract.NOOP_TREASURY_REMOVER;
import static com.hedera.services.store.contracts.precompile.HTSTestsUtil.TEST_CONSENSUS_TIME;
import static com.hedera.services.store.contracts.precompile.HTSTestsUtil.accountMerkleId;
import static com.hedera.services.store.contracts.precompile.HTSTestsUtil.associateOp;
import static com.hedera.services.store.contracts.precompile.HTSTestsUtil.contractAddress;
import static com.hedera.services.store.contracts.precompile.HTSTestsUtil.invalidSigResult;
import static com.hedera.services.store.contracts.precompile.HTSTestsUtil.multiAssociateOp;
import static com.hedera.services.store.contracts.precompile.HTSTestsUtil.parentContractAddress;
import static com.hedera.services.store.contracts.precompile.HTSTestsUtil.parentRecipientAddress;
import static com.hedera.services.store.contracts.precompile.HTSTestsUtil.recipientAddress;
import static com.hedera.services.store.contracts.precompile.HTSTestsUtil.senderAddress;
import static com.hedera.services.store.contracts.precompile.HTSTestsUtil.successResult;
import static com.hedera.services.store.contracts.precompile.HTSTestsUtil.timestamp;
import static com.hedera.services.store.contracts.precompile.HTSTestsUtil.tokenMerkleId;
import static com.hedera.services.store.tokens.views.UniqueTokenViewsManager.NOOP_VIEWS_MANAGER;
import static com.hederahashgraph.api.proto.java.ResponseCodeEnum.INVALID_SIGNATURE;
import static org.junit.jupiter.api.Assertions.assertEquals;
import static org.mockito.ArgumentMatchers.any;
<<<<<<< HEAD
import static org.mockito.ArgumentMatchers.anyLong;
=======
import static org.mockito.ArgumentMatchers.eq;
>>>>>>> 42732299
import static org.mockito.BDDMockito.given;
import static org.mockito.Mockito.verify;

@ExtendWith(MockitoExtension.class)
@SuppressWarnings("rawtypes")
class AssociatePrecompileTest {
	@Mock
	private Bytes pretendArguments;
	@Mock
	private OptionValidator validator;
	@Mock
	private GlobalDynamicProperties dynamicProperties;
	@Mock
	private GasCalculator gasCalculator;
	@Mock
	private AccountRecordsHistorian recordsHistorian;
	@Mock
	private TxnAwareSoliditySigsVerifier sigsVerifier;
	@Mock
	private DecodingFacade decoder;
	@Mock
	private EncodingFacade encoder;
	@Mock
	private SyntheticTxnFactory syntheticTxnFactory;
	@Mock
	private ExpiringCreations creator;
	@Mock
	private DissociationFactory dissociationFactory;
	@Mock
	private AccountStore accountStore;
	@Mock
	private TypedTokenStore tokenStore;
	@Mock
	private AssociateLogic associateLogic;
	@Mock
	private HTSPrecompiledContract.AssociateLogicFactory associateLogicFactory;
	@Mock
	private HTSPrecompiledContract.TokenStoreFactory tokenStoreFactory;
	@Mock
	private HTSPrecompiledContract.AccountStoreFactory accountStoreFactory;
	@Mock
	private SideEffectsTracker sideEffects;
	@Mock
	private MessageFrame frame;
	@Mock
	private MessageFrame parentFrame;
	@Mock
	private Deque<MessageFrame> frameDeque;
	@Mock
	private Iterator<MessageFrame> dequeIterator;
	@Mock
	private HederaStackedWorldStateUpdater worldUpdater;
	@Mock
	private WorldLedgers wrappedLedgers;
	@Mock
	private TransactionalLedger<AccountID, AccountProperty, MerkleAccount> accounts;
	@Mock
	private TransactionalLedger<Pair<AccountID, TokenID>, TokenRelProperty, MerkleTokenRelStatus> tokenRels;
	@Mock
	private TransactionalLedger<NftId, NftProperty, MerkleUniqueToken> nfts;
	@Mock
	private TransactionalLedger<TokenID, TokenProperty, MerkleToken> tokens;
	@Mock
	private TransactionBody.Builder mockSynthBodyBuilder;
	@Mock
	private ExpirableTxnRecord.Builder mockRecordBuilder;
	@Mock
	private ImpliedTransfersMarshal impliedTransfersMarshal;
	@Mock
	private FeeCalculator feeCalculator;
	@Mock
	private FeeObject mockFeeObject;
	@Mock
	private StateView stateView;
	@Mock
	private PrecompilePricingUtils precompilePricingUtils;
	@Mock
	private ContractAliases aliases;

	private HTSPrecompiledContract subject;

	@BeforeEach
	void setUp() {
		subject = new HTSPrecompiledContract(
				validator, dynamicProperties, gasCalculator,
				recordsHistorian, sigsVerifier, decoder, encoder,
				syntheticTxnFactory, creator, dissociationFactory, impliedTransfersMarshal,
				() -> feeCalculator, stateView, precompilePricingUtils);

		subject.setAssociateLogicFactory(associateLogicFactory);
		subject.setTokenStoreFactory(tokenStoreFactory);
		subject.setAccountStoreFactory(accountStoreFactory);
		subject.setSideEffectsFactory(() -> sideEffects);
	}

	@Test
	void computeAssociateTokenFailurePathWorks() {
		// given:
		givenCommonFrameContext();
		given(pretendArguments.getInt(0)).willReturn(ABI_ID_ASSOCIATE_TOKEN);
		given(decoder.decodeAssociation(eq(pretendArguments), any())).willReturn(associateOp);
		given(syntheticTxnFactory.createAssociate(associateOp)).willReturn(mockSynthBodyBuilder);
		given(sigsVerifier.hasActiveKey(
				Id.fromGrpcAccount(accountMerkleId).asEvmAddress(), contractAddress, contractAddress, senderAddress,
				aliases))
				.willReturn(false);
		given(feeCalculator.estimatedGasPriceInTinybars(HederaFunctionality.ContractCall, timestamp))
				.willReturn(1L);
		given(mockSynthBodyBuilder.build()).
				willReturn(TransactionBody.newBuilder().build());
		given(mockSynthBodyBuilder.setTransactionID(any(TransactionID.class)))
				.willReturn(mockSynthBodyBuilder);
		given(feeCalculator.computeFee(any(), any(), any(), any()))
				.willReturn(mockFeeObject);
		given(mockFeeObject.getServiceFee())
				.willReturn(1L);
		given(creator.createUnsuccessfulSyntheticRecord(INVALID_SIGNATURE)).willReturn(mockRecordBuilder);

		// when:
<<<<<<< HEAD
		subject.prepareComputation(pretendArguments);
		subject.computeGasRequirement(TEST_CONSENSUS_TIME);
=======
		subject.prepareComputation(pretendArguments, a -> a);
>>>>>>> 42732299
		final var result = subject.computeInternal(frame);

		// then:
		assertEquals(invalidSigResult, result);
		verify(worldUpdater).manageInProgressRecord(recordsHistorian, mockRecordBuilder, mockSynthBodyBuilder);
	}

	@Test
	void computeAssociateTokenHappyPathWorksWithDelegateCall() {
		given(frame.getContractAddress()).willReturn(contractAddress);
		given(frame.getRecipientAddress()).willReturn(contractAddress);
		given(frame.getSenderAddress()).willReturn(senderAddress);
		given(frame.getWorldUpdater()).willReturn(worldUpdater);
		Optional<WorldUpdater> parent = Optional.of(worldUpdater);
		given(worldUpdater.parentUpdater()).willReturn(parent);
		given(worldUpdater.wrappedTrackingLedgers()).willReturn(wrappedLedgers);
		given(frame.getRecipientAddress()).willReturn(recipientAddress);
		givenLedgers();
		given(pretendArguments.getInt(0)).willReturn(ABI_ID_ASSOCIATE_TOKEN);
		given(decoder.decodeAssociation(eq(pretendArguments), any()))
				.willReturn(associateOp);
		given(syntheticTxnFactory.createAssociate(associateOp))
				.willReturn(mockSynthBodyBuilder);
		given(sigsVerifier.hasActiveKey(
				Id.fromGrpcAccount(accountMerkleId).asEvmAddress(), recipientAddress, contractAddress, recipientAddress,
				aliases))
				.willReturn(true);
		given(accountStoreFactory.newAccountStore(validator, dynamicProperties, accounts))
				.willReturn(accountStore);
		given(tokenStoreFactory.newTokenStore(accountStore, tokens, nfts, tokenRels, NOOP_VIEWS_MANAGER,
				NOOP_TREASURY_ADDER, NOOP_TREASURY_REMOVER, sideEffects))
				.willReturn(tokenStore);
		given(associateLogicFactory.newAssociateLogic(tokenStore, accountStore, dynamicProperties))
				.willReturn(associateLogic);
		given(feeCalculator.estimatedGasPriceInTinybars(HederaFunctionality.ContractCall, timestamp))
				.willReturn(1L);
		given(mockSynthBodyBuilder.build()).
				willReturn(TransactionBody.newBuilder().build());
		given(mockSynthBodyBuilder.setTransactionID(any(TransactionID.class)))
				.willReturn(mockSynthBodyBuilder);
		given(feeCalculator.computeFee(any(), any(), any(), any()))
				.willReturn(mockFeeObject);
		given(mockFeeObject.getServiceFee())
				.willReturn(1L);
		given(creator.createSuccessfulSyntheticRecord(Collections.emptyList(), sideEffects, EMPTY_MEMO))
				.willReturn(mockRecordBuilder);
		given(worldUpdater.aliases()).willReturn(aliases);
		given(aliases.resolveForEvm(any())).willAnswer(invocationOnMock -> invocationOnMock.getArgument(0));

		// when:
<<<<<<< HEAD
		subject.prepareComputation(pretendArguments);
		subject.computeGasRequirement(TEST_CONSENSUS_TIME);
=======
		subject.prepareComputation(pretendArguments, a -> a);
>>>>>>> 42732299
		final var result = subject.computeInternal(frame);

		// then:
		assertEquals(successResult, result);
		verify(associateLogic).associate(Id.fromGrpcAccount(accountMerkleId), Collections.singletonList(tokenMerkleId));
		verify(wrappedLedgers).commit();
		verify(worldUpdater).manageInProgressRecord(recordsHistorian, mockRecordBuilder, mockSynthBodyBuilder);
	}

	@Test
	void computeAssociateTokenHappyPathWorksWithDelegateCallFromParentFrame() {
		givenFrameContextWithDelegateCallFromParent();
		givenLedgers();
		given(pretendArguments.getInt(0)).willReturn(ABI_ID_ASSOCIATE_TOKEN);
		given(decoder.decodeAssociation(eq(pretendArguments), any()))
				.willReturn(associateOp);
		given(syntheticTxnFactory.createAssociate(associateOp))
				.willReturn(mockSynthBodyBuilder);
		given(sigsVerifier.hasActiveKey(Id.fromGrpcAccount(accountMerkleId).asEvmAddress(), parentRecipientAddress,
				contractAddress,
				senderAddress, aliases))
				.willReturn(true);
		given(accountStoreFactory.newAccountStore(validator, dynamicProperties, accounts))
				.willReturn(accountStore);
		given(tokenStoreFactory.newTokenStore(accountStore, tokens, nfts, tokenRels, NOOP_VIEWS_MANAGER,
				NOOP_TREASURY_ADDER, NOOP_TREASURY_REMOVER, sideEffects))
				.willReturn(tokenStore);
		given(associateLogicFactory.newAssociateLogic(tokenStore, accountStore, dynamicProperties))
				.willReturn(associateLogic);
		given(feeCalculator.estimatedGasPriceInTinybars(HederaFunctionality.ContractCall, timestamp)).willReturn(1L);
		given(mockSynthBodyBuilder.build()).willReturn(TransactionBody.newBuilder().build());
		given(mockSynthBodyBuilder.setTransactionID(any(TransactionID.class))).willReturn(mockSynthBodyBuilder);
		given(feeCalculator.computeFee(any(), any(), any(), any())).willReturn(mockFeeObject);
		given(mockFeeObject.getServiceFee()).willReturn(1L);
		given(creator.createSuccessfulSyntheticRecord(Collections.emptyList(), sideEffects, EMPTY_MEMO))
				.willReturn(mockRecordBuilder);

		// when:
<<<<<<< HEAD
		subject.prepareComputation(pretendArguments);
		subject.computeGasRequirement(TEST_CONSENSUS_TIME);
=======
		subject.prepareComputation(pretendArguments, a -> a);
>>>>>>> 42732299
		final var result = subject.computeInternal(frame);

		// then:
		assertEquals(successResult, result);
		verify(associateLogic).associate(Id.fromGrpcAccount(accountMerkleId), Collections.singletonList(tokenMerkleId));
		verify(wrappedLedgers).commit();
		verify(worldUpdater).manageInProgressRecord(recordsHistorian, mockRecordBuilder, mockSynthBodyBuilder);
	}

	@Test
	void computeAssociateTokenHappyPathWorksWithEmptyMessageFrameStack() {
		givenFrameContextWithEmptyMessageFrameStack();
		givenLedgers();
		given(pretendArguments.getInt(0)).willReturn(ABI_ID_ASSOCIATE_TOKEN);
		given(decoder.decodeAssociation(eq(pretendArguments), any()))
				.willReturn(associateOp);
		given(syntheticTxnFactory.createAssociate(associateOp))
				.willReturn(mockSynthBodyBuilder);
		given(sigsVerifier.hasActiveKey(Id.fromGrpcAccount(accountMerkleId).asEvmAddress(), contractAddress,
				contractAddress,
				senderAddress, aliases))
				.willReturn(true);
		given(accountStoreFactory.newAccountStore(validator, dynamicProperties, accounts))
				.willReturn(accountStore);
		given(tokenStoreFactory.newTokenStore(accountStore, tokens, nfts, tokenRels, NOOP_VIEWS_MANAGER,
				NOOP_TREASURY_ADDER, NOOP_TREASURY_REMOVER, sideEffects))
				.willReturn(tokenStore);
		given(associateLogicFactory.newAssociateLogic(tokenStore, accountStore, dynamicProperties))
				.willReturn(associateLogic);
		given(feeCalculator.estimatedGasPriceInTinybars(HederaFunctionality.ContractCall, timestamp))
				.willReturn(1L);
		given(mockSynthBodyBuilder.build()).
				willReturn(TransactionBody.newBuilder().build());
		given(mockSynthBodyBuilder.setTransactionID(any(TransactionID.class)))
				.willReturn(mockSynthBodyBuilder);
		given(feeCalculator.computeFee(any(), any(), any(), any()))
				.willReturn(mockFeeObject);
		given(mockFeeObject.getServiceFee())
				.willReturn(1L);
		given(creator.createSuccessfulSyntheticRecord(Collections.emptyList(), sideEffects, EMPTY_MEMO))
				.willReturn(mockRecordBuilder);

		// when:
<<<<<<< HEAD
		subject.prepareComputation(pretendArguments);
		subject.computeGasRequirement(TEST_CONSENSUS_TIME);
=======
		subject.prepareComputation(pretendArguments, a -> a);
>>>>>>> 42732299
		final var result = subject.computeInternal(frame);

		// then:
		assertEquals(successResult, result);
		verify(associateLogic).associate(Id.fromGrpcAccount(accountMerkleId), Collections.singletonList(tokenMerkleId));
		verify(wrappedLedgers).commit();
		verify(worldUpdater).manageInProgressRecord(recordsHistorian, mockRecordBuilder, mockSynthBodyBuilder);
	}

	@Test
	void computeAssociateTokenHappyPathWorksWithoutParentFrame() {
		givenFrameContextWithoutParentFrame();
		givenLedgers();
		given(pretendArguments.getInt(0)).willReturn(ABI_ID_ASSOCIATE_TOKEN);
		given(decoder.decodeAssociation(eq(pretendArguments), any()))
				.willReturn(associateOp);
		given(syntheticTxnFactory.createAssociate(associateOp))
				.willReturn(mockSynthBodyBuilder);
		given(sigsVerifier.hasActiveKey(Id.fromGrpcAccount(accountMerkleId).asEvmAddress(), contractAddress,
				contractAddress, senderAddress, aliases))
				.willReturn(true);
		given(accountStoreFactory.newAccountStore(validator, dynamicProperties, accounts))
				.willReturn(accountStore);
		given(tokenStoreFactory.newTokenStore(accountStore, tokens, nfts, tokenRels, NOOP_VIEWS_MANAGER,
				NOOP_TREASURY_ADDER, NOOP_TREASURY_REMOVER, sideEffects))
				.willReturn(tokenStore);
		given(associateLogicFactory.newAssociateLogic(tokenStore, accountStore, dynamicProperties))
				.willReturn(associateLogic);
		given(feeCalculator.estimatedGasPriceInTinybars(HederaFunctionality.ContractCall, timestamp))
				.willReturn(1L);
		given(mockSynthBodyBuilder.build()).
				willReturn(TransactionBody.newBuilder().build());
		given(mockSynthBodyBuilder.setTransactionID(any(TransactionID.class)))
				.willReturn(mockSynthBodyBuilder);
		given(feeCalculator.computeFee(any(), any(), any(), any()))
				.willReturn(mockFeeObject);
		given(mockFeeObject.getServiceFee())
				.willReturn(1L);
		given(creator.createSuccessfulSyntheticRecord(Collections.emptyList(), sideEffects, EMPTY_MEMO))
				.willReturn(mockRecordBuilder);

		// when:
<<<<<<< HEAD
		subject.prepareComputation(pretendArguments);
		subject.computeGasRequirement(TEST_CONSENSUS_TIME);
=======
		subject.prepareComputation(pretendArguments, a -> a);
>>>>>>> 42732299
		final var result = subject.computeInternal(frame);

		// then:
		assertEquals(successResult, result);
		verify(associateLogic).associate(Id.fromGrpcAccount(accountMerkleId), Collections.singletonList(tokenMerkleId));
		verify(wrappedLedgers).commit();
		verify(worldUpdater).manageInProgressRecord(recordsHistorian, mockRecordBuilder, mockSynthBodyBuilder);
	}

	@Test
	void computeMultiAssociateTokenHappyPathWorks() {
		givenCommonFrameContext();
		givenLedgers();
		given(pretendArguments.getInt(0)).willReturn(ABI_ID_ASSOCIATE_TOKENS);
		given(decoder.decodeMultipleAssociations(eq(pretendArguments), any()))
				.willReturn(multiAssociateOp);
		given(syntheticTxnFactory.createAssociate(multiAssociateOp))
				.willReturn(mockSynthBodyBuilder);
		given(sigsVerifier.hasActiveKey(
				Id.fromGrpcAccount(accountMerkleId).asEvmAddress(),
				contractAddress, contractAddress, senderAddress, aliases))
				.willReturn(true);
		given(accountStoreFactory.newAccountStore(validator, dynamicProperties, accounts))
				.willReturn(accountStore);
		given(tokenStoreFactory.newTokenStore(accountStore, tokens, nfts, tokenRels, NOOP_VIEWS_MANAGER,
				NOOP_TREASURY_ADDER, NOOP_TREASURY_REMOVER, sideEffects))
				.willReturn(tokenStore);
		given(associateLogicFactory.newAssociateLogic(tokenStore, accountStore, dynamicProperties))
				.willReturn(associateLogic);
		given(feeCalculator.estimatedGasPriceInTinybars(HederaFunctionality.ContractCall, timestamp))
				.willReturn(1L);
		given(mockSynthBodyBuilder.build()).
				willReturn(TransactionBody.newBuilder().build());
		given(mockSynthBodyBuilder.setTransactionID(any(TransactionID.class)))
				.willReturn(mockSynthBodyBuilder);
		given(feeCalculator.computeFee(any(), any(), any(), any()))
				.willReturn(mockFeeObject);
		given(mockFeeObject.getServiceFee())
				.willReturn(1L);
		given(creator.createSuccessfulSyntheticRecord(Collections.emptyList(), sideEffects, EMPTY_MEMO))
				.willReturn(mockRecordBuilder);

		// when:
<<<<<<< HEAD
		subject.prepareComputation(pretendArguments);
		subject.computeGasRequirement(TEST_CONSENSUS_TIME);
=======
		subject.prepareComputation(pretendArguments, a -> a);
>>>>>>> 42732299
		final var result = subject.computeInternal(frame);

		// then:
		assertEquals(successResult, result);
		verify(associateLogic).associate(Id.fromGrpcAccount(accountMerkleId), multiAssociateOp.tokenIds());
		verify(wrappedLedgers).commit();
		verify(worldUpdater).manageInProgressRecord(recordsHistorian, mockRecordBuilder, mockSynthBodyBuilder);
	}

	private void givenFrameContextWithDelegateCallFromParent() {
		given(parentFrame.getContractAddress()).willReturn(parentContractAddress);
		given(parentFrame.getRecipientAddress()).willReturn(parentRecipientAddress);
		givenCommonFrameContext();
		given(frame.getMessageFrameStack().descendingIterator().hasNext()).willReturn(true);
		given(frame.getMessageFrameStack().descendingIterator().next()).willReturn(parentFrame);
	}

	private void givenFrameContextWithEmptyMessageFrameStack() {
		givenCommonFrameContext();
		given(frame.getMessageFrameStack().descendingIterator().hasNext()).willReturn(false);
	}

	private void givenFrameContextWithoutParentFrame() {
		givenCommonFrameContext();
		given(frame.getMessageFrameStack().descendingIterator().hasNext()).willReturn(true, false);
	}

	private void givenCommonFrameContext() {
		given(frame.getContractAddress()).willReturn(contractAddress);
		given(frame.getRecipientAddress()).willReturn(contractAddress);
		given(frame.getSenderAddress()).willReturn(senderAddress);
		given(frame.getMessageFrameStack()).willReturn(frameDeque);
		given(frame.getMessageFrameStack().descendingIterator()).willReturn(dequeIterator);
		given(frame.getWorldUpdater()).willReturn(worldUpdater);
		given(worldUpdater.aliases()).willReturn(aliases);
		given(aliases.resolveForEvm(any())).willAnswer(invocationOnMock -> invocationOnMock.getArgument(0));
		given(worldUpdater.aliases()).willReturn(aliases);
		Optional<WorldUpdater> parent = Optional.of(worldUpdater);
		given(worldUpdater.parentUpdater()).willReturn(parent);
		given(worldUpdater.wrappedTrackingLedgers()).willReturn(wrappedLedgers);
	}

	private void givenLedgers() {
		given(wrappedLedgers.accounts()).willReturn(accounts);
		given(wrappedLedgers.tokenRels()).willReturn(tokenRels);
		given(wrappedLedgers.nfts()).willReturn(nfts);
		given(wrappedLedgers.tokens()).willReturn(tokens);
	}

}<|MERGE_RESOLUTION|>--- conflicted
+++ resolved
@@ -93,11 +93,8 @@
 import static com.hederahashgraph.api.proto.java.ResponseCodeEnum.INVALID_SIGNATURE;
 import static org.junit.jupiter.api.Assertions.assertEquals;
 import static org.mockito.ArgumentMatchers.any;
-<<<<<<< HEAD
 import static org.mockito.ArgumentMatchers.anyLong;
-=======
 import static org.mockito.ArgumentMatchers.eq;
->>>>>>> 42732299
 import static org.mockito.BDDMockito.given;
 import static org.mockito.Mockito.verify;
 
@@ -217,12 +214,8 @@
 		given(creator.createUnsuccessfulSyntheticRecord(INVALID_SIGNATURE)).willReturn(mockRecordBuilder);
 
 		// when:
-<<<<<<< HEAD
-		subject.prepareComputation(pretendArguments);
-		subject.computeGasRequirement(TEST_CONSENSUS_TIME);
-=======
-		subject.prepareComputation(pretendArguments, a -> a);
->>>>>>> 42732299
+		subject.prepareComputation(pretendArguments, a -> a);
+		subject.computeGasRequirement(TEST_CONSENSUS_TIME);
 		final var result = subject.computeInternal(frame);
 
 		// then:
@@ -273,12 +266,8 @@
 		given(aliases.resolveForEvm(any())).willAnswer(invocationOnMock -> invocationOnMock.getArgument(0));
 
 		// when:
-<<<<<<< HEAD
-		subject.prepareComputation(pretendArguments);
-		subject.computeGasRequirement(TEST_CONSENSUS_TIME);
-=======
-		subject.prepareComputation(pretendArguments, a -> a);
->>>>>>> 42732299
+		subject.prepareComputation(pretendArguments, a -> a);
+		subject.computeGasRequirement(TEST_CONSENSUS_TIME);
 		final var result = subject.computeInternal(frame);
 
 		// then:
@@ -317,12 +306,8 @@
 				.willReturn(mockRecordBuilder);
 
 		// when:
-<<<<<<< HEAD
-		subject.prepareComputation(pretendArguments);
-		subject.computeGasRequirement(TEST_CONSENSUS_TIME);
-=======
-		subject.prepareComputation(pretendArguments, a -> a);
->>>>>>> 42732299
+		subject.prepareComputation(pretendArguments, a -> a);
+		subject.computeGasRequirement(TEST_CONSENSUS_TIME);
 		final var result = subject.computeInternal(frame);
 
 		// then:
@@ -366,12 +351,8 @@
 				.willReturn(mockRecordBuilder);
 
 		// when:
-<<<<<<< HEAD
-		subject.prepareComputation(pretendArguments);
-		subject.computeGasRequirement(TEST_CONSENSUS_TIME);
-=======
-		subject.prepareComputation(pretendArguments, a -> a);
->>>>>>> 42732299
+		subject.prepareComputation(pretendArguments, a -> a);
+		subject.computeGasRequirement(TEST_CONSENSUS_TIME);
 		final var result = subject.computeInternal(frame);
 
 		// then:
@@ -414,12 +395,8 @@
 				.willReturn(mockRecordBuilder);
 
 		// when:
-<<<<<<< HEAD
-		subject.prepareComputation(pretendArguments);
-		subject.computeGasRequirement(TEST_CONSENSUS_TIME);
-=======
-		subject.prepareComputation(pretendArguments, a -> a);
->>>>>>> 42732299
+		subject.prepareComputation(pretendArguments, a -> a);
+		subject.computeGasRequirement(TEST_CONSENSUS_TIME);
 		final var result = subject.computeInternal(frame);
 
 		// then:
@@ -463,12 +440,8 @@
 				.willReturn(mockRecordBuilder);
 
 		// when:
-<<<<<<< HEAD
-		subject.prepareComputation(pretendArguments);
-		subject.computeGasRequirement(TEST_CONSENSUS_TIME);
-=======
-		subject.prepareComputation(pretendArguments, a -> a);
->>>>>>> 42732299
+		subject.prepareComputation(pretendArguments, a -> a);
+		subject.computeGasRequirement(TEST_CONSENSUS_TIME);
 		final var result = subject.computeInternal(frame);
 
 		// then:
