/*
 * Copyright (C) 2021-2022 Hedera Hashgraph, LLC
 *
 * Licensed under the Apache License, Version 2.0 (the "License");
 * you may not use this file except in compliance with the License.
 * You may obtain a copy of the License at
 *
 *      http://www.apache.org/licenses/LICENSE-2.0
 *
 * Unless required by applicable law or agreed to in writing, software
 * distributed under the License is distributed on an "AS IS" BASIS,
 * WITHOUT WARRANTIES OR CONDITIONS OF ANY KIND, either express or implied.
 * See the License for the specific language governing permissions and
 * limitations under the License.
 */
package com.hedera.services.store.contracts.precompile;

import static com.hedera.services.state.EntityCreator.EMPTY_MEMO;
import static com.hedera.services.store.contracts.precompile.AbiConstants.ABI_ID_UPDATE_TOKEN_INFO;
import static com.hedera.services.store.contracts.precompile.AbiConstants.ABI_ID_UPDATE_TOKEN_INFO_V2;
import static com.hedera.services.store.contracts.precompile.HTSTestsUtil.contractAddr;
import static com.hedera.services.store.contracts.precompile.HTSTestsUtil.contractAddress;
import static com.hedera.services.store.contracts.precompile.HTSTestsUtil.createFungibleTokenUpdateWrapperWithKeys;
import static com.hedera.services.store.contracts.precompile.HTSTestsUtil.failResult;
import static com.hedera.services.store.contracts.precompile.HTSTestsUtil.fungibleTokenAddr;
import static com.hedera.services.store.contracts.precompile.HTSTestsUtil.successResult;
import static com.hedera.services.store.contracts.precompile.impl.TokenUpdatePrecompile.decodeUpdateTokenInfo;
import static com.hederahashgraph.api.proto.java.ResponseCodeEnum.FAIL_INVALID;
import static com.hederahashgraph.api.proto.java.ResponseCodeEnum.OK;
import static java.util.function.UnaryOperator.identity;
import static org.junit.jupiter.api.Assertions.assertEquals;
import static org.mockito.ArgumentMatchers.any;
import static org.mockito.BDDMockito.given;

import com.esaulpaugh.headlong.util.Integers;
import com.hedera.services.context.SideEffectsTracker;
import com.hedera.services.context.primitives.StateView;
import com.hedera.services.context.properties.GlobalDynamicProperties;
import com.hedera.services.contracts.execution.HederaBlockValues;
import com.hedera.services.contracts.sources.TxnAwareEvmSigsVerifier;
import com.hedera.services.fees.FeeCalculator;
import com.hedera.services.fees.HbarCentExchange;
import com.hedera.services.fees.calculation.UsagePricesProvider;
import com.hedera.services.grpc.marshalling.ImpliedTransfersMarshal;
import com.hedera.services.ledger.TransactionalLedger;
import com.hedera.services.ledger.accounts.ContractAliases;
import com.hedera.services.ledger.properties.AccountProperty;
import com.hedera.services.ledger.properties.NftProperty;
import com.hedera.services.ledger.properties.TokenProperty;
import com.hedera.services.ledger.properties.TokenRelProperty;
import com.hedera.services.pricing.AssetsLoader;
import com.hedera.services.records.RecordsHistorian;
import com.hedera.services.state.expiry.ExpiringCreations;
import com.hedera.services.state.merkle.MerkleAccount;
import com.hedera.services.state.merkle.MerkleToken;
import com.hedera.services.state.merkle.MerkleTokenRelStatus;
import com.hedera.services.state.migration.UniqueTokenAdapter;
import com.hedera.services.state.submerkle.ExpirableTxnRecord;
import com.hedera.services.store.contracts.HederaStackedWorldStateUpdater;
import com.hedera.services.store.contracts.WorldLedgers;
import com.hedera.services.store.contracts.precompile.codec.EncodingFacade;
import com.hedera.services.store.contracts.precompile.codec.TokenUpdateWrapper;
import com.hedera.services.store.contracts.precompile.impl.TokenUpdatePrecompile;
import com.hedera.services.store.contracts.precompile.utils.PrecompilePricingUtils;
import com.hedera.services.store.models.NftId;
import com.hedera.services.store.tokens.HederaTokenStore;
import com.hedera.services.utils.accessors.AccessorFactory;
import com.hederahashgraph.api.proto.java.AccountID;
import com.hederahashgraph.api.proto.java.ExchangeRate;
import com.hederahashgraph.api.proto.java.Timestamp;
import com.hederahashgraph.api.proto.java.TokenID;
import com.hederahashgraph.api.proto.java.TokenUpdateTransactionBody;
import com.hederahashgraph.api.proto.java.TransactionBody;
import java.time.Instant;
import java.util.Collections;
import java.util.Optional;
import org.apache.commons.lang3.tuple.Pair;
import org.apache.tuweni.bytes.Bytes;
import org.hyperledger.besu.datatypes.Wei;
import org.hyperledger.besu.evm.frame.MessageFrame;
import org.hyperledger.besu.evm.gascalculator.GasCalculator;
import org.hyperledger.besu.evm.worldstate.WorldUpdater;
import org.junit.jupiter.api.AfterEach;
import org.junit.jupiter.api.BeforeEach;
import org.junit.jupiter.api.Test;
import org.junit.jupiter.api.extension.ExtendWith;
import org.mockito.Mock;
import org.mockito.MockedStatic;
import org.mockito.Mockito;
import org.mockito.junit.jupiter.MockitoExtension;

@ExtendWith(MockitoExtension.class)
class TokenUpdatePrecompileTest {
    @Mock private HederaTokenStore hederaTokenStore;
    @Mock private GlobalDynamicProperties dynamicProperties;
    @Mock private GasCalculator gasCalculator;
    @Mock private MessageFrame frame;
    @Mock private TxnAwareEvmSigsVerifier sigsVerifier;
    @Mock private RecordsHistorian recordsHistorian;
    @Mock private EncodingFacade encoder;
    @Mock private TokenUpdateLogic updateLogic;
    @Mock private SideEffectsTracker sideEffects;
    @Mock private ExpirableTxnRecord.Builder mockRecordBuilder;
    @Mock private SyntheticTxnFactory syntheticTxnFactory;
    @Mock private HederaStackedWorldStateUpdater worldUpdater;
    @Mock private WorldLedgers wrappedLedgers;
    @Mock private TransactionalLedger<NftId, NftProperty, UniqueTokenAdapter> nfts;

    @Mock
    private TransactionalLedger<Pair<AccountID, TokenID>, TokenRelProperty, MerkleTokenRelStatus>
            tokenRels;

    @Mock private TransactionalLedger<AccountID, AccountProperty, MerkleAccount> accounts;
    @Mock private TransactionalLedger<TokenID, TokenProperty, MerkleToken> tokens;
    @Mock private ExpiringCreations creator;
    @Mock private ImpliedTransfersMarshal impliedTransfersMarshal;
    @Mock private FeeCalculator feeCalculator;
    @Mock private StateView stateView;
    @Mock private ContractAliases aliases;
    @Mock private UsagePricesProvider resourceCosts;
    @Mock private InfrastructureFactory infrastructureFactory;
    @Mock private AssetsLoader assetLoader;
    @Mock private HbarCentExchange exchange;
    @Mock private ExchangeRate exchangeRate;
    @Mock private AccessorFactory accessorFactory;
    private final TokenUpdateWrapper updateWrapper = createFungibleTokenUpdateWrapperWithKeys(null);

    private static final int CENTS_RATE = 12;
    private static final int HBAR_RATE = 1;
    private static final Bytes UPDATE_FUNGIBLE_TOKEN_INPUT =
            Bytes.fromHexString(
                    "0x2cccc36f0000000000000000000000000000000000000000000000000000000000000b650000000000000000000000000000000000000000000000000000000000000040000000000000000000000000000000000000000000000000000000000000016000000000000000000000000000000000000000000000000000000000000001a00000000000000000000000000000000000000000000000000000000000000b6100000000000000000000000000000000000000000000000000000000000001e0000000000000000000000000000000000000000000000000000000000000000000000000000000000000000000000000000000000000000000000000000000000000000000000000000000000000000000000000000000000000000000000000000000000000000000000000000000000000000000000000000000000000022000000000000000000000000000000000000000000000000000000000000000000000000000000000000000000000000000000000000000000000000000000b6100000000000000000000000000000000000000000000000000000000007a1200000000000000000000000000000000000000000000000000000000000000000a637573746f6d4e616d65000000000000000000000000000000000000000000000000000000000000000000000000000000000000000000000000000000000002cea900000000000000000000000000000000000000000000000000000000000000000000000000000000000000000000000000000000000000000000000000054f6d656761000000000000000000000000000000000000000000000000000000000000000000000000000000000000000000000000000000000000000000000500000000000000000000000000000000000000000000000000000000000000a000000000000000000000000000000000000000000000000000000000000001e0000000000000000000000000000000000000000000000000000000000000034000000000000000000000000000000000000000000000000000000000000004600000000000000000000000000000000000000000000000000000000000000580000000000000000000000000000000000000000000000000000000000000000300000000000000000000000000000000000000000000000000000000000000400000000000000000000000000000000000000000000000000000000000000000000000000000000000000000000000000000000000000000000000000000000000000000000000000000000000000000000000000000000000000000000000a000000000000000000000000000000000000000000000000000000000000000e0000000000000000000000000000000000000000000000000000000000000000000000000000000000000000000000000000000000000000000000000000000205d2a3c5dd3e65bde502cacc8bc88a12599712d3d7f6d96aa0db12e140740a65e0000000000000000000000000000000000000000000000000000000000000000000000000000000000000000000000000000000000000000000000000000000c00000000000000000000000000000000000000000000000000000000000000400000000000000000000000000000000000000000000000000000000000000000000000000000000000000000000000000000000000000000000000000000000000000000000000000000000000000000000000000000000000000000000000a000000000000000000000000000000000000000000000000000000000000000c00000000000000000000000000000000000000000000000000000000000000000000000000000000000000000000000000000000000000000000000000000000000000000000000000000000000000000000000000000000000000000000000210324e3e6c5a305f98e36ee89783d1aedcf07140780b5bb16d5d2aa7911ccdf8bdf000000000000000000000000000000000000000000000000000000000000000000000000000000000000000000000000000000000000000000000000000010000000000000000000000000000000000000000000000000000000000000004000000000000000000000000000000000000000000000000000000000000000000000000000000000000000000000000000000000000000000000000000000b6400000000000000000000000000000000000000000000000000000000000000a000000000000000000000000000000000000000000000000000000000000000c00000000000000000000000000000000000000000000000000000000000000000000000000000000000000000000000000000000000000000000000000000000000000000000000000000000000000000000000000000000000000000000000000000000000000000000000000000000000000000000000000000000000000040000000000000000000000000000000000000000000000000000000000000004000000000000000000000000000000000000000000000000000000000000000000000000000000000000000000000000000000000000000000000000000000b6400000000000000000000000000000000000000000000000000000000000000a000000000000000000000000000000000000000000000000000000000000000c0000000000000000000000000000000000000000000000000000000000000000000000000000000000000000000000000000000000000000000000000000000000000000000000000000000000000000000000000000000000000000000000000000000000000000000000000000000000000000000000000000000000000002000000000000000000000000000000000000000000000000000000000000000400000000000000000000000000000000000000000000000000000000000000000000000000000000000000000000000000000000000000000000000000000000000000000000000000000000000000000000000000000000000000000000000a000000000000000000000000000000000000000000000000000000000000000c00000000000000000000000000000000000000000000000000000000000000b6400000000000000000000000000000000000000000000000000000000000000000000000000000000000000000000000000000000000000000000000000000000");

    private HTSPrecompiledContract subject;
    private MockedStatic<TokenUpdatePrecompile> tokenUpdatePrecompile;

    @BeforeEach
    void setUp() {
        PrecompilePricingUtils precompilePricingUtils =
                new PrecompilePricingUtils(
                        assetLoader,
                        exchange,
                        () -> feeCalculator,
                        resourceCosts,
                        stateView,
                        accessorFactory);
        subject =
                new HTSPrecompiledContract(
                        dynamicProperties,
                        gasCalculator,
                        recordsHistorian,
                        sigsVerifier,
                        encoder,
                        syntheticTxnFactory,
                        creator,
                        impliedTransfersMarshal,
                        () -> feeCalculator,
                        stateView,
                        precompilePricingUtils,
                        infrastructureFactory);

        tokenUpdatePrecompile = Mockito.mockStatic(TokenUpdatePrecompile.class);
    }

    @AfterEach
    void closeMocks() {
        tokenUpdatePrecompile.close();
    }

    @Test
    void computeCallsSuccessfullyForUpdateFungibleToken() {
        // given
        final var input = Bytes.of(Integers.toBytes(ABI_ID_UPDATE_TOKEN_INFO));
        given(infrastructureFactory.newSideEffects()).willReturn(sideEffects);
        given(worldUpdater.permissivelyUnaliased(any()))
                .willAnswer(invocationOnMock -> invocationOnMock.getArgument(0));
        givenFrameContext();
        given(frame.getBlockValues())
                .willReturn(new HederaBlockValues(10L, 123L, Instant.ofEpochSecond(123L)));
        givenLedgers();
        givenMinimalContextForSuccessfulCall();
        givenMinimalRecordStructureForSuccessfulCall();
        givenUpdateTokenContext();
        givenPricingUtilsContext();
        given(updateLogic.validate(any())).willReturn(OK);
        // when
        subject.prepareFields(frame);
        subject.prepareComputation(input, a -> a);
        subject.getPrecompile().getMinimumFeeInTinybars(Timestamp.getDefaultInstance());
        final var result = subject.computeInternal(frame);
        // then
        assertEquals(successResult, result);
    }

    @Test
    void computeCallsSuccessfullyForUpdateFungibleTokenV2() {
        // given
        final var input = Bytes.of(Integers.toBytes(ABI_ID_UPDATE_TOKEN_INFO_V2));
        givenFrameContext();
        given(frame.getBlockValues())
                .willReturn(new HederaBlockValues(10L, 123L, Instant.ofEpochSecond(123L)));
        givenLedgers();
        givenMinimalContextForSuccessfulCall();
        givenMinimalRecordStructureForSuccessfulCall();
        givenUpdateTokenContextV2();
        givenPricingUtilsContext();
        given(updateLogic.validate(any())).willReturn(OK);
        // when
        subject.prepareFields(frame);
        subject.prepareComputation(input, a -> a);
        subject.getPrecompile().getMinimumFeeInTinybars(Timestamp.getDefaultInstance());
        final var result = subject.computeInternal(frame);
        // then
        assertEquals(successResult, result);
    }

    @Test
    void failsWithWrongValidityForUpdateFungibleToken() {
        // given
        final var input = Bytes.of(Integers.toBytes(ABI_ID_UPDATE_TOKEN_INFO));
        given(infrastructureFactory.newSideEffects()).willReturn(sideEffects);
        given(worldUpdater.permissivelyUnaliased(any()))
                .willAnswer(invocationOnMock -> invocationOnMock.getArgument(0));
        givenFrameContext();
        givenLedgers();
        givenMinimalContextForSuccessfulCall();
        givenUpdateTokenContext();
        given(worldUpdater.aliases()).willReturn(aliases);
        given(worldUpdater.permissivelyUnaliased(any()))
                .willAnswer(invocationOnMock -> invocationOnMock.getArgument(0));
        given(updateLogic.validate(any())).willReturn(FAIL_INVALID);
        // when
        subject.prepareFields(frame);
        subject.prepareComputation(input, a -> a);
        final var result = subject.computeInternal(frame);
        // then
        assertEquals(failResult, result);
    }

    @Test
<<<<<<< HEAD
    void decodeFungibleUpdateInput() {
        tokenUpdatePrecompile
                .when(() -> decodeUpdateTokenInfo(UPDATE_FUNGIBLE_TOKEN_INPUT, identity()))
                .thenCallRealMethod();
        final var decodedInput = decodeUpdateTokenInfo(UPDATE_FUNGIBLE_TOKEN_INPUT, identity());

        assertExpectedFungibleTokenUpdateStruct(decodedInput);
    }

    private void assertExpectedFungibleTokenUpdateStruct(final TokenUpdateWrapper decodedInput) {
        assertEquals("customName", decodedInput.name());
        assertEquals("Ω", decodedInput.symbol());
        assertEquals(AccountID.newBuilder().setAccountNum(2913L).build(), decodedInput.treasury());
        assertEquals("Omega", decodedInput.memo());
        assertEquals(8000000, decodedInput.expiry().autoRenewPeriod());
        assertEquals(
                AccountID.newBuilder().setAccountNum(2913L).build(),
                decodedInput.expiry().autoRenewAccount());
        assertEquals(0L, decodedInput.expiry().second());
=======
    void failsWithWrongValidityForUpdateFungibleTokenV2() {
        // given
        final var input = Bytes.of(Integers.toBytes(ABI_ID_UPDATE_TOKEN_INFO));
        givenFrameContext();
        givenLedgers();
        givenMinimalContextForSuccessfulCall();
        givenUpdateTokenContextV2();
        given(worldUpdater.aliases()).willReturn(aliases);
        given(worldUpdater.permissivelyUnaliased(any()))
                .willAnswer(invocationOnMock -> invocationOnMock.getArgument(0));
        given(updateLogic.validate(any())).willReturn(FAIL_INVALID);
        // when
        subject.prepareFields(frame);
        subject.prepareComputation(input, a -> a);
        final var result = subject.computeInternal(frame);
        // then
        assertEquals(failResult, result);
>>>>>>> bb302309
    }

    private void givenFrameContext() {
        given(frame.getSenderAddress()).willReturn(contractAddress);
        given(frame.getWorldUpdater()).willReturn(worldUpdater);
        given(frame.getContractAddress()).willReturn(contractAddr);
        given(frame.getRecipientAddress()).willReturn(fungibleTokenAddr);
        given(frame.getRemainingGas()).willReturn(300L);
        given(frame.getValue()).willReturn(Wei.ZERO);
    }

    private void givenMinimalContextForSuccessfulCall() {
        Optional<WorldUpdater> parent = Optional.of(worldUpdater);
        given(worldUpdater.parentUpdater()).willReturn(parent);
        given(worldUpdater.aliases()).willReturn(aliases);
        given(aliases.resolveForEvm(any()))
                .willAnswer(invocationOnMock -> invocationOnMock.getArgument(0));
        given(worldUpdater.permissivelyUnaliased(any()))
                .willAnswer(invocationOnMock -> invocationOnMock.getArgument(0));
    }

    private void givenUpdateTokenContext() {
        given(
                        sigsVerifier.hasActiveAdminKey(
                                true, fungibleTokenAddr, fungibleTokenAddr, wrappedLedgers))
                .willReturn(true);
        given(infrastructureFactory.newHederaTokenStore(sideEffects, tokens, nfts, tokenRels))
                .willReturn(hederaTokenStore);
        given(
                        infrastructureFactory.newTokenUpdateLogic(
                                hederaTokenStore, wrappedLedgers, sideEffects))
                .willReturn(updateLogic);
        tokenUpdatePrecompile
                .when(() -> decodeUpdateTokenInfo(any(), any()))
                .thenReturn(updateWrapper);
        given(syntheticTxnFactory.createTokenUpdate(updateWrapper))
                .willReturn(
                        TransactionBody.newBuilder()
                                .setTokenUpdate(TokenUpdateTransactionBody.newBuilder()));
    }

    private void givenUpdateTokenContextV2() {
        given(
                        sigsVerifier.hasActiveAdminKey(
                                true, fungibleTokenAddr, fungibleTokenAddr, wrappedLedgers))
                .willReturn(true);
        given(infrastructureFactory.newHederaTokenStore(sideEffects, tokens, nfts, tokenRels))
                .willReturn(hederaTokenStore);
        given(
                        infrastructureFactory.newTokenUpdateLogic(
                                hederaTokenStore, wrappedLedgers, sideEffects))
                .willReturn(updateLogic);
        given(decoder.decodeUpdateTokenInfoV2(any(), any())).willReturn(updateWrapper);
        given(syntheticTxnFactory.createTokenUpdate(updateWrapper))
                .willReturn(
                        TransactionBody.newBuilder()
                                .setTokenUpdate(TokenUpdateTransactionBody.newBuilder()));
    }

    private void givenMinimalRecordStructureForSuccessfulCall() {
        given(
                        creator.createSuccessfulSyntheticRecord(
                                Collections.emptyList(), sideEffects, EMPTY_MEMO))
                .willReturn(mockRecordBuilder);
    }

    private void givenLedgers() {
        given(worldUpdater.wrappedTrackingLedgers(any())).willReturn(wrappedLedgers);
        given(wrappedLedgers.accounts()).willReturn(accounts);
        given(wrappedLedgers.tokenRels()).willReturn(tokenRels);
        given(wrappedLedgers.nfts()).willReturn(nfts);
        given(wrappedLedgers.tokens()).willReturn(tokens);
    }

    private void givenPricingUtilsContext() {
        given(exchange.rate(any())).willReturn(exchangeRate);
        given(exchangeRate.getCentEquiv()).willReturn(CENTS_RATE);
        given(exchangeRate.getHbarEquiv()).willReturn(HBAR_RATE);
        given(worldUpdater.aliases()).willReturn(aliases);
        given(worldUpdater.permissivelyUnaliased(any()))
                .willAnswer(invocationOnMock -> invocationOnMock.getArgument(0));
    }
}<|MERGE_RESOLUTION|>--- conflicted
+++ resolved
@@ -238,7 +238,6 @@
     }
 
     @Test
-<<<<<<< HEAD
     void decodeFungibleUpdateInput() {
         tokenUpdatePrecompile
                 .when(() -> decodeUpdateTokenInfo(UPDATE_FUNGIBLE_TOKEN_INPUT, identity()))
@@ -258,25 +257,6 @@
                 AccountID.newBuilder().setAccountNum(2913L).build(),
                 decodedInput.expiry().autoRenewAccount());
         assertEquals(0L, decodedInput.expiry().second());
-=======
-    void failsWithWrongValidityForUpdateFungibleTokenV2() {
-        // given
-        final var input = Bytes.of(Integers.toBytes(ABI_ID_UPDATE_TOKEN_INFO));
-        givenFrameContext();
-        givenLedgers();
-        givenMinimalContextForSuccessfulCall();
-        givenUpdateTokenContextV2();
-        given(worldUpdater.aliases()).willReturn(aliases);
-        given(worldUpdater.permissivelyUnaliased(any()))
-                .willAnswer(invocationOnMock -> invocationOnMock.getArgument(0));
-        given(updateLogic.validate(any())).willReturn(FAIL_INVALID);
-        // when
-        subject.prepareFields(frame);
-        subject.prepareComputation(input, a -> a);
-        final var result = subject.computeInternal(frame);
-        // then
-        assertEquals(failResult, result);
->>>>>>> bb302309
     }
 
     private void givenFrameContext() {
