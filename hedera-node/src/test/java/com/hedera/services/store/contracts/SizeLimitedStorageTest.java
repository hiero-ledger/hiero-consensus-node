--- conflicted
+++ resolved
@@ -20,12 +20,8 @@
  * ‍
  */
 
-<<<<<<< HEAD
 import com.hedera.services.exceptions.InvalidTransactionException;
-=======
-import com.hedera.services.context.properties.GlobalDynamicProperties;
-import com.hedera.services.fees.charging.RecordedStorageFeeCharging;
->>>>>>> 4caacc03
+import com.hedera.services.fees.charging.StorageFeeCharging;
 import com.hedera.services.ledger.TransactionalLedger;
 import com.hedera.services.ledger.properties.AccountProperty;
 import com.hedera.services.state.merkle.MerkleAccount;
@@ -76,11 +72,9 @@
 @ExtendWith(MockitoExtension.class)
 class SizeLimitedStorageTest {
 	@Mock
-<<<<<<< HEAD
 	private UsageLimits usageLimits;
-=======
-	private RecordedStorageFeeCharging storageFeeCharging;
->>>>>>> 4caacc03
+	@Mock
+	private StorageFeeCharging storageFeeCharging;
 	@Mock
 	private SizeLimitedStorage.IterableStorageUpserter storageUpserter;
 	@Mock
@@ -102,12 +96,9 @@
 
 	@BeforeEach
 	void setUp() {
-<<<<<<< HEAD
-		subject = new SizeLimitedStorage(usageLimits, storageUpserter, storageRemover, () -> accounts, () -> storage);
-=======
 		subject = new SizeLimitedStorage(
-				storageFeeCharging, storageUpserter, storageRemover,
-				dynamicProperties, () -> accounts, () -> blobs, () -> storage);
+				usageLimits, storageFeeCharging, storageUpserter,
+				storageRemover, () -> accounts, () -> blobs, () -> storage);
 	}
 
 	@Test
@@ -125,7 +116,6 @@
 	@Test
 	void commitsBytecodeIfPresent() {
 		given(storage.size()).willReturn(numNetworkKvPairs);
-		given(dynamicProperties.maxAggregateContractKvPairs()).willReturn(Long.MAX_VALUE);
 
 		subject.beginSession();
 		subject.storeCode(firstAccount, oneByteCode);
@@ -141,7 +131,6 @@
 				bytecodeKeyFor(firstAccount.getAccountNum()), new VirtualBlobValue(oneByteCode.toArrayUnsafe()));
 		verify(blobs).put(
 				bytecodeKeyFor(nextAccount.getAccountNum()), new VirtualBlobValue(eightByteCode.toArrayUnsafe()));
->>>>>>> 4caacc03
 	}
 
 	@Test
@@ -519,20 +508,12 @@
 		given(storage.containsKey(key)).willReturn(true);
 	}
 
-<<<<<<< HEAD
-=======
-	private void givenNoSizeLimits() {
-		given(dynamicProperties.maxIndividualContractKvPairs()).willReturn(Integer.MAX_VALUE);
-		given(dynamicProperties.maxAggregateContractKvPairs()).willReturn(Long.MAX_VALUE);
-	}
-
 	private static VirtualBlobKey bytecodeKeyFor(final long num) {
 		return new VirtualBlobKey(VirtualBlobKey.Type.CONTRACT_BYTECODE, (int) num);
 	}
 
 	private static final Bytes oneByteCode = Bytes.wrap(new byte[1]);
 	private static final Bytes eightByteCode = Bytes.wrap(new byte[8]);
->>>>>>> 4caacc03
 	private static final AccountID firstAccount = IdUtils.asAccount("0.0.1234");
 	private static final AccountID nextAccount = IdUtils.asAccount("0.0.2345");
 	private static final UInt256 aLiteralKey = UInt256.fromHexString("0xaabbcc");
