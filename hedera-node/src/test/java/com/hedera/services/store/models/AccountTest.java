package com.hedera.services.store.models;

/*-
 * ‌
 * Hedera Services Node
 * ​
 * Copyright (C) 2018 - 2021 Hedera Hashgraph, LLC
 * ​
 * Licensed under the Apache License, Version 2.0 (the "License");
 * you may not use this file except in compliance with the License.
 * You may obtain a copy of the License at
 *
 *      http://www.apache.org/licenses/LICENSE-2.0
 *
 * Unless required by applicable law or agreed to in writing, software
 * distributed under the License is distributed on an "AS IS" BASIS,
 * WITHOUT WARRANTIES OR CONDITIONS OF ANY KIND, either express or implied.
 * See the License for the specific language governing permissions and
 * limitations under the License.
 * ‍
 */

import com.google.protobuf.ByteString;
import com.hedera.services.context.properties.GlobalDynamicProperties;
import com.hedera.services.exceptions.InvalidTransactionException;
import com.hedera.services.store.TypedTokenStore;
import com.hedera.services.txns.token.process.Dissociation;
import com.hedera.services.txns.validation.ContextOptionValidator;
import com.hedera.services.txns.validation.OptionValidator;
import com.hedera.services.utils.EntityNum;
import com.hederahashgraph.api.proto.java.ResponseCodeEnum;
import org.apache.tuweni.bytes.Bytes;
import org.hyperledger.besu.datatypes.Address;
import org.junit.jupiter.api.BeforeEach;
import org.junit.jupiter.api.Test;

import java.util.List;

import static com.hedera.services.state.merkle.internals.BitPackUtils.buildAutomaticAssociationMetaData;
import static com.hedera.test.factories.scenarios.TxnHandlingScenario.TOKEN_ADMIN_KT;
import static com.hederahashgraph.api.proto.java.ResponseCodeEnum.FAIL_INVALID;
import static com.hederahashgraph.api.proto.java.ResponseCodeEnum.NO_REMAINING_AUTOMATIC_ASSOCIATIONS;
import static com.hederahashgraph.api.proto.java.ResponseCodeEnum.TOKENS_PER_ACCOUNT_LIMIT_EXCEEDED;
import static com.hederahashgraph.api.proto.java.ResponseCodeEnum.TOKEN_ALREADY_ASSOCIATED_TO_ACCOUNT;
import static com.swirlds.common.utility.CommonUtils.unhex;
import static org.junit.jupiter.api.Assertions.assertEquals;
import static org.junit.jupiter.api.Assertions.assertThrows;
import static org.junit.jupiter.api.Assertions.assertTrue;
import static org.mockito.ArgumentMatchers.any;
import static org.mockito.BDDMockito.given;
import static org.mockito.Mockito.mock;
import static org.mockito.Mockito.verify;

class AccountTest {
	private static final byte[] mockCreate2Addr = unhex("aaaaaaaaaaaaaaaaaaaaaaaa9abcdefabcdefbbb");
	private final long miscAccountNum = 12345;
	private final long treasuryNum = 11111;
	private final long firstAssocTokenNum = 666;
	private final long secondAssocTokenNum = 777;
	private final long thirdAssocTokenNum = 555;
	private final Id subjectId = new Id(0, 0, miscAccountNum);
	private final Id treasuryId = new Id(0, 0, treasuryNum);
	private final long ownedNfts = 5;
	private final int numAssociations = 3;
	private final int numPositiveBalances = 2;
	private final int alreadyUsedAutoAssociations = 123;
	private final int maxAutoAssociations = 1234;
	private final int autoAssociationMetadata = buildAutomaticAssociationMetaData(maxAutoAssociations,
			alreadyUsedAutoAssociations);
	private final TokenRelationship firstRel = new TokenRelationship(null, null);
	private final TokenRelationship secondRel = new TokenRelationship(null, null);
	private final Token firstToken = new Token(new Id(0, 0, firstAssocTokenNum));
	private final Token secondToken = new Token(new Id(0, 0, secondAssocTokenNum));
	private final Token thirdToken = new Token(new Id(0, 0, thirdAssocTokenNum));
	private final Account treasuryAccount = new Account(treasuryId);

	private Account subject;
	private OptionValidator validator;
	private TypedTokenStore tokenStore;
	private GlobalDynamicProperties dynamicProperties;

	@BeforeEach
	void setUp() {
		subject = new Account(subjectId);
		subject.setAutoAssociationMetadata(autoAssociationMetadata);
		subject.setOwnedNfts(ownedNfts);
		subject.setNumAssociations(numAssociations);
		subject.setNumPositiveBalances(numPositiveBalances);

		firstToken.setTreasury(treasuryAccount);
		secondToken.setTreasury(treasuryAccount);
		thirdToken.setTreasury(treasuryAccount);

		validator = mock(ContextOptionValidator.class);
		tokenStore = mock(TypedTokenStore.class);
		dynamicProperties = mock(GlobalDynamicProperties.class);
	}

	@Test
	void cannotSetNegativeCounters() {
		subject.setNumPositiveBalances(-1);
		subject.setNumAssociations(-2);

		assertEquals(0, subject.getNumPositiveBalances());
		assertEquals(0, subject.getNumAssociations());
	}

	@Test
	void canManipulateTreasuryTitles() {
		subject.setNumTreasuryTitles(3);
		assertEquals(3, subject.getNumTreasuryTitles());
		subject.incrementNumTreasuryTitles();
		assertEquals(4, subject.getNumTreasuryTitles());
		subject.decrementNumTreasuryTitles();
		assertEquals(3, subject.getNumTreasuryTitles());

		subject.setNumTreasuryTitles(0);
		assertFailsWith(() -> subject.decrementNumTreasuryTitles(), FAIL_INVALID);
	}

	@Test
	void canonicalAddressIsMirrorWithEmptyAlias() {
		assertEquals(EntityNum.fromModel(subjectId).toEvmAddress(), subject.canonicalAddress());
	}

	@Test
	void canonicalAddressIs20ByteAliasIfPresent() {
		subject.setAlias(ByteString.copyFrom(mockCreate2Addr));
		assertEquals(Address.wrap(Bytes.wrap(mockCreate2Addr)), subject.canonicalAddress());
	}

	@Test
	void objectContractWorks() {
		final var TEST_KEY = TOKEN_ADMIN_KT.asJKeyUnchecked();
		final var TEST_LONG_VALUE = 1L;
		final var TEST_BOOLEAN_VALUE = true;

		subject.setExpiry(TEST_LONG_VALUE);
		assertEquals(TEST_LONG_VALUE, subject.getExpiry());

		subject.setDeleted(TEST_BOOLEAN_VALUE);
		assertTrue(subject.isDeleted());

		subject.setSmartContract(TEST_BOOLEAN_VALUE);
		assertTrue(subject.isSmartContract());

		subject.setReceiverSigRequired(TEST_BOOLEAN_VALUE);
		assertTrue(subject.isReceiverSigRequired());

		subject.initBalance(TEST_LONG_VALUE);
		assertEquals(TEST_LONG_VALUE, subject.getBalance());

		subject.setAutoRenewSecs(TEST_LONG_VALUE);
		assertEquals(TEST_LONG_VALUE, subject.getAutoRenewSecs());

		subject.setKey(TEST_KEY);
		assertEquals(TEST_KEY, subject.getKey());

		subject.setMemo("Test memo");
		assertEquals("Test memo", subject.getMemo());

		subject.setProxy(Id.DEFAULT);
		assertEquals(Id.DEFAULT, subject.getProxy());

		assertTrue(subject.getMutableCryptoAllowances().isEmpty());
		assertTrue(subject.getMutableFungibleTokenAllowances().isEmpty());
		assertTrue(subject.getMutableApprovedForAllNfts().isEmpty());
	}

	@Test
	void toStringAsExpected() {
<<<<<<< HEAD
		// given:
		final var desired = "Account{id=0.0.12345, expiry=0, balance=0, deleted=false, " +
				"ownedNfts=5, alreadyUsedAutoAssociations=123, maxAutoAssociations=1234, " +
				"alias=, cryptoAllowances=null, fungibleTokenAllowances=null, approveForAllNfts=null" +
				subject.getAlias().toStringUtf8() + ", numAssociations=" + numAssociations +", numPositiveBalances="+
				numPositiveBalances + ", headTokenNum=666, ethereumNonce=0}";
=======
		final var desired = "Account{id=0.0.12345, expiry=0, balance=0, deleted=false, ownedNfts=5, " +
				"alreadyUsedAutoAssociations=123, maxAutoAssociations=1234, alias=, cryptoAllowances=null, " +
				"fungibleTokenAllowances=null, approveForAllNfts=null, numAssociations=3, numPositiveBalances=2}";
>>>>>>> 6a089dad

		// expect:
		assertEquals(desired, subject.toString());
	}

	@Test
	void dissociationOnLastAssociatedTokenWorks() {
		// setup:
		final var alreadyAssocTokenId = new Id(0, 0, firstAssocTokenNum);
		final var dissociationRel = mock(Dissociation.class);
		final var tokenRel = mock(TokenRelationship.class);

		given(dissociationRel.dissociatingAccountId()).willReturn(subjectId);
		given(dissociationRel.dissociatedTokenId()).willReturn(alreadyAssocTokenId);
		given(dissociationRel.dissociatingAccountRel()).willReturn(tokenRel);
		given(dissociationRel.dissociatingToken()).willReturn(firstToken);
		given(tokenRel.isAutomaticAssociation()).willReturn(true);
		given(tokenRel.getBalanceChange()).willReturn(-1L);
		given(tokenStore.loadPossiblyDeletedOrAutoRemovedToken(any())).willReturn(secondToken);
		given(tokenStore.loadTokenRelationship(any(), any())).willReturn(secondRel);

		// when:
		subject.dissociateUsing(List.of(dissociationRel), validator);

		// then:
		verify(dissociationRel).updateModelRelsSubjectTo(validator);
		assertEquals(numPositiveBalances - 1, subject.getNumPositiveBalances());
		assertEquals(numAssociations - 1, subject.getNumAssociations());
		assertEquals(alreadyUsedAutoAssociations - 1, subject.getAlreadyUsedAutomaticAssociations());
	}

	@Test
	void dissociationWorks() {
		// setup:
		final var alreadyAssocTokenId = new Id(0, 0, secondAssocTokenNum);
		final var dissociationRel = mock(Dissociation.class);
		final var tokenRel = mock(TokenRelationship.class);

		given(dissociationRel.dissociatingAccountId()).willReturn(subjectId);
		given(dissociationRel.dissociatedTokenId()).willReturn(alreadyAssocTokenId);
		given(dissociationRel.dissociatingAccountRel()).willReturn(tokenRel);
		given(dissociationRel.dissociatingToken()).willReturn(secondToken);
		given(tokenRel.isAutomaticAssociation()).willReturn(true);
		given(tokenStore.loadPossiblyDeletedOrAutoRemovedToken(any())).willReturn(firstToken);
		given(tokenStore.loadTokenRelationship(any(), any()))
				.willReturn(secondRel)
				.willReturn(firstRel);

		// when:
		subject.dissociateUsing(List.of(dissociationRel), validator);

		// then:
		verify(dissociationRel).updateModelRelsSubjectTo(validator);
		assertEquals(numAssociations - 1, subject.getNumAssociations());
		assertEquals(numPositiveBalances, subject.getNumPositiveBalances());
		assertEquals(alreadyUsedAutoAssociations - 1, subject.getAlreadyUsedAutomaticAssociations());
	}

	@Test
	void dissociatingWorksWithNonZeroBalance() {
		// setup:
		final var alreadyAssocTokenId = new Id(0, 0, secondAssocTokenNum);
		final var dissociationRel = mock(Dissociation.class);
		final var tokenRel = mock(TokenRelationship.class);

		given(dissociationRel.dissociatingAccountId()).willReturn(subjectId);
		given(dissociationRel.dissociatedTokenId()).willReturn(alreadyAssocTokenId);
		given(dissociationRel.dissociatingAccountRel()).willReturn(tokenRel);
		given(dissociationRel.dissociatingToken()).willReturn(secondToken);
		given(tokenRel.isAutomaticAssociation()).willReturn(true);
		given(tokenRel.getBalance()).willReturn(100L);
		given(tokenStore.loadPossiblyDeletedOrAutoRemovedToken(any())).willReturn(firstToken);
		given(tokenStore.loadTokenRelationship(any(), any()))
				.willReturn(secondRel)
				.willReturn(firstRel);

		// when:
		subject.dissociateUsing(List.of(dissociationRel), validator);

		// then:
		verify(dissociationRel).updateModelRelsSubjectTo(validator);
		assertEquals(numAssociations - 1, subject.getNumAssociations());
		assertEquals(numPositiveBalances, subject.getNumPositiveBalances());
		assertEquals(alreadyUsedAutoAssociations - 1, subject.getAlreadyUsedAutomaticAssociations());
	}

	@Test
	void treasuryDissociationWorks() {
		// setup:
		final var alreadyAssocTokenId = new Id(0, 0, secondAssocTokenNum);
		final var dissociationRel = mock(Dissociation.class);
		final var tokenRel = mock(TokenRelationship.class);
		secondToken.setTreasury(subject);

		given(dissociationRel.dissociatingAccountId()).willReturn(subjectId);
		given(dissociationRel.dissociatedTokenId()).willReturn(alreadyAssocTokenId);
		given(dissociationRel.dissociatingAccountRel()).willReturn(tokenRel);
		given(dissociationRel.dissociatedTokenTreasuryRel()).willReturn(tokenRel);
		given(dissociationRel.dissociatingToken()).willReturn(secondToken);
		given(tokenRel.isAutomaticAssociation()).willReturn(true);
		given(tokenStore.loadPossiblyDeletedOrAutoRemovedToken(any())).willReturn(firstToken);
		given(tokenStore.loadTokenRelationship(any(), any()))
				.willReturn(secondRel)
				.willReturn(firstRel);

		// when:
		subject.dissociateUsing(List.of(dissociationRel), validator);

		// then:
		verify(dissociationRel).updateModelRelsSubjectTo(validator);
		assertEquals(numAssociations - 1, subject.getNumAssociations());
		assertEquals(numPositiveBalances, subject.getNumPositiveBalances());
		assertEquals(alreadyUsedAutoAssociations - 1, subject.getAlreadyUsedAutomaticAssociations());
	}

	@Test
	void dissociatingOnlyAssociationWorks() {
		// setup:
		final var alreadyAssocTokenId = new Id(0, 0, thirdAssocTokenNum);
		final var dissociationRel = mock(Dissociation.class);
		final var tokenRel = mock(TokenRelationship.class);

		given(dissociationRel.dissociatingAccountId()).willReturn(subjectId);
		given(dissociationRel.dissociatedTokenId()).willReturn(alreadyAssocTokenId);
		given(dissociationRel.dissociatingAccountRel()).willReturn(tokenRel);
		given(dissociationRel.dissociatingToken()).willReturn(thirdToken);
		given(tokenRel.isAutomaticAssociation()).willReturn(true);
		given(tokenStore.loadPossiblyDeletedOrAutoRemovedToken(any())).willReturn(thirdToken);
		subject.setNumAssociations(1);

		// when:
		subject.dissociateUsing(List.of(dissociationRel), validator);

		// then:
		verify(dissociationRel).updateModelRelsSubjectTo(validator);
		assertEquals(alreadyUsedAutoAssociations - 1, subject.getAlreadyUsedAutomaticAssociations());
	}

	@Test
	void dissociationFailsInvalidIfRelDoesntReferToUs() {
		// setup:
		final var notOurId = new Id(0, 0, 666);
		final var dissociationRel = mock(Dissociation.class);

		given(dissociationRel.dissociatingAccountId()).willReturn(notOurId);

		// expect:
		assertFailsWith(() -> subject.dissociateUsing(List.of(dissociationRel), validator), FAIL_INVALID);
	}

	@Test
	void failsOnAssociatingWithAlreadyRelatedToken() {
		// setup:
		final var alreadyAssocToken = new Token(new Id(0, 0, 666));
		given(tokenStore.hasAssociation(alreadyAssocToken, subject)).willReturn(true);

		// expect:
		assertFailsWith(
				() -> subject.associateWith(List.of(alreadyAssocToken), tokenStore, false, false, dynamicProperties),
				TOKEN_ALREADY_ASSOCIATED_TO_ACCOUNT);
	}

	@Test
	void failsOnCrossingAssociationLimit() {
		// setup:
		final var alreadyAssocToken = new Token(new Id(0, 0, 666));
		given(tokenStore.hasAssociation(alreadyAssocToken, subject)).willReturn(false);
		given(dynamicProperties.areTokenAssociationsLimited()).willReturn(true);
		given(dynamicProperties.maxTokensPerAccount()).willReturn(numAssociations);

		// expect:
		assertFailsWith(
				() -> subject.associateWith(List.of(alreadyAssocToken), tokenStore, false, false, dynamicProperties),
				TOKENS_PER_ACCOUNT_LIMIT_EXCEEDED);
	}

	@Test
	void canAssociateWithNewToken() {
		// setup:
		final var firstNewToken = new Token(new Id(0, 0, 888));
		final var secondNewToken = new Token(new Id(0, 0, 999));
		subject.setAutoAssociationMetadata(autoAssociationMetadata);
		given(dynamicProperties.areTokenAssociationsLimited()).willReturn(true);
		given(dynamicProperties.maxTokensPerAccount()).willReturn(numAssociations + 2);

		// when:
		subject.associateWith(List.of(firstNewToken, secondNewToken), tokenStore, true, true, dynamicProperties);

		// expect:
		assertEquals(numAssociations + 2, subject.getNumAssociations());
	}

	@Test
	void accountEqualsCheck() {
		// setup:
		var account = new Account(subjectId);
		account.setNumAssociations(numAssociations);
		account.setNumPositiveBalances(numPositiveBalances);
		account.setExpiry(1000L);
		account.initBalance(100L);
		account.setOwnedNfts(1L);
		account.incrementOwnedNfts();
		account.setMaxAutomaticAssociations(123);
		account.setAlreadyUsedAutomaticAssociations(12);
		account.setSmartContract(false);

		subject.setExpiry(1000L);
		subject.initBalance(100L);
		subject.setOwnedNfts(1L);
		subject.incrementOwnedNfts();
		subject.setAutoAssociationMetadata(account.getAutoAssociationMetadata());
		subject.setSmartContract(false);

		// when:
		var actualResult = subject.equals(account);

		// expect:
		assertEquals(account.getOwnedNfts(), subject.getOwnedNfts());
		// and:
		assertEquals(account.getId(), subject.getId());
		// and:
		assertEquals(account.getMaxAutomaticAssociations(), subject.getMaxAutomaticAssociations());
		assertEquals(account.getAlreadyUsedAutomaticAssociations(), subject.getAlreadyUsedAutomaticAssociations());
		assertEquals(subject.isSmartContract(), account.isSmartContract());
		assertTrue(actualResult);
	}

	@Test
	void accountHashCodeCheck() {
		// setup:
		subject.setOwnedNfts(0);
		var otherSubject = new Account(subjectId);
		otherSubject.incrementOwnedNfts();
		otherSubject.setNumAssociations(numAssociations);
		otherSubject.setNumPositiveBalances(numPositiveBalances);

		subject.incrementOwnedNfts();
		otherSubject.setAutoAssociationMetadata(autoAssociationMetadata);
		// when:
		var actualResult = subject.hashCode();

		// expect:
		assertEquals(otherSubject.hashCode(), actualResult);
	}

	@Test
	void cannotAutomaticallyAssociateIfLimitReaches() {
		final var firstNewToken = new Token(new Id(0, 0, 888));
		subject.setMaxAutomaticAssociations(maxAutoAssociations);
		subject.setAlreadyUsedAutomaticAssociations(maxAutoAssociations);

		assertFailsWith(
				() -> subject.associateWith(List.of(firstNewToken), tokenStore, true, true, dynamicProperties),
				NO_REMAINING_AUTOMATIC_ASSOCIATIONS);
	}

	@Test
	void incrementsTheAlreadyUsedAutoAssociationAsExpected() {
		final var firstNewToken = new Token(new Id(0, 0, 888));
		subject.setMaxAutomaticAssociations(maxAutoAssociations);
		subject.setAlreadyUsedAutomaticAssociations(maxAutoAssociations - 1);

		subject.associateWith(List.of(firstNewToken), tokenStore, true, false, dynamicProperties);

		assertEquals(maxAutoAssociations, subject.getAlreadyUsedAutomaticAssociations());
	}

	@Test
	void invalidValuesToAlreadyUsedAutoAssociationsFailAsExpected() {
		assertFailsWith(
				() -> subject.setAlreadyUsedAutomaticAssociations(maxAutoAssociations + 1),
				NO_REMAINING_AUTOMATIC_ASSOCIATIONS);

		subject.setAlreadyUsedAutomaticAssociations(maxAutoAssociations);

		assertFailsWith(
				() -> subject.incrementUsedAutomaticAssociations(),
				NO_REMAINING_AUTOMATIC_ASSOCIATIONS);

		subject.setAlreadyUsedAutomaticAssociations(0);

		assertFailsWith(
				() -> subject.decrementUsedAutomaticAssociations(),
				NO_REMAINING_AUTOMATIC_ASSOCIATIONS);
	}

	private void assertFailsWith(Runnable something, ResponseCodeEnum status) {
		var ex = assertThrows(InvalidTransactionException.class, something::run);
		assertEquals(status, ex.getResponseCode());
	}
}<|MERGE_RESOLUTION|>--- conflicted
+++ resolved
@@ -169,18 +169,11 @@
 
 	@Test
 	void toStringAsExpected() {
-<<<<<<< HEAD
-		// given:
 		final var desired = "Account{id=0.0.12345, expiry=0, balance=0, deleted=false, " +
 				"ownedNfts=5, alreadyUsedAutoAssociations=123, maxAutoAssociations=1234, " +
 				"alias=, cryptoAllowances=null, fungibleTokenAllowances=null, approveForAllNfts=null" +
 				subject.getAlias().toStringUtf8() + ", numAssociations=" + numAssociations +", numPositiveBalances="+
-				numPositiveBalances + ", headTokenNum=666, ethereumNonce=0}";
-=======
-		final var desired = "Account{id=0.0.12345, expiry=0, balance=0, deleted=false, ownedNfts=5, " +
-				"alreadyUsedAutoAssociations=123, maxAutoAssociations=1234, alias=, cryptoAllowances=null, " +
-				"fungibleTokenAllowances=null, approveForAllNfts=null, numAssociations=3, numPositiveBalances=2}";
->>>>>>> 6a089dad
+				numPositiveBalances + ", ethereumNonce=0}";
 
 		// expect:
 		assertEquals(desired, subject.toString());
