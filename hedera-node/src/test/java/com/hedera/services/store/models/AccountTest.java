--- conflicted
+++ resolved
@@ -202,12 +202,8 @@
 	void toStringAsExpected() {
 		final var desired = "Account{id=0.0.12345, expiry=0, balance=0, deleted=false, ownedNfts=5, " +
 				"alreadyUsedAutoAssociations=123, maxAutoAssociations=1234, alias=, cryptoAllowances=null, " +
-<<<<<<< HEAD
-				"fungibleTokenAllowances=null, approveForAllNfts=null, numAssociations=3, numPositiveBalances=2}";
-=======
 				"fungibleTokenAllowances=null, approveForAllNfts=null, numAssociations=3, numPositiveBalances=2, " +
 				"ethereumNonce=0, headNftId=0, headNftSerialNum=0}";
->>>>>>> 1c58b110
 
 		// expect:
 		assertEquals(desired, subject.toString());
