--- conflicted
+++ resolved
@@ -51,7 +51,7 @@
 import com.hedera.services.store.AccountStore;
 import com.hedera.services.store.contracts.HederaStackedWorldStateUpdater;
 import com.hedera.services.store.contracts.WorldLedgers;
-<<<<<<< HEAD
+import com.hedera.services.store.models.Account;
 import com.hedera.services.store.contracts.precompile.codec.BalanceOfWrapper;
 import com.hedera.services.store.contracts.precompile.codec.DecodingFacade;
 import com.hedera.services.store.contracts.precompile.codec.EncodingFacade;
@@ -59,14 +59,8 @@
 import com.hedera.services.store.contracts.precompile.utils.PrecompilePricingUtils;
 import com.hedera.services.store.models.NftId;
 import com.hedera.services.store.tokens.HederaTokenStore;
-=======
-import com.hedera.services.store.models.Account;
-import com.hedera.services.store.models.NftId;
-import com.hedera.services.store.tokens.HederaTokenStore;
 import com.hedera.services.txns.crypto.validators.ApproveAllowanceChecks;
 import com.hedera.services.txns.crypto.validators.DeleteAllowanceChecks;
-import com.hedera.services.txns.token.process.DissociationFactory;
->>>>>>> 572c0a44
 import com.hedera.services.txns.token.validators.CreateChecks;
 import com.hedera.services.utils.EntityIdUtils;
 import com.hedera.services.utils.EntityNum;
@@ -109,7 +103,6 @@
 import java.util.TreeMap;
 
 import static com.hedera.services.state.EntityCreator.EMPTY_MEMO;
-<<<<<<< HEAD
 import static com.hedera.services.store.contracts.precompile.AbiConstants.ABI_ID_BALANCE_OF_TOKEN;
 import static com.hedera.services.store.contracts.precompile.AbiConstants.ABI_ID_DECIMALS;
 import static com.hedera.services.store.contracts.precompile.AbiConstants.ABI_ID_ERC_TRANSFER;
@@ -119,23 +112,6 @@
 import static com.hedera.services.store.contracts.precompile.AbiConstants.ABI_ID_SYMBOL;
 import static com.hedera.services.store.contracts.precompile.AbiConstants.ABI_ID_TOKEN_URI_NFT;
 import static com.hedera.services.store.contracts.precompile.AbiConstants.ABI_ID_TOTAL_SUPPLY_TOKEN;
-=======
-import static com.hedera.services.store.contracts.precompile.HTSPrecompiledContract.ABI_ID_ALLOWANCE;
-import static com.hedera.services.store.contracts.precompile.HTSPrecompiledContract.ABI_ID_APPROVE;
-import static com.hedera.services.store.contracts.precompile.HTSPrecompiledContract.ABI_ID_BALANCE_OF_TOKEN;
-import static com.hedera.services.store.contracts.precompile.HTSPrecompiledContract.ABI_ID_DECIMALS;
-import static com.hedera.services.store.contracts.precompile.HTSPrecompiledContract.ABI_ID_ERC_TRANSFER;
-import static com.hedera.services.store.contracts.precompile.HTSPrecompiledContract.ABI_ID_ERC_TRANSFER_FROM;
-import static com.hedera.services.store.contracts.precompile.HTSPrecompiledContract.ABI_ID_GET_APPROVED;
-import static com.hedera.services.store.contracts.precompile.HTSPrecompiledContract.ABI_ID_IS_APPROVED_FOR_ALL;
-import static com.hedera.services.store.contracts.precompile.HTSPrecompiledContract.ABI_ID_NAME;
-import static com.hedera.services.store.contracts.precompile.HTSPrecompiledContract.ABI_ID_OWNER_OF_NFT;
-import static com.hedera.services.store.contracts.precompile.HTSPrecompiledContract.ABI_ID_REDIRECT_FOR_TOKEN;
-import static com.hedera.services.store.contracts.precompile.HTSPrecompiledContract.ABI_ID_SET_APPROVAL_FOR_ALL;
-import static com.hedera.services.store.contracts.precompile.HTSPrecompiledContract.ABI_ID_SYMBOL;
-import static com.hedera.services.store.contracts.precompile.HTSPrecompiledContract.ABI_ID_TOKEN_URI_NFT;
-import static com.hedera.services.store.contracts.precompile.HTSPrecompiledContract.ABI_ID_TOTAL_SUPPLY_TOKEN;
->>>>>>> 572c0a44
 import static com.hedera.services.store.contracts.precompile.HTSPrecompiledContract.HTS_PRECOMPILED_CONTRACT_ADDRESS;
 import static com.hedera.services.store.contracts.precompile.HTSTestsUtil.AMOUNT;
 import static com.hedera.services.store.contracts.precompile.HTSTestsUtil.NOT_SUPPORTED_FUNGIBLE_OPERATION_REASON;
@@ -233,19 +209,15 @@
     @Mock
     private CreateChecks createChecks;
     @Mock
-<<<<<<< HEAD
     private InfrastructureFactory infrastructureFactory;
-=======
-    private EntityIdSource entityIdSource;
     @Mock
     private ApproveAllowanceChecks allowanceChecks;
     @Mock
+    private DeleteAllowanceChecks deleteAllowanceChecks;
+    @Mock
+    private CryptoApproveAllowanceTransactionBody cryptoApproveAllowanceTransactionBody;
+    @Mock
     private AccountStore accountStore;
-    @Mock
-    private CryptoApproveAllowanceTransactionBody cryptoApproveAllowanceTransactionBody;
-    @Mock
-    private DeleteAllowanceChecks deleteAllowanceChecks;
->>>>>>> 572c0a44
 
     private HTSPrecompiledContract subject;
     private MockedStatic<EntityIdUtils> entityIdUtils;
@@ -253,25 +225,12 @@
     @BeforeEach
     void setUp() {
         subject = new HTSPrecompiledContract(
-<<<<<<< HEAD
                 dynamicProperties, gasCalculator,
                 recordsHistorian, sigsVerifier, decoder, encoder,
                 syntheticTxnFactory, creator, impliedTransfersMarshal,
                 () -> feeCalculator, stateView, precompilePricingUtils, resourceCosts, createChecks,
-                infrastructureFactory);
+                infrastructureFactory, deleteAllowanceChecks, allowanceChecks);
         given(infrastructureFactory.newSideEffects()).willReturn(sideEffects);
-=======
-                validator, dynamicProperties, gasCalculator,
-                sigImpactHistorian, recordsHistorian, sigsVerifier, decoder, encoder,
-                syntheticTxnFactory, creator, dissociationFactory, impliedTransfersMarshal, () -> feeCalculator,
-                stateView, precompilePricingUtils, resourceCosts, createChecks, entityIdSource, allowanceChecks,
-                deleteAllowanceChecks);
-        subject.setTransferLogicFactory(transferLogicFactory);
-        subject.setTokenStoreFactory(tokenStoreFactory);
-        subject.setHederaTokenStoreFactory(hederaTokenStoreFactory);
-        subject.setAccountStoreFactory(accountStoreFactory);
-        subject.setSideEffectsFactory(() -> sideEffects);
->>>>>>> 572c0a44
         entityIdUtils = Mockito.mockStatic(EntityIdUtils.class);
         entityIdUtils.when(() -> EntityIdUtils.accountIdFromEvmAddress(senderAddress)).thenReturn(sender);
         entityIdUtils.when(() -> EntityIdUtils.contractIdFromEvmAddress(Address.fromHexString(HTS_PRECOMPILED_CONTRACT_ADDRESS).toArray()))
@@ -611,7 +570,7 @@
     void allowance() {
         TreeMap<FcTokenAllowanceId, Long> alowances = new TreeMap<>();
         alowances.put(FcTokenAllowanceId.from(EntityNum.fromLong(token.getTokenNum()), EntityNum.fromLong(receiver.getAccountNum())), 10L);
-        
+
         Bytes nestedPretendArguments = Bytes.of(Integers.toBytes(ABI_ID_ALLOWANCE));
         Bytes pretendArguments = givenMinimalFrameContext(nestedPretendArguments);
         given(wrappedLedgers.accounts()).willReturn(accounts);
@@ -698,7 +657,7 @@
         List<TokenAllowance> tokenAllowances = new ArrayList<>();
         List<NftAllowance> nftAllowances = new ArrayList<>();
         Map<FcTokenAllowanceId, Long> allowances = Map.of(fungibleAllowanceId, 0L);
-        
+
         Bytes nestedPretendArguments = Bytes.of(Integers.toBytes(ABI_ID_APPROVE));
         Bytes pretendArguments = givenMinimalFrameContext(nestedPretendArguments);
 
@@ -762,7 +721,9 @@
                 .willReturn(mockSynthBodyBuilder);
         given(mockSynthBodyBuilder.getCryptoApproveAllowance()).willReturn(cryptoApproveAllowanceTransactionBody);
 
-        given(accountStoreFactory.newAccountStore(validator, accounts)).willReturn(accountStore);
+        given(infrastructureFactory.newAccountStore(accounts)).willReturn(accountStore);
+        given(infrastructureFactory.newHederaTokenStore(sideEffects, tokens, nfts, tokenRels))
+                .willReturn(hederaTokenStore);
         given(EntityIdUtils.accountIdFromEvmAddress((Address) any())).willReturn(sender);
         given(accountStore.loadAccount(any())).willReturn(new Account(accountId));
 
@@ -858,18 +819,11 @@
         given(sigsVerifier.hasActiveKey(Mockito.anyBoolean(), any(), any(), any())).willReturn(true);
         given(sigsVerifier.hasActiveKeyOrNoReceiverSigReq(Mockito.anyBoolean(), any(), any(), any())).willReturn(true, true);
 
-        given(hederaTokenStoreFactory.newHederaTokenStore(
-                ids, validator, sideEffects, dynamicProperties, tokenRels, nfts, tokens
-        )).willReturn(hederaTokenStore);
-
-        given(transferLogicFactory.newLogic(
-                accounts, nfts, tokenRels, hederaTokenStore,
-                sideEffects,
-                dynamicProperties,
-                validator,
-                null,
-                recordsHistorian
-        )).willReturn(transferLogic);
+        given(infrastructureFactory.newHederaTokenStore(sideEffects, tokens, nfts, tokenRels))
+                .willReturn(hederaTokenStore);
+
+        given(infrastructureFactory.newTransferLogic(
+                hederaTokenStore, sideEffects, nfts, accounts, tokenRels)).willReturn(transferLogic);
         given(feeCalculator.estimatedGasPriceInTinybars(HederaFunctionality.ContractCall, timestamp))
                 .willReturn(1L);
         given(mockSynthBodyBuilder.build())
@@ -986,7 +940,7 @@
     private Bytes givenMinimalFrameContext(Bytes nestedArg) {
         given(frame.getSenderAddress()).willReturn(contractAddress);
         given(frame.getWorldUpdater()).willReturn(worldUpdater);
-        given(frame.getRemainingGas()).willReturn(300L);
+        given(frame.getRemainingGas()).willReturn(Gas.of(300));
         given(frame.getValue()).willReturn(Wei.ZERO);
         Optional<WorldUpdater> parent = Optional.of(worldUpdater);
         given(worldUpdater.parentUpdater()).willReturn(parent);
