--- conflicted
+++ resolved
@@ -161,7 +161,6 @@
 import org.mockito.Mockito;
 import org.mockito.junit.jupiter.MockitoExtension;
 
-<<<<<<< HEAD
 import java.io.IOException;
 import java.math.BigDecimal;
 import java.math.BigInteger;
@@ -219,8 +218,6 @@
 import static org.mockito.BDDMockito.given;
 import static org.mockito.Mockito.verify;
 
-=======
->>>>>>> 3e79be41
 @ExtendWith(MockitoExtension.class)
 class ERC20PrecompilesTest {
     @Mock private GlobalDynamicProperties dynamicProperties;
@@ -1350,16 +1347,8 @@
         given(infrastructureFactory.newHederaTokenStore(sideEffects, tokens, nfts, tokenRels))
                 .willReturn(hederaTokenStore);
 
-<<<<<<< HEAD
         given(creator.createUnsuccessfulSyntheticRecord(INVALID_FULL_PREFIX_SIGNATURE_FOR_PRECOMPILE)).willReturn(mockRecordBuilder);
         given(feeCalculator.estimatedGasPriceInTinybars(HederaFunctionality.ContractCall, timestamp))
-=======
-        given(creator.createUnsuccessfulSyntheticRecord(INVALID_SIGNATURE))
-                .willReturn(mockRecordBuilder);
-        given(
-                        feeCalculator.estimatedGasPriceInTinybars(
-                                HederaFunctionality.ContractCall, timestamp))
->>>>>>> 3e79be41
                 .willReturn(1L);
         given(mockSynthBodyBuilder.build())
                 .willReturn(
