--- conflicted
+++ resolved
@@ -170,12 +170,8 @@
 		subject = new HTSPrecompiledContract(
 				validator, dynamicProperties, gasCalculator,
 				recordsHistorian, sigsVerifier, decoder, encoder,
-<<<<<<< HEAD
-				syntheticTxnFactory, creator, dissociationFactory, impliedTransfers, aliasManager);
-=======
 				syntheticTxnFactory, creator, dissociationFactory, impliedTransfers,
-				() -> feeCalculator, stateView);
->>>>>>> b86a0076
+				() -> feeCalculator, stateView, aliasManager);
 		subject.setMintLogicFactory(mintLogicFactory);
 		subject.setTokenStoreFactory(tokenStoreFactory);
 		subject.setAccountStoreFactory(accountStoreFactory);
