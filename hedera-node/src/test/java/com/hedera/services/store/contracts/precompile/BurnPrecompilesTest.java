--- conflicted
+++ resolved
@@ -198,13 +198,8 @@
 		subject = new HTSPrecompiledContract(
 				validator, dynamicProperties, gasCalculator,
 				sigImpactHistorian, recordsHistorian, sigsVerifier, decoder, encoder,
-<<<<<<< HEAD
-				syntheticTxnFactory, creator, dissociationFactory, impliedTransfersMarshal,
-				() -> feeCalculator, stateView, precompilePricingUtils, resourceCosts, createChecks, entityIdSource, allowanceChecks);
-=======
 				syntheticTxnFactory, creator, dissociationFactory, impliedTransfersMarshal, () -> feeCalculator,
-				stateView, precompilePricingUtils, resourceCosts, createChecks, entityIdSource);
->>>>>>> 9ab7dc84
+				stateView, precompilePricingUtils, resourceCosts, createChecks, entityIdSource, allowanceChecks);
 		subject.setBurnLogicFactory(burnLogicFactory);
 		subject.setTokenStoreFactory(tokenStoreFactory);
 		subject.setAccountStoreFactory(accountStoreFactory);
