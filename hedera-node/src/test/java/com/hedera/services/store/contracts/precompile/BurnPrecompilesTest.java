package com.hedera.services.store.contracts.precompile;

/*-
 * ‌
 * Hedera Services Node
 * ​
 * Copyright (C) 2018 - 2021 Hedera Hashgraph, LLC
 * ​
 * Licensed under the Apache License, Version 2.0 (the "License");
 * you may not use this file except in compliance with the License.
 * You may obtain a copy of the License at
 *
 *      http://www.apache.org/licenses/LICENSE-2.0
 *
 * Unless required by applicable law or agreed to in writing, software
 * distributed under the License is distributed on an "AS IS" BASIS,
 * WITHOUT WARRANTIES OR CONDITIONS OF ANY KIND, either express or implied.
 * See the License for the specific language governing permissions and
 * limitations under the License.
 * ‍
 */

import com.hedera.services.context.SideEffectsTracker;
import com.hedera.services.context.primitives.StateView;
import com.hedera.services.context.properties.GlobalDynamicProperties;
import com.hedera.services.contracts.sources.TxnAwareEvmSigsVerifier;
import com.hedera.services.exceptions.InvalidTransactionException;
import com.hedera.services.fees.FeeCalculator;
import com.hedera.services.fees.calculation.UsagePricesProvider;
import com.hedera.services.grpc.marshalling.ImpliedTransfersMarshal;
import com.hedera.services.ledger.SigImpactHistorian;
import com.hedera.services.ledger.TransactionalLedger;
import com.hedera.services.ledger.accounts.ContractAliases;
import com.hedera.services.ledger.ids.EntityIdSource;
import com.hedera.services.ledger.properties.AccountProperty;
import com.hedera.services.ledger.properties.NftProperty;
import com.hedera.services.ledger.properties.TokenProperty;
import com.hedera.services.ledger.properties.TokenRelProperty;
import com.hedera.services.legacy.core.jproto.TxnReceipt;
import com.hedera.services.records.AccountRecordsHistorian;
import com.hedera.services.state.expiry.ExpiringCreations;
import com.hedera.services.state.merkle.MerkleAccount;
import com.hedera.services.state.merkle.MerkleToken;
import com.hedera.services.state.merkle.MerkleTokenRelStatus;
import com.hedera.services.state.merkle.MerkleUniqueToken;
import com.hedera.services.state.submerkle.ExpirableTxnRecord;
import com.hedera.services.store.AccountStore;
import com.hedera.services.store.TypedTokenStore;
import com.hedera.services.store.contracts.HederaStackedWorldStateUpdater;
import com.hedera.services.store.contracts.WorldLedgers;
import com.hedera.services.store.models.NftId;
import com.hedera.services.txns.crypto.validators.AdjustAllowanceChecks;
import com.hedera.services.txns.token.BurnLogic;
import com.hedera.services.txns.token.process.DissociationFactory;
import com.hedera.services.txns.token.validators.CreateChecks;
import com.hedera.services.txns.validation.OptionValidator;
import com.hederahashgraph.api.proto.java.AccountID;
import com.hederahashgraph.api.proto.java.HederaFunctionality;
import com.hederahashgraph.api.proto.java.TokenID;
import com.hederahashgraph.api.proto.java.TransactionBody;
import com.hederahashgraph.api.proto.java.TransactionID;
import com.hederahashgraph.fee.FeeObject;
import org.apache.commons.lang3.tuple.Pair;
import org.apache.tuweni.bytes.Bytes;
import org.hyperledger.besu.evm.Gas;
import org.hyperledger.besu.datatypes.Wei;
import org.hyperledger.besu.evm.frame.MessageFrame;
import org.hyperledger.besu.evm.gascalculator.GasCalculator;
import org.hyperledger.besu.evm.worldstate.WorldUpdater;
import org.junit.jupiter.api.BeforeEach;
import org.junit.jupiter.api.Test;
import org.junit.jupiter.api.extension.ExtendWith;
import org.mockito.Mock;
import org.mockito.junit.jupiter.MockitoExtension;

import java.util.Collections;
import java.util.List;
import java.util.Optional;

import static com.hedera.services.state.EntityCreator.EMPTY_MEMO;
import static com.hedera.services.store.contracts.precompile.HTSPrecompiledContract.ABI_ID_BURN_TOKEN;
import static com.hedera.services.store.contracts.precompile.HTSPrecompiledContract.NOOP_TREASURY_ADDER;
import static com.hedera.services.store.contracts.precompile.HTSPrecompiledContract.NOOP_TREASURY_REMOVER;
import static com.hedera.services.store.contracts.precompile.HTSTestsUtil.AMOUNT;
import static com.hedera.services.store.contracts.precompile.HTSTestsUtil.TEST_CONSENSUS_TIME;
import static com.hedera.services.store.contracts.precompile.HTSTestsUtil.burnSuccessResultWith49Supply;
import static com.hedera.services.store.contracts.precompile.HTSTestsUtil.burnSuccessResultWithLongMaxValueSupply;
import static com.hedera.services.store.contracts.precompile.HTSTestsUtil.contractAddr;
import static com.hedera.services.store.contracts.precompile.HTSTestsUtil.contractAddress;
import static com.hedera.services.store.contracts.precompile.HTSTestsUtil.expirableTxnRecordBuilder;
import static com.hedera.services.store.contracts.precompile.HTSTestsUtil.failInvalidResult;
import static com.hedera.services.store.contracts.precompile.HTSTestsUtil.fungibleBurn;
import static com.hedera.services.store.contracts.precompile.HTSTestsUtil.fungibleBurnAmountOversize;
import static com.hedera.services.store.contracts.precompile.HTSTestsUtil.fungibleBurnMaxAmount;
import static com.hedera.services.store.contracts.precompile.HTSTestsUtil.fungibleId;
import static com.hedera.services.store.contracts.precompile.HTSTestsUtil.fungibleTokenAddr;
import static com.hedera.services.store.contracts.precompile.HTSTestsUtil.invalidSigResult;
import static com.hedera.services.store.contracts.precompile.HTSTestsUtil.nonFungibleBurn;
import static com.hedera.services.store.contracts.precompile.HTSTestsUtil.nonFungibleId;
import static com.hedera.services.store.contracts.precompile.HTSTestsUtil.nonFungibleTokenAddr;
import static com.hedera.services.store.contracts.precompile.HTSTestsUtil.recipientAddr;
import static com.hedera.services.store.contracts.precompile.HTSTestsUtil.successResult;
import static com.hedera.services.store.contracts.precompile.HTSTestsUtil.targetSerialNos;
import static com.hedera.services.store.contracts.precompile.HTSTestsUtil.timestamp;
import static com.hederahashgraph.api.proto.java.ResponseCodeEnum.FAIL_INVALID;
import static com.hederahashgraph.api.proto.java.ResponseCodeEnum.INVALID_SIGNATURE;
import static org.junit.jupiter.api.Assertions.assertEquals;
import static org.junit.jupiter.api.Assertions.assertNull;
import static org.mockito.ArgumentMatchers.any;
import static org.mockito.ArgumentMatchers.anyLong;
import static org.mockito.BDDMockito.given;
import static org.mockito.Mockito.doCallRealMethod;
import static org.mockito.Mockito.never;
import static org.mockito.Mockito.verify;

@ExtendWith(MockitoExtension.class)
@SuppressWarnings("rawtypes")
class BurnPrecompilesTest {
	@Mock
	private Bytes pretendArguments;
	@Mock
	private AccountStore accountStore;
	@Mock
	private TypedTokenStore tokenStore;
	@Mock
	private GlobalDynamicProperties dynamicProperties;
	@Mock
	private OptionValidator validator;
	@Mock
	private GasCalculator gasCalculator;
	@Mock
	private MessageFrame frame;
	@Mock
	private TxnAwareEvmSigsVerifier sigsVerifier;
	@Mock
	private AccountRecordsHistorian recordsHistorian;
	@Mock
	private DecodingFacade decoder;
	@Mock
	private EncodingFacade encoder;
	@Mock
	private HTSPrecompiledContract.BurnLogicFactory burnLogicFactory;
	@Mock
	private HTSPrecompiledContract.TokenStoreFactory tokenStoreFactory;
	@Mock
	private HTSPrecompiledContract.AccountStoreFactory accountStoreFactory;
	@Mock
	private BurnLogic burnLogic;
	@Mock
	private SideEffectsTracker sideEffects;
	@Mock
	private TransactionBody.Builder mockSynthBodyBuilder;
	@Mock
	private ExpirableTxnRecord.Builder mockRecordBuilder;
	@Mock
	private SyntheticTxnFactory syntheticTxnFactory;
	@Mock
	private HederaStackedWorldStateUpdater worldUpdater;
	@Mock
	private WorldLedgers wrappedLedgers;
	@Mock
	private TransactionalLedger<NftId, NftProperty, MerkleUniqueToken> nfts;
	@Mock
	private TransactionalLedger<Pair<AccountID, TokenID>, TokenRelProperty, MerkleTokenRelStatus> tokenRels;
	@Mock
	private TransactionalLedger<AccountID, AccountProperty, MerkleAccount> accounts;
	@Mock
	private TransactionalLedger<TokenID, TokenProperty, MerkleToken> tokens;
	@Mock
	private ExpiringCreations creator;
	@Mock
	private DissociationFactory dissociationFactory;
	@Mock
	private ImpliedTransfersMarshal impliedTransfersMarshal;
	@Mock
	private FeeCalculator feeCalculator;
	@Mock
	private FeeObject mockFeeObject;
	@Mock
	private StateView stateView;
	@Mock
	private PrecompilePricingUtils precompilePricingUtils;
	@Mock
	private ContractAliases aliases;
	@Mock
	private UsagePricesProvider resourceCosts;
	@Mock
<<<<<<< HEAD
	private AdjustAllowanceChecks allowanceChecks;
=======
	private SigImpactHistorian sigImpactHistorian;
	@Mock
	private CreateChecks createChecks;
	@Mock
	private EntityIdSource entityIdSource;
>>>>>>> 1fe20e32

	private HTSPrecompiledContract subject;

	@BeforeEach
	void setUp() {
		subject = new HTSPrecompiledContract(
				validator, dynamicProperties, gasCalculator,
				sigImpactHistorian, recordsHistorian, sigsVerifier, decoder, encoder,
				syntheticTxnFactory, creator, dissociationFactory, impliedTransfersMarshal,
<<<<<<< HEAD
				() -> feeCalculator, stateView, precompilePricingUtils, resourceCosts, allowanceChecks);
=======
				() -> feeCalculator, stateView, precompilePricingUtils, resourceCosts, createChecks, entityIdSource);
>>>>>>> 1fe20e32
		subject.setBurnLogicFactory(burnLogicFactory);
		subject.setTokenStoreFactory(tokenStoreFactory);
		subject.setAccountStoreFactory(accountStoreFactory);
		subject.setSideEffectsFactory(() -> sideEffects);
	}

	@Test
	void nftBurnFailurePathWorks() {
		givenNonfungibleFrameContext();

		given(sigsVerifier.hasActiveSupplyKey(true,
				nonFungibleTokenAddr, recipientAddr, wrappedLedgers)
		)
				.willThrow(new InvalidTransactionException(INVALID_SIGNATURE));
		given(feeCalculator.estimatedGasPriceInTinybars(HederaFunctionality.ContractCall, timestamp))
				.willReturn(1L);
		given(mockSynthBodyBuilder.build()).
				willReturn(TransactionBody.newBuilder().build());
		given(mockSynthBodyBuilder.setTransactionID(any(TransactionID.class)))
				.willReturn(mockSynthBodyBuilder);
		given(feeCalculator.computeFee(any(), any(), any(), any()))
				.willReturn(mockFeeObject);
		given(mockFeeObject.getServiceFee())
				.willReturn(1L);
		given(creator.createUnsuccessfulSyntheticRecord(INVALID_SIGNATURE)).willReturn(mockRecordBuilder);
		given(encoder.encodeBurnFailure(INVALID_SIGNATURE)).willReturn(invalidSigResult);

		subject.prepareFields(frame);
		subject.prepareComputation(pretendArguments, а -> а);
		subject.computeGasRequirement(TEST_CONSENSUS_TIME);
		final var result = subject.computeInternal(frame);

		assertEquals(invalidSigResult, result);
		verify(worldUpdater).manageInProgressRecord(recordsHistorian, mockRecordBuilder, mockSynthBodyBuilder);
	}

	@Test
	void nftBurnFailurePathWorksWithNullLedgers() {
		givenNonfungibleFrameContext();

		given(sigsVerifier.hasActiveSupplyKey(true,
				nonFungibleTokenAddr, recipientAddr, null)
		)
				.willThrow(new NullPointerException());
		given(feeCalculator.estimatedGasPriceInTinybars(HederaFunctionality.ContractCall, timestamp))
				.willReturn(1L);
		given(mockSynthBodyBuilder.build()).
				willReturn(TransactionBody.newBuilder().build());
		given(mockSynthBodyBuilder.setTransactionID(any(TransactionID.class)))
				.willReturn(mockSynthBodyBuilder);
		given(feeCalculator.computeFee(any(), any(), any(), any()))
				.willReturn(mockFeeObject);
		given(mockFeeObject.getServiceFee())
				.willReturn(1L);
		given(creator.createUnsuccessfulSyntheticRecord(FAIL_INVALID)).willReturn(mockRecordBuilder);
		given(encoder.encodeBurnFailure(FAIL_INVALID)).willReturn(failInvalidResult);

		subject.prepareFields(frame);
		subject.prepareComputation(pretendArguments, а -> а);
		subject.computeGasRequirement(TEST_CONSENSUS_TIME);
		final var result = subject.computeInternal(frame);

		assertEquals(failInvalidResult, result);
		verify(worldUpdater).manageInProgressRecord(recordsHistorian, mockRecordBuilder, mockSynthBodyBuilder);
	}

	@Test
	void nftBurnHappyPathWorks() {
		givenNonfungibleFrameContext();
		givenLedgers();

		given(sigsVerifier.hasActiveSupplyKey(true, nonFungibleTokenAddr, recipientAddr, wrappedLedgers))
				.willReturn(true);
		given(accountStoreFactory.newAccountStore(validator, dynamicProperties, accounts)).willReturn(accountStore);
		given(tokenStoreFactory.newTokenStore(
				accountStore, tokens, nfts, tokenRels, NOOP_TREASURY_ADDER, NOOP_TREASURY_REMOVER, sideEffects
		)).willReturn(tokenStore);
		given(burnLogicFactory.newBurnLogic(tokenStore, accountStore)).willReturn(burnLogic);
		given(feeCalculator.estimatedGasPriceInTinybars(HederaFunctionality.ContractCall, timestamp)).willReturn(1L);
		given(mockSynthBodyBuilder.build()).willReturn(TransactionBody.newBuilder().build());
		given(mockSynthBodyBuilder.setTransactionID(any(TransactionID.class))).willReturn(mockSynthBodyBuilder);
		given(feeCalculator.computeFee(any(), any(), any(), any())).willReturn(mockFeeObject);
		given(mockFeeObject.getServiceFee()).willReturn(1L);
		given(creator.createSuccessfulSyntheticRecord(Collections.emptyList(), sideEffects, EMPTY_MEMO))
				.willReturn(mockRecordBuilder);
		final var receiptBuilder = TxnReceipt.newBuilder()
				.setNewTotalSupply(123L);
		given(mockRecordBuilder.getReceiptBuilder()).willReturn(receiptBuilder);
		given(encoder.encodeBurnSuccess(123L)).willReturn(successResult);

		subject.prepareFields(frame);
		subject.prepareComputation(pretendArguments, а -> а);
		subject.computeGasRequirement(TEST_CONSENSUS_TIME);
		final var result = subject.computeInternal(frame);

		assertEquals(successResult, result);
		verify(burnLogic).burn(nonFungibleId, 0, targetSerialNos);
		verify(wrappedLedgers).commit();
		verify(worldUpdater).manageInProgressRecord(recordsHistorian, mockRecordBuilder, mockSynthBodyBuilder);
	}

	@Test
	void fungibleBurnHappyPathWorks() {
		givenFungibleFrameContext();
		givenLedgers();

		given(sigsVerifier.hasActiveSupplyKey(true, fungibleTokenAddr, recipientAddr, wrappedLedgers))
				.willReturn(true);
		given(accountStoreFactory.newAccountStore(validator, dynamicProperties, accounts)).willReturn(accountStore);
		given(tokenStoreFactory.newTokenStore(
				accountStore, tokens, nfts, tokenRels, NOOP_TREASURY_ADDER, NOOP_TREASURY_REMOVER, sideEffects
		)).willReturn(tokenStore);
		given(burnLogicFactory.newBurnLogic(tokenStore, accountStore)).willReturn(burnLogic);
		given(feeCalculator.estimatedGasPriceInTinybars(HederaFunctionality.ContractCall, timestamp)).willReturn(1L);
		given(mockSynthBodyBuilder.build()).willReturn(TransactionBody.newBuilder().build());
		given(mockSynthBodyBuilder.setTransactionID(any(TransactionID.class))).willReturn(mockSynthBodyBuilder);
		given(feeCalculator.computeFee(any(), any(), any(), any())).willReturn(mockFeeObject);
		given(mockFeeObject.getServiceFee()).willReturn(1L);
		given(creator.createSuccessfulSyntheticRecord(Collections.emptyList(), sideEffects, EMPTY_MEMO))
				.willReturn(expirableTxnRecordBuilder);
		given(encoder.encodeBurnSuccess(49)).willReturn(burnSuccessResultWith49Supply);

		subject.prepareFields(frame);
		subject.prepareComputation(pretendArguments, а -> а);
		subject.computeGasRequirement(TEST_CONSENSUS_TIME);
		final var result = subject.computeInternal(frame);

		assertEquals(burnSuccessResultWith49Supply, result);
		verify(burnLogic).burn(fungibleId, AMOUNT, List.of());
		verify(wrappedLedgers).commit();
		verify(worldUpdater).manageInProgressRecord(recordsHistorian, expirableTxnRecordBuilder, mockSynthBodyBuilder);
	}

	@Test
	void fungibleBurnFailureAmountOversize() {
		// given:
		given(frame.getSenderAddress()).willReturn(contractAddress);
		given(frame.getWorldUpdater()).willReturn(worldUpdater);
		given(worldUpdater.wrappedTrackingLedgers(any())).willReturn(wrappedLedgers);
		given(pretendArguments.getInt(0)).willReturn(ABI_ID_BURN_TOKEN);
		doCallRealMethod().when(frame).setRevertReason(any());
		given(decoder.decodeBurn(pretendArguments)).willReturn(fungibleBurnAmountOversize);
		// when:
		final var result = subject.compute(pretendArguments, frame);
		// then:
		assertNull(result);
		verify(wrappedLedgers, never()).commit();
		verify(worldUpdater, never()).manageInProgressRecord(recordsHistorian, mockRecordBuilder, mockSynthBodyBuilder);
	}

	@Test
	void fungibleBurnForMaxAmountWorks() {
		givenFrameContext();
		givenLedgers();

		given(decoder.decodeBurn(pretendArguments)).willReturn(fungibleBurnMaxAmount);
		given(syntheticTxnFactory.createBurn(fungibleBurnMaxAmount)).willReturn(mockSynthBodyBuilder);
		given(sigsVerifier.hasActiveSupplyKey(true, fungibleTokenAddr, recipientAddr, wrappedLedgers))
				.willReturn(true);
		given(accountStoreFactory.newAccountStore(validator, dynamicProperties, accounts)).willReturn(accountStore);
		given(tokenStoreFactory.newTokenStore(
				accountStore, tokens, nfts, tokenRels, NOOP_TREASURY_ADDER, NOOP_TREASURY_REMOVER, sideEffects
		)).willReturn(tokenStore);
		given(burnLogicFactory.newBurnLogic(tokenStore, accountStore)).willReturn(burnLogic);
		given(feeCalculator.estimatedGasPriceInTinybars(HederaFunctionality.ContractCall, timestamp)).willReturn(1L);
		given(mockSynthBodyBuilder.build()).willReturn(TransactionBody.newBuilder().build());
		given(mockSynthBodyBuilder.setTransactionID(any(TransactionID.class))).willReturn(mockSynthBodyBuilder);
		given(feeCalculator.computeFee(any(), any(), any(), any())).willReturn(mockFeeObject);
		given(mockFeeObject.getServiceFee()).willReturn(1L);
		given(creator.createSuccessfulSyntheticRecord(Collections.emptyList(), sideEffects, EMPTY_MEMO))
				.willReturn(expirableTxnRecordBuilder);
		given(encoder.encodeBurnSuccess(anyLong())).willReturn(burnSuccessResultWithLongMaxValueSupply);

		subject.prepareFields(frame);
		subject.prepareComputation(pretendArguments, а -> а);
		subject.computeGasRequirement(TEST_CONSENSUS_TIME);
		final var result = subject.computeInternal(frame);

		assertEquals(burnSuccessResultWithLongMaxValueSupply, result);
		verify(burnLogic).burn(fungibleId, Long.MAX_VALUE, List.of());
		verify(wrappedLedgers).commit();
		verify(worldUpdater).manageInProgressRecord(recordsHistorian, expirableTxnRecordBuilder, mockSynthBodyBuilder);
	}

	private void givenNonfungibleFrameContext() {
		givenFrameContext();
		given(decoder.decodeBurn(pretendArguments)).willReturn(nonFungibleBurn);
		given(syntheticTxnFactory.createBurn(nonFungibleBurn)).willReturn(mockSynthBodyBuilder);
	}

	private void givenFungibleFrameContext() {
		givenFrameContext();
		given(decoder.decodeBurn(pretendArguments)).willReturn(fungibleBurn);
		given(syntheticTxnFactory.createBurn(fungibleBurn)).willReturn(mockSynthBodyBuilder);
	}

	private void givenFrameContext() {
		given(worldUpdater.aliases()).willReturn(aliases);
		given(aliases.resolveForEvm(any())).willAnswer(invocationOnMock -> invocationOnMock.getArgument(0));
		given(frame.getSenderAddress()).willReturn(contractAddress);
		given(frame.getContractAddress()).willReturn(contractAddr);
		given(frame.getRecipientAddress()).willReturn(recipientAddr);
		given(frame.getWorldUpdater()).willReturn(worldUpdater);
		given(frame.getRemainingGas()).willReturn(Gas.of(300));
		given(frame.getValue()).willReturn(Wei.ZERO);
		Optional<WorldUpdater> parent = Optional.of(worldUpdater);
		given(worldUpdater.parentUpdater()).willReturn(parent);
		given(worldUpdater.wrappedTrackingLedgers(any())).willReturn(wrappedLedgers);
		given(pretendArguments.getInt(0)).willReturn(ABI_ID_BURN_TOKEN);
	}

	private void givenLedgers() {
		given(wrappedLedgers.accounts()).willReturn(accounts);
		given(wrappedLedgers.tokenRels()).willReturn(tokenRels);
		given(wrappedLedgers.nfts()).willReturn(nfts);
		given(wrappedLedgers.tokens()).willReturn(tokens);
	}
}<|MERGE_RESOLUTION|>--- conflicted
+++ resolved
@@ -185,15 +185,13 @@
 	@Mock
 	private UsagePricesProvider resourceCosts;
 	@Mock
-<<<<<<< HEAD
+	private SigImpactHistorian sigImpactHistorian;
+	@Mock
+	private CreateChecks createChecks;
+	@Mock
+	private EntityIdSource entityIdSource;
+	@Mock
 	private AdjustAllowanceChecks allowanceChecks;
-=======
-	private SigImpactHistorian sigImpactHistorian;
-	@Mock
-	private CreateChecks createChecks;
-	@Mock
-	private EntityIdSource entityIdSource;
->>>>>>> 1fe20e32
 
 	private HTSPrecompiledContract subject;
 
@@ -203,11 +201,7 @@
 				validator, dynamicProperties, gasCalculator,
 				sigImpactHistorian, recordsHistorian, sigsVerifier, decoder, encoder,
 				syntheticTxnFactory, creator, dissociationFactory, impliedTransfersMarshal,
-<<<<<<< HEAD
-				() -> feeCalculator, stateView, precompilePricingUtils, resourceCosts, allowanceChecks);
-=======
-				() -> feeCalculator, stateView, precompilePricingUtils, resourceCosts, createChecks, entityIdSource);
->>>>>>> 1fe20e32
+				() -> feeCalculator, stateView, precompilePricingUtils, resourceCosts, createChecks, entityIdSource, allowanceChecks);
 		subject.setBurnLogicFactory(burnLogicFactory);
 		subject.setTokenStoreFactory(tokenStoreFactory);
 		subject.setAccountStoreFactory(accountStoreFactory);
