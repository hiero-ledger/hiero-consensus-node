/*
 * Copyright (C) 2022 Hedera Hashgraph, LLC
 *
 * Licensed under the Apache License, Version 2.0 (the "License");
 * you may not use this file except in compliance with the License.
 * You may obtain a copy of the License at
 *
 *      http://www.apache.org/licenses/LICENSE-2.0
 *
 * Unless required by applicable law or agreed to in writing, software
 * distributed under the License is distributed on an "AS IS" BASIS,
 * WITHOUT WARRANTIES OR CONDITIONS OF ANY KIND, either express or implied.
 * See the License for the specific language governing permissions and
 * limitations under the License.
 */
package com.hedera.services.store.contracts.precompile;

import static com.hedera.services.state.EntityCreator.EMPTY_MEMO;
import static com.hedera.services.store.contracts.precompile.AbiConstants.ABI_ID_ERC_APPROVE;
import static com.hedera.services.store.contracts.precompile.AbiConstants.ABI_ID_ERC_BALANCE_OF_TOKEN;
import static com.hedera.services.store.contracts.precompile.AbiConstants.ABI_ID_ERC_DECIMALS;
import static com.hedera.services.store.contracts.precompile.AbiConstants.ABI_ID_ERC_GET_APPROVED;
import static com.hedera.services.store.contracts.precompile.AbiConstants.ABI_ID_ERC_IS_APPROVED_FOR_ALL;
import static com.hedera.services.store.contracts.precompile.AbiConstants.ABI_ID_ERC_NAME;
import static com.hedera.services.store.contracts.precompile.AbiConstants.ABI_ID_ERC_OWNER_OF_NFT;
import static com.hedera.services.store.contracts.precompile.AbiConstants.ABI_ID_ERC_SET_APPROVAL_FOR_ALL;
import static com.hedera.services.store.contracts.precompile.AbiConstants.ABI_ID_ERC_SYMBOL;
import static com.hedera.services.store.contracts.precompile.AbiConstants.ABI_ID_ERC_TOKEN_URI_NFT;
import static com.hedera.services.store.contracts.precompile.AbiConstants.ABI_ID_ERC_TOTAL_SUPPLY_TOKEN;
import static com.hedera.services.store.contracts.precompile.AbiConstants.ABI_ID_ERC_TRANSFER;
import static com.hedera.services.store.contracts.precompile.AbiConstants.ABI_ID_ERC_TRANSFER_FROM;
import static com.hedera.services.store.contracts.precompile.AbiConstants.ABI_ID_REDIRECT_FOR_TOKEN;
import static com.hedera.services.store.contracts.precompile.HTSPrecompiledContract.HTS_PRECOMPILED_CONTRACT_ADDRESS;
import static com.hedera.services.store.contracts.precompile.HTSTestsUtil.NOT_SUPPORTED_NON_FUNGIBLE_OPERATION_REASON;
import static com.hedera.services.store.contracts.precompile.HTSTestsUtil.TEST_CONSENSUS_TIME;
import static com.hedera.services.store.contracts.precompile.HTSTestsUtil.accountId;
import static com.hedera.services.store.contracts.precompile.HTSTestsUtil.contractAddr;
import static com.hedera.services.store.contracts.precompile.HTSTestsUtil.contractAddress;
import static com.hedera.services.store.contracts.precompile.HTSTestsUtil.failResult;
import static com.hedera.services.store.contracts.precompile.HTSTestsUtil.feeCollector;
import static com.hedera.services.store.contracts.precompile.HTSTestsUtil.invalidSigResult;
import static com.hedera.services.store.contracts.precompile.HTSTestsUtil.missingNftResult;
import static com.hedera.services.store.contracts.precompile.HTSTestsUtil.nonFungibleTokenAddr;
import static com.hedera.services.store.contracts.precompile.HTSTestsUtil.ownerOfAndTokenUriWrapper;
import static com.hedera.services.store.contracts.precompile.HTSTestsUtil.precompiledContract;
import static com.hedera.services.store.contracts.precompile.HTSTestsUtil.receiver;
import static com.hedera.services.store.contracts.precompile.HTSTestsUtil.recipientAddress;
import static com.hedera.services.store.contracts.precompile.HTSTestsUtil.sender;
import static com.hedera.services.store.contracts.precompile.HTSTestsUtil.senderAddress;
import static com.hedera.services.store.contracts.precompile.HTSTestsUtil.senderId;
import static com.hedera.services.store.contracts.precompile.HTSTestsUtil.serialNumber;
import static com.hedera.services.store.contracts.precompile.HTSTestsUtil.successResult;
import static com.hedera.services.store.contracts.precompile.HTSTestsUtil.timestamp;
import static com.hedera.services.store.contracts.precompile.HTSTestsUtil.token;
import static com.hedera.services.store.contracts.precompile.HTSTestsUtil.tokenAddress;
import static com.hedera.services.store.contracts.precompile.HTSTestsUtil.tokenTransferChanges;
import static com.hederahashgraph.api.proto.java.ResponseCodeEnum.FAIL_INVALID;
import static com.hederahashgraph.api.proto.java.ResponseCodeEnum.INVALID_ALLOWANCE_OWNER_ID;
import static com.hederahashgraph.api.proto.java.ResponseCodeEnum.INVALID_SIGNATURE;
import static com.hederahashgraph.api.proto.java.ResponseCodeEnum.OK;
import static com.hederahashgraph.api.proto.java.ResponseCodeEnum.SENDER_DOES_NOT_OWN_NFT_SERIAL_NO;
import static org.hyperledger.besu.datatypes.Address.RIPEMD160;
import static org.junit.jupiter.api.Assertions.assertEquals;
import static org.junit.jupiter.api.Assertions.assertThrows;
import static org.mockito.ArgumentMatchers.any;
import static org.mockito.ArgumentMatchers.anyInt;
import static org.mockito.ArgumentMatchers.eq;
import static org.mockito.BDDMockito.given;
import static org.mockito.BDDMockito.willThrow;
import static org.mockito.Mockito.verify;

import com.esaulpaugh.headlong.util.Integers;
import com.hedera.services.context.SideEffectsTracker;
import com.hedera.services.context.primitives.StateView;
import com.hedera.services.context.properties.GlobalDynamicProperties;
import com.hedera.services.contracts.sources.TxnAwareEvmSigsVerifier;
import com.hedera.services.exceptions.InvalidTransactionException;
import com.hedera.services.fees.FeeCalculator;
import com.hedera.services.fees.HbarCentExchange;
import com.hedera.services.fees.calculation.UsagePricesProvider;
import com.hedera.services.grpc.marshalling.ImpliedTransfers;
import com.hedera.services.grpc.marshalling.ImpliedTransfersMarshal;
import com.hedera.services.grpc.marshalling.ImpliedTransfersMeta;
import com.hedera.services.ledger.TransactionalLedger;
import com.hedera.services.ledger.TransferLogic;
import com.hedera.services.ledger.accounts.ContractAliases;
import com.hedera.services.ledger.properties.AccountProperty;
import com.hedera.services.ledger.properties.NftProperty;
import com.hedera.services.ledger.properties.TokenProperty;
import com.hedera.services.ledger.properties.TokenRelProperty;
import com.hedera.services.pricing.AssetsLoader;
import com.hedera.services.records.RecordsHistorian;
import com.hedera.services.state.enums.TokenType;
import com.hedera.services.state.expiry.ExpiringCreations;
import com.hedera.services.state.merkle.MerkleAccount;
import com.hedera.services.state.merkle.MerkleToken;
import com.hedera.services.state.merkle.MerkleTokenRelStatus;
import com.hedera.services.state.submerkle.EntityId;
import com.hedera.services.state.submerkle.ExpirableTxnRecord;
import com.hedera.services.state.submerkle.FcTokenAllowanceId;
import com.hedera.services.state.virtual.UniqueTokenValue;
import com.hedera.services.store.AccountStore;
import com.hedera.services.store.TypedTokenStore;
import com.hedera.services.store.contracts.HederaStackedWorldStateUpdater;
import com.hedera.services.store.contracts.WorldLedgers;
import com.hedera.services.store.contracts.precompile.codec.ApproveWrapper;
import com.hedera.services.store.contracts.precompile.codec.BalanceOfWrapper;
import com.hedera.services.store.contracts.precompile.codec.DecodingFacade;
import com.hedera.services.store.contracts.precompile.codec.EncodingFacade;
import com.hedera.services.store.contracts.precompile.codec.GetApprovedWrapper;
import com.hedera.services.store.contracts.precompile.codec.IsApproveForAllWrapper;
import com.hedera.services.store.contracts.precompile.codec.SetApprovalForAllWrapper;
import com.hedera.services.store.contracts.precompile.codec.TokenTransferWrapper;
import com.hedera.services.store.contracts.precompile.utils.PrecompilePricingUtils;
import com.hedera.services.store.models.Account;
import com.hedera.services.store.models.NftId;
import com.hedera.services.store.tokens.HederaTokenStore;
import com.hedera.services.txns.crypto.ApproveAllowanceLogic;
import com.hedera.services.txns.crypto.DeleteAllowanceLogic;
import com.hedera.services.txns.crypto.validators.ApproveAllowanceChecks;
import com.hedera.services.txns.crypto.validators.DeleteAllowanceChecks;
import com.hedera.services.utils.EntityIdUtils;
import com.hedera.services.utils.EntityNum;
import com.hedera.test.utils.IdUtils;
import com.hederahashgraph.api.proto.java.AccountID;
import com.hederahashgraph.api.proto.java.CryptoAllowance;
import com.hederahashgraph.api.proto.java.CryptoApproveAllowanceTransactionBody;
import com.hederahashgraph.api.proto.java.CryptoDeleteAllowanceTransactionBody;
import com.hederahashgraph.api.proto.java.CryptoTransferTransactionBody;
import com.hederahashgraph.api.proto.java.ExchangeRate;
import com.hederahashgraph.api.proto.java.HederaFunctionality;
import com.hederahashgraph.api.proto.java.NftAllowance;
import com.hederahashgraph.api.proto.java.NftRemoveAllowance;
import com.hederahashgraph.api.proto.java.TokenAllowance;
import com.hederahashgraph.api.proto.java.TokenID;
import com.hederahashgraph.api.proto.java.TransactionBody;
import com.hederahashgraph.api.proto.java.TransactionID;
import com.hederahashgraph.fee.FeeObject;
import java.math.BigInteger;
import java.util.ArrayList;
import java.util.Collections;
import java.util.List;
import java.util.Optional;
import java.util.Set;
import java.util.TreeSet;
import org.apache.commons.lang3.tuple.Pair;
import org.apache.tuweni.bytes.Bytes;
import org.hyperledger.besu.datatypes.Address;
import org.hyperledger.besu.datatypes.Wei;
import org.hyperledger.besu.evm.frame.MessageFrame;
import org.hyperledger.besu.evm.gascalculator.GasCalculator;
import org.hyperledger.besu.evm.worldstate.WorldUpdater;
import org.junit.jupiter.api.AfterEach;
import org.junit.jupiter.api.BeforeEach;
import org.junit.jupiter.api.Test;
import org.junit.jupiter.api.extension.ExtendWith;
import org.mockito.Mock;
import org.mockito.MockedStatic;
import org.mockito.Mockito;
import org.mockito.junit.jupiter.MockitoExtension;

@ExtendWith(MockitoExtension.class)
class ERC721PrecompilesTest {
    @Mock private GlobalDynamicProperties dynamicProperties;
    @Mock private GasCalculator gasCalculator;
    @Mock private MessageFrame frame;
    @Mock private TxnAwareEvmSigsVerifier sigsVerifier;
    @Mock private RecordsHistorian recordsHistorian;
    @Mock private DecodingFacade decoder;
    @Mock private EncodingFacade encoder;
    @Mock private SideEffectsTracker sideEffects;
    @Mock private TransactionBody.Builder mockSynthBodyBuilder;
    @Mock private ExpirableTxnRecord.Builder mockRecordBuilder;
    @Mock private SyntheticTxnFactory syntheticTxnFactory;
    @Mock private HederaStackedWorldStateUpdater worldUpdater;
    @Mock private WorldLedgers wrappedLedgers;
    @Mock private TransactionalLedger<NftId, NftProperty, MerkleUniqueToken> nfts;

    @Mock
<<<<<<< HEAD
    private GlobalDynamicProperties dynamicProperties;
    @Mock
    private GasCalculator gasCalculator;
    @Mock
    private MessageFrame frame;
    @Mock
    private TxnAwareEvmSigsVerifier sigsVerifier;
    @Mock
    private RecordsHistorian recordsHistorian;
    @Mock
    private DecodingFacade decoder;
    @Mock
    private EncodingFacade encoder;
    @Mock
    private SideEffectsTracker sideEffects;
    @Mock
    private TransactionBody.Builder mockSynthBodyBuilder;
    @Mock
    private ExpirableTxnRecord.Builder mockRecordBuilder;
    @Mock
    private SyntheticTxnFactory syntheticTxnFactory;
    @Mock
    private HederaStackedWorldStateUpdater worldUpdater;
    @Mock
    private WorldLedgers wrappedLedgers;
    @Mock
    private TransactionalLedger<NftId, NftProperty, UniqueTokenValue> nfts;
    @Mock
    private TransactionalLedger<Pair<AccountID, TokenID>, TokenRelProperty, MerkleTokenRelStatus> tokenRels;
    @Mock
    private TransactionalLedger<AccountID, AccountProperty, MerkleAccount> accounts;
    @Mock
    private TransactionalLedger<TokenID, TokenProperty, MerkleToken> tokens;
    @Mock
    private ExpiringCreations creator;
    @Mock
    private ImpliedTransfersMarshal impliedTransfersMarshal;
    @Mock
    private FeeCalculator feeCalculator;
    @Mock
    private StateView stateView;
    @Mock
    private FeeObject mockFeeObject;
    @Mock
    private UsagePricesProvider resourceCosts;
    @Mock
    private InfrastructureFactory infrastructureFactory;
    @Mock
    private CryptoApproveAllowanceTransactionBody cryptoApproveAllowanceTransactionBody;
    @Mock
    private DeleteAllowanceChecks deleteAllowanceChecks;
    @Mock
    private ApproveAllowanceChecks allowanceChecks;
    @Mock
    private AccountStore accountStore;
    @Mock
    private CryptoTransferTransactionBody cryptoTransferTransactionBody;
    @Mock
    private CryptoDeleteAllowanceTransactionBody cryptoDeleteAllowanceTransactionBody;
    @Mock
    private ContractAliases aliases;
    @Mock
    private ImpliedTransfers impliedTransfers;
    @Mock
    private ImpliedTransfersMeta impliedTransfersMeta;
	@Mock
	private ApproveAllowanceLogic approveAllowanceLogic;
	@Mock
	private DeleteAllowanceLogic deleteAllowanceLogic;
	@Mock
	private TransferLogic transferLogic;
	@Mock
	private HederaTokenStore hederaTokenStore;
	@Mock
	private TypedTokenStore tokenStore;
	@Mock
	private AssetsLoader assetLoader;
	@Mock
	private HbarCentExchange exchange;
	@Mock
	private ExchangeRate exchangeRate;

	private static final int CENTS_RATE = 12;
	private static final int HBAR_RATE = 1;

	private HTSPrecompiledContract subject;
	private MockedStatic<EntityIdUtils> entityIdUtils;
=======
    private TransactionalLedger<Pair<AccountID, TokenID>, TokenRelProperty, MerkleTokenRelStatus>
            tokenRels;

    @Mock private TransactionalLedger<AccountID, AccountProperty, MerkleAccount> accounts;
    @Mock private TransactionalLedger<TokenID, TokenProperty, MerkleToken> tokens;
    @Mock private ExpiringCreations creator;
    @Mock private ImpliedTransfersMarshal impliedTransfersMarshal;
    @Mock private FeeCalculator feeCalculator;
    @Mock private StateView stateView;
    @Mock private FeeObject mockFeeObject;
    @Mock private UsagePricesProvider resourceCosts;
    @Mock private InfrastructureFactory infrastructureFactory;
    @Mock private CryptoApproveAllowanceTransactionBody cryptoApproveAllowanceTransactionBody;
    @Mock private DeleteAllowanceChecks deleteAllowanceChecks;
    @Mock private ApproveAllowanceChecks allowanceChecks;
    @Mock private AccountStore accountStore;
    @Mock private CryptoTransferTransactionBody cryptoTransferTransactionBody;
    @Mock private CryptoDeleteAllowanceTransactionBody cryptoDeleteAllowanceTransactionBody;
    @Mock private ContractAliases aliases;
    @Mock private ImpliedTransfers impliedTransfers;
    @Mock private ImpliedTransfersMeta impliedTransfersMeta;
    @Mock private ApproveAllowanceLogic approveAllowanceLogic;
    @Mock private DeleteAllowanceLogic deleteAllowanceLogic;
    @Mock private TransferLogic transferLogic;
    @Mock private HederaTokenStore hederaTokenStore;
    @Mock private TypedTokenStore tokenStore;
    @Mock private AssetsLoader assetLoader;
    @Mock private HbarCentExchange exchange;
    @Mock private ExchangeRate exchangeRate;

    private static final int CENTS_RATE = 12;
    private static final int HBAR_RATE = 1;

    private HTSPrecompiledContract subject;
    private MockedStatic<EntityIdUtils> entityIdUtils;
>>>>>>> 21e657b3

    @BeforeEach
    void setUp() {
        PrecompilePricingUtils precompilePricingUtils =
                new PrecompilePricingUtils(
                        assetLoader, exchange, () -> feeCalculator, resourceCosts, stateView);
        subject =
                new HTSPrecompiledContract(
                        dynamicProperties,
                        gasCalculator,
                        recordsHistorian,
                        sigsVerifier,
                        decoder,
                        encoder,
                        syntheticTxnFactory,
                        creator,
                        impliedTransfersMarshal,
                        () -> feeCalculator,
                        stateView,
                        precompilePricingUtils,
                        infrastructureFactory);
        given(infrastructureFactory.newSideEffects()).willReturn(sideEffects);
        entityIdUtils = Mockito.mockStatic(EntityIdUtils.class);
        entityIdUtils
                .when(() -> EntityIdUtils.tokenIdFromEvmAddress(nonFungibleTokenAddr.toArray()))
                .thenReturn(token);
        entityIdUtils
                .when(
                        () ->
                                EntityIdUtils.contractIdFromEvmAddress(
                                        Address.fromHexString(HTS_PRECOMPILED_CONTRACT_ADDRESS)
                                                .toArray()))
                .thenReturn(precompiledContract);
        entityIdUtils
                .when(() -> EntityIdUtils.accountIdFromEvmAddress(senderAddress))
                .thenReturn(sender);
        entityIdUtils.when(() -> EntityIdUtils.asTypedEvmAddress(token)).thenReturn(tokenAddress);
        entityIdUtils.when(() -> EntityIdUtils.asTypedEvmAddress(sender)).thenReturn(senderAddress);
        entityIdUtils
                .when(() -> EntityIdUtils.asTypedEvmAddress(receiver))
                .thenReturn(recipientAddress);
        entityIdUtils
                .when(() -> EntityIdUtils.asEvmAddress(0, 0, 3))
                .thenReturn(RIPEMD160.toArray());
        entityIdUtils
                .when(() -> EntityIdUtils.asEvmAddress(0, 0, 2))
                .thenReturn(RIPEMD160.toArray());
        given(worldUpdater.permissivelyUnaliased(any()))
                .willAnswer(invocationOnMock -> invocationOnMock.getArgument(0));
    }

    @AfterEach
    void closeMocks() {
        entityIdUtils.close();
    }

    @Test
    void name() {
        Bytes pretendArguments =
                givenMinimalFrameContext(Bytes.of(Integers.toBytes(ABI_ID_ERC_NAME)));
        given(syntheticTxnFactory.createTransactionCall(1L, pretendArguments))
                .willReturn(mockSynthBodyBuilder);
        given(
                        creator.createSuccessfulSyntheticRecord(
                                Collections.emptyList(), sideEffects, EMPTY_MEMO))
                .willReturn(mockRecordBuilder);
        given(
                        feeCalculator.estimatedGasPriceInTinybars(
                                HederaFunctionality.ContractCall, timestamp))
                .willReturn(1L);
        given(feeCalculator.estimatePayment(any(), any(), any(), any(), any()))
                .willReturn(mockFeeObject);
        given(mockFeeObject.getNodeFee()).willReturn(1L);
        given(mockFeeObject.getNetworkFee()).willReturn(1L);
        given(mockFeeObject.getServiceFee()).willReturn(1L);
        given(encoder.encodeName(any())).willReturn(successResult);

        // when:
        subject.prepareFields(frame);
        subject.prepareComputation(pretendArguments, a -> a);
        subject.getPrecompile().getGasRequirement(TEST_CONSENSUS_TIME);
        final var result = subject.computeInternal(frame);

        // then:
        assertEquals(successResult, result);
        verify(wrappedLedgers).commit();
        verify(worldUpdater)
                .manageInProgressRecord(recordsHistorian, mockRecordBuilder, mockSynthBodyBuilder);
    }

    @Test
    void symbol() {
        Bytes pretendArguments =
                givenMinimalFrameContext(Bytes.of(Integers.toBytes(ABI_ID_ERC_SYMBOL)));
        given(syntheticTxnFactory.createTransactionCall(1L, pretendArguments))
                .willReturn(mockSynthBodyBuilder);
        given(
                        creator.createSuccessfulSyntheticRecord(
                                Collections.emptyList(), sideEffects, EMPTY_MEMO))
                .willReturn(mockRecordBuilder);
        given(
                        feeCalculator.estimatedGasPriceInTinybars(
                                HederaFunctionality.ContractCall, timestamp))
                .willReturn(1L);
        given(feeCalculator.estimatePayment(any(), any(), any(), any(), any()))
                .willReturn(mockFeeObject);
        given(mockFeeObject.getNodeFee()).willReturn(1L);
        given(mockFeeObject.getNetworkFee()).willReturn(1L);
        given(mockFeeObject.getServiceFee()).willReturn(1L);
        given(encoder.encodeSymbol(any())).willReturn(successResult);

        // when:
        subject.prepareFields(frame);
        subject.prepareComputation(pretendArguments, a -> a);
        subject.getPrecompile().getGasRequirement(TEST_CONSENSUS_TIME);
        final var result = subject.computeInternal(frame);

        // then:
        assertEquals(successResult, result);
        verify(wrappedLedgers).commit();
        verify(worldUpdater)
                .manageInProgressRecord(recordsHistorian, mockRecordBuilder, mockSynthBodyBuilder);
    }

    @Test
    void isApprovedForAllWorksWithBothOwnerAndOperatorExtant() {
        Set<FcTokenAllowanceId> allowances = new TreeSet<>();
        FcTokenAllowanceId fcTokenAllowanceId =
                FcTokenAllowanceId.from(
                        EntityNum.fromLong(token.getTokenNum()),
                        EntityNum.fromLong(receiver.getAccountNum()));
        allowances.add(fcTokenAllowanceId);

        Bytes nestedPretendArguments = Bytes.of(Integers.toBytes(ABI_ID_ERC_IS_APPROVED_FOR_ALL));
        Bytes pretendArguments = givenMinimalFrameContext(nestedPretendArguments);
        given(wrappedLedgers.accounts()).willReturn(accounts);
        given(accounts.contains(IS_APPROVE_FOR_ALL_WRAPPER.owner())).willReturn(true);
        given(accounts.contains(IS_APPROVE_FOR_ALL_WRAPPER.operator())).willReturn(true);
        given(syntheticTxnFactory.createTransactionCall(1L, pretendArguments))
                .willReturn(mockSynthBodyBuilder);
        given(
                        creator.createSuccessfulSyntheticRecord(
                                Collections.emptyList(), sideEffects, EMPTY_MEMO))
                .willReturn(mockRecordBuilder);

        given(
                        feeCalculator.estimatedGasPriceInTinybars(
                                HederaFunctionality.ContractCall, timestamp))
                .willReturn(1L);
        given(feeCalculator.estimatePayment(any(), any(), any(), any(), any()))
                .willReturn(mockFeeObject);
        given(mockFeeObject.getNodeFee()).willReturn(1L);
        given(mockFeeObject.getNetworkFee()).willReturn(1L);
        given(mockFeeObject.getServiceFee()).willReturn(1L);

        given(encoder.encodeIsApprovedForAll(true)).willReturn(successResult);
        given(decoder.decodeIsApprovedForAll(eq(nestedPretendArguments), any()))
                .willReturn(IS_APPROVE_FOR_ALL_WRAPPER);
        given(dynamicProperties.areAllowancesEnabled()).willReturn(true);
        given(accounts.get(any(), any())).willReturn(allowances);

        // when:
        subject.prepareFields(frame);
        subject.prepareComputation(pretendArguments, a -> a);
        subject.getPrecompile().getGasRequirement(TEST_CONSENSUS_TIME);
        final var result = subject.computeInternal(frame);

        // then:
        assertEquals(successResult, result);
        verify(wrappedLedgers).commit();
        verify(worldUpdater)
                .manageInProgressRecord(recordsHistorian, mockRecordBuilder, mockSynthBodyBuilder);
    }

    @Test
    void isApprovedForAllWorksWithOperatorMissing() {
        Bytes nestedPretendArguments = Bytes.of(Integers.toBytes(ABI_ID_ERC_IS_APPROVED_FOR_ALL));
        Bytes pretendArguments = givenMinimalFrameContext(nestedPretendArguments);
        given(wrappedLedgers.accounts()).willReturn(accounts);
        given(accounts.contains(IS_APPROVE_FOR_ALL_WRAPPER.owner())).willReturn(true);
        given(syntheticTxnFactory.createTransactionCall(1L, pretendArguments))
                .willReturn(mockSynthBodyBuilder);
        given(
                        creator.createSuccessfulSyntheticRecord(
                                Collections.emptyList(), sideEffects, EMPTY_MEMO))
                .willReturn(mockRecordBuilder);

        given(
                        feeCalculator.estimatedGasPriceInTinybars(
                                HederaFunctionality.ContractCall, timestamp))
                .willReturn(1L);
        given(feeCalculator.estimatePayment(any(), any(), any(), any(), any()))
                .willReturn(mockFeeObject);
        given(mockFeeObject.getNodeFee()).willReturn(1L);
        given(mockFeeObject.getNetworkFee()).willReturn(1L);
        given(mockFeeObject.getServiceFee()).willReturn(1L);

        given(encoder.encodeIsApprovedForAll(false)).willReturn(successResult);
        given(decoder.decodeIsApprovedForAll(eq(nestedPretendArguments), any()))
                .willReturn(IS_APPROVE_FOR_ALL_WRAPPER);
        given(dynamicProperties.areAllowancesEnabled()).willReturn(true);

        // when:
        subject.prepareFields(frame);
        subject.prepareComputation(pretendArguments, a -> a);
        subject.getPrecompile().getGasRequirement(TEST_CONSENSUS_TIME);
        final var result = subject.computeInternal(frame);

        // then:
        assertEquals(successResult, result);
        verify(wrappedLedgers).commit();
        verify(worldUpdater)
                .manageInProgressRecord(recordsHistorian, mockRecordBuilder, mockSynthBodyBuilder);
    }

    @Test
    void approve() {
        List<CryptoAllowance> cryptoAllowances = new ArrayList<>();
        List<TokenAllowance> tokenAllowances = new ArrayList<>();
        List<NftAllowance> nftAllowances = new ArrayList<>();
        Bytes nestedPretendArguments = Bytes.of(Integers.toBytes(ABI_ID_ERC_APPROVE));
        Bytes pretendArguments = givenMinimalFrameContext(nestedPretendArguments);
        givenLedgers();
        givenPricingUtilsContext();

        given(wrappedLedgers.tokens()).willReturn(tokens);
        given(wrappedLedgers.accounts()).willReturn(accounts);
        given(
                        creator.createSuccessfulSyntheticRecord(
                                Collections.emptyList(), sideEffects, EMPTY_MEMO))
                .willReturn(mockRecordBuilder);

        given(
                        feeCalculator.estimatedGasPriceInTinybars(
                                HederaFunctionality.ContractCall, timestamp))
                .willReturn(1L);
        given(feeCalculator.computeFee(any(), any(), any(), any())).willReturn(mockFeeObject);
        given(mockFeeObject.getServiceFee()).willReturn(1L);

        given(syntheticTxnFactory.createNonfungibleApproval(eq(APPROVE_WRAPPER), any(), any()))
                .willReturn(mockSynthBodyBuilder);
        given(mockSynthBodyBuilder.build()).willReturn(TransactionBody.newBuilder().build());
        given(mockSynthBodyBuilder.setTransactionID(any(TransactionID.class)))
                .willReturn(mockSynthBodyBuilder);
        given(mockSynthBodyBuilder.getCryptoApproveAllowance())
                .willReturn(cryptoApproveAllowanceTransactionBody);

        given(infrastructureFactory.newAccountStore(accounts)).willReturn(accountStore);
        given(
                        infrastructureFactory.newTokenStore(
                                accountStore, sideEffects, tokens, nfts, tokenRels))
                .willReturn(tokenStore);
        given(infrastructureFactory.newApproveAllowanceLogic(accountStore, tokenStore))
                .willReturn(approveAllowanceLogic);
        given(EntityIdUtils.accountIdFromEvmAddress((Address) any())).willReturn(sender);
        given(accountStore.loadAccount(any())).willReturn(new Account(accountId));
        given(dynamicProperties.areAllowancesEnabled()).willReturn(true);
        given(wrappedLedgers.ownerIfPresent(any())).willReturn(senderId);
        given(wrappedLedgers.hasApprovedForAll(any(), any(), any())).willReturn(true);
        given(infrastructureFactory.newApproveAllowanceChecks()).willReturn(allowanceChecks);
        given(infrastructureFactory.newDeleteAllowanceChecks()).willReturn(deleteAllowanceChecks);

        given(
                        allowanceChecks.allowancesValidation(
                                cryptoAllowances,
                                tokenAllowances,
                                nftAllowances,
                                new Account(accountId),
                                stateView))
                .willReturn(OK);

        given(decoder.decodeTokenApprove(eq(nestedPretendArguments), eq(token), eq(false), any()))
                .willReturn(APPROVE_WRAPPER);
        given(encoder.encodeApprove(true)).willReturn(successResult);

        // when:
        subject.prepareFields(frame);
        subject.prepareComputation(pretendArguments, a -> a);
        subject.getPrecompile().getGasRequirement(TEST_CONSENSUS_TIME);
        final var result = subject.computeInternal(frame);

        // then:
        assertEquals(successResult, result);
        verify(wrappedLedgers).commit();
        verify(worldUpdater)
                .manageInProgressRecord(recordsHistorian, mockRecordBuilder, mockSynthBodyBuilder);
    }

    @Test
    void approveRevertsIfItFails() {
        givenPricingUtilsContext();
        List<CryptoAllowance> cryptoAllowances = new ArrayList<>();
        List<TokenAllowance> tokenAllowances = new ArrayList<>();
        List<NftAllowance> nftAllowances = new ArrayList<>();
        Bytes nestedPretendArguments = Bytes.of(Integers.toBytes(ABI_ID_ERC_APPROVE));
        Bytes pretendArguments = givenMinimalFrameContext(nestedPretendArguments);

        given(wrappedLedgers.tokens()).willReturn(tokens);
        given(wrappedLedgers.accounts()).willReturn(accounts);

        given(
                        feeCalculator.estimatedGasPriceInTinybars(
                                HederaFunctionality.ContractCall, timestamp))
                .willReturn(1L);
        given(feeCalculator.computeFee(any(), any(), any(), any())).willReturn(mockFeeObject);
        given(mockFeeObject.getServiceFee()).willReturn(1L);

        given(syntheticTxnFactory.createNonfungibleApproval(eq(APPROVE_WRAPPER), any(), any()))
                .willReturn(mockSynthBodyBuilder);
        given(mockSynthBodyBuilder.build()).willReturn(TransactionBody.newBuilder().build());
        given(mockSynthBodyBuilder.setTransactionID(any(TransactionID.class)))
                .willReturn(mockSynthBodyBuilder);
        given(mockSynthBodyBuilder.getCryptoApproveAllowance())
                .willReturn(cryptoApproveAllowanceTransactionBody);

        given(infrastructureFactory.newAccountStore(accounts)).willReturn(accountStore);
        given(EntityIdUtils.accountIdFromEvmAddress((Address) any())).willReturn(sender);
        given(accountStore.loadAccount(any())).willReturn(new Account(accountId));
        given(dynamicProperties.areAllowancesEnabled()).willReturn(true);

        given(
                        allowanceChecks.allowancesValidation(
                                cryptoAllowances,
                                tokenAllowances,
                                nftAllowances,
                                new Account(accountId),
                                stateView))
                .willReturn(OK);
        given(wrappedLedgers.ownerIfPresent(any())).willReturn(senderId);
        given(wrappedLedgers.hasApprovedForAll(any(), any(), any())).willReturn(true);

        given(decoder.decodeTokenApprove(eq(nestedPretendArguments), eq(token), eq(false), any()))
                .willReturn(APPROVE_WRAPPER);
        given(infrastructureFactory.newApproveAllowanceLogic(any(), any()))
                .willReturn(approveAllowanceLogic);
        given(infrastructureFactory.newApproveAllowanceChecks()).willReturn(allowanceChecks);
        given(infrastructureFactory.newDeleteAllowanceChecks()).willReturn(deleteAllowanceChecks);
        willThrow(new InvalidTransactionException(SENDER_DOES_NOT_OWN_NFT_SERIAL_NO))
                .given(approveAllowanceLogic)
                .approveAllowance(any(), any(), any(), any());

        // when:
        subject.prepareFields(frame);
        subject.prepareComputation(pretendArguments, a -> a);
        subject.getPrecompile().getGasRequirement(TEST_CONSENSUS_TIME);
        final var result = subject.computeInternal(frame);
        final var expectedFailure = EncodingFacade.resultFrom(SENDER_DOES_NOT_OWN_NFT_SERIAL_NO);

        verify(frame)
                .setRevertReason(Bytes.of(SENDER_DOES_NOT_OWN_NFT_SERIAL_NO.name().getBytes()));
        assertEquals(expectedFailure, result);
    }

    @Test
    void approveSpender0WhenOwner() {
        givenPricingUtilsContext();
        Bytes nestedPretendArguments = Bytes.of(Integers.toBytes(ABI_ID_ERC_APPROVE));
        Bytes pretendArguments = givenMinimalFrameContext(nestedPretendArguments);

        given(wrappedLedgers.tokens()).willReturn(tokens);
        given(wrappedLedgers.accounts()).willReturn(accounts);
        given(wrappedLedgers.nfts()).willReturn(nfts);
        given(
                        creator.createSuccessfulSyntheticRecord(
                                Collections.emptyList(), sideEffects, EMPTY_MEMO))
                .willReturn(mockRecordBuilder);

        given(
                        feeCalculator.estimatedGasPriceInTinybars(
                                HederaFunctionality.ContractCall, timestamp))
                .willReturn(1L);
        given(feeCalculator.computeFee(any(), any(), any(), any())).willReturn(mockFeeObject);
        given(mockFeeObject.getServiceFee()).willReturn(1L);

        given(wrappedLedgers.ownerIfPresent(any())).willReturn(senderId);
        given(
                        syntheticTxnFactory.createDeleteAllowance(
                                APPROVE_WRAPPER_0, EntityId.fromGrpcAccountId(sender)))
                .willReturn(mockSynthBodyBuilder);
        given(mockSynthBodyBuilder.build()).willReturn(TransactionBody.newBuilder().build());
        given(mockSynthBodyBuilder.setTransactionID(any(TransactionID.class)))
                .willReturn(mockSynthBodyBuilder);
        given(mockSynthBodyBuilder.getCryptoDeleteAllowance())
                .willReturn(cryptoDeleteAllowanceTransactionBody);
        given(cryptoDeleteAllowanceTransactionBody.getNftAllowancesList())
                .willReturn(List.of(NftRemoveAllowance.newBuilder().setOwner(sender).build()));

        given(infrastructureFactory.newAccountStore(accounts)).willReturn(accountStore);
        given(EntityIdUtils.accountIdFromEvmAddress((Address) any())).willReturn(sender);
        given(accountStore.loadAccount(any())).willReturn(new Account(accountId));
        given(dynamicProperties.areAllowancesEnabled()).willReturn(true);
        given(deleteAllowanceChecks.deleteAllowancesValidation(any(), any(), any())).willReturn(OK);

        given(decoder.decodeTokenApprove(eq(nestedPretendArguments), eq(token), eq(false), any()))
                .willReturn(APPROVE_WRAPPER_0);
        given(encoder.encodeApprove(true)).willReturn(successResult);
        given(infrastructureFactory.newDeleteAllowanceLogic(any(), any()))
                .willReturn(deleteAllowanceLogic);
        given(wrappedLedgers.ownerIfPresent(any())).willReturn(senderId);
        given(wrappedLedgers.hasApprovedForAll(any(), any(), any())).willReturn(true);
        given(infrastructureFactory.newApproveAllowanceChecks()).willReturn(allowanceChecks);
        given(infrastructureFactory.newDeleteAllowanceChecks()).willReturn(deleteAllowanceChecks);

        // when:
        subject.prepareFields(frame);
        subject.prepareComputation(pretendArguments, a -> a);
        subject.getPrecompile().getGasRequirement(TEST_CONSENSUS_TIME);
        final var result = subject.computeInternal(frame);

        // then:
        assertEquals(successResult, result);
        verify(wrappedLedgers).commit();
        verify(worldUpdater)
                .manageInProgressRecord(recordsHistorian, mockRecordBuilder, mockSynthBodyBuilder);
    }

    @Test
    void approveSpender0WhenGrantedApproveForAll() {
        givenPricingUtilsContext();
        Bytes nestedPretendArguments = Bytes.of(Integers.toBytes(ABI_ID_ERC_APPROVE));
        Bytes pretendArguments = givenMinimalFrameContext(nestedPretendArguments);

        given(wrappedLedgers.tokens()).willReturn(tokens);
        given(wrappedLedgers.accounts()).willReturn(accounts);
        given(wrappedLedgers.nfts()).willReturn(nfts);
        given(
                        creator.createSuccessfulSyntheticRecord(
                                Collections.emptyList(), sideEffects, EMPTY_MEMO))
                .willReturn(mockRecordBuilder);

        given(
                        feeCalculator.estimatedGasPriceInTinybars(
                                HederaFunctionality.ContractCall, timestamp))
                .willReturn(1L);
        given(feeCalculator.computeFee(any(), any(), any(), any())).willReturn(mockFeeObject);
        given(mockFeeObject.getServiceFee()).willReturn(1L);

        given(wrappedLedgers.ownerIfPresent(any())).willReturn(senderId);
        given(
                        syntheticTxnFactory.createDeleteAllowance(
                                APPROVE_WRAPPER_0, EntityId.fromGrpcAccountId(sender)))
                .willReturn(mockSynthBodyBuilder);
        given(mockSynthBodyBuilder.build()).willReturn(TransactionBody.newBuilder().build());
        given(mockSynthBodyBuilder.setTransactionID(any(TransactionID.class)))
                .willReturn(mockSynthBodyBuilder);
        given(mockSynthBodyBuilder.getCryptoDeleteAllowance())
                .willReturn(cryptoDeleteAllowanceTransactionBody);
        given(cryptoDeleteAllowanceTransactionBody.getNftAllowancesList())
                .willReturn(
                        List.of(NftRemoveAllowance.newBuilder().setOwner(feeCollector).build()));
        given(wrappedLedgers.hasApprovedForAll(any(), any(), any())).willReturn(true);

        given(infrastructureFactory.newAccountStore(accounts)).willReturn(accountStore);
        given(EntityIdUtils.accountIdFromEvmAddress((Address) any())).willReturn(sender);
        given(accountStore.loadAccount(any())).willReturn(new Account(accountId));
        given(dynamicProperties.areAllowancesEnabled()).willReturn(true);
        given(deleteAllowanceChecks.deleteAllowancesValidation(any(), any(), any())).willReturn(OK);

        given(decoder.decodeTokenApprove(eq(nestedPretendArguments), eq(token), eq(false), any()))
                .willReturn(APPROVE_WRAPPER_0);
        given(encoder.encodeApprove(true)).willReturn(successResult);
        given(infrastructureFactory.newDeleteAllowanceLogic(any(), any()))
                .willReturn(deleteAllowanceLogic);
        given(infrastructureFactory.newApproveAllowanceChecks()).willReturn(allowanceChecks);
        given(infrastructureFactory.newDeleteAllowanceChecks()).willReturn(deleteAllowanceChecks);

        // when:
        subject.prepareFields(frame);
        subject.prepareComputation(pretendArguments, a -> a);
        subject.getPrecompile().getGasRequirement(TEST_CONSENSUS_TIME);
        final var result = subject.computeInternal(frame);

        // then:
        assertEquals(successResult, result);
        verify(wrappedLedgers).commit();
        verify(worldUpdater)
                .manageInProgressRecord(recordsHistorian, mockRecordBuilder, mockSynthBodyBuilder);
    }

    @Test
    void approveSpender0NoGoodIfNotPermissioned() {
        givenPricingUtilsContext();
        Bytes nestedPretendArguments = Bytes.of(Integers.toBytes(ABI_ID_ERC_APPROVE));
        Bytes pretendArguments = givenMinimalFrameContext(nestedPretendArguments);

        given(
                        feeCalculator.estimatedGasPriceInTinybars(
                                HederaFunctionality.ContractCall, timestamp))
                .willReturn(1L);
        given(feeCalculator.computeFee(any(), any(), any(), any())).willReturn(mockFeeObject);
        given(mockFeeObject.getServiceFee()).willReturn(1L);

        given(wrappedLedgers.ownerIfPresent(any())).willReturn(senderId);
        given(
                        syntheticTxnFactory.createDeleteAllowance(
                                APPROVE_WRAPPER_0, EntityId.fromGrpcAccountId(sender)))
                .willReturn(mockSynthBodyBuilder);
        given(mockSynthBodyBuilder.build()).willReturn(TransactionBody.newBuilder().build());
        given(mockSynthBodyBuilder.setTransactionID(any(TransactionID.class)))
                .willReturn(mockSynthBodyBuilder);
        given(wrappedLedgers.ownerIfPresent(any())).willReturn(senderId);
        given(EntityIdUtils.accountIdFromEvmAddress((Address) any())).willReturn(sender);
        given(dynamicProperties.areAllowancesEnabled()).willReturn(true);

        given(decoder.decodeTokenApprove(eq(nestedPretendArguments), eq(token), eq(false), any()))
                .willReturn(APPROVE_WRAPPER_0);

        // when:
        subject.prepareFields(frame);
        subject.prepareComputation(pretendArguments, a -> a);
        subject.getPrecompile().getGasRequirement(TEST_CONSENSUS_TIME);
        final var result = subject.computeInternal(frame);
        final var expectedFailure = EncodingFacade.resultFrom(SENDER_DOES_NOT_OWN_NFT_SERIAL_NO);

        verify(frame)
                .setRevertReason(Bytes.of(SENDER_DOES_NOT_OWN_NFT_SERIAL_NO.name().getBytes()));
        assertEquals(expectedFailure, result);
    }

    @Test
    void validatesImpliedNftApprovalDeletion() {
        givenPricingUtilsContext();
        Bytes nestedPretendArguments = Bytes.of(Integers.toBytes(ABI_ID_ERC_APPROVE));
        Bytes pretendArguments = givenMinimalFrameContext(nestedPretendArguments);
        given(wrappedLedgers.tokens()).willReturn(tokens);
        given(wrappedLedgers.accounts()).willReturn(accounts);
        given(wrappedLedgers.nfts()).willReturn(nfts);
        given(creator.createUnsuccessfulSyntheticRecord(INVALID_ALLOWANCE_OWNER_ID))
                .willReturn(mockRecordBuilder);

        given(
                        feeCalculator.estimatedGasPriceInTinybars(
                                HederaFunctionality.ContractCall, timestamp))
                .willReturn(1L);
        given(feeCalculator.computeFee(any(), any(), any(), any())).willReturn(mockFeeObject);
        given(mockFeeObject.getServiceFee()).willReturn(1L);

        given(wrappedLedgers.ownerIfPresent(any())).willReturn(senderId);
        given(
                        syntheticTxnFactory.createDeleteAllowance(
                                APPROVE_WRAPPER_0, EntityId.fromGrpcAccountId(sender)))
                .willReturn(mockSynthBodyBuilder);
        given(mockSynthBodyBuilder.build()).willReturn(TransactionBody.newBuilder().build());
        given(mockSynthBodyBuilder.setTransactionID(any(TransactionID.class)))
                .willReturn(mockSynthBodyBuilder);
        given(mockSynthBodyBuilder.getCryptoDeleteAllowance())
                .willReturn(cryptoDeleteAllowanceTransactionBody);

        given(infrastructureFactory.newAccountStore(accounts)).willReturn(accountStore);
        given(EntityIdUtils.accountIdFromEvmAddress((Address) any())).willReturn(sender);
        given(accountStore.loadAccount(any())).willReturn(new Account(accountId));
        given(dynamicProperties.areAllowancesEnabled()).willReturn(true);

        given(cryptoDeleteAllowanceTransactionBody.getNftAllowancesList())
                .willReturn(Collections.emptyList());
        given(wrappedLedgers.ownerIfPresent(any())).willReturn(senderId);
        given(wrappedLedgers.hasApprovedForAll(any(), any(), any())).willReturn(true);
        given(infrastructureFactory.newApproveAllowanceChecks()).willReturn(allowanceChecks);
        given(infrastructureFactory.newDeleteAllowanceChecks()).willReturn(deleteAllowanceChecks);

        given(decoder.decodeTokenApprove(eq(nestedPretendArguments), eq(token), eq(false), any()))
                .willReturn(APPROVE_WRAPPER_0);
        given(deleteAllowanceChecks.deleteAllowancesValidation(any(), any(), any()))
                .willReturn(INVALID_ALLOWANCE_OWNER_ID);

        // when:
        subject.prepareFields(frame);
        subject.prepareComputation(pretendArguments, a -> a);
        subject.getPrecompile().getGasRequirement(TEST_CONSENSUS_TIME);
        final var result = subject.computeInternal(frame);
        final var expectedFailure = EncodingFacade.resultFrom(INVALID_ALLOWANCE_OWNER_ID);

        verify(frame).setRevertReason(Bytes.of(INVALID_ALLOWANCE_OWNER_ID.name().getBytes()));
        assertEquals(expectedFailure, result);
    }

    @Test
    void allowanceValidation() {
        givenPricingUtilsContext();
        List<CryptoAllowance> cryptoAllowances = new ArrayList<>();
        List<TokenAllowance> tokenAllowances = new ArrayList<>();
        List<NftAllowance> nftAllowances = new ArrayList<>();

        Bytes nestedPretendArguments = Bytes.of(Integers.toBytes(ABI_ID_ERC_APPROVE));
        Bytes pretendArguments = givenMinimalFrameContext(nestedPretendArguments);

        given(wrappedLedgers.tokens()).willReturn(tokens);
        given(wrappedLedgers.accounts()).willReturn(accounts);

        given(
                        feeCalculator.estimatedGasPriceInTinybars(
                                HederaFunctionality.ContractCall, timestamp))
                .willReturn(1L);
        given(feeCalculator.computeFee(any(), any(), any(), any())).willReturn(mockFeeObject);
        given(mockFeeObject.getServiceFee()).willReturn(1L);

        given(wrappedLedgers.ownerIfPresent(any())).willReturn(senderId);
        given(wrappedLedgers.hasApprovedForAll(any(), any(), any())).willReturn(true);
        given(syntheticTxnFactory.createNonfungibleApproval(eq(APPROVE_WRAPPER), any(), any()))
                .willReturn(mockSynthBodyBuilder);
        given(mockSynthBodyBuilder.build()).willReturn(TransactionBody.newBuilder().build());
        given(mockSynthBodyBuilder.setTransactionID(any(TransactionID.class)))
                .willReturn(mockSynthBodyBuilder);
        given(mockSynthBodyBuilder.getCryptoApproveAllowance())
                .willReturn(cryptoApproveAllowanceTransactionBody);

        given(infrastructureFactory.newAccountStore(accounts)).willReturn(accountStore);
        given(infrastructureFactory.newApproveAllowanceChecks()).willReturn(allowanceChecks);
        given(infrastructureFactory.newDeleteAllowanceChecks()).willReturn(deleteAllowanceChecks);
        given(EntityIdUtils.accountIdFromEvmAddress((Address) any())).willReturn(sender);
        given(accountStore.loadAccount(any())).willReturn(new Account(accountId));
        given(dynamicProperties.areAllowancesEnabled()).willReturn(true);

        given(
                        allowanceChecks.allowancesValidation(
                                cryptoAllowances,
                                tokenAllowances,
                                nftAllowances,
                                new Account(accountId),
                                stateView))
                .willReturn(FAIL_INVALID);

        given(decoder.decodeTokenApprove(eq(nestedPretendArguments), eq(token), eq(false), any()))
                .willReturn(APPROVE_WRAPPER);

        // when:
        subject.prepareFields(frame);
        subject.prepareComputation(pretendArguments, a -> a);
        subject.getPrecompile().getGasRequirement(TEST_CONSENSUS_TIME);
        final var result = subject.computeInternal(frame);

        // then:
        assertEquals(failResult, result);
    }

    @Test
    void setApprovalForAll() {
        List<CryptoAllowance> cryptoAllowances = new ArrayList<>();
        List<TokenAllowance> tokenAllowances = new ArrayList<>();
        List<NftAllowance> nftAllowances = new ArrayList<>();

        Bytes nestedPretendArguments = Bytes.of(Integers.toBytes(ABI_ID_ERC_SET_APPROVAL_FOR_ALL));
        Bytes pretendArguments = givenMinimalFrameContext(nestedPretendArguments);
        givenLedgers();
        givenPricingUtilsContext();

        given(wrappedLedgers.tokens()).willReturn(tokens);
        given(wrappedLedgers.accounts()).willReturn(accounts);
        given(
                        creator.createSuccessfulSyntheticRecord(
                                Collections.emptyList(), sideEffects, EMPTY_MEMO))
                .willReturn(mockRecordBuilder);

        given(
                        feeCalculator.estimatedGasPriceInTinybars(
                                HederaFunctionality.ContractCall, timestamp))
                .willReturn(1L);
        given(feeCalculator.computeFee(any(), any(), any(), any())).willReturn(mockFeeObject);
        given(mockFeeObject.getServiceFee()).willReturn(1L);

        given(
                        syntheticTxnFactory.createApproveAllowanceForAllNFT(
                                SET_APPROVAL_FOR_ALL_WRAPPER, token))
                .willReturn(mockSynthBodyBuilder);
        given(mockSynthBodyBuilder.build()).willReturn(TransactionBody.newBuilder().build());
        given(mockSynthBodyBuilder.setTransactionID(any(TransactionID.class)))
                .willReturn(mockSynthBodyBuilder);
        given(mockSynthBodyBuilder.getCryptoApproveAllowance())
                .willReturn(cryptoApproveAllowanceTransactionBody);

        given(infrastructureFactory.newAccountStore(accounts)).willReturn(accountStore);
        given(
                        infrastructureFactory.newTokenStore(
                                accountStore, sideEffects, tokens, nfts, tokenRels))
                .willReturn(tokenStore);
        given(infrastructureFactory.newApproveAllowanceLogic(accountStore, tokenStore))
                .willReturn(approveAllowanceLogic);
        given(EntityIdUtils.accountIdFromEvmAddress((Address) any())).willReturn(sender);
        given(accountStore.loadAccount(any())).willReturn(new Account(accountId));
        given(dynamicProperties.areAllowancesEnabled()).willReturn(true);
        given(infrastructureFactory.newApproveAllowanceChecks()).willReturn(allowanceChecks);

        given(
                        allowanceChecks.allowancesValidation(
                                cryptoAllowances,
                                tokenAllowances,
                                nftAllowances,
                                new Account(accountId),
                                stateView))
                .willReturn(OK);

        given(decoder.decodeSetApprovalForAll(eq(nestedPretendArguments), any()))
                .willReturn(SET_APPROVAL_FOR_ALL_WRAPPER);

        // when:
        subject.prepareFields(frame);
        subject.prepareComputation(pretendArguments, a -> a);
        subject.getPrecompile().getGasRequirement(TEST_CONSENSUS_TIME);
        final var result = subject.computeInternal(frame);

        // then:
        assertEquals(successResult, result);
        verify(wrappedLedgers).commit();
        verify(worldUpdater)
                .manageInProgressRecord(recordsHistorian, mockRecordBuilder, mockSynthBodyBuilder);
    }

    @Test
    void getApproved() {
        Set<FcTokenAllowanceId> allowances = new TreeSet<>();
        FcTokenAllowanceId fcTokenAllowanceId =
                FcTokenAllowanceId.from(
                        EntityNum.fromLong(token.getTokenNum()),
                        EntityNum.fromLong(receiver.getAccountNum()));
        allowances.add(fcTokenAllowanceId);

        Bytes nestedPretendArguments = Bytes.of(Integers.toBytes(ABI_ID_ERC_GET_APPROVED));
        Bytes pretendArguments = givenMinimalFrameContext(nestedPretendArguments);

        given(wrappedLedgers.nfts()).willReturn(nfts);
        final var nftId = NftId.fromGrpc(token, GET_APPROVED_WRAPPER.serialNo());
        given(nfts.contains(nftId)).willReturn(true);
        given(nfts.get(nftId, NftProperty.SPENDER)).willReturn(EntityId.fromAddress(RIPEMD160));
        given(dynamicProperties.areAllowancesEnabled()).willReturn(true);
        given(syntheticTxnFactory.createTransactionCall(1L, pretendArguments))
                .willReturn(mockSynthBodyBuilder);
        given(
                        creator.createSuccessfulSyntheticRecord(
                                Collections.emptyList(), sideEffects, EMPTY_MEMO))
                .willReturn(mockRecordBuilder);

        given(
                        feeCalculator.estimatedGasPriceInTinybars(
                                HederaFunctionality.ContractCall, timestamp))
                .willReturn(1L);
        given(feeCalculator.estimatePayment(any(), any(), any(), any(), any()))
                .willReturn(mockFeeObject);
        given(mockFeeObject.getNodeFee()).willReturn(1L);
        given(mockFeeObject.getNetworkFee()).willReturn(1L);
        given(mockFeeObject.getServiceFee()).willReturn(1L);

        given(encoder.encodeGetApproved(RIPEMD160)).willReturn(successResult);
        given(decoder.decodeGetApproved(nestedPretendArguments)).willReturn(GET_APPROVED_WRAPPER);
        given(wrappedLedgers.canonicalAddress(any())).willReturn(RIPEMD160);

        // when:
        subject.prepareFields(frame);
        subject.prepareComputation(pretendArguments, a -> a);
        subject.getPrecompile().getGasRequirement(TEST_CONSENSUS_TIME);
        final var result = subject.computeInternal(frame);

        // then:
        assertEquals(successResult, result);
        verify(wrappedLedgers).commit();
        verify(worldUpdater)
                .manageInProgressRecord(recordsHistorian, mockRecordBuilder, mockSynthBodyBuilder);
    }

    @Test
    void totalSupply() {
        Bytes pretendArguments =
                givenMinimalFrameContext(Bytes.of(Integers.toBytes(ABI_ID_ERC_TOTAL_SUPPLY_TOKEN)));
        given(syntheticTxnFactory.createTransactionCall(1L, pretendArguments))
                .willReturn(mockSynthBodyBuilder);
        given(
                        creator.createSuccessfulSyntheticRecord(
                                Collections.emptyList(), sideEffects, EMPTY_MEMO))
                .willReturn(mockRecordBuilder);
        given(
                        feeCalculator.estimatedGasPriceInTinybars(
                                HederaFunctionality.ContractCall, timestamp))
                .willReturn(1L);
        given(feeCalculator.estimatePayment(any(), any(), any(), any(), any()))
                .willReturn(mockFeeObject);
        given(mockFeeObject.getNodeFee()).willReturn(1L);
        given(mockFeeObject.getNetworkFee()).willReturn(1L);
        given(mockFeeObject.getServiceFee()).willReturn(1L);
        given(wrappedLedgers.totalSupplyOf(any())).willReturn(10L);
        given(encoder.encodeTotalSupply(10L)).willReturn(successResult);

        subject.prepareFields(frame);
        subject.prepareComputation(pretendArguments, a -> a);
        subject.getPrecompile().getGasRequirement(TEST_CONSENSUS_TIME);
        final var result = subject.computeInternal(frame);

        assertEquals(successResult, result);
        verify(wrappedLedgers).commit();
        verify(worldUpdater)
                .manageInProgressRecord(recordsHistorian, mockRecordBuilder, mockSynthBodyBuilder);
    }

    @Test
    void balanceOf() {
        Bytes nestedPretendArguments = Bytes.of(Integers.toBytes(ABI_ID_ERC_BALANCE_OF_TOKEN));
        Bytes pretendArguments = givenMinimalFrameContext(nestedPretendArguments);

        given(syntheticTxnFactory.createTransactionCall(1L, pretendArguments))
                .willReturn(mockSynthBodyBuilder);
        given(
                        creator.createSuccessfulSyntheticRecord(
                                Collections.emptyList(), sideEffects, EMPTY_MEMO))
                .willReturn(mockRecordBuilder);
        given(
                        feeCalculator.estimatedGasPriceInTinybars(
                                HederaFunctionality.ContractCall, timestamp))
                .willReturn(1L);
        given(feeCalculator.estimatePayment(any(), any(), any(), any(), any()))
                .willReturn(mockFeeObject);
        given(mockFeeObject.getNodeFee()).willReturn(1L);
        given(mockFeeObject.getNetworkFee()).willReturn(1L);
        given(mockFeeObject.getServiceFee()).willReturn(1L);
        given(decoder.decodeBalanceOf(eq(nestedPretendArguments), any()))
                .willReturn(BALANCE_OF_WRAPPER);
        given(wrappedLedgers.balanceOf(any(), any())).willReturn(10L);
        given(encoder.encodeBalance(10L)).willReturn(successResult);

        // when:
        subject.prepareFields(frame);
        subject.prepareComputation(pretendArguments, a -> a);
        subject.getPrecompile().getGasRequirement(TEST_CONSENSUS_TIME);

        // then:
        assertEquals(successResult, subject.computeInternal(frame));
        verify(wrappedLedgers).commit();
        verify(worldUpdater)
                .manageInProgressRecord(recordsHistorian, mockRecordBuilder, mockSynthBodyBuilder);
    }

    @Test
    void ownerOfHappyPathWorks() {
        Bytes nestedPretendArguments = Bytes.of(Integers.toBytes(ABI_ID_ERC_OWNER_OF_NFT));
        Bytes pretendArguments = givenMinimalFrameContext(nestedPretendArguments);

        given(syntheticTxnFactory.createTransactionCall(1L, pretendArguments))
                .willReturn(mockSynthBodyBuilder);
        given(
                        creator.createSuccessfulSyntheticRecord(
                                Collections.emptyList(), sideEffects, EMPTY_MEMO))
                .willReturn(mockRecordBuilder);
        given(
                        feeCalculator.estimatedGasPriceInTinybars(
                                HederaFunctionality.ContractCall, timestamp))
                .willReturn(1L);
        given(feeCalculator.estimatePayment(any(), any(), any(), any(), any()))
                .willReturn(mockFeeObject);
        given(mockFeeObject.getNodeFee()).willReturn(1L);
        given(mockFeeObject.getNetworkFee()).willReturn(1L);
        given(mockFeeObject.getServiceFee()).willReturn(1L);
        given(decoder.decodeOwnerOf(nestedPretendArguments)).willReturn(ownerOfAndTokenUriWrapper);
        given(wrappedLedgers.nfts()).willReturn(nfts);
        given(nfts.contains(NftId.fromGrpc(token, ownerOfAndTokenUriWrapper.serialNo())))
                .willReturn(true);
        given(wrappedLedgers.ownerOf(any())).willReturn(senderAddress);
        given(wrappedLedgers.canonicalAddress(senderAddress)).willReturn(senderAddress);
        given(encoder.encodeOwner(senderAddress)).willReturn(successResult);

        // when:
        subject.prepareFields(frame);
        subject.prepareComputation(pretendArguments, a -> a);
        subject.getPrecompile().getGasRequirement(TEST_CONSENSUS_TIME);
        final var result = subject.computeInternal(frame);

        // then:
        assertEquals(successResult, result);
    }

    @Test
    void ownerOfRevertsWithMissingNft() {
        Bytes nestedPretendArguments = Bytes.of(Integers.toBytes(ABI_ID_ERC_OWNER_OF_NFT));
        Bytes pretendArguments = givenMinimalFrameContext(nestedPretendArguments);

        given(syntheticTxnFactory.createTransactionCall(1L, pretendArguments))
                .willReturn(mockSynthBodyBuilder);
        given(
                        creator.createSuccessfulSyntheticRecord(
                                Collections.emptyList(), sideEffects, EMPTY_MEMO))
                .willReturn(mockRecordBuilder);
        given(
                        feeCalculator.estimatedGasPriceInTinybars(
                                HederaFunctionality.ContractCall, timestamp))
                .willReturn(1L);
        given(feeCalculator.estimatePayment(any(), any(), any(), any(), any()))
                .willReturn(mockFeeObject);
        given(mockFeeObject.getNodeFee()).willReturn(1L);
        given(mockFeeObject.getNetworkFee()).willReturn(1L);
        given(mockFeeObject.getServiceFee()).willReturn(1L);
        given(decoder.decodeOwnerOf(nestedPretendArguments)).willReturn(ownerOfAndTokenUriWrapper);
        given(wrappedLedgers.nfts()).willReturn(nfts);

        // when:
        subject.prepareFields(frame);
        subject.prepareComputation(pretendArguments, a -> a);
        subject.getPrecompile().getGasRequirement(TEST_CONSENSUS_TIME);
        final var result = subject.computeInternal(frame);

        assertEquals(missingNftResult, result);
    }

    @Test
    void transferFrom() {
        Bytes nestedPretendArguments = Bytes.of(Integers.toBytes(ABI_ID_ERC_TRANSFER_FROM));
        Bytes pretendArguments = givenMinimalFrameContext(nestedPretendArguments);
        givenLedgers();
        givenPricingUtilsContext();

        given(frame.getContractAddress()).willReturn(contractAddr);
        given(
                        syntheticTxnFactory.createCryptoTransfer(
                                Collections.singletonList(TOKEN_TRANSFER_WRAPPER)))
                .willReturn(mockSynthBodyBuilder);
        given(mockSynthBodyBuilder.getCryptoTransfer()).willReturn(cryptoTransferTransactionBody);
        given(frame.getSenderAddress()).willReturn(senderAddress);
        given(impliedTransfersMarshal.validityWithCurrentProps(cryptoTransferTransactionBody))
                .willReturn(OK);
        given(sigsVerifier.hasActiveKey(Mockito.anyBoolean(), any(), any(), any()))
                .willReturn(true);
        given(dynamicProperties.areAllowancesEnabled()).willReturn(true);
        given(infrastructureFactory.newHederaTokenStore(sideEffects, tokens, nfts, tokenRels))
                .willReturn(hederaTokenStore);

        given(
                        infrastructureFactory.newTransferLogic(
                                hederaTokenStore, sideEffects, nfts, accounts, tokenRels))
                .willReturn(transferLogic);
        given(
                        feeCalculator.estimatedGasPriceInTinybars(
                                HederaFunctionality.ContractCall, timestamp))
                .willReturn(1L);
        given(mockSynthBodyBuilder.build())
                .willReturn(
                        TransactionBody.newBuilder()
                                .setCryptoTransfer(cryptoTransferTransactionBody)
                                .build());
        given(mockSynthBodyBuilder.setTransactionID(any(TransactionID.class)))
                .willReturn(mockSynthBodyBuilder);
        given(feeCalculator.computeFee(any(), any(), any(), any())).willReturn(mockFeeObject);
        given(mockFeeObject.getServiceFee()).willReturn(1L);
        given(
                        creator.createSuccessfulSyntheticRecord(
                                Collections.emptyList(), sideEffects, EMPTY_MEMO))
                .willReturn(mockRecordBuilder);
        given(
                        impliedTransfersMarshal.assessCustomFeesAndValidate(
                                anyInt(), anyInt(), any(), any(), any()))
                .willReturn(impliedTransfers);
        given(impliedTransfers.getAllBalanceChanges()).willReturn(tokenTransferChanges);
        given(impliedTransfers.getMeta()).willReturn(impliedTransfersMeta);
        given(impliedTransfersMeta.code()).willReturn(OK);
        given(
                        decoder.decodeERCTransferFrom(
                                eq(nestedPretendArguments), any(), eq(false), any(), any(), any()))
                .willReturn(Collections.singletonList(TOKEN_TRANSFER_WRAPPER));
        final var nftId = NftId.fromGrpc(token, serialNumber);
        given(wrappedLedgers.nfts()).willReturn(nfts);
        given(wrappedLedgers.canonicalAddress(recipientAddress)).willReturn(recipientAddress);
        given(wrappedLedgers.canonicalAddress(senderAddress)).willReturn(senderAddress);
        given(nfts.contains(nftId)).willReturn(true);

        given(aliases.resolveForEvm(any()))
                .willAnswer(invocationOnMock -> invocationOnMock.getArgument(0));
        given(worldUpdater.aliases()).willReturn(aliases);

        final var log =
                EncodingFacade.LogBuilder.logBuilder()
                        .forLogger(tokenAddress)
                        .forEventSignature(AbiConstants.TRANSFER_EVENT)
                        .forIndexedArgument(senderAddress)
                        .forIndexedArgument(recipientAddress)
                        .forIndexedArgument(serialNumber)
                        .build();

        // when:
        subject.prepareFields(frame);
        subject.prepareComputation(pretendArguments, a -> a);
        subject.getPrecompile().getGasRequirement(TEST_CONSENSUS_TIME);
        final var result = subject.computeInternal(frame);

        // then:
        assertEquals(Bytes.EMPTY, result);

        // and:
        verify(transferLogic).doZeroSum(tokenTransferChanges);
        verify(wrappedLedgers).commit();
        verify(worldUpdater)
                .manageInProgressRecord(recordsHistorian, mockRecordBuilder, mockSynthBodyBuilder);
        verify(frame).addLog(log);
    }

    @Test
    void transferFromFailsForInvalidSig() {
        Bytes nestedPretendArguments = Bytes.of(Integers.toBytes(ABI_ID_ERC_TRANSFER_FROM));
        Bytes pretendArguments = givenMinimalFrameContext(nestedPretendArguments);
        givenLedgers();
        givenPricingUtilsContext();

        given(frame.getContractAddress()).willReturn(contractAddr);
        given(
                        syntheticTxnFactory.createCryptoTransfer(
                                Collections.singletonList(TOKEN_TRANSFER_WRAPPER)))
                .willReturn(mockSynthBodyBuilder);
        given(mockSynthBodyBuilder.getCryptoTransfer()).willReturn(cryptoTransferTransactionBody);
        given(impliedTransfersMarshal.validityWithCurrentProps(cryptoTransferTransactionBody))
                .willReturn(OK);
        given(sigsVerifier.hasActiveKey(Mockito.anyBoolean(), any(), any(), any()))
                .willReturn(false);
        given(infrastructureFactory.newHederaTokenStore(sideEffects, tokens, nfts, tokenRels))
                .willReturn(hederaTokenStore);
        given(dynamicProperties.areAllowancesEnabled()).willReturn(true);

        given(creator.createUnsuccessfulSyntheticRecord(INVALID_SIGNATURE))
                .willReturn(mockRecordBuilder);
        given(
                        feeCalculator.estimatedGasPriceInTinybars(
                                HederaFunctionality.ContractCall, timestamp))
                .willReturn(1L);
        given(mockSynthBodyBuilder.build())
                .willReturn(
                        TransactionBody.newBuilder()
                                .setCryptoTransfer(cryptoTransferTransactionBody)
                                .build());
        given(mockSynthBodyBuilder.setTransactionID(any(TransactionID.class)))
                .willReturn(mockSynthBodyBuilder);
        given(feeCalculator.computeFee(any(), any(), any(), any())).willReturn(mockFeeObject);
        given(mockFeeObject.getServiceFee()).willReturn(1L);
        given(
                        impliedTransfersMarshal.assessCustomFeesAndValidate(
                                anyInt(), anyInt(), any(), any(), any()))
                .willReturn(impliedTransfers);
        given(impliedTransfers.getAllBalanceChanges()).willReturn(tokenTransferChanges);
        given(impliedTransfers.getMeta()).willReturn(impliedTransfersMeta);
        given(impliedTransfersMeta.code()).willReturn(OK);
        given(
                        decoder.decodeERCTransferFrom(
                                eq(nestedPretendArguments), any(), eq(false), any(), any(), any()))
                .willReturn(Collections.singletonList(TOKEN_TRANSFER_WRAPPER));
        final var nftId = NftId.fromGrpc(token, serialNumber);
        given(wrappedLedgers.nfts()).willReturn(nfts);
        given(nfts.contains(nftId)).willReturn(true);

        given(aliases.resolveForEvm(any()))
                .willAnswer(invocationOnMock -> invocationOnMock.getArgument(0));
        given(worldUpdater.aliases()).willReturn(aliases);
        // when:
        subject.prepareFields(frame);
        subject.prepareComputation(pretendArguments, a -> a);
        subject.getPrecompile().getGasRequirement(TEST_CONSENSUS_TIME);
        final var result = subject.computeInternal(frame);

        // then:
        assertEquals(invalidSigResult, result);
    }

    @Test
    void erc721SystemFailureSurfacesResult() {
        Bytes nestedPretendArguments = Bytes.of(Integers.toBytes(ABI_ID_ERC_OWNER_OF_NFT));
        Bytes pretendArguments = givenMinimalFrameContext(nestedPretendArguments);

        given(syntheticTxnFactory.createTransactionCall(1L, pretendArguments))
                .willReturn(mockSynthBodyBuilder);
        given(
                        creator.createSuccessfulSyntheticRecord(
                                Collections.emptyList(), sideEffects, EMPTY_MEMO))
                .willReturn(mockRecordBuilder);
        given(
                        feeCalculator.estimatedGasPriceInTinybars(
                                HederaFunctionality.ContractCall, timestamp))
                .willReturn(1L);
        given(feeCalculator.estimatePayment(any(), any(), any(), any(), any()))
                .willReturn(mockFeeObject);
        given(mockFeeObject.getNodeFee()).willReturn(1L);
        given(mockFeeObject.getNetworkFee()).willReturn(1L);
        given(mockFeeObject.getServiceFee()).willReturn(1L);
        given(decoder.decodeOwnerOf(nestedPretendArguments)).willReturn(ownerOfAndTokenUriWrapper);

        // when:
        subject.prepareFields(frame);
        subject.prepareComputation(pretendArguments, a -> a);
        subject.getPrecompile().getGasRequirement(TEST_CONSENSUS_TIME);
        final var result = subject.computeInternal(frame);

        assertEquals(failResult, result);
    }

    @Test
    void tokenURI() {
        Bytes nestedPretendArguments = Bytes.of(Integers.toBytes(ABI_ID_ERC_TOKEN_URI_NFT));
        Bytes pretendArguments = givenMinimalFrameContext(nestedPretendArguments);

        given(syntheticTxnFactory.createTransactionCall(1L, pretendArguments))
                .willReturn(mockSynthBodyBuilder);
        given(
                        creator.createSuccessfulSyntheticRecord(
                                Collections.emptyList(), sideEffects, EMPTY_MEMO))
                .willReturn(mockRecordBuilder);
        given(
                        feeCalculator.estimatedGasPriceInTinybars(
                                HederaFunctionality.ContractCall, timestamp))
                .willReturn(1L);
        given(feeCalculator.estimatePayment(any(), any(), any(), any(), any()))
                .willReturn(mockFeeObject);
        given(mockFeeObject.getNodeFee()).willReturn(1L);
        given(mockFeeObject.getNetworkFee()).willReturn(1L);
        given(mockFeeObject.getServiceFee()).willReturn(1L);
        given(decoder.decodeTokenUriNFT(nestedPretendArguments))
                .willReturn(ownerOfAndTokenUriWrapper);
        given(wrappedLedgers.metadataOf(any())).willReturn("Metadata");
        given(encoder.encodeTokenUri("Metadata")).willReturn(successResult);

        // when:
        subject.prepareFields(frame);
        subject.prepareComputation(pretendArguments, a -> a);
        subject.getPrecompile().getGasRequirement(TEST_CONSENSUS_TIME);
        final var result = subject.computeInternal(frame);

        // then:
        assertEquals(successResult, result);
    }

    @Test
    void transferNotSupported() {
        Bytes pretendArguments =
                givenMinimalFrameContextWithoutParentUpdater(
                        Bytes.of(Integers.toBytes(ABI_ID_ERC_TRANSFER)));
        given(wrappedLedgers.typeOf(token)).willReturn(TokenType.NON_FUNGIBLE_UNIQUE);
        subject.prepareFields(frame);

        final var exception =
                assertThrows(
                        InvalidTransactionException.class,
                        () -> subject.prepareComputation(pretendArguments, a -> a));
        assertEquals(NOT_SUPPORTED_NON_FUNGIBLE_OPERATION_REASON, exception.getMessage());
    }

    @Test
    void decimalsNotSupported() {
        Bytes pretendArguments =
                givenMinimalFrameContextWithoutParentUpdater(
                        Bytes.of(Integers.toBytes(ABI_ID_ERC_DECIMALS)));
        given(wrappedLedgers.typeOf(token)).willReturn(TokenType.NON_FUNGIBLE_UNIQUE);
        subject.prepareFields(frame);

        final var exception =
                assertThrows(
                        InvalidTransactionException.class,
                        () -> subject.prepareComputation(pretendArguments, a -> a));
        assertEquals(NOT_SUPPORTED_NON_FUNGIBLE_OPERATION_REASON, exception.getMessage());
    }

    private Bytes givenMinimalFrameContext(Bytes nestedPretendArguments) {
        given(frame.getSenderAddress()).willReturn(contractAddress);
        given(frame.getWorldUpdater()).willReturn(worldUpdater);
        given(frame.getRemainingGas()).willReturn(300L);
        given(frame.getValue()).willReturn(Wei.ZERO);
        Optional<WorldUpdater> parent = Optional.of(worldUpdater);
        given(worldUpdater.parentUpdater()).willReturn(parent);
        given(worldUpdater.wrappedTrackingLedgers(any())).willReturn(wrappedLedgers);
        return Bytes.concatenate(
                Bytes.of(Integers.toBytes(ABI_ID_REDIRECT_FOR_TOKEN)),
                nonFungibleTokenAddr,
                nestedPretendArguments);
    }

    private Bytes givenMinimalFrameContextWithoutParentUpdater(Bytes nestedPretendArguments) {
        given(frame.getSenderAddress()).willReturn(contractAddress);
        given(frame.getWorldUpdater()).willReturn(worldUpdater);
        given(worldUpdater.wrappedTrackingLedgers(any())).willReturn(wrappedLedgers);
        return Bytes.concatenate(
                Bytes.of(Integers.toBytes(ABI_ID_REDIRECT_FOR_TOKEN)),
                nonFungibleTokenAddr,
                nestedPretendArguments);
    }

    public static final BalanceOfWrapper BALANCE_OF_WRAPPER = new BalanceOfWrapper(sender);
    public static final TokenTransferWrapper TOKEN_TRANSFER_WRAPPER =
            new TokenTransferWrapper(
                    List.of(new SyntheticTxnFactory.NftExchange(1, token, sender, receiver)),
                    new ArrayList<>() {});

    private void givenLedgers() {
        given(wrappedLedgers.accounts()).willReturn(accounts);
        given(wrappedLedgers.tokenRels()).willReturn(tokenRels);
        given(wrappedLedgers.nfts()).willReturn(nfts);
        given(wrappedLedgers.tokens()).willReturn(tokens);
    }

    private void givenPricingUtilsContext() {
        given(exchange.rate(any())).willReturn(exchangeRate);
        given(exchangeRate.getCentEquiv()).willReturn(CENTS_RATE);
        given(exchangeRate.getHbarEquiv()).willReturn(HBAR_RATE);
    }

    public static final IsApproveForAllWrapper IS_APPROVE_FOR_ALL_WRAPPER =
            new IsApproveForAllWrapper(sender, receiver);

    public static final GetApprovedWrapper GET_APPROVED_WRAPPER =
            new GetApprovedWrapper(token.getTokenNum());

    public static final SetApprovalForAllWrapper SET_APPROVAL_FOR_ALL_WRAPPER =
            new SetApprovalForAllWrapper(receiver, true);

    public static final ApproveWrapper APPROVE_WRAPPER =
            new ApproveWrapper(token, receiver, BigInteger.ZERO, BigInteger.ONE, false);

    public static final ApproveWrapper APPROVE_WRAPPER_0 =
            new ApproveWrapper(
                    token, IdUtils.asAccount("0.0.0"), BigInteger.ZERO, BigInteger.ONE, false);
}<|MERGE_RESOLUTION|>--- conflicted
+++ resolved
@@ -174,98 +174,9 @@
     @Mock private SyntheticTxnFactory syntheticTxnFactory;
     @Mock private HederaStackedWorldStateUpdater worldUpdater;
     @Mock private WorldLedgers wrappedLedgers;
-    @Mock private TransactionalLedger<NftId, NftProperty, MerkleUniqueToken> nfts;
+    @Mock private TransactionalLedger<NftId, NftProperty, UniqueTokenValue> nfts;
 
     @Mock
-<<<<<<< HEAD
-    private GlobalDynamicProperties dynamicProperties;
-    @Mock
-    private GasCalculator gasCalculator;
-    @Mock
-    private MessageFrame frame;
-    @Mock
-    private TxnAwareEvmSigsVerifier sigsVerifier;
-    @Mock
-    private RecordsHistorian recordsHistorian;
-    @Mock
-    private DecodingFacade decoder;
-    @Mock
-    private EncodingFacade encoder;
-    @Mock
-    private SideEffectsTracker sideEffects;
-    @Mock
-    private TransactionBody.Builder mockSynthBodyBuilder;
-    @Mock
-    private ExpirableTxnRecord.Builder mockRecordBuilder;
-    @Mock
-    private SyntheticTxnFactory syntheticTxnFactory;
-    @Mock
-    private HederaStackedWorldStateUpdater worldUpdater;
-    @Mock
-    private WorldLedgers wrappedLedgers;
-    @Mock
-    private TransactionalLedger<NftId, NftProperty, UniqueTokenValue> nfts;
-    @Mock
-    private TransactionalLedger<Pair<AccountID, TokenID>, TokenRelProperty, MerkleTokenRelStatus> tokenRels;
-    @Mock
-    private TransactionalLedger<AccountID, AccountProperty, MerkleAccount> accounts;
-    @Mock
-    private TransactionalLedger<TokenID, TokenProperty, MerkleToken> tokens;
-    @Mock
-    private ExpiringCreations creator;
-    @Mock
-    private ImpliedTransfersMarshal impliedTransfersMarshal;
-    @Mock
-    private FeeCalculator feeCalculator;
-    @Mock
-    private StateView stateView;
-    @Mock
-    private FeeObject mockFeeObject;
-    @Mock
-    private UsagePricesProvider resourceCosts;
-    @Mock
-    private InfrastructureFactory infrastructureFactory;
-    @Mock
-    private CryptoApproveAllowanceTransactionBody cryptoApproveAllowanceTransactionBody;
-    @Mock
-    private DeleteAllowanceChecks deleteAllowanceChecks;
-    @Mock
-    private ApproveAllowanceChecks allowanceChecks;
-    @Mock
-    private AccountStore accountStore;
-    @Mock
-    private CryptoTransferTransactionBody cryptoTransferTransactionBody;
-    @Mock
-    private CryptoDeleteAllowanceTransactionBody cryptoDeleteAllowanceTransactionBody;
-    @Mock
-    private ContractAliases aliases;
-    @Mock
-    private ImpliedTransfers impliedTransfers;
-    @Mock
-    private ImpliedTransfersMeta impliedTransfersMeta;
-	@Mock
-	private ApproveAllowanceLogic approveAllowanceLogic;
-	@Mock
-	private DeleteAllowanceLogic deleteAllowanceLogic;
-	@Mock
-	private TransferLogic transferLogic;
-	@Mock
-	private HederaTokenStore hederaTokenStore;
-	@Mock
-	private TypedTokenStore tokenStore;
-	@Mock
-	private AssetsLoader assetLoader;
-	@Mock
-	private HbarCentExchange exchange;
-	@Mock
-	private ExchangeRate exchangeRate;
-
-	private static final int CENTS_RATE = 12;
-	private static final int HBAR_RATE = 1;
-
-	private HTSPrecompiledContract subject;
-	private MockedStatic<EntityIdUtils> entityIdUtils;
-=======
     private TransactionalLedger<Pair<AccountID, TokenID>, TokenRelProperty, MerkleTokenRelStatus>
             tokenRels;
 
@@ -301,7 +212,6 @@
 
     private HTSPrecompiledContract subject;
     private MockedStatic<EntityIdUtils> entityIdUtils;
->>>>>>> 21e657b3
 
     @BeforeEach
     void setUp() {
