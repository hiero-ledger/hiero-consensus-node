--- conflicted
+++ resolved
@@ -77,12 +77,8 @@
 	@Mock
 	private GlobalDynamicProperties dynamicProperties;
 	@Mock
-<<<<<<< HEAD
-	private FCMap<MerkleEntityId, MerkleAccount> accounts;
-=======
 	private MerkleMap<EntityNum, MerkleAccount> accounts;
 
->>>>>>> d2afddc1
 	private AccountStore subject;
 	private MerkleAccount miscMerkleAccount;
 
@@ -260,8 +256,6 @@
 		autoRenewAccount.setExpiry(expiry);
 		autoRenewAccount.setBalance(balance);
 	}
-<<<<<<< HEAD
-=======
 
 	private final long expiry = 1_234_567L;
 	private final long balance = 1_000L;
@@ -280,5 +274,4 @@
 	private final Account autoRenewAccount = new Account(autoRenewId);
 
 	private MerkleAccount miscMerkleAccount;
->>>>>>> d2afddc1
 }