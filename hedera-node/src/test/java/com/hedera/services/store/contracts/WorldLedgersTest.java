/*
 * Copyright (C) 2021-2022 Hedera Hashgraph, LLC
 *
 * Licensed under the Apache License, Version 2.0 (the "License");
 * you may not use this file except in compliance with the License.
 * You may obtain a copy of the License at
 *
 *      http://www.apache.org/licenses/LICENSE-2.0
 *
 * Unless required by applicable law or agreed to in writing, software
 * distributed under the License is distributed on an "AS IS" BASIS,
 * WITHOUT WARRANTIES OR CONDITIONS OF ANY KIND, either express or implied.
 * See the License for the specific language governing permissions and
 * limitations under the License.
 */
package com.hedera.services.store.contracts;

import static com.hedera.services.ledger.properties.AccountProperty.ALIAS;
import static com.hedera.services.ledger.properties.AccountProperty.APPROVE_FOR_ALL_NFTS_ALLOWANCES;
import static com.hedera.services.ledger.properties.NftProperty.METADATA;
import static com.hedera.services.ledger.properties.NftProperty.OWNER;
import static com.hedera.services.ledger.properties.TokenProperty.DECIMALS;
import static com.hedera.services.ledger.properties.TokenProperty.NAME;
import static com.hedera.services.ledger.properties.TokenProperty.SYMBOL;
import static com.hedera.services.ledger.properties.TokenProperty.TOKEN_TYPE;
import static com.hedera.services.ledger.properties.TokenProperty.TOTAL_SUPPLY;
import static com.hedera.services.ledger.properties.TokenRelProperty.TOKEN_BALANCE;
import static com.hedera.services.state.enums.TokenType.FUNGIBLE_COMMON;
import static com.hedera.services.state.submerkle.EntityId.MISSING_ENTITY_ID;
import static com.hedera.services.store.contracts.precompile.HTSPrecompiledContract.URI_QUERY_NON_EXISTING_TOKEN_ERROR;
import static com.hedera.test.utils.TxnUtils.assertFailsWith;
import static com.hederahashgraph.api.proto.java.ResponseCodeEnum.INVALID_ACCOUNT_ID;
import static com.hederahashgraph.api.proto.java.ResponseCodeEnum.INVALID_TOKEN_ID;
import static org.junit.jupiter.api.Assertions.assertEquals;
import static org.junit.jupiter.api.Assertions.assertFalse;
import static org.junit.jupiter.api.Assertions.assertInstanceOf;
import static org.junit.jupiter.api.Assertions.assertNull;
import static org.junit.jupiter.api.Assertions.assertSame;
import static org.junit.jupiter.api.Assertions.assertThrows;
import static org.junit.jupiter.api.Assertions.assertTrue;
import static org.mockito.BDDMockito.given;
import static org.mockito.Mockito.verify;

import com.google.protobuf.ByteString;
import com.hedera.services.context.SideEffectsTracker;
import com.hedera.services.ledger.SigImpactHistorian;
import com.hedera.services.ledger.TransactionalLedger;
import com.hedera.services.ledger.accounts.AliasManager;
import com.hedera.services.ledger.accounts.ContractAliases;
import com.hedera.services.ledger.accounts.StackedContractAliases;
import com.hedera.services.ledger.backing.HashMapBackingAccounts;
import com.hedera.services.ledger.backing.HashMapBackingNfts;
import com.hedera.services.ledger.backing.HashMapBackingTokenRels;
import com.hedera.services.ledger.backing.HashMapBackingTokens;
import com.hedera.services.ledger.interceptors.AutoAssocTokenRelsCommitInterceptor;
import com.hedera.services.ledger.properties.AccountProperty;
import com.hedera.services.ledger.properties.ChangeSummaryManager;
import com.hedera.services.ledger.properties.NftProperty;
import com.hedera.services.ledger.properties.TokenProperty;
import com.hedera.services.ledger.properties.TokenRelProperty;
import com.hedera.services.state.merkle.MerkleAccount;
import com.hedera.services.state.merkle.MerkleToken;
import com.hedera.services.state.merkle.MerkleTokenRelStatus;
import com.hedera.services.state.submerkle.EntityId;
import com.hedera.services.state.submerkle.FcTokenAllowanceId;
import com.hedera.services.state.virtual.UniqueTokenValue;
import com.hedera.services.store.models.NftId;
import com.hedera.services.utils.EntityIdUtils;
import com.hedera.services.utils.EntityNum;
import com.hederahashgraph.api.proto.java.AccountID;
import com.hederahashgraph.api.proto.java.TokenID;
import com.swirlds.fchashmap.FCHashMap;
import java.util.Collections;
import java.util.Set;
import org.apache.commons.lang3.tuple.Pair;
import org.apache.tuweni.bytes.Bytes;
import org.hyperledger.besu.datatypes.Address;
import org.junit.jupiter.api.BeforeEach;
import org.junit.jupiter.api.Test;
import org.junit.jupiter.api.extension.ExtendWith;
import org.mockito.Mock;
import org.mockito.junit.jupiter.MockitoExtension;

@ExtendWith(MockitoExtension.class)
class WorldLedgersTest {
<<<<<<< HEAD
	private static final NftId target = new NftId(0, 0, 123, 456);
	private static final TokenID nft = target.tokenId();
	private static final TokenID fungibleToken = TokenID.newBuilder().setTokenNum(789).build();
	private static final EntityId treasury = new EntityId(0, 0, 666);
	private static final EntityId notTreasury = new EntityId(0, 0, 777);
	private static final AccountID accountID = treasury.toGrpcAccountId();
	private static final AccountID ownerId = notTreasury.toGrpcAccountId();
	private static final AccountID spenderId = treasury.toGrpcAccountId();
	private static final Address alias = Address.fromHexString("0xabcdefabcdefabcdefbabcdefabcdefabcdefbbb");
	private static final ByteString pkAlias = ByteString.copyFrom(
			Bytes.fromHexString("3a21033a514176466fa815ed481ffad09110a2d344f6c9b78c1d14afc351c3a51be33d").toArrayUnsafe());
	private static final ByteString pkAliasBadProtobuf = ByteString.copyFrom(
			Bytes.fromHexString("ffff033a514176466fa815ed481ffad09110a2d344f6c9b78c1d14afc351c3a51be33d").toArrayUnsafe());
	private static final ByteString pkAliasBadFormat = ByteString.copyFrom(
			Bytes.fromHexString("3a21ff3a514176466fa815ed481ffad09110a2d344f6c9b78c1d14afc351c3a51be33d").toArrayUnsafe());
	private static final Address pkAddress = Address.fromHexString("a94f5374fce5edbc8e2a8697c15331677e6ebf0b");
	private static final ByteString unsupportedAlias = ByteString.copyFromUtf8("This is not a supported alias");
	private static final Address sponsor = Address.fromHexString("0xcba");

	private static final NftId nftId = new NftId(0, 0, 123, 456);
	@Mock
	private TransactionalLedger<Pair<AccountID, TokenID>, TokenRelProperty, MerkleTokenRelStatus> tokenRelsLedger;
	@Mock
	private TransactionalLedger<AccountID, AccountProperty, MerkleAccount> accountsLedger;
	@Mock
	private TransactionalLedger<NftId, NftProperty, UniqueTokenValue> nftsLedger;
	@Mock
	private TransactionalLedger<TokenID, TokenProperty, MerkleToken> tokensLedger;
	@Mock
	private SigImpactHistorian sigImpactHistorian;
	@Mock
	private ContractAliases aliases;
	@Mock
	private StaticEntityAccess staticEntityAccess;
	@Mock
	private SideEffectsTracker sideEffectsTracker;

	private WorldLedgers subject;

	@BeforeEach
	void setUp() {
		subject = new WorldLedgers(aliases, tokenRelsLedger, accountsLedger, nftsLedger, tokensLedger);
	}

	@Test
	void usesStaticAccessIfNotUsableLedgers() {
		final var owner = EntityNum.fromLong(1001).toEvmAddress();
		given(staticEntityAccess.ownerOf(target)).willReturn(owner);

		subject = WorldLedgers.staticLedgersWith(aliases, staticEntityAccess);

		assertSame(owner, subject.ownerOf(target));
	}

	@Test
	void resolvesOwnerDirectlyIfNotTreasury() {
		given(nftsLedger.get(target, OWNER)).willReturn(notTreasury);

		final var expected = notTreasury.toEvmAddress();
		final var actual = subject.ownerOf(target);
		assertEquals(expected, actual);
	}

	@Test
	void resolvesTreasuryOwner() {
		given(nftsLedger.get(target, OWNER)).willReturn(MISSING_ENTITY_ID);
		given(tokensLedger.get(nft, TokenProperty.TREASURY)).willReturn(treasury);

		final var expected = treasury.toEvmAddress();
		final var actual = subject.ownerOf(target);
		assertEquals(expected, actual);
	}

	@Test
	void metadataOfWorksWithStatic() {
		subject = WorldLedgers.staticLedgersWith(aliases, staticEntityAccess);
		given(staticEntityAccess.metadataOf(nftId)).willReturn("There, the eyes are");

		assertEquals("There, the eyes are", subject.metadataOf(nftId));
	}

	@Test
	void metadataOfWorks() {
		given(nftsLedger.exists(nftId)).willReturn(true);
		given(nftsLedger.get(nftId, METADATA)).willReturn("There, the eyes are".getBytes());

		assertEquals("There, the eyes are", subject.metadataOf(nftId));
	}

	@Test
	void ownerIfPresentOnlyAvailableForMutable() {
		subject = WorldLedgers.staticLedgersWith(aliases, staticEntityAccess);
		assertThrows(IllegalStateException.class, () -> subject.ownerIfPresent(nftId));
	}

	@Test
	void ownerIfPresentReturnsNullForNonexistentNftId() {
		assertNull(subject.ownerIfPresent(nftId));
	}

	@Test
	void ownerIfPresentReturnsOwnerIfPresent() {
		given(nftsLedger.contains(nftId)).willReturn(true);
		given(nftsLedger.get(nftId, OWNER)).willReturn(notTreasury);
		assertEquals(notTreasury, subject.ownerIfPresent(nftId));
	}

	@Test
	void staticAllowanceDelegatesAsExpected() {
		assertThrows(IllegalStateException.class, () ->
				subject.staticAllowanceOf(ownerId, spenderId, fungibleToken));

		subject = WorldLedgers.staticLedgersWith(aliases, staticEntityAccess);
		given(staticEntityAccess.allowanceOf(ownerId, spenderId, fungibleToken)).willReturn(123L);
		assertEquals(123L, subject.staticAllowanceOf(ownerId, spenderId, fungibleToken));
	}

	@Test
	void staticApprovedDelegatesAsExpected() {
		assertThrows(IllegalStateException.class, () ->
				subject.staticApprovedSpenderOf(nftId));

		subject = WorldLedgers.staticLedgersWith(aliases, staticEntityAccess);
		given(staticEntityAccess.approvedSpenderOf(nftId)).willReturn(Address.ALTBN128_ADD);
		assertEquals(Address.ALTBN128_ADD, subject.staticApprovedSpenderOf(nftId));
	}

	@Test
	void staticOperatorDelegatesAsExpected() {
		assertThrows(IllegalStateException.class, () -> subject.staticIsOperator(ownerId, spenderId, nft));

		subject = WorldLedgers.staticLedgersWith(aliases, staticEntityAccess);
		given(staticEntityAccess.isOperator(ownerId, spenderId, nft)).willReturn(true);
		assertTrue(subject.staticIsOperator(ownerId, spenderId, nft));
	}

	@Test
	void approvedForAllLookupOnlyAvailableForMutable() {
		subject = WorldLedgers.staticLedgersWith(aliases, staticEntityAccess);
		assertThrows(IllegalStateException.class, () -> subject.hasApprovedForAll(ownerId, accountID, nft));
	}

	@Test
	void approvedForAllFindsExpectedMissing() {
		given(accountsLedger.get(ownerId, APPROVE_FOR_ALL_NFTS_ALLOWANCES)).willReturn(Collections.emptySet());

		final var ans = subject.hasApprovedForAll(ownerId, accountID, nft);

		assertFalse(ans);
	}

	@Test
	void approvedForAllFindsExpectedPresent() {
		given(accountsLedger.get(ownerId, APPROVE_FOR_ALL_NFTS_ALLOWANCES))
				.willReturn(Set.of(FcTokenAllowanceId.from(nft, accountID)));

		final var ans = subject.hasApprovedForAll(ownerId, accountID, nft);

		assertTrue(ans);
	}

	@Test
	void metadataOfWorksWithNonExistent() {
		given(nftsLedger.exists(nftId)).willReturn(false);

		assertEquals(URI_QUERY_NON_EXISTING_TOKEN_ERROR, subject.metadataOf(nftId));
	}

	@Test
	void commitsAsExpectedNoHistorian() {
		subject.commit();

		verify(tokenRelsLedger).commit();
		verify(accountsLedger).commit();
		verify(nftsLedger).commit();
		verify(tokensLedger).commit();
		verify(aliases).commit(null);
	}

	@Test
	void aliasIsCanonicalCreate2SourceAddress() {
		given(aliases.isInUse(alias)).willReturn(true);

		assertSame(alias, subject.canonicalAddress(alias));
	}

	@Test
	void mirrorNoAliasIsCanonicalSourceWithLedgers() {
		final var id = EntityIdUtils.accountIdFromEvmAddress(sponsor);
		given(accountsLedger.exists(id)).willReturn(true);
		given(accountsLedger.get(id, ALIAS)).willReturn(ByteString.EMPTY);

		assertSame(sponsor, subject.canonicalAddress(sponsor));
	}

	@Test
	void missingMirrorIsCanonicalSourceWithLedgers() {
		assertSame(sponsor, subject.canonicalAddress(sponsor));
	}

	@Test
	void missingMirrorIsCanonicalSourceWithStaticAccess() {
		subject = WorldLedgers.staticLedgersWith(aliases, staticEntityAccess);
		assertSame(sponsor, subject.canonicalAddress(sponsor));
	}

	@Test
	void mirrorNoAliasIsCanonicalSourceWithStaticAccess() {
		subject = WorldLedgers.staticLedgersWith(aliases, staticEntityAccess);
		final var id = EntityIdUtils.accountIdFromEvmAddress(sponsor);
		given(staticEntityAccess.isExtant(id)).willReturn(true);
		given(staticEntityAccess.alias(id)).willReturn(ByteString.EMPTY);

		assertSame(sponsor, subject.canonicalAddress(sponsor));
	}

	@Test
	void mirrorWithAliasUsesEvmAddressAliasAsCanonicalSource() {
		final var id = EntityIdUtils.accountIdFromEvmAddress(sponsor);
		given(accountsLedger.exists(id)).willReturn(true);
		given(accountsLedger.get(id, ALIAS)).willReturn(ByteString.copyFrom(alias.toArrayUnsafe()));
		assertEquals(alias, subject.canonicalAddress(sponsor));
	}

	@Test
	void mirrorWithAliasUsesECDSAKeyAliasAsCanonicalSource() {
		final var id = EntityIdUtils.accountIdFromEvmAddress(sponsor);
		given(accountsLedger.exists(id)).willReturn(true);
		given(accountsLedger.get(id, ALIAS)).willReturn(pkAlias);
		assertEquals(pkAddress, subject.canonicalAddress(sponsor));
	}

	@Test
	void mirrorWithAliasSkipsUnsupportedAliasAsCanonicalSource() {
		final var id = EntityIdUtils.accountIdFromEvmAddress(sponsor);
		given(accountsLedger.exists(id)).willReturn(true);
		given(accountsLedger.get(id, ALIAS)).willReturn(unsupportedAlias, pkAliasBadProtobuf, pkAliasBadFormat);
		assertEquals(sponsor, subject.canonicalAddress(sponsor));
		assertEquals(sponsor, subject.canonicalAddress(sponsor));
		assertEquals(sponsor, subject.canonicalAddress(sponsor));
	}

	@Test
	void commitsAsExpectedWithHistorian() {
		subject.commit(sigImpactHistorian);

		verify(tokenRelsLedger).commit();
		verify(accountsLedger).commit();
		verify(nftsLedger).commit();
		verify(tokensLedger).commit();
		verify(aliases).commit(sigImpactHistorian);
	}

	@Test
	void revertsAsExpected() {
		subject.revert();

		verify(tokenRelsLedger).rollback();
		verify(accountsLedger).rollback();
		verify(nftsLedger).rollback();
		verify(tokensLedger).rollback();
		verify(aliases).revert();

		verify(tokenRelsLedger).begin();
		verify(accountsLedger).begin();
		verify(nftsLedger).begin();
		verify(tokensLedger).begin();
	}

	@Test
	void wrapsAsExpectedWithCommitInterceptors() {
		final var liveTokenRels = new TransactionalLedger<>(
				TokenRelProperty.class,
				MerkleTokenRelStatus::new,
				new HashMapBackingTokenRels(),
				new ChangeSummaryManager<>());
		final var liveAccounts = new TransactionalLedger<>(
				AccountProperty.class,
				MerkleAccount::new,
				new HashMapBackingAccounts(),
				new ChangeSummaryManager<>());
		final var liveNfts = new TransactionalLedger<>(
				NftProperty.class,
				UniqueTokenValue::new,
				new HashMapBackingNfts(),
				new ChangeSummaryManager<>());
		final var liveTokens = new TransactionalLedger<>(
				TokenProperty.class,
				MerkleToken::new,
				new HashMapBackingTokens(),
				new ChangeSummaryManager<>());
		final FCHashMap<ByteString, EntityNum> aliases = new FCHashMap<>();
		final var liveAliases = new AliasManager(() -> aliases);

		final var source = new WorldLedgers(liveAliases, liveTokenRels, liveAccounts, liveNfts, liveTokens);
		assertTrue(source.areMutable());
		final var nullTokenRels = new WorldLedgers(liveAliases, null, liveAccounts, liveNfts, liveTokens);
		final var nullAccounts = new WorldLedgers(liveAliases, liveTokenRels, null, liveNfts, liveTokens);
		final var nullNfts = new WorldLedgers(liveAliases, liveTokenRels, liveAccounts, null, liveTokens);
		final var nullTokens = new WorldLedgers(liveAliases, liveTokenRels, liveAccounts, liveNfts, null);
		assertFalse(nullTokenRels.areMutable());
		assertFalse(nullAccounts.areMutable());
		assertFalse(nullNfts.areMutable());
		assertFalse(nullTokens.areMutable());

		final var wrappedUnusable = nullAccounts.wrapped(sideEffectsTracker);
		assertSame(((StackedContractAliases) wrappedUnusable.aliases()).wrappedAliases(), nullAccounts.aliases());
		assertFalse(wrappedUnusable.areMutable());
		assertThrows(IllegalStateException.class, () ->
				wrappedUnusable.customizeForAutoAssociatingOp(sideEffectsTracker));

		final var wrappedSource = source.wrapped(sideEffectsTracker);
		assertSame(liveTokenRels, wrappedSource.tokenRels().getEntitiesLedger());
		assertSame(liveAccounts, wrappedSource.accounts().getEntitiesLedger());
		assertSame(liveNfts, wrappedSource.nfts().getEntitiesLedger());
		assertSame(liveTokens, wrappedSource.tokens().getEntitiesLedger());
		final var stackedAliases = (StackedContractAliases) wrappedSource.aliases();
		assertSame(liveAliases, stackedAliases.wrappedAliases());

		wrappedSource.customizeForAutoAssociatingOp(sideEffectsTracker);
		assertInstanceOf(
				AutoAssocTokenRelsCommitInterceptor.class,
				wrappedSource.tokenRels().getCommitInterceptor());
	}

	@Test
	void wrapsAsExpectedWithoutCommitInterceptors() {
		final var liveTokenRels = new TransactionalLedger<>(
				TokenRelProperty.class,
				MerkleTokenRelStatus::new,
				new HashMapBackingTokenRels(),
				new ChangeSummaryManager<>());
		final var liveAccounts = new TransactionalLedger<>(
				AccountProperty.class,
				MerkleAccount::new,
				new HashMapBackingAccounts(),
				new ChangeSummaryManager<>());
		final var liveNfts = new TransactionalLedger<>(
				NftProperty.class,
				UniqueTokenValue::new,
				new HashMapBackingNfts(),
				new ChangeSummaryManager<>());
		final var liveTokens = new TransactionalLedger<>(
				TokenProperty.class,
				MerkleToken::new,
				new HashMapBackingTokens(),
				new ChangeSummaryManager<>());
		final FCHashMap<ByteString, EntityNum> aliases = new FCHashMap<>();
		final var liveAliases = new AliasManager(() -> aliases);

		final var source = new WorldLedgers(liveAliases, liveTokenRels, liveAccounts, liveNfts, liveTokens);
		assertTrue(source.areMutable());
		final var nullTokenRels = new WorldLedgers(liveAliases, null, liveAccounts, liveNfts, liveTokens);
		final var nullAccounts = new WorldLedgers(liveAliases, liveTokenRels, null, liveNfts, liveTokens);
		final var nullNfts = new WorldLedgers(liveAliases, liveTokenRels, liveAccounts, null, liveTokens);
		final var nullTokens = new WorldLedgers(liveAliases, liveTokenRels, liveAccounts, liveNfts, null);
		assertFalse(nullTokenRels.areMutable());
		assertFalse(nullAccounts.areMutable());
		assertFalse(nullNfts.areMutable());
		assertFalse(nullTokens.areMutable());

		final var wrappedUnusable = nullAccounts.wrapped();
		assertSame(((StackedContractAliases) wrappedUnusable.aliases()).wrappedAliases(), nullAccounts.aliases());
		assertFalse(wrappedUnusable.areMutable());

		final var wrappedSource = source.wrapped();

		assertSame(liveTokenRels, wrappedSource.tokenRels().getEntitiesLedger());
		assertSame(liveAccounts, wrappedSource.accounts().getEntitiesLedger());
		assertSame(liveNfts, wrappedSource.nfts().getEntitiesLedger());
		assertSame(liveTokens, wrappedSource.tokens().getEntitiesLedger());
		final var stackedAliases = (StackedContractAliases) wrappedSource.aliases();
		assertSame(liveAliases, stackedAliases.wrappedAliases());
	}

	@Test
	void mutableLedgersCheckForToken() {
		final var htsProxy = Address.ALTBN128_PAIRING;
		final var htsId = EntityIdUtils.tokenIdFromEvmAddress(htsProxy);

		given(tokensLedger.contains(htsId)).willReturn(true);

		assertTrue(subject.isTokenAddress(htsProxy));
	}

	@Test
	void staticLedgersUseEntityAccessForTokenTest() {
		final var htsProxy = Address.ALTBN128_PAIRING;

		given(staticEntityAccess.isTokenAccount(htsProxy)).willReturn(true);

		subject = WorldLedgers.staticLedgersWith(aliases, staticEntityAccess);

		assertTrue(subject.isTokenAddress(htsProxy));
	}

	@Test
	void staticLedgersUseEntityAccessForTokenMetadata() {
		given(staticEntityAccess.decimalsOf(fungibleToken)).willReturn(decimals);
		given(staticEntityAccess.supplyOf(fungibleToken)).willReturn(totalSupply);
		given(staticEntityAccess.symbolOf(fungibleToken)).willReturn(symbol);
		given(staticEntityAccess.nameOf(fungibleToken)).willReturn(name);
		given(staticEntityAccess.balanceOf(accountID, fungibleToken)).willReturn(balance);
		given(staticEntityAccess.typeOf(fungibleToken)).willReturn(FUNGIBLE_COMMON);

		subject = WorldLedgers.staticLedgersWith(aliases, staticEntityAccess);

		assertEquals(name, subject.nameOf(fungibleToken));
		assertEquals(symbol, subject.symbolOf(fungibleToken));
		assertEquals(decimals, subject.decimalsOf(fungibleToken));
		assertEquals(balance, subject.balanceOf(accountID, fungibleToken));
		assertEquals(totalSupply, subject.totalSupplyOf(fungibleToken));
		assertEquals(FUNGIBLE_COMMON, subject.typeOf(fungibleToken));
	}

	@Test
	void failsIfNoFungibleTokenMetaAvailableFromLedgers() {
		assertFailsWith(() -> subject.nameOf(fungibleToken), INVALID_TOKEN_ID);
		assertFailsWith(() -> subject.symbolOf(fungibleToken), INVALID_TOKEN_ID);
		assertFailsWith(() -> subject.decimalsOf(fungibleToken), INVALID_TOKEN_ID);
		assertFailsWith(() -> subject.totalSupplyOf(fungibleToken), INVALID_TOKEN_ID);
		assertFailsWith(() -> subject.balanceOf(accountID, fungibleToken), INVALID_TOKEN_ID);
	}

	@Test
	void failsIfAccountMissingFromLedgers() {
		given(tokensLedger.exists(fungibleToken)).willReturn(true);
		assertFailsWith(() -> subject.balanceOf(accountID, fungibleToken), INVALID_ACCOUNT_ID);
	}

	@Test
	void getsAccountBalanceWhenPresent() {
		final var key = Pair.of(accountID, fungibleToken);
		given(tokensLedger.exists(fungibleToken)).willReturn(true);
		given(accountsLedger.exists(accountID)).willReturn(true);
		given(tokenRelsLedger.exists(key)).willReturn(true);
		given(tokenRelsLedger.get(key, TOKEN_BALANCE)).willReturn(balance);
		assertEquals(balance, subject.balanceOf(accountID, fungibleToken));
	}

	@Test
	void getsZeroBalanceWhenNoKeyPresent() {
		given(tokensLedger.exists(fungibleToken)).willReturn(true);
		given(accountsLedger.exists(accountID)).willReturn(true);
		assertEquals(0, subject.balanceOf(accountID, fungibleToken));
	}

	@Test
	void getsFungibleTokenMetaAvailableFromLedgers() {
		given(tokensLedger.get(fungibleToken, DECIMALS)).willReturn(decimals);
		given(tokensLedger.get(fungibleToken, TOTAL_SUPPLY)).willReturn(totalSupply);
		given(tokensLedger.get(fungibleToken, NAME)).willReturn(name);
		given(tokensLedger.get(fungibleToken, SYMBOL)).willReturn(symbol);
		given(tokensLedger.get(fungibleToken, TOKEN_TYPE)).willReturn(FUNGIBLE_COMMON);

		assertEquals(name, subject.nameOf(fungibleToken));
		assertEquals(symbol, subject.symbolOf(fungibleToken));
		assertEquals(decimals, subject.decimalsOf(fungibleToken));
		assertEquals(totalSupply, subject.totalSupplyOf(fungibleToken));
		assertEquals(FUNGIBLE_COMMON, subject.typeOf(fungibleToken));
	}

	private static final int decimals = 666666;
	private static final long totalSupply = 4242;
	private static final long balance = 2424;
	private static final String name = "Sunlight on a broken column";
	private static final String symbol = "THM1925";
=======
    private static final NftId target = new NftId(0, 0, 123, 456);
    private static final TokenID nft = target.tokenId();
    private static final TokenID fungibleToken = TokenID.newBuilder().setTokenNum(789).build();
    private static final EntityId treasury = new EntityId(0, 0, 666);
    private static final EntityId notTreasury = new EntityId(0, 0, 777);
    private static final AccountID accountID = treasury.toGrpcAccountId();
    private static final AccountID ownerId = notTreasury.toGrpcAccountId();
    private static final AccountID spenderId = treasury.toGrpcAccountId();
    private static final Address alias =
            Address.fromHexString("0xabcdefabcdefabcdefbabcdefabcdefabcdefbbb");
    private static final ByteString pkAlias =
            ByteString.copyFrom(
                    Bytes.fromHexString(
                                    "3a21033a514176466fa815ed481ffad09110a2d344f6c9b78c1d14afc351c3a51be33d")
                            .toArrayUnsafe());
    private static final ByteString pkAliasBadProtobuf =
            ByteString.copyFrom(
                    Bytes.fromHexString(
                                    "ffff033a514176466fa815ed481ffad09110a2d344f6c9b78c1d14afc351c3a51be33d")
                            .toArrayUnsafe());
    private static final ByteString pkAliasBadFormat =
            ByteString.copyFrom(
                    Bytes.fromHexString(
                                    "3a21ff3a514176466fa815ed481ffad09110a2d344f6c9b78c1d14afc351c3a51be33d")
                            .toArrayUnsafe());
    private static final Address pkAddress =
            Address.fromHexString("a94f5374fce5edbc8e2a8697c15331677e6ebf0b");
    private static final ByteString unsupportedAlias =
            ByteString.copyFromUtf8("This is not a supported alias");
    private static final Address sponsor = Address.fromHexString("0xcba");

    private static final NftId nftId = new NftId(0, 0, 123, 456);

    @Mock
    private TransactionalLedger<Pair<AccountID, TokenID>, TokenRelProperty, MerkleTokenRelStatus>
            tokenRelsLedger;

    @Mock private TransactionalLedger<AccountID, AccountProperty, MerkleAccount> accountsLedger;
    @Mock private TransactionalLedger<NftId, NftProperty, MerkleUniqueToken> nftsLedger;
    @Mock private TransactionalLedger<TokenID, TokenProperty, MerkleToken> tokensLedger;
    @Mock private SigImpactHistorian sigImpactHistorian;
    @Mock private ContractAliases aliases;
    @Mock private StaticEntityAccess staticEntityAccess;
    @Mock private SideEffectsTracker sideEffectsTracker;

    private WorldLedgers subject;

    @BeforeEach
    void setUp() {
        subject =
                new WorldLedgers(
                        aliases, tokenRelsLedger, accountsLedger, nftsLedger, tokensLedger);
    }

    @Test
    void usesStaticAccessIfNotUsableLedgers() {
        final var owner = EntityNum.fromLong(1001).toEvmAddress();
        given(staticEntityAccess.ownerOf(target)).willReturn(owner);

        subject = WorldLedgers.staticLedgersWith(aliases, staticEntityAccess);

        assertSame(owner, subject.ownerOf(target));
    }

    @Test
    void resolvesOwnerDirectlyIfNotTreasury() {
        given(nftsLedger.get(target, OWNER)).willReturn(notTreasury);

        final var expected = notTreasury.toEvmAddress();
        final var actual = subject.ownerOf(target);
        assertEquals(expected, actual);
    }

    @Test
    void resolvesTreasuryOwner() {
        given(nftsLedger.get(target, OWNER)).willReturn(MISSING_ENTITY_ID);
        given(tokensLedger.get(nft, TokenProperty.TREASURY)).willReturn(treasury);

        final var expected = treasury.toEvmAddress();
        final var actual = subject.ownerOf(target);
        assertEquals(expected, actual);
    }

    @Test
    void metadataOfWorksWithStatic() {
        subject = WorldLedgers.staticLedgersWith(aliases, staticEntityAccess);
        given(staticEntityAccess.metadataOf(nftId)).willReturn("There, the eyes are");

        assertEquals("There, the eyes are", subject.metadataOf(nftId));
    }

    @Test
    void metadataOfWorks() {
        given(nftsLedger.exists(nftId)).willReturn(true);
        given(nftsLedger.get(nftId, METADATA)).willReturn("There, the eyes are".getBytes());

        assertEquals("There, the eyes are", subject.metadataOf(nftId));
    }

    @Test
    void ownerIfPresentOnlyAvailableForMutable() {
        subject = WorldLedgers.staticLedgersWith(aliases, staticEntityAccess);
        assertThrows(IllegalStateException.class, () -> subject.ownerIfPresent(nftId));
    }

    @Test
    void ownerIfPresentReturnsNullForNonexistentNftId() {
        assertNull(subject.ownerIfPresent(nftId));
    }

    @Test
    void ownerIfPresentReturnsOwnerIfPresent() {
        given(nftsLedger.contains(nftId)).willReturn(true);
        given(nftsLedger.get(nftId, OWNER)).willReturn(notTreasury);
        assertEquals(notTreasury, subject.ownerIfPresent(nftId));
    }

    @Test
    void staticAllowanceDelegatesAsExpected() {
        assertThrows(
                IllegalStateException.class,
                () -> subject.staticAllowanceOf(ownerId, spenderId, fungibleToken));

        subject = WorldLedgers.staticLedgersWith(aliases, staticEntityAccess);
        given(staticEntityAccess.allowanceOf(ownerId, spenderId, fungibleToken)).willReturn(123L);
        assertEquals(123L, subject.staticAllowanceOf(ownerId, spenderId, fungibleToken));
    }

    @Test
    void staticApprovedDelegatesAsExpected() {
        assertThrows(IllegalStateException.class, () -> subject.staticApprovedSpenderOf(nftId));

        subject = WorldLedgers.staticLedgersWith(aliases, staticEntityAccess);
        given(staticEntityAccess.approvedSpenderOf(nftId)).willReturn(Address.ALTBN128_ADD);
        assertEquals(Address.ALTBN128_ADD, subject.staticApprovedSpenderOf(nftId));
    }

    @Test
    void staticOperatorDelegatesAsExpected() {
        assertThrows(
                IllegalStateException.class,
                () -> subject.staticIsOperator(ownerId, spenderId, nft));

        subject = WorldLedgers.staticLedgersWith(aliases, staticEntityAccess);
        given(staticEntityAccess.isOperator(ownerId, spenderId, nft)).willReturn(true);
        assertTrue(subject.staticIsOperator(ownerId, spenderId, nft));
    }

    @Test
    void approvedForAllLookupOnlyAvailableForMutable() {
        subject = WorldLedgers.staticLedgersWith(aliases, staticEntityAccess);
        assertThrows(
                IllegalStateException.class,
                () -> subject.hasApprovedForAll(ownerId, accountID, nft));
    }

    @Test
    void approvedForAllFindsExpectedMissing() {
        given(accountsLedger.get(ownerId, APPROVE_FOR_ALL_NFTS_ALLOWANCES))
                .willReturn(Collections.emptySet());

        final var ans = subject.hasApprovedForAll(ownerId, accountID, nft);

        assertFalse(ans);
    }

    @Test
    void approvedForAllFindsExpectedPresent() {
        given(accountsLedger.get(ownerId, APPROVE_FOR_ALL_NFTS_ALLOWANCES))
                .willReturn(Set.of(FcTokenAllowanceId.from(nft, accountID)));

        final var ans = subject.hasApprovedForAll(ownerId, accountID, nft);

        assertTrue(ans);
    }

    @Test
    void metadataOfWorksWithNonExistent() {
        given(nftsLedger.exists(nftId)).willReturn(false);

        assertEquals(URI_QUERY_NON_EXISTING_TOKEN_ERROR, subject.metadataOf(nftId));
    }

    @Test
    void commitsAsExpectedNoHistorian() {
        subject.commit();

        verify(tokenRelsLedger).commit();
        verify(accountsLedger).commit();
        verify(nftsLedger).commit();
        verify(tokensLedger).commit();
        verify(aliases).commit(null);
    }

    @Test
    void aliasIsCanonicalCreate2SourceAddress() {
        given(aliases.isInUse(alias)).willReturn(true);

        assertSame(alias, subject.canonicalAddress(alias));
    }

    @Test
    void mirrorNoAliasIsCanonicalSourceWithLedgers() {
        final var id = EntityIdUtils.accountIdFromEvmAddress(sponsor);
        given(accountsLedger.exists(id)).willReturn(true);
        given(accountsLedger.get(id, ALIAS)).willReturn(ByteString.EMPTY);

        assertSame(sponsor, subject.canonicalAddress(sponsor));
    }

    @Test
    void missingMirrorIsCanonicalSourceWithLedgers() {
        assertSame(sponsor, subject.canonicalAddress(sponsor));
    }

    @Test
    void missingMirrorIsCanonicalSourceWithStaticAccess() {
        subject = WorldLedgers.staticLedgersWith(aliases, staticEntityAccess);
        assertSame(sponsor, subject.canonicalAddress(sponsor));
    }

    @Test
    void mirrorNoAliasIsCanonicalSourceWithStaticAccess() {
        subject = WorldLedgers.staticLedgersWith(aliases, staticEntityAccess);
        final var id = EntityIdUtils.accountIdFromEvmAddress(sponsor);
        given(staticEntityAccess.isExtant(id)).willReturn(true);
        given(staticEntityAccess.alias(id)).willReturn(ByteString.EMPTY);

        assertSame(sponsor, subject.canonicalAddress(sponsor));
    }

    @Test
    void mirrorWithAliasUsesEvmAddressAliasAsCanonicalSource() {
        final var id = EntityIdUtils.accountIdFromEvmAddress(sponsor);
        given(accountsLedger.exists(id)).willReturn(true);
        given(accountsLedger.get(id, ALIAS)).willReturn(ByteString.copyFrom(alias.toArrayUnsafe()));
        assertEquals(alias, subject.canonicalAddress(sponsor));
    }

    @Test
    void mirrorWithAliasUsesECDSAKeyAliasAsCanonicalSource() {
        final var id = EntityIdUtils.accountIdFromEvmAddress(sponsor);
        given(accountsLedger.exists(id)).willReturn(true);
        given(accountsLedger.get(id, ALIAS)).willReturn(pkAlias);
        assertEquals(pkAddress, subject.canonicalAddress(sponsor));
    }

    @Test
    void mirrorWithAliasSkipsUnsupportedAliasAsCanonicalSource() {
        final var id = EntityIdUtils.accountIdFromEvmAddress(sponsor);
        given(accountsLedger.exists(id)).willReturn(true);
        given(accountsLedger.get(id, ALIAS))
                .willReturn(unsupportedAlias, pkAliasBadProtobuf, pkAliasBadFormat);
        assertEquals(sponsor, subject.canonicalAddress(sponsor));
        assertEquals(sponsor, subject.canonicalAddress(sponsor));
        assertEquals(sponsor, subject.canonicalAddress(sponsor));
    }

    @Test
    void commitsAsExpectedWithHistorian() {
        subject.commit(sigImpactHistorian);

        verify(tokenRelsLedger).commit();
        verify(accountsLedger).commit();
        verify(nftsLedger).commit();
        verify(tokensLedger).commit();
        verify(aliases).commit(sigImpactHistorian);
    }

    @Test
    void revertsAsExpected() {
        subject.revert();

        verify(tokenRelsLedger).rollback();
        verify(accountsLedger).rollback();
        verify(nftsLedger).rollback();
        verify(tokensLedger).rollback();
        verify(aliases).revert();

        verify(tokenRelsLedger).begin();
        verify(accountsLedger).begin();
        verify(nftsLedger).begin();
        verify(tokensLedger).begin();
    }

    @Test
    void wrapsAsExpectedWithCommitInterceptors() {
        final var liveTokenRels =
                new TransactionalLedger<>(
                        TokenRelProperty.class,
                        MerkleTokenRelStatus::new,
                        new HashMapBackingTokenRels(),
                        new ChangeSummaryManager<>());
        final var liveAccounts =
                new TransactionalLedger<>(
                        AccountProperty.class,
                        MerkleAccount::new,
                        new HashMapBackingAccounts(),
                        new ChangeSummaryManager<>());
        final var liveNfts =
                new TransactionalLedger<>(
                        NftProperty.class,
                        MerkleUniqueToken::new,
                        new HashMapBackingNfts(),
                        new ChangeSummaryManager<>());
        final var liveTokens =
                new TransactionalLedger<>(
                        TokenProperty.class,
                        MerkleToken::new,
                        new HashMapBackingTokens(),
                        new ChangeSummaryManager<>());
        final FCHashMap<ByteString, EntityNum> aliases = new FCHashMap<>();
        final var liveAliases = new AliasManager(() -> aliases);

        final var source =
                new WorldLedgers(liveAliases, liveTokenRels, liveAccounts, liveNfts, liveTokens);
        assertTrue(source.areMutable());
        final var nullTokenRels =
                new WorldLedgers(liveAliases, null, liveAccounts, liveNfts, liveTokens);
        final var nullAccounts =
                new WorldLedgers(liveAliases, liveTokenRels, null, liveNfts, liveTokens);
        final var nullNfts =
                new WorldLedgers(liveAliases, liveTokenRels, liveAccounts, null, liveTokens);
        final var nullTokens =
                new WorldLedgers(liveAliases, liveTokenRels, liveAccounts, liveNfts, null);
        assertFalse(nullTokenRels.areMutable());
        assertFalse(nullAccounts.areMutable());
        assertFalse(nullNfts.areMutable());
        assertFalse(nullTokens.areMutable());

        final var wrappedUnusable = nullAccounts.wrapped(sideEffectsTracker);
        assertSame(
                ((StackedContractAliases) wrappedUnusable.aliases()).wrappedAliases(),
                nullAccounts.aliases());
        assertFalse(wrappedUnusable.areMutable());
        assertThrows(
                IllegalStateException.class,
                () -> wrappedUnusable.customizeForAutoAssociatingOp(sideEffectsTracker));

        final var wrappedSource = source.wrapped(sideEffectsTracker);
        assertSame(liveTokenRels, wrappedSource.tokenRels().getEntitiesLedger());
        assertSame(liveAccounts, wrappedSource.accounts().getEntitiesLedger());
        assertSame(liveNfts, wrappedSource.nfts().getEntitiesLedger());
        assertSame(liveTokens, wrappedSource.tokens().getEntitiesLedger());
        final var stackedAliases = (StackedContractAliases) wrappedSource.aliases();
        assertSame(liveAliases, stackedAliases.wrappedAliases());

        wrappedSource.customizeForAutoAssociatingOp(sideEffectsTracker);
        assertInstanceOf(
                AutoAssocTokenRelsCommitInterceptor.class,
                wrappedSource.tokenRels().getCommitInterceptor());
    }

    @Test
    void wrapsAsExpectedWithoutCommitInterceptors() {
        final var liveTokenRels =
                new TransactionalLedger<>(
                        TokenRelProperty.class,
                        MerkleTokenRelStatus::new,
                        new HashMapBackingTokenRels(),
                        new ChangeSummaryManager<>());
        final var liveAccounts =
                new TransactionalLedger<>(
                        AccountProperty.class,
                        MerkleAccount::new,
                        new HashMapBackingAccounts(),
                        new ChangeSummaryManager<>());
        final var liveNfts =
                new TransactionalLedger<>(
                        NftProperty.class,
                        MerkleUniqueToken::new,
                        new HashMapBackingNfts(),
                        new ChangeSummaryManager<>());
        final var liveTokens =
                new TransactionalLedger<>(
                        TokenProperty.class,
                        MerkleToken::new,
                        new HashMapBackingTokens(),
                        new ChangeSummaryManager<>());
        final FCHashMap<ByteString, EntityNum> aliases = new FCHashMap<>();
        final var liveAliases = new AliasManager(() -> aliases);

        final var source =
                new WorldLedgers(liveAliases, liveTokenRels, liveAccounts, liveNfts, liveTokens);
        assertTrue(source.areMutable());
        final var nullTokenRels =
                new WorldLedgers(liveAliases, null, liveAccounts, liveNfts, liveTokens);
        final var nullAccounts =
                new WorldLedgers(liveAliases, liveTokenRels, null, liveNfts, liveTokens);
        final var nullNfts =
                new WorldLedgers(liveAliases, liveTokenRels, liveAccounts, null, liveTokens);
        final var nullTokens =
                new WorldLedgers(liveAliases, liveTokenRels, liveAccounts, liveNfts, null);
        assertFalse(nullTokenRels.areMutable());
        assertFalse(nullAccounts.areMutable());
        assertFalse(nullNfts.areMutable());
        assertFalse(nullTokens.areMutable());

        final var wrappedUnusable = nullAccounts.wrapped();
        assertSame(
                ((StackedContractAliases) wrappedUnusable.aliases()).wrappedAliases(),
                nullAccounts.aliases());
        assertFalse(wrappedUnusable.areMutable());

        final var wrappedSource = source.wrapped();

        assertSame(liveTokenRels, wrappedSource.tokenRels().getEntitiesLedger());
        assertSame(liveAccounts, wrappedSource.accounts().getEntitiesLedger());
        assertSame(liveNfts, wrappedSource.nfts().getEntitiesLedger());
        assertSame(liveTokens, wrappedSource.tokens().getEntitiesLedger());
        final var stackedAliases = (StackedContractAliases) wrappedSource.aliases();
        assertSame(liveAliases, stackedAliases.wrappedAliases());
    }

    @Test
    void mutableLedgersCheckForToken() {
        final var htsProxy = Address.ALTBN128_PAIRING;
        final var htsId = EntityIdUtils.tokenIdFromEvmAddress(htsProxy);

        given(tokensLedger.contains(htsId)).willReturn(true);

        assertTrue(subject.isTokenAddress(htsProxy));
    }

    @Test
    void staticLedgersUseEntityAccessForTokenTest() {
        final var htsProxy = Address.ALTBN128_PAIRING;

        given(staticEntityAccess.isTokenAccount(htsProxy)).willReturn(true);

        subject = WorldLedgers.staticLedgersWith(aliases, staticEntityAccess);

        assertTrue(subject.isTokenAddress(htsProxy));
    }

    @Test
    void staticLedgersUseEntityAccessForTokenMetadata() {
        given(staticEntityAccess.decimalsOf(fungibleToken)).willReturn(decimals);
        given(staticEntityAccess.supplyOf(fungibleToken)).willReturn(totalSupply);
        given(staticEntityAccess.symbolOf(fungibleToken)).willReturn(symbol);
        given(staticEntityAccess.nameOf(fungibleToken)).willReturn(name);
        given(staticEntityAccess.balanceOf(accountID, fungibleToken)).willReturn(balance);
        given(staticEntityAccess.typeOf(fungibleToken)).willReturn(FUNGIBLE_COMMON);

        subject = WorldLedgers.staticLedgersWith(aliases, staticEntityAccess);

        assertEquals(name, subject.nameOf(fungibleToken));
        assertEquals(symbol, subject.symbolOf(fungibleToken));
        assertEquals(decimals, subject.decimalsOf(fungibleToken));
        assertEquals(balance, subject.balanceOf(accountID, fungibleToken));
        assertEquals(totalSupply, subject.totalSupplyOf(fungibleToken));
        assertEquals(FUNGIBLE_COMMON, subject.typeOf(fungibleToken));
    }

    @Test
    void failsIfNoFungibleTokenMetaAvailableFromLedgers() {
        assertFailsWith(() -> subject.nameOf(fungibleToken), INVALID_TOKEN_ID);
        assertFailsWith(() -> subject.symbolOf(fungibleToken), INVALID_TOKEN_ID);
        assertFailsWith(() -> subject.decimalsOf(fungibleToken), INVALID_TOKEN_ID);
        assertFailsWith(() -> subject.totalSupplyOf(fungibleToken), INVALID_TOKEN_ID);
        assertFailsWith(() -> subject.balanceOf(accountID, fungibleToken), INVALID_TOKEN_ID);
    }

    @Test
    void failsIfAccountMissingFromLedgers() {
        given(tokensLedger.exists(fungibleToken)).willReturn(true);
        assertFailsWith(() -> subject.balanceOf(accountID, fungibleToken), INVALID_ACCOUNT_ID);
    }

    @Test
    void getsAccountBalanceWhenPresent() {
        final var key = Pair.of(accountID, fungibleToken);
        given(tokensLedger.exists(fungibleToken)).willReturn(true);
        given(accountsLedger.exists(accountID)).willReturn(true);
        given(tokenRelsLedger.exists(key)).willReturn(true);
        given(tokenRelsLedger.get(key, TOKEN_BALANCE)).willReturn(balance);
        assertEquals(balance, subject.balanceOf(accountID, fungibleToken));
    }

    @Test
    void getsZeroBalanceWhenNoKeyPresent() {
        given(tokensLedger.exists(fungibleToken)).willReturn(true);
        given(accountsLedger.exists(accountID)).willReturn(true);
        assertEquals(0, subject.balanceOf(accountID, fungibleToken));
    }

    @Test
    void getsFungibleTokenMetaAvailableFromLedgers() {
        given(tokensLedger.get(fungibleToken, DECIMALS)).willReturn(decimals);
        given(tokensLedger.get(fungibleToken, TOTAL_SUPPLY)).willReturn(totalSupply);
        given(tokensLedger.get(fungibleToken, NAME)).willReturn(name);
        given(tokensLedger.get(fungibleToken, SYMBOL)).willReturn(symbol);
        given(tokensLedger.get(fungibleToken, TOKEN_TYPE)).willReturn(FUNGIBLE_COMMON);

        assertEquals(name, subject.nameOf(fungibleToken));
        assertEquals(symbol, subject.symbolOf(fungibleToken));
        assertEquals(decimals, subject.decimalsOf(fungibleToken));
        assertEquals(totalSupply, subject.totalSupplyOf(fungibleToken));
        assertEquals(FUNGIBLE_COMMON, subject.typeOf(fungibleToken));
    }

    private static final int decimals = 666666;
    private static final long totalSupply = 4242;
    private static final long balance = 2424;
    private static final String name = "Sunlight on a broken column";
    private static final String symbol = "THM1925";
>>>>>>> 21e657b3
}<|MERGE_RESOLUTION|>--- conflicted
+++ resolved
@@ -83,475 +83,6 @@
 
 @ExtendWith(MockitoExtension.class)
 class WorldLedgersTest {
-<<<<<<< HEAD
-	private static final NftId target = new NftId(0, 0, 123, 456);
-	private static final TokenID nft = target.tokenId();
-	private static final TokenID fungibleToken = TokenID.newBuilder().setTokenNum(789).build();
-	private static final EntityId treasury = new EntityId(0, 0, 666);
-	private static final EntityId notTreasury = new EntityId(0, 0, 777);
-	private static final AccountID accountID = treasury.toGrpcAccountId();
-	private static final AccountID ownerId = notTreasury.toGrpcAccountId();
-	private static final AccountID spenderId = treasury.toGrpcAccountId();
-	private static final Address alias = Address.fromHexString("0xabcdefabcdefabcdefbabcdefabcdefabcdefbbb");
-	private static final ByteString pkAlias = ByteString.copyFrom(
-			Bytes.fromHexString("3a21033a514176466fa815ed481ffad09110a2d344f6c9b78c1d14afc351c3a51be33d").toArrayUnsafe());
-	private static final ByteString pkAliasBadProtobuf = ByteString.copyFrom(
-			Bytes.fromHexString("ffff033a514176466fa815ed481ffad09110a2d344f6c9b78c1d14afc351c3a51be33d").toArrayUnsafe());
-	private static final ByteString pkAliasBadFormat = ByteString.copyFrom(
-			Bytes.fromHexString("3a21ff3a514176466fa815ed481ffad09110a2d344f6c9b78c1d14afc351c3a51be33d").toArrayUnsafe());
-	private static final Address pkAddress = Address.fromHexString("a94f5374fce5edbc8e2a8697c15331677e6ebf0b");
-	private static final ByteString unsupportedAlias = ByteString.copyFromUtf8("This is not a supported alias");
-	private static final Address sponsor = Address.fromHexString("0xcba");
-
-	private static final NftId nftId = new NftId(0, 0, 123, 456);
-	@Mock
-	private TransactionalLedger<Pair<AccountID, TokenID>, TokenRelProperty, MerkleTokenRelStatus> tokenRelsLedger;
-	@Mock
-	private TransactionalLedger<AccountID, AccountProperty, MerkleAccount> accountsLedger;
-	@Mock
-	private TransactionalLedger<NftId, NftProperty, UniqueTokenValue> nftsLedger;
-	@Mock
-	private TransactionalLedger<TokenID, TokenProperty, MerkleToken> tokensLedger;
-	@Mock
-	private SigImpactHistorian sigImpactHistorian;
-	@Mock
-	private ContractAliases aliases;
-	@Mock
-	private StaticEntityAccess staticEntityAccess;
-	@Mock
-	private SideEffectsTracker sideEffectsTracker;
-
-	private WorldLedgers subject;
-
-	@BeforeEach
-	void setUp() {
-		subject = new WorldLedgers(aliases, tokenRelsLedger, accountsLedger, nftsLedger, tokensLedger);
-	}
-
-	@Test
-	void usesStaticAccessIfNotUsableLedgers() {
-		final var owner = EntityNum.fromLong(1001).toEvmAddress();
-		given(staticEntityAccess.ownerOf(target)).willReturn(owner);
-
-		subject = WorldLedgers.staticLedgersWith(aliases, staticEntityAccess);
-
-		assertSame(owner, subject.ownerOf(target));
-	}
-
-	@Test
-	void resolvesOwnerDirectlyIfNotTreasury() {
-		given(nftsLedger.get(target, OWNER)).willReturn(notTreasury);
-
-		final var expected = notTreasury.toEvmAddress();
-		final var actual = subject.ownerOf(target);
-		assertEquals(expected, actual);
-	}
-
-	@Test
-	void resolvesTreasuryOwner() {
-		given(nftsLedger.get(target, OWNER)).willReturn(MISSING_ENTITY_ID);
-		given(tokensLedger.get(nft, TokenProperty.TREASURY)).willReturn(treasury);
-
-		final var expected = treasury.toEvmAddress();
-		final var actual = subject.ownerOf(target);
-		assertEquals(expected, actual);
-	}
-
-	@Test
-	void metadataOfWorksWithStatic() {
-		subject = WorldLedgers.staticLedgersWith(aliases, staticEntityAccess);
-		given(staticEntityAccess.metadataOf(nftId)).willReturn("There, the eyes are");
-
-		assertEquals("There, the eyes are", subject.metadataOf(nftId));
-	}
-
-	@Test
-	void metadataOfWorks() {
-		given(nftsLedger.exists(nftId)).willReturn(true);
-		given(nftsLedger.get(nftId, METADATA)).willReturn("There, the eyes are".getBytes());
-
-		assertEquals("There, the eyes are", subject.metadataOf(nftId));
-	}
-
-	@Test
-	void ownerIfPresentOnlyAvailableForMutable() {
-		subject = WorldLedgers.staticLedgersWith(aliases, staticEntityAccess);
-		assertThrows(IllegalStateException.class, () -> subject.ownerIfPresent(nftId));
-	}
-
-	@Test
-	void ownerIfPresentReturnsNullForNonexistentNftId() {
-		assertNull(subject.ownerIfPresent(nftId));
-	}
-
-	@Test
-	void ownerIfPresentReturnsOwnerIfPresent() {
-		given(nftsLedger.contains(nftId)).willReturn(true);
-		given(nftsLedger.get(nftId, OWNER)).willReturn(notTreasury);
-		assertEquals(notTreasury, subject.ownerIfPresent(nftId));
-	}
-
-	@Test
-	void staticAllowanceDelegatesAsExpected() {
-		assertThrows(IllegalStateException.class, () ->
-				subject.staticAllowanceOf(ownerId, spenderId, fungibleToken));
-
-		subject = WorldLedgers.staticLedgersWith(aliases, staticEntityAccess);
-		given(staticEntityAccess.allowanceOf(ownerId, spenderId, fungibleToken)).willReturn(123L);
-		assertEquals(123L, subject.staticAllowanceOf(ownerId, spenderId, fungibleToken));
-	}
-
-	@Test
-	void staticApprovedDelegatesAsExpected() {
-		assertThrows(IllegalStateException.class, () ->
-				subject.staticApprovedSpenderOf(nftId));
-
-		subject = WorldLedgers.staticLedgersWith(aliases, staticEntityAccess);
-		given(staticEntityAccess.approvedSpenderOf(nftId)).willReturn(Address.ALTBN128_ADD);
-		assertEquals(Address.ALTBN128_ADD, subject.staticApprovedSpenderOf(nftId));
-	}
-
-	@Test
-	void staticOperatorDelegatesAsExpected() {
-		assertThrows(IllegalStateException.class, () -> subject.staticIsOperator(ownerId, spenderId, nft));
-
-		subject = WorldLedgers.staticLedgersWith(aliases, staticEntityAccess);
-		given(staticEntityAccess.isOperator(ownerId, spenderId, nft)).willReturn(true);
-		assertTrue(subject.staticIsOperator(ownerId, spenderId, nft));
-	}
-
-	@Test
-	void approvedForAllLookupOnlyAvailableForMutable() {
-		subject = WorldLedgers.staticLedgersWith(aliases, staticEntityAccess);
-		assertThrows(IllegalStateException.class, () -> subject.hasApprovedForAll(ownerId, accountID, nft));
-	}
-
-	@Test
-	void approvedForAllFindsExpectedMissing() {
-		given(accountsLedger.get(ownerId, APPROVE_FOR_ALL_NFTS_ALLOWANCES)).willReturn(Collections.emptySet());
-
-		final var ans = subject.hasApprovedForAll(ownerId, accountID, nft);
-
-		assertFalse(ans);
-	}
-
-	@Test
-	void approvedForAllFindsExpectedPresent() {
-		given(accountsLedger.get(ownerId, APPROVE_FOR_ALL_NFTS_ALLOWANCES))
-				.willReturn(Set.of(FcTokenAllowanceId.from(nft, accountID)));
-
-		final var ans = subject.hasApprovedForAll(ownerId, accountID, nft);
-
-		assertTrue(ans);
-	}
-
-	@Test
-	void metadataOfWorksWithNonExistent() {
-		given(nftsLedger.exists(nftId)).willReturn(false);
-
-		assertEquals(URI_QUERY_NON_EXISTING_TOKEN_ERROR, subject.metadataOf(nftId));
-	}
-
-	@Test
-	void commitsAsExpectedNoHistorian() {
-		subject.commit();
-
-		verify(tokenRelsLedger).commit();
-		verify(accountsLedger).commit();
-		verify(nftsLedger).commit();
-		verify(tokensLedger).commit();
-		verify(aliases).commit(null);
-	}
-
-	@Test
-	void aliasIsCanonicalCreate2SourceAddress() {
-		given(aliases.isInUse(alias)).willReturn(true);
-
-		assertSame(alias, subject.canonicalAddress(alias));
-	}
-
-	@Test
-	void mirrorNoAliasIsCanonicalSourceWithLedgers() {
-		final var id = EntityIdUtils.accountIdFromEvmAddress(sponsor);
-		given(accountsLedger.exists(id)).willReturn(true);
-		given(accountsLedger.get(id, ALIAS)).willReturn(ByteString.EMPTY);
-
-		assertSame(sponsor, subject.canonicalAddress(sponsor));
-	}
-
-	@Test
-	void missingMirrorIsCanonicalSourceWithLedgers() {
-		assertSame(sponsor, subject.canonicalAddress(sponsor));
-	}
-
-	@Test
-	void missingMirrorIsCanonicalSourceWithStaticAccess() {
-		subject = WorldLedgers.staticLedgersWith(aliases, staticEntityAccess);
-		assertSame(sponsor, subject.canonicalAddress(sponsor));
-	}
-
-	@Test
-	void mirrorNoAliasIsCanonicalSourceWithStaticAccess() {
-		subject = WorldLedgers.staticLedgersWith(aliases, staticEntityAccess);
-		final var id = EntityIdUtils.accountIdFromEvmAddress(sponsor);
-		given(staticEntityAccess.isExtant(id)).willReturn(true);
-		given(staticEntityAccess.alias(id)).willReturn(ByteString.EMPTY);
-
-		assertSame(sponsor, subject.canonicalAddress(sponsor));
-	}
-
-	@Test
-	void mirrorWithAliasUsesEvmAddressAliasAsCanonicalSource() {
-		final var id = EntityIdUtils.accountIdFromEvmAddress(sponsor);
-		given(accountsLedger.exists(id)).willReturn(true);
-		given(accountsLedger.get(id, ALIAS)).willReturn(ByteString.copyFrom(alias.toArrayUnsafe()));
-		assertEquals(alias, subject.canonicalAddress(sponsor));
-	}
-
-	@Test
-	void mirrorWithAliasUsesECDSAKeyAliasAsCanonicalSource() {
-		final var id = EntityIdUtils.accountIdFromEvmAddress(sponsor);
-		given(accountsLedger.exists(id)).willReturn(true);
-		given(accountsLedger.get(id, ALIAS)).willReturn(pkAlias);
-		assertEquals(pkAddress, subject.canonicalAddress(sponsor));
-	}
-
-	@Test
-	void mirrorWithAliasSkipsUnsupportedAliasAsCanonicalSource() {
-		final var id = EntityIdUtils.accountIdFromEvmAddress(sponsor);
-		given(accountsLedger.exists(id)).willReturn(true);
-		given(accountsLedger.get(id, ALIAS)).willReturn(unsupportedAlias, pkAliasBadProtobuf, pkAliasBadFormat);
-		assertEquals(sponsor, subject.canonicalAddress(sponsor));
-		assertEquals(sponsor, subject.canonicalAddress(sponsor));
-		assertEquals(sponsor, subject.canonicalAddress(sponsor));
-	}
-
-	@Test
-	void commitsAsExpectedWithHistorian() {
-		subject.commit(sigImpactHistorian);
-
-		verify(tokenRelsLedger).commit();
-		verify(accountsLedger).commit();
-		verify(nftsLedger).commit();
-		verify(tokensLedger).commit();
-		verify(aliases).commit(sigImpactHistorian);
-	}
-
-	@Test
-	void revertsAsExpected() {
-		subject.revert();
-
-		verify(tokenRelsLedger).rollback();
-		verify(accountsLedger).rollback();
-		verify(nftsLedger).rollback();
-		verify(tokensLedger).rollback();
-		verify(aliases).revert();
-
-		verify(tokenRelsLedger).begin();
-		verify(accountsLedger).begin();
-		verify(nftsLedger).begin();
-		verify(tokensLedger).begin();
-	}
-
-	@Test
-	void wrapsAsExpectedWithCommitInterceptors() {
-		final var liveTokenRels = new TransactionalLedger<>(
-				TokenRelProperty.class,
-				MerkleTokenRelStatus::new,
-				new HashMapBackingTokenRels(),
-				new ChangeSummaryManager<>());
-		final var liveAccounts = new TransactionalLedger<>(
-				AccountProperty.class,
-				MerkleAccount::new,
-				new HashMapBackingAccounts(),
-				new ChangeSummaryManager<>());
-		final var liveNfts = new TransactionalLedger<>(
-				NftProperty.class,
-				UniqueTokenValue::new,
-				new HashMapBackingNfts(),
-				new ChangeSummaryManager<>());
-		final var liveTokens = new TransactionalLedger<>(
-				TokenProperty.class,
-				MerkleToken::new,
-				new HashMapBackingTokens(),
-				new ChangeSummaryManager<>());
-		final FCHashMap<ByteString, EntityNum> aliases = new FCHashMap<>();
-		final var liveAliases = new AliasManager(() -> aliases);
-
-		final var source = new WorldLedgers(liveAliases, liveTokenRels, liveAccounts, liveNfts, liveTokens);
-		assertTrue(source.areMutable());
-		final var nullTokenRels = new WorldLedgers(liveAliases, null, liveAccounts, liveNfts, liveTokens);
-		final var nullAccounts = new WorldLedgers(liveAliases, liveTokenRels, null, liveNfts, liveTokens);
-		final var nullNfts = new WorldLedgers(liveAliases, liveTokenRels, liveAccounts, null, liveTokens);
-		final var nullTokens = new WorldLedgers(liveAliases, liveTokenRels, liveAccounts, liveNfts, null);
-		assertFalse(nullTokenRels.areMutable());
-		assertFalse(nullAccounts.areMutable());
-		assertFalse(nullNfts.areMutable());
-		assertFalse(nullTokens.areMutable());
-
-		final var wrappedUnusable = nullAccounts.wrapped(sideEffectsTracker);
-		assertSame(((StackedContractAliases) wrappedUnusable.aliases()).wrappedAliases(), nullAccounts.aliases());
-		assertFalse(wrappedUnusable.areMutable());
-		assertThrows(IllegalStateException.class, () ->
-				wrappedUnusable.customizeForAutoAssociatingOp(sideEffectsTracker));
-
-		final var wrappedSource = source.wrapped(sideEffectsTracker);
-		assertSame(liveTokenRels, wrappedSource.tokenRels().getEntitiesLedger());
-		assertSame(liveAccounts, wrappedSource.accounts().getEntitiesLedger());
-		assertSame(liveNfts, wrappedSource.nfts().getEntitiesLedger());
-		assertSame(liveTokens, wrappedSource.tokens().getEntitiesLedger());
-		final var stackedAliases = (StackedContractAliases) wrappedSource.aliases();
-		assertSame(liveAliases, stackedAliases.wrappedAliases());
-
-		wrappedSource.customizeForAutoAssociatingOp(sideEffectsTracker);
-		assertInstanceOf(
-				AutoAssocTokenRelsCommitInterceptor.class,
-				wrappedSource.tokenRels().getCommitInterceptor());
-	}
-
-	@Test
-	void wrapsAsExpectedWithoutCommitInterceptors() {
-		final var liveTokenRels = new TransactionalLedger<>(
-				TokenRelProperty.class,
-				MerkleTokenRelStatus::new,
-				new HashMapBackingTokenRels(),
-				new ChangeSummaryManager<>());
-		final var liveAccounts = new TransactionalLedger<>(
-				AccountProperty.class,
-				MerkleAccount::new,
-				new HashMapBackingAccounts(),
-				new ChangeSummaryManager<>());
-		final var liveNfts = new TransactionalLedger<>(
-				NftProperty.class,
-				UniqueTokenValue::new,
-				new HashMapBackingNfts(),
-				new ChangeSummaryManager<>());
-		final var liveTokens = new TransactionalLedger<>(
-				TokenProperty.class,
-				MerkleToken::new,
-				new HashMapBackingTokens(),
-				new ChangeSummaryManager<>());
-		final FCHashMap<ByteString, EntityNum> aliases = new FCHashMap<>();
-		final var liveAliases = new AliasManager(() -> aliases);
-
-		final var source = new WorldLedgers(liveAliases, liveTokenRels, liveAccounts, liveNfts, liveTokens);
-		assertTrue(source.areMutable());
-		final var nullTokenRels = new WorldLedgers(liveAliases, null, liveAccounts, liveNfts, liveTokens);
-		final var nullAccounts = new WorldLedgers(liveAliases, liveTokenRels, null, liveNfts, liveTokens);
-		final var nullNfts = new WorldLedgers(liveAliases, liveTokenRels, liveAccounts, null, liveTokens);
-		final var nullTokens = new WorldLedgers(liveAliases, liveTokenRels, liveAccounts, liveNfts, null);
-		assertFalse(nullTokenRels.areMutable());
-		assertFalse(nullAccounts.areMutable());
-		assertFalse(nullNfts.areMutable());
-		assertFalse(nullTokens.areMutable());
-
-		final var wrappedUnusable = nullAccounts.wrapped();
-		assertSame(((StackedContractAliases) wrappedUnusable.aliases()).wrappedAliases(), nullAccounts.aliases());
-		assertFalse(wrappedUnusable.areMutable());
-
-		final var wrappedSource = source.wrapped();
-
-		assertSame(liveTokenRels, wrappedSource.tokenRels().getEntitiesLedger());
-		assertSame(liveAccounts, wrappedSource.accounts().getEntitiesLedger());
-		assertSame(liveNfts, wrappedSource.nfts().getEntitiesLedger());
-		assertSame(liveTokens, wrappedSource.tokens().getEntitiesLedger());
-		final var stackedAliases = (StackedContractAliases) wrappedSource.aliases();
-		assertSame(liveAliases, stackedAliases.wrappedAliases());
-	}
-
-	@Test
-	void mutableLedgersCheckForToken() {
-		final var htsProxy = Address.ALTBN128_PAIRING;
-		final var htsId = EntityIdUtils.tokenIdFromEvmAddress(htsProxy);
-
-		given(tokensLedger.contains(htsId)).willReturn(true);
-
-		assertTrue(subject.isTokenAddress(htsProxy));
-	}
-
-	@Test
-	void staticLedgersUseEntityAccessForTokenTest() {
-		final var htsProxy = Address.ALTBN128_PAIRING;
-
-		given(staticEntityAccess.isTokenAccount(htsProxy)).willReturn(true);
-
-		subject = WorldLedgers.staticLedgersWith(aliases, staticEntityAccess);
-
-		assertTrue(subject.isTokenAddress(htsProxy));
-	}
-
-	@Test
-	void staticLedgersUseEntityAccessForTokenMetadata() {
-		given(staticEntityAccess.decimalsOf(fungibleToken)).willReturn(decimals);
-		given(staticEntityAccess.supplyOf(fungibleToken)).willReturn(totalSupply);
-		given(staticEntityAccess.symbolOf(fungibleToken)).willReturn(symbol);
-		given(staticEntityAccess.nameOf(fungibleToken)).willReturn(name);
-		given(staticEntityAccess.balanceOf(accountID, fungibleToken)).willReturn(balance);
-		given(staticEntityAccess.typeOf(fungibleToken)).willReturn(FUNGIBLE_COMMON);
-
-		subject = WorldLedgers.staticLedgersWith(aliases, staticEntityAccess);
-
-		assertEquals(name, subject.nameOf(fungibleToken));
-		assertEquals(symbol, subject.symbolOf(fungibleToken));
-		assertEquals(decimals, subject.decimalsOf(fungibleToken));
-		assertEquals(balance, subject.balanceOf(accountID, fungibleToken));
-		assertEquals(totalSupply, subject.totalSupplyOf(fungibleToken));
-		assertEquals(FUNGIBLE_COMMON, subject.typeOf(fungibleToken));
-	}
-
-	@Test
-	void failsIfNoFungibleTokenMetaAvailableFromLedgers() {
-		assertFailsWith(() -> subject.nameOf(fungibleToken), INVALID_TOKEN_ID);
-		assertFailsWith(() -> subject.symbolOf(fungibleToken), INVALID_TOKEN_ID);
-		assertFailsWith(() -> subject.decimalsOf(fungibleToken), INVALID_TOKEN_ID);
-		assertFailsWith(() -> subject.totalSupplyOf(fungibleToken), INVALID_TOKEN_ID);
-		assertFailsWith(() -> subject.balanceOf(accountID, fungibleToken), INVALID_TOKEN_ID);
-	}
-
-	@Test
-	void failsIfAccountMissingFromLedgers() {
-		given(tokensLedger.exists(fungibleToken)).willReturn(true);
-		assertFailsWith(() -> subject.balanceOf(accountID, fungibleToken), INVALID_ACCOUNT_ID);
-	}
-
-	@Test
-	void getsAccountBalanceWhenPresent() {
-		final var key = Pair.of(accountID, fungibleToken);
-		given(tokensLedger.exists(fungibleToken)).willReturn(true);
-		given(accountsLedger.exists(accountID)).willReturn(true);
-		given(tokenRelsLedger.exists(key)).willReturn(true);
-		given(tokenRelsLedger.get(key, TOKEN_BALANCE)).willReturn(balance);
-		assertEquals(balance, subject.balanceOf(accountID, fungibleToken));
-	}
-
-	@Test
-	void getsZeroBalanceWhenNoKeyPresent() {
-		given(tokensLedger.exists(fungibleToken)).willReturn(true);
-		given(accountsLedger.exists(accountID)).willReturn(true);
-		assertEquals(0, subject.balanceOf(accountID, fungibleToken));
-	}
-
-	@Test
-	void getsFungibleTokenMetaAvailableFromLedgers() {
-		given(tokensLedger.get(fungibleToken, DECIMALS)).willReturn(decimals);
-		given(tokensLedger.get(fungibleToken, TOTAL_SUPPLY)).willReturn(totalSupply);
-		given(tokensLedger.get(fungibleToken, NAME)).willReturn(name);
-		given(tokensLedger.get(fungibleToken, SYMBOL)).willReturn(symbol);
-		given(tokensLedger.get(fungibleToken, TOKEN_TYPE)).willReturn(FUNGIBLE_COMMON);
-
-		assertEquals(name, subject.nameOf(fungibleToken));
-		assertEquals(symbol, subject.symbolOf(fungibleToken));
-		assertEquals(decimals, subject.decimalsOf(fungibleToken));
-		assertEquals(totalSupply, subject.totalSupplyOf(fungibleToken));
-		assertEquals(FUNGIBLE_COMMON, subject.typeOf(fungibleToken));
-	}
-
-	private static final int decimals = 666666;
-	private static final long totalSupply = 4242;
-	private static final long balance = 2424;
-	private static final String name = "Sunlight on a broken column";
-	private static final String symbol = "THM1925";
-=======
     private static final NftId target = new NftId(0, 0, 123, 456);
     private static final TokenID nft = target.tokenId();
     private static final TokenID fungibleToken = TokenID.newBuilder().setTokenNum(789).build();
@@ -590,7 +121,7 @@
             tokenRelsLedger;
 
     @Mock private TransactionalLedger<AccountID, AccountProperty, MerkleAccount> accountsLedger;
-    @Mock private TransactionalLedger<NftId, NftProperty, MerkleUniqueToken> nftsLedger;
+    @Mock private TransactionalLedger<NftId, NftProperty, UniqueTokenValue> nftsLedger;
     @Mock private TransactionalLedger<TokenID, TokenProperty, MerkleToken> tokensLedger;
     @Mock private SigImpactHistorian sigImpactHistorian;
     @Mock private ContractAliases aliases;
@@ -854,7 +385,7 @@
         final var liveNfts =
                 new TransactionalLedger<>(
                         NftProperty.class,
-                        MerkleUniqueToken::new,
+                        UniqueTokenValue::new,
                         new HashMapBackingNfts(),
                         new ChangeSummaryManager<>());
         final var liveTokens =
@@ -922,7 +453,7 @@
         final var liveNfts =
                 new TransactionalLedger<>(
                         NftProperty.class,
-                        MerkleUniqueToken::new,
+                        UniqueTokenValue::new,
                         new HashMapBackingNfts(),
                         new ChangeSummaryManager<>());
         final var liveTokens =
@@ -1058,5 +589,4 @@
     private static final long balance = 2424;
     private static final String name = "Sunlight on a broken column";
     private static final String symbol = "THM1925";
->>>>>>> 21e657b3
 }