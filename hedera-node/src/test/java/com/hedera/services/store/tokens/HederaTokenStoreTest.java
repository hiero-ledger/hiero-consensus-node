package com.hedera.services.store.tokens;

/*-
 * ‌
 * Hedera Services Node
 * ​
 * Copyright (C) 2018 - 2021 Hedera Hashgraph, LLC
 * ​
 * Licensed under the Apache License, Version 2.0 (the "License");
 * you may not use this file except in compliance with the License.
 * You may obtain a copy of the License at
 *
 *      http://www.apache.org/licenses/LICENSE-2.0
 *
 * Unless required by applicable law or agreed to in writing, software
 * distributed under the License is distributed on an "AS IS" BASIS,
 * WITHOUT WARRANTIES OR CONDITIONS OF ANY KIND, either express or implied.
 * See the License for the specific language governing permissions and
 * limitations under the License.
 * ‍
 */

import com.google.protobuf.StringValue;
import com.hedera.services.context.properties.GlobalDynamicProperties;
import com.hedera.services.ledger.HederaLedger;
import com.hedera.services.ledger.TransactionalLedger;
import com.hedera.services.ledger.ids.EntityIdSource;
import com.hedera.services.ledger.properties.AccountProperty;
import com.hedera.services.ledger.properties.NftProperty;
import com.hedera.services.ledger.properties.TokenRelProperty;
import com.hedera.services.legacy.core.jproto.JKey;
import com.hedera.services.sigs.utils.ImmutableKeyUtils;
import com.hedera.services.state.enums.TokenSupplyType;
import com.hedera.services.state.enums.TokenType;
import com.hedera.services.state.merkle.MerkleAccount;
import com.hedera.services.state.merkle.MerkleAccountTokens;
import com.hedera.services.state.merkle.MerkleEntityId;
import com.hedera.services.state.merkle.MerkleToken;
import com.hedera.services.state.merkle.MerkleTokenRelStatus;
import com.hedera.services.state.merkle.MerkleUniqueToken;
import com.hedera.services.state.merkle.MerkleUniqueTokenId;
import com.hedera.services.state.submerkle.EntityId;
import com.hedera.services.store.models.NftId;
import com.hedera.services.store.tokens.views.UniqTokenViewsManager;
import com.hedera.test.factories.fees.CustomFeeBuilder;
import com.hedera.test.factories.scenarios.TxnHandlingScenario;
import com.hedera.test.utils.IdUtils;
import com.hederahashgraph.api.proto.java.AccountID;
import com.hederahashgraph.api.proto.java.CustomFee;
import com.hederahashgraph.api.proto.java.Duration;
import com.hederahashgraph.api.proto.java.FractionalFee;
import com.hederahashgraph.api.proto.java.Key;
import com.hederahashgraph.api.proto.java.ResponseCodeEnum;
import com.hederahashgraph.api.proto.java.Timestamp;
import com.hederahashgraph.api.proto.java.TokenCreateTransactionBody;
import com.hederahashgraph.api.proto.java.TokenFeeScheduleUpdateTransactionBody;
import com.hederahashgraph.api.proto.java.TokenID;
import com.hederahashgraph.api.proto.java.TokenUpdateTransactionBody;
import com.swirlds.fcmap.FCMap;
import com.swirlds.merkletree.MerklePair;
import org.apache.commons.lang3.tuple.Pair;
import org.junit.jupiter.api.BeforeEach;
import org.junit.jupiter.api.Test;
import org.mockito.Mockito;

import java.util.Arrays;
import java.util.Collections;
import java.util.EnumSet;
import java.util.HashSet;
import java.util.List;
import java.util.Optional;
import java.util.Set;
import java.util.function.Consumer;

import static com.hedera.services.ledger.accounts.BackingTokenRels.asTokenRel;
import static com.hedera.services.ledger.properties.AccountProperty.IS_DELETED;
import static com.hedera.services.ledger.properties.AccountProperty.NUM_NFTS_OWNED;
import static com.hedera.services.ledger.properties.TokenRelProperty.IS_FROZEN;
import static com.hedera.services.ledger.properties.TokenRelProperty.IS_KYC_GRANTED;
import static com.hedera.services.ledger.properties.TokenRelProperty.TOKEN_BALANCE;
import static com.hedera.services.state.merkle.MerkleEntityId.fromTokenId;
import static com.hedera.test.factories.fees.CustomFeeBuilder.fixedHbar;
import static com.hedera.test.factories.fees.CustomFeeBuilder.fixedHts;
import static com.hedera.test.factories.fees.CustomFeeBuilder.fractional;
import static com.hedera.test.factories.fees.CustomFeeBuilder.royaltyNoFallback;
import static com.hedera.test.factories.fees.CustomFeeBuilder.royaltyWithFallback;
import static com.hedera.test.factories.scenarios.TxnHandlingScenario.COMPLEX_KEY_ACCOUNT_KT;
import static com.hedera.test.factories.scenarios.TxnHandlingScenario.MISC_ACCOUNT_KT;
import static com.hedera.test.factories.scenarios.TxnHandlingScenario.TOKEN_ADMIN_KT;
import static com.hedera.test.factories.scenarios.TxnHandlingScenario.TOKEN_FEE_SCHEDULE_KT;
import static com.hedera.test.factories.scenarios.TxnHandlingScenario.TOKEN_FREEZE_KT;
import static com.hedera.test.factories.scenarios.TxnHandlingScenario.TOKEN_KYC_KT;
import static com.hedera.test.factories.scenarios.TxnHandlingScenario.TOKEN_TREASURY_KT;
import static com.hedera.test.mocks.TestContextValidator.CONSENSUS_NOW;
import static com.hedera.test.mocks.TestContextValidator.TEST_VALIDATOR;
import static com.hederahashgraph.api.proto.java.ResponseCodeEnum.ACCOUNT_AMOUNT_TRANSFERS_ONLY_ALLOWED_FOR_FUNGIBLE_COMMON;
import static com.hederahashgraph.api.proto.java.ResponseCodeEnum.ACCOUNT_DELETED;
import static com.hederahashgraph.api.proto.java.ResponseCodeEnum.ACCOUNT_EXPIRED_AND_PENDING_REMOVAL;
import static com.hederahashgraph.api.proto.java.ResponseCodeEnum.ACCOUNT_FROZEN_FOR_TOKEN;
import static com.hederahashgraph.api.proto.java.ResponseCodeEnum.ACCOUNT_KYC_NOT_GRANTED_FOR_TOKEN;
import static com.hederahashgraph.api.proto.java.ResponseCodeEnum.CUSTOM_FEES_LIST_TOO_LONG;
import static com.hederahashgraph.api.proto.java.ResponseCodeEnum.CUSTOM_FRACTIONAL_FEE_ONLY_ALLOWED_FOR_FUNGIBLE_COMMON;
import static com.hederahashgraph.api.proto.java.ResponseCodeEnum.CUSTOM_ROYALTY_FEE_ONLY_ALLOWED_FOR_NON_FUNGIBLE_UNIQUE;
import static com.hederahashgraph.api.proto.java.ResponseCodeEnum.CUSTOM_SCHEDULE_ALREADY_HAS_NO_FEES;
import static com.hederahashgraph.api.proto.java.ResponseCodeEnum.INSUFFICIENT_TOKEN_BALANCE;
import static com.hederahashgraph.api.proto.java.ResponseCodeEnum.INVALID_ACCOUNT_ID;
import static com.hederahashgraph.api.proto.java.ResponseCodeEnum.INVALID_AUTORENEW_ACCOUNT;
import static com.hederahashgraph.api.proto.java.ResponseCodeEnum.INVALID_EXPIRATION_TIME;
import static com.hederahashgraph.api.proto.java.ResponseCodeEnum.INVALID_NFT_ID;
import static com.hederahashgraph.api.proto.java.ResponseCodeEnum.INVALID_RENEWAL_PERIOD;
import static com.hederahashgraph.api.proto.java.ResponseCodeEnum.INVALID_TOKEN_ID;
import static com.hederahashgraph.api.proto.java.ResponseCodeEnum.OK;
import static com.hederahashgraph.api.proto.java.ResponseCodeEnum.SENDER_DOES_NOT_OWN_NFT_SERIAL_NO;
import static com.hederahashgraph.api.proto.java.ResponseCodeEnum.TOKENS_PER_ACCOUNT_LIMIT_EXCEEDED;
import static com.hederahashgraph.api.proto.java.ResponseCodeEnum.TOKEN_ALREADY_ASSOCIATED_TO_ACCOUNT;
import static com.hederahashgraph.api.proto.java.ResponseCodeEnum.TOKEN_HAS_NO_FEE_SCHEDULE_KEY;
import static com.hederahashgraph.api.proto.java.ResponseCodeEnum.TOKEN_HAS_NO_FREEZE_KEY;
import static com.hederahashgraph.api.proto.java.ResponseCodeEnum.TOKEN_HAS_NO_KYC_KEY;
import static com.hederahashgraph.api.proto.java.ResponseCodeEnum.TOKEN_HAS_NO_SUPPLY_KEY;
import static com.hederahashgraph.api.proto.java.ResponseCodeEnum.TOKEN_HAS_NO_WIPE_KEY;
import static com.hederahashgraph.api.proto.java.ResponseCodeEnum.TOKEN_IS_IMMUTABLE;
import static com.hederahashgraph.api.proto.java.ResponseCodeEnum.TOKEN_NOT_ASSOCIATED_TO_ACCOUNT;
import static com.hederahashgraph.api.proto.java.ResponseCodeEnum.TOKEN_NOT_ASSOCIATED_TO_FEE_COLLECTOR;
import static com.hederahashgraph.api.proto.java.ResponseCodeEnum.TOKEN_WAS_DELETED;
import static com.hederahashgraph.api.proto.java.ResponseCodeEnum.TRANSACTION_REQUIRES_ZERO_TOKEN_BALANCES;
import static org.junit.jupiter.api.Assertions.assertEquals;
import static org.junit.jupiter.api.Assertions.assertFalse;
import static org.junit.jupiter.api.Assertions.assertNull;
import static org.junit.jupiter.api.Assertions.assertSame;
import static org.junit.jupiter.api.Assertions.assertThrows;
import static org.junit.jupiter.api.Assertions.assertTrue;
import static org.mockito.ArgumentCaptor.forClass;
import static org.mockito.ArgumentMatchers.any;
import static org.mockito.ArgumentMatchers.anyLong;
import static org.mockito.ArgumentMatchers.argThat;
import static org.mockito.BDDMockito.given;
import static org.mockito.BDDMockito.mock;
import static org.mockito.BDDMockito.never;
import static org.mockito.BDDMockito.verify;
import static org.mockito.BDDMockito.willCallRealMethod;
import static org.mockito.BDDMockito.willThrow;
import static org.mockito.Mockito.times;

class HederaTokenStoreTest {
	private static final Key newKey = TxnHandlingScenario.TOKEN_REPLACE_KT.asKey();
	private static final JKey newFcKey = TxnHandlingScenario.TOKEN_REPLACE_KT.asJKeyUnchecked();
	private static final Key adminKey = TOKEN_ADMIN_KT.asKey();
	private static final Key kycKey = TOKEN_KYC_KT.asKey();
	private static final Key freezeKey = TOKEN_FREEZE_KT.asKey();
	private static final Key wipeKey = MISC_ACCOUNT_KT.asKey();
	private static final Key supplyKey = COMPLEX_KEY_ACCOUNT_KT.asKey();
	private static final Key feeScheduleKey = TOKEN_FEE_SCHEDULE_KT.asKey();

	private static final String symbol = "NOTHBAR";
	private static final String newSymbol = "REALLYSOM";
	private static final String newMemo = "NEWMEMO";
	private static final String memo = "TOKENMEMO";
	private static final String name = "TOKENNAME";
	private static final String newName = "NEWNAME";
	private static final int maxCustomFees = 5;
	private static final long expiry = CONSENSUS_NOW + 1_234_567L;
	private static final long newExpiry = CONSENSUS_NOW + 1_432_765L;
	private static final long totalSupply = 1_000_000L;
	private static final int decimals = 10;
	private static final long treasuryBalance = 50_000L;
	private static final long sponsorBalance = 1_000L;
	private static final TokenID misc = IdUtils.asToken("3.2.1");
	private static final TokenID nonfungible = IdUtils.asToken("4.3.2");
	private static final TokenID anotherMisc = IdUtils.asToken("6.4.2");
	private static final boolean freezeDefault = true;
	private static final boolean accountsKycGrantedByDefault = false;
	private static final long autoRenewPeriod = 500_000L;
	private static final long newAutoRenewPeriod = 2_000_000L;
	private static final AccountID autoRenewAccount = IdUtils.asAccount("1.2.5");
	private static final AccountID newAutoRenewAccount = IdUtils.asAccount("1.2.6");
	private static final AccountID primaryTreasury = IdUtils.asAccount("0.0.0");
	private static final AccountID treasury = IdUtils.asAccount("1.2.3");
	private static final AccountID newTreasury = IdUtils.asAccount("3.2.1");
	private static final AccountID sponsor = IdUtils.asAccount("1.2.666");
	private static final AccountID counterparty = IdUtils.asAccount("1.2.777");
	private static final AccountID feeCollector = treasury;
	private static final AccountID anotherFeeCollector = IdUtils.asAccount("1.2.777");
	private static final TokenID created = IdUtils.asToken("1.2.666666");
	private static final TokenID pending = IdUtils.asToken("1.2.555555");
	private static final int MAX_TOKENS_PER_ACCOUNT = 100;
	private static final int MAX_TOKEN_SYMBOL_UTF8_BYTES = 10;
	private static final int MAX_TOKEN_NAME_UTF8_BYTES = 100;
	private static final Pair<AccountID, TokenID> sponsorMisc = asTokenRel(sponsor, misc);
	private static final Pair<AccountID, TokenID> treasuryNft = asTokenRel(primaryTreasury, nonfungible);
	private static final Pair<AccountID, TokenID> newTreasuryNft = asTokenRel(newTreasury, nonfungible);
	private static final Pair<AccountID, TokenID> sponsorNft = asTokenRel(sponsor, nonfungible);
	private static final Pair<AccountID, TokenID> counterpartyNft = asTokenRel(counterparty, nonfungible);
	private static final Pair<AccountID, TokenID> treasuryMisc = asTokenRel(treasury, misc);
	private static final NftId aNft = new NftId(4, 3, 2, 1_234);
	private static final NftId tNft = new NftId(4, 3, 2, 1_2345);
	private static final Pair<AccountID, TokenID> anotherFeeCollectorMisc = asTokenRel(anotherFeeCollector, misc);
	private static final CustomFeeBuilder builder = new CustomFeeBuilder(feeCollector);
	private static final FractionalFee.Builder fractionalFee = fractional(15L, 100L)
			.setMaximumAmount(50)
			.setMinimumAmount(10);
	private static final CustomFee customFixedFeeInHbar = builder.withFixedFee(fixedHbar(100L));
	private static final CustomFee customFixedFeeInHts = new CustomFeeBuilder(anotherFeeCollector)
			.withFixedFee(fixedHts(misc, 100L));
	private static final CustomFee customRoyaltyNoFallback = new CustomFeeBuilder(feeCollector)
			.withRoyaltyFee(royaltyNoFallback(11, 111));
	private static final CustomFee customRoyaltyHtsFallback = new CustomFeeBuilder(anotherFeeCollector)
			.withRoyaltyFee(royaltyWithFallback(11, 111, fixedHts(misc, 123)));
	private static final CustomFee customFixedFeeSameToken = builder.withFixedFee(fixedHts(50L));
	private static final CustomFee customFractionalFee = builder.withFractionalFee(fractionalFee);
	private static final List<CustomFee> grpcCustomFees = List.of(
			customFixedFeeInHbar,
			customFixedFeeInHts,
			customFractionalFee,
			customFixedFeeSameToken
	);

	private EntityIdSource ids;
	private GlobalDynamicProperties properties;
	private UniqTokenViewsManager uniqTokenViewsManager;
	private FCMap<MerkleEntityId, MerkleToken> tokens;
	private TransactionalLedger<AccountID, AccountProperty, MerkleAccount> accountsLedger;
	private TransactionalLedger<NftId, NftProperty, MerkleUniqueToken> nftsLedger;
	private TransactionalLedger<Pair<AccountID, TokenID>, TokenRelProperty, MerkleTokenRelStatus> tokenRelsLedger;
	private HederaLedger hederaLedger;

	private MerkleToken token;
	private MerkleToken nonfungibleToken;

	private HederaTokenStore subject;

	@BeforeEach
	void setup() {
		token = mock(MerkleToken.class);
		given(token.expiry()).willReturn(expiry);
		given(token.symbol()).willReturn(symbol);
		given(token.hasAutoRenewAccount()).willReturn(true);
		given(token.adminKey()).willReturn(Optional.of(TOKEN_ADMIN_KT.asJKeyUnchecked()));
		given(token.name()).willReturn(name);
		given(token.hasAdminKey()).willReturn(true);
		given(token.hasFeeScheduleKey()).willReturn(true);
		given(token.treasury()).willReturn(EntityId.fromGrpcAccountId(treasury));
		given(token.tokenType()).willReturn(TokenType.FUNGIBLE_COMMON);

		nonfungibleToken = mock(MerkleToken.class);
		given(nonfungibleToken.hasAdminKey()).willReturn(true);
		given(nonfungibleToken.tokenType()).willReturn(TokenType.NON_FUNGIBLE_UNIQUE);

		ids = mock(EntityIdSource.class);
		given(ids.newTokenId(sponsor)).willReturn(created);

		hederaLedger = mock(HederaLedger.class);

		nftsLedger = (TransactionalLedger<NftId, NftProperty, MerkleUniqueToken>) mock(TransactionalLedger.class);
		given(nftsLedger.get(aNft, NftProperty.OWNER)).willReturn(EntityId.fromGrpcAccountId(sponsor));
		given(nftsLedger.get(tNft, NftProperty.OWNER)).willReturn(EntityId.fromGrpcAccountId(primaryTreasury));
		given(nftsLedger.exists(aNft)).willReturn(true);
		given(nftsLedger.exists(tNft)).willReturn(true);

		accountsLedger = (TransactionalLedger<AccountID, AccountProperty, MerkleAccount>) mock(
				TransactionalLedger.class);
		given(accountsLedger.exists(treasury)).willReturn(true);
		given(accountsLedger.exists(anotherFeeCollector)).willReturn(true);
		given(accountsLedger.exists(autoRenewAccount)).willReturn(true);
		given(accountsLedger.exists(newAutoRenewAccount)).willReturn(true);
		given(accountsLedger.exists(primaryTreasury)).willReturn(true);
		given(accountsLedger.exists(sponsor)).willReturn(true);
		given(accountsLedger.exists(counterparty)).willReturn(true);
		given(accountsLedger.get(treasury, IS_DELETED)).willReturn(false);
		given(accountsLedger.get(autoRenewAccount, IS_DELETED)).willReturn(false);
		given(accountsLedger.get(newAutoRenewAccount, IS_DELETED)).willReturn(false);

		tokenRelsLedger = mock(TransactionalLedger.class);
		given(tokenRelsLedger.exists(sponsorMisc)).willReturn(true);
		given(tokenRelsLedger.exists(treasuryNft)).willReturn(true);
		given(tokenRelsLedger.exists(sponsorNft)).willReturn(true);
		given(tokenRelsLedger.exists(counterpartyNft)).willReturn(true);
		given(tokenRelsLedger.get(sponsorMisc, TOKEN_BALANCE)).willReturn(sponsorBalance);
		given(tokenRelsLedger.get(sponsorMisc, IS_FROZEN)).willReturn(false);
		given(tokenRelsLedger.get(sponsorMisc, IS_KYC_GRANTED)).willReturn(true);
		given(tokenRelsLedger.exists(treasuryMisc)).willReturn(true);
		given(tokenRelsLedger.exists(anotherFeeCollectorMisc)).willReturn(true);
		given(tokenRelsLedger.get(treasuryMisc, TOKEN_BALANCE)).willReturn(treasuryBalance);
		given(tokenRelsLedger.get(treasuryMisc, IS_FROZEN)).willReturn(false);
		given(tokenRelsLedger.get(treasuryMisc, IS_KYC_GRANTED)).willReturn(true);
		given(tokenRelsLedger.get(treasuryNft, TOKEN_BALANCE)).willReturn(123L);
		given(tokenRelsLedger.get(treasuryNft, IS_FROZEN)).willReturn(false);
		given(tokenRelsLedger.get(treasuryNft, IS_KYC_GRANTED)).willReturn(true);
		given(tokenRelsLedger.get(sponsorNft, TOKEN_BALANCE)).willReturn(123L);
		given(tokenRelsLedger.get(sponsorNft, IS_FROZEN)).willReturn(false);
		given(tokenRelsLedger.get(sponsorNft, IS_KYC_GRANTED)).willReturn(true);
		given(tokenRelsLedger.get(counterpartyNft, TOKEN_BALANCE)).willReturn(123L);
		given(tokenRelsLedger.get(counterpartyNft, IS_FROZEN)).willReturn(false);
		given(tokenRelsLedger.get(counterpartyNft, IS_KYC_GRANTED)).willReturn(true);
		given(tokenRelsLedger.get(newTreasuryNft, TOKEN_BALANCE)).willReturn(1L);

		tokens = (FCMap<MerkleEntityId, MerkleToken>) mock(FCMap.class);
		given(tokens.get(fromTokenId(created))).willReturn(token);
		given(tokens.containsKey(fromTokenId(misc))).willReturn(true);
		given(tokens.containsKey(fromTokenId(nonfungible))).willReturn(true);
		given(tokens.get(fromTokenId(misc))).willReturn(token);
		given(tokens.getForModify(fromTokenId(misc))).willReturn(token);
		given(tokens.get(fromTokenId(nonfungible))).willReturn(nonfungibleToken);
		given(tokens.getForModify(fromTokenId(nonfungible))).willReturn(nonfungibleToken);
		given(tokens.get(fromTokenId(tNft.tokenId())).treasury()).willReturn(
				EntityId.fromGrpcAccountId(primaryTreasury));

		properties = mock(GlobalDynamicProperties.class);
		given(properties.maxTokensPerAccount()).willReturn(MAX_TOKENS_PER_ACCOUNT);
		given(properties.maxTokenSymbolUtf8Bytes()).willReturn(MAX_TOKEN_SYMBOL_UTF8_BYTES);
		given(properties.maxTokenNameUtf8Bytes()).willReturn(MAX_TOKEN_NAME_UTF8_BYTES);
		given(properties.maxCustomFeesAllowed()).willReturn(maxCustomFees);

		uniqTokenViewsManager = mock(UniqTokenViewsManager.class);

		subject = new HederaTokenStore(
				ids, TEST_VALIDATOR, uniqTokenViewsManager, properties, () -> tokens, tokenRelsLedger, nftsLedger);
		subject.setAccountsLedger(accountsLedger);
		subject.setHederaLedger(hederaLedger);
		subject.knownTreasuries.put(treasury, new HashSet<>() {{
			add(misc);
		}});
	}

	@Test
	void rebuildsAsExpected() {
		final var captor = forClass(Consumer.class);
		subject.getKnownTreasuries().put(treasury, Set.of(anotherMisc));
		final var deletedToken = new MerkleToken();
		deletedToken.setDeleted(true);
		deletedToken.setTreasury(EntityId.fromGrpcAccountId(newTreasury));

		subject.rebuildViews();

		verify(tokens, times(2)).forEachNode(captor.capture());

		final var visitor = captor.getAllValues().get(1);
		visitor.accept(new MerklePair<>(fromTokenId(misc), token));
		visitor.accept(new MerklePair<>(fromTokenId(anotherMisc), deletedToken));

		final var extant = subject.getKnownTreasuries();
		assertEquals(1, extant.size());
		assertTrue(extant.containsKey(treasury));
		assertEquals(extant.get(treasury), Set.of(misc));
	}

	@Test
	void injectsTokenRelsLedger() {
		verify(hederaLedger).setTokenRelsLedger(tokenRelsLedger);
		verify(hederaLedger).setNftsLedger(nftsLedger);
	}

	@Test
	void applicationRejectsMissing() {
		final var change = mock(Consumer.class);

		given(tokens.containsKey(fromTokenId(misc))).willReturn(false);

		assertThrows(IllegalArgumentException.class, () -> subject.apply(misc, change));
	}

	@Test
	void applicationAlwaysReplacesModifiableToken() {
		final var change = mock(Consumer.class);
		final var modifiableToken = mock(MerkleToken.class);
		given(tokens.getForModify(fromTokenId(misc))).willReturn(modifiableToken);
		willThrow(IllegalStateException.class).given(change).accept(modifiableToken);

		assertThrows(IllegalArgumentException.class, () -> subject.apply(misc, change));
	}

	@Test
	void applicationWorks() {
		final var change = mock(Consumer.class);
		final var inOrder = Mockito.inOrder(change, tokens);

		subject.apply(misc, change);

		inOrder.verify(tokens).getForModify(fromTokenId(misc));
		inOrder.verify(change).accept(token);
	}

	@Test
	void deletionWorksAsExpected() {
		TokenStore.DELETION.accept(token);

		verify(token).setDeleted(true);
	}

	@Test
	void rejectsDeletionMissingAdminKey() {
		given(token.adminKey()).willReturn(Optional.empty());

		final var outcome = subject.delete(misc);

		assertEquals(TOKEN_IS_IMMUTABLE, outcome);
	}

	@Test
	void rejectsDeletionTokenAlreadyDeleted() {
		given(token.isDeleted()).willReturn(true);

		final var outcome = subject.delete(misc);

		assertEquals(TOKEN_WAS_DELETED, outcome);
	}

	@Test
	void rejectsMissingDeletion() {
		final var mockSubject = mock(TokenStore.class);
		given(mockSubject.resolve(misc)).willReturn(TokenStore.MISSING_TOKEN);
		willCallRealMethod().given(mockSubject).delete(misc);

		final var outcome = mockSubject.delete(misc);

		assertEquals(INVALID_TOKEN_ID, outcome);
		verify(mockSubject, never()).apply(any(), any());
	}

	@Test
	void getDelegates() {
		assertSame(token, subject.get(misc));
	}

	@Test
	void getThrowsIseOnMissing() {
		given(tokens.containsKey(fromTokenId(misc))).willReturn(false);

		assertThrows(IllegalArgumentException.class, () -> subject.get(misc));
	}

	@Test
	void getCanReturnPending() {
		subject.pendingId = pending;
		subject.pendingCreation = token;

		assertSame(token, subject.get(pending));
	}

	@Test
	void existenceCheckUnderstandsPendingIdOnlyAppliesIfCreationPending() {
		assertFalse(subject.exists(HederaTokenStore.NO_PENDING_ID));
	}

	@Test
	void existenceCheckIncludesPending() {
		subject.pendingId = pending;

		assertTrue(subject.exists(pending));
	}

	@Test
	void freezingRejectsMissingAccount() {
		given(accountsLedger.exists(sponsor)).willReturn(false);

		final var status = subject.freeze(sponsor, misc);

		assertEquals(INVALID_ACCOUNT_ID, status);
	}

	@Test
	void associatingRejectsDeletedTokens() {
		given(token.isDeleted()).willReturn(true);

		final var status = subject.associate(sponsor, List.of(misc));

		assertEquals(TOKEN_WAS_DELETED, status);
	}

	@Test
	void associatingRejectsMissingToken() {
		given(tokens.containsKey(fromTokenId(misc))).willReturn(false);

		final var status = subject.associate(sponsor, List.of(misc));

		assertEquals(INVALID_TOKEN_ID, status);
	}

	@Test
	void associatingRejectsMissingAccounts() {
		given(accountsLedger.exists(sponsor)).willReturn(false);

		final var status = subject.associate(sponsor, List.of(misc));

		assertEquals(INVALID_ACCOUNT_ID, status);
	}

	@Test
	void realAssociationsExist() {
		assertTrue(subject.associationExists(sponsor, misc));
	}

	@Test
	void noAssociationsWithMissingAccounts() {
		given(accountsLedger.exists(sponsor)).willReturn(false);

		assertFalse(subject.associationExists(sponsor, misc));
	}

	@Test
	void associatingRejectsAlreadyAssociatedTokens() {
		final var tokens = mock(MerkleAccountTokens.class);
		given(tokens.includes(misc)).willReturn(true);
		given(hederaLedger.getAssociatedTokens(sponsor)).willReturn(tokens);

		final var status = subject.associate(sponsor, List.of(misc));

		assertEquals(TOKEN_ALREADY_ASSOCIATED_TO_ACCOUNT, status);
	}

	@Test
	void associatingRejectsIfCappedAssociationsLimit() {
		final var tokens = mock(MerkleAccountTokens.class);
		given(tokens.includes(misc)).willReturn(false);
		given(tokens.numAssociations()).willReturn(MAX_TOKENS_PER_ACCOUNT);
		given(hederaLedger.getAssociatedTokens(sponsor)).willReturn(tokens);

		final var status = subject.associate(sponsor, List.of(misc));

		assertEquals(TOKENS_PER_ACCOUNT_LIMIT_EXCEEDED, status);
		verify(tokens, never()).associateAll(any());
		verify(hederaLedger).setAssociatedTokens(sponsor, tokens);
	}

	@Test
	void associatingHappyPathWorks() {
		final var tokens = mock(MerkleAccountTokens.class);
		final var key = asTokenRel(sponsor, misc);
		given(tokens.includes(misc)).willReturn(false);
		given(hederaLedger.getAssociatedTokens(sponsor)).willReturn(tokens);
		given(token.hasKycKey()).willReturn(true);
		given(token.hasFreezeKey()).willReturn(true);
		given(token.accountsAreFrozenByDefault()).willReturn(true);

		final var status = subject.associate(sponsor, List.of(misc));

		assertEquals(OK, status);
		verify(tokens).associateAll(Set.of(misc));
		verify(hederaLedger).setAssociatedTokens(sponsor, tokens);
		verify(tokenRelsLedger).create(key);
		verify(tokenRelsLedger).set(key, TokenRelProperty.IS_FROZEN, true);
		verify(tokenRelsLedger).set(key, TokenRelProperty.IS_KYC_GRANTED, false);
	}

	@Test
	void grantingKycRejectsMissingAccount() {
		given(accountsLedger.exists(sponsor)).willReturn(false);

		final var status = subject.grantKyc(sponsor, misc);

		assertEquals(INVALID_ACCOUNT_ID, status);
	}

	@Test
	void grantingKycRejectsDetachedAccount() {
		given(accountsLedger.exists(sponsor)).willReturn(true);
		given(hederaLedger.isDetached(sponsor)).willReturn(true);

		final var status = subject.grantKyc(sponsor, misc);

		assertEquals(ACCOUNT_EXPIRED_AND_PENDING_REMOVAL, status);
	}

	@Test
	void grantingKycRejectsDeletedAccount() {
		given(accountsLedger.exists(sponsor)).willReturn(true);
		given(hederaLedger.isDeleted(sponsor)).willReturn(true);

		final var status = subject.grantKyc(sponsor, misc);

		assertEquals(ACCOUNT_DELETED, status);
	}

	@Test
	void revokingKycRejectsMissingAccount() {
		given(accountsLedger.exists(sponsor)).willReturn(false);

		final var status = subject.revokeKyc(sponsor, misc);

		assertEquals(INVALID_ACCOUNT_ID, status);
	}

	@Test
	void adjustingRejectsMissingAccount() {
		given(accountsLedger.exists(sponsor)).willReturn(false);

		final var status = subject.adjustBalance(sponsor, misc, 1);

		assertEquals(INVALID_ACCOUNT_ID, status);
	}

	@Test
	void changingOwnerRejectsMissingSender() {
		given(accountsLedger.exists(sponsor)).willReturn(false);

		final var status = subject.changeOwner(aNft, sponsor, counterparty);

		assertEquals(INVALID_ACCOUNT_ID, status);
	}

	@Test
	void changingOwnerRejectsMissingNftInstance() {
		given(nftsLedger.exists(aNft)).willReturn(false);

		final var status = subject.changeOwner(aNft, sponsor, counterparty);

		assertEquals(INVALID_NFT_ID, status);
	}

	@Test
	void changingOwnerRejectsUnassociatedReceiver() {
		given(tokenRelsLedger.exists(counterpartyNft)).willReturn(false);

		final var status = subject.changeOwner(aNft, sponsor, counterparty);

		assertEquals(TOKEN_NOT_ASSOCIATED_TO_ACCOUNT, status);
	}

	@Test
	void changingOwnerRejectsIllegitimateOwner() {
		given(nftsLedger.get(aNft, NftProperty.OWNER)).willReturn(EntityId.fromGrpcAccountId(counterparty));

		final var status = subject.changeOwner(aNft, sponsor, counterparty);

		assertEquals(SENDER_DOES_NOT_OWN_NFT_SERIAL_NO, status);
	}

	@Test
	void changingOwnerDoesTheExpected() {
		final long startSponsorNfts = 5;
		final long startCounterpartyNfts = 8;
		final long startSponsorANfts = 4;
		final long startCounterpartyANfts = 1;
		final var sender = EntityId.fromGrpcAccountId(sponsor);
		final var receiver = EntityId.fromGrpcAccountId(counterparty);
		final var muti = new MerkleUniqueTokenId(EntityId.fromGrpcTokenId(aNft.tokenId()), aNft.serialNo());
		given(accountsLedger.get(sponsor, NUM_NFTS_OWNED)).willReturn(startSponsorNfts);
		given(accountsLedger.get(counterparty, NUM_NFTS_OWNED)).willReturn(startCounterpartyNfts);
		given(tokenRelsLedger.get(sponsorNft, TOKEN_BALANCE)).willReturn(startSponsorANfts);
		given(tokenRelsLedger.get(counterpartyNft, TOKEN_BALANCE)).willReturn(startCounterpartyANfts);

		final var status = subject.changeOwner(aNft, sponsor, counterparty);

		assertEquals(OK, status);
		verify(nftsLedger).set(aNft, NftProperty.OWNER, receiver);
		verify(accountsLedger).set(sponsor, NUM_NFTS_OWNED, startSponsorNfts - 1);
		verify(accountsLedger).set(counterparty, NUM_NFTS_OWNED, startCounterpartyNfts + 1);
		verify(tokenRelsLedger).set(sponsorNft, TOKEN_BALANCE, startSponsorANfts - 1);
		verify(tokenRelsLedger).set(counterpartyNft, TOKEN_BALANCE, startCounterpartyANfts + 1);
		verify(uniqTokenViewsManager).exchangeNotice(muti, sender, receiver);
		verify(hederaLedger).updateOwnershipChanges(aNft, sponsor, counterparty);
	}

	@Test
	void changingOwnerDoesTheExpectedWithTreasuryReturn() {
		final long startTreasuryNfts = 5;
		final long startCounterpartyNfts = 8;
		final long startTreasuryTNfts = 4;
		final long startCounterpartyTNfts = 1;
		final var sender = EntityId.fromGrpcAccountId(counterparty);
		final var receiver = EntityId.fromGrpcAccountId(primaryTreasury);
		final var muti = new MerkleUniqueTokenId(EntityId.fromGrpcTokenId(tNft.tokenId()), tNft.serialNo());
		subject.knownTreasuries.put(primaryTreasury, new HashSet<>() {{
			add(nonfungible);
		}});
		given(accountsLedger.get(primaryTreasury, NUM_NFTS_OWNED)).willReturn(startTreasuryNfts);
		given(accountsLedger.get(counterparty, NUM_NFTS_OWNED)).willReturn(startCounterpartyNfts);
		given(tokenRelsLedger.get(treasuryNft, TOKEN_BALANCE)).willReturn(startTreasuryTNfts);
		given(tokenRelsLedger.get(counterpartyNft, TOKEN_BALANCE)).willReturn(startCounterpartyTNfts);
		given(nftsLedger.get(tNft, NftProperty.OWNER)).willReturn(EntityId.fromGrpcAccountId(counterparty));

		final var status = subject.changeOwner(tNft, counterparty, primaryTreasury);

		assertEquals(OK, status);
		verify(nftsLedger).set(tNft, NftProperty.OWNER, EntityId.MISSING_ENTITY_ID);
		verify(accountsLedger).set(primaryTreasury, NUM_NFTS_OWNED, startTreasuryNfts + 1);
		verify(accountsLedger).set(counterparty, NUM_NFTS_OWNED, startCounterpartyNfts - 1);
		verify(tokenRelsLedger).set(treasuryNft, TOKEN_BALANCE, startTreasuryTNfts + 1);
		verify(tokenRelsLedger).set(counterpartyNft, TOKEN_BALANCE, startCounterpartyTNfts - 1);
		verify(uniqTokenViewsManager).treasuryReturnNotice(muti, sender, receiver);
		verify(hederaLedger).updateOwnershipChanges(tNft, counterparty, primaryTreasury);
	}

	@Test
	void changingOwnerDoesTheExpectedWithTreasuryExit() {
		final long startTreasuryNfts = 5;
		final long startCounterpartyNfts = 8;
		final long startTreasuryTNfts = 4;
		final long startCounterpartyTNfts = 1;
		final var sender = EntityId.fromGrpcAccountId(primaryTreasury);
		final var receiver = EntityId.fromGrpcAccountId(counterparty);
		final var muti = new MerkleUniqueTokenId(EntityId.fromGrpcTokenId(tNft.tokenId()), tNft.serialNo());
		subject.knownTreasuries.put(primaryTreasury, new HashSet<>() {{
			add(nonfungible);
		}});
		given(accountsLedger.get(primaryTreasury, NUM_NFTS_OWNED)).willReturn(startTreasuryNfts);
		given(accountsLedger.get(counterparty, NUM_NFTS_OWNED)).willReturn(startCounterpartyNfts);
		given(tokenRelsLedger.get(treasuryNft, TOKEN_BALANCE)).willReturn(startTreasuryTNfts);
		given(tokenRelsLedger.get(counterpartyNft, TOKEN_BALANCE)).willReturn(startCounterpartyTNfts);

		final var status = subject.changeOwner(tNft, primaryTreasury, counterparty);

		assertEquals(OK, status);
		verify(nftsLedger).set(tNft, NftProperty.OWNER, receiver);
		verify(accountsLedger).set(primaryTreasury, NUM_NFTS_OWNED, startTreasuryNfts - 1);
		verify(accountsLedger).set(counterparty, NUM_NFTS_OWNED, startCounterpartyNfts + 1);
		verify(accountsLedger).set(counterparty, NUM_NFTS_OWNED, startCounterpartyNfts + 1);
		verify(tokenRelsLedger).set(treasuryNft, TOKEN_BALANCE, startTreasuryTNfts - 1);
		verify(tokenRelsLedger).set(counterpartyNft, TOKEN_BALANCE, startCounterpartyTNfts + 1);
		verify(uniqTokenViewsManager).treasuryExitNotice(muti, sender, receiver);
		verify(hederaLedger).updateOwnershipChanges(tNft, primaryTreasury, counterparty);
	}

	@Test
	void changingOwnerWildCardDoesTheExpectedWithTreasury() {
		final long startTreasuryNfts = 1;
		final long startCounterpartyNfts = 0;
		final long startTreasuryTNfts = 1;
		final long startCounterpartyTNfts = 0;
		subject.knownTreasuries.put(primaryTreasury, new HashSet<>() {{
			add(nonfungible);
		}});
		subject.knownTreasuries.put(counterparty, new HashSet<>() {{
			add(nonfungible);
		}});
		given(accountsLedger.get(primaryTreasury, NUM_NFTS_OWNED)).willReturn(startTreasuryNfts);
		given(accountsLedger.get(counterparty, NUM_NFTS_OWNED)).willReturn(startCounterpartyNfts);
		given(tokenRelsLedger.get(treasuryNft, TOKEN_BALANCE)).willReturn(startTreasuryTNfts);
		given(tokenRelsLedger.get(counterpartyNft, TOKEN_BALANCE)).willReturn(startCounterpartyTNfts);

		final var status = subject.changeOwnerWildCard(tNft, primaryTreasury, counterparty);

		assertEquals(OK, status);
		verify(accountsLedger).set(primaryTreasury, NUM_NFTS_OWNED, 0L);
		verify(accountsLedger).set(counterparty, NUM_NFTS_OWNED, 1L);
		verify(tokenRelsLedger).set(treasuryNft, TOKEN_BALANCE, startTreasuryTNfts - 1);
		verify(tokenRelsLedger).set(counterpartyNft, TOKEN_BALANCE, startCounterpartyTNfts + 1);
		verify(hederaLedger).updateOwnershipChanges(tNft, primaryTreasury, counterparty);
	}

	@Test
	void changingOwnerWildCardRejectsFromFreezeAndKYC() {
		given(tokenRelsLedger.get(treasuryNft, IS_FROZEN)).willReturn(true);

		final var status = subject.changeOwnerWildCard(tNft, primaryTreasury, counterparty);

		assertEquals(ACCOUNT_FROZEN_FOR_TOKEN, status);
	}

	@Test
	void changingOwnerWildCardRejectsToFreezeAndKYC() {
		given(tokenRelsLedger.get(counterpartyNft, IS_FROZEN)).willReturn(true);

		final var status = subject.changeOwnerWildCard(tNft, primaryTreasury, counterparty);

		assertEquals(ACCOUNT_FROZEN_FOR_TOKEN, status);
	}

	@Test
	void updateRejectsInvalidExpiry() {
		var op = updateWith(NO_KEYS, misc, true, true, false);
		op = op.toBuilder().setExpiry(Timestamp.newBuilder().setSeconds(expiry - 1)).build();

		final var outcome = subject.update(op, CONSENSUS_NOW);

		assertEquals(INVALID_EXPIRATION_TIME, outcome);
	}

	@Test
	void canExtendImmutableExpiry() {
		given(token.hasAdminKey()).willReturn(false);
		var op = updateWith(NO_KEYS, misc, false, false, false);
		op = op.toBuilder().setExpiry(Timestamp.newBuilder().setSeconds(expiry + 1_234)).build();

		final var outcome = subject.update(op, CONSENSUS_NOW);

		assertEquals(OK, outcome);
	}

	@Test
	void cannotUpdateImmutableTokenWithNewFeeScheduleKey() {
		given(token.hasAdminKey()).willReturn(false);
		given(token.hasFeeScheduleKey()).willReturn(true);
		var op = updateWith(NO_KEYS, misc, false, false, false);
		op = op.toBuilder()
				.setFeeScheduleKey(feeScheduleKey)
				.setExpiry(Timestamp.newBuilder().setSeconds(expiry + 1_234)).build();

		final var outcome = subject.update(op, CONSENSUS_NOW);

		assertEquals(TOKEN_IS_IMMUTABLE, outcome);
	}

	@Test
	void ifImmutableWillStayImmutable() {
		givenUpdateTarget(ALL_KEYS, token);
		given(token.hasFeeScheduleKey()).willReturn(false);
		var op = updateWith(ALL_KEYS, misc, false, false, false);
		op = op.toBuilder().setFeeScheduleKey(feeScheduleKey).build();

		final var outcome = subject.update(op, CONSENSUS_NOW);

		assertEquals(TOKEN_HAS_NO_FEE_SCHEDULE_KEY, outcome);
	}

	@Test
	void updateRejectsInvalidNewAutoRenew() {
		given(accountsLedger.exists(newAutoRenewAccount)).willReturn(false);
		final var op = updateWith(NO_KEYS, misc, true, true, false, true, false);

		final var outcome = subject.update(op, CONSENSUS_NOW);

		assertEquals(INVALID_AUTORENEW_ACCOUNT, outcome);
	}

	@Test
	void updateRejectsInvalidNewAutoRenewPeriod() {
		var op = updateWith(NO_KEYS, misc, true, true, false, false, false);
		op = op.toBuilder().setAutoRenewPeriod(enduring(-1L)).build();

		final var outcome = subject.update(op, CONSENSUS_NOW);

		assertEquals(INVALID_RENEWAL_PERIOD, outcome);
	}

	@Test
	void updateRejectsMissingToken() {
		given(tokens.containsKey(fromTokenId(misc))).willReturn(false);
		givenUpdateTarget(ALL_KEYS, token);
		final var op = updateWith(ALL_KEYS, misc, true, true, true);

		final var outcome = subject.update(op, CONSENSUS_NOW);

		assertEquals(INVALID_TOKEN_ID, outcome);
	}


	@Test
	void updateRejectsInappropriateKycKey() {
		givenUpdateTarget(NO_KEYS, token);
		final var op = updateWith(EnumSet.of(KeyType.KYC), misc, false, false, false);

		final var outcome = subject.update(op, CONSENSUS_NOW);

		assertEquals(TOKEN_HAS_NO_KYC_KEY, outcome);
	}

	@Test
	void updateRejectsInappropriateFreezeKey() {
		givenUpdateTarget(NO_KEYS, token);
		final var op = updateWith(EnumSet.of(KeyType.FREEZE), misc, false, false, false);

		final var outcome = subject.update(op, CONSENSUS_NOW);

		assertEquals(TOKEN_HAS_NO_FREEZE_KEY, outcome);
	}

	@Test
	void updateRejectsInappropriateWipeKey() {
		givenUpdateTarget(NO_KEYS, token);
		final var op = updateWith(EnumSet.of(KeyType.WIPE), misc, false, false, false);

		final var outcome = subject.update(op, CONSENSUS_NOW);

		assertEquals(TOKEN_HAS_NO_WIPE_KEY, outcome);
	}

	@Test
	void updateRejectsInappropriateSupplyKey() {
		givenUpdateTarget(NO_KEYS, token);
		final var op = updateWith(EnumSet.of(KeyType.SUPPLY), misc, false, false, false);

		final var outcome = subject.update(op, CONSENSUS_NOW);

		assertEquals(TOKEN_HAS_NO_SUPPLY_KEY, outcome);
	}

	@Test
	void updateRejectsZeroTokenBalanceKey() {
		final Set<TokenID> tokenSet = new HashSet<>();
		tokenSet.add(nonfungible);
		givenUpdateTarget(ALL_KEYS, nonfungibleToken);
		var op = updateWith(ALL_KEYS, nonfungible, true, true, true);
		op = op.toBuilder().setExpiry(Timestamp.newBuilder().setSeconds(0)).build();

		final var outcome = subject.update(op, CONSENSUS_NOW);

		assertEquals(TRANSACTION_REQUIRES_ZERO_TOKEN_BALANCES, outcome);
	}

	@Test
	void treasuryRemovalForTokenRemovesKeyWhenEmpty() {
		final Set<TokenID> tokenSet = new HashSet<>(Arrays.asList(misc));
		subject.knownTreasuries.put(treasury, tokenSet);

		subject.removeKnownTreasuryForToken(treasury, misc);

		assertFalse(subject.knownTreasuries.containsKey(treasury));
		assertTrue(subject.knownTreasuries.isEmpty());
	}

	@Test
	void addKnownTreasuryWorks() {
		subject.addKnownTreasury(treasury, misc);

		assertTrue(subject.knownTreasuries.containsKey(treasury));
	}

	@Test
	void removeKnownTreasuryWorks() {
		final Set<TokenID> tokenSet = new HashSet<>(Arrays.asList(misc, anotherMisc));
		subject.knownTreasuries.put(treasury, tokenSet);

		subject.removeKnownTreasuryForToken(treasury, misc);

		assertTrue(subject.knownTreasuries.containsKey(treasury));
		assertEquals(1, subject.knownTreasuries.size());
		assertTrue(subject.knownTreasuries.get(treasury).contains(anotherMisc));
	}

	@Test
	void isKnownTreasuryWorks() {
		final Set<TokenID> tokenSet = new HashSet<>(Arrays.asList(misc));

		subject.knownTreasuries.put(treasury, tokenSet);

		assertTrue(subject.isKnownTreasury(treasury));
	}

	@Test
	void treasuriesServeWorks() {
		final Set<TokenID> tokenSet = new HashSet<>(List.of(anotherMisc, misc));

		subject.knownTreasuries.put(treasury, tokenSet);
		assertEquals(List.of(misc, anotherMisc), subject.listOfTokensServed(treasury));

		subject.knownTreasuries.remove(treasury);
		assertSame(Collections.emptyList(), subject.listOfTokensServed(treasury));
	}

	@Test
	void isTreasuryForTokenWorks() {
		final Set<TokenID> tokenSet = new HashSet<>(Arrays.asList(misc));

		subject.knownTreasuries.put(treasury, tokenSet);

		assertTrue(subject.isTreasuryForToken(treasury, misc));
	}

	@Test
	void isTreasuryForTokenReturnsFalse() {
		subject.knownTreasuries.clear();

		assertFalse(subject.isTreasuryForToken(treasury, misc));
	}

	@Test
	void throwsIfKnownTreasuryIsMissing() {
		assertThrows(IllegalArgumentException.class, () -> subject.removeKnownTreasuryForToken(null, misc));
	}

	@Test
	void throwsIfInvalidTreasury() {
		subject.knownTreasuries.clear();

		assertThrows(IllegalArgumentException.class, () -> subject.removeKnownTreasuryForToken(treasury, misc));
	}

	@Test
	void updateHappyPathIgnoresZeroExpiry() {
		subject.addKnownTreasury(treasury, misc);
		final Set<TokenID> tokenSet = new HashSet<>();
		tokenSet.add(misc);
		givenUpdateTarget(ALL_KEYS, token);
		var op = updateWith(ALL_KEYS, misc, true, true, true);
		op = op.toBuilder().setExpiry(Timestamp.newBuilder().setSeconds(0)).build();

		final var outcome = subject.update(op, CONSENSUS_NOW);

		assertEquals(OK, outcome);
		verify(token, never()).setExpiry(anyLong());
		assertFalse(subject.knownTreasuries.containsKey(treasury));
		assertEquals(subject.knownTreasuries.get(newTreasury), tokenSet);
	}

	@Test
	void updateRemovesAdminKeyWhenAppropos() {
		subject.addKnownTreasury(treasury, misc);
		final Set<TokenID> tokenSet = new HashSet<>();
		tokenSet.add(misc);
		givenUpdateTarget(EnumSet.noneOf(KeyType.class), token);
		final var op = updateWith(EnumSet.of(KeyType.EMPTY_ADMIN), misc, false, false, false);

		final var outcome = subject.update(op, CONSENSUS_NOW);

		assertEquals(OK, outcome);
		verify(token).setAdminKey(MerkleToken.UNUSED_KEY);
	}

	@Test
	void updateHappyPathWorksForEverythingWithNewExpiry() {
		subject.addKnownTreasury(treasury, misc);
		final Set<TokenID> tokenSet = new HashSet<>();
		tokenSet.add(misc);
		givenUpdateTarget(ALL_KEYS, token);
		var op = updateWith(ALL_KEYS, misc, true, true, true);
		op = op.toBuilder()
				.setExpiry(Timestamp.newBuilder().setSeconds(newExpiry))
				.setFeeScheduleKey(newKey)
				.build();

		final var outcome = subject.update(op, CONSENSUS_NOW);

		assertEquals(OK, outcome);
		verify(token).setSymbol(newSymbol);
		verify(token).setName(newName);
		verify(token).setExpiry(newExpiry);
		verify(token).setTreasury(EntityId.fromGrpcAccountId(newTreasury));
		verify(token).setAdminKey(argThat((JKey k) -> JKey.equalUpToDecodability(k, newFcKey)));
		verify(token).setFreezeKey(argThat((JKey k) -> JKey.equalUpToDecodability(k, newFcKey)));
		verify(token).setKycKey(argThat((JKey k) -> JKey.equalUpToDecodability(k, newFcKey)));
		verify(token).setSupplyKey(argThat((JKey k) -> JKey.equalUpToDecodability(k, newFcKey)));
		verify(token).setWipeKey(argThat((JKey k) -> JKey.equalUpToDecodability(k, newFcKey)));
		verify(token).setFeeScheduleKey(argThat((JKey k) -> JKey.equalUpToDecodability(k, newFcKey)));
		assertFalse(subject.knownTreasuries.containsKey(treasury));
		assertEquals(subject.knownTreasuries.get(newTreasury), tokenSet);
	}

	@Test
	void updateHappyPathWorksWithNewMemo() {
		subject.addKnownTreasury(treasury, misc);
		givenUpdateTarget(ALL_KEYS, token);
		final var op = updateWith(NO_KEYS,
				misc,
				false,
				false,
				false,
				false,
				false,
				false,
				true);

		final var outcome = subject.update(op, CONSENSUS_NOW);

		assertEquals(OK, outcome);
		verify(token).setMemo(newMemo);
	}

	@Test
	void updateHappyPathWorksWithNewMemoForNonfungible() {
		given(token.tokenType()).willReturn(TokenType.NON_FUNGIBLE_UNIQUE);
		subject.addKnownTreasury(treasury, misc);
		givenUpdateTarget(ALL_KEYS, token);
		final var op = updateWith(NO_KEYS,
				misc,
				false,
				false,
				false,
				false,
				false,
				false,
				true);

		final var outcome = subject.update(op, CONSENSUS_NOW);

		assertEquals(OK, outcome);
		verify(token).setMemo(newMemo);
	}

	@Test
	void updateHappyPathWorksWithNewAutoRenewAccount() {
		subject.addKnownTreasury(treasury, misc);
		givenUpdateTarget(ALL_KEYS, token);
		final var op = updateWith(ALL_KEYS, misc, true, true, true, true, true);

		final var outcome = subject.update(op, CONSENSUS_NOW);

		assertEquals(OK, outcome);
		verify(token).setAutoRenewAccount(EntityId.fromGrpcAccountId(newAutoRenewAccount));
		verify(token).setAutoRenewPeriod(newAutoRenewPeriod);
	}

	enum KeyType {
		WIPE, FREEZE, SUPPLY, KYC, ADMIN, EMPTY_ADMIN, FEE_SCHEDULE
	}

	private static final EnumSet<KeyType> NO_KEYS = EnumSet.noneOf(KeyType.class);
	private static final EnumSet<KeyType> ALL_KEYS = EnumSet.complementOf(EnumSet.of(KeyType.EMPTY_ADMIN));

	private TokenUpdateTransactionBody updateWith(
			final EnumSet<KeyType> keys,
			final TokenID tokenId,
			final boolean useNewSymbol,
			final boolean useNewName,
			final boolean useNewTreasury
	) {
		return updateWith(keys, tokenId, useNewName, useNewSymbol, useNewTreasury, false, false);
	}

	private TokenUpdateTransactionBody updateWith(
			final EnumSet<KeyType> keys,
			final TokenID tokenId,
			final boolean useNewSymbol,
			final boolean useNewName,
			final boolean useNewTreasury,
			final boolean useNewAutoRenewAccount,
			final boolean useNewAutoRenewPeriod
	) {
		return updateWith(
				keys,
				tokenId,
				useNewSymbol,
				useNewName,
				useNewTreasury,
				useNewAutoRenewAccount,
				useNewAutoRenewPeriod,
				false,
				false);
	}

	private TokenUpdateTransactionBody updateWith(
			final EnumSet<KeyType> keys,
			final TokenID tokenId,
			final boolean useNewSymbol,
			final boolean useNewName,
			final boolean useNewTreasury,
			final boolean useNewAutoRenewAccount,
			final boolean useNewAutoRenewPeriod,
			final boolean setInvalidKeys,
			final boolean useNewMemo
	) {
		final var invalidKey = Key.getDefaultInstance();
		final var op = TokenUpdateTransactionBody.newBuilder().setToken(tokenId);
		if (useNewSymbol) {
			op.setSymbol(newSymbol);
		}
		if (useNewName) {
			op.setName(newName);
		}
		if (useNewMemo) {
			op.setMemo(StringValue.newBuilder().setValue(newMemo).build());
		}
		if (useNewTreasury) {
			op.setTreasury(newTreasury);
		}
		if (useNewAutoRenewAccount) {
			op.setAutoRenewAccount(newAutoRenewAccount);
		}
		if (useNewAutoRenewPeriod) {
			op.setAutoRenewPeriod(enduring(newAutoRenewPeriod));
		}
		for (var key : keys) {
			switch (key) {
				case WIPE:
					op.setWipeKey(setInvalidKeys ? invalidKey : newKey);
					break;
				case FREEZE:
					op.setFreezeKey(setInvalidKeys ? invalidKey : newKey);
					break;
				case SUPPLY:
					op.setSupplyKey(setInvalidKeys ? invalidKey : newKey);
					break;
				case KYC:
					op.setKycKey(setInvalidKeys ? invalidKey : newKey);
					break;
				case ADMIN:
					op.setAdminKey(setInvalidKeys ? invalidKey : newKey);
					break;
				case EMPTY_ADMIN:
					op.setAdminKey(ImmutableKeyUtils.IMMUTABILITY_SENTINEL_KEY);
					break;
			}
		}
		return op.build();
	}

	private void givenUpdateTarget(final EnumSet<KeyType> keys, final MerkleToken token) {
		if (keys.contains(KeyType.WIPE)) {
			given(token.hasWipeKey()).willReturn(true);
		}
		if (keys.contains(KeyType.FREEZE)) {
			given(token.hasFreezeKey()).willReturn(true);
		}
		if (keys.contains(KeyType.SUPPLY)) {
			given(token.hasSupplyKey()).willReturn(true);
		}
		if (keys.contains(KeyType.KYC)) {
			given(token.hasKycKey()).willReturn(true);
		}
		if (keys.contains(KeyType.FEE_SCHEDULE)) {
			given(token.hasFeeScheduleKey()).willReturn(true);
		}
	}

	@Test
	void understandsPendingCreation() {
		assertFalse(subject.isCreationPending());

		subject.pendingId = misc;
		assertTrue(subject.isCreationPending());
	}

	@Test
	void adjustingRejectsMissingToken() {
		given(tokens.containsKey(fromTokenId(misc))).willReturn(false);

		final var status = subject.adjustBalance(sponsor, misc, 1);

		assertEquals(ResponseCodeEnum.INVALID_TOKEN_ID, status);
	}

	@Test
	void freezingRejectsUnfreezableToken() {
		given(token.freezeKey()).willReturn(Optional.empty());

		final var status = subject.freeze(treasury, misc);

		assertEquals(ResponseCodeEnum.TOKEN_HAS_NO_FREEZE_KEY, status);
	}

	@Test
	void grantingRejectsUnknowableToken() {
		given(token.kycKey()).willReturn(Optional.empty());

		final var status = subject.grantKyc(treasury, misc);

		assertEquals(ResponseCodeEnum.TOKEN_HAS_NO_KYC_KEY, status);
	}

	@Test
	void freezingRejectsDeletedToken() {
		givenTokenWithFreezeKey(true);
		given(token.isDeleted()).willReturn(true);

		final var status = subject.freeze(treasury, misc);

		assertEquals(ResponseCodeEnum.TOKEN_WAS_DELETED, status);
	}

	@Test
	void unfreezingInvalidWithoutFreezeKey() {
		final var status = subject.unfreeze(treasury, misc);

		assertEquals(TOKEN_HAS_NO_FREEZE_KEY, status);
	}

	@Test
	void performsValidFreeze() {
		givenTokenWithFreezeKey(false);

		subject.freeze(treasury, misc);

		verify(tokenRelsLedger).set(treasuryMisc, TokenRelProperty.IS_FROZEN, true);
	}

	private void givenTokenWithFreezeKey(boolean freezeDefault) {
		given(token.freezeKey()).willReturn(Optional.of(TOKEN_TREASURY_KT.asJKeyUnchecked()));
		given(token.accountsAreFrozenByDefault()).willReturn(freezeDefault);
	}

	@Test
	void adjustingRejectsDeletedToken() {
		given(token.isDeleted()).willReturn(true);

		final var status = subject.adjustBalance(treasury, misc, 1);

		assertEquals(ResponseCodeEnum.TOKEN_WAS_DELETED, status);
	}

	@Test
	void adjustingRejectsFungibleUniqueToken() {
		given(token.tokenType()).willReturn(TokenType.NON_FUNGIBLE_UNIQUE);

		final var status = subject.adjustBalance(treasury, misc, 1);

		assertEquals(ACCOUNT_AMOUNT_TRANSFERS_ONLY_ALLOWED_FOR_FUNGIBLE_COMMON, status);
	}

	@Test
	void refusesToAdjustFrozenRelationship() {
		given(tokenRelsLedger.get(treasuryMisc, IS_FROZEN)).willReturn(true);

		final var status = subject.adjustBalance(treasury, misc, -1);

		assertEquals(ACCOUNT_FROZEN_FOR_TOKEN, status);
	}

	@Test
	void refusesToAdjustRevokedKycRelationship() {
		given(tokenRelsLedger.get(treasuryMisc, IS_KYC_GRANTED)).willReturn(false);

		final var status = subject.adjustBalance(treasury, misc, -1);

		assertEquals(ACCOUNT_KYC_NOT_GRANTED_FOR_TOKEN, status);
	}

	@Test
	void refusesInvalidAdjustment() {
		final var status = subject.adjustBalance(treasury, misc, -treasuryBalance - 1);

		assertEquals(INSUFFICIENT_TOKEN_BALANCE, status);
	}

	@Test
	void performsValidAdjustment() {
		subject.adjustBalance(treasury, misc, -1);

		verify(tokenRelsLedger).set(treasuryMisc, TOKEN_BALANCE, treasuryBalance - 1);
	}

	@Test
	void rollbackReclaimsIdAndClears() {
		subject.pendingId = created;
		subject.pendingCreation = token;

		subject.rollbackCreation();

		verify(tokens, never()).put(fromTokenId(created), token);
		verify(ids).reclaimLastId();
		assertSame(HederaTokenStore.NO_PENDING_ID, subject.pendingId);
		assertNull(subject.pendingCreation);
	}

	@Test
	void commitAndRollbackThrowIseIfNoPendingCreation() {
		assertThrows(IllegalStateException.class, subject::commitCreation);
		assertThrows(IllegalStateException.class, subject::rollbackCreation);
	}

	@Test
	void commitPutsToMapAndClears() {
		subject.pendingId = created;
		subject.pendingCreation = token;

		subject.commitCreation();

		verify(tokens).put(fromTokenId(created), token);
		assertSame(HederaTokenStore.NO_PENDING_ID, subject.pendingId);
		assertNull(subject.pendingCreation);
		assertTrue(subject.isKnownTreasury(treasury));
		assertEquals(Set.of(created, misc), subject.knownTreasuries.get(treasury));
	}

<<<<<<< HEAD
	TokenCreateTransactionBody.Builder fullyValidTokenCreateAttempt() {
=======
	@Test
	void rejectsTooManyFeeSchedules() {
		given(properties.maxCustomFeesAllowed()).willReturn(1);
		final var req = fullyValidTokenCreateAttempt().build();

		final var result = subject.createProvisionally(req, sponsor, CONSENSUS_NOW);

		assertEquals(CUSTOM_FEES_LIST_TOO_LONG, result.getStatus());
		assertTrue(result.getCreated().isEmpty());
	}

	@Test
	void rejectsUnderspecifiedFeeSchedules() {
		final var grpcUnderspecifiedCustomFees = List.of(builder.withOnlyFeeCollector());
		final var req = fullyValidTokenCreateAttempt().addAllCustomFees(grpcUnderspecifiedCustomFees).build();

		final var result = subject.createProvisionally(req, sponsor, CONSENSUS_NOW);

		assertEquals(CUSTOM_FEE_NOT_FULLY_SPECIFIED, result.getStatus());
		assertTrue(result.getCreated().isEmpty());
	}

	@Test
	void rejectsInvalidFeeCollector() {
		given(accountsLedger.exists(anotherFeeCollector)).willReturn(false);
		final var req = fullyValidTokenCreateAttempt().build();

		final var result = subject.createProvisionally(req, sponsor, CONSENSUS_NOW);

		assertEquals(INVALID_CUSTOM_FEE_COLLECTOR, result.getStatus());
		assertTrue(result.getCreated().isEmpty());
	}

	@Test
	void rejectsMissingTokenDenomination() {
		given(tokens.containsKey(fromTokenId(misc))).willReturn(false);
		final var req = fullyValidTokenCreateAttempt().build();

		final var result = subject.createProvisionally(req, sponsor, CONSENSUS_NOW);

		assertEquals(INVALID_TOKEN_ID_IN_CUSTOM_FEES, result.getStatus());
		assertTrue(result.getCreated().isEmpty());
	}

	@Test
	void rejectsNftAsCustomFeeDenomination() {
		final var grpcNftAsDenominatingToken = List.of(
				builder.withFixedFee(fixedHts(nonfungible, 100L))
		);
		final var req = fullyValidTokenCreateAttempt().addAllCustomFees(grpcNftAsDenominatingToken).build();

		final var result = subject.createProvisionally(req, sponsor, CONSENSUS_NOW);

		assertEquals(CUSTOM_FEE_DENOMINATION_MUST_BE_FUNGIBLE_COMMON, result.getStatus());
		assertTrue(result.getCreated().isEmpty());
	}

	@Test
	void rejectsUnassociatedFeeCollector() {
		given(tokenRelsLedger.exists(anotherFeeCollectorMisc)).willReturn(false);
		final var req = fullyValidTokenCreateAttempt().build();

		final var result = subject.createProvisionally(req, sponsor, CONSENSUS_NOW);

		assertEquals(TOKEN_NOT_ASSOCIATED_TO_FEE_COLLECTOR, result.getStatus());
		assertTrue(result.getCreated().isEmpty());
	}

	@Test
	void rejectsFractionalFeeInCustomFeeWhenCreatingNft() {
		final var req = fullyValidTokenCreateAttempt()
				.setTokenType(com.hederahashgraph.api.proto.java.TokenType.NON_FUNGIBLE_UNIQUE).build();

		final var result = subject.createProvisionally(req, sponsor, CONSENSUS_NOW);

		assertEquals(CUSTOM_FRACTIONAL_FEE_ONLY_ALLOWED_FOR_FUNGIBLE_COMMON, result.getStatus());
		assertTrue(result.getCreated().isEmpty());
	}

	@Test
	void rejectsZeroFractionInFractionalFee() {
		final var grpcZeroFractionCustomFees = List.of(
				builder.withFractionalFee(fractional(0L, 1_000L))
		);
		final var req = fullyValidTokenCreateAttempt().addAllCustomFees(grpcZeroFractionCustomFees).build();

		final var result = subject.createProvisionally(req, sponsor, CONSENSUS_NOW);

		assertEquals(CUSTOM_FEE_MUST_BE_POSITIVE, result.getStatus());
		assertTrue(result.getCreated().isEmpty());
	}

	@Test
	void rejectsNegativeFractionInFractionalFee() {
		final var grpcNegativeFractionCustomFees = List.of(
				builder.withFractionalFee(fractional(123L, -1_000L))
		);
		final var req = fullyValidTokenCreateAttempt().addAllCustomFees(grpcNegativeFractionCustomFees).build();

		final var result = subject.createProvisionally(req, sponsor, CONSENSUS_NOW);

		assertEquals(CUSTOM_FEE_MUST_BE_POSITIVE, result.getStatus());
		assertTrue(result.getCreated().isEmpty());
	}

	@Test
	void rejectsNegativeMaxInFractionalFee() {
		final var grpcNegativeMaximumCustomFees = List.of(
				builder.withFractionalFee(
						fractional(123L, 1_000L)
								.setMaximumAmount(-1L))
		);
		final var req = fullyValidTokenCreateAttempt().addAllCustomFees(grpcNegativeMaximumCustomFees).build();

		final var result = subject.createProvisionally(req, sponsor, CONSENSUS_NOW);

		assertEquals(CUSTOM_FEE_MUST_BE_POSITIVE, result.getStatus());
		assertTrue(result.getCreated().isEmpty());
	}

	@Test
	void rejectsNegativeMinInFractionalFee() {
		final var grpcNegativeMinimumCustomFees = List.of(
				builder.withFractionalFee(
						fractional(123L, 1_000L)
								.setMinimumAmount(-1L))
		);
		final var req = fullyValidTokenCreateAttempt().addAllCustomFees(grpcNegativeMinimumCustomFees).build();

		final var result = subject.createProvisionally(req, sponsor, CONSENSUS_NOW);

		assertEquals(CUSTOM_FEE_MUST_BE_POSITIVE, result.getStatus());
		assertTrue(result.getCreated().isEmpty());
	}

	@Test
	void rejectsNegativeAmountInFixedFee() {
		final var grpcNegativeFixedCustomFees = List.of(
				builder.withFixedFee(fixedHts(-1_000L))
		);
		final var req = fullyValidTokenCreateAttempt().addAllCustomFees(grpcNegativeFixedCustomFees).build();

		final var result = subject.createProvisionally(req, sponsor, CONSENSUS_NOW);

		assertEquals(CUSTOM_FEE_MUST_BE_POSITIVE, result.getStatus());
		assertTrue(result.getCreated().isEmpty());
	}

	@Test
	void rejectsInvalidFractionInFractionalFee() {
		final var grpcDivideByZeroCustomFees = List.of(
				builder.withFractionalFee(fractional(15, 0))
		);
		final var req = fullyValidTokenCreateAttempt().addAllCustomFees(grpcDivideByZeroCustomFees).build();

		final var result = subject.createProvisionally(req, sponsor, CONSENSUS_NOW);

		assertEquals(FRACTION_DIVIDES_BY_ZERO, result.getStatus());
		assertTrue(result.getCreated().isEmpty());
	}

	@Test
	void acceptsValidFractionInRoyaltyFeeNoFallback() {
		final var req = fullyValidTokenCreateAttempt()
				.clearCustomFees()
				.setTokenType(com.hederahashgraph.api.proto.java.TokenType.NON_FUNGIBLE_UNIQUE)
				.addCustomFees(customRoyaltyNoFallback)
				.build();

		final var result = subject.createProvisionally(req, sponsor, CONSENSUS_NOW);

		assertEquals(OK, result.getStatus());
	}

	@Test
	void acceptsValidRoyaltyFeeWithFallback() {
		final var req = fullyValidTokenCreateAttempt()
				.clearCustomFees()
				.setTokenType(com.hederahashgraph.api.proto.java.TokenType.NON_FUNGIBLE_UNIQUE)
				.addCustomFees(customRoyaltyHtsFallback)
				.build();

		final var result = subject.createProvisionally(req, sponsor, CONSENSUS_NOW);

		assertEquals(OK, result.getStatus());
	}

	@Test
	void validatesFallbackForRoyaltyFeeIfPresent() {
		given(tokenRelsLedger.exists(anotherFeeCollectorMisc)).willReturn(false);
		final var req = fullyValidTokenCreateAttempt()
				.clearCustomFees()
				.setTokenType(com.hederahashgraph.api.proto.java.TokenType.NON_FUNGIBLE_UNIQUE)
				.addCustomFees(customRoyaltyHtsFallback)
				.build();

		final var result = subject.createProvisionally(req, sponsor, CONSENSUS_NOW);

		assertEquals(TOKEN_NOT_ASSOCIATED_TO_FEE_COLLECTOR, result.getStatus());
	}

	@Test
	void rejectsInvalidFractionInRoyaltyFee() {
		final var dbz = builder.withRoyaltyFee(royaltyNoFallback(15, 0));
		final var req = fullyValidTokenCreateAttempt()
				.clearCustomFees()
				.setTokenType(com.hederahashgraph.api.proto.java.TokenType.NON_FUNGIBLE_UNIQUE)
				.addCustomFees(dbz)
				.build();

		final var result = subject.createProvisionally(req, sponsor, CONSENSUS_NOW);

		assertEquals(FRACTION_DIVIDES_BY_ZERO, result.getStatus());
		assertTrue(result.getCreated().isEmpty());
	}

	@Test
	void rejectsOversizedFractionInRoyaltyFeeOnCreation() {
		final var royalty = builder.withRoyaltyFee(royaltyNoFallback(9, 8));
		final var req = fullyValidTokenCreateAttempt()
				.clearCustomFees()
				.setTokenType(com.hederahashgraph.api.proto.java.TokenType.NON_FUNGIBLE_UNIQUE)
				.addCustomFees(royalty)
				.build();

		final var result = subject.createProvisionally(req, sponsor, CONSENSUS_NOW);

		assertEquals(ROYALTY_FRACTION_CANNOT_EXCEED_ONE, result.getStatus());
		assertTrue(result.getCreated().isEmpty());
	}

	@Test
	void rejectsFractionalFeeMaxAmountLessThanMinAmount() {
		final var grpcMaxLessThanMinCustomFees = List.of(
				builder.withFractionalFee(
						fractional(123L, 1_000L)
								.setMinimumAmount(10L)
								.setMaximumAmount(2L))
		);
		final var req = fullyValidTokenCreateAttempt()
				.addAllCustomFees(grpcMaxLessThanMinCustomFees).build();

		final var result = subject.createProvisionally(req, sponsor, CONSENSUS_NOW);

		assertEquals(FRACTIONAL_FEE_MAX_AMOUNT_LESS_THAN_MIN_AMOUNT, result.getStatus());
		assertTrue(result.getCreated().isEmpty());
	}

	@Test
	void acceptsFractionalFeeMaxAmountEqualToMinAmount() {
		final var grpcMaxEqualToMinCustomFees = List.of(
				builder.withFractionalFee(
						fractional(123L, 1_000L)
								.setMinimumAmount(2L)
								.setMaximumAmount(2L))
		);
		final var req = fullyValidTokenCreateAttempt()
				.addAllCustomFees(grpcMaxEqualToMinCustomFees).build();

		final var result = subject.createProvisionally(req, sponsor, CONSENSUS_NOW);

		assertEquals(OK, result.getStatus());
		assertFalse(result.getCreated().isEmpty());
	}

	@Test
	void acceptsFractionalFeeWithZeroMaxAmountPositiveMinAmount() {
		final var grpcZeroMaxPositiveMinCustomFees = List.of(
				builder.withFractionalFee(
						fractional(123L, 1_000L)
								.setMinimumAmount(10L)
								.setMaximumAmount(0L))
		);
		final var req = fullyValidTokenCreateAttempt()
				.addAllCustomFees(grpcZeroMaxPositiveMinCustomFees).build();

		final var result = subject.createProvisionally(req, sponsor, CONSENSUS_NOW);

		assertEquals(OK, result.getStatus());
		assertFalse(result.getCreated().isEmpty());
	}

	@Test
	void rejectsBothNumeratorAndDenominatorNegativeInFractionalFee() {
		final var grpcBothNegativeFractionCustomFees = List.of(
				builder.withFractionalFee(fractional(-123L, -1_000L))
		);
		final var req = fullyValidTokenCreateAttempt()
				.addAllCustomFees(grpcBothNegativeFractionCustomFees).build();

		final var result = subject.createProvisionally(req, sponsor, CONSENSUS_NOW);

		assertEquals(CUSTOM_FEE_MUST_BE_POSITIVE, result.getStatus());
		assertTrue(result.getCreated().isEmpty());
	}

	@Test
	void happyPathWorksWithAutoRenew() {
		final var expected = buildFullyValidExpectedToken();
		final var req = fullyValidTokenCreateAttempt()
				.setExpiry(Timestamp.newBuilder().setSeconds(0))
				.setAutoRenewAccount(autoRenewAccount)
				.setAutoRenewPeriod(enduring(autoRenewPeriod))
				.build();

		final var result = subject.createProvisionally(req, sponsor, CONSENSUS_NOW);

		assertEquals(OK, result.getStatus());
		assertEquals(created, result.getCreated().get());
		assertEquals(created, subject.pendingId);
		assertEquals(expected, subject.pendingCreation);
	}

	@Test
	void canCreateTokenWithImmutableFeeSchedule() {
		final var expected = buildFullyValidExpectedToken();
		expected.setFeeScheduleKey(MerkleToken.UNUSED_KEY);
		final var req = fullyValidTokenCreateAttempt()
				.setFeeScheduleKey(Key.newBuilder().getDefaultInstanceForType())
				.setExpiry(Timestamp.newBuilder().setSeconds(0))
				.setAutoRenewAccount(autoRenewAccount)
				.setAutoRenewPeriod(enduring(autoRenewPeriod))
				.build();

		final var result = subject.createProvisionally(req, sponsor, CONSENSUS_NOW);

		assertEquals(OK, result.getStatus());
		assertEquals(created, result.getCreated().get());
		assertEquals(created, subject.pendingId);
		assertEquals(expected, subject.pendingCreation);
	}

	@Test
	void canCreateTokenWithFeeScheduleKeyButNoFeeSchedules() {
		final var expected = buildFullyValidExpectedToken();
		expected.setFeeScheduleFrom(Collections.emptyList(), null);
		final var req = fullyValidTokenCreateAttempt()
				.clearCustomFees()
				.setExpiry(Timestamp.newBuilder().setSeconds(0))
				.setAutoRenewAccount(autoRenewAccount)
				.setAutoRenewPeriod(enduring(autoRenewPeriod))
				.build();

		final var result = subject.createProvisionally(req, sponsor, CONSENSUS_NOW);

		assertEquals(OK, result.getStatus());
		assertEquals(created, result.getCreated().get());
		assertEquals(created, subject.pendingId);
		assertEquals(expected, subject.pendingCreation);
	}

	@Test
	void happyPathWorksWithExplicitExpiry() {
		final var expected = new MerkleToken(
				expiry,
				totalSupply,
				decimals,
				symbol,
				name,
				freezeDefault,
				accountsKycGrantedByDefault,
				new EntityId(treasury.getShardNum(), treasury.getRealmNum(), treasury.getAccountNum()));
		expected.setAdminKey(TOKEN_ADMIN_KT.asJKeyUnchecked());
		expected.setFreezeKey(TOKEN_FREEZE_KT.asJKeyUnchecked());
		expected.setKycKey(TOKEN_KYC_KT.asJKeyUnchecked());
		expected.setWipeKey(MISC_ACCOUNT_KT.asJKeyUnchecked());
		expected.setSupplyKey(COMPLEX_KEY_ACCOUNT_KT.asJKeyUnchecked());
		expected.setFeeScheduleKey(TOKEN_FEE_SCHEDULE_KT.asJKeyUnchecked());
		expected.setTokenType(TokenType.FUNGIBLE_COMMON);
		expected.setSupplyType(TokenSupplyType.INFINITE);
		expected.setMemo(memo);
		expected.setFeeScheduleFrom(Collections.emptyList(), null);
		final var req = fullyValidTokenCreateAttempt().clearCustomFees().build();

		final var result = subject.createProvisionally(req, sponsor, CONSENSUS_NOW);

		assertEquals(OK, result.getStatus());
		assertEquals(created, result.getCreated().get());
		assertEquals(created, subject.pendingId);
		assertEquals(expected, subject.pendingCreation);
	}

	@Test
	void rejectsInvalidAutoRenewAccount() {
		given(accountsLedger.exists(autoRenewAccount)).willReturn(false);
		final var req = fullyValidTokenCreateAttempt()
				.setAutoRenewAccount(autoRenewAccount)
				.setAutoRenewPeriod(enduring(1000L))
				.build();

		final var result = subject.createProvisionally(req, sponsor, CONSENSUS_NOW);

		assertEquals(INVALID_AUTORENEW_ACCOUNT, result.getStatus());
	}

	@Test
	void rejectsMissingTreasury() {
		given(accountsLedger.exists(treasury)).willReturn(false);
		final var req = fullyValidTokenCreateAttempt().build();

		final var result = subject.createProvisionally(req, sponsor, CONSENSUS_NOW);

		assertEquals(ResponseCodeEnum.INVALID_TREASURY_ACCOUNT_FOR_TOKEN, result.getStatus());
	}

	@Test
	void rejectsDeletedTreasuryAccount() {
		given(hederaLedger.isDeleted(treasury)).willReturn(true);
		final var req = fullyValidTokenCreateAttempt().build();

		final var result = subject.createProvisionally(req, sponsor, CONSENSUS_NOW);

		assertEquals(ResponseCodeEnum.INVALID_TREASURY_ACCOUNT_FOR_TOKEN, result.getStatus());
	}

	@Test
	void allowsZeroInitialSupplyAndDecimals() {
		final var req = fullyValidTokenCreateAttempt()
				.clearCustomFees()
				.setInitialSupply(0L)
				.setDecimals(0)
				.build();

		final var result = subject.createProvisionally(req, sponsor, CONSENSUS_NOW);

		assertEquals(ResponseCodeEnum.OK, result.getStatus());
	}

	@Test
	void allowsToCreateTokenWithTheBiggestAmountInLong() {
		final var req = fullyValidTokenCreateAttempt()
				.clearCustomFees()
				.setInitialSupply(9)
				.setDecimals(18)
				.build();

		final var result = subject.createProvisionally(req, sponsor, CONSENSUS_NOW);

		assertEquals(ResponseCodeEnum.OK, result.getStatus());
	}

	@Test
	void forcesToTrueAccountsKycGrantedByDefaultWithoutKycKey() {
		final var req = fullyValidTokenCreateAttempt()
				.clearCustomFees()
				.clearKycKey()
				.build();

		final var result = subject.createProvisionally(req, sponsor, CONSENSUS_NOW);

		assertEquals(ResponseCodeEnum.OK, result.getStatus());
		assertTrue(subject.pendingCreation.accountsKycGrantedByDefault());
	}


	private TokenCreateTransactionBody.Builder fullyValidTokenCreateAttempt() {
>>>>>>> af83c564
		return TokenCreateTransactionBody.newBuilder()
				.setExpiry(Timestamp.newBuilder().setSeconds(expiry))
				.setMemo(memo)
				.setAdminKey(adminKey)
				.setKycKey(kycKey)
				.setFreezeKey(freezeKey)
				.setWipeKey(wipeKey)
				.setSupplyKey(supplyKey)
				.setFeeScheduleKey(feeScheduleKey)
				.setSymbol(symbol)
				.setName(name)
				.setInitialSupply(totalSupply)
				.setTreasury(treasury)
				.setDecimals(decimals)
				.setFreezeDefault(freezeDefault)
				.addAllCustomFees(grpcCustomFees);
	}

	private MerkleToken buildFullyValidExpectedToken() {
		final var expected = new MerkleToken(
				CONSENSUS_NOW + autoRenewPeriod,
				totalSupply,
				decimals,
				symbol,
				name,
				freezeDefault,
				accountsKycGrantedByDefault,
				new EntityId(treasury.getShardNum(), treasury.getRealmNum(), treasury.getAccountNum()));

		expected.setAutoRenewAccount(EntityId.fromGrpcAccountId(autoRenewAccount));
		expected.setAutoRenewPeriod(autoRenewPeriod);
		expected.setAdminKey(TOKEN_ADMIN_KT.asJKeyUnchecked());
		expected.setFreezeKey(TOKEN_FREEZE_KT.asJKeyUnchecked());
		expected.setKycKey(TOKEN_KYC_KT.asJKeyUnchecked());
		expected.setWipeKey(MISC_ACCOUNT_KT.asJKeyUnchecked());
		expected.setSupplyKey(COMPLEX_KEY_ACCOUNT_KT.asJKeyUnchecked());
		expected.setFeeScheduleKey(TOKEN_FEE_SCHEDULE_KT.asJKeyUnchecked());
		expected.setTokenType(TokenType.FUNGIBLE_COMMON);
		expected.setSupplyType(TokenSupplyType.INFINITE);
		expected.setMemo(memo);
		expected.setFeeScheduleFrom(grpcCustomFees, EntityId.fromGrpcTokenId(created));

		return expected;
	}

	private Duration enduring(final long secs) {
		return Duration.newBuilder().setSeconds(secs).build();
	}

	@Test
	void rejectsMissingTokenIdCustomFeeUpdates() {
		final var op = updateFeeScheduleWithMissingTokenId();

		final var result = subject.updateFeeSchedule(op);

		assertEquals(INVALID_TOKEN_ID, result);
	}

	@Test
	void rejectsTooLongCustomFeeUpdates() {
		final var op = updateFeeScheduleWith();
		given(properties.maxCustomFeesAllowed()).willReturn(1);

		final var result = subject.updateFeeSchedule(op);

		assertEquals(CUSTOM_FEES_LIST_TOO_LONG, result);
	}

	@Test
	void rejectsFeesUpdatedWithEmptyFees() {
		final var op = updateFeeScheduleWithEmptyFees();
		given(token.grpcFeeSchedule()).willReturn(List.of());

		final var result = subject.updateFeeSchedule(op);

		assertEquals(CUSTOM_SCHEDULE_ALREADY_HAS_NO_FEES, result);
	}

	@Test
	void rejectsFeesUpdatedWithUnassociatedFeeCollector() {
		final var op = updateFeeScheduleWithUnassociatedFeeCollector();

		final var result = subject.updateFeeSchedule(op);

		assertEquals(TOKEN_NOT_ASSOCIATED_TO_FEE_COLLECTOR, result);
	}

	@Test
	void canOnlyUpdateTokensWithFeeScheduleKey() {
		given(token.hasFeeScheduleKey()).willReturn(false);
		final var op = updateFeeScheduleWith();

		final var result = subject.updateFeeSchedule(op);

		assertEquals(TOKEN_HAS_NO_FEE_SCHEDULE_KEY, result);
	}

	@Test
	void cannotUseFractionalFeeWithNonfungibleUpdateTarget() {
		given(token.tokenType()).willReturn(TokenType.NON_FUNGIBLE_UNIQUE);
		final var op = updateFeeScheduleWithOnlyFractional();

		final var result = subject.updateFeeSchedule(op);

		assertEquals(CUSTOM_FRACTIONAL_FEE_ONLY_ALLOWED_FOR_FUNGIBLE_COMMON, result);
	}

	@Test
	void cannotUseRoyaltyFeeWithFungibleCommonUpdateTarget() {
		given(token.tokenType()).willReturn(TokenType.FUNGIBLE_COMMON);
		final var op = updateFeeScheduleWithOnlyRoyaltyHtsFallback();

		final var result = subject.updateFeeSchedule(op);

		assertEquals(CUSTOM_ROYALTY_FEE_ONLY_ALLOWED_FOR_NON_FUNGIBLE_UNIQUE, result);
	}

	@Test
	void happyPathCustomFeesUpdated() {
		final var op = updateFeeScheduleWith();

		final var result = subject.updateFeeSchedule(op);

		verify(token).setFeeScheduleFrom(grpcCustomFees, EntityId.fromGrpcTokenId(misc));
		assertEquals(OK, result);
	}

	private static final TokenFeeScheduleUpdateTransactionBody updateFeeScheduleWithEmptyFees() {
		final var op = TokenFeeScheduleUpdateTransactionBody.newBuilder()
				.setTokenId(misc)
				.addAllCustomFees(List.of());
		return op.build();
	}


	private static final TokenFeeScheduleUpdateTransactionBody updateFeeScheduleWithMissingTokenId() {
		final var op = TokenFeeScheduleUpdateTransactionBody.newBuilder()
				.addAllCustomFees(grpcCustomFees);
		return op.build();
	}

	private static final TokenFeeScheduleUpdateTransactionBody updateFeeScheduleWith() {
		final var op = TokenFeeScheduleUpdateTransactionBody.newBuilder()
				.setTokenId(misc)
				.addAllCustomFees(grpcCustomFees);
		return op.build();
	}

	private static final TokenFeeScheduleUpdateTransactionBody updateFeeScheduleWithOnlyFractional() {
		final var op = TokenFeeScheduleUpdateTransactionBody.newBuilder()
				.setTokenId(misc)
				.addAllCustomFees(List.of(customFractionalFee));
		return op.build();
	}

	private static final TokenFeeScheduleUpdateTransactionBody updateFeeScheduleWithOnlyRoyaltyHtsFallback() {
		final var op = TokenFeeScheduleUpdateTransactionBody.newBuilder()
				.setTokenId(misc)
				.addAllCustomFees(List.of(customRoyaltyHtsFallback));
		return op.build();
	}

	private TokenFeeScheduleUpdateTransactionBody updateFeeScheduleWithUnassociatedFeeCollector() {
		final var someFeeCollector = IdUtils.asAccount("1.2.778");
		given(accountsLedger.exists(someFeeCollector)).willReturn(true);
		final var rel = asTokenRel(someFeeCollector, misc);
		given(tokenRelsLedger.exists(rel)).willReturn(false);
		final var feeWithUnassociatedFeeCollector = new CustomFeeBuilder(someFeeCollector)
				.withFractionalFee(fractionalFee);
		final var op = TokenFeeScheduleUpdateTransactionBody.newBuilder()
				.setTokenId(misc)
				.addAllCustomFees(List.of(feeWithUnassociatedFeeCollector));

		return op.build();
	}
}<|MERGE_RESOLUTION|>--- conflicted
+++ resolved
@@ -1340,466 +1340,7 @@
 		assertEquals(Set.of(created, misc), subject.knownTreasuries.get(treasury));
 	}
 
-<<<<<<< HEAD
 	TokenCreateTransactionBody.Builder fullyValidTokenCreateAttempt() {
-=======
-	@Test
-	void rejectsTooManyFeeSchedules() {
-		given(properties.maxCustomFeesAllowed()).willReturn(1);
-		final var req = fullyValidTokenCreateAttempt().build();
-
-		final var result = subject.createProvisionally(req, sponsor, CONSENSUS_NOW);
-
-		assertEquals(CUSTOM_FEES_LIST_TOO_LONG, result.getStatus());
-		assertTrue(result.getCreated().isEmpty());
-	}
-
-	@Test
-	void rejectsUnderspecifiedFeeSchedules() {
-		final var grpcUnderspecifiedCustomFees = List.of(builder.withOnlyFeeCollector());
-		final var req = fullyValidTokenCreateAttempt().addAllCustomFees(grpcUnderspecifiedCustomFees).build();
-
-		final var result = subject.createProvisionally(req, sponsor, CONSENSUS_NOW);
-
-		assertEquals(CUSTOM_FEE_NOT_FULLY_SPECIFIED, result.getStatus());
-		assertTrue(result.getCreated().isEmpty());
-	}
-
-	@Test
-	void rejectsInvalidFeeCollector() {
-		given(accountsLedger.exists(anotherFeeCollector)).willReturn(false);
-		final var req = fullyValidTokenCreateAttempt().build();
-
-		final var result = subject.createProvisionally(req, sponsor, CONSENSUS_NOW);
-
-		assertEquals(INVALID_CUSTOM_FEE_COLLECTOR, result.getStatus());
-		assertTrue(result.getCreated().isEmpty());
-	}
-
-	@Test
-	void rejectsMissingTokenDenomination() {
-		given(tokens.containsKey(fromTokenId(misc))).willReturn(false);
-		final var req = fullyValidTokenCreateAttempt().build();
-
-		final var result = subject.createProvisionally(req, sponsor, CONSENSUS_NOW);
-
-		assertEquals(INVALID_TOKEN_ID_IN_CUSTOM_FEES, result.getStatus());
-		assertTrue(result.getCreated().isEmpty());
-	}
-
-	@Test
-	void rejectsNftAsCustomFeeDenomination() {
-		final var grpcNftAsDenominatingToken = List.of(
-				builder.withFixedFee(fixedHts(nonfungible, 100L))
-		);
-		final var req = fullyValidTokenCreateAttempt().addAllCustomFees(grpcNftAsDenominatingToken).build();
-
-		final var result = subject.createProvisionally(req, sponsor, CONSENSUS_NOW);
-
-		assertEquals(CUSTOM_FEE_DENOMINATION_MUST_BE_FUNGIBLE_COMMON, result.getStatus());
-		assertTrue(result.getCreated().isEmpty());
-	}
-
-	@Test
-	void rejectsUnassociatedFeeCollector() {
-		given(tokenRelsLedger.exists(anotherFeeCollectorMisc)).willReturn(false);
-		final var req = fullyValidTokenCreateAttempt().build();
-
-		final var result = subject.createProvisionally(req, sponsor, CONSENSUS_NOW);
-
-		assertEquals(TOKEN_NOT_ASSOCIATED_TO_FEE_COLLECTOR, result.getStatus());
-		assertTrue(result.getCreated().isEmpty());
-	}
-
-	@Test
-	void rejectsFractionalFeeInCustomFeeWhenCreatingNft() {
-		final var req = fullyValidTokenCreateAttempt()
-				.setTokenType(com.hederahashgraph.api.proto.java.TokenType.NON_FUNGIBLE_UNIQUE).build();
-
-		final var result = subject.createProvisionally(req, sponsor, CONSENSUS_NOW);
-
-		assertEquals(CUSTOM_FRACTIONAL_FEE_ONLY_ALLOWED_FOR_FUNGIBLE_COMMON, result.getStatus());
-		assertTrue(result.getCreated().isEmpty());
-	}
-
-	@Test
-	void rejectsZeroFractionInFractionalFee() {
-		final var grpcZeroFractionCustomFees = List.of(
-				builder.withFractionalFee(fractional(0L, 1_000L))
-		);
-		final var req = fullyValidTokenCreateAttempt().addAllCustomFees(grpcZeroFractionCustomFees).build();
-
-		final var result = subject.createProvisionally(req, sponsor, CONSENSUS_NOW);
-
-		assertEquals(CUSTOM_FEE_MUST_BE_POSITIVE, result.getStatus());
-		assertTrue(result.getCreated().isEmpty());
-	}
-
-	@Test
-	void rejectsNegativeFractionInFractionalFee() {
-		final var grpcNegativeFractionCustomFees = List.of(
-				builder.withFractionalFee(fractional(123L, -1_000L))
-		);
-		final var req = fullyValidTokenCreateAttempt().addAllCustomFees(grpcNegativeFractionCustomFees).build();
-
-		final var result = subject.createProvisionally(req, sponsor, CONSENSUS_NOW);
-
-		assertEquals(CUSTOM_FEE_MUST_BE_POSITIVE, result.getStatus());
-		assertTrue(result.getCreated().isEmpty());
-	}
-
-	@Test
-	void rejectsNegativeMaxInFractionalFee() {
-		final var grpcNegativeMaximumCustomFees = List.of(
-				builder.withFractionalFee(
-						fractional(123L, 1_000L)
-								.setMaximumAmount(-1L))
-		);
-		final var req = fullyValidTokenCreateAttempt().addAllCustomFees(grpcNegativeMaximumCustomFees).build();
-
-		final var result = subject.createProvisionally(req, sponsor, CONSENSUS_NOW);
-
-		assertEquals(CUSTOM_FEE_MUST_BE_POSITIVE, result.getStatus());
-		assertTrue(result.getCreated().isEmpty());
-	}
-
-	@Test
-	void rejectsNegativeMinInFractionalFee() {
-		final var grpcNegativeMinimumCustomFees = List.of(
-				builder.withFractionalFee(
-						fractional(123L, 1_000L)
-								.setMinimumAmount(-1L))
-		);
-		final var req = fullyValidTokenCreateAttempt().addAllCustomFees(grpcNegativeMinimumCustomFees).build();
-
-		final var result = subject.createProvisionally(req, sponsor, CONSENSUS_NOW);
-
-		assertEquals(CUSTOM_FEE_MUST_BE_POSITIVE, result.getStatus());
-		assertTrue(result.getCreated().isEmpty());
-	}
-
-	@Test
-	void rejectsNegativeAmountInFixedFee() {
-		final var grpcNegativeFixedCustomFees = List.of(
-				builder.withFixedFee(fixedHts(-1_000L))
-		);
-		final var req = fullyValidTokenCreateAttempt().addAllCustomFees(grpcNegativeFixedCustomFees).build();
-
-		final var result = subject.createProvisionally(req, sponsor, CONSENSUS_NOW);
-
-		assertEquals(CUSTOM_FEE_MUST_BE_POSITIVE, result.getStatus());
-		assertTrue(result.getCreated().isEmpty());
-	}
-
-	@Test
-	void rejectsInvalidFractionInFractionalFee() {
-		final var grpcDivideByZeroCustomFees = List.of(
-				builder.withFractionalFee(fractional(15, 0))
-		);
-		final var req = fullyValidTokenCreateAttempt().addAllCustomFees(grpcDivideByZeroCustomFees).build();
-
-		final var result = subject.createProvisionally(req, sponsor, CONSENSUS_NOW);
-
-		assertEquals(FRACTION_DIVIDES_BY_ZERO, result.getStatus());
-		assertTrue(result.getCreated().isEmpty());
-	}
-
-	@Test
-	void acceptsValidFractionInRoyaltyFeeNoFallback() {
-		final var req = fullyValidTokenCreateAttempt()
-				.clearCustomFees()
-				.setTokenType(com.hederahashgraph.api.proto.java.TokenType.NON_FUNGIBLE_UNIQUE)
-				.addCustomFees(customRoyaltyNoFallback)
-				.build();
-
-		final var result = subject.createProvisionally(req, sponsor, CONSENSUS_NOW);
-
-		assertEquals(OK, result.getStatus());
-	}
-
-	@Test
-	void acceptsValidRoyaltyFeeWithFallback() {
-		final var req = fullyValidTokenCreateAttempt()
-				.clearCustomFees()
-				.setTokenType(com.hederahashgraph.api.proto.java.TokenType.NON_FUNGIBLE_UNIQUE)
-				.addCustomFees(customRoyaltyHtsFallback)
-				.build();
-
-		final var result = subject.createProvisionally(req, sponsor, CONSENSUS_NOW);
-
-		assertEquals(OK, result.getStatus());
-	}
-
-	@Test
-	void validatesFallbackForRoyaltyFeeIfPresent() {
-		given(tokenRelsLedger.exists(anotherFeeCollectorMisc)).willReturn(false);
-		final var req = fullyValidTokenCreateAttempt()
-				.clearCustomFees()
-				.setTokenType(com.hederahashgraph.api.proto.java.TokenType.NON_FUNGIBLE_UNIQUE)
-				.addCustomFees(customRoyaltyHtsFallback)
-				.build();
-
-		final var result = subject.createProvisionally(req, sponsor, CONSENSUS_NOW);
-
-		assertEquals(TOKEN_NOT_ASSOCIATED_TO_FEE_COLLECTOR, result.getStatus());
-	}
-
-	@Test
-	void rejectsInvalidFractionInRoyaltyFee() {
-		final var dbz = builder.withRoyaltyFee(royaltyNoFallback(15, 0));
-		final var req = fullyValidTokenCreateAttempt()
-				.clearCustomFees()
-				.setTokenType(com.hederahashgraph.api.proto.java.TokenType.NON_FUNGIBLE_UNIQUE)
-				.addCustomFees(dbz)
-				.build();
-
-		final var result = subject.createProvisionally(req, sponsor, CONSENSUS_NOW);
-
-		assertEquals(FRACTION_DIVIDES_BY_ZERO, result.getStatus());
-		assertTrue(result.getCreated().isEmpty());
-	}
-
-	@Test
-	void rejectsOversizedFractionInRoyaltyFeeOnCreation() {
-		final var royalty = builder.withRoyaltyFee(royaltyNoFallback(9, 8));
-		final var req = fullyValidTokenCreateAttempt()
-				.clearCustomFees()
-				.setTokenType(com.hederahashgraph.api.proto.java.TokenType.NON_FUNGIBLE_UNIQUE)
-				.addCustomFees(royalty)
-				.build();
-
-		final var result = subject.createProvisionally(req, sponsor, CONSENSUS_NOW);
-
-		assertEquals(ROYALTY_FRACTION_CANNOT_EXCEED_ONE, result.getStatus());
-		assertTrue(result.getCreated().isEmpty());
-	}
-
-	@Test
-	void rejectsFractionalFeeMaxAmountLessThanMinAmount() {
-		final var grpcMaxLessThanMinCustomFees = List.of(
-				builder.withFractionalFee(
-						fractional(123L, 1_000L)
-								.setMinimumAmount(10L)
-								.setMaximumAmount(2L))
-		);
-		final var req = fullyValidTokenCreateAttempt()
-				.addAllCustomFees(grpcMaxLessThanMinCustomFees).build();
-
-		final var result = subject.createProvisionally(req, sponsor, CONSENSUS_NOW);
-
-		assertEquals(FRACTIONAL_FEE_MAX_AMOUNT_LESS_THAN_MIN_AMOUNT, result.getStatus());
-		assertTrue(result.getCreated().isEmpty());
-	}
-
-	@Test
-	void acceptsFractionalFeeMaxAmountEqualToMinAmount() {
-		final var grpcMaxEqualToMinCustomFees = List.of(
-				builder.withFractionalFee(
-						fractional(123L, 1_000L)
-								.setMinimumAmount(2L)
-								.setMaximumAmount(2L))
-		);
-		final var req = fullyValidTokenCreateAttempt()
-				.addAllCustomFees(grpcMaxEqualToMinCustomFees).build();
-
-		final var result = subject.createProvisionally(req, sponsor, CONSENSUS_NOW);
-
-		assertEquals(OK, result.getStatus());
-		assertFalse(result.getCreated().isEmpty());
-	}
-
-	@Test
-	void acceptsFractionalFeeWithZeroMaxAmountPositiveMinAmount() {
-		final var grpcZeroMaxPositiveMinCustomFees = List.of(
-				builder.withFractionalFee(
-						fractional(123L, 1_000L)
-								.setMinimumAmount(10L)
-								.setMaximumAmount(0L))
-		);
-		final var req = fullyValidTokenCreateAttempt()
-				.addAllCustomFees(grpcZeroMaxPositiveMinCustomFees).build();
-
-		final var result = subject.createProvisionally(req, sponsor, CONSENSUS_NOW);
-
-		assertEquals(OK, result.getStatus());
-		assertFalse(result.getCreated().isEmpty());
-	}
-
-	@Test
-	void rejectsBothNumeratorAndDenominatorNegativeInFractionalFee() {
-		final var grpcBothNegativeFractionCustomFees = List.of(
-				builder.withFractionalFee(fractional(-123L, -1_000L))
-		);
-		final var req = fullyValidTokenCreateAttempt()
-				.addAllCustomFees(grpcBothNegativeFractionCustomFees).build();
-
-		final var result = subject.createProvisionally(req, sponsor, CONSENSUS_NOW);
-
-		assertEquals(CUSTOM_FEE_MUST_BE_POSITIVE, result.getStatus());
-		assertTrue(result.getCreated().isEmpty());
-	}
-
-	@Test
-	void happyPathWorksWithAutoRenew() {
-		final var expected = buildFullyValidExpectedToken();
-		final var req = fullyValidTokenCreateAttempt()
-				.setExpiry(Timestamp.newBuilder().setSeconds(0))
-				.setAutoRenewAccount(autoRenewAccount)
-				.setAutoRenewPeriod(enduring(autoRenewPeriod))
-				.build();
-
-		final var result = subject.createProvisionally(req, sponsor, CONSENSUS_NOW);
-
-		assertEquals(OK, result.getStatus());
-		assertEquals(created, result.getCreated().get());
-		assertEquals(created, subject.pendingId);
-		assertEquals(expected, subject.pendingCreation);
-	}
-
-	@Test
-	void canCreateTokenWithImmutableFeeSchedule() {
-		final var expected = buildFullyValidExpectedToken();
-		expected.setFeeScheduleKey(MerkleToken.UNUSED_KEY);
-		final var req = fullyValidTokenCreateAttempt()
-				.setFeeScheduleKey(Key.newBuilder().getDefaultInstanceForType())
-				.setExpiry(Timestamp.newBuilder().setSeconds(0))
-				.setAutoRenewAccount(autoRenewAccount)
-				.setAutoRenewPeriod(enduring(autoRenewPeriod))
-				.build();
-
-		final var result = subject.createProvisionally(req, sponsor, CONSENSUS_NOW);
-
-		assertEquals(OK, result.getStatus());
-		assertEquals(created, result.getCreated().get());
-		assertEquals(created, subject.pendingId);
-		assertEquals(expected, subject.pendingCreation);
-	}
-
-	@Test
-	void canCreateTokenWithFeeScheduleKeyButNoFeeSchedules() {
-		final var expected = buildFullyValidExpectedToken();
-		expected.setFeeScheduleFrom(Collections.emptyList(), null);
-		final var req = fullyValidTokenCreateAttempt()
-				.clearCustomFees()
-				.setExpiry(Timestamp.newBuilder().setSeconds(0))
-				.setAutoRenewAccount(autoRenewAccount)
-				.setAutoRenewPeriod(enduring(autoRenewPeriod))
-				.build();
-
-		final var result = subject.createProvisionally(req, sponsor, CONSENSUS_NOW);
-
-		assertEquals(OK, result.getStatus());
-		assertEquals(created, result.getCreated().get());
-		assertEquals(created, subject.pendingId);
-		assertEquals(expected, subject.pendingCreation);
-	}
-
-	@Test
-	void happyPathWorksWithExplicitExpiry() {
-		final var expected = new MerkleToken(
-				expiry,
-				totalSupply,
-				decimals,
-				symbol,
-				name,
-				freezeDefault,
-				accountsKycGrantedByDefault,
-				new EntityId(treasury.getShardNum(), treasury.getRealmNum(), treasury.getAccountNum()));
-		expected.setAdminKey(TOKEN_ADMIN_KT.asJKeyUnchecked());
-		expected.setFreezeKey(TOKEN_FREEZE_KT.asJKeyUnchecked());
-		expected.setKycKey(TOKEN_KYC_KT.asJKeyUnchecked());
-		expected.setWipeKey(MISC_ACCOUNT_KT.asJKeyUnchecked());
-		expected.setSupplyKey(COMPLEX_KEY_ACCOUNT_KT.asJKeyUnchecked());
-		expected.setFeeScheduleKey(TOKEN_FEE_SCHEDULE_KT.asJKeyUnchecked());
-		expected.setTokenType(TokenType.FUNGIBLE_COMMON);
-		expected.setSupplyType(TokenSupplyType.INFINITE);
-		expected.setMemo(memo);
-		expected.setFeeScheduleFrom(Collections.emptyList(), null);
-		final var req = fullyValidTokenCreateAttempt().clearCustomFees().build();
-
-		final var result = subject.createProvisionally(req, sponsor, CONSENSUS_NOW);
-
-		assertEquals(OK, result.getStatus());
-		assertEquals(created, result.getCreated().get());
-		assertEquals(created, subject.pendingId);
-		assertEquals(expected, subject.pendingCreation);
-	}
-
-	@Test
-	void rejectsInvalidAutoRenewAccount() {
-		given(accountsLedger.exists(autoRenewAccount)).willReturn(false);
-		final var req = fullyValidTokenCreateAttempt()
-				.setAutoRenewAccount(autoRenewAccount)
-				.setAutoRenewPeriod(enduring(1000L))
-				.build();
-
-		final var result = subject.createProvisionally(req, sponsor, CONSENSUS_NOW);
-
-		assertEquals(INVALID_AUTORENEW_ACCOUNT, result.getStatus());
-	}
-
-	@Test
-	void rejectsMissingTreasury() {
-		given(accountsLedger.exists(treasury)).willReturn(false);
-		final var req = fullyValidTokenCreateAttempt().build();
-
-		final var result = subject.createProvisionally(req, sponsor, CONSENSUS_NOW);
-
-		assertEquals(ResponseCodeEnum.INVALID_TREASURY_ACCOUNT_FOR_TOKEN, result.getStatus());
-	}
-
-	@Test
-	void rejectsDeletedTreasuryAccount() {
-		given(hederaLedger.isDeleted(treasury)).willReturn(true);
-		final var req = fullyValidTokenCreateAttempt().build();
-
-		final var result = subject.createProvisionally(req, sponsor, CONSENSUS_NOW);
-
-		assertEquals(ResponseCodeEnum.INVALID_TREASURY_ACCOUNT_FOR_TOKEN, result.getStatus());
-	}
-
-	@Test
-	void allowsZeroInitialSupplyAndDecimals() {
-		final var req = fullyValidTokenCreateAttempt()
-				.clearCustomFees()
-				.setInitialSupply(0L)
-				.setDecimals(0)
-				.build();
-
-		final var result = subject.createProvisionally(req, sponsor, CONSENSUS_NOW);
-
-		assertEquals(ResponseCodeEnum.OK, result.getStatus());
-	}
-
-	@Test
-	void allowsToCreateTokenWithTheBiggestAmountInLong() {
-		final var req = fullyValidTokenCreateAttempt()
-				.clearCustomFees()
-				.setInitialSupply(9)
-				.setDecimals(18)
-				.build();
-
-		final var result = subject.createProvisionally(req, sponsor, CONSENSUS_NOW);
-
-		assertEquals(ResponseCodeEnum.OK, result.getStatus());
-	}
-
-	@Test
-	void forcesToTrueAccountsKycGrantedByDefaultWithoutKycKey() {
-		final var req = fullyValidTokenCreateAttempt()
-				.clearCustomFees()
-				.clearKycKey()
-				.build();
-
-		final var result = subject.createProvisionally(req, sponsor, CONSENSUS_NOW);
-
-		assertEquals(ResponseCodeEnum.OK, result.getStatus());
-		assertTrue(subject.pendingCreation.accountsKycGrantedByDefault());
-	}
-
-
-	private TokenCreateTransactionBody.Builder fullyValidTokenCreateAttempt() {
->>>>>>> af83c564
 		return TokenCreateTransactionBody.newBuilder()
 				.setExpiry(Timestamp.newBuilder().setSeconds(expiry))
 				.setMemo(memo)
