--- conflicted
+++ resolved
@@ -108,6 +108,7 @@
 import static com.hederahashgraph.api.proto.java.ResponseCodeEnum.INVALID_RENEWAL_PERIOD;
 import static com.hederahashgraph.api.proto.java.ResponseCodeEnum.INVALID_TOKEN_ID;
 import static com.hederahashgraph.api.proto.java.ResponseCodeEnum.INVALID_TOKEN_ID_IN_CUSTOM_FEES;
+import static com.hederahashgraph.api.proto.java.ResponseCodeEnum.INVALID_WIPING_AMOUNT;
 import static com.hederahashgraph.api.proto.java.ResponseCodeEnum.OK;
 import static com.hederahashgraph.api.proto.java.ResponseCodeEnum.SENDER_DOES_NOT_OWN_NFT_SERIAL_NO;
 import static com.hederahashgraph.api.proto.java.ResponseCodeEnum.TOKENS_PER_ACCOUNT_LIMIT_EXCEEDED;
@@ -131,6 +132,7 @@
 import static org.mockito.ArgumentMatchers.any;
 import static org.mockito.ArgumentMatchers.anyLong;
 import static org.mockito.ArgumentMatchers.argThat;
+import static org.mockito.ArgumentMatchers.longThat;
 import static org.mockito.BDDMockito.given;
 import static org.mockito.BDDMockito.mock;
 import static org.mockito.BDDMockito.never;
@@ -924,26 +926,120 @@
 	}
 
 	@Test
+	void wipingRejectsMissingAccount() {
+		given(accountsLedger.exists(sponsor)).willReturn(false);
+
+		// when:
+		final var status = subject.wipe(sponsor, misc, adjustment, false);
+
+		// expect:
+		assertEquals(INVALID_ACCOUNT_ID, status);
+	}
+
+	@Test
+	void wipingRejectsTokenWithNoWipeKey() {
+		// when:
+		given(token.treasury()).willReturn(EntityId.fromGrpcAccountId(treasury));
+
+		final var status = subject.wipe(sponsor, misc, adjustment, false);
+
+		// expect:
+		assertEquals(TOKEN_HAS_NO_WIPE_KEY, status);
+		verify(hederaLedger, never()).updateTokenXfers(misc, sponsor, -adjustment);
+	}
+
+	@Test
+	void wipingRejectsTokenTreasury() {
+		long wiping = 3L;
+
+		given(token.hasWipeKey()).willReturn(true);
+		given(token.treasury()).willReturn(EntityId.fromGrpcAccountId(sponsor));
+
+		// when:
+		final var status = subject.wipe(sponsor, misc, wiping, false);
+
+		// expect:
+		assertEquals(CANNOT_WIPE_TOKEN_TREASURY_ACCOUNT, status);
+		verify(hederaLedger, never()).updateTokenXfers(misc, sponsor, -wiping);
+	}
+
+	@Test
+	void wipingWithoutTokenRelationshipFails() {
+		// setup:
+		given(token.hasWipeKey()).willReturn(false);
+		given(token.treasury()).willReturn(EntityId.fromGrpcAccountId(treasury));
+		// and:
+		given(tokenRelsLedger.exists(sponsorMisc)).willReturn(false);
+
+		// when:
+		final var status = subject.wipe(sponsor, misc, adjustment, true);
+
+		// expect:
+		assertEquals(TOKEN_NOT_ASSOCIATED_TO_ACCOUNT, status);
+		verify(hederaLedger, never()).updateTokenXfers(misc, sponsor, -adjustment);
+	}
+
+	@Test
+	void wipingWorksWithoutWipeKeyIfCheckSkipped() {
+		// setup:
+		given(token.hasWipeKey()).willReturn(false);
+		given(token.treasury()).willReturn(EntityId.fromGrpcAccountId(treasury));
+
+		// when:
+		final var status = subject.wipe(sponsor, misc, adjustment, true);
+
+		// expect:
+		assertEquals(OK, status);
+		verify(hederaLedger).updateTokenXfers(misc, sponsor, -adjustment);
+		verify(token).adjustTotalSupplyBy(-adjustment);
+		verify(tokenRelsLedger).set(
+				argThat(sponsorMisc::equals),
+				argThat(TOKEN_BALANCE::equals),
+				longThat(l -> l == (sponsorBalance - adjustment)));
+	}
+
+	@Test
+	void wipingUpdatesTokenXfersAsExpected() {
+		// setup:
+		given(token.hasWipeKey()).willReturn(true);
+		given(token.treasury()).willReturn(EntityId.fromGrpcAccountId(treasury));
+
+		// when:
+		final var status = subject.wipe(sponsor, misc, adjustment, false);
+
+		// expect:
+		assertEquals(OK, status);
+		// and:
+		verify(hederaLedger).updateTokenXfers(misc, sponsor, -adjustment);
+		verify(token).adjustTotalSupplyBy(-adjustment);
+		verify(tokenRelsLedger).set(
+				argThat(sponsorMisc::equals),
+				argThat(TOKEN_BALANCE::equals),
+				longThat(l -> l == (sponsorBalance - adjustment)));
+	}
+
+	@Test
+	void wipingFailsWithInvalidWipingAmount() {
+		// setup:
+		long wipe = 1_235L;
+
+		given(token.hasWipeKey()).willReturn(true);
+		given(token.treasury()).willReturn(EntityId.fromGrpcAccountId(treasury));
+
+		// when:
+		final var status = subject.wipe(sponsor, misc, wipe, false);
+
+		// expect:
+		assertEquals(INVALID_WIPING_AMOUNT, status);
+		verify(hederaLedger, never()).updateTokenXfers(misc, sponsor, -wipe);
+	}
+
+	@Test
 	void adjustingRejectsMissingAccount() {
 		given(accountsLedger.exists(sponsor)).willReturn(false);
 
 		// when:
-<<<<<<< HEAD
 		final var status = subject.adjustBalance(sponsor, misc, 1);
-=======
-		final var status = subject.wipe(sponsor, misc, adjustment, false);
-
-		// expect:
-		assertEquals(INVALID_ACCOUNT_ID, status);
-	}
-
-	@Test
-	void wipingRejectsTokenWithNoWipeKey() {
-		// when:
-		given(token.treasury()).willReturn(EntityId.fromGrpcAccountId(treasury));
-
-		final var status = subject.wipe(sponsor, misc, adjustment, false);
->>>>>>> 5d6b2415
 
 		// expect:
 		assertEquals(INVALID_ACCOUNT_ID, status);
@@ -1011,74 +1107,6 @@
 		var status = subject.changeOwner(aNft, sponsor, counterparty);
 
 		// expect:
-<<<<<<< HEAD
-=======
-		assertEquals(INVALID_ACCOUNT_ID, status);
-	}
-
-	@Test
-	void changingOwnerRejectsMissingSender() {
-		given(accountsLedger.exists(sponsor)).willReturn(false);
-
-		// when:
-		var status = subject.changeOwner(aNft, sponsor, counterparty);
-
-		// expect:
-		assertEquals(INVALID_ACCOUNT_ID, status);
-	}
-
-	@Test
-	void changingOwnerRejectsMissingNftInstance() {
-		given(nftsLedger.exists(aNft)).willReturn(false);
-
-		// when:
-		var status = subject.changeOwner(aNft, sponsor, counterparty);
-
-		// expect:
-		assertEquals(INVALID_NFT_ID, status);
-	}
-
-	@Test
-	void changingOwnerRejectsUnassociatedReceiver() {
-		given(tokenRelsLedger.exists(counterpartyNft)).willReturn(false);
-
-		// when:
-		var status = subject.changeOwner(aNft, sponsor, counterparty);
-
-		// expect:
-		assertEquals(TOKEN_NOT_ASSOCIATED_TO_ACCOUNT, status);
-	}
-
-	@Test
-	void changingOwnerRejectsIllegitimateOwner() {
-		given(nftsLedger.get(aNft, NftProperty.OWNER)).willReturn(EntityId.fromGrpcAccountId(counterparty));
-
-		// when:
-		var status = subject.changeOwner(aNft, sponsor, counterparty);
-
-		// expect:
-		assertEquals(SENDER_DOES_NOT_OWN_NFT_SERIAL_NO, status);
-	}
-
-	@Test
-	void changingOwnerDoesTheExpected() {
-		// setup:
-		long startSponsorNfts = 5, startCounterpartyNfts = 8;
-		long startSponsorANfts = 4, startCounterpartyANfts = 1;
-		var sender = EntityId.fromGrpcAccountId(sponsor);
-		var receiver = EntityId.fromGrpcAccountId(counterparty);
-		var muti = new MerkleUniqueTokenId(EntityId.fromGrpcTokenId(aNft.tokenId()), aNft.serialNo());
-
-		given(accountsLedger.get(sponsor, NUM_NFTS_OWNED)).willReturn(startSponsorNfts);
-		given(accountsLedger.get(counterparty, NUM_NFTS_OWNED)).willReturn(startCounterpartyNfts);
-		given(tokenRelsLedger.get(sponsorNft, TOKEN_BALANCE)).willReturn(startSponsorANfts);
-		given(tokenRelsLedger.get(counterpartyNft, TOKEN_BALANCE)).willReturn(startCounterpartyANfts);
-
-		// when:
-		var status = subject.changeOwner(aNft, sponsor, counterparty);
-
-		// expect:
->>>>>>> 5d6b2415
 		assertEquals(OK, status);
 		verify(nftsLedger).set(aNft, NftProperty.OWNER, receiver);
 		verify(uniqueTokenAccountOwnerships).disassociate(sender, muti);
@@ -1609,6 +1637,17 @@
 	}
 
 	@Test
+	public void wipingRejectsDeletedToken() {
+		given(token.isDeleted()).willReturn(true);
+
+		// when:
+		final var status = subject.wipe(sponsor, misc, adjustment, false);
+
+		// then:
+		assertEquals(ResponseCodeEnum.TOKEN_WAS_DELETED, status);
+	}
+
+	@Test
 	public void freezingRejectsDeletedToken() {
 		givenTokenWithFreezeKey(true);
 		given(token.isDeleted()).willReturn(true);
