--- conflicted
+++ resolved
@@ -89,528 +89,6 @@
 
 @ExtendWith(MockitoExtension.class)
 class AbstractLedgerWorldUpdaterTest {
-<<<<<<< HEAD
-	private static final TokenID aToken = IdUtils.asToken("0.0.666");
-	private static final TokenID bToken = IdUtils.asToken("0.0.777");
-	private static final AccountID aAccount = IdUtils.asAccount("0.0.12345");
-	private static final AccountID bAccount = IdUtils.asAccount("0.0.23456");
-	private static final Pair<AccountID, TokenID> aaRel = Pair.of(aAccount, aToken);
-	private static final Pair<AccountID, TokenID> abRel = Pair.of(aAccount, bToken);
-	private static final Pair<AccountID, TokenID> bbRel = Pair.of(bAccount, bToken);
-	private static final NftId aNft = new NftId(0, 0, 0, 3456);
-	private static final NftId bNft = new NftId(0, 0, 0, 4567);
-	private static final Address aAddress = EntityIdUtils.asTypedEvmAddress(aAccount);
-	private static final Address bAddress = EntityIdUtils.asTypedEvmAddress(bAccount);
-	private static final long aaBalance = 1L;
-	private static final long bbBalance = 9L;
-	private static final long aHbarBalance = 1_000L;
-	private static final long bHbarBalance = 2_000L;
-	private static final long aNonce = 1L;
-
-	@Mock
-	private CodeCache codeCache;
-	@Mock
-	private HederaWorldState worldState;
-	@Mock
-	private RecordsHistorian recordsHistorian;
-	@Mock
-	private ContractAliases aliases;
-	@Mock
-	private SideEffectsTracker sideEffectsTracker;
-	@Mock
-	private LinkAwareUniqueTokensCommitInterceptor linkAwareUniqueTokensCommitInterceptor;
-	@Mock
-	private AutoAssocTokenRelsCommitInterceptor autoAssocTokenRelsCommitInterceptor;
-	@Mock
-	private AccountsCommitInterceptor accountsCommitInterceptor;
-	@Mock
-	private ContractCustomizer customizer;
-	@Mock
-	private EntityAccess entityAccess;
-	@Mock
-	private StaticEntityAccess staticEntityAccess;
-	@Mock
-	private WorldLedgers mockLedgers;
-	@Mock
-	private MerkleNetworkContext networkCtx;
-	@Mock
-	private MerkleMap<EntityNum, MerkleStakingInfo> stakingInfo;
-	@Mock
-	private GlobalDynamicProperties dynamicProperties;
-	@Mock
-	private RewardCalculator rewardCalculator;
-	@Mock
-	private MerkleMap<EntityNum, MerkleAccount> accounts;
-
-	private WorldLedgers ledgers;
-	private MockLedgerWorldUpdater subject;
-
-	@BeforeEach
-	void setUp() {
-		setupLedgers();
-
-		subject = new MockLedgerWorldUpdater(worldState, ledgers, customizer);
-	}
-
-	@Test
-	void isPossibleToWrapStaticLedgers() {
-		final var staticLedgers = WorldLedgers.staticLedgersWith(aliases, staticEntityAccess);
-		subject = new MockLedgerWorldUpdater(worldState, staticLedgers, customizer);
-		assertDoesNotThrow(() -> subject.wrappedTrackingLedgers(sideEffectsTracker));
-	}
-
-	@Test
-	void usesSameSourceIdAcrossMultipleManagedRecords() {
-		final var sourceId = 123;
-		final var firstRecord = ExpirableTxnRecord.newBuilder();
-		final var secondRecord = ExpirableTxnRecord.newBuilder();
-		final var firstSynthBuilder = TransactionBody.newBuilder();
-		final var secondSynthBuilder = TransactionBody.newBuilder();
-
-		given(recordsHistorian.nextChildRecordSourceId()).willReturn(sourceId);
-
-		subject.manageInProgressRecord(recordsHistorian, firstRecord, firstSynthBuilder);
-		subject.manageInProgressRecord(recordsHistorian, secondRecord, secondSynthBuilder);
-
-		verify(recordsHistorian, times(1)).nextChildRecordSourceId();
-		verify(recordsHistorian).trackFollowingChildRecord(sourceId, firstSynthBuilder, firstRecord);
-		verify(recordsHistorian).trackFollowingChildRecord(sourceId, secondSynthBuilder, secondRecord);
-	}
-
-	@Test
-	void revertsSourceIdsIfCreated() {
-		final var sourceId = 123;
-		final var aRecord = ExpirableTxnRecord.newBuilder();
-
-		given(recordsHistorian.nextChildRecordSourceId()).willReturn(sourceId);
-
-		subject.manageInProgressRecord(recordsHistorian, aRecord, TransactionBody.newBuilder());
-		subject.revert();
-
-		verify(recordsHistorian).revertChildRecordsFromSource(sourceId);
-	}
-
-	@Test
-	void revertsCommittedChildIdsSourceIdsIfCreated() {
-		final var firstChildSourceId = 123;
-		final var mySourceId = 666;
-		final var secondChildSourceId = 456;
-		final var aRecord = ExpirableTxnRecord.newBuilder();
-
-		given(recordsHistorian.nextChildRecordSourceId()).willReturn(mySourceId);
-
-		subject.addCommittedRecordSourceId(firstChildSourceId, recordsHistorian);
-		subject.manageInProgressRecord(recordsHistorian, aRecord, TransactionBody.newBuilder());
-		subject.addCommittedRecordSourceId(secondChildSourceId, recordsHistorian);
-		subject.revert();
-
-		verify(recordsHistorian).revertChildRecordsFromSource(mySourceId);
-		verify(recordsHistorian).revertChildRecordsFromSource(firstChildSourceId);
-		verify(recordsHistorian).revertChildRecordsFromSource(secondChildSourceId);
-	}
-
-	@Test
-	void notOkToCommitFromDifferentHistorians() {
-		final var otherHistorian = mock(RecordsHistorian.class);
-		final var firstChildSourceId = 123;
-		final var secondChildSourceId = 456;
-
-		subject.addCommittedRecordSourceId(firstChildSourceId, recordsHistorian);
-		assertThrows(IllegalArgumentException.class,
-				() -> subject.addCommittedRecordSourceId(secondChildSourceId, otherHistorian));
-	}
-
-	@Test
-	void getDelegatesToWrappedIfNotDeletedAndNotMutable() {
-		final var wrappedAccount = new WorldStateAccount(aAddress, Wei.of(aHbarBalance), codeCache, entityAccess);
-		given(worldState.get(aAddress)).willReturn(wrappedAccount);
-		given(aliases.resolveForEvm(aAddress)).willReturn(aAddress);
-
-		final var actual = subject.get(aAddress);
-		assertSame(wrappedAccount, actual);
-	}
-
-	@Test
-	void getReturnsNullWithMirrorUsageInsteadOfCreate2() {
-		subject = new MockLedgerWorldUpdater(worldState, mockLedgers, customizer);
-		given(mockLedgers.canonicalAddress(aAddress)).willReturn(bAddress);
-
-		final var result = subject.get(aAddress);
-		assertNull(result);
-	}
-
-	@Test
-	void getPropagatesToParentUpdaterProperly() {
-		final var worldStateUpdater = new MockLedgerWorldUpdater(worldState, mockLedgers, customizer);
-		final var stackedWorldStateUpdater = new MockStackedLedgerUpdater(worldStateUpdater, mockLedgers, customizer);
-		final var wrappedAccount = new WorldStateAccount(aAddress, Wei.of(aHbarBalance), codeCache, entityAccess);
-		given(worldState.get(aAddress)).willReturn(wrappedAccount);
-		given(mockLedgers.aliases()).willReturn(aliases);
-		given(mockLedgers.canonicalAddress(aAddress)).willReturn(aAddress);
-		given(aliases.resolveForEvm(aAddress)).willReturn(aAddress);
-
-		final var actual = stackedWorldStateUpdater.get(aAddress);
-		assertSame(wrappedAccount, actual);
-	}
-
-	@Test
-	void parentUpdaterIsEmptyForBaseUpdater() {
-		assertTrue(subject.parentUpdater().isEmpty());
-	}
-
-	@Test
-	void getAndGetAccountReturnNullForDeleted() {
-		final var trackingAccounts = ledgers.accounts();
-		trackingAccounts.create(aAccount);
-		trackingAccounts.set(aAccount, BALANCE, aHbarBalance);
-		trackingAccounts.set(aAccount, ALIAS, ByteString.copyFromUtf8("TBD"));
-		final var trackingAliases = ledgers.aliases();
-		given(trackingAliases.resolveForEvm(aAddress)).willReturn(aAddress);
-		given(trackingAliases.isInUse(aAddress)).willReturn(true);
-
-		subject.deleteAccount(aAddress);
-
-		assertNull(subject.get(aAddress));
-		assertNull(subject.getAccount(aAddress));
-		verify(trackingAliases).unlink(aAddress);
-		assertEquals(ByteString.EMPTY, trackingAccounts.get(aAccount, ALIAS));
-	}
-
-	@Test
-	void recognizesNonNullTokenLedgers() {
-		assertNotNull(subject.trackingTokens());
-	}
-
-	@Test
-	void doesntUnlinkDeletedMirrorAddress() {
-		final var trackingAccounts = ledgers.accounts();
-		trackingAccounts.create(aAccount);
-		trackingAccounts.set(aAccount, BALANCE, aHbarBalance);
-		final var trackingAliases = ledgers.aliases();
-		given(trackingAliases.resolveForEvm(aAddress)).willReturn(aAddress);
-
-		subject.deleteAccount(aAddress);
-
-		verify(trackingAliases, never()).unlink(aAddress);
-	}
-
-	@Test
-	void unlinksDeletedMirrorAddressWithAlias() {
-		final byte[] alias = unhex("aaaaaaaaaaaaaaaaaaaaaaaa9abcdefabcdefbbb");
-		final var aliasAddress = Address.wrap(Bytes.wrap(alias));
-		final var trackingAccounts = ledgers.accounts();
-		trackingAccounts.create(aAccount);
-		trackingAccounts.set(aAccount, BALANCE, aHbarBalance);
-		trackingAccounts.set(aAccount, ALIAS, ByteString.copyFrom(alias));
-		final var trackingAliases = ledgers.aliases();
-		given(trackingAliases.resolveForEvm(aAddress)).willReturn(aAddress);
-		given(trackingAliases.isInUse(aAddress)).willReturn(false);
-		given(trackingAliases.isInUse(aliasAddress)).willReturn(true);
-
-		subject.deleteAccount(aAddress);
-
-		verify(trackingAliases).unlink(aliasAddress);
-		assertEquals(ByteString.EMPTY, trackingAccounts.get(aAccount, ALIAS));
-	}
-
-	@Test
-	void doesntUnlinksDeletedMirrorAddressWithNoAlias() {
-		final var trackingAccounts = ledgers.accounts();
-		trackingAccounts.create(aAccount);
-		trackingAccounts.set(aAccount, BALANCE, aHbarBalance);
-		final var trackingAliases = ledgers.aliases();
-		given(trackingAliases.resolveForEvm(aAddress)).willReturn(aAddress);
-
-		subject.deleteAccount(aAddress);
-
-		verify(trackingAliases, never()).unlink(any());
-	}
-
-	@Test
-	void getReusesMutableIfPresent() {
-		final var trackingAccounts = ledgers.accounts();
-		trackingAccounts.create(aAccount);
-		trackingAccounts.set(aAccount, BALANCE, aHbarBalance);
-
-		given(worldState.get(aAddress)).willReturn(
-				new WorldStateAccount(aAddress, Wei.of(aHbarBalance), codeCache, entityAccess));
-		given(aliases.resolveForEvm(aAddress)).willReturn(aAddress);
-
-		final var mutableResponse = subject.getAccount(aAddress);
-		final var getResponse = subject.get(aAddress);
-		assertSame(mutableResponse.getMutable(), getResponse);
-	}
-
-	@Test
-	void commitsToWrappedTrackingAccountsRejectChangesToMissingAccountBalances() {
-		/* Get the wrapped accounts for the updater */
-		final var wrappedLedgers = subject.wrappedTrackingLedgers(sideEffectsTracker);
-		final var wrappedAccounts = wrappedLedgers.accounts();
-		final var aAccountMock = mock(MerkleAccount.class);
-		final BackingStore<AccountID, MerkleAccount> backingAccounts = new HashMapBackingAccounts();
-		backingAccounts.put(aAccount, aAccountMock);
-		wrappedAccounts.setCommitInterceptor(accountsCommitInterceptor);
-
-		/* Make an illegal change to them...well-behaved HTS precompiles should not create accounts! */
-		wrappedAccounts.create(aAccount);
-		wrappedAccounts.set(aAccount, BALANCE, aHbarBalance + 2);
-		wrappedAccounts.put(aAccount, aAccountMock);
-
-		/* Verify we cannot commit the illegal change */
-		assertThrows(IllegalArgumentException.class, wrappedLedgers::commit);
-	}
-
-	@Test
-	void commitsToWrappedTrackingAccountsRejectChangesToDeletedAccountBalances() {
-		final var trackingAccounts = ledgers.accounts();
-		trackingAccounts.create(aAccount);
-		given(aliases.resolveForEvm(aAddress)).willReturn(aAddress);
-
-		/* Make some pending changes to one of the well-known accounts */
-		subject.deleteAccount(aAddress);
-
-		/* Get the wrapped accounts for the updater */
-		final var wrappedLedgers = subject.wrappedTrackingLedgers(sideEffectsTracker);
-		final var wrappedAccounts = wrappedLedgers.accounts();
-
-		/* Make an illegal change to them---this should never happen from a well-behaved HTS
-		 * precompile, since our wrapped tracking ledger should show this account as deleted! */
-		wrappedAccounts.set(aAccount, BALANCE, aHbarBalance + 2);
-
-		/* Verify we cannot commit the illegal change */
-		assertThrows(IllegalArgumentException.class, wrappedLedgers::commit);
-	}
-
-	@Test
-	void commitsToWrappedTrackingAccountsAreRespectedAndSyncedWithUpdatedAccounts() {
-		final var mockNftsOwned = 1_234_567L;
-		setupWellKnownAccounts();
-
-		/* Make some pending changes to one of the well-known accounts */
-		subject.getAccount(aAddress).getMutable().setBalance(Wei.of(aHbarBalance + 1));
-		subject.getAccount(bAddress).getMutable().setBalance(Wei.of(bHbarBalance - 1));
-
-		/* Get the wrapped accounts for the updater */
-		final var wrappedLedgers = subject.wrappedTrackingLedgers(sideEffectsTracker);
-		final var wrappedAccounts = wrappedLedgers.accounts();
-
-		/* Make some changes to them (e.g. as part of an HTS precompile) */
-		wrappedAccounts.set(aAccount, BALANCE, aHbarBalance + 2);
-		wrappedAccounts.set(aAccount, NUM_NFTS_OWNED, mockNftsOwned);
-		wrappedAccounts.set(bAccount, BALANCE, bHbarBalance - 2);
-
-		/* Commit the changes */
-		wrappedLedgers.commit();
-
-		/* And they should be present in the underlying ledgers */
-		assertEquals(aHbarBalance + 2, ledgers.accounts().get(aAccount, BALANCE));
-		assertEquals(bHbarBalance - 2, ledgers.accounts().get(bAccount, BALANCE));
-		/* And consistently in the updatedAccounts map */
-		assertTrue(subject.updatedAccounts.containsKey(aAddress));
-		assertEquals(aHbarBalance + 2, subject.updatedAccounts.get(aAddress).getBalance().toLong());
-		assertTrue(subject.updatedAccounts.containsKey(bAddress));
-		assertEquals(bHbarBalance - 2, subject.updatedAccounts.get(bAddress).getBalance().toLong());
-	}
-
-	@Test
-	void commitsToWrappedTrackingLedgersAreRespected() {
-		final var aEntityId = EntityId.fromGrpcAccountId(aAccount);
-		setupWellKnownNfts();
-
-		/* Get the wrapped nfts for the updater */
-		final var wrappedLedgers = subject.wrappedTrackingLedgers(sideEffectsTracker);
-		final var wrappedNfts = wrappedLedgers.nfts();
-
-		/* Make some changes to them (e.g. as part of an HTS precompile) */
-		wrappedNfts.destroy(aNft);
-		wrappedNfts.set(bNft, OWNER, aEntityId);
-
-		/* Commit the changes */
-		wrappedLedgers.commit();
-
-		/* And they should be present in the underlying ledgers */
-		assertFalse(ledgers.nfts().contains(aNft));
-		assertEquals(aEntityId, ledgers.nfts().get(bNft, OWNER));
-	}
-
-	@Test
-	void commitsToWrappedTrackingLedgersWithoutInterceptorsAreRespected() {
-		final var aEntityId = EntityId.fromGrpcAccountId(aAccount);
-		setupWellKnownNfts();
-
-		/* Get the wrapped nfts for the updater */
-		final var trackingLedgers = subject.trackingLedgers();
-		final var nfts = trackingLedgers.nfts();
-
-		/* Make some changes to them (e.g. as part of an HTS precompile) */
-		nfts.destroy(aNft);
-		nfts.set(bNft, OWNER, aEntityId);
-
-		/* Commit the changes */
-		trackingLedgers.commit();
-
-		/* And they should be present in the underlying ledgers */
-		assertFalse(ledgers.nfts().contains(aNft));
-		assertEquals(aEntityId, ledgers.nfts().get(bNft, OWNER));
-	}
-
-	@Test
-	void commitsToWrappedTrackingLedgersWithSetSideEffectsTrackerAreRespected() {
-		final var aEntityId = EntityId.fromGrpcAccountId(aAccount);
-		setupWellKnownNfts();
-		/* Get the wrapped nfts for the updater */
-		final var wrappedLedgers = subject.wrappedTrackingLedgers(sideEffectsTracker);
-		final var wrappedNfts = wrappedLedgers.nfts();
-
-		/* Make some changes to them (e.g. as part of an HTS precompile) */
-		wrappedNfts.destroy(aNft);
-		wrappedNfts.set(bNft, OWNER, aEntityId);
-
-		/* Commit the changes */
-		wrappedLedgers.commit();
-
-		/* And they should be present in the underlying ledgers */
-		assertFalse(ledgers.nfts().contains(aNft));
-		assertEquals(aEntityId, ledgers.nfts().get(bNft, OWNER));
-	}
-
-	@Test
-	void commitsToWrappedTrackingTokenRelsAreRespected() {
-		setupWellKnownTokenRels();
-
-		/* Get the wrapped token rels for the updater */
-		final var wrappedLedgers = subject.wrappedTrackingLedgers(sideEffectsTracker);
-		final var wrappedTokenRels = wrappedLedgers.tokenRels();
-
-		/* Make some changes to them (e.g. as part of an HTS precompile) */
-		wrappedTokenRels.set(aaRel, TOKEN_BALANCE, aaBalance + 1L);
-		wrappedTokenRels.destroy(abRel);
-		wrappedTokenRels.create(bbRel);
-		wrappedTokenRels.set(bbRel, TOKEN_BALANCE, bbBalance);
-
-		/* Commit the changes */
-		wrappedLedgers.commit();
-
-		/* And they should be present in the underlying ledgers */
-		assertEquals(aaBalance + 1, ledgers.tokenRels().get(aaRel, TOKEN_BALANCE));
-		assertFalse(ledgers.tokenRels().contains(abRel));
-		assertTrue(ledgers.tokenRels().contains(bbRel));
-		assertEquals(bbBalance, ledgers.tokenRels().get(bbRel, TOKEN_BALANCE));
-	}
-
-	@Test
-	void updatesTrackingLedgerAccountOnCreateIfUsable() {
-		given(aliases.resolveForEvm(aAddress)).willReturn(aAddress);
-		final var newAccount = subject.createAccount(aAddress, aNonce, Wei.of(aHbarBalance));
-		assertInstanceOf(WrappedEvmAccount.class, newAccount);
-		final var newWrappedAccount = (WrappedEvmAccount) newAccount;
-		assertFalse(newWrappedAccount.isImmutable());
-		assertInstanceOf(UpdateTrackingLedgerAccount.class, newWrappedAccount.getMutable());
-
-		final var trackingAccounts = subject.trackingLedgers().accounts();
-		assertTrue(trackingAccounts.contains(aAccount));
-		verify(customizer).customize(aAccount, ledgers.accounts());
-		assertEquals(aHbarBalance, trackingAccounts.get(aAccount, AccountProperty.BALANCE));
-	}
-
-	@Test
-	void updatesTrackingLedgerAliasesOnCreateIfUsableAndNotMirror() {
-		given(aliases.resolveForEvm(aAddress)).willReturn(bAddress);
-		given(aliases.isInUse(aAddress)).willReturn(true);
-
-		subject.createAccount(aAddress, aNonce, Wei.of(aHbarBalance));
-
-		final var trackingAccounts = subject.trackingLedgers().accounts();
-		assertTrue(trackingAccounts.contains(bAccount));
-		assertEquals(ByteString.copyFrom(aAddress.toArrayUnsafe()), trackingAccounts.get(bAccount, ALIAS));
-	}
-
-	@Test
-	void updatesTrackingLedgerAccountOnDeleteIfUsable() {
-		given(aliases.resolveForEvm(aAddress)).willReturn(aAddress);
-		subject.createAccount(aAddress, aNonce, Wei.of(aHbarBalance));
-
-		subject.deleteAccount(aAddress);
-
-		assertNull(subject.get(aAddress));
-
-		final var trackingAccounts = subject.trackingLedgers().accounts();
-		assertTrue((boolean) trackingAccounts.get(aAccount, IS_DELETED));
-	}
-
-	@Test
-	void noopsOnCreateWithUnusableTrackingErrorToPreserveExistingErrorHandling() {
-		given(aliases.resolveForEvm(aAddress)).willReturn(aAddress);
-
-		subject = new MockLedgerWorldUpdater(worldState, staticLedgersWith(aliases, null), customizer);
-
-		assertDoesNotThrow(() -> subject.createAccount(aAddress, aNonce, Wei.of(aHbarBalance)));
-	}
-
-	private void setupLedgers() {
-		final var tokenRelsLedger = new TransactionalLedger<>(
-				TokenRelProperty.class,
-				MerkleTokenRelStatus::new,
-				new HashMapBackingTokenRels(),
-				new ChangeSummaryManager<>());
-		final var accountsLedger = new TransactionalLedger<>(
-				AccountProperty.class,
-				MerkleAccount::new,
-				new HashMapBackingAccounts(),
-				new ChangeSummaryManager<>());
-		final var tokensLedger = new TransactionalLedger<>(
-				TokenProperty.class,
-				MerkleToken::new,
-				new HashMapBackingTokens(),
-				new ChangeSummaryManager<>());
-		final var nftsLedger = new TransactionalLedger<>(
-				NftProperty.class,
-				UniqueTokenValue::new,
-				new HashMapBackingNfts(),
-				new ChangeSummaryManager<>());
-
-		tokenRelsLedger.begin();
-		accountsLedger.begin();
-		nftsLedger.begin();
-		tokensLedger.begin();
-
-		ledgers = new WorldLedgers(aliases, tokenRelsLedger, accountsLedger, nftsLedger, tokensLedger);
-	}
-
-	private void setupWellKnownAccounts() {
-		final var trackingAccounts = ledgers.accounts();
-		trackingAccounts.create(aAccount);
-		trackingAccounts.set(aAccount, BALANCE, aHbarBalance);
-		trackingAccounts.create(bAccount);
-		trackingAccounts.set(bAccount, BALANCE, bHbarBalance);
-
-		given(worldState.get(aAddress)).willReturn(
-				new WorldStateAccount(aAddress, Wei.of(aHbarBalance), codeCache, entityAccess));
-		given(worldState.get(bAddress)).willReturn(
-				new WorldStateAccount(bAddress, Wei.of(bHbarBalance), codeCache, entityAccess));
-	}
-
-	private void setupWellKnownNfts() {
-		final var trackingNfts = ledgers.nfts();
-		trackingNfts.setCommitInterceptor(linkAwareUniqueTokensCommitInterceptor);
-		trackingNfts.create(aNft);
-		trackingNfts.set(aNft, OWNER, EntityId.fromGrpcAccountId(aAccount));
-		trackingNfts.create(bNft);
-		trackingNfts.set(bNft, OWNER, EntityId.fromGrpcAccountId(bAccount));
-		trackingNfts.commit();
-		trackingNfts.begin();
-	}
-
-	private void setupWellKnownTokenRels() {
-		final var trackingRels = ledgers.tokenRels();
-		trackingRels.setCommitInterceptor(autoAssocTokenRelsCommitInterceptor);
-		trackingRels.create(aaRel);
-		trackingRels.set(aaRel, TOKEN_BALANCE, aaBalance);
-		trackingRels.create(abRel);
-		trackingRels.commit();
-		trackingRels.begin();
-	}
-=======
     private static final TokenID aToken = IdUtils.asToken("0.0.666");
     private static final TokenID bToken = IdUtils.asToken("0.0.777");
     private static final AccountID aAccount = IdUtils.asAccount("0.0.12345");
@@ -1086,7 +564,7 @@
         final var nftsLedger =
                 new TransactionalLedger<>(
                         NftProperty.class,
-                        MerkleUniqueToken::new,
+                        UniqueTokenValue::new,
                         new HashMapBackingNfts(),
                         new ChangeSummaryManager<>());
 
@@ -1137,5 +615,4 @@
         trackingRels.commit();
         trackingRels.begin();
     }
->>>>>>> 21e657b3
 }