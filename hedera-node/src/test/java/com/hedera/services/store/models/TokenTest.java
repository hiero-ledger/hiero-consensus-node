package com.hedera.services.store.models;

/*-
 * ‌
 * Hedera Services Node
 * ​
 * Copyright (C) 2018 - 2021 Hedera Hashgraph, LLC
 * ​
 * Licensed under the Apache License, Version 2.0 (the "License");
 * you may not use this file except in compliance with the License.
 * You may obtain a copy of the License at
 *
 *      http://www.apache.org/licenses/LICENSE-2.0
 *
 * Unless required by applicable law or agreed to in writing, software
 * distributed under the License is distributed on an "AS IS" BASIS,
 * WITHOUT WARRANTIES OR CONDITIONS OF ANY KIND, either express or implied.
 * See the License for the specific language governing permissions and
 * limitations under the License.
 * ‍
 */

import com.google.protobuf.ByteString;
import com.hedera.services.exceptions.InvalidTransactionException;
import com.hedera.services.legacy.core.jproto.JKey;
import com.hedera.services.state.enums.TokenSupplyType;
import com.hedera.services.state.enums.TokenType;
import com.hedera.services.state.merkle.internals.BitPackUtils;
import com.hedera.services.state.submerkle.RichInstant;
import com.hedera.services.utils.EntityNumPair;
import com.hedera.test.factories.scenarios.TxnHandlingScenario;
import com.hedera.test.utils.IdUtils;
import com.hederahashgraph.api.proto.java.CustomFee;
import com.hederahashgraph.api.proto.java.FixedFee;
import com.hederahashgraph.api.proto.java.Timestamp;
import com.hederahashgraph.api.proto.java.TokenCreateTransactionBody;
import com.hederahashgraph.api.proto.java.TransactionBody;
import org.junit.jupiter.api.BeforeEach;
import org.junit.jupiter.api.Test;
import org.mockito.Mockito;

import java.time.Instant;
import java.util.HashMap;
import java.util.List;
import java.util.Map;

import static com.hedera.test.utils.TxnUtils.assertFailsWith;
import static com.hederahashgraph.api.proto.java.ResponseCodeEnum.CANNOT_WIPE_TOKEN_TREASURY_ACCOUNT;
import static com.hederahashgraph.api.proto.java.ResponseCodeEnum.FAIL_INVALID;
import static com.hederahashgraph.api.proto.java.ResponseCodeEnum.INSUFFICIENT_TOKEN_BALANCE;
import static com.hederahashgraph.api.proto.java.ResponseCodeEnum.INVALID_TOKEN_BURN_AMOUNT;
import static com.hederahashgraph.api.proto.java.ResponseCodeEnum.INVALID_TOKEN_BURN_METADATA;
import static com.hederahashgraph.api.proto.java.ResponseCodeEnum.INVALID_TOKEN_MINT_AMOUNT;
import static com.hederahashgraph.api.proto.java.ResponseCodeEnum.SERIAL_NUMBER_LIMIT_REACHED;
import static com.hederahashgraph.api.proto.java.ResponseCodeEnum.TOKEN_HAS_NO_PAUSE_KEY;
import static com.hederahashgraph.api.proto.java.ResponseCodeEnum.TOKEN_HAS_NO_SUPPLY_KEY;
import static com.hederahashgraph.api.proto.java.ResponseCodeEnum.TOKEN_HAS_NO_WIPE_KEY;
import static com.hederahashgraph.api.proto.java.ResponseCodeEnum.TOKEN_IS_IMMUTABLE;
import static com.hederahashgraph.api.proto.java.ResponseCodeEnum.TREASURY_MUST_OWN_BURNED_NFT;
import static org.junit.jupiter.api.Assertions.assertDoesNotThrow;
import static org.junit.jupiter.api.Assertions.assertEquals;
import static org.junit.jupiter.api.Assertions.assertFalse;
import static org.junit.jupiter.api.Assertions.assertNotEquals;
import static org.junit.jupiter.api.Assertions.assertNotNull;
import static org.junit.jupiter.api.Assertions.assertThrows;
import static org.junit.jupiter.api.Assertions.assertTrue;
import static org.mockito.ArgumentMatchers.any;
import static org.mockito.ArgumentMatchers.eq;
import static org.mockito.BDDMockito.given;
import static org.mockito.Mockito.mock;
import static org.mockito.Mockito.verify;

class TokenTest {
	private final JKey someKey = TxnHandlingScenario.TOKEN_SUPPLY_KT.asJKeyUnchecked();
	private final int numAssociations = 2;
	private final int numPositiveBalances = 1;
	private final long initialSupply = 1_000L;
	private final long initialTreasuryBalance = 500L;
	private final Id tokenId = new Id(1, 2, 3);
	private final Id treasuryId = new Id(0, 0, 0);
	private final Id nonTreasuryId = new Id(3, 2, 3);
	private final Account treasuryAccount = new Account(treasuryId);
	private final Account nonTreasuryAccount = new Account(nonTreasuryId);
	private final EntityNumPair treasuryAssociationKey = EntityNumPair.fromLongs(treasuryId.num(), tokenId.num());
	private final EntityNumPair nonTreasuryAssociationKey = EntityNumPair.fromLongs(nonTreasuryId.num(), tokenId.num());

	private Token subject;
	private TokenRelationship treasuryRel;
	private TokenRelationship nonTreasuryRel;

	@BeforeEach
	void setUp() {
		subject = new Token(tokenId);
		subject.initTotalSupply(initialSupply);
		subject.setTreasury(treasuryAccount);

		treasuryAccount.setNumPositiveBalances(numPositiveBalances);
		treasuryAccount.setNumAssociations(numAssociations);
		nonTreasuryAccount.setNumPositiveBalances(numPositiveBalances);
		nonTreasuryAccount.setNumAssociations(numAssociations);

		treasuryRel = new TokenRelationship(subject, treasuryAccount);
		treasuryRel.initBalance(initialTreasuryBalance);
		treasuryRel.setAutomaticAssociation(true);
		nonTreasuryRel = new TokenRelationship(subject, nonTreasuryAccount);
	}

	@Test
	void deleteAsExpected() {
		subject.setAdminKey(someKey);
		assertDoesNotThrow(() -> subject.delete());
	}

	@Test
	void recognizesFeeScheduleKey() {
		assertFalse(subject.hasFeeScheduleKey());

		subject.setFeeScheduleKey(TxnHandlingScenario.TOKEN_FEE_SCHEDULE_KT.asJKeyUnchecked());

		assertTrue(subject.hasFeeScheduleKey());
	}

	@Test
	void recognizesPauseKey() {
		assertFalse(subject.hasPauseKey());

		subject.setPauseKey(TxnHandlingScenario.TOKEN_PAUSE_KT.asJKeyUnchecked());

		assertTrue(subject.hasPauseKey());
	}

	@Test
	void changingPauseStatusFailsIfNoPauseKey() {
		assertFalse(subject.hasPauseKey());
		assertFailsWith(() -> subject.changePauseStatus(true), TOKEN_HAS_NO_PAUSE_KEY);
	}

	@Test
	void changingPauseStatusWorksIfTokenHasPauseKey() {
		subject.setPauseKey(TxnHandlingScenario.TOKEN_PAUSE_KT.asJKeyUnchecked());
		assertTrue(subject.hasPauseKey());

		subject.changePauseStatus(true);
		assertTrue(subject.isPaused());

		subject.changePauseStatus(false);
		assertFalse(subject.isPaused());
	}

	@Test
	void deleteFailsAsExpected() {
		subject.setAdminKey(null);
		assertFailsWith(() -> subject.delete(), TOKEN_IS_IMMUTABLE);
	}

	@Test
	void constructsOkToken() {
		final var feeScheduleKey = TxnHandlingScenario.TOKEN_FEE_SCHEDULE_KT.asKey();
		final var pauseKey = TxnHandlingScenario.TOKEN_PAUSE_KT.asKey();
		final var op = TransactionBody.newBuilder()
				.setTokenCreation(TokenCreateTransactionBody.newBuilder()
						.setTokenType(com.hederahashgraph.api.proto.java.TokenType.FUNGIBLE_COMMON)
						.setInitialSupply(25)
						.setMaxSupply(21_000_000)
						.setSupplyType(com.hederahashgraph.api.proto.java.TokenSupplyType.FINITE)
						.setDecimals(10)
						.setFreezeDefault(false)
						.setMemo("the mother")
						.setName("bitcoin")
						.setSymbol("BTC")
						.setFeeScheduleKey(feeScheduleKey)
						.setPauseKey(pauseKey)
						.addAllCustomFees(List.of(CustomFee.newBuilder().setFixedFee(
										FixedFee.newBuilder().setAmount(10).build())
								.setFeeCollectorAccountId(IdUtils.asAccount("1.2.3")).build()))
						.setAutoRenewAccount(nonTreasuryAccount.getId().asGrpcAccount())
						.setExpiry(Timestamp.newBuilder().setSeconds(1000L).build())
						.build())
				.build();

		subject = Token.fromGrpcOpAndMeta(tokenId, op.getTokenCreation(), treasuryAccount, nonTreasuryAccount, 123);

		assertEquals("bitcoin", subject.getName());
		assertEquals(123L, subject.getExpiry());
		assertEquals(TokenSupplyType.FINITE, subject.getSupplyType());
		assertNotNull(subject.getFeeScheduleKey());
		assertNotNull(subject.getPauseKey());
		assertFalse(subject.isPaused());
	}

	@Test
	void okCreationRelationship() {
		final var frzKey = TxnHandlingScenario.TOKEN_FREEZE_KT.asJKeyUnchecked();
		final var kycKey = TxnHandlingScenario.TOKEN_KYC_KT.asJKeyUnchecked();
		subject.setFreezeKey(frzKey);
		subject.setKycKey(kycKey);
		final var rel = subject.newEnabledRelationship(treasuryAccount);
		assertNotNull(rel);
		assertFalse(rel.isFrozen());
		assertTrue(rel.isKycGranted());
	}

	@Test
	void constructsTreasuryRelationShipAsExpected() {
		subject.setKycKey(someKey);
		final var newRel = subject.newRelationshipWith(treasuryAccount, true);
		newRel.initBalance(initialTreasuryBalance);

		assertEquals(newRel, treasuryRel);
	}

	@Test
	void constructsExpectedDefaultRelWithNoKeys() {
		// setup:
		nonTreasuryRel.setKycGranted(true);

		// when:
		final var newRel = subject.newRelationshipWith(nonTreasuryAccount, false);

		// then:
		assertEquals(newRel, nonTreasuryRel);
	}

	@Test
	void markAutoRemovedWorks() {
		// expect:
		assertFalse(subject.isBelievedToHaveBeenAutoRemoved());

		// when:
		subject.markAutoRemoved();

		// then:
		assertTrue(subject.isBelievedToHaveBeenAutoRemoved());
	}

	@Test
	void constructsExpectedDefaultRelWithFreezeKeyAndFrozenByDefault() {
		// setup:
		nonTreasuryRel.setFrozen(true);
		nonTreasuryRel.setKycGranted(true);

		// given:
		subject.setFreezeKey(someKey);
		subject.setFrozenByDefault(true);

		// when:
		final var newRel = subject.newRelationshipWith(nonTreasuryAccount, false);

		// then:
		assertEquals(newRel, nonTreasuryRel);
	}

	@Test
	void constructsExpectedDefaultRelWithFreezeKeyAndNotFrozenByDefault() {
		// setup:
		nonTreasuryRel.setKycGranted(true);

		// given:
		subject.setFreezeKey(someKey);
		subject.setFrozenByDefault(false);

		// when:
		final var newRel = subject.newRelationshipWith(nonTreasuryAccount, false);

		// then:
		assertEquals(newRel, nonTreasuryRel);
	}

	@Test
	void constructsExpectedDefaultRelWithKycKeyOnly() {
		// given:
		subject.setKycKey(someKey);

		// when:
		final var newRel = subject.newRelationshipWith(nonTreasuryAccount, false);

		// then:
		assertEquals(newRel, nonTreasuryRel);
	}

	@Test
	void failsInvalidIfLogicImplTriesToChangeNonTreasurySupply() {
		assertFailsWith(() -> subject.burn(nonTreasuryRel, 1L), FAIL_INVALID);
		assertFailsWith(() -> subject.mint(nonTreasuryRel, 1L, false), FAIL_INVALID);
	}

	@Test
	void cantBurnOrMintNegativeAmounts() {
		assertFailsWith(() -> subject.burn(treasuryRel, -1L), INVALID_TOKEN_BURN_AMOUNT);
		assertFailsWith(() -> subject.mint(treasuryRel, -1L, false), INVALID_TOKEN_MINT_AMOUNT);
	}

	@Test
	void cantBurnOrMintWithoutSupplyKey() {
		subject.setSupplyKey(null);
		subject.setType(TokenType.FUNGIBLE_COMMON);
		assertFailsWith(() -> subject.burn(treasuryRel, 1L), TOKEN_HAS_NO_SUPPLY_KEY);
		assertFailsWith(() -> subject.mint(treasuryRel, 1L, false), TOKEN_HAS_NO_SUPPLY_KEY);
	}

	@Test
	void cannotChangeTreasuryBalanceToNegative() {
		// given:
		subject.setSupplyKey(someKey);
		subject.setType(TokenType.FUNGIBLE_COMMON);
		subject.initSupplyConstraints(TokenSupplyType.FINITE, 10000);

		assertFailsWith(() -> subject.burn(treasuryRel, initialTreasuryBalance + 1), INSUFFICIENT_TOKEN_BALANCE);
	}

	@Test
	void cannotChangeSupplyToNegative() {
		// setup:
		final long overflowMint = Long.MAX_VALUE - initialSupply + 1L;

		// given:
		subject.setSupplyKey(someKey);
		subject.setType(TokenType.FUNGIBLE_COMMON);

		assertFailsWith(() -> subject.mint(treasuryRel, overflowMint, false), INVALID_TOKEN_MINT_AMOUNT);
		assertFailsWith(() -> subject.burn(treasuryRel, initialSupply + 1), INVALID_TOKEN_BURN_AMOUNT);
	}

	@Test
	void burnsAsExpected() {
		subject.setType(TokenType.FUNGIBLE_COMMON);
		subject.initSupplyConstraints(TokenSupplyType.FINITE, 20000L);
		final long burnAmount = 100L;

		// given:
		subject.setSupplyKey(someKey);

		// when:
		subject.burn(treasuryRel, burnAmount);

		// then:
		assertEquals(initialSupply - burnAmount, subject.getTotalSupply());
		assertEquals(-burnAmount, treasuryRel.getBalanceChange());
		assertEquals(initialTreasuryBalance - burnAmount, treasuryRel.getBalance());
	}

	@Test
	void burnsUniqueAsExpected() {
		treasuryRel.initBalance(2);
		subject.setType(TokenType.NON_FUNGIBLE_UNIQUE);
		subject.initSupplyConstraints(TokenSupplyType.FINITE, 20000L);
		subject.setSupplyKey(someKey);
		subject.setLoadedUniqueTokens(Map.of(
				10L, new UniqueToken(subject.getId(), 10L, treasuryId),
				11L, new UniqueToken(subject.getId(), 11L, treasuryId)
		));
		final var ownershipTracker = mock(OwnershipTracker.class);
		final long serialNumber0 = 10L;
		final long serialNumber1 = 11L;

		subject.burn(ownershipTracker, treasuryRel, List.of(serialNumber0, serialNumber1));

		assertEquals(initialSupply - 2, subject.getTotalSupply());
		assertEquals(-2, treasuryRel.getBalanceChange());
		verify(ownershipTracker).add(subject.getId(), OwnershipTracker.forRemoving(treasuryId, serialNumber0));
		verify(ownershipTracker).add(subject.getId(), OwnershipTracker.forRemoving(treasuryId, serialNumber1));
		assertTrue(subject.hasRemovedUniqueTokens());
		final var removedUniqueTokens = subject.removedUniqueTokens();
		assertEquals(2, removedUniqueTokens.size());
		assertEquals(serialNumber0, removedUniqueTokens.get(0).getSerialNumber());
		assertEquals(serialNumber1, removedUniqueTokens.get(1).getSerialNumber());
		assertEquals(numPositiveBalances - 1, treasuryAccount.getNumPositiveBalances());
	}

	@Test
	void mintsUniqueAsExpected() {
		treasuryRel.initBalance(0);
		subject.setType(TokenType.NON_FUNGIBLE_UNIQUE);
		subject.initSupplyConstraints(TokenSupplyType.FINITE, 20000L);
		subject.setSupplyKey(someKey);

		final var ownershipTracker = mock(OwnershipTracker.class);
		subject.mint(ownershipTracker, treasuryRel, List.of(ByteString.copyFromUtf8("memo")),
				RichInstant.fromJava(Instant.now()));
		assertEquals(initialSupply + 1, subject.getTotalSupply());
		assertEquals(1, treasuryRel.getBalanceChange());
		verify(ownershipTracker).add(eq(subject.getId()), Mockito.any());
		assertTrue(subject.hasMintedUniqueTokens());
		assertEquals(1, subject.mintedUniqueTokens().get(0).getSerialNumber());
		assertEquals(1, subject.getLastUsedSerialNumber());
		assertEquals(TokenType.NON_FUNGIBLE_UNIQUE, subject.getType());
		assertEquals(numPositiveBalances + 1, treasuryAccount.getNumPositiveBalances());
	}

	@Test
	void mintsAsExpected() {
		final long mintAmount = 100L;
		subject.setType(TokenType.FUNGIBLE_COMMON);
		subject.initSupplyConstraints(TokenSupplyType.FINITE, 100000);
		// given:
		subject.setSupplyKey(someKey);

		// when:
		subject.mint(treasuryRel, mintAmount, false);

		// then:
		assertEquals(initialSupply + mintAmount, subject.getTotalSupply());
		assertEquals(+mintAmount, treasuryRel.getBalanceChange());
		assertEquals(initialTreasuryBalance + mintAmount, treasuryRel.getBalance());
	}

	@Test
	void wipesCommonAsExpected() {
		subject.setType(TokenType.FUNGIBLE_COMMON);
		subject.initSupplyConstraints(TokenSupplyType.FINITE, 100000);
		subject.setSupplyKey(someKey);
		subject.setWipeKey(someKey);
		nonTreasuryRel.setBalance(100);

		subject.wipe(nonTreasuryRel, 10);
		assertEquals(initialSupply - 10, subject.getTotalSupply());
		assertEquals(90, nonTreasuryRel.getBalance());
		assertEquals(numPositiveBalances, nonTreasuryAccount.getNumPositiveBalances());

		nonTreasuryRel.setBalance(30);

		subject.wipe(nonTreasuryRel, 30);
		assertEquals(initialSupply - 40, subject.getTotalSupply());
		assertEquals(0, nonTreasuryRel.getBalance());
		assertEquals(numPositiveBalances - 1, nonTreasuryAccount.getNumPositiveBalances());
	}

	@Test
	void failsWipingCommonAsExpected() {
		// common setup
		subject.setType(TokenType.FUNGIBLE_COMMON);
		subject.initSupplyConstraints(TokenSupplyType.FINITE, 100000);
		subject.setSupplyKey(someKey);
		// no wipe key
		assertThrows(InvalidTransactionException.class, () -> subject.wipe(nonTreasuryRel, 10));

		subject.setWipeKey(someKey);
		// negative amount
		assertThrows(InvalidTransactionException.class, () -> subject.wipe(nonTreasuryRel, -10));

		// wipe treasury
		assertThrows(InvalidTransactionException.class, () -> subject.wipe(treasuryRel, 10));

		// negate total supply
		subject.setTotalSupply(10);
		assertThrows(InvalidTransactionException.class, () -> subject.wipe(nonTreasuryRel, 11));

		// negate account balance
		nonTreasuryRel.setBalance(0);
		assertThrows(InvalidTransactionException.class, () -> subject.wipe(nonTreasuryRel, 5));

		subject.setType(TokenType.NON_FUNGIBLE_UNIQUE);
		assertThrows(InvalidTransactionException.class, () -> subject.wipe(nonTreasuryRel, 5));
	}

	@Test
	void wipesUniqueAsExpected() {
		subject.setType(TokenType.NON_FUNGIBLE_UNIQUE);
		subject.initSupplyConstraints(TokenSupplyType.FINITE, 100000);
		subject.setSupplyKey(someKey);
		subject.setWipeKey(someKey);

		final var loadedUniqueTokensMap = (HashMap<Long, UniqueToken>) mock(HashMap.class);
		final var uniqueToken = mock(UniqueToken.class);
		final var owner = nonTreasuryAccount.getId();
		given(uniqueToken.getOwner()).willReturn(owner);
		given(loadedUniqueTokensMap.get(any())).willReturn(uniqueToken);
		subject.setLoadedUniqueTokens(loadedUniqueTokensMap);

		nonTreasuryRel.setBalance(100);

		final var ownershipTracker = mock(OwnershipTracker.class);
		subject.wipe(ownershipTracker, nonTreasuryRel, List.of(1L));
		assertEquals(initialSupply - 1, subject.getTotalSupply());
		assertEquals(99, nonTreasuryRel.getBalanceChange());
		assertEquals(99, nonTreasuryRel.getBalance());
		verify(ownershipTracker).add(eq(subject.getId()), Mockito.any());
		assertTrue(subject.hasRemovedUniqueTokens());
		assertEquals(1, subject.removedUniqueTokens().get(0).getSerialNumber());
		assertTrue(subject.hasChangedSupply());
		assertEquals(100000, subject.getMaxSupply());
		assertEquals(numPositiveBalances, nonTreasuryAccount.getNumPositiveBalances());

		nonTreasuryRel.setBalance(2);

		subject.wipe(ownershipTracker, nonTreasuryRel, List.of(1L, 2L));

		assertEquals(initialSupply - 3, subject.getTotalSupply());
		assertEquals(0, nonTreasuryRel.getBalanceChange());
		assertEquals(0, nonTreasuryRel.getBalance());
		assertTrue(subject.hasRemovedUniqueTokens());
		assertTrue(subject.hasChangedSupply());
		assertEquals(100000, subject.getMaxSupply());
		assertEquals(numPositiveBalances - 1, nonTreasuryAccount.getNumPositiveBalances());
	}

	@Test
	void uniqueWipeFailsAsExpected() {
		subject.setType(TokenType.FUNGIBLE_COMMON);
		subject.initSupplyConstraints(TokenSupplyType.FINITE, 100000);
		subject.setSupplyKey(someKey);

		final Map<Long, UniqueToken> loadedUniqueTokensMap = new HashMap<>();
		subject.setLoadedUniqueTokens(loadedUniqueTokensMap);

		final var ownershipTracker = mock(OwnershipTracker.class);
		final var singleSerialNumber = List.of(1L);

		/* Invalid to wipe serial numbers for a FUNGIBLE_COMMON token */
		assertFailsWith(() -> subject.wipe(ownershipTracker, nonTreasuryRel, singleSerialNumber), FAIL_INVALID);

		subject.setType(TokenType.NON_FUNGIBLE_UNIQUE);

		/* Must have a wipe key */
		assertFailsWith(
				() -> subject.wipe(ownershipTracker, treasuryRel, singleSerialNumber),
				TOKEN_HAS_NO_WIPE_KEY);

		/* Not allowed to wipe treasury */
		subject.setWipeKey(someKey);
		assertFailsWith(
				() -> subject.wipe(ownershipTracker, treasuryRel, singleSerialNumber),
				CANNOT_WIPE_TOKEN_TREASURY_ACCOUNT);
	}

	@Test
	void uniqueBurnFailsAsExpected() {
		subject.setType(TokenType.FUNGIBLE_COMMON);
		subject.initSupplyConstraints(TokenSupplyType.FINITE, 100000);
		subject.setSupplyKey(someKey);
		final var ownershipTracker = mock(OwnershipTracker.class);
		final List<Long> emptySerialNumber = List.of();
		final var singleSerialNumber = List.of(1L);

		assertThrows(InvalidTransactionException.class, () -> {
			subject.burn(ownershipTracker, treasuryRel, singleSerialNumber);
		});

		subject.setType(TokenType.NON_FUNGIBLE_UNIQUE);
		assertFailsWith(
				() -> subject.burn(ownershipTracker, treasuryRel, emptySerialNumber),
				INVALID_TOKEN_BURN_METADATA);
	}

	@Test
	void canOnlyBurnTokensOwnedByTreasury() {
		// setup:
		final var ownershipTracker = mock(OwnershipTracker.class);
		final var oneToBurn = new UniqueToken(subject.getId(), 1L, nonTreasuryId);

		// given:
		subject.setSupplyKey(someKey);
		subject.setLoadedUniqueTokens(Map.of(1L, oneToBurn));
		subject.setType(TokenType.NON_FUNGIBLE_UNIQUE);

		// expect:
		assertFailsWith(
				() -> subject.burn(ownershipTracker, treasuryRel, List.of(1L)),
				TREASURY_MUST_OWN_BURNED_NFT);

		// and when:
		oneToBurn.setOwner(treasuryId);
		assertDoesNotThrow(() -> subject.burn(ownershipTracker, treasuryRel, List.of(1L)));
	}

	@Test
	void cannotMintPastSerialNoLimit() {
		// setup:
		final var twoMeta = List.of(ByteString.copyFromUtf8("A"), ByteString.copyFromUtf8("Z"));
		subject.setType(TokenType.NON_FUNGIBLE_UNIQUE);
		subject.setLastUsedSerialNumber(BitPackUtils.MAX_NUM_ALLOWED - 1);

		assertFailsWith(
				() -> subject.mint(null, treasuryRel, twoMeta, RichInstant.MISSING_INSTANT),
				SERIAL_NUMBER_LIMIT_REACHED);
	}

	@Test
	void uniqueMintFailsAsExpected() {
		subject.setType(TokenType.FUNGIBLE_COMMON);
		subject.initSupplyConstraints(TokenSupplyType.FINITE, 100000);
		subject.setSupplyKey(someKey);
		final var ownershipTracker = mock(OwnershipTracker.class);
		final var metadata = List.of(ByteString.copyFromUtf8("memo"));
		final List<ByteString> emptyMetadata = List.of();

		assertThrows(InvalidTransactionException.class, () -> {
			subject.mint(ownershipTracker, treasuryRel, metadata, RichInstant.fromJava(Instant.now()));
		});

		subject.setType(TokenType.NON_FUNGIBLE_UNIQUE);
		assertThrows(InvalidTransactionException.class, () -> {
			subject.mint(ownershipTracker, treasuryRel, emptyMetadata, RichInstant.fromJava(Instant.now()));
		});
	}

	@Test
	void objectContractWorks() {
		subject.setLastUsedSerialNumber(1);
		assertEquals(1, subject.getLastUsedSerialNumber());
		subject.setFrozenByDefault(false);
		assertFalse(subject.isFrozenByDefault());

		final var wipeKey = TxnHandlingScenario.TOKEN_WIPE_KT.asJKeyUnchecked();
		subject.setWipeKey(wipeKey);
		assertEquals(wipeKey, subject.getWipeKey());

		final var account = new Account(Id.DEFAULT);
		subject.setTreasury(account);
		assertEquals(account, subject.getTreasury());

		subject.setAutoRenewAccount(account);
		assertEquals(account, subject.getAutoRenewAccount());

		final var hmap = new HashMap<Long, UniqueToken>();
		hmap.put(1L, new UniqueToken(new Id(1, 2, 3), 4));
		subject.setLoadedUniqueTokens(hmap);
		assertEquals(hmap, subject.getLoadedUniqueTokens());

		subject.setType(TokenType.FUNGIBLE_COMMON);
		assertTrue(subject.isFungibleCommon());
		assertFalse(subject.isNonFungibleUnique());

		subject.setNew(true);
		assertTrue(subject.isNew());
	}

	@Test
	void reflectionObjectHelpersWork() {
		final var otherToken = new Token(new Id(1, 2, 3));

		assertNotEquals(subject, otherToken);
		assertNotEquals(subject.hashCode(), otherToken.hashCode());
	}

	@Test
	void toStringWorks() {
<<<<<<< HEAD
		final var desired = "Token{id=1.2.3, type=null, deleted=false, autoRemoved=false, " +
				"treasury=Account{id=0.0.0, expiry=0, balance=0, deleted=false, " +
				"ownedNfts=0, alreadyUsedAutoAssociations=0, maxAutoAssociations=0, alias=, cryptoAllowances=null, " +
				"fungibleTokenAllowances=null, approveForAllNfts=null, numAssociations=2, numPositiveBalances=1, " +
				"headTokenNum=0, ethereumNonce=0, headNftId=0, headNftSerialNum=0}, autoRenewAccount=null, kycKey=<N/A>, freezeKey=<N/A>, " +
=======
		final var desired = "Token{id=1.2.3, type=null, deleted=false, autoRemoved=false, treasury=Account{id=0.0.0, " +
				"expiry=0, balance=0, deleted=false, ownedNfts=0, alreadyUsedAutoAssociations=0, maxAutoAssociations=0," +
				" alias=, cryptoAllowances=null, fungibleTokenAllowances=null, approveForAllNfts=null, " +
				"numAssociations=2, numPositiveBalances=1}, autoRenewAccount=null, kycKey=<N/A>, freezeKey=<N/A>, " +
>>>>>>> ee26b4ed
				"frozenByDefault=false, supplyKey=<N/A>, currentSerialNumber=0, pauseKey=<N/A>, paused=false}";

		assertEquals(desired, subject.toString());
	}
}<|MERGE_RESOLUTION|>--- conflicted
+++ resolved
@@ -635,18 +635,10 @@
 
 	@Test
 	void toStringWorks() {
-<<<<<<< HEAD
-		final var desired = "Token{id=1.2.3, type=null, deleted=false, autoRemoved=false, " +
-				"treasury=Account{id=0.0.0, expiry=0, balance=0, deleted=false, " +
-				"ownedNfts=0, alreadyUsedAutoAssociations=0, maxAutoAssociations=0, alias=, cryptoAllowances=null, " +
-				"fungibleTokenAllowances=null, approveForAllNfts=null, numAssociations=2, numPositiveBalances=1, " +
-				"headTokenNum=0, ethereumNonce=0, headNftId=0, headNftSerialNum=0}, autoRenewAccount=null, kycKey=<N/A>, freezeKey=<N/A>, " +
-=======
 		final var desired = "Token{id=1.2.3, type=null, deleted=false, autoRemoved=false, treasury=Account{id=0.0.0, " +
 				"expiry=0, balance=0, deleted=false, ownedNfts=0, alreadyUsedAutoAssociations=0, maxAutoAssociations=0," +
 				" alias=, cryptoAllowances=null, fungibleTokenAllowances=null, approveForAllNfts=null, " +
-				"numAssociations=2, numPositiveBalances=1}, autoRenewAccount=null, kycKey=<N/A>, freezeKey=<N/A>, " +
->>>>>>> ee26b4ed
+				"numAssociations=2, numPositiveBalances=1, ethereumNonce=0, headNftId=0, headNftSerialNum=0}, autoRenewAccount=null, kycKey=<N/A>, freezeKey=<N/A>, " +
 				"frozenByDefault=false, supplyKey=<N/A>, currentSerialNumber=0, pauseKey=<N/A>, paused=false}";
 
 		assertEquals(desired, subject.toString());
