--- conflicted
+++ resolved
@@ -638,11 +638,7 @@
 		final var desired = "Token{id=1.2.3, type=null, deleted=false, autoRemoved=false, treasury=Account{id=0.0.0, " +
 				"expiry=0, balance=0, deleted=false, ownedNfts=0, alreadyUsedAutoAssociations=0, maxAutoAssociations=0," +
 				" alias=, cryptoAllowances=null, fungibleTokenAllowances=null, approveForAllNfts=null, " +
-<<<<<<< HEAD
-				"numAssociations=2, numPositiveBalances=1}, autoRenewAccount=null, kycKey=<N/A>, freezeKey=<N/A>, " +
-=======
 				"numAssociations=2, numPositiveBalances=1, ethereumNonce=0, headNftId=0, headNftSerialNum=0}, autoRenewAccount=null, kycKey=<N/A>, freezeKey=<N/A>, " +
->>>>>>> 1c58b110
 				"frozenByDefault=false, supplyKey=<N/A>, currentSerialNumber=0, pauseKey=<N/A>, paused=false}";
 
 		assertEquals(desired, subject.toString());
