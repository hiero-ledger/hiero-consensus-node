/*
 * Copyright (C) 2022 Hedera Hashgraph, LLC
 *
 * Licensed under the Apache License, Version 2.0 (the "License");
 * you may not use this file except in compliance with the License.
 * You may obtain a copy of the License at
 *
 *      http://www.apache.org/licenses/LICENSE-2.0
 *
 * Unless required by applicable law or agreed to in writing, software
 * distributed under the License is distributed on an "AS IS" BASIS,
 * WITHOUT WARRANTIES OR CONDITIONS OF ANY KIND, either express or implied.
 * See the License for the specific language governing permissions and
 * limitations under the License.
 */
package com.hedera.services.store.contracts.precompile;

import com.google.protobuf.ByteString;
import com.hedera.services.ledger.BalanceChange;
import com.hedera.services.legacy.core.jproto.TxnReceipt;
import com.hedera.services.state.submerkle.EntityId;
import com.hedera.services.state.submerkle.ExpirableTxnRecord;
import com.hedera.services.store.contracts.precompile.codec.Association;
import com.hedera.services.store.contracts.precompile.codec.BurnWrapper;
import com.hedera.services.store.contracts.precompile.codec.Dissociation;
import com.hedera.services.store.contracts.precompile.codec.GetTokenDefaultFreezeStatusWrapper;
import com.hedera.services.store.contracts.precompile.codec.GetTokenDefaultKycStatusWrapper;
import com.hedera.services.store.contracts.precompile.codec.MintWrapper;
import com.hedera.services.store.contracts.precompile.codec.OwnerOfAndTokenURIWrapper;
import com.hedera.services.store.contracts.precompile.codec.PauseWrapper;
import com.hedera.services.store.contracts.precompile.codec.TokenCreateWrapper;
import com.hedera.services.store.contracts.precompile.codec.TokenExpiryWrapper;
import com.hedera.services.store.contracts.precompile.codec.TokenFreezeUnfreezeWrapper;
import com.hedera.services.store.contracts.precompile.codec.TokenGetCustomFeesWrapper;
import com.hedera.services.store.contracts.precompile.codec.TokenInfoWrapper;
import com.hedera.services.store.contracts.precompile.codec.TokenTransferWrapper;
<<<<<<< HEAD
import com.hedera.services.store.contracts.precompile.codec.UnpauseWrapper;
=======
import com.hedera.services.store.contracts.precompile.codec.WipeWrapper;
>>>>>>> 6f806782
import com.hedera.services.store.models.Id;
import com.hedera.services.utils.EntityIdUtils;
import com.hedera.test.utils.IdUtils;
import com.hederahashgraph.api.proto.java.AccountAmount;
import com.hederahashgraph.api.proto.java.AccountID;
import com.hederahashgraph.api.proto.java.ContractID;
import com.hederahashgraph.api.proto.java.NftTransfer;
import com.hederahashgraph.api.proto.java.ResponseCodeEnum;
import com.hederahashgraph.api.proto.java.Timestamp;
import com.hederahashgraph.api.proto.java.TokenID;
import java.math.BigInteger;
import java.time.Instant;
import java.util.ArrayList;
import java.util.List;
import org.apache.tuweni.bytes.Bytes;
import org.apache.tuweni.units.bigints.UInt256;
import org.hyperledger.besu.datatypes.Address;

public class HTSTestsUtil {

    public static final long AMOUNT = 1_234_567L;
    public static final long DEFAULT_GAS_PRICE = 10_000L;
    public static final long TEST_CONSENSUS_TIME =
            1_640_000_000L; // Monday, December 20, 2021 11:33:20 AM UTC
    public static final TokenID token = IdUtils.asToken("0.0.1");
    public static final AccountID payer = IdUtils.asAccount("0.0.12345");
    public static final AccountID sender = IdUtils.asAccount("0.0.2");
    public static final EntityId payerId = EntityId.fromGrpcAccountId(payer);
    public static final EntityId senderId = EntityId.fromGrpcAccountId(sender);
    public static final Address payerIdConvertedToAddress =
            EntityIdUtils.asTypedEvmAddress(payerId);
    public static final Address senderIdConvertedToAddress =
            EntityIdUtils.asTypedEvmAddress(senderId);
    public static final AccountID receiver = IdUtils.asAccount("0.0.3");
    public static final AccountID feeCollector = IdUtils.asAccount("0.0.4");
    public static final AccountID account = IdUtils.asAccount("0.0.3");
    public static final AccountID accountMerkleId = IdUtils.asAccount("0.0.999");
    public static final ContractID precompiledContract = IdUtils.asContract("0.0.359");
    public static final TokenID nonFungible = IdUtils.asToken("0.0.777");
    public static final TokenID tokenMerkleId = IdUtils.asToken("0.0.777");
    public static final Address tokenMerkleAddress = EntityIdUtils.asTypedEvmAddress(tokenMerkleId);
    public static final Id accountId = Id.fromGrpcAccount(account);
    public static final Address recipientAddr = Address.ALTBN128_ADD;
    public static final Address tokenAddress = Address.ECREC;
    public static final Address contractAddr = Address.ALTBN128_MUL;
    public static final Address senderAddress = Address.ALTBN128_PAIRING;
    public static final Address parentContractAddress = Address.BLAKE2B_F_COMPRESSION;
    public static final EntityId treasuryEntityId =
            EntityId.fromAddress(
                    Address.wrap(
                            Bytes.fromHexString("0x00000000000000000000000000000000000005cc")));
    public static final TokenID tokenAddressConvertedToTokenId =
            EntityIdUtils.tokenIdFromEvmAddress(tokenAddress);
    public static final ContractID parentContractAddressConvertedToContractId =
            EntityIdUtils.contractIdFromEvmAddress(parentContractAddress);
    public static final Address parentRecipientAddress = Address.BLS12_G1ADD;
    public static final Dissociation dissociateToken =
            Dissociation.singleDissociation(account, nonFungible);
    public static final Dissociation multiDissociateOp =
            Dissociation.singleDissociation(account, nonFungible);
    public static final Timestamp timestamp =
            Timestamp.newBuilder().setSeconds(TEST_CONSENSUS_TIME).build();
    public static final Bytes successResult = UInt256.valueOf(ResponseCodeEnum.SUCCESS_VALUE);
    public static final Bytes failResult = UInt256.valueOf(ResponseCodeEnum.FAIL_INVALID_VALUE);
    public static final Bytes invalidTokenIdResult =
            UInt256.valueOf(ResponseCodeEnum.INVALID_TOKEN_ID_VALUE);
    public static final Bytes invalidSerialNumberResult =
            UInt256.valueOf(ResponseCodeEnum.INVALID_TOKEN_NFT_SERIAL_NUMBER_VALUE);
    public static final Bytes invalidSigResult =
            UInt256.valueOf(ResponseCodeEnum.INVALID_SIGNATURE_VALUE);
    public static final Bytes missingNftResult =
            UInt256.valueOf(ResponseCodeEnum.INVALID_TOKEN_NFT_SERIAL_NUMBER_VALUE);
    public static final Association associateOp =
            Association.singleAssociation(accountMerkleId, tokenMerkleId);
    public static final TokenID fungible = IdUtils.asToken("0.0.888");
    public static final Id nonFungibleId = Id.fromGrpcToken(nonFungible);
    public static final Id fungibleId = Id.fromGrpcToken(fungible);
    public static final List<Long> targetSerialNos = List.of(1L, 2L, 3L);
    public static final BurnWrapper fungibleBurn = BurnWrapper.forFungible(fungible, AMOUNT);
    public static final MintWrapper fungibleMint = MintWrapper.forFungible(fungible, AMOUNT);
    public static final BurnWrapper fungibleBurnAmountOversize =
            BurnWrapper.forFungible(fungible, new BigInteger("2").pow(64).longValue());
    public static final WipeWrapper fungibleWipeAmountOversize =
            WipeWrapper.forFungible(fungible, account, new BigInteger("2").pow(64).longValue());
    public static final BurnWrapper fungibleBurnMaxAmount =
            BurnWrapper.forFungible(fungible, Long.MAX_VALUE);
    public static final WipeWrapper fungibleWipeMaxAmount =
            WipeWrapper.forFungible(fungible, account, Long.MAX_VALUE);
    public static final MintWrapper fungibleMintAmountOversize =
            MintWrapper.forFungible(fungible, new BigInteger("2").pow(64).longValue());
    public static final MintWrapper fungibleMintMaxAmount =
            MintWrapper.forFungible(fungible, Long.MAX_VALUE);
<<<<<<< HEAD
    public static final PauseWrapper fungiblePause = new PauseWrapper(fungible);
    public static final PauseWrapper nonFungiblePause = new PauseWrapper(nonFungible);
    public static final UnpauseWrapper fungibleUnpause = new UnpauseWrapper(fungible);
    public static final UnpauseWrapper nonFungibleUnpause = new UnpauseWrapper(nonFungible);
=======
    public static final WipeWrapper fungibleWipe =
            WipeWrapper.forFungible(fungible, account, AMOUNT);
    public static final WipeWrapper nonFungibleWipe =
            WipeWrapper.forNonFungible(nonFungible, account, targetSerialNos);
>>>>>>> 6f806782
    public static final Long serialNumber = 1L;
    public static final OwnerOfAndTokenURIWrapper ownerOfAndTokenUriWrapper =
            new OwnerOfAndTokenURIWrapper(serialNumber);
    public static final GetTokenDefaultFreezeStatusWrapper defaultFreezeStatusWrapper =
            new GetTokenDefaultFreezeStatusWrapper(fungible);
    public static final GetTokenDefaultKycStatusWrapper defaultKycStatusWrapper =
            new GetTokenDefaultKycStatusWrapper(fungible);

    public static final TokenFreezeUnfreezeWrapper tokenFreezeUnFreezeWrapper =
            new TokenFreezeUnfreezeWrapper(fungible, account);

    public static final Association multiAssociateOp =
            Association.singleAssociation(accountMerkleId, tokenMerkleId);
    public static final Address recipientAddress = Address.ALTBN128_ADD;

    public static final Address contractAddress = Address.ALTBN128_MUL;
    public static final ContractID contractId =
            EntityIdUtils.contractIdFromEvmAddress(contractAddress);
    public static final EntityId ownerEntity = EntityId.fromAddress(contractAddress);

    public static final BurnWrapper nonFungibleBurn =
            BurnWrapper.forNonFungible(nonFungible, targetSerialNos);
    public static final Bytes burnSuccessResultWith49Supply =
            Bytes.fromHexString(
                    "0x00000000000000000000000000000000000000000000000000000000000000160000000000000000000000000000000000000000000000000000000000000031");
    public static final Bytes burnSuccessResultWithLongMaxValueSupply =
            Bytes.fromHexString(
                    "0x00000000000000000000000000000000000000000000000000000000000000b70000000000000000000000000000000000000000000000000000000000000000");
    public static final TxnReceipt.Builder receiptBuilder =
            TxnReceipt.newBuilder()
                    .setNewTotalSupply(49)
                    .setStatus(ResponseCodeEnum.SUCCESS.name());
    public static final ExpirableTxnRecord.Builder expirableTxnRecordBuilder =
            ExpirableTxnRecord.newBuilder().setReceiptBuilder(receiptBuilder);

    public static final List<ByteString> newMetadata =
            List.of(
                    ByteString.copyFromUtf8("AAA"),
                    ByteString.copyFromUtf8("BBB"),
                    ByteString.copyFromUtf8("CCC"));
    public static final MintWrapper nftMint = MintWrapper.forNonFungible(nonFungible, newMetadata);
    public static final Bytes fungibleSuccessResultWith10Supply =
            Bytes.fromHexString(
                    "0x0000000000000000000000000000000000000000000000000000000000000016000000000000000000000000000000000000000000000000000000000000000a00000000000000000000000000000000000000000000000000000000000000600000000000000000000000000000000000000000000000000000000000000000");
    public static final Bytes fungibleSuccessResultWithLongMaxValueSupply =
            Bytes.fromHexString(
                    "0x00000000000000000000000000000000000000000000000000000000000000160000000000000000000000000000000000000000000000007fffffffffffffff00000000000000000000000000000000000000000000000000000000000000600000000000000000000000000000000000000000000000000000000000000000");
    public static final Bytes failInvalidResult =
            UInt256.valueOf(ResponseCodeEnum.FAIL_INVALID_VALUE);
    public static final Instant pendingChildConsTime = Instant.ofEpochSecond(1_234_567L, 890);
    public static final Address nonFungibleTokenAddr = nonFungibleId.asEvmAddress();
    public static final Address fungibleTokenAddr = fungibleId.asEvmAddress();
    public static final Address senderAddr = Address.ALTBN128_PAIRING;
    public static final Address accountAddr = accountId.asEvmAddress();
    public static final String NOT_SUPPORTED_FUNGIBLE_OPERATION_REASON =
            "Invalid operation for ERC-20 token!";
    public static final String NOT_SUPPORTED_NON_FUNGIBLE_OPERATION_REASON =
            "Invalid operation for ERC-721 token!";
    public static final TokenGetCustomFeesWrapper customFeesWrapper =
            new TokenGetCustomFeesWrapper(token);

    public static final Bytes ercTransferSuccessResult =
            Bytes.fromHexString(
                    "0x0000000000000000000000000000000000000000000000000000000000000001");

    public static final Bytes BALANCE_OF =
            Bytes.fromHexString(
                    "0x70a082310000000000000000000000000000000000000000000"
                            + "0000000000000000003ee");

    public static final Bytes TOKEN_TRANSFER =
            Bytes.fromHexString(
                    "0xa9059cbb0000000000000000000000000000000000000000000000000000000000000"
                        + "3f00000000000000000000000000000000000000000000000000000000000000002");

    public static final Bytes OWNER_OF =
            Bytes.fromHexString(
                    "0x6352211e0000000000000000000000000000000000000000000000000000000000000001");

    public static final Bytes SAFE_TRANSFER_FROM_WITH_DATA =
            Bytes.fromHexString(
                    "0xb88d4fde0000000000000000000000000000000000000000000000000000000000000"
                        + "3e900000000000000000000000000000000000000000000000000000000000003ea000000000000000000000000000000000000000000000000000000000000000"
                        + "10000000000000000000000000000000000000000000000000000000000000080000000000000000000000000000000000000000000000000000000000000000"
                        + "95465737420646174610000000000000000000000000000000000000000000000");

    public static final Bytes SAFE_TRANSFER_FROM =
            Bytes.fromHexString(
                    "0x42842e0e0000000000000000000000000000000000000000000000000000000000000"
                        + "41200000000000000000000000000000000000000000000000000000000000004130000000000000000000000000000000000000000000000000000000000000001");

    public static final Bytes TRANSFER_FROM =
            Bytes.fromHexString(
                    "0x23b872dd0000000000000000000000000000000000000000000000000000000000000"
                        + "40c000000000000000000000000000000000000000000000000000000000000040d0000000000000000000000000000000000000000000000000000000000000001");

    public static final Bytes TOKEN_URI =
            Bytes.fromHexString(
                    "0xc87b56dd0000000000000000000000000000000000000000000000000000000000000001");

    public static final TokenTransferWrapper nftTransferList =
            new TokenTransferWrapper(
                    List.of(new SyntheticTxnFactory.NftExchange(1, token, sender, receiver)),
                    new ArrayList<>() {});

    public static final SyntheticTxnFactory.FungibleTokenTransfer transfer =
            new SyntheticTxnFactory.FungibleTokenTransfer(AMOUNT, false, token, sender, receiver);
    public static final SyntheticTxnFactory.FungibleTokenTransfer transferSenderOnly =
            new SyntheticTxnFactory.FungibleTokenTransfer(AMOUNT, false, token, sender, null);
    public static final SyntheticTxnFactory.FungibleTokenTransfer transferReceiverOnly =
            new SyntheticTxnFactory.FungibleTokenTransfer(AMOUNT, false, token, null, receiver);
    public static final TokenTransferWrapper TOKEN_TRANSFER_WRAPPER =
            new TokenTransferWrapper(new ArrayList<>() {}, List.of(transfer));
    public static final TokenTransferWrapper tokensTransferList =
            new TokenTransferWrapper(new ArrayList<>() {}, List.of(transfer, transfer));
    public static final TokenTransferWrapper tokensTransferListSenderOnly =
            new TokenTransferWrapper(
                    new ArrayList<>() {}, List.of(transferSenderOnly, transferSenderOnly));
    public static final TokenTransferWrapper tokensTransferListReceiverOnly =
            new TokenTransferWrapper(
                    new ArrayList<>() {}, List.of(transferReceiverOnly, transferReceiverOnly));
    public static final TokenTransferWrapper nftsTransferList =
            new TokenTransferWrapper(
                    List.of(
                            new SyntheticTxnFactory.NftExchange(1, token, sender, receiver),
                            new SyntheticTxnFactory.NftExchange(2, token, sender, receiver)),
                    new ArrayList<>() {});
    public static final List<BalanceChange> tokenTransferChanges =
            List.of(
                    BalanceChange.changingFtUnits(
                            Id.fromGrpcToken(token),
                            token,
                            AccountAmount.newBuilder()
                                    .setAccountID(sender)
                                    .setAmount(-AMOUNT)
                                    .build(),
                            payer),
                    BalanceChange.changingFtUnits(
                            Id.fromGrpcToken(token),
                            token,
                            AccountAmount.newBuilder()
                                    .setAccountID(receiver)
                                    .setAmount(AMOUNT)
                                    .build(),
                            payer));
    public static final List<BalanceChange> tokensTransferChanges =
            List.of(
                    BalanceChange.changingFtUnits(
                            Id.fromGrpcToken(token),
                            token,
                            AccountAmount.newBuilder()
                                    .setAccountID(sender)
                                    .setAmount(-AMOUNT)
                                    .build(),
                            payer),
                    BalanceChange.changingFtUnits(
                            Id.fromGrpcToken(token),
                            token,
                            AccountAmount.newBuilder()
                                    .setAccountID(receiver)
                                    .setAmount(+AMOUNT)
                                    .build(),
                            payer),
                    BalanceChange.changingFtUnits(
                            Id.fromGrpcToken(token),
                            token,
                            AccountAmount.newBuilder()
                                    .setAccountID(sender)
                                    .setAmount(-AMOUNT)
                                    .build(),
                            payer),
                    BalanceChange.changingFtUnits(
                            Id.fromGrpcToken(token),
                            token,
                            AccountAmount.newBuilder()
                                    .setAccountID(receiver)
                                    .setAmount(+AMOUNT)
                                    .build(),
                            payer));

    public static final List<BalanceChange> tokensTransferChangesSenderOnly =
            List.of(
                    BalanceChange.changingFtUnits(
                            Id.fromGrpcToken(token),
                            token,
                            AccountAmount.newBuilder()
                                    .setAccountID(sender)
                                    .setAmount(AMOUNT)
                                    .build(),
                            payer));

    public static final List<BalanceChange> nftTransferChanges =
            List.of(
                    BalanceChange.changingNftOwnership(
                            Id.fromGrpcToken(token),
                            token,
                            NftTransfer.newBuilder()
                                    .setSenderAccountID(sender)
                                    .setReceiverAccountID(receiver)
                                    .setSerialNumber(1L)
                                    .build(),
                            payer),
                    /* Simulate an assessed fallback fee */
                    BalanceChange.changingHbar(
                            AccountAmount.newBuilder()
                                    .setAccountID(receiver)
                                    .setAmount(-AMOUNT)
                                    .build(),
                            payer),
                    BalanceChange.changingHbar(
                            AccountAmount.newBuilder()
                                    .setAccountID(feeCollector)
                                    .setAmount(+AMOUNT)
                                    .build(),
                            payer));

    public static final List<BalanceChange> nftsTransferChanges =
            List.of(
                    BalanceChange.changingNftOwnership(
                            Id.fromGrpcToken(token),
                            token,
                            NftTransfer.newBuilder()
                                    .setSenderAccountID(sender)
                                    .setReceiverAccountID(receiver)
                                    .setSerialNumber(1L)
                                    .build(),
                            payer),
                    BalanceChange.changingNftOwnership(
                            Id.fromGrpcToken(token),
                            token,
                            NftTransfer.newBuilder()
                                    .setSenderAccountID(sender)
                                    .setReceiverAccountID(receiver)
                                    .setSerialNumber(2L)
                                    .build(),
                            payer));

    public static TokenCreateWrapper createTokenCreateWrapperWithKeys(
            final List<TokenCreateWrapper.TokenKeyWrapper> keys) {
        return new TokenCreateWrapper(
                true,
                "token",
                "symbol",
                account,
                "memo",
                false,
                BigInteger.valueOf(Long.MAX_VALUE),
                BigInteger.valueOf(Integer.MAX_VALUE),
                5054L,
                false,
                keys,
                new TokenExpiryWrapper(442L, payer, 555L));
    }

    public static TokenCreateWrapper createNonFungibleTokenCreateWrapperWithKeys(
            final List<TokenCreateWrapper.TokenKeyWrapper> keys) {
        return new TokenCreateWrapper(
                false,
                "nft",
                "NFT",
                account,
                "nftMemo",
                true,
                BigInteger.ZERO,
                BigInteger.ZERO,
                5054L,
                true,
                keys,
                new TokenExpiryWrapper(0L, null, 0L));
    }

    public static TokenInfoWrapper createTokenInfoWrapperForToken(final TokenID tokenId) {
        return TokenInfoWrapper.forToken(tokenId);
    }

    public static TokenInfoWrapper createTokenInfoWrapperForNonFungibleToken(
            final TokenID tokenId, final long serialNumber) {
        return TokenInfoWrapper.forNonFungibleToken(tokenId, serialNumber);
    }

    public static final TokenCreateWrapper.FixedFeeWrapper fixedFee =
            new TokenCreateWrapper.FixedFeeWrapper(5, token, false, false, receiver);
    public static final TokenCreateWrapper.FractionalFeeWrapper fractionalFee =
            new TokenCreateWrapper.FractionalFeeWrapper(4, 5, 10, 20, true, receiver);
    public static final TokenCreateWrapper.RoyaltyFeeWrapper royaltyFee =
            new TokenCreateWrapper.RoyaltyFeeWrapper(4, 5, fixedFee, receiver);
}<|MERGE_RESOLUTION|>--- conflicted
+++ resolved
@@ -34,11 +34,8 @@
 import com.hedera.services.store.contracts.precompile.codec.TokenGetCustomFeesWrapper;
 import com.hedera.services.store.contracts.precompile.codec.TokenInfoWrapper;
 import com.hedera.services.store.contracts.precompile.codec.TokenTransferWrapper;
-<<<<<<< HEAD
 import com.hedera.services.store.contracts.precompile.codec.UnpauseWrapper;
-=======
 import com.hedera.services.store.contracts.precompile.codec.WipeWrapper;
->>>>>>> 6f806782
 import com.hedera.services.store.models.Id;
 import com.hedera.services.utils.EntityIdUtils;
 import com.hedera.test.utils.IdUtils;
@@ -131,17 +128,14 @@
             MintWrapper.forFungible(fungible, new BigInteger("2").pow(64).longValue());
     public static final MintWrapper fungibleMintMaxAmount =
             MintWrapper.forFungible(fungible, Long.MAX_VALUE);
-<<<<<<< HEAD
     public static final PauseWrapper fungiblePause = new PauseWrapper(fungible);
     public static final PauseWrapper nonFungiblePause = new PauseWrapper(nonFungible);
     public static final UnpauseWrapper fungibleUnpause = new UnpauseWrapper(fungible);
     public static final UnpauseWrapper nonFungibleUnpause = new UnpauseWrapper(nonFungible);
-=======
     public static final WipeWrapper fungibleWipe =
             WipeWrapper.forFungible(fungible, account, AMOUNT);
     public static final WipeWrapper nonFungibleWipe =
             WipeWrapper.forNonFungible(nonFungible, account, targetSerialNos);
->>>>>>> 6f806782
     public static final Long serialNumber = 1L;
     public static final OwnerOfAndTokenURIWrapper ownerOfAndTokenUriWrapper =
             new OwnerOfAndTokenURIWrapper(serialNumber);
