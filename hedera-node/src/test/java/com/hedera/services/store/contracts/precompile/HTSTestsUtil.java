--- conflicted
+++ resolved
@@ -138,12 +138,10 @@
     public static final GetTokenDefaultKycStatusWrapper defaultKycStatusWrapper =
             new GetTokenDefaultKycStatusWrapper(fungible);
 
-<<<<<<< HEAD
-    public static final DeleteWrapper tokenDeleteWrapper = new DeleteWrapper(fungible);
-=======
     public static final TokenFreezeUnfreezeWrapper tokenFreezeUnFreezeWrapper =
             new TokenFreezeUnfreezeWrapper(fungible, account);
->>>>>>> acef143e
+
+    public static final DeleteWrapper tokenDeleteWrapper = new DeleteWrapper(fungible);
 
     public static final Association multiAssociateOp =
             Association.singleAssociation(accountMerkleId, tokenMerkleId);
