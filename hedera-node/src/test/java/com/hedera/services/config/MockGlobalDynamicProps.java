--- conflicted
+++ resolved
@@ -229,25 +229,21 @@
 	}
 
 	@Override
-<<<<<<< HEAD
 	public boolean shouldThrottleByGas() {
 		return throttleByGas;
 	}
 
 	@Override
-=======
->>>>>>> b227a71c
 	public int changeHistorianMemorySecs() {
 		return 20;
 	}
 
-<<<<<<< HEAD
 	public void setThrottleByGas(boolean throttleByGas) {
 		this.throttleByGas = throttleByGas;
-=======
+        }
+
 	@Override
 	public boolean isAutoCreationEnabled() {
 		return true;
->>>>>>> b227a71c
 	}
 }