--- conflicted
+++ resolved
@@ -46,32 +46,6 @@
 
 public class FileServiceHandler {
   private static final Logger log = LogManager.getLogger(FileServiceHandler.class);
-<<<<<<< HEAD
-
-  private FCStorageWrapper storageWrapper;
-
-  public FileServiceHandler(FCStorageWrapper storageWrapper) {
-    this.storageWrapper = storageWrapper;
-  }
-
-  /**
-     * Converts a string to a byte array with UTF-8 encoding.
-     *
-     * @param str
-     * 		string to be converted
-     * @return converted byte array, or an empty array if there is an UnsupportedEncodingException.
-     */
-    public static byte[] string2bytesUTF8(String str) {
-        byte[] rv = new byte[0];
-        try {
-            rv = str.getBytes("UTF-8");
-        } catch (UnsupportedEncodingException e) {
-        }
-        return rv;
-    }
-
-  public static JKey convertWacl(KeyList waclAsKeyList) throws InvalidFileWACLException {
-=======
   private FCStorageWrapper storageWrapper;
 
   FileServiceHandler(final FCStorageWrapper storageWrapper) {
@@ -79,7 +53,6 @@
   }
 
   private static JKey convertWacl(final KeyList waclAsKeyList) throws InvalidFileWACLException {
->>>>>>> 02f90b98
         try {
             return JKey.mapKey(Key.newBuilder().setKeyList(waclAsKeyList).build());
         } catch (DecoderException e) {
@@ -143,12 +116,7 @@
       log.debug("Maximum File Size Exceeded {}", ()->e);
 	}
 
-<<<<<<< HEAD
-    TransactionReceipt receipt = RequestBuilder.getTransactionReceipt(
-    		fid, status, ExchangeRateSet.getDefaultInstance());
-=======
     TransactionReceipt receipt = RequestBuilder.getTransactionReceipt(fid, status, ExchangeRateSet.getDefaultInstance());
->>>>>>> 02f90b98
     TransactionRecord.Builder txRecordBuilder = TransactionRecord.newBuilder().setReceipt(receipt)
         .setConsensusTimestamp(RequestBuilder.getTimestamp(timestamp)).setTransactionID(txId)
         .setMemo(gtx.getMemo()).setTransactionFee(gtx.getTransactionFee());
