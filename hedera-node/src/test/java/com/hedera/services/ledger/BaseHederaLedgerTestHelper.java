--- conflicted
+++ resolved
@@ -23,10 +23,6 @@
 import com.google.protobuf.ByteString;
 import com.hedera.services.config.MockGlobalDynamicProps;
 import com.hedera.services.context.SideEffectsTracker;
-<<<<<<< HEAD
-=======
-import com.hedera.services.ledger.accounts.BackingTokenRels;
->>>>>>> 8a1ae1ee
 import com.hedera.services.ledger.accounts.HederaAccountCustomizer;
 import com.hedera.services.ledger.backing.BackingTokenRels;
 import com.hedera.services.ledger.ids.EntityIdSource;
@@ -92,10 +88,7 @@
 
 	protected HederaLedger subject;
 
-<<<<<<< HEAD
 	protected MutableEntityAccess mutableEntityAccess;
-=======
->>>>>>> 8a1ae1ee
 	protected SideEffectsTracker sideEffectsTracker;
 	protected HederaTokenStore tokenStore;
 	protected EntityIdSource ids;
@@ -259,30 +252,20 @@
 				.willReturn(tokenId);
 		given(tokenStore.get(frozenId)).willReturn(frozenToken);
 		sideEffectsTracker = mock(SideEffectsTracker.class);
-		AutoCreationLogic autoAccountCreator = mock(AutoCreationLogic.class);
-
-<<<<<<< HEAD
+		AutoCreationLogic autoCreationLogic = mock(AutoCreationLogic.class);
+
 		mutableEntityAccess = mock(MutableEntityAccess.class);
 		subject = new HederaLedger(
-				tokenStore, ids, creator,
-				validator, sideEffectsTracker, historian,
-				dynamicProps, accountsLedger, transferLogic);
-=======
-		subject = new HederaLedger(
-				tokenStore, ids, creator, validator, sideEffectsTracker, historian, dynamicProps, accountsLedger, autoAccountCreator);
+				tokenStore, ids, creator, validator, sideEffectsTracker, historian, dynamicProps, 
+                                accountsLedger, autoCreationLogic, transferLogic);
 		subject.setTokenRelsLedger(tokenRelsLedger);
->>>>>>> 8a1ae1ee
 		subject.setNftsLedger(nftsLedger);
 		subject.setTokenRelsLedger(tokenRelsLedger);
 		subject.setMutableEntityAccess(mutableEntityAccess);
 	}
 
 	protected void givenOkTokenXfers(AccountID misc, TokenID tokenId, long i) {
-<<<<<<< HEAD
 		given(tokenStore.adjustBalance(misc, tokenId, i)).willReturn(OK);
-=======
-		given(tokenStore.adjustBalance(misc, tokenId, i)).willReturn(OK);;
->>>>>>> 8a1ae1ee
 	}
 
 	protected static class TokenInfo {
