--- conflicted
+++ resolved
@@ -58,7 +58,6 @@
 	}
 
 	@Test
-<<<<<<< HEAD
 	void recognizesAccountWithNonZeroTokenBalances() {
 		assertFalse(subject.allTokenBalancesVanish(misc));
 	}
@@ -88,8 +87,6 @@
 	}
 
 	@Test
-=======
->>>>>>> 6eebf89e
 	void adjustsIfValid() {
 		givenOkTokenXfers(any(), any(), anyLong());
 
