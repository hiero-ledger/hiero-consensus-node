--- conflicted
+++ resolved
@@ -21,7 +21,6 @@
 import java.util.Map;
 import java.util.Set;
 
-<<<<<<< HEAD
 public class HashMapBackingNfts implements BackingStore<NftId, UniqueTokenValue> {
 	private Map<NftId, UniqueTokenValue> nfts = new HashMap<>();
 
@@ -39,44 +38,6 @@
 	public void put(NftId id, UniqueTokenValue nft) {
 		nfts.put(id, nft);
 	}
-
-	@Override
-	public void remove(NftId id) {
-		nfts.remove(id);
-	}
-
-	@Override
-	public boolean contains(NftId id) {
-		return nfts.containsKey(id);
-	}
-
-	@Override
-	public Set<NftId> idSet() {
-		return nfts.keySet();
-	}
-
-	@Override
-	public long size() {
-		return nfts.size();
-	}
-=======
-public class HashMapBackingNfts implements BackingStore<NftId, MerkleUniqueToken> {
-    private Map<NftId, MerkleUniqueToken> nfts = new HashMap<>();
-
-    @Override
-    public MerkleUniqueToken getRef(NftId id) {
-        return nfts.get(id);
-    }
-
-    @Override
-    public MerkleUniqueToken getImmutableRef(NftId id) {
-        return nfts.get(id);
-    }
-
-    @Override
-    public void put(NftId id, MerkleUniqueToken nft) {
-        nfts.put(id, nft);
-    }
 
     @Override
     public void remove(NftId id) {
@@ -97,5 +58,4 @@
     public long size() {
         return nfts.size();
     }
->>>>>>> 3e79be41
 }