--- conflicted
+++ resolved
@@ -51,18 +51,11 @@
 		final var tokenChange = IdUtils.tokenChange(t, a, delta);
 		final var nftChange = changingNftOwnership(t, t.asGrpcToken(), nftXfer(a, b, serialNo));
 		// and:
-<<<<<<< HEAD
 		final var hbarRepr = "BalanceChange{token=ℏ, account=Id{shard=1, realm=2, num=3}, units=-1234}";
 		final var tokenRepr = "BalanceChange{token=Id{shard=1, realm=2, num=3}, " +
 				"account=Id{shard=1, realm=2, num=3}, units=-1234}";
 		final var nftRepr = "BalanceChange{nft=Id{shard=1, realm=2, num=3}, serialNo=1234, " +
 				"from=Id{shard=1, realm=2, num=3}, to=Id{shard=2, realm=3, num=4}}";
-=======
-		final var hbarRepr = "BalanceChange{token=ℏ, account=Id{shard=1, realm=2, num=3}, units=-1234, " +
-				"codeForInsufficientBalance=INSUFFICIENT_ACCOUNT_BALANCE}";
-		final var tokenRepr = "BalanceChange{token=Id{shard=1, realm=2, num=3}, account=Id{shard=1, realm=2, num=3}, " +
-				"units=-1234, codeForInsufficientBalance=INSUFFICIENT_TOKEN_BALANCE}";
->>>>>>> f83c8654
 
 		// expect:
 		assertNotEquals(hbarChange, tokenChange);
