--- conflicted
+++ resolved
@@ -97,10 +97,6 @@
 			TokenRelProperty,
 			MerkleTokenRelStatus> tokenRelsLedger;
 	private TransactionalLedger<NftId, NftProperty, MerkleUniqueToken> nftsLedger;
-<<<<<<< HEAD
-	private TransactionalLedger<TokenID, TokenProperty, MerkleToken> tokensLedger;
-=======
->>>>>>> ea2a4e68
 	private TransferLogic transferLogic;
 
 	@Mock
@@ -127,12 +123,6 @@
 		nftsLedger = new TransactionalLedger<>(
 				NftProperty.class, MerkleUniqueToken::new, backingNfts, new ChangeSummaryManager<>());
 
-		tokensLedger = new TransactionalLedger<>(
-				TokenProperty.class,
-				MerkleToken::new,
-				backingTokens,
-				new ChangeSummaryManager<>()
-		);
 		tokenRelsLedger.setKeyToString(BackingTokenRels::readableTokenRel);
 
 		backingTokens.put(tokenKey.toGrpcTokenId(), fungibleTokenWithTreasury(aModel));
@@ -248,15 +238,6 @@
 		backingTokens = new HashMapBackingTokens();
 		backingTokens.put(anotherTokenKey.toGrpcTokenId(), fungibleTokenWithTreasury(aModel));
 		backingTokens.put(yetAnotherTokenKey.toGrpcTokenId(), fungibleTokenWithTreasury(aModel));
-<<<<<<< HEAD
-		tokensLedger = new TransactionalLedger<>(
-				TokenProperty.class,
-				MerkleToken::new,
-				backingTokens,
-				new ChangeSummaryManager<>()
-		);
-=======
->>>>>>> ea2a4e68
 		final var sideEffectsTracker = new SideEffectsTracker();
 		final var viewManager = new UniqTokenViewsManager(
 				() -> uniqueTokenOwnerships,
@@ -274,11 +255,7 @@
 				backingTokens);
 
 		transferLogic = new TransferLogic(accountsLedger, nftsLedger, tokenRelsLedger, tokenStore, sideEffectsTracker
-<<<<<<< HEAD
-				, tokenViewsManager, dynamicProperties, validator);
-=======
 				, viewManager, dynamicProperties, validator);
->>>>>>> ea2a4e68
 		subject = new HederaLedger(
 				tokenStore, ids, creator, validator, sideEffectsTracker, historian, dynamicProperties, accountsLedger
 				, transferLogic);
