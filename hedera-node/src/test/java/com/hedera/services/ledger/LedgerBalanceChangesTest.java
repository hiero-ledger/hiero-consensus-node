--- conflicted
+++ resolved
@@ -110,13 +110,9 @@
 	@Mock
 	private AccountRecordsHistorian historian;
 	@Mock
-<<<<<<< HEAD
 	private UniqueTokenViewsManager tokenViewsManager;
-=======
-	private UniqTokenViewsManager tokenViewsManager;
 	@Mock
 	private MutableEntityAccess mutableEntityAccess;
->>>>>>> db9f0d3a
 
 	private HederaLedger subject;
 
