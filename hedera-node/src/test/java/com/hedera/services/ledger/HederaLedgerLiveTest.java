/*
 * Copyright (C) 2020-2022 Hedera Hashgraph, LLC
 *
 * Licensed under the Apache License, Version 2.0 (the "License");
 * you may not use this file except in compliance with the License.
 * You may obtain a copy of the License at
 *
 *      http://www.apache.org/licenses/LICENSE-2.0
 *
 * Unless required by applicable law or agreed to in writing, software
 * distributed under the License is distributed on an "AS IS" BASIS,
 * WITHOUT WARRANTIES OR CONDITIONS OF ANY KIND, either express or implied.
 * See the License for the specific language governing permissions and
 * limitations under the License.
 */
package com.hedera.services.ledger;

import static org.junit.jupiter.api.Assertions.assertEquals;
import static org.junit.jupiter.api.Assertions.assertFalse;
import static org.junit.jupiter.api.Assertions.assertThrows;
import static org.junit.jupiter.api.Assertions.assertTrue;
import static org.mockito.BDDMockito.verify;
import static org.mockito.Mockito.mock;

import com.hedera.services.config.MockGlobalDynamicProps;
import com.hedera.services.context.SideEffectsTracker;
import com.hedera.services.ledger.accounts.HederaAccountCustomizer;
import com.hedera.services.ledger.backing.BackingTokenRels;
import com.hedera.services.ledger.backing.HashMapBackingAccounts;
import com.hedera.services.ledger.backing.HashMapBackingNfts;
import com.hedera.services.ledger.backing.HashMapBackingTokenRels;
import com.hedera.services.ledger.backing.HashMapBackingTokens;
import com.hedera.services.ledger.interceptors.AccountsCommitInterceptor;
import com.hedera.services.ledger.interceptors.AutoAssocTokenRelsCommitInterceptor;
import com.hedera.services.ledger.interceptors.LinkAwareUniqueTokensCommitInterceptor;
import com.hedera.services.ledger.properties.AccountProperty;
import com.hedera.services.ledger.properties.ChangeSummaryManager;
import com.hedera.services.ledger.properties.NftProperty;
import com.hedera.services.ledger.properties.TokenProperty;
import com.hedera.services.ledger.properties.TokenRelProperty;
import com.hedera.services.state.merkle.MerkleAccount;
import com.hedera.services.state.merkle.MerkleToken;
import com.hedera.services.state.merkle.MerkleTokenRelStatus;
<<<<<<< HEAD
import com.hedera.services.state.virtual.UniqueTokenValue;
=======
import com.hedera.services.state.merkle.MerkleUniqueToken;
import com.hedera.services.state.validation.UsageLimits;
>>>>>>> 21e657b3
import com.hedera.services.store.contracts.MutableEntityAccess;
import com.hedera.services.store.tokens.HederaTokenStore;
import com.hedera.services.txns.crypto.AutoCreationLogic;
import com.hedera.test.mocks.TestContextValidator;
import org.junit.jupiter.api.BeforeEach;
import org.junit.jupiter.api.Test;
import org.junit.jupiter.api.extension.ExtendWith;
import org.mockito.Mock;
import org.mockito.junit.jupiter.MockitoExtension;

@ExtendWith(MockitoExtension.class)
class HederaLedgerLiveTest extends BaseHederaLedgerTestHelper {

<<<<<<< HEAD
	@Mock
	private AutoCreationLogic autoCreationLogic;
	@Mock
	private AutoAssocTokenRelsCommitInterceptor autoAssocTokenRelsCommitInterceptor;
	@Mock
	private AccountsCommitInterceptor accountsCommitInterceptor;
	@Mock
	private LinkAwareUniqueTokensCommitInterceptor linkAwareUniqueTokensCommitInterceptor;

	final SideEffectsTracker liveSideEffects = new SideEffectsTracker();

	@BeforeEach
	void setup() {
		commonSetup();

		accountsLedger = new TransactionalLedger<>(
				AccountProperty.class,
				MerkleAccount::new,
				new HashMapBackingAccounts(),
				new ChangeSummaryManager<>());
		accountsLedger.setCommitInterceptor(accountsCommitInterceptor);

		nftsLedger = new TransactionalLedger<>(
				NftProperty.class,
				UniqueTokenValue::new,
				new HashMapBackingNfts(),
				new ChangeSummaryManager<>());
		nftsLedger.setCommitInterceptor(linkAwareUniqueTokensCommitInterceptor);
		tokenRelsLedger = new TransactionalLedger<>(
				TokenRelProperty.class,
				MerkleTokenRelStatus::new,
				new HashMapBackingTokenRels(),
				new ChangeSummaryManager<>());
		tokenRelsLedger.setKeyToString(BackingTokenRels::readableTokenRel);
		tokenRelsLedger.setCommitInterceptor(autoAssocTokenRelsCommitInterceptor);
		tokenStore = new HederaTokenStore(
				ids,
				TestContextValidator.TEST_VALIDATOR,
				liveSideEffects,
				new MockGlobalDynamicProps(),
				tokenRelsLedger,
				nftsLedger,
				new HashMapBackingTokens());
		subject = new HederaLedger(
				tokenStore, ids, creator, validator, liveSideEffects, historian, accountsLedger,
				transferLogic, autoCreationLogic);
		subject.setMutableEntityAccess(mock(MutableEntityAccess.class));
	}

	@Test
	void recordsCreationOfAccountDeletedInSameTxn() {
		subject.begin();
		final var a = subject.create(genesis, 1_000L, new HederaAccountCustomizer().memo("a"));
		subject.delete(a, genesis);
		final var numNetTransfersAccounts = subject.netTransfersInTxn().getAccountNums().length;
		final var numNetTransfersBalances = subject.netTransfersInTxn().getHbars().length;
		subject.commit();

		assertEquals(0, numNetTransfersAccounts);
		assertEquals(0, numNetTransfersBalances);
		assertTrue(subject.exists(a));
		assertEquals(GENESIS_BALANCE, subject.getBalance(genesis));
	}

	@Test
	void addsRecordsAndEntitiesBeforeCommitting() {
		subject.begin();
		subject.create(genesis, 1_000L, new HederaAccountCustomizer().memo("a"));
		subject.commit();

		verify(historian).saveExpirableTransactionRecords();
		verify(historian).noteNewExpirationEvents();
	}

	@Test
	void showsInconsistentStateIfSpawnFails() {
		subject.begin();
		subject.create(genesis, 1_000L, new HederaAccountCustomizer().memo("a"));
		subject.commit();

		ids.reclaimLastId();
		liveSideEffects.reset();
		subject.begin();
		final var customizer = new HederaAccountCustomizer().memo("a");
		assertThrows(IllegalArgumentException.class, () -> subject.create(genesis, 1_000L, customizer));
	}

	@Test
	void recognizesPendingCreates() {
		subject.begin();
		final var a = subject.create(genesis, 1L, new HederaAccountCustomizer().memo("a"));

		assertTrue(subject.isPendingCreation(a));
		assertFalse(subject.isPendingCreation(genesis));
	}
=======
    @Mock private UsageLimits usageLimits;
    @Mock private AutoCreationLogic autoCreationLogic;
    @Mock private AutoAssocTokenRelsCommitInterceptor autoAssocTokenRelsCommitInterceptor;
    @Mock private AccountsCommitInterceptor accountsCommitInterceptor;
    @Mock private LinkAwareUniqueTokensCommitInterceptor linkAwareUniqueTokensCommitInterceptor;

    final SideEffectsTracker liveSideEffects = new SideEffectsTracker();

    @BeforeEach
    void setup() {
        commonSetup();

        accountsLedger =
                new TransactionalLedger<>(
                        AccountProperty.class,
                        MerkleAccount::new,
                        new HashMapBackingAccounts(),
                        new ChangeSummaryManager<>());
        accountsLedger.setCommitInterceptor(accountsCommitInterceptor);

        nftsLedger =
                new TransactionalLedger<>(
                        NftProperty.class,
                        MerkleUniqueToken::new,
                        new HashMapBackingNfts(),
                        new ChangeSummaryManager<>());
        nftsLedger.setCommitInterceptor(linkAwareUniqueTokensCommitInterceptor);
        tokenRelsLedger =
                new TransactionalLedger<>(
                        TokenRelProperty.class,
                        MerkleTokenRelStatus::new,
                        new HashMapBackingTokenRels(),
                        new ChangeSummaryManager<>());
        tokenRelsLedger.setKeyToString(BackingTokenRels::readableTokenRel);
        tokenRelsLedger.setCommitInterceptor(autoAssocTokenRelsCommitInterceptor);
        tokensLedger =
                new TransactionalLedger<>(
                        TokenProperty.class,
                        MerkleToken::new,
                        new HashMapBackingTokens(),
                        new ChangeSummaryManager<>());
        tokenStore =
                new HederaTokenStore(
                        ids,
                        usageLimits,
                        TestContextValidator.TEST_VALIDATOR,
                        liveSideEffects,
                        new MockGlobalDynamicProps(),
                        tokenRelsLedger,
                        nftsLedger,
                        new HashMapBackingTokens());
        subject =
                new HederaLedger(
                        tokenStore,
                        ids,
                        creator,
                        validator,
                        liveSideEffects,
                        historian,
                        tokensLedger,
                        accountsLedger,
                        transferLogic,
                        autoCreationLogic);
        subject.setMutableEntityAccess(mock(MutableEntityAccess.class));
    }

    @Test
    void recordsCreationOfAccountDeletedInSameTxn() {
        subject.begin();
        final var a = subject.create(genesis, 1_000L, new HederaAccountCustomizer().memo("a"));
        subject.delete(a, genesis);
        final var numNetTransfersAccounts = subject.netTransfersInTxn().getAccountNums().length;
        final var numNetTransfersBalances = subject.netTransfersInTxn().getHbars().length;
        subject.commit();

        assertEquals(0, numNetTransfersAccounts);
        assertEquals(0, numNetTransfersBalances);
        assertTrue(subject.exists(a));
        assertEquals(GENESIS_BALANCE, subject.getBalance(genesis));
    }

    @Test
    void addsRecordsAndEntitiesBeforeCommitting() {
        subject.begin();
        subject.create(genesis, 1_000L, new HederaAccountCustomizer().memo("a"));
        subject.commit();

        verify(historian).saveExpirableTransactionRecords();
        verify(historian).noteNewExpirationEvents();
    }

    @Test
    void showsInconsistentStateIfSpawnFails() {
        subject.begin();
        subject.create(genesis, 1_000L, new HederaAccountCustomizer().memo("a"));
        subject.commit();

        ids.reclaimLastId();
        liveSideEffects.reset();
        subject.begin();
        final var customizer = new HederaAccountCustomizer().memo("a");
        assertThrows(
                IllegalArgumentException.class, () -> subject.create(genesis, 1_000L, customizer));
    }

    @Test
    void recognizesPendingCreates() {
        subject.begin();
        final var a = subject.create(genesis, 1L, new HederaAccountCustomizer().memo("a"));

        assertTrue(subject.isPendingCreation(a));
        assertFalse(subject.isPendingCreation(genesis));
    }
>>>>>>> 21e657b3
}<|MERGE_RESOLUTION|>--- conflicted
+++ resolved
@@ -41,12 +41,9 @@
 import com.hedera.services.state.merkle.MerkleAccount;
 import com.hedera.services.state.merkle.MerkleToken;
 import com.hedera.services.state.merkle.MerkleTokenRelStatus;
-<<<<<<< HEAD
-import com.hedera.services.state.virtual.UniqueTokenValue;
-=======
 import com.hedera.services.state.merkle.MerkleUniqueToken;
 import com.hedera.services.state.validation.UsageLimits;
->>>>>>> 21e657b3
+import com.hedera.services.state.virtual.UniqueTokenValue;
 import com.hedera.services.store.contracts.MutableEntityAccess;
 import com.hedera.services.store.tokens.HederaTokenStore;
 import com.hedera.services.txns.crypto.AutoCreationLogic;
@@ -60,103 +57,6 @@
 @ExtendWith(MockitoExtension.class)
 class HederaLedgerLiveTest extends BaseHederaLedgerTestHelper {
 
-<<<<<<< HEAD
-	@Mock
-	private AutoCreationLogic autoCreationLogic;
-	@Mock
-	private AutoAssocTokenRelsCommitInterceptor autoAssocTokenRelsCommitInterceptor;
-	@Mock
-	private AccountsCommitInterceptor accountsCommitInterceptor;
-	@Mock
-	private LinkAwareUniqueTokensCommitInterceptor linkAwareUniqueTokensCommitInterceptor;
-
-	final SideEffectsTracker liveSideEffects = new SideEffectsTracker();
-
-	@BeforeEach
-	void setup() {
-		commonSetup();
-
-		accountsLedger = new TransactionalLedger<>(
-				AccountProperty.class,
-				MerkleAccount::new,
-				new HashMapBackingAccounts(),
-				new ChangeSummaryManager<>());
-		accountsLedger.setCommitInterceptor(accountsCommitInterceptor);
-
-		nftsLedger = new TransactionalLedger<>(
-				NftProperty.class,
-				UniqueTokenValue::new,
-				new HashMapBackingNfts(),
-				new ChangeSummaryManager<>());
-		nftsLedger.setCommitInterceptor(linkAwareUniqueTokensCommitInterceptor);
-		tokenRelsLedger = new TransactionalLedger<>(
-				TokenRelProperty.class,
-				MerkleTokenRelStatus::new,
-				new HashMapBackingTokenRels(),
-				new ChangeSummaryManager<>());
-		tokenRelsLedger.setKeyToString(BackingTokenRels::readableTokenRel);
-		tokenRelsLedger.setCommitInterceptor(autoAssocTokenRelsCommitInterceptor);
-		tokenStore = new HederaTokenStore(
-				ids,
-				TestContextValidator.TEST_VALIDATOR,
-				liveSideEffects,
-				new MockGlobalDynamicProps(),
-				tokenRelsLedger,
-				nftsLedger,
-				new HashMapBackingTokens());
-		subject = new HederaLedger(
-				tokenStore, ids, creator, validator, liveSideEffects, historian, accountsLedger,
-				transferLogic, autoCreationLogic);
-		subject.setMutableEntityAccess(mock(MutableEntityAccess.class));
-	}
-
-	@Test
-	void recordsCreationOfAccountDeletedInSameTxn() {
-		subject.begin();
-		final var a = subject.create(genesis, 1_000L, new HederaAccountCustomizer().memo("a"));
-		subject.delete(a, genesis);
-		final var numNetTransfersAccounts = subject.netTransfersInTxn().getAccountNums().length;
-		final var numNetTransfersBalances = subject.netTransfersInTxn().getHbars().length;
-		subject.commit();
-
-		assertEquals(0, numNetTransfersAccounts);
-		assertEquals(0, numNetTransfersBalances);
-		assertTrue(subject.exists(a));
-		assertEquals(GENESIS_BALANCE, subject.getBalance(genesis));
-	}
-
-	@Test
-	void addsRecordsAndEntitiesBeforeCommitting() {
-		subject.begin();
-		subject.create(genesis, 1_000L, new HederaAccountCustomizer().memo("a"));
-		subject.commit();
-
-		verify(historian).saveExpirableTransactionRecords();
-		verify(historian).noteNewExpirationEvents();
-	}
-
-	@Test
-	void showsInconsistentStateIfSpawnFails() {
-		subject.begin();
-		subject.create(genesis, 1_000L, new HederaAccountCustomizer().memo("a"));
-		subject.commit();
-
-		ids.reclaimLastId();
-		liveSideEffects.reset();
-		subject.begin();
-		final var customizer = new HederaAccountCustomizer().memo("a");
-		assertThrows(IllegalArgumentException.class, () -> subject.create(genesis, 1_000L, customizer));
-	}
-
-	@Test
-	void recognizesPendingCreates() {
-		subject.begin();
-		final var a = subject.create(genesis, 1L, new HederaAccountCustomizer().memo("a"));
-
-		assertTrue(subject.isPendingCreation(a));
-		assertFalse(subject.isPendingCreation(genesis));
-	}
-=======
     @Mock private UsageLimits usageLimits;
     @Mock private AutoCreationLogic autoCreationLogic;
     @Mock private AutoAssocTokenRelsCommitInterceptor autoAssocTokenRelsCommitInterceptor;
@@ -180,7 +80,7 @@
         nftsLedger =
                 new TransactionalLedger<>(
                         NftProperty.class,
-                        MerkleUniqueToken::new,
+                        UniqueTokenValue::new,
                         new HashMapBackingNfts(),
                         new ChangeSummaryManager<>());
         nftsLedger.setCommitInterceptor(linkAwareUniqueTokensCommitInterceptor);
@@ -270,5 +170,4 @@
         assertTrue(subject.isPendingCreation(a));
         assertFalse(subject.isPendingCreation(genesis));
     }
->>>>>>> 21e657b3
 }