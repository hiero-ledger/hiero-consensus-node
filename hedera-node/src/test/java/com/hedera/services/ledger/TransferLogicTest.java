--- conflicted
+++ resolved
@@ -259,12 +259,7 @@
 		final var nftId1 = NftId.withDefaultShardRealm(nonFungibleTokenID.getTokenNum(), 1L);
 		final var nftId2 = NftId.withDefaultShardRealm(nonFungibleTokenID.getTokenNum(), 2L);
 		final var change1 = BalanceChange.changingNftOwnership(
-<<<<<<< HEAD
-				Id.fromGrpcToken(nonFungibleTokenID), nonFungibleTokenID, nftTransfer(owner, revokedSpender, 1L), payer);
-		final var nftId2 = NftId.withDefaultShardRealm(fungibleTokenID.getTokenNum(), 123L);
-=======
 				Id.fromGrpcToken(nonFungibleTokenID), nonFungibleTokenID, allowanceNftTransfer(owner, revokedSpender, 1L), payer);
->>>>>>> 96c8d085
 		final var change2 = BalanceChange.changingNftOwnership(
 				Id.fromGrpcToken(fungibleTokenID), fungibleTokenID, allowanceNftTransfer(owner, revokedSpender, 123L), payer);
 		final var change3 = BalanceChange.changingNftOwnership(
@@ -272,41 +267,36 @@
 
 		given(tokenStore.tryTokenChange(change1)).willReturn(OK);
 		given(tokenStore.tryTokenChange(change2)).willReturn(OK);
-<<<<<<< HEAD
-		backingNfts.put(nftId,
+		given(tokenStore.tryTokenChange(change3)).willReturn(OK);
+		backingNfts.put(nftId1,
 				new UniqueTokenValue(
 						MISSING_ENTITY_ID.num(),
 						payer.getAccountNum(),
-						RichInstant.fromJava(Instant.ofEpochSecond(0, 0)),
+						RichInstant.MISSING_INSTANT,
 						new byte[] { 0x1 }));
 		backingNfts.put(nftId2,
 				new UniqueTokenValue(
 						MISSING_ENTITY_ID.num(),
 						payer.getAccountNum(),
-						RichInstant.fromJava(Instant.ofEpochSecond(0, 0)),
+						RichInstant.MISSING_INSTANT,
 						new byte[] { 0x2 }));
+		backingNfts.put(
+				NftId.withDefaultShardRealm(fungibleTokenID.getTokenNum(), 123L),
+				new UniqueTokenValue(
+						MISSING_ENTITY_ID.num(),
+						MISSING_ENTITY_ID.num(),
+						RichInstant.MISSING_INSTANT,
+						new byte[] { 0x3 }
+				));
 		accountsLedger.begin();
 		nftsLedger.begin();
 
-		assertDoesNotThrow(() -> subject.doZeroSum(List.of(change1, change2)));
+		assertDoesNotThrow(() -> subject.doZeroSum(List.of(change1, change2, change3)));
 
 		updateAllowanceMaps();
 		assertTrue(nftAllowances.contains(fungibleAllowanceId));
-		assertThat(nftsLedger.get(nftId, SPENDER)).isEqualTo(MISSING_ENTITY_ID);
+		assertThat(nftsLedger.get(nftId1, SPENDER)).isEqualTo(MISSING_ENTITY_ID);
 		assertThat(nftsLedger.get(nftId2, SPENDER)).isEqualTo(MISSING_ENTITY_ID);
-=======
-		given(tokenStore.tryTokenChange(change3)).willReturn(OK);
-		given(nftsLedger.get(nftId1, SPENDER)).willReturn(EntityId.fromGrpcAccountId(payer));
-
-
-		accountsLedger.begin();
-		assertDoesNotThrow(() -> subject.doZeroSum(List.of(change1, change2, change3)));
-
-		updateAllowanceMaps();
-		assertTrue(nftAllowances.contains(fungibleAllowanceId));
-		verify(nftsLedger).set(nftId1, SPENDER, MISSING_ENTITY_ID);
-		verify(nftsLedger).set(nftId2, SPENDER, MISSING_ENTITY_ID);
->>>>>>> 96c8d085
 	}
 
 	private AccountAmount aliasedAa(final ByteString alias, final long amount) {
