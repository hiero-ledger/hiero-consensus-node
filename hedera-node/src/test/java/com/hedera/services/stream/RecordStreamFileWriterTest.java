--- conflicted
+++ resolved
@@ -611,22 +611,17 @@
                     sidecarMetadata.getTypesList());
             final var pathToSidecarFile =
                     subject.generateSidecarFilePath(firstTxnInstant, sidecarId);
-<<<<<<< HEAD
-            final var sidecarFileOptional =
+            final var sidecarFileProto =
                     isCompressed
                             ? RecordStreamingUtils.readSidecarFile(pathToSidecarFile)
                             : RecordStreamingUtils.readUncompressedSidecarFile(pathToSidecarFile);
-            assertTrue(sidecarFileOptional.isPresent());
-=======
-            final var sidecarFileProto = RecordStreamingUtils.readSidecarFile(pathToSidecarFile);
->>>>>>> 388f5654
             assertAllSidecarsAreInFile(
                     sidecarIdToExpectedSidecars.get(sidecarId),
                     sidecarFileProto.getSidecarRecordsList());
             final var sidecarFile = new File(pathToSidecarFile);
             assertFalse(sidecarFile.length() > maxSidecarFileSize);
             final var messageDigest = MessageDigest.getInstance(DigestType.SHA_384.algorithmName());
-            messageDigest.update(sidecarFileOptional.get().toByteArray());
+            messageDigest.update(sidecarFileProto.toByteArray());
             final var actualSidecarHash = sidecarMetadata.getHash();
             assertEquals(HashAlgorithm.SHA_384, actualSidecarHash.getAlgorithm());
             assertEquals(messageDigest.getDigestLength(), actualSidecarHash.getLength());
