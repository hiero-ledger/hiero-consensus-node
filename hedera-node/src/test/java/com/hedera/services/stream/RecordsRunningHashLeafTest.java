/*
 * Copyright (C) 2020-2022 Hedera Hashgraph, LLC
 *
 * Licensed under the Apache License, Version 2.0 (the "License");
 * you may not use this file except in compliance with the License.
 * You may obtain a copy of the License at
 *
 *      http://www.apache.org/licenses/LICENSE-2.0
 *
 * Unless required by applicable law or agreed to in writing, software
 * distributed under the License is distributed on an "AS IS" BASIS,
 * WITHOUT WARRANTIES OR CONDITIONS OF ANY KIND, either express or implied.
 * See the License for the specific language governing permissions and
 * limitations under the License.
 */
package com.hedera.services.stream;

import static com.hedera.services.ServicesState.EMPTY_HASH;
import static org.junit.jupiter.api.Assertions.assertEquals;
import static org.junit.jupiter.api.Assertions.assertFalse;
import static org.junit.jupiter.api.Assertions.assertNotEquals;
import static org.junit.jupiter.api.Assertions.assertNotNull;
import static org.junit.jupiter.api.Assertions.assertNull;
import static org.junit.jupiter.api.Assertions.assertThrows;
import static org.junit.jupiter.api.Assertions.assertTrue;
import static org.mockito.BDDMockito.given;
import static org.mockito.Mockito.mock;

import com.hedera.test.utils.TxnUtils;
import com.swirlds.common.constructable.ConstructableRegistry;
import com.swirlds.common.constructable.ConstructableRegistryException;
import com.swirlds.common.crypto.CryptoFactory;
import com.swirlds.common.crypto.DigestType;
import com.swirlds.common.crypto.Hash;
import com.swirlds.common.crypto.RunningHash;
import com.swirlds.common.io.streams.SerializableDataInputStream;
import com.swirlds.common.io.streams.SerializableDataOutputStream;
import com.swirlds.common.threading.futures.StandardFuture;
import java.io.ByteArrayInputStream;
import java.io.ByteArrayOutputStream;
import java.io.IOException;
import java.util.Objects;
import java.util.concurrent.ExecutionException;
import org.apache.commons.lang3.RandomUtils;
import org.junit.jupiter.api.BeforeAll;
import org.junit.jupiter.api.Test;

class RecordsRunningHashLeafTest {
    private static final Hash hash =
            new Hash(RandomUtils.nextBytes(DigestType.SHA_384.digestLength()));
    private static final RunningHash runningHash = new RunningHash(hash);
<<<<<<< HEAD
=======
    private static final RunningHash emptyRunningHash = new RunningHash();
>>>>>>> 6f806782
    private static final RecordsRunningHashLeaf runningHashLeaf =
            new RecordsRunningHashLeaf(runningHash);

    @BeforeAll
    public static void setUp() throws ConstructableRegistryException {
        ConstructableRegistry.registerConstructables("com.swirlds.common");
    }

    @Test
    void initTest() {
        assertEquals(runningHash, runningHashLeaf.getRunningHash());
        assertTrue(runningHashLeaf.isImmutable());
    }

    @Test
    void copyTest() {
        final var copy = runningHashLeaf.copy();

        assertEquals(runningHashLeaf, copy);
        assertTrue(runningHashLeaf.isImmutable());
        assertFalse(copy.isImmutable());
        // Hashes of the original and the copy should be the same
        CryptoFactory.getInstance().digestSync(copy, DigestType.SHA_384);
        CryptoFactory.getInstance().digestSync(runningHashLeaf, DigestType.SHA_384);
        assertEquals(runningHashLeaf.getHash(), copy.getHash());
    }

    @Test
    void equalsTest() {
        final var sameButDifferent = runningHashLeaf;
        assertEquals(runningHashLeaf, sameButDifferent);
        assertNotEquals(runningHashLeaf, new Object());

        // n-3 running hashes set
        final var hash1 = new RunningHash(new Hash(TxnUtils.randomUtf8Bytes(48)));
        final var hash2 = new RunningHash(new Hash(TxnUtils.randomUtf8Bytes(48)));
        final var hash3 = new RunningHash(new Hash(TxnUtils.randomUtf8Bytes(48)));

        runningHashLeaf.setRunningHash(hash1);
        runningHashLeaf.setRunningHash(hash2);
        runningHashLeaf.setRunningHash(hash3);

        final var diffWithoutNullValues = new RecordsRunningHashLeaf(runningHash);
        diffWithoutNullValues.setRunningHash(hash1);
        diffWithoutNullValues.setRunningHash(hash1);
        diffWithoutNullValues.setRunningHash(hash3);
        assertNotEquals(runningHashLeaf, diffWithoutNullValues);

        final var sameDiffWithoutNullValues = new RecordsRunningHashLeaf(runningHash);
        sameDiffWithoutNullValues.setRunningHash(hash1);
        sameDiffWithoutNullValues.setRunningHash(hash2);
        sameDiffWithoutNullValues.setRunningHash(hash3);
        assertEquals(runningHashLeaf, sameDiffWithoutNullValues);
<<<<<<< HEAD
=======

        final var leafWithEmptyHash = new RecordsRunningHashLeaf(emptyRunningHash);
        assertEquals(leafWithEmptyHash, leafWithEmptyHash);

        assertNotEquals(null, runningHashLeaf);
        assertNotEquals(runningHashLeaf, new Object());
>>>>>>> 6f806782
    }

    @Test
    void toStringTest() {
        var example =
                String.format(
                        "RecordsRunningHashLeaf's Hash: %s, Hash contained in the leaf: %s,"
                            + " nMinus1RunningHash: %s, nMinus2RunningHash: %s, nMinus3RunningHash:"
                            + " %s",
                        runningHashLeaf.getHash(),
                        runningHashLeaf.getRunningHash().getHash(),
                        runningHashLeaf.getNMinus1RunningHash().getHash(),
                        runningHashLeaf.getNMinus2RunningHash().getHash(),
                        runningHashLeaf.getNMinus3RunningHash().getHash());
        assertEquals(example, runningHashLeaf.toString());
    }

    @Test
    void hashCodeTest() {
        assertEquals(
                Objects.hash(
                        runningHashLeaf.getRunningHash(),
                        runningHashLeaf.getNMinus1RunningHash(),
                        runningHashLeaf.getNMinus2RunningHash(),
                        runningHashLeaf.getNMinus3RunningHash()),
                runningHashLeaf.hashCode());
    }

    @Test
    void setRunningHashTest() throws InterruptedException {
        // initializes a leaf without setting RunningHash
        final var leafForTestingRunningHash = new RecordsRunningHashLeaf();
        assertNull(leafForTestingRunningHash.getRunningHash());

        // initializes an empty RunningHash
        final var runningHash = new RunningHash();
        // sets it for the leaf
        leafForTestingRunningHash.setRunningHash(runningHash);
        assertEquals(runningHash, leafForTestingRunningHash.getRunningHash());
        assertNull(leafForTestingRunningHash.getRunningHash().getHash());

        // sets Hash for the RunningHash
        final var hash = mock(Hash.class);
        runningHash.setHash(hash);
        assertEquals(runningHash, leafForTestingRunningHash.getRunningHash());
        assertEquals(hash, leafForTestingRunningHash.getRunningHash().getHash());
        assertEquals(hash, leafForTestingRunningHash.currentRunningHash());
    }

    @Test
    void propagatesFatalExecutionException() throws ExecutionException, InterruptedException {
        final var delegate = mock(RunningHash.class);
        final var future = mock(StandardFuture.class);

        given(delegate.getFutureHash()).willReturn(future);
        given(future.get()).willThrow(ExecutionException.class);
        final var subject = new RecordsRunningHashLeaf(delegate);

        assertThrows(IllegalStateException.class, subject::currentRunningHash);
    }

    @Test
    void updatesLastThreeRunningHashes() throws InterruptedException {
        final var runningHash1 = new RunningHash();
        // sets Hash for the RunningHash
        runningHash1.setHash(new Hash(RandomUtils.nextBytes(DigestType.SHA_384.digestLength())));

        // initializes a leaf with a RunningHash
        final var leafForTestingRunningHash = new RecordsRunningHashLeaf(runningHash1);
        CryptoFactory.getInstance().digestSync(leafForTestingRunningHash, DigestType.SHA_384);
        assertEquals(EMPTY_HASH, leafForTestingRunningHash.getNMinus3RunningHash().getHash());
        assertEquals(EMPTY_HASH, leafForTestingRunningHash.getNMinus2RunningHash().getHash());
        assertEquals(EMPTY_HASH, leafForTestingRunningHash.getNMinus1RunningHash().getHash());
        assertEquals(runningHash1.getHash(), leafForTestingRunningHash.getRunningHash().getHash());

        // update runningHash object
        final var runningHash2 = new RunningHash();
        runningHash2.setHash(new Hash(RandomUtils.nextBytes(DigestType.SHA_384.digestLength())));

        leafForTestingRunningHash.setRunningHash(runningHash2);
        CryptoFactory.getInstance().digestSync(leafForTestingRunningHash, DigestType.SHA_384);
        assertEquals(EMPTY_HASH, leafForTestingRunningHash.getNMinus3RunningHash().getHash());
        assertEquals(EMPTY_HASH, leafForTestingRunningHash.getNMinus2RunningHash().getHash());
        assertEquals(
                runningHash1.getHash(),
                leafForTestingRunningHash.getNMinus1RunningHash().getHash());
        assertEquals(runningHash2.getHash(), leafForTestingRunningHash.getRunningHash().getHash());

        // update runningHash object
        final var runningHash3 = new RunningHash();
        runningHash3.setHash(new Hash(RandomUtils.nextBytes(DigestType.SHA_384.digestLength())));

        leafForTestingRunningHash.setRunningHash(runningHash3);
        CryptoFactory.getInstance().digestSync(leafForTestingRunningHash, DigestType.SHA_384);
        assertEquals(EMPTY_HASH, leafForTestingRunningHash.getNMinus3RunningHash().getHash());
        assertEquals(
                runningHash1.getHash(),
                leafForTestingRunningHash.getNMinus2RunningHash().getHash());
        assertEquals(
                runningHash2.getHash(),
                leafForTestingRunningHash.getNMinus1RunningHash().getHash());
        assertEquals(runningHash3.getHash(), leafForTestingRunningHash.getRunningHash().getHash());

        // update runningHash object
        final var runningHash4 = new RunningHash();
        runningHash4.setHash(new Hash(RandomUtils.nextBytes(DigestType.SHA_384.digestLength())));

        leafForTestingRunningHash.setRunningHash(runningHash4);
        CryptoFactory.getInstance().digestSync(leafForTestingRunningHash, DigestType.SHA_384);
        assertEquals(
                runningHash1.getHash(),
                leafForTestingRunningHash.getNMinus3RunningHash().getHash());
        assertEquals(runningHash1.getHash(), leafForTestingRunningHash.nMinusThreeRunningHash());
        assertEquals(
                runningHash2.getHash(),
                leafForTestingRunningHash.getNMinus2RunningHash().getHash());
        assertEquals(
                runningHash3.getHash(),
                leafForTestingRunningHash.getNMinus1RunningHash().getHash());
        assertEquals(runningHash4.getHash(), leafForTestingRunningHash.getRunningHash().getHash());
    }

    @Test
    void interruptedExceptionThrownForNMinusThreeRunningHash()
            throws ExecutionException, InterruptedException {
        final var nMinus3Hash = mock(RunningHash.class);
        final var futureHash = mock(StandardFuture.class);
        given(nMinus3Hash.getFutureHash()).willReturn(futureHash);
        given(futureHash.get()).willThrow(InterruptedException.class);

        final var leafForTestingRunningHash = new RecordsRunningHashLeaf(nMinus3Hash);
        final var runningHash2 = new RunningHash();
        runningHash2.setHash(new Hash(RandomUtils.nextBytes(DigestType.SHA_384.digestLength())));
        leafForTestingRunningHash.setRunningHash(runningHash2);

        final var runningHash3 = new RunningHash();
        runningHash3.setHash(new Hash(RandomUtils.nextBytes(DigestType.SHA_384.digestLength())));
        leafForTestingRunningHash.setRunningHash(runningHash3);

        final var runningHash4 = new RunningHash();
        runningHash4.setHash(new Hash(RandomUtils.nextBytes(DigestType.SHA_384.digestLength())));
        leafForTestingRunningHash.setRunningHash(runningHash4);

        assertThrows(
                InterruptedException.class,
                () -> leafForTestingRunningHash.nMinusThreeRunningHash());
    }

    @Test
    void IllegalStateExceptionExceptionThrownForNMinusThreeRunningHash()
            throws ExecutionException, InterruptedException {
        final var nMinus3Hash = mock(RunningHash.class);
        final var futureHash = mock(StandardFuture.class);
        given(nMinus3Hash.getFutureHash()).willReturn(futureHash);
        given(futureHash.get()).willThrow(ExecutionException.class);

        final var leafForTestingRunningHash = new RecordsRunningHashLeaf(nMinus3Hash);
        final var runningHash2 = new RunningHash();
        runningHash2.setHash(new Hash(RandomUtils.nextBytes(DigestType.SHA_384.digestLength())));
        leafForTestingRunningHash.setRunningHash(runningHash2);

        final var runningHash3 = new RunningHash();
        runningHash3.setHash(new Hash(RandomUtils.nextBytes(DigestType.SHA_384.digestLength())));
        leafForTestingRunningHash.setRunningHash(runningHash3);

        final var runningHash4 = new RunningHash();
        runningHash4.setHash(new Hash(RandomUtils.nextBytes(DigestType.SHA_384.digestLength())));
        leafForTestingRunningHash.setRunningHash(runningHash4);

        final var msg =
                assertThrows(
                        IllegalStateException.class,
                        () -> leafForTestingRunningHash.nMinusThreeRunningHash());
        assertTrue(msg.getMessage().contains("Unable to get n-3 running hash"));
    }

    @Test
    void updateRunningHashInvalidateHashTest() {
        final var runningHash = new RunningHash();
        // sets Hash for the RunningHash
        runningHash.setHash(new Hash(RandomUtils.nextBytes(DigestType.SHA_384.digestLength())));

        // initializes a leaf with a RunningHash
        final var leafForTestingRunningHash = new RecordsRunningHashLeaf(runningHash);
        // digest this leaf
        CryptoFactory.getInstance().digestSync(leafForTestingRunningHash, DigestType.SHA_384);
        assertNotNull(leafForTestingRunningHash.getHash());

        // update runningHash object
        final var newRunningHash = new RunningHash();
        newRunningHash.setHash(new Hash(RandomUtils.nextBytes(DigestType.SHA_384.digestLength())));
        leafForTestingRunningHash.setRunningHash(newRunningHash);
        // the Leaf's Hash should be set to be null after updating the runningHash object
        assertNull(leafForTestingRunningHash.getHash());
    }

    @Test
    void serializationDeserializationTest()
            throws IOException, InterruptedException, ExecutionException {
        try (final var byteArrayOutputStream = new ByteArrayOutputStream();
                final var out = new SerializableDataOutputStream(byteArrayOutputStream)) {
            runningHashLeaf.serialize(out);
            byteArrayOutputStream.flush();
            final var bytes = byteArrayOutputStream.toByteArray();
            try (final var byteArrayInputStream = new ByteArrayInputStream(bytes);
                    final var input = new SerializableDataInputStream(byteArrayInputStream)) {
                final var deserialized = new RecordsRunningHashLeaf();
                deserialized.deserialize(input, RecordsRunningHashLeaf.CLASS_VERSION);
                final var originalHash = runningHashLeaf.getRunningHash().getFutureHash().get();
                final var deserializedHash = deserialized.getRunningHash().getFutureHash().get();
                assertEquals(originalHash, deserializedHash);
                assertEquals(hash, originalHash);
            }
        }
    }

    @Test
    void merkleMethodsWork() {
        final var subject = new RecordsRunningHashLeaf();
        assertEquals(RecordsRunningHashLeaf.RELEASE_0280_VERSION, subject.getVersion());
        assertEquals(RecordsRunningHashLeaf.CLASS_ID, subject.getClassId());
    }

    @Test
    void serializationFailsThrowsException() throws ExecutionException, InterruptedException {
        final var runningHash = mock(RunningHash.class);
        final var futureHash = mock(StandardFuture.class);
        final var sout = mock(SerializableDataOutputStream.class);
        final var subject = new RecordsRunningHashLeaf(runningHash);

        given(runningHash.getFutureHash()).willReturn(futureHash);
        given(futureHash.get()).willThrow(InterruptedException.class);
        final var msg = assertThrows(IOException.class, () -> subject.serialize(sout));
        assertTrue(
                msg.getMessage()
                        .contains(
                                "Got interrupted when getting runningHash when serializing"
                                        + " RunningHashLeaf"));
    }
}<|MERGE_RESOLUTION|>--- conflicted
+++ resolved
@@ -49,10 +49,7 @@
     private static final Hash hash =
             new Hash(RandomUtils.nextBytes(DigestType.SHA_384.digestLength()));
     private static final RunningHash runningHash = new RunningHash(hash);
-<<<<<<< HEAD
-=======
     private static final RunningHash emptyRunningHash = new RunningHash();
->>>>>>> 6f806782
     private static final RecordsRunningHashLeaf runningHashLeaf =
             new RecordsRunningHashLeaf(runningHash);
 
@@ -106,15 +103,12 @@
         sameDiffWithoutNullValues.setRunningHash(hash2);
         sameDiffWithoutNullValues.setRunningHash(hash3);
         assertEquals(runningHashLeaf, sameDiffWithoutNullValues);
-<<<<<<< HEAD
-=======
 
         final var leafWithEmptyHash = new RecordsRunningHashLeaf(emptyRunningHash);
         assertEquals(leafWithEmptyHash, leafWithEmptyHash);
 
         assertNotEquals(null, runningHashLeaf);
         assertNotEquals(runningHashLeaf, new Object());
->>>>>>> 6f806782
     }
 
     @Test
