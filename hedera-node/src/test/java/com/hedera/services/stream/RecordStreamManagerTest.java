--- conflicted
+++ resolved
@@ -124,11 +124,8 @@
                         globalDynamicProperties);
 
         given(globalDynamicProperties.recordFileVersion()).willReturn(6);
-<<<<<<< HEAD
-        given(globalDynamicProperties.getSidecarMaxSizeMb()).willReturn(256);
-=======
->>>>>>> 1e91c5ad
-        enableV6StreamingInstance =
+			given(globalDynamicProperties.getSidecarMaxSizeMb()).willReturn(256);
+			enableV6StreamingInstance =
                 new RecordStreamManager(
                         platform,
                         runningAvgsMock,
@@ -182,11 +179,8 @@
         assertNotNull(enableV6StreamingInstance.getHashCalculator(), INITIALIZE_NOT_NULL);
         assertEquals(0, enableV6StreamingInstance.getHashQueueSize(), INITIALIZE_QUEUE_EMPTY);
         assertEquals(0, enableV6StreamingInstance.getWriteQueueSize(), INITIALIZE_QUEUE_EMPTY);
-<<<<<<< HEAD
-        assertEquals(256, enableV6StreamingInstance.getProtobufStreamFileWriter().getMaxSidecarFileSize());
-=======
->>>>>>> 1e91c5ad
-    }
+				assertEquals(256, enableV6StreamingInstance.getProtobufStreamFileWriter().getMaxSidecarFileSize());
+		}
 
     @Test
     void setInitialHashTest() {
