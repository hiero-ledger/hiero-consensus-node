--- conflicted
+++ resolved
@@ -124,16 +124,10 @@
 				.willReturn(contractAccount);
 		// and:
 		var results = TransactionProcessingResult.successful(
-<<<<<<< HEAD
 				null, 1234L, 0L, 124L, Bytes.EMPTY, contractAccount.getId().asEvmAddress(), null /*//FIXME*/);
 		given(evmTxProcessor.execute(senderAccount, contractAccount.getId().asEvmAddress(), gas, sent, Bytes.EMPTY,
 				txnCtx.consensusTime()))
 				.willReturn(results);
-=======
-				null, 1234L, 0L, 124L, Bytes.EMPTY, contractAccount.getId().asEvmAddress());
-		given(evmTxProcessor.execute(senderAccount, contractAccount.getId().asEvmAddress(), gas, sent, Bytes.EMPTY,
-				txnCtx.consensusTime())).willReturn(results);
->>>>>>> f3945e2d
 		given(worldState.persistProvisionalContractCreations()).willReturn(List.of(target));
 		// when:
 		subject.doStateTransition();
@@ -165,11 +159,7 @@
 				.willReturn(contractAccount);
 		// and:
 		var results = TransactionProcessingResult.successful(
-<<<<<<< HEAD
 				null, 1234L, 0L, 124L, Bytes.EMPTY, contractAccount.getId().asEvmAddress(), null /*//FIXME*/);
-=======
-				null, 1234L, 0L, 124L, Bytes.EMPTY, contractAccount.getId().asEvmAddress());
->>>>>>> f3945e2d
 		given(evmTxProcessor.execute(senderAccount, contractAccount.getId().asEvmAddress(), gas, sent,
 				Bytes.fromHexString(CommonUtils.hex(functionParams.toByteArray())), txnCtx.consensusTime()))
 				.willReturn(results);
@@ -180,10 +170,7 @@
 		// then:
 		verify(evmTxProcessor).execute(senderAccount, contractAccount.getId().asEvmAddress(), gas, sent,
 				Bytes.fromHexString(CommonUtils.hex(functionParams.toByteArray())), txnCtx.consensusTime());
-<<<<<<< HEAD
-=======
 		verify(sigImpactHistorian).markEntityChanged(target.getContractNum());
->>>>>>> f3945e2d
 	}
 
 	@Test
