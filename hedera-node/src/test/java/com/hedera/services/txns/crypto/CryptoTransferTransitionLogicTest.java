package com.hedera.services.txns.crypto;

/*-
 * ‌
 * Hedera Services Node
 * ​
 * Copyright (C) 2018 - 2021 Hedera Hashgraph, LLC
 * ​
 * Licensed under the Apache License, Version 2.0 (the "License");
 * you may not use this file except in compliance with the License.
 * You may obtain a copy of the License at
 * 
 *      http://www.apache.org/licenses/LICENSE-2.0
 * 
 * Unless required by applicable law or agreed to in writing, software
 * distributed under the License is distributed on an "AS IS" BASIS,
 * WITHOUT WARRANTIES OR CONDITIONS OF ANY KIND, either express or implied.
 * See the License for the specific language governing permissions and
 * limitations under the License.
 * ‍
 */

import com.hedera.services.context.TransactionContext;
import com.hedera.services.context.properties.GlobalDynamicProperties;
import com.hedera.services.grpc.marshalling.CustomFeeMeta;
import com.hedera.services.grpc.marshalling.ImpliedTransfers;
import com.hedera.services.grpc.marshalling.ImpliedTransfersMarshal;
import com.hedera.services.grpc.marshalling.ImpliedTransfersMeta;
import com.hedera.services.ledger.HederaLedger;
import com.hedera.services.ledger.PureTransferSemanticChecks;
import com.hedera.services.state.submerkle.FcAssessedCustomFee;
import com.hedera.services.state.submerkle.FcCustomFee;
import com.hedera.services.store.models.Id;
import com.hedera.services.txns.span.ExpandHandleSpanMapAccessor;
import com.hedera.services.utils.PlatformTxnAccessor;
import com.hederahashgraph.api.proto.java.AccountID;
import com.hederahashgraph.api.proto.java.CryptoTransferTransactionBody;
import com.hederahashgraph.api.proto.java.Timestamp;
import com.hederahashgraph.api.proto.java.TokenTransferList;
import com.hederahashgraph.api.proto.java.TransactionBody;
import com.hederahashgraph.api.proto.java.TransactionID;
import com.hederahashgraph.api.proto.java.TransferList;
import org.junit.jupiter.api.BeforeEach;
import org.junit.jupiter.api.Test;
import org.junit.jupiter.api.extension.ExtendWith;
import org.mockito.Mock;
import org.mockito.junit.jupiter.MockitoExtension;

import java.time.Instant;
import java.util.ArrayList;
import java.util.List;

import static com.hedera.test.utils.IdUtils.adjustFrom;
import static com.hedera.test.utils.IdUtils.asAccount;
import static com.hedera.test.utils.IdUtils.asToken;
import static com.hedera.test.utils.IdUtils.hbarChange;
import static com.hedera.test.utils.TxnUtils.withAdjustments;
import static com.hederahashgraph.api.proto.java.ResponseCodeEnum.FAIL_INVALID;
import static com.hederahashgraph.api.proto.java.ResponseCodeEnum.INSUFFICIENT_ACCOUNT_BALANCE;
import static com.hederahashgraph.api.proto.java.ResponseCodeEnum.OK;
import static com.hederahashgraph.api.proto.java.ResponseCodeEnum.SUCCESS;
import static com.hederahashgraph.api.proto.java.ResponseCodeEnum.TRANSFERS_NOT_ZERO_SUM_FOR_TOKEN;
import static junit.framework.TestCase.assertTrue;
import static org.junit.jupiter.api.Assertions.assertEquals;
import static org.junit.jupiter.api.Assertions.assertFalse;
import static org.mockito.BDDMockito.given;
import static org.mockito.BDDMockito.verify;
import static org.mockito.Mockito.verifyNoInteractions;


@ExtendWith(MockitoExtension.class)
class CryptoTransferTransitionLogicTest {
	final private int maxHbarAdjusts = 5;
	final private int maxTokenAdjusts = 10;
	final private int maxOwnershipChanges = 15;
<<<<<<< HEAD
	private final boolean areNftsEnabled = false;
	private final ImpliedTransfersMeta.ValidationProps validationProps = new ImpliedTransfersMeta.ValidationProps(
			maxHbarAdjusts, maxTokenAdjusts, maxOwnershipChanges, areNftsEnabled);
=======
	private final int maxFeeNesting = 20;
	private final int maxBalanceChanges = 20;
	private final ImpliedTransfersMeta.ValidationProps validationProps = new ImpliedTransfersMeta.ValidationProps(
			maxHbarAdjusts, maxTokenAdjusts, maxOwnershipChanges, maxFeeNesting, maxBalanceChanges);
>>>>>>> 870509fa
	final private AccountID payer = AccountID.newBuilder().setAccountNum(1_234L).build();
	final private AccountID a = AccountID.newBuilder().setAccountNum(9_999L).build();
	final private AccountID b = AccountID.newBuilder().setAccountNum(8_999L).build();
	final private AccountID c = AccountID.newBuilder().setAccountNum(7_999L).build();

	@Mock
	private HederaLedger ledger;
	@Mock
	private TransactionContext txnCtx;
	@Mock
	private GlobalDynamicProperties dynamicProperties;
	@Mock
	private ImpliedTransfersMarshal impliedTransfersMarshal;
	@Mock
	private PureTransferSemanticChecks transferSemanticChecks;
	@Mock
	private ExpandHandleSpanMapAccessor spanMapAccessor;
	@Mock
	private PlatformTxnAccessor accessor;

	private TransactionBody cryptoTransferTxn;

	private CryptoTransferTransitionLogic subject;

	@BeforeEach
	private void setup() {
		subject = new CryptoTransferTransitionLogic(
				ledger, txnCtx, dynamicProperties, impliedTransfersMarshal, transferSemanticChecks, spanMapAccessor);
	}

	@Test
	void happyPathUsesLedgerNetZero() {
		final var a = asAccount("1.2.3");
		final var b = asAccount("2.3.4");
		final var impliedTransfers = ImpliedTransfers.valid(
				validationProps, List.of(
						hbarChange(a, +100),
						hbarChange(b, -100)
				),
				new ArrayList<>(),
				new ArrayList<>());

		givenValidTxnCtx();
		// and:
		given(spanMapAccessor.getImpliedTransfers(accessor)).willReturn(impliedTransfers);
		given(ledger.doZeroSum(impliedTransfers.getAllBalanceChanges())).willReturn(INSUFFICIENT_ACCOUNT_BALANCE);

		// when:
		subject.doStateTransition();

		// then:
		verify(txnCtx).setStatus(INSUFFICIENT_ACCOUNT_BALANCE);
	}

	@Test
	void recomputesImpliedTransfersIfNotAvailableInSpan() {
		final var a = asAccount("1.2.3");
		final var b = asAccount("2.3.4");
		final var impliedTransfers = ImpliedTransfers.valid(
				validationProps, List.of(
						hbarChange(a, +100),
						hbarChange(b, -100)
				),
				new ArrayList<>(),
				new ArrayList<>());

		givenValidTxnCtx();
		given(accessor.getTxn()).willReturn(cryptoTransferTxn);
		// and:
		given(impliedTransfersMarshal.unmarshalFromGrpc(cryptoTransferTxn.getCryptoTransfer()))
				.willReturn(impliedTransfers);
		given(ledger.doZeroSum(impliedTransfers.getAllBalanceChanges()))
				.willReturn(OK);

		// when:
		subject.doStateTransition();


		// then:
		verify(txnCtx).setStatus(SUCCESS);
	}

	@Test
	void verifyIfAssessedCustomFeesSet() {
		// setup :
		final var a = Id.fromGrpcAccount(asAccount("1.2.3"));
		final var b = Id.fromGrpcAccount(asAccount("2.3.4"));
		final var c = Id.fromGrpcToken(asToken("4.5.6"));
		final var d = Id.fromGrpcToken(asToken("5.6.7"));

		// and :
		final var customFeesBalanceChange = List.of(
				new FcAssessedCustomFee(a.asEntityId(), 10L));
		final var customFee = List.of(FcCustomFee.fixedFee(20L, null, a.asEntityId()));
		final List<CustomFeeMeta> customFees = List.of(new CustomFeeMeta(c, d, customFee));
		final var impliedTransfers = ImpliedTransfers.valid(
				validationProps, List.of(
						hbarChange(a.asGrpcAccount(), +100),
						hbarChange(b.asGrpcAccount(), -100)
				),
				customFees,
				customFeesBalanceChange);

		givenValidTxnCtx();
		given(accessor.getTxn()).willReturn(cryptoTransferTxn);
		// and:
		given(impliedTransfersMarshal.unmarshalFromGrpc(cryptoTransferTxn.getCryptoTransfer()))
				.willReturn(impliedTransfers);
		given(ledger.doZeroSum(impliedTransfers.getAllBalanceChanges()))
				.willReturn(OK);

		// when:
		subject.doStateTransition();


		// then:
		verify(txnCtx).setStatus(SUCCESS);
		verify(txnCtx).setAssessedCustomFees(customFeesBalanceChange);
	}


	@Test
	void shortCircuitsToImpliedTransfersValidityIfNotAvailableInSpan() {
		final var impliedTransfers = ImpliedTransfers.invalid(
				validationProps, TRANSFERS_NOT_ZERO_SUM_FOR_TOKEN);

		givenValidTxnCtx();
		given(accessor.getTxn()).willReturn(cryptoTransferTxn);
		// and:
		given(impliedTransfersMarshal.unmarshalFromGrpc(cryptoTransferTxn.getCryptoTransfer()))
				.willReturn(impliedTransfers);

		// when:
		subject.doStateTransition();

		// then:
		verify(txnCtx).setStatus(TRANSFERS_NOT_ZERO_SUM_FOR_TOKEN);
		verifyNoInteractions(ledger);
	}

	@Test
	void reusesPrecomputedFailureIfImpliedTransfersInSpan() {
		// setup:
		final var impliedTransfers = ImpliedTransfers.invalid(
				validationProps, TRANSFERS_NOT_ZERO_SUM_FOR_TOKEN);

		given(spanMapAccessor.getImpliedTransfers(accessor)).willReturn(impliedTransfers);

		// when:
		final var validity = subject.validateSemantics(accessor);

		// then:
		assertEquals(TRANSFERS_NOT_ZERO_SUM_FOR_TOKEN, validity);
	}

	@Test
	void computesFailureIfImpliedTransfersNotInSpan() {
		// setup:
		final var pretendXferTxn = TransactionBody.getDefaultInstance();

		given(dynamicProperties.maxTransferListSize()).willReturn(maxHbarAdjusts);
		given(dynamicProperties.maxTokenTransferListSize()).willReturn(maxTokenAdjusts);
		given(dynamicProperties.maxNftTransfersLen()).willReturn(maxOwnershipChanges);
		given(dynamicProperties.maxCustomFeeDepth()).willReturn(maxFeeNesting);
		given(dynamicProperties.maxXferBalanceChanges()).willReturn(maxBalanceChanges);
		given(accessor.getTxn()).willReturn(pretendXferTxn);
		given(transferSemanticChecks.fullPureValidation(
				pretendXferTxn.getCryptoTransfer().getTransfers(),
				pretendXferTxn.getCryptoTransfer().getTokenTransfersList(),
				validationProps)
		).willReturn(TRANSFERS_NOT_ZERO_SUM_FOR_TOKEN);

		// when:
		final var validity = subject.validateSemantics(accessor);

		// then:
		assertEquals(TRANSFERS_NOT_ZERO_SUM_FOR_TOKEN, validity);
	}

	@Test
	void translatesUnknownException() {
		givenValidTxnCtx(withAdjustments(a, -2L, b, 1L, c, 1L));

		// when:
		subject.doStateTransition();

		// then:
		verify(txnCtx).setStatus(FAIL_INVALID);
	}

	@Test
	void hasCorrectApplicability() {
		givenValidTxnCtx(withAdjustments(a, -2L, b, 1L, c, 1L));

		// expect:
		assertTrue(subject.applicability().test(cryptoTransferTxn));
		assertFalse(subject.applicability().test(TransactionBody.getDefaultInstance()));
	}

	private void givenValidTxnCtx(TransferList wrapper) {
		cryptoTransferTxn = TransactionBody.newBuilder()
				.setTransactionID(ourTxnId())
				.setCryptoTransfer(
						CryptoTransferTransactionBody.newBuilder()
								.setTransfers(wrapper)
								.build()
				).build();
	}

	private void givenValidTxnCtx() {
		cryptoTransferTxn = TransactionBody.newBuilder()
				.setCryptoTransfer(xfers)
				.build();
		given(txnCtx.accessor()).willReturn(accessor);
	}

	private TransactionID ourTxnId() {
		return TransactionID.newBuilder()
				.setAccountID(payer)
				.setTransactionValidStart(
						Timestamp.newBuilder().setSeconds(Instant.now().getEpochSecond()))
				.build();
	}

	CryptoTransferTransactionBody xfers = CryptoTransferTransactionBody.newBuilder()
			.setTransfers(TransferList.newBuilder()
					.addAccountAmounts(adjustFrom(asAccount("0.0.75231"), -1_000))
					.addAccountAmounts(adjustFrom(asAccount("0.0.2"), +1_000))
					.build())
			.addTokenTransfers(TokenTransferList.newBuilder()
					.setToken(asToken("0.0.12345"))
					.addAllTransfers(List.of(
							adjustFrom(asAccount("0.0.2"), -1_000),
							adjustFrom(asAccount("0.0.3"), +1_000)
					)))
			.build();

}<|MERGE_RESOLUTION|>--- conflicted
+++ resolved
@@ -73,16 +73,11 @@
 	final private int maxHbarAdjusts = 5;
 	final private int maxTokenAdjusts = 10;
 	final private int maxOwnershipChanges = 15;
-<<<<<<< HEAD
 	private final boolean areNftsEnabled = false;
-	private final ImpliedTransfersMeta.ValidationProps validationProps = new ImpliedTransfersMeta.ValidationProps(
-			maxHbarAdjusts, maxTokenAdjusts, maxOwnershipChanges, areNftsEnabled);
-=======
 	private final int maxFeeNesting = 20;
 	private final int maxBalanceChanges = 20;
 	private final ImpliedTransfersMeta.ValidationProps validationProps = new ImpliedTransfersMeta.ValidationProps(
-			maxHbarAdjusts, maxTokenAdjusts, maxOwnershipChanges, maxFeeNesting, maxBalanceChanges);
->>>>>>> 870509fa
+			maxHbarAdjusts, maxTokenAdjusts, maxOwnershipChanges, maxFeeNesting, maxBalanceChanges, areNftsEnabled);
 	final private AccountID payer = AccountID.newBuilder().setAccountNum(1_234L).build();
 	final private AccountID a = AccountID.newBuilder().setAccountNum(9_999L).build();
 	final private AccountID b = AccountID.newBuilder().setAccountNum(8_999L).build();
