package com.hedera.services.txns.token;

/*-
 * ‌
 * Hedera Services Node
 * ​
 * Copyright (C) 2018 - 2021 Hedera Hashgraph, LLC
 * ​
 * Licensed under the Apache License, Version 2.0 (the "License");
 * you may not use this file except in compliance with the License.
 * You may obtain a copy of the License at
 *
 *      http://www.apache.org/licenses/LICENSE-2.0
 *
 * Unless required by applicable law or agreed to in writing, software
 * distributed under the License is distributed on an "AS IS" BASIS,
 * WITHOUT WARRANTIES OR CONDITIONS OF ANY KIND, either express or implied.
 * See the License for the specific language governing permissions and
 * limitations under the License.
 * ‍
 */

import com.hedera.services.context.TransactionContext;
import com.hedera.services.context.properties.GlobalDynamicProperties;
import com.hedera.services.state.enums.TokenType;
import com.hedera.services.store.AccountStore;
import com.hedera.services.store.TypedTokenStore;
import com.hedera.services.store.models.Account;
import com.hedera.services.store.models.Id;
import com.hedera.services.store.models.OwnershipTracker;
import com.hedera.services.store.models.Token;
import com.hedera.services.store.models.TokenRelationship;
import com.hedera.services.txns.validation.OptionValidator;
import com.hedera.services.utils.PlatformTxnAccessor;
import com.hedera.test.utils.IdUtils;
import com.hederahashgraph.api.proto.java.TokenBurnTransactionBody;
import com.hederahashgraph.api.proto.java.TokenID;
import com.hederahashgraph.api.proto.java.TransactionBody;
import org.junit.jupiter.api.BeforeEach;
import org.junit.jupiter.api.Test;
import org.junit.jupiter.api.extension.ExtendWith;
import org.mockito.Mock;
import org.mockito.junit.jupiter.MockitoExtension;

import java.util.List;
import java.util.stream.Collectors;
import java.util.stream.LongStream;

import static com.hederahashgraph.api.proto.java.ResponseCodeEnum.BATCH_SIZE_LIMIT_EXCEEDED;
import static com.hederahashgraph.api.proto.java.ResponseCodeEnum.INVALID_NFT_ID;
import static com.hederahashgraph.api.proto.java.ResponseCodeEnum.INVALID_TOKEN_BURN_AMOUNT;
import static com.hederahashgraph.api.proto.java.ResponseCodeEnum.INVALID_TOKEN_ID;
import static com.hederahashgraph.api.proto.java.ResponseCodeEnum.INVALID_TRANSACTION_BODY;
import static com.hederahashgraph.api.proto.java.ResponseCodeEnum.NOT_SUPPORTED;
import static com.hederahashgraph.api.proto.java.ResponseCodeEnum.OK;
import static org.junit.jupiter.api.Assertions.assertTrue;
import static org.junit.jupiter.api.Assertions.assertEquals;
import static org.junit.jupiter.api.Assertions.assertFalse;
import static org.mockito.ArgumentMatchers.any;
import static org.mockito.ArgumentMatchers.eq;
import static org.mockito.BDDMockito.given;
import static org.mockito.BDDMockito.verify;
import static org.mockito.Mockito.doNothing;

@ExtendWith(MockitoExtension.class)
class TokenBurnTransitionLogicTest {
	private final long amount = 123L;
	private final TokenID grpcId = IdUtils.asToken("1.2.3");
	private final Id id = new Id(1, 2, 3);
	private final Id treasuryId = new Id(2, 4, 6);
	private final Account treasury = new Account(treasuryId);

	@Mock
	private TransactionContext txnCtx;

	@Mock
	private OptionValidator validator;
	@Mock
	private GlobalDynamicProperties dynamicProperties;
	@Mock
	private BurnLogic burnLogic;

	private TransactionBody tokenBurnTxn;

	private TokenBurnTransitionLogic subject;
	@Mock
	private BurnLogic burnLogic;

	@BeforeEach
	private void setup() {
		subject = new TokenBurnTransitionLogic(validator, txnCtx, dynamicProperties, burnLogic);
<<<<<<< HEAD
=======
	}

	@Test
	void followsHappyPathForCommon() {
		// setup:
		treasuryRel = new TokenRelationship(token, treasury);

		givenValidTxnCtx();
		given(accessor.getTxn()).willReturn(tokenBurnTxn);
		given(txnCtx.accessor()).willReturn(accessor);
		given(store.loadToken(id)).willReturn(token);
		given(token.getTreasury()).willReturn(treasury);
		given(store.loadTokenRelationship(token, treasury)).willReturn(treasuryRel);
		given(token.getType()).willReturn(TokenType.FUNGIBLE_COMMON);
		// when:
		subject.doStateTransition();

		// then:
		verify(token).burn(treasuryRel, amount);
		verify(store).commitToken(token);
		verify(store).commitTokenRelationships(List.of(treasuryRel));
	}

	@Test
	void followsHappyPathForUnique() {
		// setup:
		treasuryRel = new TokenRelationship(token, treasury);

		givenValidUniqueTxnCtx();
		given(accessor.getTxn()).willReturn(tokenBurnTxn);
		given(txnCtx.accessor()).willReturn(accessor);
		given(store.loadToken(id)).willReturn(token);
		given(token.getTreasury()).willReturn(treasury);
		given(store.loadTokenRelationship(token, treasury)).willReturn(treasuryRel);
		given(token.getType()).willReturn(TokenType.NON_FUNGIBLE_UNIQUE);
		// when:
		subject.doStateTransition();

		// then:
		verify(token).getType();
		verify(store).loadUniqueTokens(token, tokenBurnTxn.getTokenBurn().getSerialNumbersList());
		verify(token).burn(any(OwnershipTracker.class), eq(treasuryRel), any(List.class));
		verify(store).commitToken(token);
		verify(store).commitTokenRelationships(List.of(treasuryRel));
		verify(store).commitTrackers(any(OwnershipTracker.class));
		verify(accountStore).commitAccount(any(Account.class));
>>>>>>> 956328b2
	}

	@Test
	void hasCorrectApplicability() {
		givenValidTxnCtx();

		// expect:
		assertTrue(subject.applicability().test(tokenBurnTxn));
		assertFalse(subject.applicability().test(TransactionBody.getDefaultInstance()));
	}

	@Test
	void acceptsValidTxn() {
		givenValidTxnCtx();

		// expect:
		assertEquals(OK, subject.semanticCheck().apply(tokenBurnTxn));
	}

	@Test
	void rejectsUniqueWhenNftsNotEnabled() {
		givenValidUniqueTxnCtx();
		given(dynamicProperties.areNftsEnabled()).willReturn(false);

		// expect:
		assertEquals(NOT_SUPPORTED, subject.semanticCheck().apply(tokenBurnTxn));
	}

	@Test
	void rejectsMissingToken() {
		givenMissingToken();

		// expect:
		assertEquals(INVALID_TOKEN_ID, subject.semanticCheck().apply(tokenBurnTxn));
	}

	@Test
	void rejectsInvalidNegativeAmount() {
		givenInvalidNegativeAmount();

		// expect:
		assertEquals(INVALID_TOKEN_BURN_AMOUNT, subject.semanticCheck().apply(tokenBurnTxn));
	}

	@Test
	void rejectsInvalidZeroAmount() {
		givenInvalidZeroAmount();

		// expect:
		assertEquals(INVALID_TOKEN_BURN_AMOUNT, subject.semanticCheck().apply(tokenBurnTxn));
	}

	@Test
	void rejectsInvalidTxnBodyWithBothProps() {
		given(dynamicProperties.areNftsEnabled()).willReturn(true);

		tokenBurnTxn = TransactionBody.newBuilder()
				.setTokenBurn(
						TokenBurnTransactionBody.newBuilder()
								.addAllSerialNumbers(List.of(1L))
								.setAmount(1)
								.setToken(grpcId))
				.build();

		assertEquals(INVALID_TRANSACTION_BODY, subject.semanticCheck().apply(tokenBurnTxn));
	}


	@Test
	void rejectsInvalidTxnBodyWithNoProps() {
		tokenBurnTxn = TransactionBody.newBuilder()
				.setTokenBurn(
						TokenBurnTransactionBody.newBuilder()
								.setToken(grpcId))
				.build();

		assertEquals(INVALID_TOKEN_BURN_AMOUNT, subject.semanticCheck().apply(tokenBurnTxn));
	}

	@Test
	void rejectsInvalidTxnBodyWithInvalidBatch() {
		given(dynamicProperties.areNftsEnabled()).willReturn(true);
		tokenBurnTxn = TransactionBody.newBuilder()
				.setTokenBurn(
						TokenBurnTransactionBody.newBuilder()
								.addAllSerialNumbers(LongStream.range(-20L, 0L).boxed().collect(Collectors.toList()))
								.setToken(grpcId))
				.build();

		given(validator.maxBatchSizeBurnCheck(tokenBurnTxn.getTokenBurn().getSerialNumbersCount())).willReturn(OK);
		assertEquals(INVALID_NFT_ID, subject.semanticCheck().apply(tokenBurnTxn));
	}

	@Test
	void propagatesErrorOnBatchSizeExceeded() {
		given(dynamicProperties.areNftsEnabled()).willReturn(true);
		tokenBurnTxn = TransactionBody.newBuilder()
				.setTokenBurn(
						TokenBurnTransactionBody.newBuilder()
								.addAllSerialNumbers(LongStream.range(1, 5).boxed().collect(Collectors.toList()))
								.setToken(grpcId))
				.build();

		given(validator.maxBatchSizeBurnCheck(tokenBurnTxn.getTokenBurn().getSerialNumbersCount())).willReturn(
				BATCH_SIZE_LIMIT_EXCEEDED);
		assertEquals(BATCH_SIZE_LIMIT_EXCEEDED, subject.semanticCheck().apply(tokenBurnTxn));
	}

	private void givenValidTxnCtx() {
		tokenBurnTxn = TransactionBody.newBuilder()
				.setTokenBurn(TokenBurnTransactionBody.newBuilder()
						.setToken(grpcId)
						.setAmount(amount))
				.build();
	}

	private void givenValidUniqueTxnCtx() {
		tokenBurnTxn = TransactionBody.newBuilder()
				.setTokenBurn(TokenBurnTransactionBody.newBuilder()
						.setToken(grpcId)
						.addAllSerialNumbers(List.of(1L)))
				.build();
	}

	private void givenMissingToken() {
		tokenBurnTxn = TransactionBody.newBuilder()
				.setTokenBurn(
						TokenBurnTransactionBody.newBuilder()
								.build()
				).build();
	}

	private void givenInvalidNegativeAmount() {
		tokenBurnTxn = TransactionBody.newBuilder()
				.setTokenBurn(
						TokenBurnTransactionBody.newBuilder()
								.setToken(grpcId)
								.setAmount(-1)
								.build()
				).build();
	}

	private void givenInvalidZeroAmount() {
		tokenBurnTxn = TransactionBody.newBuilder()
				.setTokenBurn(
						TokenBurnTransactionBody.newBuilder()
								.setToken(grpcId)
								.setAmount(0)
								.build()
				).build();
	}
}<|MERGE_RESOLUTION|>--- conflicted
+++ resolved
@@ -60,7 +60,6 @@
 import static org.mockito.ArgumentMatchers.eq;
 import static org.mockito.BDDMockito.given;
 import static org.mockito.BDDMockito.verify;
-import static org.mockito.Mockito.doNothing;
 
 @ExtendWith(MockitoExtension.class)
 class TokenBurnTransitionLogicTest {
@@ -71,26 +70,30 @@
 	private final Account treasury = new Account(treasuryId);
 
 	@Mock
+	private Token token;
+	@Mock
+	private TypedTokenStore store;
+	@Mock
 	private TransactionContext txnCtx;
-
+	@Mock
+	private PlatformTxnAccessor accessor;
 	@Mock
 	private OptionValidator validator;
 	@Mock
+	private AccountStore accountStore;
+	@Mock
 	private GlobalDynamicProperties dynamicProperties;
 	@Mock
 	private BurnLogic burnLogic;
 
+	private TokenRelationship treasuryRel;
 	private TransactionBody tokenBurnTxn;
 
 	private TokenBurnTransitionLogic subject;
-	@Mock
-	private BurnLogic burnLogic;
 
 	@BeforeEach
 	private void setup() {
 		subject = new TokenBurnTransitionLogic(validator, txnCtx, dynamicProperties, burnLogic);
-<<<<<<< HEAD
-=======
 	}
 
 	@Test
@@ -137,7 +140,6 @@
 		verify(store).commitTokenRelationships(List.of(treasuryRel));
 		verify(store).commitTrackers(any(OwnershipTracker.class));
 		verify(accountStore).commitAccount(any(Account.class));
->>>>>>> 956328b2
 	}
 
 	@Test
