package com.hedera.services.txns.token;

/*-
 * ‌
 * Hedera Services Node
 * ​
 * Copyright (C) 2018 - 2021 Hedera Hashgraph, LLC
 * ​
 * Licensed under the Apache License, Version 2.0 (the "License");
 * you may not use this file except in compliance with the License.
 * You may obtain a copy of the License at
 *
 *      http://www.apache.org/licenses/LICENSE-2.0
 *
 * Unless required by applicable law or agreed to in writing, software
 * distributed under the License is distributed on an "AS IS" BASIS,
 * WITHOUT WARRANTIES OR CONDITIONS OF ANY KIND, either express or implied.
 * See the License for the specific language governing permissions and
 * limitations under the License.
 * ‍
 */

import com.google.protobuf.ByteString;
import com.hedera.services.context.SideEffectsTracker;
import com.hedera.services.context.TransactionContext;
import com.hedera.services.context.properties.GlobalDynamicProperties;
import com.hedera.services.ledger.SigImpactHistorian;
import com.hedera.services.ledger.ids.EntityIdSource;
import com.hedera.services.state.submerkle.FcTokenAssociation;
import com.hedera.services.store.AccountStore;
import com.hedera.services.store.TypedTokenStore;
import com.hedera.services.store.models.Id;
import com.hedera.services.txns.token.process.Creation;
import com.hedera.services.txns.validation.OptionValidator;
import com.hedera.services.utils.PlatformTxnAccessor;
import com.hedera.test.factories.scenarios.TxnHandlingScenario;
import com.hedera.test.factories.txns.SignedTxnFactory;
import com.hedera.test.utils.IdUtils;
import com.hederahashgraph.api.proto.java.AccountID;
import com.hederahashgraph.api.proto.java.Key;
import com.hederahashgraph.api.proto.java.Timestamp;
import com.hederahashgraph.api.proto.java.TokenCreateTransactionBody;
import com.hederahashgraph.api.proto.java.TokenSupplyType;
import com.hederahashgraph.api.proto.java.TokenType;
import com.hederahashgraph.api.proto.java.TransactionBody;
import org.junit.jupiter.api.BeforeEach;
import org.junit.jupiter.api.Test;
import org.junit.jupiter.api.extension.ExtendWith;
import org.mockito.Mock;
import org.mockito.junit.jupiter.MockitoExtension;

import java.time.Instant;
import java.util.List;

import static com.hedera.services.txns.token.TokenCreateTransitionLogic.MODEL_FACTORY;
import static com.hedera.services.txns.token.TokenCreateTransitionLogic.RELS_LISTING;
import static com.hederahashgraph.api.proto.java.ResponseCodeEnum.INVALID_ADMIN_KEY;
import static com.hederahashgraph.api.proto.java.ResponseCodeEnum.INVALID_CUSTOM_FEE_SCHEDULE_KEY;
import static com.hederahashgraph.api.proto.java.ResponseCodeEnum.INVALID_EXPIRATION_TIME;
import static com.hederahashgraph.api.proto.java.ResponseCodeEnum.INVALID_FREEZE_KEY;
import static com.hederahashgraph.api.proto.java.ResponseCodeEnum.INVALID_KYC_KEY;
import static com.hederahashgraph.api.proto.java.ResponseCodeEnum.INVALID_RENEWAL_PERIOD;
import static com.hederahashgraph.api.proto.java.ResponseCodeEnum.INVALID_SUPPLY_KEY;
import static com.hederahashgraph.api.proto.java.ResponseCodeEnum.INVALID_TOKEN_DECIMALS;
import static com.hederahashgraph.api.proto.java.ResponseCodeEnum.INVALID_TOKEN_INITIAL_SUPPLY;
import static com.hederahashgraph.api.proto.java.ResponseCodeEnum.INVALID_TOKEN_MAX_SUPPLY;
import static com.hederahashgraph.api.proto.java.ResponseCodeEnum.INVALID_TREASURY_ACCOUNT_FOR_TOKEN;
import static com.hederahashgraph.api.proto.java.ResponseCodeEnum.INVALID_WIPE_KEY;
import static com.hederahashgraph.api.proto.java.ResponseCodeEnum.INVALID_ZERO_BYTE_IN_STRING;
import static com.hederahashgraph.api.proto.java.ResponseCodeEnum.MISSING_TOKEN_NAME;
import static com.hederahashgraph.api.proto.java.ResponseCodeEnum.MISSING_TOKEN_SYMBOL;
import static com.hederahashgraph.api.proto.java.ResponseCodeEnum.NOT_SUPPORTED;
import static com.hederahashgraph.api.proto.java.ResponseCodeEnum.OK;
import static com.hederahashgraph.api.proto.java.ResponseCodeEnum.TOKEN_HAS_NO_FREEZE_KEY;
import static com.hederahashgraph.api.proto.java.ResponseCodeEnum.TOKEN_SYMBOL_TOO_LONG;
import static org.junit.jupiter.api.Assertions.assertEquals;
import static org.junit.jupiter.api.Assertions.assertFalse;
import static org.junit.jupiter.api.Assertions.assertTrue;
import static org.mockito.BDDMockito.any;
import static org.mockito.BDDMockito.given;
import static org.mockito.Mockito.verify;

@ExtendWith(MockitoExtension.class)
class TokenCreateTransitionLogicTest {
	private final Key key = SignedTxnFactory.DEFAULT_PAYER_KT.asKey();
	private final long thisSecond = 1_234_567L;
	private final Instant now = Instant.ofEpochSecond(thisSecond);
	private final int decimals = 2;
	private final long initialSupply = 1_000_000L;
	private final Id createdId = new Id(0, 0, 777);
	private final AccountID payer = IdUtils.asAccount("1.2.3");
	private final AccountID treasury = IdUtils.asAccount("1.2.4");
	private final AccountID renewAccount = IdUtils.asAccount("1.2.5");

	private TransactionBody tokenCreateTxn;

	@Mock
	private SideEffectsTracker sideEffectsTracker;
	@Mock
	private Creation creation;
	@Mock
	private AccountStore accountStore;
	@Mock
	private EntityIdSource ids;
	@Mock
	private TypedTokenStore tokenStore;
	@Mock
	private OptionValidator validator;
	@Mock
	private TransactionContext txnCtx;
	@Mock
	private PlatformTxnAccessor accessor;
	@Mock
	private GlobalDynamicProperties dynamicProperties;
	@Mock
	private Creation.CreationFactory creationFactory;
	@Mock
	private SigImpactHistorian sigImpactHistorian;

	private TokenCreateTransitionLogic subject;

	@BeforeEach
	private void setup() {
		subject = new TokenCreateTransitionLogic(
<<<<<<< HEAD
				validator, tokenStore, accountStore, txnCtx, dynamicProperties, ids, sideEffectsTracker);
=======
				validator, tokenStore, accountStore,
				txnCtx, dynamicProperties, ids, sigImpactHistorian, sideEffectsTracker);
>>>>>>> c2a90017
	}

	@Test
	void stateTransitionWorks() {
		final List<FcTokenAssociation> mockAssociations = List.of(
				new FcTokenAssociation(1L, 2L));
		givenValidTxnCtx();
		subject.setCreationFactory(creationFactory);

		given(accessor.getTxn()).willReturn(tokenCreateTxn);
		given(txnCtx.accessor()).willReturn(accessor);
		given(txnCtx.activePayer()).willReturn(payer);
		given(txnCtx.consensusTime()).willReturn(now);
		given(creationFactory.processFrom(
				accountStore,
				tokenStore,
				dynamicProperties,
				tokenCreateTxn.getTokenCreation())).willReturn(creation);
		given(creation.newAssociations()).willReturn(mockAssociations);
		given(creation.newTokenId()).willReturn(createdId);

		subject.doStateTransition();

		verify(creation).loadModelsWith(payer, ids, validator);
		verify(creation).doProvisionallyWith(now.getEpochSecond(), MODEL_FACTORY, RELS_LISTING);
		verify(creation).persist();
		verify(sideEffectsTracker).trackExplicitAutoAssociation(mockAssociations.get(0));
<<<<<<< HEAD
=======
		verify(sigImpactHistorian).markEntityChanged(createdId.num());
>>>>>>> c2a90017
	}

	@Test
	void hasCorrectApplicability() {
		givenValidTxnCtx();

		// expect:
		assertTrue(subject.applicability().test(tokenCreateTxn));
		assertFalse(subject.applicability().test(TransactionBody.getDefaultInstance()));
	}

	@Test
	void acceptsValidTxn() {
		givenValidTxnCtx();
		withHappyValidator();

		// expect:
		assertEquals(OK, subject.semanticCheck().apply(tokenCreateTxn));
	}

	@Test
	void uniqueNotSupportedIfNftsNotEnabled() {
		givenValidTxnCtx(false, false, true);

		// expect:
		assertEquals(NOT_SUPPORTED, subject.semanticCheck().apply(tokenCreateTxn));
	}

	@Test
	void uniqueSupportedIfNftsEnabled() {
		given(dynamicProperties.areNftsEnabled()).willReturn(true);
		givenValidTxnCtx(false, false, true);
		given(validator.memoCheck(any())).willReturn(OK);
		given(validator.tokenNameCheck(any())).willReturn(OK);
		given(validator.tokenSymbolCheck(any())).willReturn(OK);

		// expect:
		assertEquals(INVALID_TOKEN_INITIAL_SUPPLY, subject.semanticCheck().apply(tokenCreateTxn));
	}

	@Test
	void acceptsMissingAutoRenewAcount() {
		givenValidMissingRenewAccount();
		given(validator.memoCheck(any())).willReturn(OK);
		given(validator.tokenNameCheck(any())).willReturn(OK);
		given(validator.tokenSymbolCheck(any())).willReturn(OK);
		given(txnCtx.consensusTime()).willReturn(now);

		// expect
		assertEquals(OK, subject.semanticCheck().apply(tokenCreateTxn));
	}

	@Test
	void rejectsInvalidSymbol() {
		givenValidTxnCtx();
		given(validator.memoCheck(any())).willReturn(OK);
		given(validator.tokenSymbolCheck(any())).willReturn(MISSING_TOKEN_SYMBOL);

		// expect:
		assertEquals(MISSING_TOKEN_SYMBOL, subject.semanticCheck().apply(tokenCreateTxn));
	}

	@Test
	void rejectsMissingName() {
		givenValidTxnCtx();
		withHappyValidatorExceptAutoRenew();
		given(validator.tokenNameCheck(any())).willReturn(MISSING_TOKEN_NAME);

		// expect:
		assertEquals(MISSING_TOKEN_NAME, subject.semanticCheck().apply(tokenCreateTxn));
	}

	@Test
	void rejectsTooLongName() {
		givenValidTxnCtx();
		withHappyValidatorExceptAutoRenew();
		given(validator.tokenNameCheck(any())).willReturn(TOKEN_SYMBOL_TOO_LONG);

		// expect:
		assertEquals(TOKEN_SYMBOL_TOO_LONG, subject.semanticCheck().apply(tokenCreateTxn));
	}

	@Test
	void rejectsInvalidInitialSupply() {
		givenInvalidInitialSupply();
		withHappyValidatorExceptAutoRenew();

		// expect:
		assertEquals(INVALID_TOKEN_INITIAL_SUPPLY, subject.semanticCheck().apply(tokenCreateTxn));
	}

	@Test
	void rejectsInvalidDecimals() {
		givenInvalidDecimals();
		withHappyValidatorExceptAutoRenew();

		// expect:
		assertEquals(INVALID_TOKEN_DECIMALS, subject.semanticCheck().apply(tokenCreateTxn));
	}

	@Test
	void rejectsMissingTreasury() {
		givenMissingTreasury();
		withHappyValidatorExceptAutoRenew();

		// expect:
		assertEquals(INVALID_TREASURY_ACCOUNT_FOR_TOKEN, subject.semanticCheck().apply(tokenCreateTxn));
	}

	@Test
	void rejectsInvalidFeeSchedule() {
		givenInvalidFeeScheduleKey();
		withHappyValidatorExceptAutoRenew();

		// expect:
		assertEquals(INVALID_CUSTOM_FEE_SCHEDULE_KEY, subject.semanticCheck().apply(tokenCreateTxn));
	}

	@Test
	void rejectsInvalidAdminKey() {
		givenInvalidAdminKey();
		withHappyValidatorExceptAutoRenew();

		// expect:
		assertEquals(INVALID_ADMIN_KEY, subject.semanticCheck().apply(tokenCreateTxn));
	}

	@Test
	void rejectsInvalidKycKey() {
		givenInvalidKycKey();
		withHappyValidatorExceptAutoRenew();

		// expect:
		assertEquals(INVALID_KYC_KEY, subject.semanticCheck().apply(tokenCreateTxn));
	}

	@Test
	void rejectsInvalidWipeKey() {
		givenInvalidWipeKey();
		withHappyValidatorExceptAutoRenew();

		// expect:
		assertEquals(INVALID_WIPE_KEY, subject.semanticCheck().apply(tokenCreateTxn));
	}

	@Test
	void rejectsInvalidSupplyKey() {
		givenInvalidSupplyKey();
		withHappyValidatorExceptAutoRenew();

		// expect:
		assertEquals(INVALID_SUPPLY_KEY, subject.semanticCheck().apply(tokenCreateTxn));
	}

	@Test
	void rejectMissingFreezeKeyWithFreezeDefault() {
		givenMissingFreezeKeyWithFreezeDefault();
		withHappyValidatorExceptAutoRenew();

		// expect:
		assertEquals(TOKEN_HAS_NO_FREEZE_KEY, subject.semanticCheck().apply(tokenCreateTxn));
	}

	@Test
	void rejectsInvalidFreezeKey() {
		givenInvalidFreezeKey();
		withHappyValidatorExceptAutoRenew();

		// expect:
		assertEquals(INVALID_FREEZE_KEY, subject.semanticCheck().apply(tokenCreateTxn));
	}

	@Test
	void rejectsInvalidAdminKeyBytes() {
		givenInvalidAdminKeyBytes();
		withHappyValidatorExceptAutoRenew();

		// expect:
		assertEquals(INVALID_ADMIN_KEY, subject.semanticCheck().apply(tokenCreateTxn));
	}

	@Test
	void rejectsInvalidMemo() {
		givenValidTxnCtx();
		given(validator.memoCheck(any())).willReturn(INVALID_ZERO_BYTE_IN_STRING);

		// expect:
		assertEquals(INVALID_ZERO_BYTE_IN_STRING, subject.semanticCheck().apply(tokenCreateTxn));
	}

	@Test
	void rejectsInvalidAutoRenewPeriod() {
		givenValidTxnCtx();
		withHappyValidatorExceptAutoRenew();

		// expect:
		assertEquals(INVALID_RENEWAL_PERIOD, subject.semanticCheck().apply(tokenCreateTxn));
	}

	@Test
	void rejectsExpiryInPastInPrecheck() {
		givenInvalidExpirationTime();
		withHappyValidatorExceptAutoRenew();
		given(txnCtx.consensusTime()).willReturn(now);

		assertEquals(INVALID_EXPIRATION_TIME, subject.semanticCheck().apply(tokenCreateTxn));
	}

	@Test
	void rejectsInvalidSupplyChecks() {
		givenInvalidSupplyTypeAndSupply();
		withHappyValidatorExceptAutoRenew();

		assertEquals(INVALID_TOKEN_MAX_SUPPLY, subject.semanticCheck().apply(tokenCreateTxn));
	}

	@Test
	void rejectsInvalidInitialAndMaxSupply() {
		givenTxWithInvalidSupplies();
		withHappyValidatorExceptAutoRenew();

		assertEquals(INVALID_TOKEN_INITIAL_SUPPLY, subject.semanticCheck().apply(tokenCreateTxn));
	}

	private void givenInvalidSupplyTypeAndSupply() {
		var builder = TransactionBody.newBuilder()
				.setTokenCreation(TokenCreateTransactionBody.newBuilder()
						.setSupplyType(TokenSupplyType.INFINITE)
						.setInitialSupply(0)
						.setMaxSupply(1)
						.build());

		tokenCreateTxn = builder.build();
	}

	private void givenTxWithInvalidSupplies() {
		var builder = TransactionBody.newBuilder()
				.setTokenCreation(TokenCreateTransactionBody.newBuilder()
						.setSupplyType(TokenSupplyType.FINITE)
						.setInitialSupply(1000)
						.setMaxSupply(1)
						.build()
				);
		tokenCreateTxn = builder.build();
	}

	private void givenValidTxnCtx() {
		givenValidTxnCtx(false, false, false);
	}

	private void givenValidTxnCtx(boolean withKyc, boolean withFreeze, boolean isUnique) {
		final var expiry = Timestamp.newBuilder().setSeconds(thisSecond + thisSecond).build();
		final var memo = "...descending into thin air, where no arms / outstretch to catch her";
		var builder = TransactionBody.newBuilder()
				.setTokenCreation(TokenCreateTransactionBody.newBuilder()
						.setMemo(memo)
						.setInitialSupply(initialSupply)
						.setDecimals(decimals)
						.setTreasury(treasury)
						.setAdminKey(key)
						.setAutoRenewAccount(renewAccount)
						.setExpiry(expiry));
		if (isUnique) {
			builder.getTokenCreationBuilder().setTokenType(TokenType.NON_FUNGIBLE_UNIQUE);
		}
		if (withFreeze) {
			builder.getTokenCreationBuilder().setFreezeKey(TxnHandlingScenario.TOKEN_FREEZE_KT.asKey());
		}
		if (withKyc) {
			builder.getTokenCreationBuilder().setKycKey(TxnHandlingScenario.TOKEN_KYC_KT.asKey());
		}
		tokenCreateTxn = builder.build();
	}

	private void givenInvalidInitialSupply() {
		tokenCreateTxn = TransactionBody.newBuilder()
				.setTokenCreation(TokenCreateTransactionBody.newBuilder()
						.setInitialSupply(-1))
				.build();
	}

	private void givenInvalidDecimals() {
		tokenCreateTxn = TransactionBody.newBuilder()
				.setTokenCreation(TokenCreateTransactionBody.newBuilder()
						.setInitialSupply(0)
						.setDecimals(-1))
				.build();
	}

	private void givenMissingTreasury() {
		tokenCreateTxn = TransactionBody.newBuilder()
				.setTokenCreation(TokenCreateTransactionBody.newBuilder())
				.build();
	}

	private void givenMissingFreezeKeyWithFreezeDefault() {
		tokenCreateTxn = TransactionBody.newBuilder()
				.setTokenCreation(TokenCreateTransactionBody.newBuilder()
						.setInitialSupply(initialSupply)
						.setDecimals(decimals)
						.setTreasury(treasury)
						.setFreezeDefault(true))
				.build();
	}

	private void givenInvalidFreezeKey() {
		tokenCreateTxn = TransactionBody.newBuilder()
				.setTokenCreation(TokenCreateTransactionBody.newBuilder()
						.setInitialSupply(initialSupply)
						.setDecimals(decimals)
						.setTreasury(treasury)
						.setFreezeKey(Key.getDefaultInstance()))
				.build();
	}

	private void givenInvalidAdminKey() {
		tokenCreateTxn = TransactionBody.newBuilder()
				.setTokenCreation(TokenCreateTransactionBody.newBuilder()
						.setInitialSupply(initialSupply)
						.setDecimals(decimals)
						.setTreasury(treasury)
						.setAdminKey(Key.getDefaultInstance()))
				.build();
	}

	private void givenInvalidFeeScheduleKey() {
		tokenCreateTxn = TransactionBody.newBuilder()
				.setTokenCreation(TokenCreateTransactionBody.newBuilder()
						.setInitialSupply(initialSupply)
						.setDecimals(decimals)
						.setTreasury(treasury)
						.setFeeScheduleKey(Key.getDefaultInstance()))
				.build();
	}

	private void givenInvalidAdminKeyBytes() {
		tokenCreateTxn = TransactionBody.newBuilder()
				.setTokenCreation(TokenCreateTransactionBody.newBuilder()
						.setInitialSupply(initialSupply)
						.setDecimals(decimals)
						.setTreasury(treasury)
						.setAdminKey(Key.newBuilder().setEd25519(ByteString.copyFrom("1".getBytes()))))
				.build();
	}

	private void givenInvalidKycKey() {
		tokenCreateTxn = TransactionBody.newBuilder()
				.setTokenCreation(TokenCreateTransactionBody.newBuilder()
						.setInitialSupply(initialSupply)
						.setDecimals(decimals)
						.setTreasury(treasury)
						.setKycKey(Key.getDefaultInstance()))
				.build();
	}

	private void givenInvalidWipeKey() {
		tokenCreateTxn = TransactionBody.newBuilder()
				.setTokenCreation(TokenCreateTransactionBody.newBuilder()
						.setInitialSupply(initialSupply)
						.setDecimals(decimals)
						.setTreasury(treasury)
						.setWipeKey(Key.getDefaultInstance()))
				.build();
	}

	private void givenInvalidSupplyKey() {
		tokenCreateTxn = TransactionBody.newBuilder()
				.setTokenCreation(TokenCreateTransactionBody.newBuilder()
						.setInitialSupply(initialSupply)
						.setDecimals(decimals)
						.setTreasury(treasury)
						.setSupplyKey(Key.getDefaultInstance()))
				.build();
	}

	private void givenInvalidExpirationTime() {
		tokenCreateTxn = TransactionBody.newBuilder()
				.setTokenCreation(TokenCreateTransactionBody.newBuilder()
						.setInitialSupply(initialSupply)
						.setDecimals(decimals)
						.setTreasury(treasury)
						.setExpiry(Timestamp.newBuilder().setSeconds(-1)))
				.build();
	}

	private void givenValidMissingRenewAccount() {
		tokenCreateTxn = TransactionBody.newBuilder()
				.setTokenCreation(TokenCreateTransactionBody.newBuilder()
						.setInitialSupply(initialSupply)
						.setDecimals(decimals)
						.setTreasury(treasury)
						.setAdminKey(key)
						.setExpiry(Timestamp.newBuilder().setSeconds(thisSecond + Instant.now().getEpochSecond())))
				.build();
	}

	private void withHappyValidator() {
		given(validator.memoCheck(any())).willReturn(OK);
		given(validator.tokenNameCheck(any())).willReturn(OK);
		given(validator.tokenSymbolCheck(any())).willReturn(OK);
		given(validator.isValidAutoRenewPeriod(any())).willReturn(true);
	}

	private void withHappyValidatorExceptAutoRenew() {
		given(validator.memoCheck(any())).willReturn(OK);
		given(validator.tokenNameCheck(any())).willReturn(OK);
		given(validator.tokenSymbolCheck(any())).willReturn(OK);
	}
}<|MERGE_RESOLUTION|>--- conflicted
+++ resolved
@@ -122,12 +122,8 @@
 	@BeforeEach
 	private void setup() {
 		subject = new TokenCreateTransitionLogic(
-<<<<<<< HEAD
-				validator, tokenStore, accountStore, txnCtx, dynamicProperties, ids, sideEffectsTracker);
-=======
 				validator, tokenStore, accountStore,
 				txnCtx, dynamicProperties, ids, sigImpactHistorian, sideEffectsTracker);
->>>>>>> c2a90017
 	}
 
 	@Test
@@ -155,10 +151,7 @@
 		verify(creation).doProvisionallyWith(now.getEpochSecond(), MODEL_FACTORY, RELS_LISTING);
 		verify(creation).persist();
 		verify(sideEffectsTracker).trackExplicitAutoAssociation(mockAssociations.get(0));
-<<<<<<< HEAD
-=======
 		verify(sigImpactHistorian).markEntityChanged(createdId.num());
->>>>>>> c2a90017
 	}
 
 	@Test
