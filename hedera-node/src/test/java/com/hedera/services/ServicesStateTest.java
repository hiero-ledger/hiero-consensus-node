--- conflicted
+++ resolved
@@ -675,41 +675,6 @@
     }
 
     @Test
-<<<<<<< HEAD
-=======
-    void initHandlesScheduledTxnMigration() {
-        subject.setChild(StateChildIndices.SCHEDULE_TXS, mock(MerkleScheduledTransactions.class));
-        assertInstanceOf(MerkleScheduledTransactions.class, subject.scheduleTxs());
-
-        var mockLegacyScheduledTxns = mock(MerkleMap.class);
-        given(mockLegacyScheduledTxns.size()).willReturn(2);
-
-        subject.setChild(StateChildIndices.SCHEDULE_TXS, mockLegacyScheduledTxns);
-        assertNull(subject.scheduleTxs());
-
-        subject.setChild(StateChildIndices.SPECIAL_FILES, specialFiles);
-        subject.setChild(StateChildIndices.NETWORK_CTX, networkContext);
-        subject.setChild(StateChildIndices.ACCOUNTS, accounts);
-
-        given(app.hashLogger()).willReturn(hashLogger);
-        given(app.initializationFlow()).willReturn(initFlow);
-        given(app.dualStateAccessor()).willReturn(dualStateAccessor);
-        given(platform.getSelfId()).willReturn(selfId);
-        given(app.sysFilesManager()).willReturn(systemFilesManager);
-        // and:
-        APPS.save(selfId.getId(), app);
-
-        // when:
-        subject.init(platform, addressBook, dualState, RESTART, currentVersion);
-
-        var scheduledTxns = subject.scheduleTxs();
-
-        assertInstanceOf(MerkleScheduledTransactions.class, scheduledTxns);
-        assertEquals(2, scheduledTxns.getNumSchedules());
-    }
-
-    @Test
->>>>>>> 24ef8b09
     void copySetsMutabilityAsExpected() {
         // when:
         final var copy = subject.copy();
