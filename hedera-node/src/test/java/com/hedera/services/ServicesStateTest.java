--- conflicted
+++ resolved
@@ -14,39 +14,6 @@
  * limitations under the License.
  */
 package com.hedera.services;
-<<<<<<< HEAD
-
-import static com.hedera.services.ServicesState.EMPTY_HASH;
-import static com.hedera.services.context.AppsManager.APPS;
-import static com.hedera.services.context.properties.SemanticVersions.SEMANTIC_VERSIONS;
-import static com.hedera.services.context.properties.SerializableSemVers.forHapiAndHedera;
-import static com.swirlds.common.system.InitTrigger.RECONNECT;
-import static com.swirlds.common.system.InitTrigger.RESTART;
-import static org.hamcrest.MatcherAssert.assertThat;
-import static org.hamcrest.collection.IsIterableContainingInOrder.contains;
-import static org.junit.jupiter.api.Assertions.assertDoesNotThrow;
-import static org.junit.jupiter.api.Assertions.assertEquals;
-import static org.junit.jupiter.api.Assertions.assertFalse;
-import static org.junit.jupiter.api.Assertions.assertInstanceOf;
-import static org.junit.jupiter.api.Assertions.assertNotNull;
-import static org.junit.jupiter.api.Assertions.assertNull;
-import static org.junit.jupiter.api.Assertions.assertSame;
-import static org.junit.jupiter.api.Assertions.assertThrows;
-import static org.junit.jupiter.api.Assertions.assertTrue;
-import static org.mockito.ArgumentMatchers.any;
-import static org.mockito.ArgumentMatchers.anyLong;
-import static org.mockito.ArgumentMatchers.eq;
-import static org.mockito.BDDMockito.given;
-import static org.mockito.Mockito.doAnswer;
-import static org.mockito.Mockito.inOrder;
-import static org.mockito.Mockito.mock;
-import static org.mockito.Mockito.never;
-import static org.mockito.Mockito.verify;
-import static org.mockito.Mockito.verifyNoInteractions;
-import static org.mockito.Mockito.when;
-import static org.mockito.internal.verification.VerificationModeFactory.times;
-
-=======
 
 import static com.hedera.services.ServicesState.EMPTY_HASH;
 import static com.hedera.services.context.AppsManager.APPS;
@@ -76,7 +43,6 @@
 import static org.mockito.Mockito.when;
 import static org.mockito.internal.verification.VerificationModeFactory.times;
 
->>>>>>> 67166f8e
 import com.google.common.primitives.Ints;
 import com.google.common.primitives.Longs;
 import com.google.protobuf.ByteString;
@@ -88,10 +54,7 @@
 import com.hedera.services.state.forensics.HashLogger;
 import com.hedera.services.state.initialization.SystemAccountsCreator;
 import com.hedera.services.state.initialization.SystemFilesManager;
-<<<<<<< HEAD
-=======
 import com.hedera.services.state.initialization.TreasuryCloner;
->>>>>>> 67166f8e
 import com.hedera.services.state.merkle.MerkleAccount;
 import com.hedera.services.state.merkle.MerkleNetworkContext;
 import com.hedera.services.state.merkle.MerkleScheduledTransactions;
@@ -138,15 +101,6 @@
 import com.swirlds.merkle.map.MerkleMap;
 import com.swirlds.platform.state.DualStateImpl;
 import com.swirlds.platform.state.signed.SignedState;
-<<<<<<< HEAD
-import com.swirlds.platform.state.signed.SignedStateFileManager;
-import com.swirlds.virtualmap.VirtualMap;
-import java.io.File;
-import java.io.IOException;
-import java.security.PublicKey;
-import java.time.Instant;
-import java.util.ConcurrentModificationException;
-=======
 import com.swirlds.platform.state.signed.SignedStateFileReader;
 import com.swirlds.virtualmap.VirtualMap;
 import java.io.File;
@@ -154,7 +108,6 @@
 import java.nio.file.Paths;
 import java.security.PublicKey;
 import java.time.Instant;
->>>>>>> 67166f8e
 import java.util.List;
 import java.util.concurrent.atomic.AtomicReference;
 import java.util.function.Consumer;
@@ -172,15 +125,9 @@
 class ServicesStateTest {
     private final String signedStateDir = "src/test/resources/signedState/";
     private final SoftwareVersion some025xVersion = forHapiAndHedera("0.25.0", "0.25.2");
-<<<<<<< HEAD
-    private final SoftwareVersion currentVersion = SEMANTIC_VERSIONS.deployedSoftwareVersion();
-    private final SoftwareVersion futureVersion = forHapiAndHedera("0.28.0", "0.28.0");
-    private final Instant creationTime = Instant.ofEpochSecond(1_234_567L, 8);
-=======
     private final SoftwareVersion justPriorVersion = forHapiAndHedera("0.28.1", "0.27.9");
     private final SoftwareVersion currentVersion = SEMANTIC_VERSIONS.deployedSoftwareVersion();
     private final SoftwareVersion futureVersion = forHapiAndHedera("1.0.0", "1.0.0");
->>>>>>> 67166f8e
     private final Instant consensusTime = Instant.ofEpochSecond(2_345_678L, 9);
     private final NodeId selfId = new NodeId(false, 1L);
     private static final String bookMemo = "0.0.4";
@@ -192,33 +139,18 @@
     @Mock private ServicesApp app;
     @Mock private MerkleSpecialFiles specialFiles;
     @Mock private MerkleNetworkContext networkContext;
-<<<<<<< HEAD
-    @Mock private SwirldTransaction transaction;
-    @Mock private SwirldDualState dualState;
-    @Mock private StateMetadata metadata;
-    @Mock private ProcessLogic logic;
-    @Mock private PlatformTxnAccessor txnAccessor;
-    @Mock private ExpandHandleSpan expandHandleSpan;
-    @Mock private SigReqsManager sigReqsManager;
-=======
     @Mock private Round round;
     @Mock private Event event;
     @Mock private EventExpansion eventExpansion;
     @Mock private SwirldDualState dualState;
     @Mock private StateMetadata metadata;
     @Mock private ProcessLogic logic;
->>>>>>> 67166f8e
     @Mock private FCHashMap<ByteString, EntityNum> aliases;
     @Mock private MutableStateChildren workingState;
     @Mock private DualStateAccessor dualStateAccessor;
     @Mock private ServicesInitFlow initFlow;
-<<<<<<< HEAD
-    @Mock private ServicesApp.Builder appBuilder;
-    @Mock private PrefetchProcessor prefetchProcessor;
-=======
     @Mock private TreasuryCloner treasuryCloner;
     @Mock private ServicesApp.Builder appBuilder;
->>>>>>> 67166f8e
     @Mock private MerkleMap<EntityNum, MerkleAccount> accounts;
     @Mock private MerkleMap<EntityNumPair, MerkleTokenRelStatus> tokenAssociations;
     @Mock private VirtualMapFactory virtualMapFactory;
@@ -232,10 +164,7 @@
     @Mock private BootstrapProperties bootstrapProperties;
     @Mock private SystemAccountsCreator accountsCreator;
     @Mock private SystemFilesManager systemFilesManager;
-<<<<<<< HEAD
-=======
     @Mock private MigrationRecordsManager migrationRecordsManager;
->>>>>>> 67166f8e
 
     @LoggingTarget private LogCaptor logCaptor;
     @LoggingSubject private ServicesState subject;
@@ -244,17 +173,10 @@
     void setUp() {
         SEMANTIC_VERSIONS
                 .deployedSoftwareVersion()
-<<<<<<< HEAD
-                .setProto(SemanticVersion.newBuilder().setMinor(27).build());
-        SEMANTIC_VERSIONS
-                .deployedSoftwareVersion()
-                .setServices(SemanticVersion.newBuilder().setMinor(27).build());
-=======
                 .setProto(SemanticVersion.newBuilder().setMinor(28).build());
         SEMANTIC_VERSIONS
                 .deployedSoftwareVersion()
                 .setServices(SemanticVersion.newBuilder().setMinor(28).build());
->>>>>>> 67166f8e
         subject = new ServicesState();
         setAllChildren();
     }
@@ -494,79 +416,6 @@
     }
 
     @Test
-<<<<<<< HEAD
-    void expandsSigsAsExpected() throws InvalidProtocolBufferException {
-        // setup:
-        subject.setMetadata(metadata);
-
-        given(metadata.app()).willReturn(app);
-        given(app.expandHandleSpan()).willReturn(expandHandleSpan);
-        given(app.prefetchProcessor()).willReturn(prefetchProcessor);
-        given(app.sigReqsManager()).willReturn(sigReqsManager);
-        given(expandHandleSpan.track(transaction)).willReturn(txnAccessor);
-
-        // when:
-        subject.expandSignatures(transaction);
-
-        // then:
-        verify(sigReqsManager).expandSigsInto(txnAccessor);
-    }
-
-    @Test
-    void warnsOfIpbe() throws InvalidProtocolBufferException {
-        // setup:
-        subject.setMetadata(metadata);
-
-        given(metadata.app()).willReturn(app);
-        given(app.expandHandleSpan()).willReturn(expandHandleSpan);
-        given(expandHandleSpan.track(transaction)).willThrow(InvalidProtocolBufferException.class);
-
-        // when:
-        subject.expandSignatures(transaction);
-
-        // then:
-        assertThat(
-                logCaptor.warnLogs(),
-                contains(Matchers.startsWith("Method expandSignatures called with non-gRPC txn")));
-    }
-
-    @Test
-    void warnsOfRace() throws InvalidProtocolBufferException {
-        // setup:
-        subject.setMetadata(metadata);
-
-        given(metadata.app()).willReturn(app);
-        given(app.expandHandleSpan()).willReturn(expandHandleSpan);
-        given(app.expandHandleSpan()).willReturn(expandHandleSpan);
-        given(expandHandleSpan.track(transaction)).willThrow(ConcurrentModificationException.class);
-
-        // when:
-        subject.expandSignatures(transaction);
-
-        // then:
-        assertThat(
-                logCaptor.warnLogs(),
-                contains(
-                        Matchers.startsWith(
-                                "Unable to expand signatures, will be verified synchronously")));
-    }
-
-    @Test
-    void handleNonConsensusTransactionAsExpected() {
-        // setup:
-        subject.setMetadata(metadata);
-
-        // when:
-        subject.handleTransaction(1L, false, creationTime, null, transaction, dualState);
-
-        // then:
-        verifyNoInteractions(metadata);
-    }
-
-    @Test
-    void handleConsensusTransactionAsExpected() {
-        // setup:
-=======
     void preHandleUsesEventExpansion() {
         subject.setMetadata(metadata);
         given(metadata.app()).willReturn(app);
@@ -587,25 +436,15 @@
 
     @Test
     void handlesRoundAsExpected() {
->>>>>>> 67166f8e
         subject.setMetadata(metadata);
 
         given(metadata.app()).willReturn(app);
         given(app.logic()).willReturn(logic);
         given(app.dualStateAccessor()).willReturn(dualStateAccessor);
 
-<<<<<<< HEAD
-        // when:
-        subject.handleTransaction(1L, true, creationTime, consensusTime, transaction, dualState);
-
-        // then:
-        verify(dualStateAccessor).setDualState(dualState);
-        verify(logic).incorporateConsensusTxn(transaction, consensusTime, 1L);
-=======
         subject.handleConsensusRound(round, dualState);
         verify(dualStateAccessor).setDualState(dualState);
         verify(logic).incorporateConsensus(round);
->>>>>>> 67166f8e
     }
 
     @Test
@@ -649,10 +488,7 @@
         given(app.hashLogger()).willReturn(hashLogger);
         given(app.initializationFlow()).willReturn(initFlow);
         given(app.dualStateAccessor()).willReturn(dualStateAccessor);
-<<<<<<< HEAD
-=======
         given(app.sysFilesManager()).willReturn(systemFilesManager);
->>>>>>> 67166f8e
         given(platform.getSelfId()).willReturn(selfId);
 
         APPS.save(selfId.getId(), app);
@@ -670,10 +506,7 @@
         given(addressBook.getAddress(anyLong())).willReturn(address);
         given(address.getMemo()).willReturn(bookMemo);
         given(appBuilder.bootstrapProps(any())).willReturn(appBuilder);
-<<<<<<< HEAD
-=======
         given(appBuilder.crypto(any())).willReturn(appBuilder);
->>>>>>> 67166f8e
         given(appBuilder.staticAccountMemo(bookMemo)).willReturn(appBuilder);
         given(appBuilder.initialHash(EMPTY_HASH)).willReturn(appBuilder);
         given(appBuilder.platform(platform)).willReturn(appBuilder);
@@ -731,10 +564,7 @@
         given(app.hashLogger()).willReturn(hashLogger);
         given(app.initializationFlow()).willReturn(initFlow);
         given(app.dualStateAccessor()).willReturn(dualStateAccessor);
-<<<<<<< HEAD
-=======
         given(app.migrationRecordsManager()).willReturn(migrationRecordsManager);
->>>>>>> 67166f8e
         given(platform.getSelfId()).willReturn(selfId);
         // and:
         APPS.save(selfId.getId(), app);
@@ -771,11 +601,7 @@
     }
 
     @Test
-<<<<<<< HEAD
-    void nonGenesisInitClearsPreparedUpgradeIfNonNullLastFrozenMatchesFreezeTime() {
-=======
     void nonGenesisInitDoesNotClearPreparedUpgradeIfSameVersion() {
->>>>>>> 67166f8e
         subject.setChild(StateChildIndices.SPECIAL_FILES, specialFiles);
         subject.setChild(StateChildIndices.NETWORK_CTX, networkContext);
         subject.setChild(StateChildIndices.ACCOUNTS, accounts);
@@ -788,20 +614,13 @@
         given(app.initializationFlow()).willReturn(initFlow);
         given(app.dualStateAccessor()).willReturn(dualStateAccessor);
         given(platform.getSelfId()).willReturn(selfId);
-<<<<<<< HEAD
-=======
         given(app.sysFilesManager()).willReturn(systemFilesManager);
->>>>>>> 67166f8e
         // and:
         APPS.save(selfId.getId(), app);
 
         // when:
         subject.init(platform, addressBook, dualState, RESTART, currentVersion);
 
-<<<<<<< HEAD
-        verify(networkContext).discardPreparedUpgradeMeta();
-        verify(dualState).setFreezeTime(null);
-=======
         verify(networkContext, never()).discardPreparedUpgradeMeta();
         verify(dualState, never()).setFreezeTime(null);
     }
@@ -834,7 +653,6 @@
         verify(networkContext).discardPreparedUpgradeMeta();
         verify(dualState).setFreezeTime(null);
         unmockMigrators();
->>>>>>> 67166f8e
     }
 
     @Test
@@ -859,11 +677,8 @@
         given(app.initializationFlow()).willReturn(initFlow);
         given(app.dualStateAccessor()).willReturn(dualStateAccessor);
         given(platform.getSelfId()).willReturn(selfId);
-<<<<<<< HEAD
-=======
         given(app.sysFilesManager()).willReturn(systemFilesManager);
         given(app.treasuryCloner()).willReturn(treasuryCloner);
->>>>>>> 67166f8e
         // and:
         APPS.save(selfId.getId(), app);
 
@@ -895,10 +710,7 @@
         given(app.hashLogger()).willReturn(hashLogger);
         given(app.initializationFlow()).willReturn(initFlow);
         given(app.dualStateAccessor()).willReturn(dualStateAccessor);
-<<<<<<< HEAD
-=======
         given(app.migrationRecordsManager()).willReturn(migrationRecordsManager);
->>>>>>> 67166f8e
         given(platform.getSelfId()).willReturn(selfId);
         // and:
         APPS.save(selfId.getId(), app);
@@ -928,10 +740,7 @@
         given(app.initializationFlow()).willReturn(initFlow);
         given(app.dualStateAccessor()).willReturn(dualStateAccessor);
         given(platform.getSelfId()).willReturn(selfId);
-<<<<<<< HEAD
-=======
         given(app.sysFilesManager()).willReturn(systemFilesManager);
->>>>>>> 67166f8e
         // and:
         APPS.save(selfId.getId(), app);
 
@@ -1000,13 +809,6 @@
     }
 
     @Test
-<<<<<<< HEAD
-    void testLoading0253State() {
-        ClassLoaderHelper.loadClassPathDependencies();
-        final AtomicReference<SignedState> ref = new AtomicReference<>();
-        assertDoesNotThrow(
-                () -> ref.set(loadSignedState(signedStateDir + "v0.25.3/SignedState.swh")));
-=======
     void reconnectMarksTraceabilityRecordsAsStreamed() {
         given(app.hashLogger()).willReturn(hashLogger);
         given(app.initializationFlow()).willReturn(initFlow);
@@ -1029,7 +831,6 @@
         final AtomicReference<SignedState> ref = new AtomicReference<>();
         assertDoesNotThrow(
                 () -> ref.set(loadSignedState(signedStateDir + "v0.27.4/SignedState.swh")));
->>>>>>> 67166f8e
         final var mockPlatform = createMockPlatformWithCrypto();
         ref.get()
                 .getSwirldState()
@@ -1097,10 +898,7 @@
         return DaggerServicesApp.builder()
                 .initialHash(new Hash())
                 .platform(platform)
-<<<<<<< HEAD
-=======
                 .crypto(CryptoFactory.getInstance())
->>>>>>> 67166f8e
                 .selfId(platform.getSelfId().getId())
                 .staticAccountMemo("memo")
                 .bootstrapProps(new BootstrapProperties())
@@ -1116,11 +914,7 @@
     }
 
     private static SignedState loadSignedState(final String path) throws IOException {
-<<<<<<< HEAD
-        var signedPair = SignedStateFileManager.readSignedStateFromFile(new File(path));
-=======
         var signedPair = SignedStateFileReader.readStateFile(Paths.get(path));
->>>>>>> 67166f8e
         // Because it's possible we are loading old data, we cannot check equivalence of the hash.
         Assertions.assertNotNull(signedPair.signedState());
         return signedPair.signedState();
