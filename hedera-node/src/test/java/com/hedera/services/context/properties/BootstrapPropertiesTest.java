package com.hedera.services.context.properties;

/*-
 * ‌
 * Hedera Services Node
 * ​
 * Copyright (C) 2018 - 2021 Hedera Hashgraph, LLC
 * ​
 * Licensed under the Apache License, Version 2.0 (the "License");
 * you may not use this file except in compliance with the License.
 * You may obtain a copy of the License at
 *
 *      http://www.apache.org/licenses/LICENSE-2.0
 *
 * Unless required by applicable law or agreed to in writing, software
 * distributed under the License is distributed on an "AS IS" BASIS,
 * WITHOUT WARRANTIES OR CONDITIONS OF ANY KIND, either express or implied.
 * See the License for the specific language governing permissions and
 * limitations under the License.
 * ‍
 */

import com.hedera.services.fees.calculation.CongestionMultipliers;
import com.hedera.services.sysfiles.domain.throttling.ThrottleReqOpsScaleFactor;
import com.hedera.test.extensions.LogCaptor;
import com.hedera.test.extensions.LogCaptureExtension;
import com.hedera.test.extensions.LoggingSubject;
import com.hedera.test.extensions.LoggingTarget;
import org.apache.commons.lang3.tuple.Pair;
import org.hamcrest.Matchers;
import org.junit.jupiter.api.BeforeEach;
import org.junit.jupiter.api.Test;
import org.junit.jupiter.api.extension.ExtendWith;

import java.io.IOException;
import java.util.EnumSet;
import java.util.Map;
import java.util.Set;

import static com.hedera.services.sysfiles.domain.KnownBlockValues.MISSING_BLOCK_VALUES;
import static com.hederahashgraph.api.proto.java.HederaFunctionality.ConsensusSubmitMessage;
import static com.hederahashgraph.api.proto.java.HederaFunctionality.CryptoTransfer;
import static com.hederahashgraph.api.proto.java.HederaFunctionality.TokenBurn;
import static com.hederahashgraph.api.proto.java.HederaFunctionality.TokenMint;
import static java.util.Map.entry;
import static org.hamcrest.MatcherAssert.assertThat;
import static org.hamcrest.collection.IsIterableContainingInOrder.contains;
import static org.junit.jupiter.api.Assertions.assertDoesNotThrow;
import static org.junit.jupiter.api.Assertions.assertEquals;
import static org.junit.jupiter.api.Assertions.assertThrows;
import static org.junit.jupiter.api.Assertions.assertTrue;

@ExtendWith({LogCaptureExtension.class})
class BootstrapPropertiesTest {
	@LoggingTarget
	private LogCaptor logCaptor;
	@LoggingSubject
	private BootstrapProperties subject = new BootstrapProperties();

	private static final String STD_PROPS_RESOURCE = "bootstrap/standard.properties";
	private static final String INVALID_PROPS_RESOURCE = "bootstrap/not.properties";
	private static final String UNREADABLE_PROPS_RESOURCE = "bootstrap/unreadable.properties";
	private static final String INCOMPLETE_STD_PROPS_RESOURCE = "bootstrap/incomplete.properties";

	private static final String OVERRIDE_PROPS_LOC = "src/test/resources/bootstrap/override.properties";
	private static final String EMPTY_OVERRIDE_PROPS_LOC = "src/test/resources/bootstrap/empty-override.properties";

	private static final Map<String, Object> expectedProps = Map.ofEntries(
			entry("bootstrap.feeSchedulesJson.resource", "feeSchedules.json"),
			entry("bootstrap.genesisB64Keystore.keyName", "START_ACCOUNT"),
			entry("bootstrap.genesisB64Keystore.path", "data/onboard/StartUpAccount.txt"),
			entry("bootstrap.genesisPemPassphrase.path", "TBD"),
			entry("bootstrap.genesisPem.path", "TBD"),
			entry("bootstrap.hapiPermissions.path", "data/config/api-permission.properties"),
			entry("bootstrap.networkProperties.path", "data/config/application.properties"),
			entry("bootstrap.rates.currentHbarEquiv", 1),
			entry("bootstrap.rates.currentCentEquiv", 12),
			entry("bootstrap.rates.currentExpiry", 4102444800L),
			entry("bootstrap.rates.nextHbarEquiv", 1),
			entry("bootstrap.rates.nextCentEquiv", 15),
			entry("bootstrap.rates.nextExpiry", 4102444800L),
			entry("bootstrap.system.entityExpiry", 1654819200L),
			entry("bootstrap.throttleDefsJson.resource", "throttles.json"),
			entry("accounts.addressBookAdmin", 55L),
			entry("balances.exportDir.path", "/opt/hgcapp/accountBalances/"),
			entry("balances.exportEnabled", true),
			entry("balances.exportPeriodSecs", 900),
			entry("balances.exportTokenBalances", true),
			entry("balances.nodeBalanceWarningThreshold", 0L),
			entry("accounts.exchangeRatesAdmin", 57L),
			entry("accounts.feeSchedulesAdmin", 56L),
			entry("accounts.nodeRewardAccount", 801L),
			entry("accounts.stakingRewardAccount", 800L),
			entry("accounts.freezeAdmin", 58L),
			entry("accounts.systemAdmin", 50L),
			entry("accounts.systemDeleteAdmin", 59L),
			entry("accounts.systemUndeleteAdmin", 60L),
			entry("accounts.treasury", 2L),
			entry("contracts.allowCreate2", true),
			entry("contracts.defaultLifetime", 7890000L),
			entry("contracts.localCall.estRetBytes", 32),
			entry("contracts.maxGas", 8000000),
			entry("contracts.maxKvPairs.aggregate", 500_000_000L),
			entry("contracts.maxKvPairs.individual", 163_840),
			entry("contracts.chainId", 1),
			entry("contracts.enableTraceability", true),
			entry("contracts.throttle.throttleByGas", true),
			entry("contracts.knownBlockHash", MISSING_BLOCK_VALUES),
			entry("contracts.maxRefundPercentOfGasLimit", 20),
			entry("contracts.frontendThrottleMaxGasLimit", 8000000L),
			entry("contracts.consensusThrottleMaxGasLimit", 15000000L),
			entry("contracts.scheduleThrottleMaxGasLimit", 5000000L),
			entry("contracts.redirectTokenCalls", true),
			entry("contracts.precompile.exchangeRateGasCost", 100L),
			entry("contracts.precompile.htsDefaultGasCost", 10000L),
			entry("contracts.precompile.exportRecordResults", true),
			entry("contracts.precompile.htsEnableTokenCreate", true),
			entry("dev.onlyDefaultNodeListens", true),
			entry("dev.defaultListeningNodeAccount", "0.0.3"),
			entry("entities.maxLifetime", 3153600000L),
			entry("entities.systemDeletable", EnumSet.of(EntityType.FILE)),
			entry("fees.percentCongestionMultipliers", CongestionMultipliers.from("90,10x,95,25x,99,100x")),
			entry("fees.minCongestionPeriod", 60),
			entry("files.addressBook", 101L),
			entry("files.networkProperties", 121L),
			entry("files.exchangeRates", 112L),
			entry("files.feeSchedules", 111L),
			entry("files.hapiPermissions", 122L),
			entry("files.throttleDefinitions", 123L),
			entry("files.nodeDetails", 102L),
			entry("files.softwareUpdateRange", Pair.of(150L, 159L)),
			entry("grpc.port", 50211),
			entry("grpc.tlsPort", 50212),
			entry("hedera.accountsExportPath", "data/onboard/exportedAccount.txt"),
			entry("hedera.exportAccountsOnStartup", false),
			entry("hedera.firstUserEntity", 1001L),
			entry("hedera.numReservedSystemEntities", 750L),
			entry("hedera.prefetch.queueCapacity", 10000),
			entry("hedera.prefetch.threadPoolSize", 2),
			entry("hedera.prefetch.codeCacheTtlSecs", 120),
			entry("hedera.profiles.active", Profile.PROD),
			entry("hedera.realm", 0L),
			entry("hedera.recordStream.logDir", "/opt/hgcapp/recordStreams"),
			entry("hedera.recordStream.logPeriod", 2L),
			entry("hedera.recordStream.isEnabled", true),
			entry("hedera.recordStream.queueCapacity", 5000),
			entry("hedera.shard", 0L),
			entry("hedera.transaction.maxMemoUtf8Bytes", 100),
			entry("hedera.transaction.minValidDuration", 15L),
			entry("hedera.transaction.maxValidDuration", 180L),
			entry("hedera.transaction.minValidityBufferSecs", 10),
			entry("ledger.id", "0x03"),
			entry("ledger.changeHistorian.memorySecs", 20),
			entry("ledger.fundingAccount", 98L),
			entry("ledger.maxAccountNum", 100_000_000L),
			entry("ledger.numSystemAccounts", 100),
			entry("ledger.records.maxQueryableByAccount", 180),
			entry("ledger.transfers.maxLen", 10),
			entry("ledger.tokenTransfers.maxLen", 10),
			entry("ledger.totalTinyBarFloat", 5000000000000000000L),
			entry("autoCreation.enabled", true),
			entry("autoRemove.maxPurgedKvPairsPerTouch", 10),
			entry("autoRemove.maxReturnedNftsPerTouch", 10),
			entry("autoRenew.targetTypes", EnumSet.noneOf(EntityType.class)),
			entry("autorenew.numberOfEntitiesToScan", 100),
			entry("autorenew.maxNumberOfEntitiesToRenewOrDelete", 2),
			entry("autorenew.gracePeriod", 604800L),
			entry("ledger.autoRenewPeriod.maxDuration", 8000001L),
			entry("ledger.autoRenewPeriod.minDuration", 6999999L),
			entry("ledger.schedule.txExpiryTimeSecs", 1800),
			entry("iss.dumpFcms", false),
			entry("iss.resetPeriod", 60),
			entry("iss.roundsToDump", 5000),
			entry("netty.mode", Profile.PROD),
			entry("netty.prod.flowControlWindow", 10240),
			entry("netty.prod.maxConcurrentCalls", 10),
			entry("netty.prod.maxConnectionAge", 15L),
			entry("netty.prod.maxConnectionAgeGrace", 5L),
			entry("netty.prod.maxConnectionIdle", 10L),
			entry("netty.prod.keepAliveTime", 10L),
			entry("netty.prod.keepAliveTimeout", 3L),
			entry("netty.startRetries", 90),
			entry("netty.startRetryIntervalMs", 1_000L),
			entry("netty.tlsCrt.path", "hedera.crt"),
			entry("netty.tlsKey.path", "hedera.key"),
			entry("queries.blob.lookupRetries", 3),
			entry("tokens.maxRelsPerInfoQuery", 1_000),
			entry("tokens.maxPerAccount", 1_000),
			entry("tokens.maxSymbolUtf8Bytes", 100),
			entry("tokens.maxTokenNameUtf8Bytes", 100),
			entry("tokens.maxCustomFeesAllowed", 10),
			entry("tokens.maxCustomFeeDepth", 2),
			entry("files.maxSizeKb", 1024),
			entry("fees.tokenTransferUsageMultiplier", 380),
			entry("cache.records.ttl", 180),
			entry("rates.intradayChangeLimitPercent", 25),
<<<<<<< HEAD
=======
			entry("rates.midnightCheckInterval", 1L),
			entry("scheduling.longTermEnabled", true),
			entry("scheduling.maxTxnPerSecond", 100L),
			entry("scheduling.maxExpirationFutureSeconds", 5356800L),
>>>>>>> 572c0a44
			entry("scheduling.whitelist", Set.of(
					CryptoTransfer,
					TokenMint,
					TokenBurn,
					ConsensusSubmitMessage)),
			entry("sigs.expandFromLastSignedState", true),
			entry("stats.runningAvgHalfLifeSecs", 10.0),
			entry("stats.hapiOps.speedometerUpdateIntervalMs", 3_000L),
			entry("stats.speedometerHalfLifeSecs", 10.0),
			entry("stats.executionTimesToTrack", 0),
			entry("staking.periodMins", 1440L),
			entry("staking.rewardHistory.numStoredPeriods", 365),
			entry("staking.rewardRate", 10_000_000L),
			entry("staking.startThreshold", 100_000_000L),
			entry("staking.fees.nodeRewardPercentage", 10),
			entry("staking.fees.stakingRewardPercentage", 10),
			entry("staking.activeThreshold", 1000),
			entry("consensus.message.maxBytesAllowed", 1024),
			entry("consensus.handle.maxPrecedingRecords", 3L),
			entry("consensus.handle.maxFollowingRecords", 50L),
			entry("ledger.nftTransfers.maxLen", 10),
			entry("ledger.xferBalanceChanges.maxLen", 20),
			entry("tokens.nfts.areEnabled", true),
			entry("tokens.nfts.useTreasuryWildcards", true),
			entry("tokens.nfts.maxQueryRange", 100L),
			entry("tokens.nfts.maxBatchSizeWipe", 10),
			entry("tokens.nfts.maxBatchSizeMint", 10),
			entry("tokens.nfts.maxBatchSizeBurn", 10),
			entry("tokens.nfts.maxMetadataBytes", 100),
			entry("tokens.nfts.maxAllowedMints", 5000000L),
			entry("tokens.nfts.mintThrottleScaleFactor", ThrottleReqOpsScaleFactor.from("5:2")),
			entry("upgrade.artifacts.path", "/opt/hgcapp/services-hedera/HapiApp2.0/data/upgrade/current"),
			entry("hedera.allowances.maxTransactionLimit", 20),
			entry("hedera.allowances.maxAccountLimit", 100),
			entry("hedera.allowances.isEnabled", true),
			entry("entities.limitTokenAssociations", false)
	);

	@Test
	void containsProperty() {
		assertTrue(subject.containsProperty("tokens.nfts.maxQueryRange"));
	}

	@BeforeEach
	void setUp() {
		subject.bootstrapOverridePropsLoc = EMPTY_OVERRIDE_PROPS_LOC;
	}

	@Test
	void throwsIseIfUnreadable() {
		subject.bootstrapPropsResource = UNREADABLE_PROPS_RESOURCE;

		final var ise = assertThrows(IllegalStateException.class, subject::ensureProps);
		final var msg = String.format("'%s' contains unrecognized properties:", UNREADABLE_PROPS_RESOURCE);
		assertTrue(ise.getMessage().startsWith(msg));
	}

	@Test
	void throwsIseIfIoExceptionOccurs() {
		final var bkup = BootstrapProperties.resourceStreamProvider;
		subject.bootstrapPropsResource = STD_PROPS_RESOURCE;
		BootstrapProperties.resourceStreamProvider = ignore -> {
			throw new IOException("Oops!");
		};

		final var ise = assertThrows(IllegalStateException.class, subject::ensureProps);
		final var msg = String.format("'%s' could not be loaded!", STD_PROPS_RESOURCE);
		assertEquals(msg, ise.getMessage());

		BootstrapProperties.resourceStreamProvider = bkup;
	}

	@Test
	void throwsIseIfInvalid() {
		subject.bootstrapPropsResource = INVALID_PROPS_RESOURCE;

		final var ise = assertThrows(IllegalStateException.class, subject::ensureProps);
		final var msg = String.format("'%s' contains unrecognized properties:", INVALID_PROPS_RESOURCE);
		assertTrue(ise.getMessage().startsWith(msg));
	}

	@Test
	void ensuresFilePropsFromExtant() {
		subject.bootstrapPropsResource = STD_PROPS_RESOURCE;

		subject.ensureProps();

		for (String name : BootstrapProperties.BOOTSTRAP_PROP_NAMES) {
			assertEquals(expectedProps.get(name), subject.getProperty(name), name + " has the wrong value!");
		}
		assertEquals(expectedProps, subject.bootstrapProps);
	}

	@Test
	void includesOverrides() {
		subject.bootstrapPropsResource = STD_PROPS_RESOURCE;
		subject.bootstrapOverridePropsLoc = OVERRIDE_PROPS_LOC;

		subject.ensureProps();

		assertEquals(30, subject.getProperty("tokens.maxRelsPerInfoQuery"));
		assertEquals(30, subject.getProperty("tokens.maxPerAccount"));
	}

	@Test
	void doesntThrowOnMissingOverridesFile() {
		subject.bootstrapPropsResource = STD_PROPS_RESOURCE;
		subject.bootstrapOverridePropsLoc = "im-not-here";

		assertDoesNotThrow(subject::ensureProps);
	}

	@Test
	void throwsIaeOnMissingPropRequest() {
		subject.bootstrapPropsResource = STD_PROPS_RESOURCE;

		subject.ensureProps();

		final var ise = assertThrows(IllegalArgumentException.class, () -> subject.getProperty("not-a-real-prop"));
		assertEquals("Argument 'name=not-a-real-prop' is invalid!", ise.getMessage());
	}

	@Test
	void throwsIseIfMissingProps() {
		subject.bootstrapPropsResource = INCOMPLETE_STD_PROPS_RESOURCE;

		final var ise = assertThrows(IllegalStateException.class, subject::ensureProps);
		final var msg = String.format("'%s' is missing properties:", INCOMPLETE_STD_PROPS_RESOURCE);
		assertTrue(ise.getMessage().startsWith(msg));
	}

	@Test
	void logsLoadedPropsOnInit() {
		subject.bootstrapPropsResource = STD_PROPS_RESOURCE;
		subject.getProperty("bootstrap.feeSchedulesJson.resource");

		assertThat(logCaptor.infoLogs(), contains(Matchers.startsWith(("Resolved bootstrap properties:"))));
	}
}<|MERGE_RESOLUTION|>--- conflicted
+++ resolved
@@ -194,13 +194,10 @@
 			entry("fees.tokenTransferUsageMultiplier", 380),
 			entry("cache.records.ttl", 180),
 			entry("rates.intradayChangeLimitPercent", 25),
-<<<<<<< HEAD
-=======
-			entry("rates.midnightCheckInterval", 1L),
+			entry("rates.midnightCheckInterval", 1),
 			entry("scheduling.longTermEnabled", true),
 			entry("scheduling.maxTxnPerSecond", 100L),
 			entry("scheduling.maxExpirationFutureSeconds", 5356800L),
->>>>>>> 572c0a44
 			entry("scheduling.whitelist", Set.of(
 					CryptoTransfer,
 					TokenMint,
