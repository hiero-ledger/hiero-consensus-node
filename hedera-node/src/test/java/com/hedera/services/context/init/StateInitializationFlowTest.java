--- conflicted
+++ resolved
@@ -56,119 +56,6 @@
 
 @ExtendWith(MockitoExtension.class)
 class StateInitializationFlowTest {
-<<<<<<< HEAD
-	private final HederaNumbers defaultNumbers = new MockHederaNumbers();
-
-	@Mock
-	private Hash hash;
-	@Mock
-	private HederaFs hfs;
-	@Mock
-	private RunningHash runningHash;
-	@Mock
-	private ServicesState activeState;
-	@Mock
-	private RecordsRunningHashLeaf runningHashLeaf;
-	@Mock
-	private MutableStateChildren workingState;
-	@Mock
-	private RecordStreamManager recordStreamManager;
-	@Mock
-	private FileUpdateInterceptor aFileInterceptor;
-	@Mock
-	private FileUpdateInterceptor bFileInterceptor;
-	@Mock
-	private Consumer<HederaNumbers> staticNumbersHolder;
-	@Mock
-	private MerkleMap<EntityNum, MerkleAccount> accounts;
-	@Mock
-	private MerkleMap<EntityNum, MerkleTopic> topics;
-	@Mock
-	private MerkleMap<EntityNum, MerkleToken> tokens;
-	@Mock
-	private VirtualMap<UniqueTokenKey, UniqueTokenValue> uniqueTokens;
-	@Mock
-	private MerkleScheduledTransactions schedules;
-	@Mock
-	private VirtualMap<VirtualBlobKey, VirtualBlobValue> storage;
-	@Mock
-	private MerkleMap<EntityNumPair, MerkleTokenRelStatus> tokenAssociations;
-	@Mock
-	private VirtualMap<ContractKey, IterableContractValue> contractStorage;
-
-	private StateInitializationFlow subject;
-
-	@BeforeEach
-	void setUp() {
-		subject = new StateInitializationFlow(
-				hfs,
-				defaultNumbers,
-				recordStreamManager,
-				workingState,
-				Set.of(aFileInterceptor, bFileInterceptor));
-	}
-
-	@Test
-	void performsAsExpectedWithNoInterceptorsRegistered() {
-		setupMockNumInitialization();
-
-		given(runningHash.getHash()).willReturn(hash);
-		given(runningHashLeaf.getRunningHash()).willReturn(runningHash);
-		given(activeState.runningHashLeaf()).willReturn(runningHashLeaf);
-
-		// when:
-		subject.runWith(activeState);
-
-		// then:
-		verify(staticNumbersHolder).accept(defaultNumbers);
-		verify(workingState).updateFrom(activeState);
-		verify(recordStreamManager).setInitialHash(hash);
-		verify(hfs).register(aFileInterceptor);
-		verify(hfs).register(bFileInterceptor);
-
-		cleanupMockNumInitialization();
-	}
-
-	@Test
-	void performsAsExpectedWithInterceptorsRegistered() {
-		setupMockNumInitialization();
-
-		given(runningHash.getHash()).willReturn(hash);
-		given(runningHashLeaf.getRunningHash()).willReturn(runningHash);
-		given(activeState.runningHashLeaf()).willReturn(runningHashLeaf);
-		given(hfs.numRegisteredInterceptors()).willReturn(5);
-
-		// when:
-		subject.runWith(activeState);
-
-		// then:
-		verify(workingState).updateFrom(activeState);
-		verify(recordStreamManager).setInitialHash(hash);
-		verify(hfs, never()).register(any());
-		verify(staticNumbersHolder).accept(defaultNumbers);
-
-		cleanupMockNumInitialization();
-	}
-
-	private void givenMockMerkleMaps() {
-		given(activeState.accounts()).willReturn(accounts);
-		given(activeState.uniqueTokens()).willReturn(uniqueTokens);
-		given(activeState.tokenAssociations()).willReturn(tokenAssociations);
-		given(activeState.topics()).willReturn(topics);
-		given(activeState.tokens()).willReturn(tokens);
-		given(activeState.scheduleTxs()).willReturn(schedules);
-		given(activeState.storage()).willReturn(storage);
-		given(activeState.contractStorage()).willReturn(contractStorage);
-	}
-
-	private void setupMockNumInitialization() {
-		StateInitializationFlow.setStaticNumbersHolder(staticNumbersHolder);
-	}
-
-	private void cleanupMockNumInitialization() {
-		StateInitializationFlow.setStaticNumbersHolder(STATIC_PROPERTIES::setNumbersFrom);
-	}
-=======
     private final HederaNumbers defaultNumbers = new MockHederaNumbers();
 
     @Mock private Hash hash;
@@ -184,7 +71,7 @@
     @Mock private MerkleMap<EntityNum, MerkleAccount> accounts;
     @Mock private MerkleMap<EntityNum, MerkleTopic> topics;
     @Mock private MerkleMap<EntityNum, MerkleToken> tokens;
-    @Mock private MerkleMap<EntityNumPair, MerkleUniqueToken> uniqueTokens;
+    @Mock private VirtualMap<UniqueTokenKey, UniqueTokenValue> uniqueTokens;
     @Mock private MerkleScheduledTransactions schedules;
     @Mock private VirtualMap<VirtualBlobKey, VirtualBlobValue> storage;
     @Mock private MerkleMap<EntityNumPair, MerkleTokenRelStatus> tokenAssociations;
@@ -263,5 +150,4 @@
     private void cleanupMockNumInitialization() {
         StateInitializationFlow.setStaticNumbersHolder(STATIC_PROPERTIES::setNumbersFrom);
     }
->>>>>>> 3e79be41
 }