--- conflicted
+++ resolved
@@ -77,10 +77,6 @@
 
 import static com.hedera.services.context.AwareTransactionContext.EMPTY_KEY;
 import static com.hedera.services.state.submerkle.EntityId.fromGrpcScheduleId;
-<<<<<<< HEAD
-import static com.hedera.services.utils.MiscUtils.asTimestamp;
-=======
->>>>>>> d55cc343
 import static com.hedera.test.utils.IdUtils.asAccount;
 import static com.hedera.test.utils.IdUtils.asAccountString;
 import static com.hedera.test.utils.IdUtils.asContract;
@@ -113,13 +109,6 @@
 	private long memberId = 3;
 	private long anotherMemberId = 4;
 	private Instant now = Instant.now();
-<<<<<<< HEAD
-	private Timestamp timeNow = Timestamp.newBuilder()
-			.setSeconds(now.getEpochSecond())
-			.setNanos(now.getNano())
-			.build();
-=======
->>>>>>> d55cc343
 	private ExchangeRate rateNow = ExchangeRate.newBuilder().setHbarEquiv(1).setCentEquiv(100).setExpirationTime(
 			TimestampSeconds.newBuilder()).build();
 	private ExchangeRateSet ratesNow =
@@ -217,7 +206,7 @@
 		given(accessor.getOfferedFee()).willReturn(offeredFee);
 		given(accessor.getTxnId()).willReturn(txnId);
 		given(accessor.getTxn()).willReturn(txn);
-		given(accessor.getSignedTxnWrapper()).willReturn(signedTxn);
+		given(accessor.getBackwardCompatibleSignedTxn()).willReturn(signedTxn);
 		given(accessor.getPayer()).willReturn(payer);
 		given(accessor.getHash()).willReturn(hash);
 
@@ -400,11 +389,7 @@
 		assertEquals(memo, record.getMemo());
 		assertArrayEquals(hash, record.asGrpc().getTransactionHash().toByteArray());
 		assertEquals(txnId, record.asGrpc().getTransactionID());
-<<<<<<< HEAD
-		assertEquals(RichInstant.fromGrpc(timeNow), record.getConsensusTimestamp());
-=======
 		assertEquals(RichInstant.fromJava(now), record.getConsensusTimestamp());
->>>>>>> d55cc343
 	}
 
 	@Test
@@ -603,37 +588,21 @@
 	}
 
 	private ExpirableTxnRecord.Builder buildRecord(
-<<<<<<< HEAD
-			long otherNonThresholdFees,
-			byte[] hash,
-			TxnAccessor accessor,
-			Timestamp consensusTimestamp,
-			TransactionReceipt receipt
-	) {
-=======
                   long otherNonThresholdFees, 
                   byte[] hash, 
                   TxnAccessor accessor, 
                   Instant consensusTime, 
                   TxnReceipt receipt
         ) {
->>>>>>> d55cc343
 		long amount = ctx.narratedCharging().totalFeesChargedToPayer() + otherNonThresholdFees;
 		TransferList transfersList = ctx.ledger().netTransfersInTxn();
 		List<TokenTransferList> tokenTransferList = ctx.ledger().netTokenTransfersInTxn();
 
 		var builder = ExpirableTxnRecord.newBuilder()
-<<<<<<< HEAD
-				.setReceipt(TxnReceipt.fromGrpc(receipt))
-				.setTxnHash(hash)
-				.setTxnId(TxnId.fromGrpc(accessor.getTxnId()))
-				.setConsensusTimestamp(RichInstant.fromGrpc(consensusTimestamp))
-=======
 				.setReceipt(receipt)
 				.setTxnHash(hash)
 				.setTxnId(TxnId.fromGrpc(accessor.getTxnId()))
 				.setConsensusTime(RichInstant.fromJava(consensusTime))
->>>>>>> d55cc343
 				.setMemo(accessor.getTxn().getMemo())
 				.setFee(amount)
 				.setTransferList(!transfersList.getAccountAmountsList().isEmpty() ? CurrencyAdjustments.fromGrpc(
@@ -655,19 +624,10 @@
 	}
 
 	private ExpirableTxnRecord.Builder setUpBuildingExpirableTxnRecord() {
-<<<<<<< HEAD
-		var expirableRecordBuilder = buildRecord(
-				subject.getNonThresholdFeeChargedToPayer(),
-				accessor.getHash(),
-				accessor, asTimestamp(now),
-				subject.receiptSoFar().toGrpc());
-		when(creator.buildExpiringRecord(anyLong(), any(), any(), any(), any())).thenReturn(expirableRecordBuilder);
-=======
 		var expirableRecordBuilder = buildRecord(subject.getNonThresholdFeeChargedToPayer(),
 				accessor.getHash(),
 				accessor, now, subject.receiptSoFar().build());
 		when(creator.buildExpiringRecord(anyLong(), any(), any(), any(), any(), any())).thenReturn(expirableRecordBuilder);
->>>>>>> d55cc343
 		return expirableRecordBuilder;
 	}
 }