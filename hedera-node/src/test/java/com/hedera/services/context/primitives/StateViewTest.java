--- conflicted
+++ resolved
@@ -15,10 +15,6 @@
  */
 package com.hedera.services.context.primitives;
 
-<<<<<<< HEAD
-import static com.hedera.services.context.primitives.StateView.BYTES_PER_EVM_KEY_VALUE_PAIR;
-=======
->>>>>>> 67166f8e
 import static com.hedera.services.context.primitives.StateView.EMPTY_CTX;
 import static com.hedera.services.context.primitives.StateView.REMOVED_TOKEN;
 import static com.hedera.services.state.submerkle.EntityId.MISSING_ENTITY_ID;
@@ -127,10 +123,7 @@
 import java.time.Instant;
 import java.util.Arrays;
 import java.util.Collections;
-<<<<<<< HEAD
-=======
 import java.util.HashMap;
->>>>>>> 67166f8e
 import java.util.List;
 import java.util.Map;
 import java.util.Optional;
@@ -250,10 +243,7 @@
         tokenAccount.setAlias(TxnHandlingScenario.TOKEN_ADMIN_KT.asKey().getEd25519());
         tokenAccount.setHeadTokenId(tokenId.getTokenNum());
         tokenAccount.setNumAssociations(1);
-<<<<<<< HEAD
-=======
         tokenAccount.setStakePeriodStart(1);
->>>>>>> 67166f8e
         tokenAccount.setNumPositiveBalances(0);
         tokenAccount.setStakedId(10L);
         tokenAccount.setDeclineReward(true);
@@ -579,19 +569,10 @@
 
     @Test
     void getsContractInfo() throws Exception {
-<<<<<<< HEAD
-        final var contractNum = EntityNum.fromContractId(cid);
-        final var rawEvmAddress = contractNum.toRawEvmAddress();
-        given(contracts.get(contractNum)).willReturn(contract);
-        given(bytecode.get(rawEvmAddress)).willReturn(expectedBytecode);
-        final var expectedTotalStorage =
-                BYTES_PER_EVM_KEY_VALUE_PAIR * wellKnownNumKvPairs + expectedBytecode.length;
-=======
         final var target = EntityNum.fromContractId(cid);
         given(contracts.get(EntityNum.fromContractId(cid))).willReturn(contract);
         final var expectedTotalStorage =
                 StateView.BYTES_PER_EVM_KEY_VALUE_PAIR * wellKnownNumKvPairs;
->>>>>>> 67166f8e
         given(networkInfo.ledgerId()).willReturn(ledgerId);
 
         List<TokenRelationship> rels =
@@ -635,12 +616,8 @@
         final var target = EntityNum.fromContractId(cid);
         given(contracts.get(EntityNum.fromContractId(cid))).willReturn(contract);
         contract.setAlias(ByteString.EMPTY);
-<<<<<<< HEAD
-        final var expectedTotalStorage = BYTES_PER_EVM_KEY_VALUE_PAIR * wellKnownNumKvPairs;
-=======
         final var expectedTotalStorage =
                 StateView.BYTES_PER_EVM_KEY_VALUE_PAIR * wellKnownNumKvPairs;
->>>>>>> 67166f8e
         given(networkInfo.ledgerId()).willReturn(ledgerId);
 
         List<TokenRelationship> rels =
@@ -1023,8 +1000,6 @@
     }
 
     @Test
-<<<<<<< HEAD
-=======
     void getAliasesFromChildren() {
         final var children = new MutableStateChildren();
         final var aliases = new HashMap<ByteString, EntityNum>();
@@ -1040,7 +1015,6 @@
     }
 
     @Test
->>>>>>> 67166f8e
     void returnsEmptyOptionalIfContractMissing() {
         given(contracts.get(any())).willReturn(null);
 
@@ -1059,7 +1033,6 @@
                 .when(() -> StateView.tokenRels(any(), any(), anyInt()))
                 .thenReturn(Collections.emptyList());
         contract.setAccountKey(null);
-<<<<<<< HEAD
 
         final var info =
                 subject.infoForContract(
@@ -1138,86 +1111,6 @@
 
         final var info = subject.infoForFile(target);
 
-=======
-
-        final var info =
-                subject.infoForContract(
-                                cid, aliasManager, maxTokensFprAccountInfo, rewardCalculator)
-                        .get();
-
-        assertFalse(info.hasAdminKey());
-        mockedStatic.close();
-    }
-
-    @Test
-    void handlesNullAutoRenewAccount() {
-        given(contracts.get(EntityNum.fromContractId(cid))).willReturn(contract);
-        given(networkInfo.ledgerId()).willReturn(ledgerId);
-        mockedStatic = mockStatic(StateView.class);
-        mockedStatic
-                .when(() -> StateView.tokenRels(any(), any(), anyInt()))
-                .thenReturn(Collections.emptyList());
-        contract.setAutoRenewAccount(null);
-
-        final var info =
-                subject.infoForContract(
-                                cid, aliasManager, maxTokensFprAccountInfo, rewardCalculator)
-                        .get();
-
-        assertFalse(info.hasAutoRenewAccountId());
-        mockedStatic.close();
-    }
-
-    @Test
-    void getsAttrs() {
-        given(attrs.get(target)).willReturn(metadata);
-
-        final var stuff = subject.attrOf(target);
-
-        assertEquals(metadata.toString(), stuff.get().toString());
-    }
-
-    @Test
-    void getsBytecode() {
-        given(bytecode.get(argThat((byte[] bytes) -> Arrays.equals(cidAddress, bytes))))
-                .willReturn(expectedBytecode);
-
-        final var actual = subject.bytecodeOf(EntityNum.fromContractId(cid));
-
-        assertArrayEquals(expectedBytecode, actual.get());
-    }
-
-    @Test
-    void getsContents() {
-        given(contents.get(target)).willReturn(data);
-
-        final var stuff = subject.contentsOf(target);
-
-        assertTrue(stuff.isPresent());
-        assertArrayEquals(data, stuff.get());
-    }
-
-    @Test
-    void assemblesFileInfo() {
-        given(attrs.get(target)).willReturn(metadata);
-        given(contents.get(target)).willReturn(data);
-        given(networkInfo.ledgerId()).willReturn(ledgerId);
-
-        final var info = subject.infoForFile(target);
-
-        assertTrue(info.isPresent());
-        assertEquals(expected, info.get());
-    }
-
-    @Test
-    void assemblesFileInfoForImmutable() {
-        given(attrs.get(target)).willReturn(immutableMetadata);
-        given(contents.get(target)).willReturn(data);
-        given(networkInfo.ledgerId()).willReturn(ledgerId);
-
-        final var info = subject.infoForFile(target);
-
->>>>>>> 67166f8e
         assertTrue(info.isPresent());
         assertEquals(expectedImmutable, info.get());
     }
@@ -1351,10 +1244,7 @@
         assertSame(StateView.EMPTY_MM, subject.accounts());
         assertSame(StateView.EMPTY_MM, subject.topics());
         assertSame(StateView.EMPTY_MM, subject.stakingInfo());
-<<<<<<< HEAD
-=======
         assertSame(StateView.EMPTY_HM, subject.aliases());
->>>>>>> 67166f8e
         assertSame(EMPTY_CTX, subject.networkCtx());
         assertTrue(subject.contentsOf(target).isEmpty());
         assertTrue(subject.infoForFile(target).isEmpty());
@@ -1397,8 +1287,6 @@
                 ((BackingTokenRels) subject.asReadOnlyAssociationStore()).getDelegate().get());
     }
 
-<<<<<<< HEAD
-=======
     @Test
     void tokenCustomFeesWorks() {
         given(tokens.get(tokenNum)).willReturn(token);
@@ -1422,7 +1310,6 @@
         assertTrue(subject.tokenCustomFees(tokenId).isEmpty());
     }
 
->>>>>>> 67166f8e
     private final Instant nftCreation = Instant.ofEpochSecond(1_234_567L, 8);
     private final byte[] nftMeta = "abcdefgh".getBytes();
     private final NftID targetNftId =
