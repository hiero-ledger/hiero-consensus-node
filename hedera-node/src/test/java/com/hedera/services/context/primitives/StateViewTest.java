--- conflicted
+++ resolved
@@ -132,11 +132,8 @@
 	private TokenID missingTokenId = asToken("3.4.5");
 	private AccountID payerAccountId = asAccount("9.9.9");
 	private AccountID tokenAccountId = asAccount("9.9.10");
-<<<<<<< HEAD
-=======
 	private AccountID nftOwnerId = asAccount("4.4.44");
 	private AccountID invalidOwnerId = asAccount("5.5.55");
->>>>>>> 5d6b2415
 	private ScheduleID scheduleId = asSchedule("6.7.8");
 	private ScheduleID missingScheduleId = asSchedule("7.8.9");
 	private ContractID cid = asContract("3.2.1");
@@ -292,16 +289,11 @@
 		StateView.tokenRelsFn = mockTokenRelsFn;
 		given(mockTokenRelsFn.apply(any(), any())).willReturn(Collections.emptyList());
 
-<<<<<<< HEAD
-		final var uniqueTokenAccountOwnerships = new FCMap<MerkleUniqueTokenId, MerkleUniqueToken>();
-		uniqueTokenAccountOwnerships.put(targetNftKey, targetNft);
-=======
 		var uniqueTokens = new FCMap<MerkleUniqueTokenId, MerkleUniqueToken>();
 		uniqueTokens.put(targetNftKey, targetNft);
 
 		final var uniqueTokenAccountOwnerships = new FCOneToManyRelation<EntityId, MerkleUniqueTokenId>();
 		uniqueTokenAccountOwnerships.associate(EntityId.fromGrpcAccountId(nftOwnerId), new MerkleUniqueTokenId(targetNftKey.tokenId(), 4));
->>>>>>> 5d6b2415
 
 		subject = new StateView(
 				tokenStore,
@@ -309,17 +301,10 @@
 				StateView.EMPTY_TOPICS_SUPPLIER,
 				() -> contracts,
 				StateView.EMPTY_STORAGE_SUPPLIER,
-<<<<<<< HEAD
-				() -> uniqueTokenAccountOwnerships,
-				() -> tokenRels,
-				StateView.EMPTY_UNIQUE_TOKEN_ASSOCS_SUPPLIER,
-				StateView.EMPTY_UNIQUE_TOKEN_ACCOUNT_OWNERSHIPS_SUPPLIER,
-=======
 				() -> uniqueTokens,
 				() -> tokenRels,
 				StateView.EMPTY_UNIQUE_TOKEN_ASSOCS_SUPPLIER,
 				() -> uniqueTokenAccountOwnerships,
->>>>>>> 5d6b2415
 				() -> diskFs,
 				nodeProps);
 		subject.fileAttrs = attrs;
@@ -958,20 +943,11 @@
 		// and:
 		final var info = optionalNftInfo.get();
 		assertEquals(targetNftId, info.getNftID());
-<<<<<<< HEAD
-		assertEquals(owner.toGrpcAccountId(), info.getAccountID());
-=======
 		assertEquals(nftOwnerId, info.getAccountID());
->>>>>>> 5d6b2415
 		assertEquals(fromJava(nftCreation).toGrpc(), info.getCreationTime());
 		assertArrayEquals(nftMeta, info.getMetadata().toByteArray());
 	}
 
-<<<<<<< HEAD
-	private final Instant nftCreation = Instant.ofEpochSecond(1_234_567L, 8);
-	private final byte[] nftMeta = "abcdefgh".getBytes();
-	private final EntityId owner = new EntityId(4, 5, 6);
-=======
 	@Test
 	void emptySuppliersYieldEmptyAssociations() {
 		assertSame(
@@ -984,7 +960,6 @@
 
 	private final Instant nftCreation = Instant.ofEpochSecond(1_234_567L, 8);
 	private final byte[] nftMeta = "abcdefgh".getBytes();
->>>>>>> 5d6b2415
 	private final NftID targetNftId = NftID.newBuilder()
 			.setTokenID(IdUtils.asToken("1.2.3"))
 			.setSerialNumber(4L)
@@ -994,11 +969,7 @@
 			.setSerialNumber(5L)
 			.build();
 	private final MerkleUniqueTokenId targetNftKey = new MerkleUniqueTokenId(new EntityId(1, 2, 3), 4);
-<<<<<<< HEAD
-	private final MerkleUniqueToken targetNft = new MerkleUniqueToken(owner, nftMeta, fromJava(nftCreation));
-=======
 	private final MerkleUniqueToken targetNft = new MerkleUniqueToken(EntityId.fromGrpcAccountId(nftOwnerId), nftMeta, fromJava(nftCreation));
->>>>>>> 5d6b2415
 
 	private CustomFeesOuterClass.FixedFee fixedFeeInTokenUnits = CustomFeesOuterClass.FixedFee.newBuilder()
 			.setDenominatingTokenId(tokenId)
