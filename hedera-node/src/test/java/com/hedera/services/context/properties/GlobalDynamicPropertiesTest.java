--- conflicted
+++ resolved
@@ -90,12 +90,8 @@
         assertTrue(subject.isHTSPrecompileCreateEnabled());
         assertTrue(subject.areContractAutoAssociationsEnabled());
         assertTrue(subject.isStakingEnabled());
-<<<<<<< HEAD
-        assertTrue(subject.isPrngEnabled());
+        assertTrue(subject.isUtilPrngEnabled());
         assertTrue(subject.isTraceabilityMigrationEnabled());
-=======
-        assertTrue(subject.isUtilPrngEnabled());
->>>>>>> 45c2d257
     }
 
     @Test
@@ -236,12 +232,8 @@
         assertTrue(subject.schedulingLongTermEnabled());
         assertFalse(subject.areContractAutoAssociationsEnabled());
         assertFalse(subject.isStakingEnabled());
-<<<<<<< HEAD
-        assertFalse(subject.isPrngEnabled());
+        assertFalse(subject.isUtilPrngEnabled());
         assertFalse(subject.isTraceabilityMigrationEnabled());
-=======
-        assertFalse(subject.isUtilPrngEnabled());
->>>>>>> 45c2d257
     }
 
     @Test
@@ -477,21 +469,14 @@
         given(properties.getLongProperty("topics.maxNumber")).willReturn(i + 83L);
         given(properties.getLongProperty("scheduling.maxNumber")).willReturn(i + 84L);
         given(properties.getLongProperty("tokens.maxAggregateRels")).willReturn(i + 85L);
-<<<<<<< HEAD
-        given(properties.getBooleanProperty("prng.isEnabled")).willReturn((i + 79) % 2 == 0);
-=======
         given(properties.getBooleanProperty("utilPrng.isEnabled")).willReturn((i + 79) % 2 == 0);
->>>>>>> 45c2d257
         given(properties.getSidecarsProperty("contracts.sidecars"))
                 .willReturn(
                         (i + 80) % 2 == 0
                                 ? Set.of(SidecarType.CONTRACT_STATE_CHANGE)
                                 : Set.of(SidecarType.CONTRACT_BYTECODE));
-<<<<<<< HEAD
         given(properties.getBooleanProperty("hedera.recordStream.enableTraceabilityMigration"))
             .willReturn((i + 81) % 2 == 0);
-=======
->>>>>>> 45c2d257
     }
 
     private Set<EntityType> typesFor(final int i) {
