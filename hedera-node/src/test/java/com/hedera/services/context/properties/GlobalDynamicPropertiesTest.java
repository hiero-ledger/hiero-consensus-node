--- conflicted
+++ resolved
@@ -469,21 +469,14 @@
         given(properties.getLongProperty("topics.maxNumber")).willReturn(i + 83L);
         given(properties.getLongProperty("scheduling.maxNumber")).willReturn(i + 84L);
         given(properties.getLongProperty("tokens.maxAggregateRels")).willReturn(i + 85L);
-<<<<<<< HEAD
-        given(properties.getBooleanProperty("prng.isEnabled")).willReturn((i + 79) % 2 == 0);
-=======
         given(properties.getBooleanProperty("utilPrng.isEnabled")).willReturn((i + 79) % 2 == 0);
->>>>>>> 1e91c5ad
         given(properties.getSidecarsProperty("contracts.sidecars"))
                 .willReturn(
                         (i + 80) % 2 == 0
                                 ? Set.of(SidecarType.CONTRACT_STATE_CHANGE)
                                 : Set.of(SidecarType.CONTRACT_BYTECODE));
-<<<<<<< HEAD
         given(properties.getIntProperty("hedera.recordStream.sidecarMaxSizeMb"))
             .willReturn((i + 81));
-=======
->>>>>>> 1e91c5ad
     }
 
     private Set<EntityType> typesFor(final int i) {
