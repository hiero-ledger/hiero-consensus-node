--- conflicted
+++ resolved
@@ -99,11 +99,8 @@
         assertTrue(subject.requireMinStakeToReward());
         assertTrue(subject.isTraceabilityMigrationEnabled());
         assertFalse(subject.shouldCompressRecordFilesOnCreation());
-<<<<<<< HEAD
+        assertTrue(subject.areTokenAutoCreationsEnabled());
         assertFalse(subject.dynamicEvmVersion());
-=======
-        assertTrue(subject.areTokenAutoCreationsEnabled());
->>>>>>> c03670fb
     }
 
     @Test
@@ -253,11 +250,8 @@
         assertFalse(subject.isTraceabilityMigrationEnabled());
         assertTrue(subject.shouldItemizeStorageFees());
         assertTrue(subject.shouldCompressRecordFilesOnCreation());
-<<<<<<< HEAD
+        assertFalse(subject.areTokenAutoCreationsEnabled());
         assertTrue(subject.dynamicEvmVersion());
-=======
-        assertFalse(subject.areTokenAutoCreationsEnabled());
->>>>>>> c03670fb
     }
 
     @Test
@@ -512,13 +506,10 @@
                 .willReturn("0til100M,2000til450M");
         given(properties.getBooleanProperty(HEDERA_RECORD_STREAM_COMPRESS_FILES_ON_CREATION))
                 .willReturn((i + 82) % 2 == 0);
-<<<<<<< HEAD
+        given(properties.getBooleanProperty(TOKENS_AUTO_CREATIONS_ENABLED))
+                .willReturn((i + 83) % 2 == 0);
         given(properties.getBooleanProperty(CONTRACTS_DYNAMIC_EVM_VERSION)).willReturn(i % 2 == 0);
         given(properties.getStringProperty(CONTRACTS_EVM_VERSION)).willReturn(evmVersions[i % 2]);
-=======
-        given(properties.getBooleanProperty(TOKENS_AUTO_CREATIONS_ENABLED))
-                .willReturn((i + 83) % 2 == 0);
->>>>>>> c03670fb
     }
 
     private Set<EntityType> typesFor(final int i) {
