--- conflicted
+++ resolved
@@ -113,10 +113,7 @@
         assertEquals(29, subject.prefetchQueueCapacity());
         assertEquals(30, subject.prefetchThreadPoolSize());
         assertEquals(31, subject.prefetchCodeCacheTtlSecs());
-<<<<<<< HEAD
-=======
         assertEquals(logDir(32), subject.sidecarDir());
->>>>>>> 67166f8e
     }
 
     @Test
@@ -149,10 +146,7 @@
         assertEquals(25L, subject.nettyStartRetryIntervalMs());
         assertEquals(83L, subject.entityUtilStatsUpdateIntervalMs());
         assertEquals(84L, subject.throttleUtilStatsUpdateIntervalMs());
-<<<<<<< HEAD
-=======
         assertEquals(logDir(32), subject.sidecarDir());
->>>>>>> 67166f8e
     }
 
     private void givenPropsWithSeed(int i) {
@@ -208,11 +202,8 @@
                 .willReturn(i + 81L);
         given(properties.getLongProperty("stats.throttleUtils.gaugeUpdateIntervalMs"))
                 .willReturn(i + 82L);
-<<<<<<< HEAD
-=======
         given(properties.getStringProperty("hedera.recordStream.sidecarDir"))
                 .willReturn(logDir(i + 30));
->>>>>>> 67166f8e
     }
 
     static String logDir(int num) {
