--- conflicted
+++ resolved
@@ -45,11 +45,6 @@
 
 @ExtendWith(MockitoExtension.class)
 class StoreInitializationFlowTest {
-<<<<<<< HEAD
-    @Mock private TokenStore tokenStore;
-    @Mock private ScheduleStore scheduleStore;
-=======
->>>>>>> 67166f8e
     @Mock private MutableStateChildren workingState;
 
     @Mock private UsageLimits usageLimits;
@@ -66,13 +61,7 @@
     void setUp() {
         subject =
                 new StoreInitializationFlow(
-<<<<<<< HEAD
-                        tokenStore,
                         usageLimits,
-                        scheduleStore,
-=======
-                        usageLimits,
->>>>>>> 67166f8e
                         aliasManager,
                         workingState,
                         backingAccounts,
@@ -95,12 +84,7 @@
         verify(backingTokenRels).rebuildFromSources();
         verify(backingAccounts).rebuildFromSources();
         verify(backingNfts).rebuildFromSources();
-<<<<<<< HEAD
-        verify(tokenStore).rebuildViews();
-        verify(scheduleStore).rebuildViews();
-=======
         verify(usageLimits).resetNumContracts();
->>>>>>> 67166f8e
         verify(aliasManager).rebuildAliasesMap(eq(accounts), captor.capture());
         final var observer = captor.getValue();
         observer.accept(EntityNum.fromInt(1), MerkleAccountFactory.newAccount().get());
