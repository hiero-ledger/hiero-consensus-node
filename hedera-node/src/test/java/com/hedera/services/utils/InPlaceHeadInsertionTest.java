/*
 * Copyright (C) 2022 Hedera Hashgraph, LLC
 *
 * Licensed under the Apache License, Version 2.0 (the "License");
 * you may not use this file except in compliance with the License.
 * You may obtain a copy of the License at
 *
 *      http://www.apache.org/licenses/LICENSE-2.0
 *
 * Unless required by applicable law or agreed to in writing, software
 * distributed under the License is distributed on an "AS IS" BASIS,
 * WITHOUT WARRANTIES OR CONDITIONS OF ANY KIND, either express or implied.
 * See the License for the specific language governing permissions and
 * limitations under the License.
 */
package com.hedera.services.utils;

import static com.hedera.services.utils.MapValueListUtils.insertInPlaceAtMapValueListHead;
import static org.junit.jupiter.api.Assertions.assertEquals;
import static org.junit.jupiter.api.Assertions.assertSame;

import com.hedera.services.state.expiry.TokenRelsListMutation;
import com.hedera.services.state.merkle.MerkleTokenRelStatus;
import com.swirlds.merkle.map.MerkleMap;
import org.junit.jupiter.api.Test;

class InPlaceHeadInsertionTest {
    private MerkleMap<EntityNumPair, MerkleTokenRelStatus> tokenRels = new MerkleMap<>();

    @Test
    void canInsertToEmptyList() {
        final var listInsertion = new TokenRelsListMutation(accountNum.longValue(), tokenRels);

<<<<<<< HEAD
		final var newRoot = insertInPlaceAtMapValueListHead(aRelKey, aRel, null, null, listInsertion,
				true);
=======
        final var newRoot =
                insertInPlaceAtMapValueListHead(aRelKey, aRel, null, null, listInsertion);
>>>>>>> 3e79be41

        assertSame(aRelKey, newRoot);
        assertSame(aRel, tokenRels.get(aRelKey));
    }

    @Test
    void canInsertToNonEmptyListWithNullValue() {
        tokenRels.put(bRelKey, bRel);
        final var listInsertion = new TokenRelsListMutation(accountNum.longValue(), tokenRels);

<<<<<<< HEAD
		final var newRoot = insertInPlaceAtMapValueListHead(aRelKey, aRel, bRelKey, null, listInsertion,
				true);
=======
        final var newRoot =
                insertInPlaceAtMapValueListHead(aRelKey, aRel, bRelKey, null, listInsertion);
>>>>>>> 3e79be41

        assertSame(aRelKey, newRoot);
        final var newRootValue = tokenRels.get(aRelKey);
        assertEquals(bRelKey.getLowOrderAsLong(), newRootValue.nextKey());
        final var newNextValue = tokenRels.get(bRelKey);
        assertEquals(aRelKey.getLowOrderAsLong(), newNextValue.prevKey());
    }

    @Test
    void canInsertToNonEmptyListWithNonNullValue() {
        tokenRels.put(bRelKey, bRel);
        final var listInsertion = new TokenRelsListMutation(accountNum.longValue(), tokenRels);

<<<<<<< HEAD
		final var newRoot = insertInPlaceAtMapValueListHead(aRelKey, aRel, bRelKey, bRel, listInsertion,
				true);
=======
        final var newRoot =
                insertInPlaceAtMapValueListHead(aRelKey, aRel, bRelKey, bRel, listInsertion);
>>>>>>> 3e79be41

        assertSame(aRelKey, newRoot);
        final var newRootValue = tokenRels.get(aRelKey);
        assertEquals(bRelKey.getLowOrderAsLong(), newRootValue.nextKey());
        final var newNextValue = tokenRels.get(bRelKey);
        assertEquals(aRelKey.getLowOrderAsLong(), newNextValue.prevKey());
    }

    private static final EntityNum accountNum = EntityNum.fromLong(2);
    private static final EntityNum a = EntityNum.fromLong(4);
    private static final EntityNum b = EntityNum.fromLong(8);
    private static final EntityNum c = EntityNum.fromLong(16);
    private static final EntityNumPair aRelKey = EntityNumPair.fromNums(accountNum, a);
    private static final EntityNumPair bRelKey = EntityNumPair.fromNums(accountNum, b);
    private MerkleTokenRelStatus aRel = new MerkleTokenRelStatus(1L, true, false, true);
    private MerkleTokenRelStatus bRel = new MerkleTokenRelStatus(2L, true, false, true);
}<|MERGE_RESOLUTION|>--- conflicted
+++ resolved
@@ -31,13 +31,8 @@
     void canInsertToEmptyList() {
         final var listInsertion = new TokenRelsListMutation(accountNum.longValue(), tokenRels);
 
-<<<<<<< HEAD
-		final var newRoot = insertInPlaceAtMapValueListHead(aRelKey, aRel, null, null, listInsertion,
-				true);
-=======
         final var newRoot =
                 insertInPlaceAtMapValueListHead(aRelKey, aRel, null, null, listInsertion);
->>>>>>> 3e79be41
 
         assertSame(aRelKey, newRoot);
         assertSame(aRel, tokenRels.get(aRelKey));
@@ -48,13 +43,8 @@
         tokenRels.put(bRelKey, bRel);
         final var listInsertion = new TokenRelsListMutation(accountNum.longValue(), tokenRels);
 
-<<<<<<< HEAD
-		final var newRoot = insertInPlaceAtMapValueListHead(aRelKey, aRel, bRelKey, null, listInsertion,
-				true);
-=======
         final var newRoot =
                 insertInPlaceAtMapValueListHead(aRelKey, aRel, bRelKey, null, listInsertion);
->>>>>>> 3e79be41
 
         assertSame(aRelKey, newRoot);
         final var newRootValue = tokenRels.get(aRelKey);
@@ -68,13 +58,8 @@
         tokenRels.put(bRelKey, bRel);
         final var listInsertion = new TokenRelsListMutation(accountNum.longValue(), tokenRels);
 
-<<<<<<< HEAD
-		final var newRoot = insertInPlaceAtMapValueListHead(aRelKey, aRel, bRelKey, bRel, listInsertion,
-				true);
-=======
         final var newRoot =
                 insertInPlaceAtMapValueListHead(aRelKey, aRel, bRelKey, bRel, listInsertion);
->>>>>>> 3e79be41
 
         assertSame(aRelKey, newRoot);
         final var newRootValue = tokenRels.get(aRelKey);
