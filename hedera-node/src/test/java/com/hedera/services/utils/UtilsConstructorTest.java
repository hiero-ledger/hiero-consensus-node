--- conflicted
+++ resolved
@@ -143,11 +143,8 @@
 			NetworkLogicModule.class,
 			ScheduleLogicModule.class,
 			TokenLogicModule.class,
-<<<<<<< HEAD
-			ScheduleSignHelper.class
-=======
+			ScheduleSignHelper.class,
 			TopicConversion.class
->>>>>>> 0f356dbd
 	));
 
 	@Test
