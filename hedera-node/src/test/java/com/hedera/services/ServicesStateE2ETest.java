package com.hedera.services;

/*-
 * ‌
 * Hedera Services Node
 * ​
 * Copyright (C) 2018 - 2022 Hedera Hashgraph, LLC
 * ​
 * Licensed under the Apache License, Version 2.0 (the "License");
 * you may not use this file except in compliance with the License.
 * You may obtain a copy of the License at
 * 
 *      http://www.apache.org/licenses/LICENSE-2.0
 * 
 * Unless required by applicable law or agreed to in writing, software
 * distributed under the License is distributed on an "AS IS" BASIS,
 * WITHOUT WARRANTIES OR CONDITIONS OF ANY KIND, either express or implied.
 * See the License for the specific language governing permissions and
 * limitations under the License.
 * ‍
 */

import com.hedera.test.utils.ClassLoaderHelper;
import com.swirlds.platform.SignedStateFileManager;
import com.swirlds.platform.state.SignedState;
import org.junit.jupiter.api.Assertions;
import org.junit.jupiter.api.BeforeAll;
import org.junit.jupiter.api.Test;

import java.io.File;
import java.io.IOException;

/**
 * These tests are responsible for testing loading of signed state data generated for various scenarios from various
 * tagged versions of the code.
 *
 * NOTE: If you see a failure in these tests, it means a change was made to the de-serialization path causing the load to
 * fail. Please double-check that a change made to the de-serialization code path is not adversely affecting decoding of
 * previous saved serialized byte data. Also, make sure that you have fully read out all bytes to de-serialize and not
 * leaving remaining bytes in the stream to decode.
 */
public class ServicesStateE2ETest {
	private final String signedStateDir = "src/test/resources/signedState/";

	@BeforeAll
	public static void setUp() {
		ClassLoaderHelper.loadClassPathDependencies();
	}

	@Test
<<<<<<< HEAD
	void testNftsFromSignedStateV24() throws IOException {
		final var signedState = loadSignedState(signedStateDir + "v0.24.2-nfts/SignedState.swh");
		signedState.getSwirldState().migrate();
=======
	void testNftsFromSignedStateV24() {
		Assertions.assertDoesNotThrow(() -> loadSignedState(signedStateDir + "v0.24.2-nfts/SignedState.swh"));
>>>>>>> 1c58b110
	}

	private static SignedState loadSignedState(final String path) throws IOException {
		var signedPair = SignedStateFileManager.readSignedStateFromFile(new File(path));
		// Because it's possible we are loading old data, we cannot check equivalence of the hash.
		Assertions.assertNotNull(signedPair.getRight());
		return signedPair.getRight();
	}
}<|MERGE_RESOLUTION|>--- conflicted
+++ resolved
@@ -48,14 +48,8 @@
 	}
 
 	@Test
-<<<<<<< HEAD
-	void testNftsFromSignedStateV24() throws IOException {
-		final var signedState = loadSignedState(signedStateDir + "v0.24.2-nfts/SignedState.swh");
-		signedState.getSwirldState().migrate();
-=======
 	void testNftsFromSignedStateV24() {
 		Assertions.assertDoesNotThrow(() -> loadSignedState(signedStateDir + "v0.24.2-nfts/SignedState.swh"));
->>>>>>> 1c58b110
 	}
 
 	private static SignedState loadSignedState(final String path) throws IOException {
