package com.hedera.services;

/*-
 * ‌
 * Hedera Services Node
 * ​
 * Copyright (C) 2018 - 2022 Hedera Hashgraph, LLC
 * ​
 * Licensed under the Apache License, Version 2.0 (the "License");
 * you may not use this file except in compliance with the License.
 * You may obtain a copy of the License at
 * 
 *      http://www.apache.org/licenses/LICENSE-2.0
 * 
 * Unless required by applicable law or agreed to in writing, software
 * distributed under the License is distributed on an "AS IS" BASIS,
 * WITHOUT WARRANTIES OR CONDITIONS OF ANY KIND, either express or implied.
 * See the License for the specific language governing permissions and
 * limitations under the License.
 * ‍
 */

import com.hedera.services.context.properties.BootstrapProperties;
import com.hedera.services.state.migration.StateChildIndices;
import com.hedera.services.state.org.StateMetadata;
import com.hedera.services.stream.RecordsRunningHashLeaf;
import com.hedera.test.utils.ClassLoaderHelper;
import com.swirlds.common.crypto.Hash;
import com.swirlds.common.crypto.RunningHash;
import com.swirlds.common.crypto.SerializablePublicKey;
import com.swirlds.common.crypto.engine.CryptoEngine;
import com.swirlds.common.system.Address;
import com.swirlds.common.system.AddressBook;
import com.swirlds.common.system.NodeId;
import com.swirlds.common.system.Platform;
import com.swirlds.fchashmap.FCHashMap;
import com.swirlds.platform.SignedStateFileManager;
import com.swirlds.platform.state.DualStateImpl;
import com.swirlds.platform.state.SignedState;
import org.junit.jupiter.api.Assertions;
import org.junit.jupiter.api.BeforeAll;
import org.junit.jupiter.api.Test;

import java.io.File;
import java.io.IOException;
import java.security.NoSuchAlgorithmException;
import java.util.List;

import static com.hedera.services.ServicesState.EMPTY_HASH;
import static com.hedera.services.context.AppsManager.APPS;
import static org.junit.jupiter.api.Assertions.assertDoesNotThrow;
import static org.junit.jupiter.api.Assertions.assertTrue;
import static org.mockito.Mockito.mock;
import static org.mockito.Mockito.when;

/**
 * These tests are responsible for testing loading of signed state data generated for various scenarios from various
 * tagged versions of the code.
 *
 * NOTE: If you see a failure in these tests, it means a change was made to the de-serialization path causing the load to
 * fail. Please double-check that a change made to the de-serialization code path is not adversely affecting decoding of
 * previous saved serialized byte data. Also, make sure that you have fully read out all bytes to de-serialize and not
 * leaving remaining bytes in the stream to decode.
 */
public class ServicesStateE2ETest {
	private final String signedStateDir = "src/test/resources/signedState/";

	@BeforeAll
	public static void setUp() {
		ClassLoaderHelper.loadClassPathDependencies();
	}

	@Test
<<<<<<< HEAD
	void testNftsFromSignedStateV25() throws IOException {
		loadSignedState(signedStateDir + "v0.25.3/SignedState.swh");
=======
	void testNftsFromSignedStateV24() {
		assertDoesNotThrow(() -> loadSignedState(signedStateDir + "v0.24.2-nfts/SignedState.swh"));
	}

	@Test
	void testMigrationFromSignedStateV24() throws IOException {
		assertDoesNotThrow(() -> migrate(signedStateDir + "v0.24.2-nfts/SignedState.swh"));
	}

	@Test
	void testGenesisState() throws NoSuchAlgorithmException, IOException {
		final var swirldDualState = new DualStateImpl();
		final var servicesState = new ServicesState();
		final var recordsRunningHashLeaf = new RecordsRunningHashLeaf();
		recordsRunningHashLeaf.setRunningHash(new RunningHash(EMPTY_HASH));
		servicesState.setChild(StateChildIndices.RECORD_STREAM_RUNNING_HASH, recordsRunningHashLeaf);
		final var platform = createMockPlatform();
		final var nodeId = platform.getSelfId().getId();
		final var address = new Address(
				nodeId, "", "", 1L, false, null, -1, null, -1, null, -1, null, -1,
				null, null, (SerializablePublicKey)null, "");
		final var addressBook = new AddressBook(List.of(address));
		final var app = createApp(platform);

		APPS.save(platform.getSelfId().getId(), app);
		assertDoesNotThrow(() -> servicesState.genesisInit(platform, addressBook, swirldDualState));
	}

	private static Hash migrate(String dataPath) throws IOException, InterruptedException, NoSuchAlgorithmException {
		final var signedState = loadSignedState(dataPath);
		final var addressBook = signedState.getAddressBook();
		final var swirldDualState = signedState.getState().getSwirldDualState();

		final var platform = createMockPlatform();
		final var servicesState = (ServicesState) signedState.getSwirldState();
		servicesState.init(platform, addressBook, swirldDualState);
		servicesState.setMetadata(new StateMetadata(createApp(platform), new FCHashMap<>()));
		servicesState.migrate();
		return servicesState.runningHashLeaf().currentRunningHash();
	}

	private static ServicesApp createApp(Platform platform) throws NoSuchAlgorithmException, IOException {
		return DaggerServicesApp.builder()
				.initialHash(new Hash())
				.platform(platform)
				.selfId(platform.getSelfId().getId())
				.staticAccountMemo("memo")
				.bootstrapProps(new BootstrapProperties())
				.build();
	}

	private static Platform createMockPlatform() {
		final var platform = mock(Platform.class);
		when(platform.getSelfId()).thenReturn(new NodeId(false, 0));
		when(platform.getCryptography()).thenReturn(new CryptoEngine());
		return platform;
>>>>>>> 2c1cd866
	}

	private static SignedState loadSignedState(final String path) throws IOException {
		final var signedPair = SignedStateFileManager.readSignedStateFromFile(new File(path));
		// Because it's possible we are loading old data, we cannot check equivalence of the hash.
		Assertions.assertNotNull(signedPair.getRight());
		return signedPair.getRight();
	}
}<|MERGE_RESOLUTION|>--- conflicted
+++ resolved
@@ -71,10 +71,11 @@
 	}
 
 	@Test
-<<<<<<< HEAD
 	void testNftsFromSignedStateV25() throws IOException {
 		loadSignedState(signedStateDir + "v0.25.3/SignedState.swh");
-=======
+	}
+
+	@Test
 	void testNftsFromSignedStateV24() {
 		assertDoesNotThrow(() -> loadSignedState(signedStateDir + "v0.24.2-nfts/SignedState.swh"));
 	}
@@ -131,7 +132,6 @@
 		when(platform.getSelfId()).thenReturn(new NodeId(false, 0));
 		when(platform.getCryptography()).thenReturn(new CryptoEngine());
 		return platform;
->>>>>>> 2c1cd866
 	}
 
 	private static SignedState loadSignedState(final String path) throws IOException {
