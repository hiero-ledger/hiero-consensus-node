--- conflicted
+++ resolved
@@ -101,17 +101,7 @@
 	@Mock
 	private Map<String, PrecompiledContract> precompiledContractMap;
 	@Mock
-<<<<<<< HEAD
-	private Supplier<MerkleNetworkContext> merkleNetworkContextSupplier;
-	@Mock
-	private MerkleNetworkContext merkleNetworkContext;
-=======
-	private StorageExpiry storageExpiry;
-	@Mock
-	private StorageExpiry.Oracle oracle;
-	@Mock
 	private BlockManager blockManager;
->>>>>>> 8db86a36
 	@Mock
 	private BlockValues blockValues;
 	@Mock
@@ -135,11 +125,7 @@
 		callEvmTxProcessor = new CallEvmTxProcessor(
 				worldState, livePricesSource,
 				codeCache, globalDynamicProperties, gasCalculator,
-<<<<<<< HEAD
-				operations, precompiledContractMap, aliasManager, merkleNetworkContextSupplier);
-=======
-				operations, precompiledContractMap, aliasManager, storageExpiry, blockManager);
->>>>>>> 8db86a36
+				operations, precompiledContractMap, aliasManager, blockManager);
 	}
 
 	@Test
@@ -147,11 +133,6 @@
 		givenValidMock();
 		given(globalDynamicProperties.fundingAccount()).willReturn(new Id(0, 0, 1010).asGrpcAccount());
 		given(aliasManager.resolveForEvm(receiverAddress)).willReturn(receiverAddress);
-<<<<<<< HEAD
-		given(merkleNetworkContext.getBlockNo()).willReturn(1234L);
-=======
-		given(storageExpiry.hapiCallOracle()).willReturn(oracle);
->>>>>>> 8db86a36
 
 		givenSenderWithBalance(350_000L);
 		var result = callEvmTxProcessor.execute(
