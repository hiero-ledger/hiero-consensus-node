--- conflicted
+++ resolved
@@ -91,15 +91,7 @@
 	@Mock
 	private AliasManager aliasManager;
 	@Mock
-<<<<<<< HEAD
-	private Supplier<MerkleNetworkContext> merkleNetworkContextSupplier;
-=======
-	private StorageExpiry storageExpiry;
-	@Mock
-	private StorageExpiry.Oracle oracle;
-	@Mock
 	private BlockManager blockManager;
->>>>>>> 8db86a36
 	@Mock
 	private HederaBlockValues hederaBlockValues;
 
@@ -116,11 +108,7 @@
 
 		callLocalEvmTxProcessor = new CallLocalEvmTxProcessor(
 				codeCache, livePricesSource, globalDynamicProperties,
-<<<<<<< HEAD
-				gasCalculator, operations, precompiledContractMap, aliasManager, merkleNetworkContextSupplier);
-=======
-				gasCalculator, operations, precompiledContractMap, aliasManager, storageExpiry, blockManager);
->>>>>>> 8db86a36
+				gasCalculator, operations, precompiledContractMap, aliasManager, blockManager);
 
 		callLocalEvmTxProcessor.setWorldState(worldState);
 	}
