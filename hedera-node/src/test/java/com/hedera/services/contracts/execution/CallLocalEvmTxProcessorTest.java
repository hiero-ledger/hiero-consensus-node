--- conflicted
+++ resolved
@@ -89,15 +89,7 @@
 	@Mock
 	private AliasManager aliasManager;
 	@Mock
-<<<<<<< HEAD
-	private BlockManager blockManager;
-=======
-	private StorageExpiry storageExpiry;
-	@Mock
-	private StorageExpiry.Oracle oracle;
-	@Mock
 	private BlockMetaSource blockMetaSource;
->>>>>>> a3c16b2f
 	@Mock
 	private HederaBlockValues hederaBlockValues;
 
@@ -114,11 +106,7 @@
 
 		callLocalEvmTxProcessor = new CallLocalEvmTxProcessor(
 				codeCache, livePricesSource, globalDynamicProperties,
-<<<<<<< HEAD
-				gasCalculator, operations, precompiledContractMap, aliasManager, blockManager);
-=======
-				gasCalculator, operations, precompiledContractMap, aliasManager, storageExpiry);
->>>>>>> a3c16b2f
+				gasCalculator, operations, precompiledContractMap, aliasManager);
 
 		callLocalEvmTxProcessor.setWorldState(worldState);
 		callLocalEvmTxProcessor.setBlockMetaSource(blockMetaSource);
@@ -127,11 +115,7 @@
 	@Test
 	void assertSuccessExecutе() {
 		givenValidMock();
-<<<<<<< HEAD
-=======
 		given(blockMetaSource.computeBlockValues(anyLong())).willReturn(hederaBlockValues);
-		given(storageExpiry.hapiStaticCallOracle()).willReturn(oracle);
->>>>>>> a3c16b2f
 		final var receiverAddress = receiver.getId().asEvmAddress();
 		given(aliasManager.resolveForEvm(receiverAddress)).willReturn(receiverAddress);
 		var result = callLocalEvmTxProcessor.execute(
