--- conflicted
+++ resolved
@@ -374,11 +374,7 @@
 				.setCurrentMaxAutomaticAssociations(0)
 				.setCurrentCryptoAllowances(Collections.emptyList())
 				.setCurrentTokenAllowances(Collections.emptyList())
-<<<<<<< HEAD
-				.setCurrentNftApproveForAllAllowances(Collections.emptyList())
-=======
 				.setCurrentApproveForAllNftAllowances(Collections.emptyList())
->>>>>>> 4eb6f522
 				.build();
 		final var accumulator = new UsageAccumulator();
 
@@ -409,11 +405,7 @@
 				.setCurrentMaxAutomaticAssociations(0)
 				.setCurrentCryptoAllowances(Collections.emptyList())
 				.setCurrentTokenAllowances(Collections.emptyList())
-<<<<<<< HEAD
-				.setCurrentNftApproveForAllAllowances(Collections.emptyList())
-=======
 				.setCurrentApproveForAllNftAllowances(Collections.emptyList())
->>>>>>> 4eb6f522
 				.build();
 		final var accumulator = new UsageAccumulator();
 
@@ -444,11 +436,7 @@
 				.setCurrentMaxAutomaticAssociations(0)
 				.setCurrentCryptoAllowances(Collections.emptyList())
 				.setCurrentTokenAllowances(Collections.emptyList())
-<<<<<<< HEAD
-				.setCurrentNftApproveForAllAllowances(Collections.emptyList())
-=======
 				.setCurrentApproveForAllNftAllowances(Collections.emptyList())
->>>>>>> 4eb6f522
 				.build();
 		final var accumulator = new UsageAccumulator();
 
