--- conflicted
+++ resolved
@@ -89,12 +89,7 @@
 
 		usageEstimator = mock(CryptoFeeBuilder.class);
 		recordCache = mock(RecordCache.class);
-<<<<<<< HEAD
-		final var children = new StateChildren();
-=======
-		nodeProps = mock(NodeLocalProperties.class);
 		final var children = new MutableStateChildren();
->>>>>>> c2a90017
 		view = new StateView(
 				null,
 				null,
