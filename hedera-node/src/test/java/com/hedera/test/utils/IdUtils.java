--- conflicted
+++ resolved
@@ -144,13 +144,10 @@
 		return BalanceChange.changingFtUnits(token, token.asGrpcToken(), adjustFrom(account, amount));
 	}
 
-<<<<<<< HEAD
-=======
 	public static BalanceChange nftChange(final Id token, final AccountID from, final AccountID to, final long serialNumber) {
 		return BalanceChange.changingNftOwnership(token, token.asGrpcToken(), adjustFromNft(from, to, serialNumber));
 	}
 
->>>>>>> 5d6b2415
 	public static NftTransfer nftXfer(AccountID from, AccountID to, long serialNo) {
 		return  NftTransfer.newBuilder()
 				.setSenderAccountID(from)
