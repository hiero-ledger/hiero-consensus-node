--- conflicted
+++ resolved
@@ -353,13 +353,17 @@
 				0,
 				null,
 				0,
-				0);
+				0,
+				0,
+				0,
+				0,
+				false);
 		misorderedState.setNftsOwned(nextUnsignedLong());
 		misorderedState.setNumTreasuryTitles(nextUnsignedInt());
 		return misorderedState;
 	}
 
-	public MerkleAccountState next0260AccountState() {
+	public MerkleAccountState nextAccountState() {
 		final var maxAutoAssoc = SEEDED_RANDOM.nextInt(1234);
 		final var usedAutoAssoc = SEEDED_RANDOM.nextInt(maxAutoAssoc + 1);
 		final var numAssociations = SEEDED_RANDOM.nextInt(12345);
@@ -370,13 +374,6 @@
 		return new MerkleAccountState(
 				nextKey(),
 				nextUnsignedLong(),
-<<<<<<< HEAD
-				nextUnsignedInt(),
-				nextUnsignedLong(),
-				nextUnsignedLong(),
-				nextInRangeLong(),
-				nextBoolean());
-=======
 				nextUnsignedLong(),
 				nextUnsignedLong(),
 				nextString(100),
@@ -402,8 +399,11 @@
 				nextUnsignedLong(),
 				nextEntityId(),
 				nextInRangeLong(),
-				nextUnsignedLong());
->>>>>>> 1c58b110
+				nextUnsignedLong(),
+				nextUnsignedLong(),
+				nextUnsignedLong(),
+				nextInRangeLong(),
+				nextBoolean());
 	}
 
 	public ExpirableTxnRecord nextRecord() {
