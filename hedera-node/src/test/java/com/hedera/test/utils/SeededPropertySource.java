--- conflicted
+++ resolved
@@ -477,11 +477,7 @@
 		// added in 0.28
 		if (nextBoolean()) {
 			seeded.setPseudoRandomNumber(nextUnsignedInt());
-<<<<<<< HEAD
-		} else {
-=======
 		} else if (nextBoolean()) {
->>>>>>> 233ec806
 			seeded.setPseudoRandomBytes(nextBytes(48));
 		}
 		return seeded;
