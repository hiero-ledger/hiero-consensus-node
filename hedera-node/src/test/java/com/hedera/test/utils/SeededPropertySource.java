--- conflicted
+++ resolved
@@ -45,7 +45,6 @@
 import com.hedera.services.state.merkle.MerkleUniqueToken;
 import com.hedera.services.state.merkle.internals.BitPackUtils;
 import com.hedera.services.state.merkle.internals.BytesElement;
-import com.hedera.services.state.merkle.internals.CopyOnWriteIds;
 import com.hedera.services.state.submerkle.CurrencyAdjustments;
 import com.hedera.services.state.submerkle.EntityId;
 import com.hedera.services.state.submerkle.EvmFnResult;
@@ -110,7 +109,6 @@
     }
 
     public EvmFnResult nextEvmResult() {
-<<<<<<< HEAD
         final var contractId = nextEntityId();
         final var result = nextBytes(32);
         final var error = nextString(64);
@@ -131,18 +129,6 @@
                 logs,
                 createdContractIds,
                 evmAddress,
-=======
-        return new EvmFnResult(
-                nextEntityId(),
-                nextBytes(32),
-                nextString(64),
-                nextBytes(256),
-                nextUnsignedLong(),
-                nextEvmLogs(3),
-                nextEntityIds(2),
-                nextBytes(20),
-                nextStateChanges(2, 5),
->>>>>>> 21e657b3
                 nextUnsignedLong(),
                 nextUnsignedLong(),
                 nextBytes(128),
@@ -707,7 +693,6 @@
     }
 
     public EvmFnResult nextEvmFnResult() {
-<<<<<<< HEAD
         final var contractId = nextEntityId();
         final var result = nextBytes(128);
         final var error = nextString(32);
@@ -726,18 +711,6 @@
                 List.of(),
                 List.of(),
                 evmAddress,
-=======
-        return new EvmFnResult(
-                nextEntityId(),
-                nextBytes(128),
-                nextString(32),
-                nextBytes(32),
-                nextUnsignedLong(),
-                List.of(),
-                List.of(),
-                nextBytes(20),
-                nextStateChanges(5, 10),
->>>>>>> 21e657b3
                 nextUnsignedLong(),
                 nextUnsignedLong(),
                 nextBytes(64),
@@ -1125,14 +1098,6 @@
         return seeded;
     }
 
-<<<<<<< HEAD
-    public MerkleAccountTokens nextMerkleAccountTokens() {
-        return new MerkleAccountTokens(
-                new CopyOnWriteIds(nextInRangeLongs(3 * nextNonZeroInt(10))));
-    }
-
-=======
->>>>>>> 21e657b3
     public SerializableSemVers nextSerializableSemVers() {
         return new SerializableSemVers(nextSemVer(), nextSemVer());
     }
