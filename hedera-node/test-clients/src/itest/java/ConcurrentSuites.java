--- conflicted
+++ resolved
@@ -171,11 +171,8 @@
             TokenInfoHTSSuite::new,
             TokenUpdatePrecompileSuite::new,
             WipeTokenAccountPrecompileSuite::new,
-<<<<<<< HEAD
             ContractMintHTSV2SecurityModelSuite::new,
-=======
             AssociatePrecompileV2SecurityModelSuite::new,
->>>>>>> b58eb1a2
             // contract.records
             LogsSuite::new,
             RecordsSuite::new,
