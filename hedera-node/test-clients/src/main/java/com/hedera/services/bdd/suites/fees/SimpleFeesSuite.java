--- conflicted
+++ resolved
@@ -88,7 +88,6 @@
     }
 
     @Nested
-<<<<<<< HEAD
     class TopicFeesComparison {
         @LeakyHapiTest(overrides = {"fees.simpleFeesEnabled"})
         @DisplayName("compare create topic")
@@ -258,54 +257,6 @@
                     validateChargedUsd("create-topic-admin-txn", ucents_to_USD(1630)),
                     deleteTopic("testTopic").payingWith(PAYER).fee(ONE_HBAR).via("delete-topic-txn"),
                     validateChargedUsd("delete-topic-txn", ucents_to_USD(505 + 315)));
-=======
-    class CryptoFeesComparison {
-        @LeakyHapiTest(overrides = {"fees.simpleFeesEnabled"})
-        @DisplayName("compare crypto create plain")
-        final Stream<DynamicTest> cryptoCreatePlainComparison() {
-            return runBeforeAfter(
-                    cryptoCreate(PAYER).balance(ONE_HUNDRED_HBARS).via("create-payer-txn"),
-                    cryptoCreate("newAccount")
-                            .balance(0L)
-                            .payingWith(PAYER)
-                            .fee(ONE_HBAR)
-                            .via("createAccountTxn"),
-                    validateChargedUsdWithin("createAccountTxn", 0.05, 1.0));
-        }
-
-        @LeakyHapiTest(overrides = {"fees.simpleFeesEnabled"})
-        @DisplayName("compare crypto create with key")
-        final Stream<DynamicTest> cryptoCreateWithKeyComparison() {
-            return runBeforeAfter(
-                    newKeyNamed("accountKey"),
-                    cryptoCreate(PAYER).balance(ONE_HUNDRED_HBARS),
-                    cryptoCreate("newAccount")
-                            .balance(0L)
-                            .key("accountKey")
-                            .payingWith(PAYER)
-                            .fee(ONE_HBAR)
-                            .via("createAccountKeyTxn"),
-                    validateChargedUsdWithin("createAccountKeyTxn", 0.05, 1.0));
-        }
-
-        @LeakyHapiTest(overrides = {"fees.simpleFeesEnabled"})
-        @DisplayName("compare crypto delete plain")
-        final Stream<DynamicTest> cryptoDeletePlainComparison() {
-            return runBeforeAfter(
-                    cryptoCreate(PAYER).balance(ONE_HUNDRED_HBARS),
-                    cryptoCreate("accountToDelete")
-                            .balance(ONE_HBAR)
-                            .payingWith(PAYER)
-                            .fee(ONE_HBAR),
-                    cryptoDelete("accountToDelete")
-                            .transfer(PAYER)
-                            .payingWith("accountToDelete")
-                            .signedBy("accountToDelete")
-                            .blankMemo()
-                            .fee(ONE_HBAR)
-                            .via("deleteAccountTxn"),
-                    validateChargedUsdWithin("deleteAccountTxn", 0.005, 1.0));
->>>>>>> 15236127
         }
     }
 
