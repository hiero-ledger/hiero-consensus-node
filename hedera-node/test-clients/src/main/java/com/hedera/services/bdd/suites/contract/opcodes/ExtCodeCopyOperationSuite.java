--- conflicted
+++ resolved
@@ -29,14 +29,10 @@
 import static com.hedera.services.bdd.spec.transactions.contract.HapiParserUtil.asHeadlongAddress;
 import static com.hedera.services.bdd.spec.utilops.CustomSpecAssert.allRunFor;
 import static com.hedera.services.bdd.spec.utilops.UtilVerbs.withOpContext;
-<<<<<<< HEAD
+import static com.hedera.services.bdd.spec.utilops.records.SnapshotMatchMode.NONDETERMINISTIC_FUNCTION_PARAMETERS;
+import static com.hedera.services.bdd.spec.utilops.records.SnapshotMatchMode.NONDETERMINISTIC_TRANSACTION_FEES;
 import static com.hederahashgraph.api.proto.java.ResponseCodeEnum.OK;
 import static com.hederahashgraph.api.proto.java.ResponseCodeEnum.SUCCESS;
-=======
-import static com.hedera.services.bdd.spec.utilops.records.SnapshotMatchMode.NONDETERMINISTIC_FUNCTION_PARAMETERS;
-import static com.hedera.services.bdd.spec.utilops.records.SnapshotMatchMode.NONDETERMINISTIC_TRANSACTION_FEES;
-import static com.hederahashgraph.api.proto.java.ResponseCodeEnum.INVALID_SOLIDITY_ADDRESS;
->>>>>>> e27becd7
 
 import com.google.protobuf.ByteString;
 import com.hedera.services.bdd.junit.HapiTest;
@@ -78,12 +74,8 @@
         final var codeCopyOf = "codeCopyOf";
         final var account = "account";
 
-<<<<<<< HEAD
-        return defaultHapiSpec("VerifiesExistence")
-=======
         return defaultHapiSpec(
                         "VerifiesExistence", NONDETERMINISTIC_TRANSACTION_FEES, NONDETERMINISTIC_FUNCTION_PARAMETERS)
->>>>>>> e27becd7
                 .given(cryptoCreate(account), uploadInitCode(contract), contractCreate(contract))
                 .when()
                 .then(
