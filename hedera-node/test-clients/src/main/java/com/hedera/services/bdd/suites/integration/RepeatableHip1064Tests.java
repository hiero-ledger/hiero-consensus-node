// SPDX-License-Identifier: Apache-2.0
package com.hedera.services.bdd.suites.integration;

import static com.hedera.hapi.util.HapiUtils.asInstant;
import static com.hedera.node.app.hapi.utils.CommonPbjConverters.toPbj;
import static com.hedera.services.bdd.junit.RepeatableReason.NEEDS_VIRTUAL_TIME_FOR_FAST_EXECUTION;
import static com.hedera.services.bdd.junit.TestTags.INTEGRATION;
import static com.hedera.services.bdd.junit.hedera.embedded.EmbeddedMode.REPEATABLE;
import static com.hedera.services.bdd.spec.HapiSpec.hapiTest;
import static com.hedera.services.bdd.spec.queries.QueryVerbs.getAccountBalance;
import static com.hedera.services.bdd.spec.queries.QueryVerbs.getAccountInfo;
import static com.hedera.services.bdd.spec.queries.QueryVerbs.getTxnRecord;
import static com.hedera.services.bdd.spec.transactions.TxnVerbs.cryptoCreate;
import static com.hedera.services.bdd.spec.transactions.TxnVerbs.cryptoTransfer;
import static com.hedera.services.bdd.spec.transactions.TxnVerbs.fileCreate;
import static com.hedera.services.bdd.spec.transactions.TxnVerbs.nodeUpdate;
import static com.hedera.services.bdd.spec.utilops.CustomSpecAssert.allRunFor;
import static com.hedera.services.bdd.spec.utilops.EmbeddedVerbs.mutateSingleton;
import static com.hedera.services.bdd.spec.utilops.UtilVerbs.doWithStartupConfig;
import static com.hedera.services.bdd.spec.utilops.UtilVerbs.doingContextual;
import static com.hedera.services.bdd.spec.utilops.UtilVerbs.overriding;
import static com.hedera.services.bdd.spec.utilops.UtilVerbs.recordStreamMustIncludePassWithoutBackgroundTrafficFrom;
import static com.hedera.services.bdd.spec.utilops.UtilVerbs.selectedItems;
import static com.hedera.services.bdd.spec.utilops.UtilVerbs.sleepForBlockPeriod;
import static com.hedera.services.bdd.spec.utilops.UtilVerbs.waitUntilStartOfNextStakingPeriod;
import static com.hedera.services.bdd.spec.utilops.streams.assertions.SelectedItemsAssertion.SELECTED_ITEMS_KEY;
import static com.hedera.services.bdd.suites.HapiSuite.CIVILIAN_PAYER;
import static com.hedera.services.bdd.suites.HapiSuite.GENESIS;
import static com.hedera.services.bdd.suites.HapiSuite.NODE_REWARD;
import static com.hedera.services.bdd.suites.HapiSuite.ONE_HBAR;
import static com.hedera.services.bdd.suites.HapiSuite.TINY_PARTS_PER_WHOLE;
import static com.hederahashgraph.api.proto.java.HederaFunctionality.CryptoTransfer;
import static java.util.stream.Collectors.toMap;
import static org.junit.jupiter.api.Assertions.assertEquals;
import static org.junit.jupiter.api.Assertions.assertNotNull;

import com.hedera.hapi.node.state.token.NodeActivity;
import com.hedera.hapi.node.state.token.NodeRewards;
import com.hedera.node.app.hapi.utils.forensics.RecordStreamEntry;
import com.hedera.node.app.service.token.TokenService;
import com.hedera.services.bdd.junit.HapiTestLifecycle;
import com.hedera.services.bdd.junit.LeakyRepeatableHapiTest;
import com.hedera.services.bdd.junit.RepeatableHapiTest;
import com.hedera.services.bdd.junit.TargetEmbeddedMode;
import com.hedera.services.bdd.junit.support.TestLifecycle;
import com.hedera.services.bdd.spec.HapiSpec;
import com.hedera.services.bdd.spec.SpecOperation;
import com.hedera.services.bdd.spec.transactions.TxnUtils;
import com.hedera.services.bdd.spec.transactions.token.TokenMovement;
import com.hedera.services.bdd.spec.utilops.EmbeddedVerbs;
import com.hedera.services.bdd.spec.utilops.UtilVerbs;
import com.hedera.services.bdd.spec.utilops.streams.assertions.VisibleItemsValidator;
import com.hederahashgraph.api.proto.java.AccountAmount;
import edu.umd.cs.findbugs.annotations.NonNull;
import java.time.Duration;
import java.time.Instant;
import java.util.List;
import java.util.Map;
import java.util.concurrent.atomic.AtomicLong;
import java.util.concurrent.atomic.AtomicReference;
import java.util.function.LongSupplier;
import java.util.stream.Stream;
import org.junit.jupiter.api.BeforeAll;
import org.junit.jupiter.api.DynamicTest;
import org.junit.jupiter.api.MethodOrderer;
import org.junit.jupiter.api.Order;
import org.junit.jupiter.api.Tag;
import org.junit.jupiter.api.TestMethodOrder;

@Order(6)
@Tag(INTEGRATION)
@HapiTestLifecycle
@TargetEmbeddedMode(REPEATABLE)
@TestMethodOrder(MethodOrderer.OrderAnnotation.class)
public class RepeatableHip1064Tests {
    @BeforeAll
    static void beforeAll(@NonNull final TestLifecycle testLifecycle) {
        testLifecycle.overrideInClass(Map.of(
                "nodes.nodeRewardsEnabled", "true",
                "nodes.preserveMinNodeRewardBalance", "true",
                "ledger.transfers.maxLen", "2"));
        testLifecycle.doAdhoc(
                nodeUpdate("0").declineReward(false),
                nodeUpdate("1").declineReward(false),
                nodeUpdate("2").declineReward(false),
                nodeUpdate("3").declineReward(false));
    }

    @RepeatableHapiTest(NEEDS_VIRTUAL_TIME_FOR_FAST_EXECUTION)
    @Order(1)
    final Stream<DynamicTest> rewardsDontExceedRewardAccountBalance() {
        final AtomicLong preCollectionNodeFees = new AtomicLong(0);
        final AtomicLong additionalNodeFees = new AtomicLong(0);
        final AtomicLong expectedNodeRewards = new AtomicLong(0);
        final AtomicLong nodeRewardBalance = new AtomicLong(0);
        final AtomicReference<Instant> startConsensusTime = new AtomicReference<>();
        return hapiTest(
                doingContextual(spec -> startConsensusTime.set(spec.consensusTime())),
                recordStreamMustIncludePassWithoutBackgroundTrafficFrom(
                        selectedItems(
                                nodeRewardsValidator(expectedNodeRewards::get, nodeRewardBalance::get),
                                // We expect two node rewards payments in this test.
                                // But first staking period all nodes are inactive and minReward is 0.
                                // So no synthetic node rewards payment is expected.
                                1,
                                (spec, item) -> item.getRecord().getTransferList().getAccountAmountsList().stream()
                                                .anyMatch(
                                                        aa -> aa.getAccountID().getAccountNum() == 801L
                                                                && aa.getAmount() < 0L)
                                        && asInstant(toPbj(item.getRecord().getConsensusTimestamp()))
                                                .isAfter(startConsensusTime.get())),
                        Duration.ofSeconds(1)),
                cryptoTransfer(TokenMovement.movingHbar(10 * ONE_HBAR).between(GENESIS, NODE_REWARD)),
                nodeUpdate("0").declineReward(true),
                // Start a new period
                waitUntilStartOfNextStakingPeriod(1),
                // First get any node fees already collected at the end of this block
                sleepForBlockPeriod(),
                cryptoCreate(CIVILIAN_PAYER),
                EmbeddedVerbs.<NodeRewards>viewSingleton(
                        TokenService.NAME,
                        "NODE_REWARDS",
                        (nodeRewards) -> preCollectionNodeFees.set(nodeRewards.nodeFeesCollected())),
                fileCreate("something")
                        .contents("ABCDEFGHIJKLMNOPQRSTUVWXYZ")
                        .payingWith(CIVILIAN_PAYER)
                        .via("notFree"),
                // Validate all network fees go to 0.0.801
                validateRecordFees("notFree", List.of(3L, 801L)),
                // Get the additional fee node fee collected
                getTxnRecord("notFree")
                        .exposingTo(r -> additionalNodeFees.set(r.getTransferList().getAccountAmountsList().stream()
                                .filter(a -> a.getAccountID().getAccountNum() == 3L)
                                .findFirst()
                                .orElseThrow()
                                .getAmount())),
                doWithStartupConfig(
                        "nodes.targetYearlyNodeRewardsUsd",
                        target -> doWithStartupConfig(
                                "nodes.numPeriodsToTargetUsd",
                                numPeriods -> doingContextual(spec -> {
                                    final long targetReward = (Long.parseLong(target) * 100 * TINY_PARTS_PER_WHOLE)
                                            / Integer.parseInt(numPeriods);
                                    final long targetTinybars =
                                            spec.ratesProvider().toTbWithActiveRates(targetReward);
                                    final long prePaidRewards =
                                            (preCollectionNodeFees.get() + additionalNodeFees.get()) / 4;
                                    expectedNodeRewards.set(targetTinybars - prePaidRewards);
                                }))),
                sleepForBlockPeriod(),
                // This is considered as one transaction submitted, so one round
                EmbeddedVerbs.handleAnyRepeatableQueryPayment(),
                // Start a new period and leave only node1 as inactive
                mutateSingleton("TokenService", "NODE_REWARDS", (NodeRewards nodeRewards) -> {
                    assertEquals(3, nodeRewards.numRoundsInStakingPeriod());
                    assertEquals(4, nodeRewards.nodeActivities().size());
                    final long expectedNodeFees = preCollectionNodeFees.get() + additionalNodeFees.get();
                    assertEquals(
                            expectedNodeFees, nodeRewards.nodeFeesCollected(), "Node fees collected did not match");
                    // Update node 1 to have missed more than 10% of rounds
                    return nodeRewards
                            .copyBuilder()
                            .nodeActivities(NodeActivity.newBuilder()
                                    .nodeId(1)
                                    .numMissedJudgeRounds(3)
                                    .build())
                            .build();
                }),
                getAccountBalance(NODE_REWARD)
                        .exposingBalanceTo(nodeRewardBalance::set)
                        .logged(),
                waitUntilStartOfNextStakingPeriod(1),
                // Trigger another round with a transaction with no fees (superuser payer)
                // so the network should pay rewards
                cryptoCreate("nobody").payingWith(GENESIS),
                doingContextual(TxnUtils::triggerAndCloseAtLeastOneFileIfNotInterrupted));
    }

    /**
     * Given,
     * <ol>
     *     <li>All nodes except {@code node0} have non-system accounts; So node0 will declineRewards and,</li>
     *     <li>All nodes except {@code node1} were active in a period {@code P}; and,</li>
     *     <li>Fees of amount {@code C} were collected by node accounts in {@code P}; and,</li>
     *     <li>The target node reward payment for 365 periods in USD is {@code T}.</li>
     * </ol>
     * Then, at the start of period {@code P+1},
     * <ol>
     *     <li>{@code node2} and {@code node3} each receive {@code (T in tinybar) / 365 - (C / 4)}; and,</li>
     *     <li>Neither {@code node0} and {@code node1} receive any rewards.</li>
     * </ol>
     */
    @RepeatableHapiTest(NEEDS_VIRTUAL_TIME_FOR_FAST_EXECUTION)
    @Order(2)
    final Stream<DynamicTest> paysAdjustedFeesToAllEligibleActiveAccountsAtStartOfNewPeriod() {
        final AtomicLong expectedNodeFees = new AtomicLong(0);
        final AtomicLong expectedNodeRewards = new AtomicLong(0);
        final AtomicLong nodeRewardBalance = new AtomicLong(0);
        final AtomicReference<Instant> startConsensusTime = new AtomicReference<>();
        return hapiTest(
                doingContextual(spec -> startConsensusTime.set(spec.consensusTime())),
                recordStreamMustIncludePassWithoutBackgroundTrafficFrom(
                        selectedItems(
                                nodeRewardsValidator(expectedNodeRewards::get, nodeRewardBalance::get),
                                // We expect two node rewards payments in this test.
                                // But first staking period all nodes are inactive and minReward is 0.
                                // So no synthetic node rewards payment is expected.
                                1,
                                (spec, item) -> item.getRecord().getTransferList().getAccountAmountsList().stream()
                                                .anyMatch(
                                                        aa -> aa.getAccountID().getAccountNum() == 801L
                                                                && aa.getAmount() < 0L)
                                        && asInstant(toPbj(item.getRecord().getConsensusTimestamp()))
                                                .isAfter(startConsensusTime.get())),
                        Duration.ofSeconds(1)),
                cryptoTransfer(TokenMovement.movingHbar(100000 * ONE_HBAR).between(GENESIS, NODE_REWARD)),
                nodeUpdate("0").declineReward(true),
                // Start a new period
                waitUntilStartOfNextStakingPeriod(1),
                // Collect some node fees with a non-system payer
                cryptoCreate(CIVILIAN_PAYER),
                fileCreate("something")
                        .contents("ABCDEFGHIJKLMNOPQRSTUVWXYZ")
                        .payingWith(CIVILIAN_PAYER)
                        .via("notFree"),
                // Collects ~1.8M tinybar in node fees; so ~450k tinybar per node
                getTxnRecord("notFree")
                        .exposingTo(r -> expectedNodeFees.set(r.getTransferList().getAccountAmountsList().stream()
                                .filter(a -> a.getAccountID().getAccountNum() == 3L)
                                .findFirst()
                                .orElseThrow()
                                .getAmount())),
                // validate all network fees go to 0.0.801
                validateRecordFees("notFree", List.of(3L, 801L)),
                doWithStartupConfig(
                        "nodes.targetYearlyNodeRewardsUsd",
                        target -> doWithStartupConfig(
                                "nodes.numPeriodsToTargetUsd",
                                numPeriods -> doingContextual(spec -> {
                                    final long targetReward = (Long.parseLong(target) * 100 * TINY_PARTS_PER_WHOLE)
                                            / Integer.parseInt(numPeriods);
                                    final long targetTinybars =
                                            spec.ratesProvider().toTbWithActiveRates(targetReward);
                                    final long prePaidRewards = expectedNodeFees.get() / 4;
                                    expectedNodeRewards.set(targetTinybars - prePaidRewards);
                                }))),
                sleepForBlockPeriod(),
                // This is considered as one transaction submitted, so one round
                EmbeddedVerbs.handleAnyRepeatableQueryPayment(),
                // Start a new period and leave only node1 as inactive
                mutateSingleton("TokenService", "NODE_REWARDS", (NodeRewards nodeRewards) -> {
                    assertEquals(3, nodeRewards.numRoundsInStakingPeriod());
                    assertEquals(4, nodeRewards.nodeActivities().size());
                    assertEquals(expectedNodeFees.get(), nodeRewards.nodeFeesCollected());
                    // Update node 1 to have missed more than 10% of rounds
                    return nodeRewards
                            .copyBuilder()
                            .nodeActivities(NodeActivity.newBuilder()
                                    .nodeId(1)
                                    .numMissedJudgeRounds(3)
                                    .build())
                            .build();
                }),
                getAccountBalance(NODE_REWARD)
                        .exposingBalanceTo(nodeRewardBalance::set)
                        .logged(),
                waitUntilStartOfNextStakingPeriod(1),
                // Trigger another round with a transaction with no fees (superuser payer)
                // so the network should pay rewards
                cryptoCreate("nobody").payingWith(GENESIS),
                doingContextual(TxnUtils::triggerAndCloseAtLeastOneFileIfNotInterrupted));
    }

    /**
     * Given,
     * <ol>
     *     <li>All nodes except {@code node0} have non-system accounts; and,</li>
     *     <li>All nodes except {@code node1} were active in a period {@code P}; and,</li>
     *     <li>Fees of amount {@code C} were collected by node accounts in {@code P}; and,</li>
     *     <li>The target node reward payment for 365 periods in USD is {@code T}.</li>
     * </ol>
     * Then, at the start of period {@code P+1},
     * <ol>
     *     <li>{@code node2} and {@code node3} each receive {@code (T in tinybar) / 365 - (C / 4)}; and,</li>
     *     <li>{@code node1} receive minimum node reward.</li>
     *     <li>{@code node0} doesnt receive any rewards.</li>
     * </ol>
     */
    @LeakyRepeatableHapiTest(
            value = {NEEDS_VIRTUAL_TIME_FOR_FAST_EXECUTION},
            overrides = {"nodes.minPerPeriodNodeRewardUsd"})
    @Order(3)
    final Stream<DynamicTest> inactiveNodesPaidWhenMinRewardsGreaterThanZero() {
        final AtomicReference<Instant> startConsensusTime = new AtomicReference<>();
        final AtomicLong expectedNodeFees = new AtomicLong(0);
        final AtomicLong expectedNodeRewards = new AtomicLong(0);
        final AtomicLong expectedMinNodeReward = new AtomicLong(0);
        return hapiTest(
                overriding("nodes.minPerPeriodNodeRewardUsd", "10"),
                doingContextual(spec -> startConsensusTime.set(spec.consensusTime())),
                recordStreamMustIncludePassWithoutBackgroundTrafficFrom(
                        selectedItems(
                                nodeRewardsValidatorWithInactiveNodes(
                                        expectedNodeRewards::get, expectedMinNodeReward::get),
                                // We expect two node rewards payments in this test.
                                // First staking period all nodes are inactive and minReward is 10.
                                // Second staking period, two nodes are active and one node is inactive
                                2,
                                (spec, item) -> item.getRecord().getTransferList().getAccountAmountsList().stream()
                                                .anyMatch(
                                                        aa -> aa.getAccountID().getAccountNum() == 801L
                                                                && aa.getAmount() < 0L)
                                        && asInstant(toPbj(item.getRecord().getConsensusTimestamp()))
                                                .isAfter(startConsensusTime.get())),
                        Duration.ofSeconds(1)),
                nodeUpdate("0").declineReward(true),
                cryptoTransfer(TokenMovement.movingHbar(10000000 * ONE_HBAR).between(GENESIS, NODE_REWARD)),
                // Start a new period
                waitUntilStartOfNextStakingPeriod(1),
                // Collect some node fees with a non-system payer
                cryptoCreate(CIVILIAN_PAYER),
                fileCreate("something")
                        .contents("ABCDEFGHIJKLMNOPQRSTUVWXYZ")
                        .payingWith(CIVILIAN_PAYER)
                        .via("notFree"),
                // Collects ~1.8M tinybar in node fees; so ~450k tinybar per node
                getTxnRecord("notFree")
                        .exposingTo(r -> expectedNodeFees.set(r.getTransferList().getAccountAmountsList().stream()
                                .filter(a -> a.getAccountID().getAccountNum() == 3L)
                                .findFirst()
                                .orElseThrow()
                                .getAmount())),
                // validate all network fees go to 0.0.801
                validateRecordFees("notFree", List.of(3L, 98L, 800L, 801L)),
                doWithStartupConfig(
                        "nodes.targetYearlyNodeRewardsUsd",
                        target -> doWithStartupConfig(
                                "nodes.numPeriodsToTargetUsd",
                                numPeriods -> doingContextual(spec -> {
                                    final long targetReward = (Long.parseLong(target) * 100 * TINY_PARTS_PER_WHOLE)
                                            / Integer.parseInt(numPeriods);
                                    final long targetTinybars =
                                            spec.ratesProvider().toTbWithActiveRates(targetReward);
                                    final long prePaidRewards = expectedNodeFees.get() / 4;
                                    final long minRewardTinybars = spec.ratesProvider()
                                            .toTbWithActiveRates((10L * 100 * TINY_PARTS_PER_WHOLE));

                                    expectedNodeRewards.set(targetTinybars - prePaidRewards);
                                    expectedMinNodeReward.set(minRewardTinybars);
                                }))),
                sleepForBlockPeriod(),
                EmbeddedVerbs.handleAnyRepeatableQueryPayment(),
                // Start a new period and leave only node1 as inactive
                mutateSingleton("TokenService", "NODE_REWARDS", (NodeRewards nodeRewards) -> {
                    assertEquals(3, nodeRewards.numRoundsInStakingPeriod());
                    assertEquals(4, nodeRewards.nodeActivities().size());
                    assertEquals(expectedNodeFees.get(), nodeRewards.nodeFeesCollected());
                    return nodeRewards
                            .copyBuilder()
                            .nodeActivities(NodeActivity.newBuilder()
                                    .nodeId(1)
                                    .numMissedJudgeRounds(3)
                                    .build())
                            .build();
                }),
                waitUntilStartOfNextStakingPeriod(1),
                // Trigger another round with a transaction with no fees (superuser payer)
                // so the network should pay rewards
                cryptoCreate("nobody").payingWith(GENESIS),
                doingContextual(TxnUtils::triggerAndCloseAtLeastOneFileIfNotInterrupted));
    }

    /**
     * Given,
     * <ol>
     *     <li>All nodes except {@code node0} have non-system accounts; So node0 will declineRewards and,</li>
     *     <li>All nodes except {@code node1} were active in a period {@code P}; and,</li>
     *     <li>Fees of amount {@code C} were collected by node accounts in {@code P}; and,</li>
     *     <li>The target node reward payment for 365 periods in USD is {@code T}.</li>
     * </ol>
     * Then, at the start of period {@code P+1},
     * <ol>
     *     <li>{@code node2} and {@code node3} each receive {@code (T in tinybar) / 365 - (C / 4)}; and,</li>
     *     <li>Neither {@code node0} and {@code node1} receive any rewards.</li>
     * </ol>
     */
    @LeakyRepeatableHapiTest(
            value = {NEEDS_VIRTUAL_TIME_FOR_FAST_EXECUTION},
            overrides = {"nodes.adjustNodeFees"})
    @Order(4)
    final Stream<DynamicTest> paysNonAdjustedFeesToAllEligibleActiveAccountsAtStartOfNewPeriod() {
        final AtomicLong expectedNodeFees = new AtomicLong(0);
        final AtomicLong expectedNodeRewards = new AtomicLong(0);
        final AtomicLong nodeRewardBalance = new AtomicLong(0);
        final AtomicReference<Instant> startConsensusTime = new AtomicReference<>();
        return hapiTest(
                overriding("nodes.adjustNodeFees", "false"),
                doingContextual(spec -> startConsensusTime.set(spec.consensusTime())),
                recordStreamMustIncludePassWithoutBackgroundTrafficFrom(
                        selectedItems(
                                nodeRewardsValidator(expectedNodeRewards::get, nodeRewardBalance::get),
                                // We expect two node rewards payments in this test.
                                // But first staking period all nodes are inactive and minReward is 0.
                                // So no synthetic node rewards payment is expected.
                                1,
                                (spec, item) -> item.getRecord().getTransferList().getAccountAmountsList().stream()
                                                .anyMatch(
                                                        aa -> aa.getAccountID().getAccountNum() == 801L
                                                                && aa.getAmount() < 0L)
                                        && asInstant(toPbj(item.getRecord().getConsensusTimestamp()))
                                                .isAfter(startConsensusTime.get())),
                        Duration.ofSeconds(1)),
                cryptoTransfer(TokenMovement.movingHbar(100000 * ONE_HBAR).between(GENESIS, NODE_REWARD)),
                nodeUpdate("0").declineReward(true),
                // Start a new period
                waitUntilStartOfNextStakingPeriod(1),
                // Collect some node fees with a non-system payer
                cryptoCreate(CIVILIAN_PAYER),
                fileCreate("something")
                        .contents("ABCDEFGHIJKLMNOPQRSTUVWXYZ")
                        .payingWith(CIVILIAN_PAYER)
                        .via("notFree"),
                getAccountInfo(NODE_REWARD).logged(),
                // Collects ~1.8M tinybar in node fees; so ~450k tinybar per node
                getTxnRecord("notFree")
                        .exposingTo(r -> expectedNodeFees.set(r.getTransferList().getAccountAmountsList().stream()
                                .filter(a -> a.getAccountID().getAccountNum() == 3L)
                                .findFirst()
                                .orElseThrow()
                                .getAmount())),
                doWithStartupConfig(
                        "nodes.targetYearlyNodeRewardsUsd",
                        target -> doWithStartupConfig(
                                "nodes.numPeriodsToTargetUsd",
                                numPeriods -> doingContextual(spec -> {
                                    final long targetReward = (Long.parseLong(target) * 100 * TINY_PARTS_PER_WHOLE)
                                            / Integer.parseInt(numPeriods);
                                    final long targetTinybars =
                                            spec.ratesProvider().toTbWithActiveRates(targetReward);
                                    // node fees are not deducted
                                    final long prePaidRewards = 0;
                                    expectedNodeRewards.set(targetTinybars - prePaidRewards);
                                }))),
                sleepForBlockPeriod(),
                // This is considered as one transaction submitted, so one round
                EmbeddedVerbs.handleAnyRepeatableQueryPayment(),
                // Start a new period and leave only node1 as inactive
                mutateSingleton("TokenService", "NODE_REWARDS", (NodeRewards nodeRewards) -> {
                    assertEquals(3, nodeRewards.numRoundsInStakingPeriod());
                    assertEquals(4, nodeRewards.nodeActivities().size());
                    assertEquals(expectedNodeFees.get(), nodeRewards.nodeFeesCollected());
                    return nodeRewards
                            .copyBuilder()
                            .nodeActivities(NodeActivity.newBuilder()
                                    .nodeId(1)
                                    .numMissedJudgeRounds(3)
                                    .build())
                            .build();
                }),
                getAccountBalance(NODE_REWARD)
                        .exposingBalanceTo(nodeRewardBalance::set)
                        .logged(),
                waitUntilStartOfNextStakingPeriod(1),
                // Trigger another round with a transaction with no fees (superuser payer)
                // so the network should pay rewards
                cryptoCreate("nobody").payingWith(GENESIS),
                doingContextual(TxnUtils::triggerAndCloseAtLeastOneFileIfNotInterrupted));
    }

    @LeakyRepeatableHapiTest(
            value = {NEEDS_VIRTUAL_TIME_FOR_FAST_EXECUTION},
            overrides = {"nodes.preserveMinNodeRewardBalance"})
    @Order(5)
    final Stream<DynamicTest> preserveNodeRewardBalanceHasEffectWhenFeatureEnabled() {
        final AtomicReference<Instant> startConsensusTime = new AtomicReference<>();
        final AtomicLong expectedNodeFees = new AtomicLong(0);
        final AtomicLong expectedNodeRewards = new AtomicLong(0);
        final AtomicLong nodeRewardBalance = new AtomicLong(0);
        return hapiTest(
                overriding("nodes.preserveMinNodeRewardBalance", "false"),
                doingContextual(spec -> startConsensusTime.set(spec.consensusTime())),
                recordStreamMustIncludePassWithoutBackgroundTrafficFrom(
                        selectedItems(
                                nodeRewardsValidator(expectedNodeRewards::get, nodeRewardBalance::get),
                                // We expect two node rewards payments in this test.
                                // But first staking period all nodes are inactive and minReward is 0.
                                // So no synthetic node rewards payment is expected.
                                1,
                                (spec, item) -> item.getRecord().getTransferList().getAccountAmountsList().stream()
                                                .anyMatch(
                                                        aa -> aa.getAccountID().getAccountNum() == 801L
                                                                && aa.getAmount() < 0L)
                                        && asInstant(toPbj(item.getRecord().getConsensusTimestamp()))
                                                .isAfter(startConsensusTime.get())),
                        Duration.ofSeconds(1)),
                cryptoTransfer(TokenMovement.movingHbar(100000 * ONE_HBAR).between(GENESIS, NODE_REWARD)),
                nodeUpdate("0").declineReward(true),
                // Start a new period
                waitUntilStartOfNextStakingPeriod(1),
                // Collect some node fees with a non-system payer
                cryptoCreate(CIVILIAN_PAYER),
                fileCreate("something")
                        .contents("ABCDEFGHIJKLMNOPQRSTUVWXYZ")
                        .payingWith(CIVILIAN_PAYER)
                        .via("notFree"),
                // Collects ~1.8M tinybar in node fees; so ~450k tinybar per node
                getTxnRecord("notFree")
                        .exposingTo(r -> expectedNodeFees.set(r.getTransferList().getAccountAmountsList().stream()
                                .filter(a -> a.getAccountID().getAccountNum() == 3L)
                                .findFirst()
                                .orElseThrow()
                                .getAmount())),
                // validate all network fees go to 0.0.801
                validateRecordFees("notFree", List.of(3L, 98L, 800L, 801L)),
                doWithStartupConfig(
                        "nodes.targetYearlyNodeRewardsUsd",
                        target -> doWithStartupConfig(
                                "nodes.numPeriodsToTargetUsd",
                                numPeriods -> doingContextual(spec -> {
                                    final long targetReward = (Long.parseLong(target) * 100 * TINY_PARTS_PER_WHOLE)
                                            / Integer.parseInt(numPeriods);
                                    final long targetTinybars =
                                            spec.ratesProvider().toTbWithActiveRates(targetReward);
                                    final long prePaidRewards = expectedNodeFees.get() / 4;
                                    expectedNodeRewards.set(targetTinybars - prePaidRewards);
                                }))),
                sleepForBlockPeriod(),
                EmbeddedVerbs.handleAnyRepeatableQueryPayment(),
                // Start a new period and leave only node1 as inactive
                mutateSingleton("TokenService", "NODE_REWARDS", (NodeRewards nodeRewards) -> {
                    assertEquals(3, nodeRewards.numRoundsInStakingPeriod());
                    assertEquals(4, nodeRewards.nodeActivities().size());
                    assertEquals(expectedNodeFees.get(), nodeRewards.nodeFeesCollected());
                    return nodeRewards
                            .copyBuilder()
                            .nodeActivities(NodeActivity.newBuilder()
                                    .nodeId(1)
                                    .numMissedJudgeRounds(3)
                                    .build())
                            .build();
                }),
                getAccountBalance(NODE_REWARD)
                        .exposingBalanceTo(nodeRewardBalance::set)
                        .logged(),
                waitUntilStartOfNextStakingPeriod(1),
                // Trigger another round with a transaction with no fees (superuser payer)
                // so the network should pay rewards
                cryptoCreate("nobody").payingWith(GENESIS),
                doingContextual(TxnUtils::triggerAndCloseAtLeastOneFileIfNotInterrupted));
    }

    @LeakyRepeatableHapiTest(
            value = {NEEDS_VIRTUAL_TIME_FOR_FAST_EXECUTION},
            overrides = {"nodes.minNodeRewardBalance"})
    @Order(6)
    final Stream<DynamicTest> distributesFeesWhenRewardBalanceIsHigh() {
        final AtomicLong expectedNodeFees = new AtomicLong(0);
        final AtomicLong expectedNodeRewards = new AtomicLong(0);
        final AtomicLong nodeRewardBalance = new AtomicLong(0);
        final AtomicReference<Instant> startConsensusTime = new AtomicReference<>();
        return hapiTest(
                overriding("nodes.minNodeRewardBalance", "1000000000000"),
                doingContextual(spec -> startConsensusTime.set(spec.consensusTime())),
                recordStreamMustIncludePassWithoutBackgroundTrafficFrom(
                        selectedItems(
                                nodeRewardsValidator(expectedNodeRewards::get, nodeRewardBalance::get),
                                // We expect two node rewards payments in this test.
                                // But first staking period all nodes are inactive and minReward is 0.
                                // So no synthetic node rewards payment is expected.
                                1,
                                (spec, item) -> item.getRecord().getTransferList().getAccountAmountsList().stream()
                                                .anyMatch(
                                                        aa -> aa.getAccountID().getAccountNum() == 801L
                                                                && aa.getAmount() < 0L)
                                        && asInstant(toPbj(item.getRecord().getConsensusTimestamp()))
                                                .isAfter(startConsensusTime.get())),
                        Duration.ofSeconds(1)),
                cryptoTransfer(TokenMovement.movingHbar(100000 * ONE_HBAR).between(GENESIS, NODE_REWARD)),
                nodeUpdate("0").declineReward(true),
                // Start a new period
                waitUntilStartOfNextStakingPeriod(1),
                // Collect some node fees with a non-system payer
                cryptoCreate(CIVILIAN_PAYER),
                fileCreate("something")
                        .contents("ABCDEFGHIJKLMNOPQRSTUVWXYZ")
                        .payingWith(CIVILIAN_PAYER)
                        .via("notFree"),
                // Collects ~1.8M tinybar in node fees; so ~450k tinybar per node
                getTxnRecord("notFree")
                        .exposingTo(r -> expectedNodeFees.set(r.getTransferList().getAccountAmountsList().stream()
                                .filter(a -> a.getAccountID().getAccountNum() == 3L)
                                .findFirst()
                                .orElseThrow()
                                .getAmount())),
                // validate all network fees go to 0.0.801
                validateRecordFees("notFree", List.of(3L, 98L, 800L, 801L)),
                doWithStartupConfig(
                        "nodes.targetYearlyNodeRewardsUsd",
                        target -> doWithStartupConfig(
                                "nodes.numPeriodsToTargetUsd",
                                numPeriods -> doingContextual(spec -> {
                                    final long targetReward = (Long.parseLong(target) * 100 * TINY_PARTS_PER_WHOLE)
                                            / Integer.parseInt(numPeriods);
                                    final long targetTinybars =
                                            spec.ratesProvider().toTbWithActiveRates(targetReward);
                                    final long prePaidRewards = expectedNodeFees.get() / 4;
                                    expectedNodeRewards.set(targetTinybars - prePaidRewards);
                                }))),
                sleepForBlockPeriod(),
                // This is considered as one transaction submitted, so one round
                EmbeddedVerbs.handleAnyRepeatableQueryPayment(),
                // Start a new period and leave only node1 as inactive
                mutateSingleton("TokenService", "NODE_REWARDS", (NodeRewards nodeRewards) -> {
                    assertEquals(3, nodeRewards.numRoundsInStakingPeriod());
                    assertEquals(4, nodeRewards.nodeActivities().size());
                    assertEquals(expectedNodeFees.get(), nodeRewards.nodeFeesCollected());
                    // Update node 1 to have missed more than 10% of rounds
                    return nodeRewards
                            .copyBuilder()
                            .nodeActivities(NodeActivity.newBuilder()
                                    .nodeId(1)
                                    .numMissedJudgeRounds(3)
                                    .build())
                            .build();
                }),
                getAccountBalance(NODE_REWARD)
                        .exposingBalanceTo(nodeRewardBalance::set)
                        .logged(),
                waitUntilStartOfNextStakingPeriod(1),
                // Trigger another round with a transaction with no fees (superuser payer)
                // so the network should pay rewards
                cryptoCreate("nobody").payingWith(GENESIS),
                doingContextual(TxnUtils::triggerAndCloseAtLeastOneFileIfNotInterrupted));
    }

    static SpecOperation validateRecordFees(final String record, List<Long> expectedFeeAccounts) {
        return UtilVerbs.withOpContext((spec, opLog) -> {
            var fileCreate = getTxnRecord(record);
            allRunFor(spec, fileCreate);
            var response = fileCreate.getResponseRecord();
            assertEquals(
                    response.getTransferList().getAccountAmountsList().stream()
                            .filter(aa -> aa.getAmount() < 0)
                            .count(),
                    1);
            // When the feature is disabled the node fees go to node. Network fee is split between 98, 800 and 801
            assertEquals(
                    expectedFeeAccounts,
                    response.getTransferList().getAccountAmountsList().stream()
                            .filter(aa -> aa.getAmount() > 0)
                            .map(aa -> aa.getAccountID().getAccountNum())
                            .sorted()
                            .toList());
        });
    }

    static VisibleItemsValidator nodeRewardsValidator(
            @NonNull final LongSupplier expectedPerNodeReward, @NonNull final LongSupplier nodeRewardBalance) {
        return (spec, records) -> {
            final var items = records.get(SELECTED_ITEMS_KEY);
            assertNotNull(items, "No reward payments found");
            assertEquals(1, items.size());
            final var payment = items.getFirst();
            assertEquals(CryptoTransfer, payment.function());
            final var op = payment.body().getCryptoTransfer();
            long expectedPerNode = expectedPerNodeReward.getAsLong();
            final Map<Long, Long> bodyAdjustments = op.getTransfers().getAccountAmountsList().stream()
                    .collect(toMap(aa -> aa.getAccountID().getAccountNum(), AccountAmount::getAmount));
            assertEquals(3, bodyAdjustments.size());
            // node2 and node3 only expected to receive (node0 is system, node1 was inactive)
            long expectedDebit = -2 * expectedPerNode;
            if (Math.abs(expectedDebit) > nodeRewardBalance.getAsLong()) {
<<<<<<< HEAD
                expectedDebit = -nodeRewardBalance.getAsLong();
                expectedPerNode = nodeRewardBalance.getAsLong() / 2L;
=======
                expectedPerNode = nodeRewardBalance.getAsLong() / 2;
                expectedDebit = 2 * -expectedPerNode;
>>>>>>> 78deca47
            }
            final long nodeRewardDebit =
                    bodyAdjustments.get(spec.startupProperties().getLong("accounts.nodeRewardAccount"));
            assertEquals(
                    expectedDebit,
<<<<<<< HEAD
                    bodyAdjustments.get(spec.startupProperties().getLong("accounts.nodeRewardAccount")),
                    "Node reward account debit is not as expected");
=======
                    nodeRewardDebit,
                    "Expected node reward debit was " + expectedDebit + ", but was " + nodeRewardDebit
                            + " (expectedPerNode = " + expectedPerNode + ")");
>>>>>>> 78deca47
            // node2 credit
            assertEquals(expectedPerNode, bodyAdjustments.get(5L), "Node 2 reward is not as expected");
            // node3 credit
            assertEquals(expectedPerNode, bodyAdjustments.get(6L), "Node 3 reward is not as expected");
        };
    }

    static VisibleItemsValidator nodeRewardsValidatorWithInactiveNodes(
            @NonNull final LongSupplier expectedPerNodeReward, @NonNull final LongSupplier expectedMinNodeReward) {
        return (spec, records) -> {
            final var items = records.get(SELECTED_ITEMS_KEY);
            assertNotNull(items, "No reward payments found");
            assertEquals(2, items.size());

            final var firstRecord = items.getFirst();
            final var secondRecord = items.entries().get(1);

            assertEquals(CryptoTransfer, firstRecord.function());
            assertEquals(CryptoTransfer, secondRecord.function());

            validateFirstRecord(spec, firstRecord, expectedMinNodeReward);
            validateSecondRecord(spec, secondRecord, expectedPerNodeReward, expectedMinNodeReward);
        };
    }

    private static void validateSecondRecord(
            final HapiSpec spec,
            final RecordStreamEntry secondRecord,
            final LongSupplier expectedPerNodeReward,
            final LongSupplier expectedMinNodeReward) {
        final var op = secondRecord.body().getCryptoTransfer();
        final Map<Long, Long> bodyAdjustments = op.getTransfers().getAccountAmountsList().stream()
                .collect(toMap(aa -> aa.getAccountID().getAccountNum(), AccountAmount::getAmount));
        assertEquals(4, bodyAdjustments.size());
        // node2 and node3 and node1 (inactive) will receive rewards
        final long expectedDebit = -2 * expectedPerNodeReward.getAsLong() - expectedMinNodeReward.getAsLong();
        assertEquals(
                expectedDebit, bodyAdjustments.get(spec.startupProperties().getLong("accounts.nodeRewardAccount")));
        // node2 credit is active reward as it is active
        assertEquals(expectedPerNodeReward.getAsLong(), bodyAdjustments.get(5L));
        // node3 credit is active reward as it is active
        assertEquals(expectedPerNodeReward.getAsLong(), bodyAdjustments.get(6L));
        // node1 credit is min reward as it is inactive
        assertEquals(expectedMinNodeReward.getAsLong(), bodyAdjustments.get(4L));
    }

    private static void validateFirstRecord(
            final HapiSpec spec, final RecordStreamEntry firstRecord, final LongSupplier expectedMinNodeReward) {
        final var op = firstRecord.body().getCryptoTransfer();
        final Map<Long, Long> bodyAdjustments = op.getTransfers().getAccountAmountsList().stream()
                .collect(toMap(aa -> aa.getAccountID().getAccountNum(), AccountAmount::getAmount));
        assertEquals(4, bodyAdjustments.size());
        // node2 and node3 and node1 (inactive) will receive rewards
        final long expectedDebit = -3 * expectedMinNodeReward.getAsLong();
        assertEquals(
                expectedDebit, bodyAdjustments.get(spec.startupProperties().getLong("accounts.nodeRewardAccount")));
        // node2 credit
        assertEquals(expectedMinNodeReward.getAsLong(), bodyAdjustments.get(5L));
        // node3 credit
        assertEquals(expectedMinNodeReward.getAsLong(), bodyAdjustments.get(6L));
        // node1 credit
        assertEquals(expectedMinNodeReward.getAsLong(), bodyAdjustments.get(4L));
    }
}<|MERGE_RESOLUTION|>--- conflicted
+++ resolved
@@ -670,26 +670,16 @@
             // node2 and node3 only expected to receive (node0 is system, node1 was inactive)
             long expectedDebit = -2 * expectedPerNode;
             if (Math.abs(expectedDebit) > nodeRewardBalance.getAsLong()) {
-<<<<<<< HEAD
-                expectedDebit = -nodeRewardBalance.getAsLong();
-                expectedPerNode = nodeRewardBalance.getAsLong() / 2L;
-=======
                 expectedPerNode = nodeRewardBalance.getAsLong() / 2;
                 expectedDebit = 2 * -expectedPerNode;
->>>>>>> 78deca47
             }
             final long nodeRewardDebit =
                     bodyAdjustments.get(spec.startupProperties().getLong("accounts.nodeRewardAccount"));
             assertEquals(
                     expectedDebit,
-<<<<<<< HEAD
-                    bodyAdjustments.get(spec.startupProperties().getLong("accounts.nodeRewardAccount")),
-                    "Node reward account debit is not as expected");
-=======
                     nodeRewardDebit,
                     "Expected node reward debit was " + expectedDebit + ", but was " + nodeRewardDebit
                             + " (expectedPerNode = " + expectedPerNode + ")");
->>>>>>> 78deca47
             // node2 credit
             assertEquals(expectedPerNode, bodyAdjustments.get(5L), "Node 2 reward is not as expected");
             // node3 credit
