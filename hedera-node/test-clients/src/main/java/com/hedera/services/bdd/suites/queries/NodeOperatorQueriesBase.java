--- conflicted
+++ resolved
@@ -45,10 +45,7 @@
     protected static final String CONTRACT = "contract";
     protected static final String SCHEDULE = "schedule";
     protected static final String TOPIC = "topic";
-<<<<<<< HEAD
-=======
     protected static final String TOKEN = "token";
->>>>>>> 4166d515
     protected static final int QUERY_COST = 84018;
 
     /**
@@ -69,13 +66,8 @@
 
     protected static SpecOperation[] nodeOperatorAccount() {
         return new SpecOperation[] {
-<<<<<<< HEAD
-            newKeyNamed("NODE_OPERATOR_KEY"),
-            cryptoCreate(NODE_OPERATOR).balance(ONE_HUNDRED_HBARS).key("NODE_OPERATOR_KEY"),
-=======
             newKeyNamed(NODE_OPERATOR_KEY),
             cryptoCreate(NODE_OPERATOR).balance(ONE_HUNDRED_HBARS).key(NODE_OPERATOR_KEY),
->>>>>>> 4166d515
         };
     }
 
