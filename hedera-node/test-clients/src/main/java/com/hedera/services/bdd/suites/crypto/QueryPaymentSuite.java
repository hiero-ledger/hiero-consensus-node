// SPDX-License-Identifier: Apache-2.0
package com.hedera.services.bdd.suites.crypto;

import static com.hedera.services.bdd.junit.TestTags.CRYPTO;
import static com.hedera.services.bdd.spec.HapiPropertySource.asAccount;
import static com.hedera.services.bdd.spec.HapiSpec.hapiTest;
import static com.hedera.services.bdd.spec.queries.QueryVerbs.getAccountInfo;
import static com.hedera.services.bdd.spec.transactions.TxnVerbs.cryptoCreate;
import static com.hedera.services.bdd.spec.transactions.TxnVerbs.cryptoTransfer;
import static com.hedera.services.bdd.spec.utilops.CustomSpecAssert.allRunFor;
import static com.hedera.services.bdd.spec.utilops.UtilVerbs.withOpContext;
import static com.hedera.services.bdd.suites.HapiSuite.GENESIS;
import static com.hederahashgraph.api.proto.java.ResponseCodeEnum.INSUFFICIENT_PAYER_BALANCE;
import static com.hederahashgraph.api.proto.java.ResponseCodeEnum.INSUFFICIENT_TX_FEE;
import static com.hederahashgraph.api.proto.java.ResponseCodeEnum.INVALID_RECEIVING_NODE_ACCOUNT;
import static com.hederahashgraph.api.proto.java.ResponseCodeEnum.OK;

import com.hedera.services.bdd.junit.HapiTest;
import com.hedera.services.bdd.spec.HapiSpec;
import com.hederahashgraph.api.proto.java.AccountAmount;
import com.hederahashgraph.api.proto.java.AccountID;
import com.hederahashgraph.api.proto.java.TransferList;
import java.util.stream.Stream;
import org.junit.jupiter.api.DynamicTest;
import org.junit.jupiter.api.Tag;

@Tag(CRYPTO)
public class QueryPaymentSuite {

<<<<<<< HEAD
    private static final long NODE_ACCT_NUM = 3;
=======
    private static final String NODE = "3";
>>>>>>> 82ea7e2c

    /*
     * 1. multiple payers pay amount to node as well as one more beneficiary. But node gets less query payment fee
     * 2. TransactionPayer will pay for query payment to node and payer has less balance
     * 3. Transaction payer is not involved in transfers for query payment to node and one or more have less balance
     */
    @HapiTest
    final Stream<DynamicTest> queryPaymentsFailsWithInsufficientFunds() {
        return hapiTest(
                cryptoCreate("a").balance(500_000_000L),
                cryptoCreate("b").balance(1_234L),
                cryptoCreate("c").balance(1_234L),
                cryptoCreate("d").balance(1_234L),
                withOpContext((spec, opLog) -> {
                    final var op = getAccountInfo(GENESIS)
                            .withPayment(cryptoTransfer(innerSpec -> multiAccountPaymentToNode003AndBeneficiary(
                                            innerSpec, "a", "b", "c", 1_000L, 2L))
                                    .payingWith("a"))
                            .setNode(spec.shard(), spec.realm(), NODE_ACCT_NUM)
                            .hasAnswerOnlyPrecheck(INSUFFICIENT_TX_FEE);
                    allRunFor(spec, op);
                }),
                withOpContext((spec, opLog) -> {
                    final var op = getAccountInfo(GENESIS)
                            .withPayment(cryptoTransfer(innerSpec -> multiAccountPaymentToNode003AndBeneficiary(
                                            innerSpec, "d", "b", "c", 5000, 200L))
                                    .payingWith("a"))
                            .setNode(spec.shard(), spec.realm(), NODE_ACCT_NUM)
                            .hasAnswerOnlyPrecheck(INSUFFICIENT_PAYER_BALANCE);
                    allRunFor(spec, op);
                }),
                withOpContext((spec, opLog) -> {
                    final var op = getAccountInfo(GENESIS)
                            .withPayment(cryptoTransfer(innerSpec -> multiAccountPaymentToNode003AndBeneficiary(
                                            innerSpec, "d", GENESIS, "c", 5000, 200L))
                                    .payingWith("a"))
                            .setNode(spec.shard(), spec.realm(), NODE_ACCT_NUM)
                            .hasAnswerOnlyPrecheck(INSUFFICIENT_PAYER_BALANCE);
                    allRunFor(spec, op);
                }));
    }

    /*
     * Tests verified
     * 1. multiple payers pay amount to node as well as one more beneficiary. But node gets correct query payment fee
     * 2. TransactionPayer will pay for query payment to node and payer has enough balance
     * 3. Transaction payer is not involved in transfers for query payment to node and all payers have enough balance
     */
    @HapiTest
    final Stream<DynamicTest> queryPaymentsMultiBeneficiarySucceeds() {
        return hapiTest(
                cryptoCreate("a").balance(1_234L),
                cryptoCreate("b").balance(1_234L),
                cryptoCreate("c").balance(1_234L),
                withOpContext((spec, opLog) -> {
                    final var op = getAccountInfo(GENESIS)
                            .withPayment(cryptoTransfer(innerSpec ->
                                    multiAccountPaymentToNode003AndBeneficiary(innerSpec, "a", "b", "c", 1_000L, 200L)))
                            .setNode(spec.shard(), spec.realm(), NODE_ACCT_NUM)
                            .hasAnswerOnlyPrecheck(OK);
                    allRunFor(spec, op);
                }),
                withOpContext((spec, opLog) -> {
                    final var op = getAccountInfo(GENESIS)
                            .withPayment(cryptoTransfer(innerSpec ->
                                    multiAccountPaymentToNode003AndBeneficiary(innerSpec, "a", "b", "c", 900, 200L)))
                            .setNode(spec.shard(), spec.realm(), NODE_ACCT_NUM)
                            .payingWith("a")
                            .hasAnswerOnlyPrecheck(OK);
                    allRunFor(spec, op);
                }),
                withOpContext((spec, opLog) -> {
                    final var op = getAccountInfo(GENESIS)
                            .withPayment(cryptoTransfer(innerSpec ->
                                    multiAccountPaymentToNode003AndBeneficiary(innerSpec, "a", "b", "c", 1200, 200L)))
                            .setNode(spec.shard(), spec.realm(), NODE_ACCT_NUM)
                            .payingWith("a")
                            .fee(10L)
                            .hasAnswerOnlyPrecheck(OK);
                    allRunFor(spec, op);
                }));
    }

    // Check if multiple payers or single payer pay amount to node
    @HapiTest
    final Stream<DynamicTest> queryPaymentsSingleBeneficiaryChecked() {
        return hapiTest(
                cryptoCreate("a").balance(500_000_000L),
                cryptoCreate("b").balance(1_234L),
                cryptoCreate("c").balance(1_234L),
                withOpContext((spec, opLog) -> {
                    var op1 = getAccountInfo(GENESIS)
                            .fee(100L)
                            .setNode(spec.shard(), spec.realm(), NODE_ACCT_NUM)
                            .hasAnswerOnlyPrecheck(OK);
                    var op2 = getAccountInfo(GENESIS)
                            .payingWith("a")
                            .nodePayment(Long.MAX_VALUE)
                            .setNode(spec.shard(), spec.realm(), NODE_ACCT_NUM)
                            .hasAnswerOnlyPrecheck(INSUFFICIENT_PAYER_BALANCE);
                    var op3 = getAccountInfo(GENESIS)
                            .withPayment(cryptoTransfer(
                                    innerSpec -> multiAccountPaymentToNode003(innerSpec, "a", "b", 1_000L)))
                            .hasAnswerOnlyPrecheck(OK);
                    allRunFor(spec, op1, op2, op3);
                }));
    }

    // Check if payment is not done to node
    @HapiTest
    final Stream<DynamicTest> queryPaymentsNotToNodeFails() {
        return hapiTest(
                cryptoCreate("a").balance(500_000_000L),
                cryptoCreate("b").balance(1_234L),
                cryptoCreate("c").balance(1_234L),
                withOpContext((spec, opLog) -> {
                    final var op = getAccountInfo(GENESIS)
                            .withPayment(
                                    cryptoTransfer(innerSpec -> invalidPaymentToNode(innerSpec, "a", "b", "c", 1200))
                                            .payingWith("a"))
                            .setNode(spec.shard(), spec.realm(), NODE_ACCT_NUM)
                            .fee(10L)
                            .hasAnswerOnlyPrecheck(INVALID_RECEIVING_NODE_ACCOUNT);
                    allRunFor(spec, op);
                }));
    }

    private TransferList multiAccountPaymentToNode003(HapiSpec spec, String first, String second, long amount) {
        return TransferList.newBuilder()
                .addAccountAmounts(adjust(spec.registry().getAccountID(first), -amount / 2))
                .addAccountAmounts(adjust(spec.registry().getAccountID(second), -amount / 2))
<<<<<<< HEAD
                .addAccountAmounts(adjust(asAccount(asEntityString(spec.shard(), spec.realm(), NODE_ACCT_NUM)), amount))
=======
                .addAccountAmounts(adjust(asAccount(spec.shard(), spec.realm(), Long.parseLong(NODE)), amount))
>>>>>>> 82ea7e2c
                .build();
    }

    private TransferList invalidPaymentToNode(HapiSpec spec, String first, String second, String node, long amount) {
        return TransferList.newBuilder()
                .addAccountAmounts(adjust(spec.registry().getAccountID(first), -amount / 2))
                .addAccountAmounts(adjust(spec.registry().getAccountID(second), -amount / 2))
                .addAccountAmounts(adjust(spec.registry().getAccountID(node), amount))
                .build();
    }

    private TransferList multiAccountPaymentToNode003AndBeneficiary(
            HapiSpec spec, String first, String second, String beneficiary, long amount, long queryFee) {
        return TransferList.newBuilder()
                .addAccountAmounts(adjust(spec.registry().getAccountID(first), -amount / 2))
                .addAccountAmounts(adjust(spec.registry().getAccountID(second), -amount / 2))
                .addAccountAmounts(adjust(spec.registry().getAccountID(beneficiary), amount - queryFee))
<<<<<<< HEAD
                .addAccountAmounts(
                        adjust(asAccount(asEntityString(spec.shard(), spec.realm(), NODE_ACCT_NUM)), queryFee))
=======
                .addAccountAmounts(adjust(asAccount(spec.shard(), spec.realm(), Long.parseLong(NODE)), queryFee))
>>>>>>> 82ea7e2c
                .build();
    }

    public AccountAmount adjust(AccountID id, long amount) {
        return AccountAmount.newBuilder().setAccountID(id).setAmount(amount).build();
    }
}<|MERGE_RESOLUTION|>--- conflicted
+++ resolved
@@ -27,11 +27,7 @@
 @Tag(CRYPTO)
 public class QueryPaymentSuite {
 
-<<<<<<< HEAD
-    private static final long NODE_ACCT_NUM = 3;
-=======
     private static final String NODE = "3";
->>>>>>> 82ea7e2c
 
     /*
      * 1. multiple payers pay amount to node as well as one more beneficiary. But node gets less query payment fee
@@ -163,11 +159,7 @@
         return TransferList.newBuilder()
                 .addAccountAmounts(adjust(spec.registry().getAccountID(first), -amount / 2))
                 .addAccountAmounts(adjust(spec.registry().getAccountID(second), -amount / 2))
-<<<<<<< HEAD
-                .addAccountAmounts(adjust(asAccount(asEntityString(spec.shard(), spec.realm(), NODE_ACCT_NUM)), amount))
-=======
                 .addAccountAmounts(adjust(asAccount(spec.shard(), spec.realm(), Long.parseLong(NODE)), amount))
->>>>>>> 82ea7e2c
                 .build();
     }
 
@@ -185,12 +177,7 @@
                 .addAccountAmounts(adjust(spec.registry().getAccountID(first), -amount / 2))
                 .addAccountAmounts(adjust(spec.registry().getAccountID(second), -amount / 2))
                 .addAccountAmounts(adjust(spec.registry().getAccountID(beneficiary), amount - queryFee))
-<<<<<<< HEAD
-                .addAccountAmounts(
-                        adjust(asAccount(asEntityString(spec.shard(), spec.realm(), NODE_ACCT_NUM)), queryFee))
-=======
                 .addAccountAmounts(adjust(asAccount(spec.shard(), spec.realm(), Long.parseLong(NODE)), queryFee))
->>>>>>> 82ea7e2c
                 .build();
     }
 
