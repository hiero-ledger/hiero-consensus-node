// SPDX-License-Identifier: Apache-2.0
package com.hedera.services.bdd.suites.hip1195;

import static com.hedera.services.bdd.spec.HapiSpec.hapiTest;
import static com.hedera.services.bdd.spec.transactions.TxnUtils.lambdaAccountAllowanceHook;
import static com.hedera.services.bdd.spec.transactions.TxnVerbs.accountLambdaSStore;
import static com.hedera.services.bdd.spec.transactions.TxnVerbs.contractCreate;
import static com.hedera.services.bdd.spec.transactions.TxnVerbs.contractUpdate;
import static com.hedera.services.bdd.spec.transactions.TxnVerbs.cryptoCreate;
import static com.hedera.services.bdd.spec.transactions.TxnVerbs.cryptoTransfer;
import static com.hedera.services.bdd.spec.transactions.TxnVerbs.cryptoUpdate;
import static com.hedera.services.bdd.spec.transactions.TxnVerbs.uploadInitCode;
import static com.hedera.services.bdd.spec.utilops.EmbeddedVerbs.viewAccount;
import static com.hedera.services.bdd.spec.utilops.EmbeddedVerbs.viewContract;
import static com.hedera.services.bdd.spec.utilops.UtilVerbs.newKeyNamed;
import static com.hedera.services.bdd.spec.utilops.UtilVerbs.validateChargedUsd;
import static com.hedera.services.bdd.suites.HapiSuite.ONE_HUNDRED_HBARS;
import static com.hedera.services.bdd.suites.HapiSuite.ONE_MILLION_HBARS;
import static com.hedera.services.bdd.suites.schedule.ScheduleUtils.SIMPLE_UPDATE;
import static com.hederahashgraph.api.proto.java.ResponseCodeEnum.HOOK_DELETION_REQUIRES_ZERO_STORAGE_SLOTS;
import static com.hederahashgraph.api.proto.java.ResponseCodeEnum.HOOK_ID_IN_USE;
import static com.hederahashgraph.api.proto.java.ResponseCodeEnum.HOOK_ID_REPEATED_IN_CREATION_DETAILS;
import static com.hederahashgraph.api.proto.java.ResponseCodeEnum.HOOK_NOT_FOUND;
import static org.junit.jupiter.api.Assertions.assertEquals;

import com.hedera.hapi.node.state.token.Account;
import com.hedera.pbj.runtime.io.buffer.Bytes;
import com.hedera.services.bdd.junit.HapiTest;
import com.hedera.services.bdd.junit.HapiTestLifecycle;
import com.hedera.services.bdd.junit.support.TestLifecycle;
import com.hedera.services.bdd.spec.dsl.annotations.Contract;
import com.hedera.services.bdd.spec.dsl.entities.SpecContract;
import com.hedera.services.bdd.spec.transactions.token.TokenMovement;
<<<<<<< HEAD
import com.hederahashgraph.api.proto.java.ContractID;
=======
>>>>>>> ff8577ca
import edu.umd.cs.findbugs.annotations.NonNull;
import java.util.Map;
import java.util.stream.Stream;
import org.junit.jupiter.api.BeforeAll;
import org.junit.jupiter.api.DynamicTest;

@HapiTestLifecycle
public class Hip1195EnabledTest {
    @Contract(contract = "PayableConstructor")
    static SpecContract HOOK_CONTRACT;

    @Contract(contract = "SmartContractsFees")
    static SpecContract HOOK_UPDATE_CONTRACT;

    @BeforeAll
    static void beforeAll(@NonNull final TestLifecycle testLifecycle) {
        testLifecycle.overrideInClass(Map.of("hooks.hooksEnabled", "true"));
        testLifecycle.doAdhoc(HOOK_CONTRACT.getInfo());
        testLifecycle.doAdhoc(HOOK_UPDATE_CONTRACT.getInfo());
    }

    @HapiTest
    final Stream<DynamicTest> createAndUpdateAccountWithHooksAndValidateFees() {
        return hapiTest(
                newKeyNamed("adminKey"),
                cryptoCreate("payer").balance(ONE_MILLION_HBARS),
                cryptoCreate("testAccount")
                        .key("adminKey")
                        .balance(1L)
                        .withHooks(
                                lambdaAccountAllowanceHook(123L, HOOK_CONTRACT.name()),
                                lambdaAccountAllowanceHook(124L, HOOK_CONTRACT.name()),
                                lambdaAccountAllowanceHook(125L, HOOK_CONTRACT.name()))
                        .payingWith("payer")
                        .fee(ONE_HUNDRED_HBARS)
                        .via("createTxn"),
<<<<<<< HEAD
//                viewAccount("testAccount", account -> {
//                    assertEquals(123L, account.firstHookId());
//                    assertEquals(3, account.numberHooksInUse());
//                }),
//                // $1 for each hook and $0.05 for the create itself
//                validateChargedUsd("createTxn", 3.05),
//                cryptoUpdate("testAccount")
//                        .withHooks(
//                                lambdaAccountAllowanceHook(127L, HOOK_CONTRACT.name()),
//                                lambdaAccountAllowanceHook(128L, HOOK_CONTRACT.name()),
//                                lambdaAccountAllowanceHook(129L, HOOK_CONTRACT.name()))
//                        .removingHooks(124L)
//                        .payingWith("payer")
//                        .via("updateTxn"),
//                viewAccount("testAccount", account -> {
//                    assertEquals(127L, account.firstHookId());
//                    assertEquals(5, account.numberHooksInUse());
//                }),
//                // $1 for each hook and $0.00022 for the update itself
//                validateChargedUsd("updateTxn", 4.00022),
=======
                viewAccount("testAccount", account -> {
                    assertEquals(123L, account.firstHookId());
                    assertEquals(3, account.numberHooksInUse());
                }),
                // $1 for each hook and $0.05 for the create itself
                validateChargedUsd("createTxn", 3.05),
                cryptoUpdate("testAccount")
                        .withHooks(
                                lambdaAccountAllowanceHook(127L, HOOK_CONTRACT.name()),
                                lambdaAccountAllowanceHook(128L, HOOK_CONTRACT.name()),
                                lambdaAccountAllowanceHook(129L, HOOK_CONTRACT.name()))
                        .removingHooks(124L)
                        .payingWith("payer")
                        .via("updateTxn"),
                viewAccount("testAccount", account -> {
                    assertEquals(127L, account.firstHookId());
                    assertEquals(5, account.numberHooksInUse());
                }),
                // $1 for each hook and $0.00022 for the update itself
                validateChargedUsd("updateTxn", 4.00022),

                // Finally, do a transfer to validate fees with pre and post hooks transfer
>>>>>>> ff8577ca
                cryptoTransfer(TokenMovement.movingHbar(10).between("payer", "testAccount"))
                        .withPreHookFor("payer", 125L, 25_000L, "")
                        .withPrePostHookFor("testAccount", 128L, 25_000L, "")
                        .payingWith("payer")
                        .via("xferTxn"),
<<<<<<< HEAD
                // $0.0001 for the hooks, $0.05 for the hook invocation
                validateChargedUsd("xferTxn", 0.0001 + 0.05));
=======
                // $0.05 for the hook invocation crypto transfer
                validateChargedUsd("xferTxn", 0.05));
>>>>>>> ff8577ca
    }

    @HapiTest
    final Stream<DynamicTest> duplicateHookIdsInOneListFailsPrecheck() {
        final var OWNER = "acctDupIds";
        final var H1 = lambdaAccountAllowanceHook(7L, HOOK_CONTRACT.name());
        final var H2 = lambdaAccountAllowanceHook(7L, HOOK_CONTRACT.name());

        return hapiTest(
                newKeyNamed("k"),
                cryptoCreate(OWNER)
                        .key("k")
                        .balance(1L)
                        .withHook(H1)
                        .withHook(H2)
                        .hasPrecheck(HOOK_ID_REPEATED_IN_CREATION_DETAILS));
    }

    @HapiTest
    final Stream<DynamicTest> deleteHooks() {
        final var OWNER = "acctHeadRun";
        final long A = 1L;

        return hapiTest(
                newKeyNamed("k"),
                cryptoCreate(OWNER).key("k").balance(1L).withHooks(lambdaAccountAllowanceHook(A, HOOK_CONTRACT.name())),
                cryptoUpdate(OWNER).removingHooks(A));
    }

    @HapiTest
    final Stream<DynamicTest> deleteHooksAndLinkNewOnes() {
        final var OWNER = "acctHeadRun";
        final long A = 1L, B = 2L, C = 3L, D = 4L, E = 5L;

        return hapiTest(
                newKeyNamed("k"),
                cryptoCreate(OWNER)
                        .key("k")
                        .balance(1L)
                        .withHooks(
                                lambdaAccountAllowanceHook(A, HOOK_CONTRACT.name()),
                                lambdaAccountAllowanceHook(B, HOOK_CONTRACT.name()),
                                lambdaAccountAllowanceHook(C, HOOK_CONTRACT.name())),
                cryptoUpdate(OWNER)
                        .withHooks(
                                lambdaAccountAllowanceHook(A, HOOK_CONTRACT.name()),
                                lambdaAccountAllowanceHook(E, HOOK_CONTRACT.name()))
                        .hasKnownStatus(HOOK_ID_IN_USE),
                // Delete A,B (at head) and add D,E. Head should become D (the first in the creation list)
                cryptoUpdate(OWNER)
                        .removingHooks(A, B)
                        .withHooks(
                                lambdaAccountAllowanceHook(D, HOOK_CONTRACT.name()),
                                lambdaAccountAllowanceHook(E, HOOK_CONTRACT.name())),
                viewAccount(OWNER, (Account a) -> {
                    assertEquals(D, a.firstHookId());
                    // started with 3; minus 2 deletes; plus 2 adds -> 3 again
                    assertEquals(3, a.numberHooksInUse());
                }),
                cryptoUpdate(OWNER)
                        .removingHooks(A)
                        .withHooks(lambdaAccountAllowanceHook(A, HOOK_CONTRACT.name()))
                        .hasKnownStatus(HOOK_NOT_FOUND),
                cryptoUpdate(OWNER).removingHooks(D).withHooks(lambdaAccountAllowanceHook(D, HOOK_CONTRACT.name())));
    }

    @HapiTest
    final Stream<DynamicTest> deleteAllHooks() {
        final var OWNER = "acctHeadRun";
        final long A = 1L, B = 2L, C = 3L, D = 4L;

<<<<<<< HEAD
        return hapiTest(
                newKeyNamed("k"),
                cryptoCreate(OWNER)
                        .key("k")
                        .balance(1L)
                        .withHooks(
                                lambdaAccountAllowanceHook(A, HOOK_CONTRACT.name()),
                                lambdaAccountAllowanceHook(B, HOOK_CONTRACT.name()),
                                lambdaAccountAllowanceHook(C, HOOK_CONTRACT.name())),
                viewAccount(OWNER, (Account a) -> {
                    assertEquals(A, a.firstHookId());
                    assertEquals(3, a.numberHooksInUse());
                }),
                cryptoUpdate(OWNER).removingHooks(A, B, C),
                viewAccount(OWNER, (Account a) -> {
                    assertEquals(0L, a.firstHookId());
                    assertEquals(0, a.numberHooksInUse());
                }),
                cryptoUpdate(OWNER)
                        .removingHooks(A)
                        .withHooks(lambdaAccountAllowanceHook(A, HOOK_CONTRACT.name()))
                        .hasKnownStatus(HOOK_NOT_FOUND),
                cryptoUpdate(OWNER).withHooks(lambdaAccountAllowanceHook(D, HOOK_CONTRACT.name())),
                viewAccount(OWNER, (Account a) -> {
                    assertEquals(4L, a.firstHookId());
                    assertEquals(1, a.numberHooksInUse());
                }));
    }

    @HapiTest
    final Stream<DynamicTest> cannotDeleteHookWithStorage() {
        final var OWNER = "acctHeadRun";
        final Bytes A = Bytes.wrap("a");
        final Bytes B = Bytes.wrap("Bb");
        final Bytes C = Bytes.wrap("cCc");
        final Bytes D = Bytes.fromHex("dddd");
        return hapiTest(
                newKeyNamed("k"),
                cryptoCreate(OWNER)
                        .key("k")
                        .balance(1L)
                        .withHooks(lambdaAccountAllowanceHook(1L, HOOK_CONTRACT.name())),
                viewAccount(OWNER, (Account a) -> {
                    assertEquals(1L, a.firstHookId());
                    assertEquals(1, a.numberHooksInUse());
                    assertEquals(0, a.numberLambdaStorageSlots());
                }),
                accountLambdaSStore(OWNER, 1L).putSlot(A, B).putSlot(C, D),
                viewAccount(OWNER, (Account a) -> {
                    assertEquals(1L, a.firstHookId());
                    assertEquals(1, a.numberHooksInUse());
                    assertEquals(2, a.numberLambdaStorageSlots());
                }),
                cryptoUpdate(OWNER).removingHooks(1L).hasKnownStatus(HOOK_DELETION_REQUIRES_ZERO_STORAGE_SLOTS),
                viewAccount(OWNER, (Account a) -> {
                    assertEquals(1L, a.firstHookId());
                    assertEquals(1, a.numberHooksInUse());
                    assertEquals(2, a.numberLambdaStorageSlots());
                }));
    }

    @HapiTest
    final Stream<DynamicTest> contractCreateWithHooks() {
        final var OWNER = "contractOwner";
        final AtomicReference<ContractID> contractId = new AtomicReference<>();
        return hapiTest(
=======
        return hapiTest(
                newKeyNamed("k"),
                cryptoCreate(OWNER)
                        .key("k")
                        .balance(1L)
                        .withHooks(
                                lambdaAccountAllowanceHook(A, HOOK_CONTRACT.name()),
                                lambdaAccountAllowanceHook(B, HOOK_CONTRACT.name()),
                                lambdaAccountAllowanceHook(C, HOOK_CONTRACT.name())),
                viewAccount(OWNER, (Account a) -> {
                    assertEquals(A, a.firstHookId());
                    assertEquals(3, a.numberHooksInUse());
                }),
                cryptoUpdate(OWNER).removingHooks(A, B, C),
                viewAccount(OWNER, (Account a) -> {
                    assertEquals(0L, a.firstHookId());
                    assertEquals(0, a.numberHooksInUse());
                }),
                cryptoUpdate(OWNER)
                        .removingHooks(A)
                        .withHooks(lambdaAccountAllowanceHook(A, HOOK_CONTRACT.name()))
                        .hasKnownStatus(HOOK_NOT_FOUND),
                cryptoUpdate(OWNER).withHooks(lambdaAccountAllowanceHook(D, HOOK_CONTRACT.name())),
                viewAccount(OWNER, (Account a) -> {
                    assertEquals(4L, a.firstHookId());
                    assertEquals(1, a.numberHooksInUse());
                }));
    }

    @HapiTest
    final Stream<DynamicTest> cannotDeleteHookWithStorage() {
        final var OWNER = "acctHeadRun";
        final Bytes A = Bytes.wrap("a");
        final Bytes B = Bytes.wrap("Bb");
        final Bytes C = Bytes.wrap("cCc");
        final Bytes D = Bytes.fromHex("dddd");
        return hapiTest(
                newKeyNamed("k"),
                cryptoCreate(OWNER)
                        .key("k")
                        .balance(1L)
                        .withHooks(lambdaAccountAllowanceHook(1L, HOOK_CONTRACT.name())),
                viewAccount(OWNER, (Account a) -> {
                    assertEquals(1L, a.firstHookId());
                    assertEquals(1, a.numberHooksInUse());
                    assertEquals(0, a.numberLambdaStorageSlots());
                }),
                accountLambdaSStore(OWNER, 1L).putSlot(A, B).putSlot(C, D),
                viewAccount(OWNER, (Account a) -> {
                    assertEquals(1L, a.firstHookId());
                    assertEquals(1, a.numberHooksInUse());
                    assertEquals(2, a.numberLambdaStorageSlots());
                }),
                cryptoUpdate(OWNER).removingHooks(1L).hasKnownStatus(HOOK_DELETION_REQUIRES_ZERO_STORAGE_SLOTS),
                viewAccount(OWNER, (Account a) -> {
                    assertEquals(1L, a.firstHookId());
                    assertEquals(1, a.numberHooksInUse());
                    assertEquals(2, a.numberLambdaStorageSlots());
                }));
    }

    @HapiTest
    final Stream<DynamicTest> contractCreateWithHooksAndValidateFees() {
        return hapiTest(
>>>>>>> ff8577ca
                cryptoCreate("payer").balance(ONE_MILLION_HBARS),
                uploadInitCode(SIMPLE_UPDATE),
                contractCreate(SIMPLE_UPDATE)
                        .gas(300_000L)
                        .balance(0)
                        .withHooks(
                                lambdaAccountAllowanceHook(21L, HOOK_CONTRACT.name()),
                                lambdaAccountAllowanceHook(22L, HOOK_CONTRACT.name()))
                        .payingWith("payer")
                        .via("createContractTxn"),
                viewContract(SIMPLE_UPDATE, (Account c) -> {
                    assertEquals(21L, c.firstHookId(), "firstHookId should be the first id in the list");
                    assertEquals(2, c.numberHooksInUse(), "contract account should track hook count");
                }),
                // $2 for hooks, $0.73 for create
                validateChargedUsd("createContractTxn", 2.73),
                contractUpdate(SIMPLE_UPDATE)
                        .withHooks(
                                lambdaAccountAllowanceHook(21L, HOOK_UPDATE_CONTRACT.name()),
                                lambdaAccountAllowanceHook(23L, HOOK_CONTRACT.name()))
                        .hasKnownStatus(HOOK_ID_IN_USE),
                contractUpdate(SIMPLE_UPDATE)
                        .removingHook(21L)
                        .withHooks(
                                lambdaAccountAllowanceHook(23L, HOOK_UPDATE_CONTRACT.name()),
                                lambdaAccountAllowanceHook(21L, HOOK_CONTRACT.name()))
                        .payingWith("payer")
                        .via("contractUpdateTxn"),
                viewContract(SIMPLE_UPDATE, (Account c) -> {
                    assertEquals(23L, c.firstHookId());
                    assertEquals(3, c.numberHooksInUse());
                }),
                // $3 for hooks, $0.026 for update
<<<<<<< HEAD
                validateChargedUsd("contractUpdateTxn", 3.026));
=======
                validateChargedUsd("contractUpdateTxn", 3.026),
                contractUpdate(SIMPLE_UPDATE)
                        .withHooks(lambdaAccountAllowanceHook(26L, HOOK_UPDATE_CONTRACT.name()))
                        .payingWith("payer")
                        .blankMemo()
                        .via("contractUpdateWithSingleHookTxn"),
                viewContract(SIMPLE_UPDATE, (Account c) -> {
                    assertEquals(26L, c.firstHookId());
                    assertEquals(4, c.numberHooksInUse());
                }),
                // $1 for hook, $0.026 for update
                validateChargedUsd("contractUpdateWithSingleHookTxn", 1.026, 2));
>>>>>>> ff8577ca
    }
}<|MERGE_RESOLUTION|>--- conflicted
+++ resolved
@@ -31,10 +31,6 @@
 import com.hedera.services.bdd.spec.dsl.annotations.Contract;
 import com.hedera.services.bdd.spec.dsl.entities.SpecContract;
 import com.hedera.services.bdd.spec.transactions.token.TokenMovement;
-<<<<<<< HEAD
-import com.hederahashgraph.api.proto.java.ContractID;
-=======
->>>>>>> ff8577ca
 import edu.umd.cs.findbugs.annotations.NonNull;
 import java.util.Map;
 import java.util.stream.Stream;
@@ -71,28 +67,6 @@
                         .payingWith("payer")
                         .fee(ONE_HUNDRED_HBARS)
                         .via("createTxn"),
-<<<<<<< HEAD
-//                viewAccount("testAccount", account -> {
-//                    assertEquals(123L, account.firstHookId());
-//                    assertEquals(3, account.numberHooksInUse());
-//                }),
-//                // $1 for each hook and $0.05 for the create itself
-//                validateChargedUsd("createTxn", 3.05),
-//                cryptoUpdate("testAccount")
-//                        .withHooks(
-//                                lambdaAccountAllowanceHook(127L, HOOK_CONTRACT.name()),
-//                                lambdaAccountAllowanceHook(128L, HOOK_CONTRACT.name()),
-//                                lambdaAccountAllowanceHook(129L, HOOK_CONTRACT.name()))
-//                        .removingHooks(124L)
-//                        .payingWith("payer")
-//                        .via("updateTxn"),
-//                viewAccount("testAccount", account -> {
-//                    assertEquals(127L, account.firstHookId());
-//                    assertEquals(5, account.numberHooksInUse());
-//                }),
-//                // $1 for each hook and $0.00022 for the update itself
-//                validateChargedUsd("updateTxn", 4.00022),
-=======
                 viewAccount("testAccount", account -> {
                     assertEquals(123L, account.firstHookId());
                     assertEquals(3, account.numberHooksInUse());
@@ -115,19 +89,13 @@
                 validateChargedUsd("updateTxn", 4.00022),
 
                 // Finally, do a transfer to validate fees with pre and post hooks transfer
->>>>>>> ff8577ca
                 cryptoTransfer(TokenMovement.movingHbar(10).between("payer", "testAccount"))
                         .withPreHookFor("payer", 125L, 25_000L, "")
                         .withPrePostHookFor("testAccount", 128L, 25_000L, "")
                         .payingWith("payer")
                         .via("xferTxn"),
-<<<<<<< HEAD
-                // $0.0001 for the hooks, $0.05 for the hook invocation
-                validateChargedUsd("xferTxn", 0.0001 + 0.05));
-=======
                 // $0.05 for the hook invocation crypto transfer
                 validateChargedUsd("xferTxn", 0.05));
->>>>>>> ff8577ca
     }
 
     @HapiTest
@@ -199,7 +167,6 @@
         final var OWNER = "acctHeadRun";
         final long A = 1L, B = 2L, C = 3L, D = 4L;
 
-<<<<<<< HEAD
         return hapiTest(
                 newKeyNamed("k"),
                 cryptoCreate(OWNER)
@@ -262,76 +229,8 @@
     }
 
     @HapiTest
-    final Stream<DynamicTest> contractCreateWithHooks() {
-        final var OWNER = "contractOwner";
-        final AtomicReference<ContractID> contractId = new AtomicReference<>();
-        return hapiTest(
-=======
-        return hapiTest(
-                newKeyNamed("k"),
-                cryptoCreate(OWNER)
-                        .key("k")
-                        .balance(1L)
-                        .withHooks(
-                                lambdaAccountAllowanceHook(A, HOOK_CONTRACT.name()),
-                                lambdaAccountAllowanceHook(B, HOOK_CONTRACT.name()),
-                                lambdaAccountAllowanceHook(C, HOOK_CONTRACT.name())),
-                viewAccount(OWNER, (Account a) -> {
-                    assertEquals(A, a.firstHookId());
-                    assertEquals(3, a.numberHooksInUse());
-                }),
-                cryptoUpdate(OWNER).removingHooks(A, B, C),
-                viewAccount(OWNER, (Account a) -> {
-                    assertEquals(0L, a.firstHookId());
-                    assertEquals(0, a.numberHooksInUse());
-                }),
-                cryptoUpdate(OWNER)
-                        .removingHooks(A)
-                        .withHooks(lambdaAccountAllowanceHook(A, HOOK_CONTRACT.name()))
-                        .hasKnownStatus(HOOK_NOT_FOUND),
-                cryptoUpdate(OWNER).withHooks(lambdaAccountAllowanceHook(D, HOOK_CONTRACT.name())),
-                viewAccount(OWNER, (Account a) -> {
-                    assertEquals(4L, a.firstHookId());
-                    assertEquals(1, a.numberHooksInUse());
-                }));
-    }
-
-    @HapiTest
-    final Stream<DynamicTest> cannotDeleteHookWithStorage() {
-        final var OWNER = "acctHeadRun";
-        final Bytes A = Bytes.wrap("a");
-        final Bytes B = Bytes.wrap("Bb");
-        final Bytes C = Bytes.wrap("cCc");
-        final Bytes D = Bytes.fromHex("dddd");
-        return hapiTest(
-                newKeyNamed("k"),
-                cryptoCreate(OWNER)
-                        .key("k")
-                        .balance(1L)
-                        .withHooks(lambdaAccountAllowanceHook(1L, HOOK_CONTRACT.name())),
-                viewAccount(OWNER, (Account a) -> {
-                    assertEquals(1L, a.firstHookId());
-                    assertEquals(1, a.numberHooksInUse());
-                    assertEquals(0, a.numberLambdaStorageSlots());
-                }),
-                accountLambdaSStore(OWNER, 1L).putSlot(A, B).putSlot(C, D),
-                viewAccount(OWNER, (Account a) -> {
-                    assertEquals(1L, a.firstHookId());
-                    assertEquals(1, a.numberHooksInUse());
-                    assertEquals(2, a.numberLambdaStorageSlots());
-                }),
-                cryptoUpdate(OWNER).removingHooks(1L).hasKnownStatus(HOOK_DELETION_REQUIRES_ZERO_STORAGE_SLOTS),
-                viewAccount(OWNER, (Account a) -> {
-                    assertEquals(1L, a.firstHookId());
-                    assertEquals(1, a.numberHooksInUse());
-                    assertEquals(2, a.numberLambdaStorageSlots());
-                }));
-    }
-
-    @HapiTest
     final Stream<DynamicTest> contractCreateWithHooksAndValidateFees() {
         return hapiTest(
->>>>>>> ff8577ca
                 cryptoCreate("payer").balance(ONE_MILLION_HBARS),
                 uploadInitCode(SIMPLE_UPDATE),
                 contractCreate(SIMPLE_UPDATE)
@@ -365,9 +264,6 @@
                     assertEquals(3, c.numberHooksInUse());
                 }),
                 // $3 for hooks, $0.026 for update
-<<<<<<< HEAD
-                validateChargedUsd("contractUpdateTxn", 3.026));
-=======
                 validateChargedUsd("contractUpdateTxn", 3.026),
                 contractUpdate(SIMPLE_UPDATE)
                         .withHooks(lambdaAccountAllowanceHook(26L, HOOK_UPDATE_CONTRACT.name()))
@@ -380,6 +276,5 @@
                 }),
                 // $1 for hook, $0.026 for update
                 validateChargedUsd("contractUpdateWithSingleHookTxn", 1.026, 2));
->>>>>>> ff8577ca
     }
 }