// SPDX-License-Identifier: Apache-2.0
package com.hedera.services.bdd.junit.extensions;

import static com.hedera.services.bdd.junit.ContextRequirement.FEE_SCHEDULE_OVERRIDES;
import static com.hedera.services.bdd.junit.ContextRequirement.THROTTLE_OVERRIDES;
import static com.hedera.services.bdd.junit.SharedNetworkLauncherSessionListener.SharedNetworkExecutionListener.sharedSubProcessNetwork;
import static com.hedera.services.bdd.junit.extensions.ExtensionUtils.hapiTestMethodOf;
import static com.hedera.services.bdd.junit.hedera.embedded.EmbeddedMode.CONCURRENT;
import static com.hedera.services.bdd.junit.hedera.embedded.EmbeddedMode.REPEATABLE;
import static com.hedera.services.bdd.junit.hedera.utils.WorkingDirUtils.workingDirVersion;
import static com.hedera.services.bdd.spec.HapiSpec.doTargetSpec;
import static com.hedera.services.bdd.spec.transactions.TxnVerbs.cryptoCreate;
import static com.hedera.services.bdd.spec.utilops.UtilVerbs.validateAllLogsAfter;
import static com.hedera.services.bdd.spec.utilops.UtilVerbs.validateStreams;
import static java.util.Objects.requireNonNull;
import static java.util.stream.Collectors.toMap;
import static org.junit.platform.commons.support.AnnotationSupport.isAnnotated;

import com.hedera.hapi.util.HapiUtils;
import com.hedera.node.app.fixtures.state.FakeState;
import com.hedera.services.bdd.HapiBlockNode;
import com.hedera.services.bdd.HapiBlockNode.BlockNodeConfig;
import com.hedera.services.bdd.HapiBlockNode.SubProcessNodeConfig;
import com.hedera.services.bdd.junit.ConfigOverride;
import com.hedera.services.bdd.junit.ContextRequirement;
import com.hedera.services.bdd.junit.GenesisHapiTest;
import com.hedera.services.bdd.junit.HapiTest;
import com.hedera.services.bdd.junit.LeakyEmbeddedHapiTest;
import com.hedera.services.bdd.junit.LeakyHapiTest;
import com.hedera.services.bdd.junit.LeakyRepeatableHapiTest;
import com.hedera.services.bdd.junit.SharedNetworkLauncherSessionListener;
import com.hedera.services.bdd.junit.TargetEmbeddedMode;
import com.hedera.services.bdd.junit.hedera.BlockNodeNetwork;
import com.hedera.services.bdd.junit.hedera.HederaNetwork;
import com.hedera.services.bdd.junit.hedera.embedded.EmbeddedMode;
import com.hedera.services.bdd.junit.hedera.embedded.EmbeddedNetwork;
import com.hedera.services.bdd.junit.hedera.subprocess.SubProcessNetwork;
import com.hedera.services.bdd.junit.restart.RestartHapiTest;
import com.hedera.services.bdd.junit.restart.SavedStateSpec;
import com.hedera.services.bdd.spec.HapiSpec;
import com.hedera.services.bdd.spec.SpecOperation;
import com.hedera.services.bdd.spec.keys.RepeatableKeyGenerator;
import edu.umd.cs.findbugs.annotations.NonNull;
import edu.umd.cs.findbugs.annotations.Nullable;
import java.time.Duration;
import java.util.Arrays;
import java.util.HashMap;
import java.util.List;
import java.util.Map;
import java.util.Optional;
import java.util.concurrent.atomic.AtomicReference;
import org.apache.logging.log4j.LogManager;
import org.apache.logging.log4j.Logger;
import org.junit.jupiter.api.extension.AfterEachCallback;
import org.junit.jupiter.api.extension.BeforeEachCallback;
import org.junit.jupiter.api.extension.ExtensionContext;

/**
 * An extension that binds the target network to the current thread before invoking
 * each {@link HapiTest}-annotated test method.
 *
 * <p><b>(FUTURE)</b> - implement {@link org.junit.jupiter.api.extension.BeforeAllCallback}
 * and {@link org.junit.jupiter.api.extension.AfterAllCallback} to handle creating "private"
 * networks for annotated test classes and targeting them instead of the shared network.
 */
public class NetworkTargetingExtension implements BeforeEachCallback, AfterEachCallback {
    private static final String SPEC_NAME = "<RESTART>";
    private static final Logger logger = LogManager.getLogger(NetworkTargetingExtension.class);

    public static final AtomicReference<HederaNetwork> SHARED_NETWORK = new AtomicReference<>();
    public static final AtomicReference<BlockNodeNetwork> SHARED_BLOCK_NODE_NETWORK = new AtomicReference<>();
    public static final AtomicReference<RepeatableKeyGenerator> REPEATABLE_KEY_GENERATOR = new AtomicReference<>();

    @Override
    public void beforeEach(@NonNull final ExtensionContext extensionContext) {
        hapiTestMethodOf(extensionContext).ifPresent(method -> {
            if (isAnnotated(method, GenesisHapiTest.class)) {
                final var targetNetwork =
                        new EmbeddedNetwork(method.getName().toUpperCase(), method.getName(), CONCURRENT);
                final var a = method.getAnnotation(GenesisHapiTest.class);
                final var bootstrapOverrides = Arrays.stream(a.bootstrapOverrides())
                        .collect(toMap(ConfigOverride::key, ConfigOverride::value));
                targetNetwork.startWith(bootstrapOverrides);
                HapiSpec.TARGET_NETWORK.set(targetNetwork);
            } else if (isAnnotated(method, RestartHapiTest.class)) {
                final var targetNetwork =
                        new EmbeddedNetwork(method.getName().toUpperCase(), method.getName(), REPEATABLE);
                final var a = method.getAnnotation(RestartHapiTest.class);

                final var setupOverrides =
                        Arrays.stream(a.setupOverrides()).collect(toMap(ConfigOverride::key, ConfigOverride::value));

                final var restartOverrides =
                        Arrays.stream(a.restartOverrides()).collect(toMap(ConfigOverride::key, ConfigOverride::value));

                switch (a.restartType()) {
                    case GENESIS -> targetNetwork.startWith(restartOverrides);
                    case SAME_VERSION -> targetNetwork.startWith(setupOverrides);
                    case UPGRADE_BOUNDARY -> startFromPreviousVersion(targetNetwork, setupOverrides);
                }
                switch (a.restartType()) {
                    case GENESIS -> {
                        // The restart was from genesis, so nothing else to do
                    }
                    case SAME_VERSION, UPGRADE_BOUNDARY -> {
                        final var state = postGenesisStateOf(targetNetwork, a);
                        targetNetwork.restart(state, restartOverrides);
                    }
                }
                HapiSpec.TARGET_NETWORK.set(targetNetwork);
            } else if (isAnnotated(method, HapiBlockNode.class)) {
                logger.info("HapiBlockNode annotation found on method: " + method.getName());
                final var annotation = method.getAnnotation(HapiBlockNode.class);
                final SubProcessNetwork targetNetwork =
                        (SubProcessNetwork) sharedSubProcessNetwork(method.getName(), annotation.networkSize());

                final BlockNodeNetwork targetBlockNodeNetwork = new BlockNodeNetwork();
                targetNetwork
                        .getPostInitWorkingDirActions()
                        .add(targetBlockNodeNetwork::configureBlockNodeConnectionInformation);
                // Configure block node communication log level to DEBUG for better diagnostics
                targetNetwork
                        .getPostInitWorkingDirActions()
                        .add(node -> targetNetwork.configureBlockNodeCommunicationLogLevel(node, "DEBUG"));

                // Configure block node mode based on annotation
                for (final BlockNodeConfig blockNodeConfig : annotation.blockNodeConfigs()) {
                    targetBlockNodeNetwork.getBlockNodeModeById().put(blockNodeConfig.nodeId(), blockNodeConfig.mode());
                }

                for (final SubProcessNodeConfig subProcessNodeConfig : annotation.subProcessNodeConfigs()) {
                    targetBlockNodeNetwork
                            .getBlockNodeIdsBySubProcessNodeId()
                            .put(subProcessNodeConfig.nodeId(), subProcessNodeConfig.blockNodeIds());
                    targetBlockNodeNetwork
                            .getBlockNodePrioritiesBySubProcessNodeId()
                            .put(subProcessNodeConfig.nodeId(), subProcessNodeConfig.blockNodePriorities());
                    if (subProcessNodeConfig.applicationPropertiesOverrides().length > 0) {
                        targetNetwork
                                .getApplicationPropertyOverrides()
                                .put(
                                        subProcessNodeConfig.nodeId(),
                                        Arrays.asList(subProcessNodeConfig.applicationPropertiesOverrides()));
                    }
                }

                targetBlockNodeNetwork.start();
                SHARED_BLOCK_NODE_NETWORK.set(targetBlockNodeNetwork);
                targetNetwork.start();
                SHARED_NETWORK.set(targetNetwork);

                // Set both the thread-local and the static shared network reference
                HapiSpec.TARGET_BLOCK_NODE_NETWORK.set(targetBlockNodeNetwork);
                HapiSpec.TARGET_NETWORK.set(targetNetwork);
            } else {
                ensureEmbeddedNetwork(extensionContext);
                HapiSpec.TARGET_NETWORK.set(SHARED_NETWORK.get());
                HapiSpec.TARGET_BLOCK_NODE_NETWORK.set(SHARED_BLOCK_NODE_NETWORK.get());
                // If there are properties to preserve or system files to override and restore, bind that info to the
                // thread before executing the test factory
                if (isAnnotated(method, LeakyHapiTest.class)) {
                    final var a = method.getAnnotation(LeakyHapiTest.class);
                    bindThreadTargets(a.requirement(), a.overrides(), a.throttles(), a.fees());
                } else if (isAnnotated(method, LeakyEmbeddedHapiTest.class)) {
                    final var a = method.getAnnotation(LeakyEmbeddedHapiTest.class);
                    bindThreadTargets(a.requirement(), a.overrides(), a.throttles(), a.fees());
                } else if (isAnnotated(method, LeakyRepeatableHapiTest.class)) {
                    final var a = method.getAnnotation(LeakyRepeatableHapiTest.class);
                    bindThreadTargets(new ContextRequirement[] {}, a.overrides(), a.throttles(), a.fees());
                }
            }
        });
    }

    @Override
    public void afterEach(@NonNull final ExtensionContext extensionContext) {
        hapiTestMethodOf(extensionContext).ifPresent(method -> {
            if (isAnnotated(method, HapiBlockNode.class)) {
                // If a per-method network exists, run validation and terminate it
                try {
                    // Create a temporary HapiSpec to run the validation against the per-method network
                    // Validate logs after a short delay to ensure all log entries are flushed
                    final var logValidationOp = validateAllLogsAfter(Duration.ofSeconds(1L));
                    final var streamValidationOp = validateStreams();
                    final var validationSpec = new HapiSpec(
<<<<<<< HEAD
                            "LogAndStreamValidationSpec", new SpecOperation[] {logValidationOp, streamValidationOp});
                    validationSpec.setTargetNetwork(
                            requireNonNull(SHARED_NETWORK.get(), "Shared network cannot be null"));
=======
                            "StreamValidation",
                            new com.hedera.services.bdd.spec.utilops.streams.StreamValidationOp[] {streamValidationOp});
                    validationSpec.setTargetNetwork(SHARED_NETWORK.get());
                    validationSpec.setBlockNodeNetwork(SHARED_BLOCK_NODE_NETWORK.get());
>>>>>>> 071c0ece
                    // Execute the validation spec
                    try {
                        validationSpec.execute();
                    } catch (final Throwable e) {
                        throw new RuntimeException(e);
                    }
                } catch (final Exception e) {
                    System.err.println("Error during post-test log and stream validation: " + e.getMessage());
                } finally {
                    // Ensure network termination even if validation fails
                    SHARED_NETWORK.get().terminate();
                    SHARED_BLOCK_NODE_NETWORK.get().terminate();
                    // Clear the static shared network reference as the per-method network is gone
                    SHARED_NETWORK.set(null);
                    SHARED_BLOCK_NODE_NETWORK.set(null);
                    // Default cleanup if no per-method network was found
                    HapiSpec.TARGET_NETWORK.remove();
                    HapiSpec.TARGET_BLOCK_NODE_NETWORK.remove();
                    HapiSpec.FEES_OVERRIDE.remove();
                    HapiSpec.THROTTLES_OVERRIDE.remove();
                    HapiSpec.PROPERTIES_TO_PRESERVE.remove();
                }
            } else {
                // Default cleanup if no per-method network was found
                HapiSpec.TARGET_NETWORK.remove();
                HapiSpec.TARGET_BLOCK_NODE_NETWORK.remove();
                HapiSpec.FEES_OVERRIDE.remove();
                HapiSpec.THROTTLES_OVERRIDE.remove();
                HapiSpec.PROPERTIES_TO_PRESERVE.remove();
            }
        });
    }

    /**
     * Ensures that the embedded network is running, if required by the test class or method.
     *
     * @param extensionContext the extension context
     */
    public static void ensureEmbeddedNetwork(@NonNull final ExtensionContext extensionContext) {
        requireNonNull(extensionContext);
        requiredEmbeddedMode(extensionContext)
                .ifPresent(SharedNetworkLauncherSessionListener.SharedNetworkExecutionListener::ensureEmbedding);
    }

    /**
     * Returns the embedded mode required by the test class or method, if any.
     *
     * @param extensionContext the extension context
     * @return the embedded mode
     */
    private static Optional<EmbeddedMode> requiredEmbeddedMode(@NonNull final ExtensionContext extensionContext) {
        requireNonNull(extensionContext);
        return extensionContext
                .getTestClass()
                .map(type -> type.getAnnotation(TargetEmbeddedMode.class))
                .map(TargetEmbeddedMode::value)
                .or(() -> extensionContext.getParent().flatMap(NetworkTargetingExtension::requiredEmbeddedMode));
    }

    private void bindThreadTargets(
            @NonNull final ContextRequirement[] requirement,
            @NonNull final String[] overrides,
            @NonNull final String throttles,
            @NonNull final String fees) {
        HapiSpec.PROPERTIES_TO_PRESERVE.set(List.of(overrides));
        HapiSpec.THROTTLES_OVERRIDE.set(effectiveResource(requirement, THROTTLE_OVERRIDES, throttles));
        HapiSpec.FEES_OVERRIDE.set(effectiveResource(requirement, FEE_SCHEDULE_OVERRIDES, fees));
    }

    /**
     * If there is an explicit resource to load, returns it; otherwise returns null if the test's
     * context requirement does not include the relevant requirement.
     *
     * @param contextRequirements the context requirements of the test
     * @param relevantRequirement the relevant context requirement
     * @param resource the path to the resource
     * @return the effective resource
     */
    private @Nullable String effectiveResource(
            @NonNull final ContextRequirement[] contextRequirements,
            @NonNull final ContextRequirement relevantRequirement,
            @NonNull final String resource) {
        if (!resource.isBlank()) {
            return resource;
        }
        return List.of(contextRequirements).contains(relevantRequirement) ? "" : null;
    }

    /**
     * Starts the given target embedded network from the previous version with any other requested overrides.
     *
     * @param targetNetwork the target network
     * @param overrides the overrides
     */
    private void startFromPreviousVersion(
            @NonNull final EmbeddedNetwork targetNetwork, @NonNull final Map<String, String> overrides) {
        final Map<String, String> netOverrides = new HashMap<>(overrides);
        final var currentVersion = workingDirVersion();
        final var previousVersion = currentVersion
                .copyBuilder()
                .minor(currentVersion.minor() - 1)
                .patch(0)
                .pre("")
                .build("")
                .build();
        netOverrides.put("hedera.services.version", HapiUtils.toString(previousVersion));
        targetNetwork.startWith(netOverrides);
    }

    private FakeState postGenesisStateOf(
            @NonNull final EmbeddedNetwork targetNetwork, @NonNull final RestartHapiTest a) {
        final var spec = new HapiSpec(SPEC_NAME, new SpecOperation[] {cryptoCreate("genesisAccount")});
        doTargetSpec(spec, targetNetwork);
        try {
            spec.execute();
        } catch (Throwable t) {
            throw new IllegalStateException(t);
        }
        final SavedStateSpec savedStateSpec;
        try {
            savedStateSpec = a.savedStateSpec().getDeclaredConstructor().newInstance();
        } catch (Exception e) {
            throw new RuntimeException(e);
        }
        final var state = targetNetwork.embeddedHederaOrThrow().state();
        savedStateSpec.accept(state);
        return state;
    }
}<|MERGE_RESOLUTION|>--- conflicted
+++ resolved
@@ -183,16 +183,10 @@
                     final var logValidationOp = validateAllLogsAfter(Duration.ofSeconds(1L));
                     final var streamValidationOp = validateStreams();
                     final var validationSpec = new HapiSpec(
-<<<<<<< HEAD
                             "LogAndStreamValidationSpec", new SpecOperation[] {logValidationOp, streamValidationOp});
                     validationSpec.setTargetNetwork(
                             requireNonNull(SHARED_NETWORK.get(), "Shared network cannot be null"));
-=======
-                            "StreamValidation",
-                            new com.hedera.services.bdd.spec.utilops.streams.StreamValidationOp[] {streamValidationOp});
-                    validationSpec.setTargetNetwork(SHARED_NETWORK.get());
                     validationSpec.setBlockNodeNetwork(SHARED_BLOCK_NODE_NETWORK.get());
->>>>>>> 071c0ece
                     // Execute the validation spec
                     try {
                         validationSpec.execute();
