--- conflicted
+++ resolved
@@ -1238,16 +1238,9 @@
     @HapiTest
     final Stream<DynamicTest> specialAccountsBalanceCheck() {
         return hapiTest(IntStream.concat(IntStream.range(1, 101), IntStream.range(900, 1001))
-<<<<<<< HEAD
-                .mapToObj(i -> withOpContext((spec, log) -> {
-                    final var balanceOp = getAccountBalance(String.valueOf(i)).logged();
-                    allRunFor(spec, balanceOp);
-                }))
-=======
                 .mapToObj(i -> withOpContext((spec, log) ->
-                                allRunFor(spec, getAccountBalance(asEntityString(spec.shard(), spec.realm(), i))))
+                                allRunFor(spec, getAccountBalance(String.valueOf(i))))
                         .logged())
->>>>>>> 0b62872b
                 .toArray(HapiSpecOperation[]::new));
     }
 
