// SPDX-License-Identifier: Apache-2.0
package com.hedera.services.bdd.suites.consensus;

import static com.hedera.services.bdd.spec.HapiSpec.hapiTest;
import static com.hedera.services.bdd.spec.keys.ControlForKey.forKey;
import static com.hedera.services.bdd.spec.keys.KeyShape.SIMPLE;
import static com.hedera.services.bdd.spec.keys.KeyShape.listOf;
import static com.hedera.services.bdd.spec.keys.KeyShape.sigs;
import static com.hedera.services.bdd.spec.keys.KeyShape.threshOf;
import static com.hedera.services.bdd.spec.keys.SigControl.OFF;
import static com.hedera.services.bdd.spec.keys.SigControl.ON;
import static com.hedera.services.bdd.spec.queries.QueryVerbs.getTopicInfo;
import static com.hedera.services.bdd.spec.transactions.TxnVerbs.atomicBatch;
import static com.hedera.services.bdd.spec.transactions.TxnVerbs.createDefaultContract;
import static com.hedera.services.bdd.spec.transactions.TxnVerbs.createTopic;
import static com.hedera.services.bdd.spec.transactions.TxnVerbs.cryptoCreate;
import static com.hedera.services.bdd.spec.transactions.TxnVerbs.deleteTopic;
import static com.hedera.services.bdd.spec.transactions.TxnVerbs.submitMessageTo;
import static com.hedera.services.bdd.spec.transactions.TxnVerbs.updateTopic;
import static com.hedera.services.bdd.spec.utilops.UtilVerbs.newKeyNamed;
import static com.hedera.services.bdd.spec.utilops.UtilVerbs.validateChargedUsd;
import static com.hedera.services.bdd.suites.HapiSuite.ONE_HBAR;
import static com.hederahashgraph.api.proto.java.ResponseCodeEnum.BUSY;
import static com.hederahashgraph.api.proto.java.ResponseCodeEnum.INNER_TRANSACTION_FAILED;
<<<<<<< HEAD
=======
import static com.hederahashgraph.api.proto.java.ResponseCodeEnum.INVALID_PAYER_SIGNATURE;
>>>>>>> 324fa858
import static com.hederahashgraph.api.proto.java.ResponseCodeEnum.INVALID_SIGNATURE;
import static com.hederahashgraph.api.proto.java.ResponseCodeEnum.SUCCESS;

import com.hedera.services.bdd.junit.HapiTest;
import com.hedera.services.bdd.junit.HapiTestLifecycle;
import com.hedera.services.bdd.junit.support.TestLifecycle;
import com.hedera.services.bdd.spec.keys.KeyShape;
import com.hedera.services.bdd.spec.keys.SigControl;
import com.hedera.services.bdd.spec.transactions.consensus.HapiTopicUpdate;
import edu.umd.cs.findbugs.annotations.NonNull;
import java.util.Map;
import java.util.function.Function;
import java.util.stream.Stream;
import org.junit.jupiter.api.BeforeAll;
import org.junit.jupiter.api.DynamicTest;

@HapiTestLifecycle
public class AtomicBatchConsensusServiceTest {

    @BeforeAll
    static void beforeAll(@NonNull final TestLifecycle lifecycle) {
        lifecycle.overrideInClass(Map.of("atomicBatch.isEnabled", "true", "atomicBatch.maxNumberOfTransactions", "50"));
    }

    // Submit Message to Topic with Submit Key tests

    @HapiTest
    public Stream<DynamicTest> topicSubmitMessageWithSubmitKeyValidSignatureSuccessInBatch() {
        final double BASE_FEE_BATCH_TRANSACTION = 0.001;

        // Define a threshold submit key that requires two simple keys signatures
        KeyShape submitKeyShape = threshOf(2, SIMPLE, SIMPLE, listOf(2));

        // Create a valid signature with both simple keys signing
        SigControl validSig = submitKeyShape.signedWith(sigs(ON, OFF, sigs(ON, ON)));

        final var submitMessage_innerTxn = submitMessageTo("testTopic")
                .sigControl(forKey("testTopicSubmit", validSig))
                .via("innerTxn")
                .payingWith("batchOperator")
                .hasRetryPrecheckFrom(BUSY)
                .batchKey("batchOperator");

        return hapiTest(
                newKeyNamed("submitKey").shape(submitKeyShape),
                createTopic("testTopic").submitKeyName("submitKey"),
                cryptoCreate("batchOperator").balance(ONE_HBAR),
                atomicBatch(submitMessage_innerTxn)
                        .payingWith("batchOperator")
                        .via("batchTxn")
                        .hasKnownStatus(SUCCESS),
                validateChargedUsd("batchTxn", BASE_FEE_BATCH_TRANSACTION));
    }

    @HapiTest
    public Stream<DynamicTest> topicSubmitMessageWithSubmitKeyInvalidSignatureInBatch() {
        final double BASE_FEE_BATCH_TRANSACTION = 0.001;

        // Define a threshold submit key that requires two simple keys signatures
        KeyShape submitKeyShape = threshOf(2, SIMPLE, SIMPLE, listOf(2));

        // Create invalid signature with one simple key only signing
        SigControl invalidSig = submitKeyShape.signedWith(sigs(ON, OFF, sigs(ON, OFF)));

        final var submitMessage_innerTxn = submitMessageTo("testTopic")
                .sigControl(forKey("testTopicSubmit", invalidSig))
                .via("innerTxn")
                .payingWith("batchOperator")
                .hasKnownStatus(INVALID_SIGNATURE)
                .batchKey("batchOperator");

        return hapiTest(
                newKeyNamed("submitKey").shape(submitKeyShape),
                createTopic("testTopic").submitKeyName("submitKey"),
                cryptoCreate("batchOperator").balance(ONE_HBAR),
                atomicBatch(submitMessage_innerTxn)
                        .payingWith("batchOperator")
                        .via("batchTxn")
                        .hasKnownStatus(INNER_TRANSACTION_FAILED),
                validateChargedUsd("batchTxn", BASE_FEE_BATCH_TRANSACTION));
    }

    @HapiTest
    public Stream<DynamicTest> topicSubmitMessageWithSubmitKeyInvalidAndValidSignatureInBatch() {
        final double BASE_FEE_BATCH_TRANSACTION = 0.001;

        // Define a threshold submit key that requires two simple keys signatures
        KeyShape submitKeyShape = threshOf(2, SIMPLE, SIMPLE, listOf(2));

        // Create valid signature and invalid one with one simple key only signing
        SigControl validSig = submitKeyShape.signedWith(sigs(ON, OFF, sigs(ON, ON)));
        SigControl invalidSig = submitKeyShape.signedWith(sigs(ON, OFF, sigs(ON, OFF)));

        final var submitMessage_innerTxn1 = submitMessageTo("testTopic")
                .sigControl(forKey("testTopicSubmit", invalidSig))
                .via("innerTxn1")
                .payingWith("batchOperator")
                .hasKnownStatus(INVALID_SIGNATURE)
                .batchKey("batchOperator");
        final var submitMessage_innerTxn2 = submitMessageTo("testTopic")
                .sigControl(forKey("testTopicSubmit", validSig))
                .via("innerTxn2")
                .payingWith("batchOperator")
                .batchKey("batchOperator");

        return hapiTest(
                newKeyNamed("submitKey").shape(submitKeyShape),
                createTopic("testTopic").submitKeyName("submitKey"),
                cryptoCreate("batchOperator").balance(ONE_HBAR),
                atomicBatch(submitMessage_innerTxn1, submitMessage_innerTxn2)
                        .payingWith("batchOperator")
                        .via("batchTxn")
                        .hasKnownStatus(INNER_TRANSACTION_FAILED),
                validateChargedUsd("batchTxn", BASE_FEE_BATCH_TRANSACTION));
    }

    @HapiTest
    public Stream<DynamicTest> topicSubmitMessageWithSubmitKeyValidAndInvalidSignatureInBatch() {
        final double BASE_FEE_BATCH_TRANSACTION = 0.001;

        // Define a threshold submit key that requires two simple keys signatures
        KeyShape submitKeyShape = threshOf(2, SIMPLE, SIMPLE, listOf(2));

        // Create valid signature and invalid one with one simple key only signing
        SigControl validSig = submitKeyShape.signedWith(sigs(ON, OFF, sigs(ON, ON)));
        SigControl invalidSig = submitKeyShape.signedWith(sigs(ON, OFF, sigs(ON, OFF)));

        final var submitMessage_innerTxn1 = submitMessageTo("testTopic")
                .sigControl(forKey("testTopicSubmit", validSig))
                .via("innerTxn1")
                .payingWith("batchOperator")
                .batchKey("batchOperator");
        final var submitMessage_innerTxn2 = submitMessageTo("testTopic")
                .sigControl(forKey("testTopicSubmit", invalidSig))
                .via("innerTxn2")
                .payingWith("batchOperator")
                .hasKnownStatus(INVALID_SIGNATURE)
                .batchKey("batchOperator");

        return hapiTest(
                newKeyNamed("submitKey").shape(submitKeyShape),
                createTopic("testTopic").submitKeyName("submitKey"),
                cryptoCreate("batchOperator").balance(ONE_HBAR),
                atomicBatch(submitMessage_innerTxn1, submitMessage_innerTxn2)
                        .payingWith("batchOperator")
                        .via("batchTxn")
                        .hasKnownStatus(INNER_TRANSACTION_FAILED),
                validateChargedUsd("batchTxn", BASE_FEE_BATCH_TRANSACTION));
    }

    @HapiTest
    public Stream<DynamicTest> topicSubmitMessageWithSubmitKeyAllInvalidSignaturesInBatch() {
        final double BASE_FEE_BATCH_TRANSACTION = 0.001;

        // Define a threshold submit key that requires two simple keys signatures
        KeyShape submitKeyShape = threshOf(2, SIMPLE, SIMPLE, listOf(2));

        // Create invalid signature with one simple key only signing
        SigControl invalidSig = submitKeyShape.signedWith(sigs(ON, OFF, sigs(ON, OFF)));

        final var submitMessage_innerTxn1 = submitMessageTo("testTopic")
                .sigControl(forKey("testTopicSubmit", invalidSig))
                .via("innerTxn1")
                .payingWith("batchOperator")
                .hasKnownStatus(INVALID_SIGNATURE)
                .batchKey("batchOperator");
        final var submitMessage_innerTxn2 = submitMessageTo("testTopic")
                .sigControl(forKey("testTopicSubmit", invalidSig))
                .via("innerTxn2")
                .payingWith("batchOperator")
                .batchKey("batchOperator");

        return hapiTest(
                newKeyNamed("submitKey").shape(submitKeyShape),
                createTopic("testTopic").submitKeyName("submitKey"),
                cryptoCreate("batchOperator").balance(ONE_HBAR),
                atomicBatch(submitMessage_innerTxn1, submitMessage_innerTxn2)
                        .payingWith("batchOperator")
                        .via("batchTxn")
                        .hasKnownStatus(INNER_TRANSACTION_FAILED),
                validateChargedUsd("batchTxn", BASE_FEE_BATCH_TRANSACTION));
    }

    @HapiTest
    public Stream<DynamicTest> topicSubmitMessageToPublicTopicSuccessInBatch() {
        final double BASE_FEE_BATCH_TRANSACTION = 0.001;

        final var submitMessage_innerTxn = submitMessageTo("testTopic")
                .via("innerTxn")
                .payingWith("batchOperator")
                .hasRetryPrecheckFrom(BUSY)
                .batchKey("batchOperator");

        return hapiTest(
                createTopic("testTopic"),
                cryptoCreate("batchOperator").balance(ONE_HBAR),
                atomicBatch(submitMessage_innerTxn)
                        .payingWith("batchOperator")
                        .via("batchTxn")
                        .hasKnownStatus(SUCCESS),
                validateChargedUsd("batchTxn", BASE_FEE_BATCH_TRANSACTION));
    }

    // Create Topic tests

    @HapiTest
    final Stream<DynamicTest> createTopicWithAutorenewAccountSignedSuccessfullyInBatch() {
        final double BASE_FEE_BATCH_TRANSACTION = 0.001;
        long PAYER_BALANCE = 1_999_999_999L;
        return hapiTest(
                cryptoCreate("batchOperator").balance(ONE_HBAR),
                cryptoCreate("autoRenewAccount"),
                cryptoCreate("payer").balance(PAYER_BALANCE),
                atomicBatch(createTopic("testTopic")
                                .autoRenewAccountId("autoRenewAccount")
                                .payingWith("payer")
                                .signedBy("payer", "autoRenewAccount")
                                .batchKey("batchOperator"))
                        .payingWith("batchOperator")
                        .via("batchTxn")
                        .hasKnownStatus(SUCCESS),
                validateChargedUsd("batchTxn", BASE_FEE_BATCH_TRANSACTION),
                getTopicInfo("testTopic").hasAutoRenewAccount("autoRenewAccount"));
    }

    @HapiTest
    final Stream<DynamicTest> createTopicWithAdminKeyAndAutorenewAccountSignedSuccessfullyInBatch() {
        final double BASE_FEE_BATCH_TRANSACTION = 0.001;
        long PAYER_BALANCE = 1_999_999_999L;

        return hapiTest(
                cryptoCreate("batchOperator").balance(ONE_HBAR),
                newKeyNamed("adminKey"),
                cryptoCreate("autoRenewAccount"),
                cryptoCreate("payer").balance(PAYER_BALANCE),
                atomicBatch(createTopic("testTopic")
                                .adminKeyName("adminKey")
                                .autoRenewAccountId("autoRenewAccount")
                                .payingWith("payer")
                                .signedBy("payer", "adminKey", "autoRenewAccount")
                                .batchKey("batchOperator"))
                        .payingWith("batchOperator")
                        .via("batchTxn")
                        .hasKnownStatus(SUCCESS),
                validateChargedUsd("batchTxn", BASE_FEE_BATCH_TRANSACTION),
                getTopicInfo("testTopic")
                        .hasAutoRenewAccount("autoRenewAccount")
                        .hasAdminKey("adminKey"));
    }

    @HapiTest
    final Stream<DynamicTest> createTopicAndSignWithWrongKeyFailsInBatch() {
        final double BASE_FEE_BATCH_TRANSACTION = 0.001;
        long PAYER_BALANCE = 1_999_999_999L;

        return hapiTest(
                cryptoCreate("batchOperator").balance(ONE_HBAR),
                newKeyNamed("adminKey"),
                newKeyNamed("wrongKey"),
                cryptoCreate("payer").balance(PAYER_BALANCE),
                atomicBatch(createTopic("testTopic")
                                .adminKeyName("adminKey")
                                .payingWith("payer")
                                .signedBy("payer", "wrongKey")
                                .batchKey("batchOperator")
                                .hasKnownStatus(INVALID_SIGNATURE))
                        .payingWith("batchOperator")
                        .via("batchTxn")
                        .hasKnownStatus(INNER_TRANSACTION_FAILED),
                validateChargedUsd("batchTxn", BASE_FEE_BATCH_TRANSACTION));
    }

    @HapiTest
    final Stream<DynamicTest> createTopicWithAutorenewAccountNotSignedByPayerFailsInBatch() {
        return hapiTest(
                cryptoCreate("batchOperator").balance(ONE_HBAR),
                cryptoCreate("autoRenewAccount"),
                cryptoCreate("payer"),
                atomicBatch(createTopic("testTopic")
                                .autoRenewAccountId("autoRenewAccount")
                                .payingWith("payer")
                                .signedBy("autoRenewAccount")
                                .batchKey("batchOperator")
                                .hasKnownStatus(INVALID_PAYER_SIGNATURE))
                        .payingWith("batchOperator")
<<<<<<< HEAD
                        .via("batchTxn")
                        .hasPrecheck(INVALID_SIGNATURE));
        // Batch will fail on ingest, so no record is generated
        //                validateChargedUsd("batchTxn", BASE_FEE_BATCH_TRANSACTION));
=======
                        .hasPrecheck(INVALID_SIGNATURE));
        // Batch will fail on ingest, so no record is generated
>>>>>>> 324fa858
    }

    @HapiTest
    final Stream<DynamicTest> createTopicWithAutorenewAccountNotSignedByAutorenewFailsInBatch() {
        final double BASE_FEE_BATCH_TRANSACTION = 0.001;
        long PAYER_BALANCE = 1_999_999_999L;

        return hapiTest(
                cryptoCreate("batchOperator").balance(ONE_HBAR),
                cryptoCreate("autoRenewAccount"),
                cryptoCreate("payer").balance(PAYER_BALANCE),
                atomicBatch(createTopic("testTopic")
                                .autoRenewAccountId("autoRenewAccount")
                                .payingWith("payer")
                                .signedBy("payer")
                                .batchKey("batchOperator")
                                .hasKnownStatus(INVALID_SIGNATURE))
                        .payingWith("batchOperator")
                        .via("batchTxn")
                        .hasKnownStatus(INNER_TRANSACTION_FAILED),
                validateChargedUsd("batchTxn", BASE_FEE_BATCH_TRANSACTION));
    }

    @HapiTest
    final Stream<DynamicTest> createTopicWithAdminKeyAndAutorenewAccountNotSignedByAutorenewFailsInBatch() {
        final double BASE_FEE_BATCH_TRANSACTION = 0.001;
        long PAYER_BALANCE = 1_999_999_999L;

        return hapiTest(
                cryptoCreate("batchOperator").balance(ONE_HBAR),
                newKeyNamed("adminKey"),
                cryptoCreate("autoRenewAccount"),
                cryptoCreate("payer").balance(PAYER_BALANCE),
                atomicBatch(createTopic("testTopic")
                                .adminKeyName("adminKey")
                                .autoRenewAccountId("autoRenewAccount")
                                .payingWith("payer")
                                .signedBy("payer", "adminKey")
                                .batchKey("batchOperator")
                                .hasKnownStatus(INVALID_SIGNATURE))
                        .payingWith("batchOperator")
                        .via("batchTxn")
                        .hasKnownStatus(INNER_TRANSACTION_FAILED),
                validateChargedUsd("batchTxn", BASE_FEE_BATCH_TRANSACTION));
    }

    @HapiTest
    final Stream<DynamicTest> createTopicWithAdminKeyAndAutorenewAccountNotSignedByAdminKeyFailsInBatch() {
        final double BASE_FEE_BATCH_TRANSACTION = 0.001;
        long PAYER_BALANCE = 1_999_999_999L;

        return hapiTest(
                cryptoCreate("batchOperator").balance(ONE_HBAR),
                newKeyNamed("adminKey"),
                cryptoCreate("autoRenewAccount"),
                cryptoCreate("payer").balance(PAYER_BALANCE),
                atomicBatch(createTopic("testTopic")
                                .adminKeyName("adminKey")
                                .autoRenewAccountId("autoRenewAccount")
                                .payingWith("payer")
                                .signedBy("payer", "autoRenewAccount")
                                .batchKey("batchOperator")
                                .hasKnownStatus(INVALID_SIGNATURE))
                        .payingWith("batchOperator")
                        .via("batchTxn")
                        .hasKnownStatus(INNER_TRANSACTION_FAILED),
                validateChargedUsd("batchTxn", BASE_FEE_BATCH_TRANSACTION));
    }

    @HapiTest
    final Stream<DynamicTest> createTopicWithAdminKeyAndAutorenewAccountNotSignedByPayerFailsInBatch() {
        final double BASE_FEE_BATCH_TRANSACTION = 0.001;
        long PAYER_BALANCE = 1_999_999_999L;

        return hapiTest(
                cryptoCreate("batchOperator").balance(ONE_HBAR),
                newKeyNamed("adminKey"),
                cryptoCreate("autoRenewAccount"),
                cryptoCreate("payer").balance(PAYER_BALANCE),
                atomicBatch(createTopic("testTopic")
                                .adminKeyName("adminKey")
                                .autoRenewAccountId("autoRenewAccount")
                                .payingWith("payer")
                                .signedBy("adminKey", "autoRenewAccount")
                                .batchKey("batchOperator")
                                .hasKnownStatus(INVALID_PAYER_SIGNATURE))
                        .payingWith("batchOperator")
                        .via("batchTxn")
                        .hasPrecheck(INVALID_SIGNATURE));
        //                validateChargedUsd("batchTxn", BASE_FEE_BATCH_TRANSACTION));
    }

    @HapiTest
    final Stream<DynamicTest> topicCreateWithContractWithAdminKeyForAutoRenewAccountSuccessInBatch() {
        final double BASE_FEE_BATCH_TRANSACTION = 0.001;
        long PAYER_BALANCE = 1_999_999_999L;
        final var contractWithAdminKey = "nonCryptoAccount";

        return hapiTest(
                cryptoCreate("batchOperator").balance(ONE_HBAR),
                cryptoCreate("payer").balance(PAYER_BALANCE),
                newKeyNamed("contractAdminKey"),
                createDefaultContract(contractWithAdminKey).adminKey("contractAdminKey"),
                atomicBatch(createTopic("testTopic")
                                .payingWith("payer")
                                .autoRenewAccountId(contractWithAdminKey)
                                .signedBy("payer", contractWithAdminKey)
                                .batchKey("batchOperator"))
                        .payingWith("batchOperator")
                        .via("batchTxn")
                        .hasKnownStatus(SUCCESS),
                validateChargedUsd("batchTxn", BASE_FEE_BATCH_TRANSACTION),
                getTopicInfo("testTopic").hasAutoRenewAccount(contractWithAdminKey));
    }

    @HapiTest
    final Stream<DynamicTest> topicCreateWithContractWithAdminKeyForAutoRenewAccountNotSignedByPayerFailsInBatch() {
        final var contractWithAdminKey = "nonCryptoAccount";

        return hapiTest(
                cryptoCreate("batchOperator").balance(ONE_HBAR),
                cryptoCreate("payer"),
                newKeyNamed("contractAdminKey"),
                createDefaultContract(contractWithAdminKey).adminKey("contractAdminKey"),
                atomicBatch(createTopic("testTopic")
                                .payingWith("payer")
                                .autoRenewAccountId(contractWithAdminKey)
                                .signedBy(contractWithAdminKey)
                                .batchKey("batchOperator")
                                .hasKnownStatus(INVALID_PAYER_SIGNATURE))
                        .payingWith("batchOperator")
<<<<<<< HEAD
                        .via("batchTxn")
                        .hasPrecheck(INVALID_SIGNATURE));
        // Batch will fail on ingest, so no record is generated
        //                validateChargedUsd("batchTxn", BASE_FEE_BATCH_TRANSACTION));
=======
                        .hasPrecheck(INVALID_SIGNATURE));
        // Batch will fail on ingest, so no record is generated
>>>>>>> 324fa858
    }

    @HapiTest
    final Stream<DynamicTest> topicCreateWithContractWithAdminKeyForAutoRenewAccountNotSignedByContractFailsInBatch() {
        final double BASE_FEE_BATCH_TRANSACTION = 0.001;
        long PAYER_BALANCE = 1_999_999_999L;
        final var contractWithAdminKey = "nonCryptoAccount";

        return hapiTest(
                cryptoCreate("batchOperator").balance(ONE_HBAR),
                cryptoCreate("payer").balance(PAYER_BALANCE),
                newKeyNamed("contractAdminKey"),
                createDefaultContract(contractWithAdminKey).adminKey("contractAdminKey"),
                atomicBatch(createTopic("testTopic")
                                .payingWith("payer")
                                .autoRenewAccountId(contractWithAdminKey)
                                .signedBy("payer")
                                .batchKey("batchOperator")
                                .hasKnownStatus(INVALID_SIGNATURE))
                        .payingWith("batchOperator")
                        .via("batchTxn")
                        .hasKnownStatus(INNER_TRANSACTION_FAILED),
                validateChargedUsd("batchTxn", BASE_FEE_BATCH_TRANSACTION));
    }

    @HapiTest
    final Stream<DynamicTest> topicCreateWithAdminKeyWithContractWithAdminKeyForAutoRenewAccountSuccessInBatch() {
        final double BASE_FEE_BATCH_TRANSACTION = 0.001;
        long PAYER_BALANCE = 1_999_999_999L;
        final var contractWithAdminKey = "nonCryptoAccount";

        return hapiTest(
                cryptoCreate("batchOperator").balance(ONE_HBAR),
                cryptoCreate("payer").balance(PAYER_BALANCE),
                newKeyNamed("contractAdminKey"),
                newKeyNamed("adminKey"),
                createDefaultContract(contractWithAdminKey).adminKey("contractAdminKey"),
                atomicBatch(createTopic("testTopic")
                                .payingWith("payer")
                                .adminKeyName("adminKey")
                                .autoRenewAccountId(contractWithAdminKey)
                                .signedBy("payer", "adminKey", contractWithAdminKey)
                                .batchKey("batchOperator"))
                        .payingWith("batchOperator")
                        .via("batchTxn")
                        .hasKnownStatus(SUCCESS),
                validateChargedUsd("batchTxn", BASE_FEE_BATCH_TRANSACTION),
                getTopicInfo("testTopic").hasAdminKey("adminKey").hasAutoRenewAccount(contractWithAdminKey));
    }

    @HapiTest
    final Stream<DynamicTest>
            topicCreateWithAdminKeyWithContractWithAdminKeyForAutoRenewAccountNotSignByPayerFailsInBatch() {
        final var contractWithAdminKey = "nonCryptoAccount";
        return hapiTest(
                cryptoCreate("batchOperator").balance(ONE_HBAR),
                cryptoCreate("payer"),
                newKeyNamed("contractAdminKey"),
                newKeyNamed("adminKey"),
                createDefaultContract(contractWithAdminKey).adminKey("contractAdminKey"),
                atomicBatch(createTopic("testTopic")
                                .payingWith("payer")
                                .adminKeyName("adminKey")
                                .autoRenewAccountId(contractWithAdminKey)
                                .signedBy("adminKey", contractWithAdminKey)
                                .batchKey("batchOperator")
                                .hasKnownStatus(INVALID_PAYER_SIGNATURE))
                        .payingWith("batchOperator")
<<<<<<< HEAD
                        .via("batchTxn")
                        .hasPrecheck(INVALID_SIGNATURE));
        // Batch will fail on ingest, so no record is generated
        //                validateChargedUsd("batchTxn", BASE_FEE_BATCH_TRANSACTION));
=======
                        .hasPrecheck(INVALID_SIGNATURE));
        // Batch will fail on ingest, so no record is generated
>>>>>>> 324fa858
    }

    @HapiTest
    final Stream<DynamicTest>
            topicCreateWithAdminKeyWithContractWithAdminKeyForAutoRenewAccountNotSignByAdminKeyFailsInBatch() {
        final double BASE_FEE_BATCH_TRANSACTION = 0.001;
        long PAYER_BALANCE = 1_999_999_999L;
        final var contractWithAdminKey = "nonCryptoAccount";

        return hapiTest(
                cryptoCreate("batchOperator").balance(ONE_HBAR),
                cryptoCreate("payer").balance(PAYER_BALANCE),
                newKeyNamed("contractAdminKey"),
                newKeyNamed("adminKey"),
                createDefaultContract(contractWithAdminKey).adminKey("contractAdminKey"),
                atomicBatch(createTopic("testTopic")
                                .payingWith("payer")
                                .adminKeyName("adminKey")
                                .autoRenewAccountId(contractWithAdminKey)
                                .signedBy("payer", contractWithAdminKey)
                                .batchKey("batchOperator")
                                .hasKnownStatus(INVALID_SIGNATURE))
                        .payingWith("batchOperator")
                        .via("batchTxn")
                        .hasKnownStatus(INNER_TRANSACTION_FAILED),
                validateChargedUsd("batchTxn", BASE_FEE_BATCH_TRANSACTION));
    }

    @HapiTest
    final Stream<DynamicTest>
            topicCreateWithAdminKeyWithContractWithAdminKeyForAutoRenewAccountNotSignByContractFailsInBatch() {
        final double BASE_FEE_BATCH_TRANSACTION = 0.001;
        long PAYER_BALANCE = 1_999_999_999L;
        final var contractWithAdminKey = "nonCryptoAccount";

        return hapiTest(
                cryptoCreate("batchOperator").balance(ONE_HBAR),
                cryptoCreate("payer").balance(PAYER_BALANCE),
                newKeyNamed("contractAdminKey"),
                newKeyNamed("adminKey"),
                createDefaultContract(contractWithAdminKey).adminKey("contractAdminKey"),
                atomicBatch(createTopic("testTopic")
                                .payingWith("payer")
                                .adminKeyName("adminKey")
                                .autoRenewAccountId(contractWithAdminKey)
                                .signedBy("payer", "adminKey")
                                .batchKey("batchOperator")
                                .hasKnownStatus(INVALID_SIGNATURE))
                        .payingWith("batchOperator")
                        .via("batchTxn")
                        .hasKnownStatus(INNER_TRANSACTION_FAILED),
                validateChargedUsd("batchTxn", BASE_FEE_BATCH_TRANSACTION));
    }

    @HapiTest
    final Stream<DynamicTest> topicCreateWithContractWithoutAdminKeyForAutoRenewAccountFailsInBatch() {
        final double BASE_FEE_BATCH_TRANSACTION = 0.001;
        final var contractWithoutAdminKey = "nonCryptoAccount";

        return hapiTest(
                cryptoCreate("batchOperator").balance(ONE_HBAR),
                cryptoCreate("payer"),
                createDefaultContract(contractWithoutAdminKey).omitAdminKey(),
                atomicBatch(createTopic("testTopic")
                                .payingWith("payer")
                                .autoRenewAccountId(contractWithoutAdminKey)
                                .signedBy("payer", contractWithoutAdminKey)
                                .batchKey("batchOperator")
                                .hasKnownStatus(INVALID_SIGNATURE))
                        .payingWith("batchOperator")
                        .via("batchTxn")
                        .hasKnownStatus(INNER_TRANSACTION_FAILED),
                validateChargedUsd("batchTxn", BASE_FEE_BATCH_TRANSACTION));
    }

    // Delete Topic tests

    @HapiTest
    final Stream<DynamicTest> topicDeleteSuccessfulInBatch() {
        final double BASE_FEE_BATCH_TRANSACTION = 0.001;
        long PAYER_BALANCE = 1_999_999_999L;

        return hapiTest(
                cryptoCreate("batchOperator").balance(ONE_HBAR),
                newKeyNamed("adminKey"),
                cryptoCreate("payer").balance(PAYER_BALANCE),
                createTopic("testTopic").adminKeyName("adminKey"),
                atomicBatch(deleteTopic("testTopic")
                                .payingWith("payer")
                                .signedBy("payer", "adminKey")
                                .batchKey("batchOperator"))
                        .payingWith("batchOperator")
                        .via("batchTxn")
                        .hasKnownStatus(SUCCESS),
                validateChargedUsd("batchTxn", BASE_FEE_BATCH_TRANSACTION));
    }

    @HapiTest
    final Stream<DynamicTest> topicDeleteWithWrongKeyFailedInBatch() {
        final double BASE_FEE_BATCH_TRANSACTION = 0.001;
        long PAYER_BALANCE = 1_999_999_999L;

        return hapiTest(
                cryptoCreate("batchOperator").balance(ONE_HBAR),
                newKeyNamed("adminKey"),
                newKeyNamed("wrongKey"),
                cryptoCreate("payer").balance(PAYER_BALANCE),
                createTopic("testTopic").adminKeyName("adminKey"),
                atomicBatch(deleteTopic("testTopic")
                                .payingWith("payer")
                                .signedBy("payer", "wrongKey")
                                .batchKey("batchOperator")
                                .hasKnownStatus(INVALID_SIGNATURE))
                        .payingWith("batchOperator")
                        .via("batchTxn")
                        .hasKnownStatus(INNER_TRANSACTION_FAILED),
                validateChargedUsd("batchTxn", BASE_FEE_BATCH_TRANSACTION));
    }

    @HapiTest
    final Stream<DynamicTest> topicDeleteNotSignedByPayerFailedInBatch() {
        return hapiTest(
                cryptoCreate("batchOperator").balance(ONE_HBAR),
                newKeyNamed("adminKey"),
                cryptoCreate("payer"),
                createTopic("testTopic").adminKeyName("adminKey"),
                atomicBatch(deleteTopic("testTopic")
                                .payingWith("payer")
                                .signedBy("adminKey")
                                .batchKey("batchOperator")
                                .hasKnownStatus(INVALID_PAYER_SIGNATURE))
                        .payingWith("batchOperator")
<<<<<<< HEAD
                        .via("batchTxn")
                        .hasPrecheck(INVALID_SIGNATURE));
        // Batch will fail on ingest, so no record is generated
        //                validateChargedUsd("batchTxn", BASE_FEE_BATCH_TRANSACTION));
=======
                        .hasPrecheck(INVALID_SIGNATURE));
        // Batch will fail on ingest, so no record is generated
>>>>>>> 324fa858
    }

    @HapiTest
    final Stream<DynamicTest> topicDeleteNotSignedByAdminFailedInBatch() {
        final double BASE_FEE_BATCH_TRANSACTION = 0.001;
        long PAYER_BALANCE = 1_999_999_999L;

        return hapiTest(
                cryptoCreate("batchOperator").balance(ONE_HBAR),
                newKeyNamed("adminKey"),
                cryptoCreate("payer").balance(PAYER_BALANCE),
                createTopic("testTopic").adminKeyName("adminKey"),
                atomicBatch(deleteTopic("testTopic")
                                .payingWith("payer")
                                .signedBy("payer")
                                .batchKey("batchOperator")
                                .hasKnownStatus(INVALID_SIGNATURE))
                        .payingWith("batchOperator")
                        .via("batchTxn")
                        .hasKnownStatus(INNER_TRANSACTION_FAILED),
                validateChargedUsd("batchTxn", BASE_FEE_BATCH_TRANSACTION));
    }

    // Update Topic tests

    @HapiTest
    final Stream<DynamicTest> topicUpdateWithAutoRenewAccountSignedBySameAdminKeySuccessInBatch() {
        final double BASE_FEE_BATCH_TRANSACTION = 0.001;
        long PAYER_BALANCE = 199_999_999_999L;
        Function<String[], HapiTopicUpdate> updateTopicSignedBy = (signers) -> updateTopic("testTopic")
                .payingWith("payer")
                .adminKey("adminKey")
                .autoRenewAccountId("newAutoRenewAccount")
                .signedBy(signers);

        return hapiTest(
                cryptoCreate("batchOperator").balance(ONE_HBAR),
                newKeyNamed("adminKey"),
                cryptoCreate("oldAutoRenewAccount"),
                cryptoCreate("newAutoRenewAccount"),
                cryptoCreate("payer").balance(PAYER_BALANCE),
                createTopic("testTopic").adminKeyName("adminKey").autoRenewAccountId("oldAutoRenewAccount"),
                atomicBatch(updateTopicSignedBy
                                .apply(new String[] {"payer", "adminKey", "newAutoRenewAccount"})
                                .batchKey("batchOperator"))
                        .payingWith("batchOperator")
                        .via("batchTxn"),
                validateChargedUsd("batchTxn", BASE_FEE_BATCH_TRANSACTION),
                getTopicInfo("testTopic").hasAdminKey("adminKey").hasAutoRenewAccount("newAutoRenewAccount"));
    }

    @HapiTest
    final Stream<DynamicTest> topicUpdateWithAutoRenewAccountNotSignedBySameAdminKeyFailsInBatch() {
        final double BASE_FEE_BATCH_TRANSACTION = 0.001;
        long PAYER_BALANCE = 199_999_999_999L;
        Function<String[], HapiTopicUpdate> updateTopicSignedBy = (signers) -> updateTopic("testTopic")
                .payingWith("payer")
                .adminKey("adminKey")
                .autoRenewAccountId("newAutoRenewAccount")
                .signedBy(signers);

        return hapiTest(
                cryptoCreate("batchOperator").balance(ONE_HBAR),
                newKeyNamed("adminKey"),
                cryptoCreate("oldAutoRenewAccount"),
                cryptoCreate("newAutoRenewAccount"),
                cryptoCreate("payer").balance(PAYER_BALANCE),
                createTopic("testTopic").adminKeyName("adminKey").autoRenewAccountId("oldAutoRenewAccount"),
                atomicBatch(updateTopicSignedBy
                                .apply(new String[] {"payer", "newAutoRenewAccount"})
                                .batchKey("batchOperator")
                                .hasKnownStatus(INVALID_SIGNATURE))
                        .payingWith("batchOperator")
                        .via("batchTxn")
                        .hasKnownStatus(INNER_TRANSACTION_FAILED),
                validateChargedUsd("batchTxn", BASE_FEE_BATCH_TRANSACTION));
    }

    @HapiTest
    final Stream<DynamicTest> topicUpdateWithAutoRenewAccountAndNewAdminKeySignedByAllSuccessInBatch() {
        final double BASE_FEE_BATCH_TRANSACTION = 0.001;
        long PAYER_BALANCE = 199_999_999_999L;
        Function<String[], HapiTopicUpdate> updateTopicSignedBy = (signers) -> updateTopic("testTopic")
                .payingWith("payer")
                .adminKey("newAdminKey")
                .autoRenewAccountId("newAutoRenewAccount")
                .signedBy(signers);

        return hapiTest(
                cryptoCreate("batchOperator").balance(ONE_HBAR),
                newKeyNamed("oldAdminKey"),
                cryptoCreate("oldAutoRenewAccount"),
                newKeyNamed("newAdminKey"),
                cryptoCreate("newAutoRenewAccount"),
                cryptoCreate("payer").balance(PAYER_BALANCE),
                createTopic("testTopic").adminKeyName("oldAdminKey").autoRenewAccountId("oldAutoRenewAccount"),
                atomicBatch(updateTopicSignedBy
                                .apply(new String[] {"payer", "oldAdminKey", "newAdminKey", "newAutoRenewAccount"})
                                .batchKey("batchOperator"))
                        .payingWith("batchOperator")
                        .via("batchTxn"),
                validateChargedUsd("batchTxn", BASE_FEE_BATCH_TRANSACTION),
                getTopicInfo("testTopic").hasAdminKey("newAdminKey").hasAutoRenewAccount("newAutoRenewAccount"));
    }

    @HapiTest
    final Stream<DynamicTest> topicUpdateWithAutoRenewAccountNotSignedByNewAdminAndNewAutoRenewFailsInBatch() {
        final double BASE_FEE_BATCH_TRANSACTION = 0.001;
        long PAYER_BALANCE = 199_999_999_999L;
        Function<String[], HapiTopicUpdate> updateTopicSignedBy = (signers) -> updateTopic("testTopic")
                .payingWith("payer")
                .adminKey("newAdminKey")
                .autoRenewAccountId("newAutoRenewAccount")
                .signedBy(signers);

        return hapiTest(
                cryptoCreate("batchOperator").balance(ONE_HBAR),
                newKeyNamed("oldAdminKey"),
                cryptoCreate("oldAutoRenewAccount"),
                newKeyNamed("newAdminKey"),
                cryptoCreate("newAutoRenewAccount"),
                cryptoCreate("payer").balance(PAYER_BALANCE),
                createTopic("testTopic").adminKeyName("oldAdminKey").autoRenewAccountId("oldAutoRenewAccount"),
                atomicBatch(updateTopicSignedBy
                                .apply(new String[] {"payer", "oldAdminKey"})
                                .batchKey("batchOperator")
                                .hasKnownStatus(INVALID_SIGNATURE))
                        .payingWith("batchOperator")
                        .via("batchTxn")
                        .hasKnownStatus(INNER_TRANSACTION_FAILED),
                validateChargedUsd("batchTxn", BASE_FEE_BATCH_TRANSACTION));
    }

    @HapiTest
    final Stream<DynamicTest> topicUpdateWithAutoRenewAccountNotSignedByNewAutoRenewFailsInBatch() {
        final double BASE_FEE_BATCH_TRANSACTION = 0.001;
        long PAYER_BALANCE = 199_999_999_999L;
        Function<String[], HapiTopicUpdate> updateTopicSignedBy = (signers) -> updateTopic("testTopic")
                .payingWith("payer")
                .adminKey("newAdminKey")
                .autoRenewAccountId("newAutoRenewAccount")
                .signedBy(signers);

        return hapiTest(
                cryptoCreate("batchOperator").balance(ONE_HBAR),
                newKeyNamed("oldAdminKey"),
                cryptoCreate("oldAutoRenewAccount"),
                newKeyNamed("newAdminKey"),
                cryptoCreate("newAutoRenewAccount"),
                cryptoCreate("payer").balance(PAYER_BALANCE),
                createTopic("testTopic").adminKeyName("oldAdminKey").autoRenewAccountId("oldAutoRenewAccount"),
                atomicBatch(updateTopicSignedBy
                                .apply(new String[] {"payer", "oldAdminKey", "newAdminKey"})
                                .batchKey("batchOperator")
                                .hasKnownStatus(INVALID_SIGNATURE))
                        .payingWith("batchOperator")
                        .via("batchTxn")
                        .hasKnownStatus(INNER_TRANSACTION_FAILED),
                validateChargedUsd("batchTxn", BASE_FEE_BATCH_TRANSACTION));
    }

    @HapiTest
    final Stream<DynamicTest> topicUpdateWithAutoRenewAccountNotSignedByNewAdminKeyFailsInBatch() {
        final double BASE_FEE_BATCH_TRANSACTION = 0.001;
        long PAYER_BALANCE = 199_999_999_999L;
        Function<String[], HapiTopicUpdate> updateTopicSignedBy = (signers) -> updateTopic("testTopic")
                .payingWith("payer")
                .adminKey("newAdminKey")
                .autoRenewAccountId("newAutoRenewAccount")
                .signedBy(signers);

        return hapiTest(
                cryptoCreate("batchOperator").balance(ONE_HBAR),
                newKeyNamed("oldAdminKey"),
                cryptoCreate("oldAutoRenewAccount"),
                newKeyNamed("newAdminKey"),
                cryptoCreate("newAutoRenewAccount"),
                cryptoCreate("payer").balance(PAYER_BALANCE),
                createTopic("testTopic").adminKeyName("oldAdminKey").autoRenewAccountId("oldAutoRenewAccount"),
                atomicBatch(updateTopicSignedBy
                                .apply(new String[] {"payer", "oldAdminKey", "newAutoRenewAccount"})
                                .batchKey("batchOperator")
                                .hasKnownStatus(INVALID_SIGNATURE))
                        .payingWith("batchOperator")
                        .via("batchTxn")
                        .hasKnownStatus(INNER_TRANSACTION_FAILED),
                validateChargedUsd("batchTxn", BASE_FEE_BATCH_TRANSACTION));
    }

    @HapiTest
    final Stream<DynamicTest> topicUpdateWithAutoRenewAccountNotSignedByOldAdminKeyFailsInBatch() {
        final double BASE_FEE_BATCH_TRANSACTION = 0.001;
        long PAYER_BALANCE = 199_999_999_999L;
        Function<String[], HapiTopicUpdate> updateTopicSignedBy = (signers) -> updateTopic("testTopic")
                .payingWith("payer")
                .adminKey("newAdminKey")
                .autoRenewAccountId("newAutoRenewAccount")
                .signedBy(signers);

        return hapiTest(
                cryptoCreate("batchOperator").balance(ONE_HBAR),
                newKeyNamed("oldAdminKey"),
                cryptoCreate("oldAutoRenewAccount"),
                newKeyNamed("newAdminKey"),
                cryptoCreate("newAutoRenewAccount"),
                cryptoCreate("payer").balance(PAYER_BALANCE),
                createTopic("testTopic").adminKeyName("oldAdminKey").autoRenewAccountId("oldAutoRenewAccount"),
                atomicBatch(updateTopicSignedBy
                                .apply(new String[] {"payer", "newAdminKey", "newAutoRenewAccount"})
                                .batchKey("batchOperator")
                                .hasKnownStatus(INVALID_SIGNATURE))
                        .payingWith("batchOperator")
                        .via("batchTxn")
                        .hasKnownStatus(INNER_TRANSACTION_FAILED),
                validateChargedUsd("batchTxn", BASE_FEE_BATCH_TRANSACTION));
    }
}<|MERGE_RESOLUTION|>--- conflicted
+++ resolved
@@ -22,10 +22,7 @@
 import static com.hedera.services.bdd.suites.HapiSuite.ONE_HBAR;
 import static com.hederahashgraph.api.proto.java.ResponseCodeEnum.BUSY;
 import static com.hederahashgraph.api.proto.java.ResponseCodeEnum.INNER_TRANSACTION_FAILED;
-<<<<<<< HEAD
-=======
 import static com.hederahashgraph.api.proto.java.ResponseCodeEnum.INVALID_PAYER_SIGNATURE;
->>>>>>> 324fa858
 import static com.hederahashgraph.api.proto.java.ResponseCodeEnum.INVALID_SIGNATURE;
 import static com.hederahashgraph.api.proto.java.ResponseCodeEnum.SUCCESS;
 
@@ -311,15 +308,8 @@
                                 .batchKey("batchOperator")
                                 .hasKnownStatus(INVALID_PAYER_SIGNATURE))
                         .payingWith("batchOperator")
-<<<<<<< HEAD
-                        .via("batchTxn")
                         .hasPrecheck(INVALID_SIGNATURE));
         // Batch will fail on ingest, so no record is generated
-        //                validateChargedUsd("batchTxn", BASE_FEE_BATCH_TRANSACTION));
-=======
-                        .hasPrecheck(INVALID_SIGNATURE));
-        // Batch will fail on ingest, so no record is generated
->>>>>>> 324fa858
     }
 
     @HapiTest
@@ -451,15 +441,8 @@
                                 .batchKey("batchOperator")
                                 .hasKnownStatus(INVALID_PAYER_SIGNATURE))
                         .payingWith("batchOperator")
-<<<<<<< HEAD
-                        .via("batchTxn")
                         .hasPrecheck(INVALID_SIGNATURE));
         // Batch will fail on ingest, so no record is generated
-        //                validateChargedUsd("batchTxn", BASE_FEE_BATCH_TRANSACTION));
-=======
-                        .hasPrecheck(INVALID_SIGNATURE));
-        // Batch will fail on ingest, so no record is generated
->>>>>>> 324fa858
     }
 
     @HapiTest
@@ -528,15 +511,8 @@
                                 .batchKey("batchOperator")
                                 .hasKnownStatus(INVALID_PAYER_SIGNATURE))
                         .payingWith("batchOperator")
-<<<<<<< HEAD
-                        .via("batchTxn")
                         .hasPrecheck(INVALID_SIGNATURE));
         // Batch will fail on ingest, so no record is generated
-        //                validateChargedUsd("batchTxn", BASE_FEE_BATCH_TRANSACTION));
-=======
-                        .hasPrecheck(INVALID_SIGNATURE));
-        // Batch will fail on ingest, so no record is generated
->>>>>>> 324fa858
     }
 
     @HapiTest
@@ -669,15 +645,8 @@
                                 .batchKey("batchOperator")
                                 .hasKnownStatus(INVALID_PAYER_SIGNATURE))
                         .payingWith("batchOperator")
-<<<<<<< HEAD
-                        .via("batchTxn")
                         .hasPrecheck(INVALID_SIGNATURE));
         // Batch will fail on ingest, so no record is generated
-        //                validateChargedUsd("batchTxn", BASE_FEE_BATCH_TRANSACTION));
-=======
-                        .hasPrecheck(INVALID_SIGNATURE));
-        // Batch will fail on ingest, so no record is generated
->>>>>>> 324fa858
     }
 
     @HapiTest
