// SPDX-License-Identifier: Apache-2.0
package com.hedera.services.bdd.spec.utilops;

import com.hedera.services.bdd.junit.hedera.BlockNodeMode;
import com.hedera.services.bdd.junit.hedera.simulator.BlockNodeController;
import com.hedera.services.bdd.spec.HapiSpec;
import java.io.IOException;
import java.util.concurrent.atomic.AtomicLong;
import java.util.function.Consumer;
import org.apache.logging.log4j.LogManager;
import org.apache.logging.log4j.Logger;
import org.hiero.block.api.PublishStreamResponse;
import org.hiero.block.api.PublishStreamResponse.EndOfStream;

/**
 * A utility operation for interacting with the block node in action. The block node type is dependent
 * on the {@link BlockNodeMode} configured on a per test basis. Currently, it supports simulated block nodes and
 * real block nodes running in Docker containers.
 */
public class BlockNodeOp extends UtilOp {
    private static final Logger log = LogManager.getLogger(BlockNodeOp.class);

    private final long nodeIndex;
    private final BlockNodeAction action;
    private final EndOfStream.Code responseCode;
    private final long blockNumber;
    private final AtomicLong lastVerifiedBlockNumber;
    private final Consumer<Long> lastVerifiedBlockConsumer;
    private final boolean sendBlockAcknowledgementsEnabled;
<<<<<<< HEAD
    private final boolean keepPersistentState;
=======
    private final boolean persistState;
>>>>>>> ded82a24

    private BlockNodeOp(
            final long nodeIndex,
            final BlockNodeAction action,
            final EndOfStream.Code responseCode,
            final long blockNumber,
            final AtomicLong lastVerifiedBlockNumber,
            final Consumer<Long> lastVerifiedBlockConsumer,
            final boolean sendBlockAcknowledgementsEnabled,
<<<<<<< HEAD
            final boolean keepPersistentState) {
=======
            final boolean persistState) {
>>>>>>> ded82a24
        this.nodeIndex = nodeIndex;
        this.action = action;
        this.responseCode = responseCode;
        this.blockNumber = blockNumber;
        this.lastVerifiedBlockNumber = lastVerifiedBlockNumber;
        this.lastVerifiedBlockConsumer = lastVerifiedBlockConsumer;
        this.sendBlockAcknowledgementsEnabled = sendBlockAcknowledgementsEnabled;
<<<<<<< HEAD
        this.keepPersistentState = keepPersistentState;
=======
        this.persistState = persistState;
>>>>>>> ded82a24
    }

    @Override
    protected boolean submitOp(final HapiSpec spec) throws Throwable {
        final BlockNodeMode mode =
                HapiSpec.TARGET_BLOCK_NODE_NETWORK.get().getBlockNodeModeById().get(nodeIndex);
        if (mode == BlockNodeMode.SIMULATOR) {
            return submitSimulatorOp();
        } else if (mode == BlockNodeMode.REAL) {
            return submitContainerOp();
        } else if (mode == BlockNodeMode.LOCAL_NODE) {
            log.error("Block node operations are not supported in local node mode for node {}", nodeIndex);
            return false;
        } else {
            throw new IllegalStateException("Node " + nodeIndex + " is not a block node");
        }
    }

    private boolean submitSimulatorOp() {
        final BlockNodeController controller =
                HapiSpec.TARGET_BLOCK_NODE_NETWORK.get().getBlockNodeController();
        long verifiedBlock = 0;

        switch (action) {
            case SEND_END_OF_STREAM_IMMEDIATELY:
                verifiedBlock = controller.sendEndOfStreamImmediately(nodeIndex, responseCode, blockNumber);
                log.info(
                        "Sent immediate EndOfStream response with code {} for block {} on simulator {}, last verified block: {}",
                        responseCode,
                        blockNumber,
                        nodeIndex,
                        verifiedBlock);
                break;
            case SEND_SKIP_BLOCK_IMMEDIATELY:
                controller.sendSkipBlockImmediately(nodeIndex, blockNumber);
                verifiedBlock = controller.getLastVerifiedBlockNumber(nodeIndex);
                log.info(
                        "Sent immediate SkipBlock response for block {} on simulator {}, last verified block: {}",
                        blockNumber,
                        nodeIndex,
                        verifiedBlock);
                break;
            case SEND_RESEND_BLOCK_IMMEDIATELY:
                controller.sendResendBlockImmediately(nodeIndex, blockNumber);
                verifiedBlock = controller.getLastVerifiedBlockNumber(nodeIndex);
                log.info(
                        "Sent immediate ResendBlock response for block {} on simulator {}, last verified block: {}",
                        blockNumber,
                        nodeIndex,
                        verifiedBlock);
                break;
            case SET_END_OF_STREAM_RESPONSE:
                controller.setEndOfStreamResponse(nodeIndex, responseCode, blockNumber);
                verifiedBlock = controller.getLastVerifiedBlockNumber(nodeIndex);
                log.info(
                        "Set EndOfStream response code {} for block {} on simulator {}, last verified block: {}",
                        responseCode,
                        blockNumber,
                        nodeIndex,
                        verifiedBlock);
                break;
            case RESET_RESPONSES:
                controller.resetResponses(nodeIndex);
                verifiedBlock = controller.getLastVerifiedBlockNumber(nodeIndex);
                log.info("Reset all responses on simulator {} to default behavior", nodeIndex);
                break;
            case SHUTDOWN:
<<<<<<< HEAD
                controller.shutdownSimulator(nodeIndex, keepPersistentState);
=======
                controller.shutdownSimulator(nodeIndex, persistState);
>>>>>>> ded82a24
                log.info("Shutdown simulator {}", nodeIndex);
                break;
            case START:
                if (!controller.isBlockNodeShutdown(nodeIndex)) {
                    log.error("Cannot start simulator {} because it has not been shut down", nodeIndex);
                    return false;
                }
                try {
<<<<<<< HEAD
                    controller.startSimulator(nodeIndex, keepPersistentState);
=======
                    controller.startSimulator(nodeIndex, persistState);
>>>>>>> ded82a24
                    log.info("Started simulator {}", nodeIndex);
                } catch (final IOException e) {
                    log.error("Failed to start simulator {}", nodeIndex, e);
                    return false;
                }
                break;
            case SHUTDOWN_ALL:
<<<<<<< HEAD
                controller.shutdownAllSimulators(keepPersistentState);
=======
                controller.shutdownAllSimulators(persistState);
>>>>>>> ded82a24
                log.info("Shutdown all simulators to simulate connection drops");
                break;
            case START_ALL:
                if (!controller.areAnyBlockNodesBeenShutdown()) {
                    log.error("Cannot start simulators because none have been shut down");
                    return false;
                }
                try {
<<<<<<< HEAD
                    controller.startAllSimulators(keepPersistentState);
=======
                    controller.startAllSimulators(persistState);
>>>>>>> ded82a24
                    log.info("Started all previously shutdown simulators");
                } catch (final IOException e) {
                    log.error("Failed to start simulators", e);
                    return false;
                }
                break;
            case ASSERT_BLOCK_RECEIVED:
                final boolean received = controller.hasReceivedBlock(nodeIndex, blockNumber);
                if (!received) {
                    final String errorMsg = String.format(
                            "Block %d has not been received by simulator %d. Received blocks: %s",
                            blockNumber, nodeIndex, controller.getReceivedBlockNumbers(nodeIndex));
                    log.error(errorMsg);
                    throw new AssertionError(errorMsg);
                }
                log.info(
                        "Successfully verified that block {} has been received by simulator {}",
                        blockNumber,
                        nodeIndex);
                break;
            case GET_LAST_VERIFIED_BLOCK:
                verifiedBlock = controller.getLastVerifiedBlockNumber(nodeIndex);
                log.info("Retrieved last verified block number {} from simulator {}", verifiedBlock, nodeIndex);
                break;
            case UPDATE_SENDING_BLOCK_ACKS:
                log.info(
                        "[node {}] Update sending block acknowledgements to: {}",
                        nodeIndex,
                        sendBlockAcknowledgementsEnabled);
                controller.setSendBlockAcknowledgementsEnabled(nodeIndex, sendBlockAcknowledgementsEnabled);
                break;
            default:
                throw new IllegalStateException("Action: " + action + " is not supported for block node simulators");
        }

        if (lastVerifiedBlockNumber != null) {
            lastVerifiedBlockNumber.set(verifiedBlock);
        }

        if (lastVerifiedBlockConsumer != null) {
            lastVerifiedBlockConsumer.accept(verifiedBlock);
        }
        return true;
    }

    private boolean submitContainerOp() {
        final BlockNodeController controller =
                HapiSpec.TARGET_BLOCK_NODE_NETWORK.get().getBlockNodeController();

        switch (action) {
            case START:
                if (!controller.isBlockNodeShutdown(nodeIndex)) {
                    log.error("Cannot start container {} because it has not been shut down", nodeIndex);
                    return false;
                }
<<<<<<< HEAD
                controller.startContainer(nodeIndex, keepPersistentState);
                break;
            case SHUTDOWN:
                controller.shutdownContainer(nodeIndex, keepPersistentState);
=======
                controller.startContainer(nodeIndex, persistState);
                break;
            case SHUTDOWN:
                controller.shutdownContainer(nodeIndex, persistState);
>>>>>>> ded82a24
                break;
            default:
                throw new IllegalStateException("Action: " + action + " is not supported for block node containers");
        }
        return true;
    }

    /**
     * Enum defining the possible actions to perform on a block node.
     */
    public enum BlockNodeAction {
        /** Start block node */
        START,
        /** Start all block nodes */
        START_ALL,
        /** Shutdown block node */
        SHUTDOWN,
        /** Shutdown all block nodes */
        SHUTDOWN_ALL,

        /* Next actions are only applicable to simulated block nodes */

        /** Send {@link PublishStreamResponse.EndOfStream} response */
        SEND_END_OF_STREAM_IMMEDIATELY,
        /** Send {@link PublishStreamResponse.SkipBlock} response */
        SEND_SKIP_BLOCK_IMMEDIATELY,
        /** Send {@link PublishStreamResponse.ResendBlock} response */
        SEND_RESEND_BLOCK_IMMEDIATELY,
        /** Set {@link PublishStreamResponse.EndOfStream} response */
        SET_END_OF_STREAM_RESPONSE,
        /** Reset all responses to default behavior */
        RESET_RESPONSES,
        /** Assert that a specific block has been received */
        ASSERT_BLOCK_RECEIVED,
        /** Get the last verified block number */
        GET_LAST_VERIFIED_BLOCK,
        /** Whether or not to send block acknowledgements */
        UPDATE_SENDING_BLOCK_ACKS
    }

    /**
     * Creates a builder for sending an immediate {@link PublishStreamResponse.EndOfStream} response to a block node simulator.
     *
     * @param nodeIndex the index of the block node simulator (0-based)
     * @param responseCode the response code to send
     * @return a builder for the operation
     */
    public static SendEndOfStreamBuilder sendEndOfStreamImmediately(
            final long nodeIndex, final EndOfStream.Code responseCode) {
        return new SendEndOfStreamBuilder(nodeIndex, responseCode);
    }

    /**
     * Creates a builder for sending an immediate {@link PublishStreamResponse.SkipBlock} response to a block node simulator.
     *
     * @param nodeIndex the index of the block node simulator (0-based)
     * @param blockNumber the block number to skip
     * @return a builder for the operation
     */
    public static SendSkipBlockBuilder sendSkipBlockImmediately(final long nodeIndex, final long blockNumber) {
        return new SendSkipBlockBuilder(nodeIndex, blockNumber);
    }

    /**
     * Creates a builder for sending an immediate {@link PublishStreamResponse.ResendBlock} response to a block node simulator.
     *
     * @param nodeIndex the index of the block node simulator (0-based)
     * @param blockNumber the block number to resend
     * @return a builder for the operation
     */
    public static SendResendBlockBuilder sendResendBlockImmediately(final long nodeIndex, final long blockNumber) {
        return new SendResendBlockBuilder(nodeIndex, blockNumber);
    }

    /**
     * Creates a builder for shutting down a specific block node immediately.
     *
     * @param nodeIndex the index of the block node (0-based)
     * @return a builder for the operation
     */
    public static ShutdownBuilder shutdownImmediately(final long nodeIndex) {
        return new ShutdownBuilder(nodeIndex);
    }

    /**
     * Creates a builder for shutting down all block nodes immediately.
     *
     * @return a builder for the operation
     */
    public static ShutdownAllBuilder shutdownAll() {
        return new ShutdownAllBuilder();
    }

    /**
     * Creates a builder for starting a specific block node immediately.
     *
     * @param nodeIndex the index of the block node (0-based)
     * @return a builder for the operation
     */
    public static StartBuilder startImmediately(final long nodeIndex) {
        return new StartBuilder(nodeIndex);
    }

    /**
     * Creates a builder for starting all previously shutdown block nodes.
     *
     * @return a builder for the operation
     */
    public static StartAllBuilder startAll() {
        return new StartAllBuilder();
    }

    /**
     * Creates a builder for asserting that a specific block has been received by a block node simulator.
     *
     * @param nodeIndex the index of the block node simulator (0-based)
     * @param blockNumber the block number to check
     * @return a builder for the operation
     */
    public static AssertBlockReceivedBuilder assertBlockReceived(final long nodeIndex, final long blockNumber) {
        return new AssertBlockReceivedBuilder(nodeIndex, blockNumber);
    }

    /**
     * Creates a builder for getting the last verified block number from a block node simulator.
     *
     * @param nodeIndex the index of the block node simulator (0-based)
     * @return a builder for the operation
     */
    public static GetLastVerifiedBlockBuilder getLastVerifiedBlock(final long nodeIndex) {
        return new GetLastVerifiedBlockBuilder(nodeIndex);
    }

    /**
     * Creates a builder that allows for updating whether block acknowledgements will be sent by the block node simulator.
     *
     * @param nodeIndex the index of the block node simulator to update (0-based)
     * @param sendBlockAcknowledgementsEnabled true if block acknowledgements will be sent, otherwise they will not
     * @return the builder
     */
    public static UpdateSendingBlockAcknowledgementsBuilder updateSendingBlockAcknowledgements(
            final long nodeIndex, final boolean sendBlockAcknowledgementsEnabled) {
        return new UpdateSendingBlockAcknowledgementsBuilder(nodeIndex, sendBlockAcknowledgementsEnabled);
    }

    /**
     * Builder for sending an immediate EndOfStream response to a block node simulator.
     * This builder also implements UtilOp so it can be used directly in HapiSpec without calling build().
     */
    public static class SendEndOfStreamBuilder extends UtilOp {
        private final long nodeIndex;
        private final EndOfStream.Code responseCode;
        private long blockNumber = 0;
        private AtomicLong lastVerifiedBlockNumber;
        private Consumer<Long> lastVerifiedBlockConsumer;

        private SendEndOfStreamBuilder(final long nodeIndex, final EndOfStream.Code responseCode) {
            this.nodeIndex = nodeIndex;
            this.responseCode = responseCode;
        }

        /**
         * Sets the block number to include in the response.
         *
         * @param blockNumber the block number
         * @return this builder
         */
        public SendEndOfStreamBuilder withBlockNumber(final long blockNumber) {
            this.blockNumber = blockNumber;
            return this;
        }

        /**
         * Exposes the last verified block number through an AtomicLong.
         *
         * @param lastVerifiedBlockNumber the AtomicLong to store the last verified block number
         * @return this builder
         */
        public SendEndOfStreamBuilder exposingLastVerifiedBlockNumber(final AtomicLong lastVerifiedBlockNumber) {
            this.lastVerifiedBlockNumber = lastVerifiedBlockNumber;
            return this;
        }

        /**
         * Exposes the last verified block number through a Consumer.
         *
         * @param lastVerifiedBlockConsumer the consumer to receive the last verified block number
         * @return this builder
         */
        public SendEndOfStreamBuilder exposingLastVerifiedBlockNumber(final Consumer<Long> lastVerifiedBlockConsumer) {
            this.lastVerifiedBlockConsumer = lastVerifiedBlockConsumer;
            return this;
        }

        /**
         * Builds the operation.
         *
         * @return the operation
         */
        public BlockNodeOp build() {
            return new BlockNodeOp(
                    nodeIndex,
                    BlockNodeAction.SEND_END_OF_STREAM_IMMEDIATELY,
                    responseCode,
                    blockNumber,
                    lastVerifiedBlockNumber,
                    lastVerifiedBlockConsumer,
                    true,
                    true);
        }

        @Override
        protected boolean submitOp(final HapiSpec spec) throws Throwable {
            return build().submitOp(spec);
        }
    }

    /**
     * Builder for sending an immediate SkipBlock response to a block node simulator.
     * This builder also implements UtilOp so it can be used directly in HapiSpec without calling build().
     */
    public static class SendSkipBlockBuilder extends UtilOp {
        private final long nodeIndex;
        private final long blockNumber;

        private SendSkipBlockBuilder(final long nodeIndex, final long blockNumber) {
            this.nodeIndex = nodeIndex;
            this.blockNumber = blockNumber;
        }

        /**
         * Builds the operation.
         *
         * @return the operation
         */
        public BlockNodeOp build() {
            return new BlockNodeOp(
                    nodeIndex, BlockNodeAction.SEND_SKIP_BLOCK_IMMEDIATELY, null, blockNumber, null, null, true, true);
        }

        @Override
        protected boolean submitOp(final HapiSpec spec) throws Throwable {
            return build().submitOp(spec);
        }
    }

    /**
     * Builder for sending an immediate ResendBlock response to a block node simulator.
     * This builder also implements UtilOp so it can be used directly in HapiSpec without calling build().
     */
    public static class SendResendBlockBuilder extends UtilOp {
        private final long nodeIndex;
        private final long blockNumber;

        private SendResendBlockBuilder(final long nodeIndex, final long blockNumber) {
            this.nodeIndex = nodeIndex;
            this.blockNumber = blockNumber;
        }

        /**
         * Builds the operation.
         *
         * @return the operation
         */
        public BlockNodeOp build() {
            return new BlockNodeOp(
                    nodeIndex,
                    BlockNodeAction.SEND_RESEND_BLOCK_IMMEDIATELY,
                    null,
                    blockNumber,
                    null,
                    null,
                    true,
                    true);
        }

        @Override
        protected boolean submitOp(final HapiSpec spec) throws Throwable {
            return build().submitOp(spec);
        }
    }

    public static class ShutdownBuilder extends UtilOp {
        private final long nodeIndex;
<<<<<<< HEAD
        private boolean keepState = true;
=======
        private boolean persistState = true;
>>>>>>> ded82a24

        private ShutdownBuilder(final long nodeIndex) {
            this.nodeIndex = nodeIndex;
        }

        /**
<<<<<<< HEAD
         * Sets whether the state should be persistent after shutdown.
         *
         * @param keepState whether state should be persistent
         * @return this builder
         */
        public ShutdownBuilder keepState(final boolean keepState) {
            this.keepState = keepState;
            return this;
        }

        /**
         * Builds the operation.
         *
         * @return the operation
         */
        public BlockNodeOp build() {
            return new BlockNodeOp(nodeIndex, BlockNodeAction.SHUTDOWN, null, 0, null, null, true, keepState);
        }

        @Override
        protected boolean submitOp(final HapiSpec spec) throws Throwable {
            return build().submitOp(spec);
        }
    }

    public static class ShutdownAllBuilder extends UtilOp {
        private boolean keepState = true;
=======
         * Sets whether to persist the state of the block node before shutting down.
         * Default is true.
         * @param persistState whether to persist the state of the block node before shutting down
         */
        public ShutdownBuilder persistState(final boolean persistState) {
            this.persistState = persistState;
            return this;
        }
>>>>>>> ded82a24

        /**
         * Sets whether the state should be persistent after shutdown.
         *
         * @param keepState whether state should be persistent
         * @return this builder
         */
<<<<<<< HEAD
        public ShutdownAllBuilder keepState(final boolean keepState) {
            this.keepState = keepState;
            return this;
=======
        public BlockNodeOp build() {
            return new BlockNodeOp(nodeIndex, BlockNodeAction.SHUTDOWN, null, 0, null, null, true, persistState);
>>>>>>> ded82a24
        }

        /**
         * Builds the operation.
         *
         * @return the operation
         */
        public BlockNodeOp build() {
<<<<<<< HEAD
            return new BlockNodeOp(0, BlockNodeAction.SHUTDOWN_ALL, null, 0, null, null, true, keepState);
=======
            return new BlockNodeOp(0, BlockNodeAction.SHUTDOWN_ALL, null, 0, null, null, true, true);
>>>>>>> ded82a24
        }

        @Override
        protected boolean submitOp(final HapiSpec spec) throws Throwable {
            return build().submitOp(spec);
        }
    }

    public static class StartBuilder extends UtilOp {
        private final long nodeIndex;
        private boolean persistState = true;

        private StartBuilder(final long nodeIndex) {
            this.nodeIndex = nodeIndex;
        }

        /**
         * Sets whether to apply the persisted state of the block node before shutting it down.
         * Default is true.
         * @param persistState whether to persist the state of the block node before shutting down
         */
        public StartBuilder persistState(final boolean persistState) {
            this.persistState = persistState;
            return this;
        }

        /**
         * Builds the operation.
         *
         * @return the operation
         */
        public BlockNodeOp build() {
<<<<<<< HEAD
            return new BlockNodeOp(nodeIndex, BlockNodeAction.START, null, 0, null, null, true, true);
=======
            return new BlockNodeOp(nodeIndex, BlockNodeAction.START, null, 0, null, null, true, persistState);
>>>>>>> ded82a24
        }

        @Override
        protected boolean submitOp(final HapiSpec spec) throws Throwable {
            return build().submitOp(spec);
        }
    }

    public static class StartAllBuilder extends UtilOp {
        /**
         * Builds the operation.
         *
         * @return the operation
         */
        public BlockNodeOp build() {
            return new BlockNodeOp(0, BlockNodeAction.START_ALL, null, 0, null, null, true, true);
        }

        @Override
        protected boolean submitOp(final HapiSpec spec) throws Throwable {
            return build().submitOp(spec);
        }
    }

    public static class AssertBlockReceivedBuilder extends UtilOp {
        private final long nodeIndex;
        private final long blockNumber;

        AssertBlockReceivedBuilder(final long nodeIndex, final long blockNumber) {
            this.nodeIndex = nodeIndex;
            this.blockNumber = blockNumber;
        }

        /**
         * Builds the operation.
         *
         * @return the operation
         */
        public BlockNodeOp build() {
            return new BlockNodeOp(
                    nodeIndex, BlockNodeAction.ASSERT_BLOCK_RECEIVED, null, blockNumber, null, null, true, true);
        }

        @Override
        protected boolean submitOp(final HapiSpec spec) throws Throwable {
            return build().submitOp(spec);
        }
    }

    public static class UpdateSendingBlockAcknowledgementsBuilder extends UtilOp {
        private final long nodeIndex;
        private final boolean sendBlockAcknowledgementsEnabled;

        private UpdateSendingBlockAcknowledgementsBuilder(
                final long nodeIndex, final boolean sendBlockAcknowledgementsEnabled) {
            this.nodeIndex = nodeIndex;
            this.sendBlockAcknowledgementsEnabled = sendBlockAcknowledgementsEnabled;
        }

        public BlockNodeOp build() {
            return new BlockNodeOp(
<<<<<<< HEAD
                    nodeIndex, BlockNodeAction.UPDATE_SENDING_BLOCK_ACKS, null, 0, null, null, true, true);
=======
                    nodeIndex,
                    BlockNodeAction.UPDATE_SENDING_BLOCK_ACKS,
                    null,
                    0,
                    null,
                    null,
                    sendBlockAcknowledgementsEnabled,
                    true);
>>>>>>> ded82a24
        }

        @Override
        protected boolean submitOp(final HapiSpec spec) throws Throwable {
            return build().submitOp(spec);
        }
    }

    public static class GetLastVerifiedBlockBuilder extends UtilOp {
        private final long nodeIndex;
        private AtomicLong lastVerifiedBlockNumber;
        private Consumer<Long> lastVerifiedBlockConsumer;

        GetLastVerifiedBlockBuilder(final long nodeIndex) {
            this.nodeIndex = nodeIndex;
        }

        /**
         * Exposes the last verified block number through an AtomicLong.
         *
         * @param lastVerifiedBlockNumber the AtomicLong to store the last verified block number
         * @return this builder
         */
        public GetLastVerifiedBlockBuilder exposingLastVerifiedBlockNumber(final AtomicLong lastVerifiedBlockNumber) {
            this.lastVerifiedBlockNumber = lastVerifiedBlockNumber;
            return this;
        }

        /**
         * Exposes the last verified block number through a Consumer.
         *
         * @param lastVerifiedBlockConsumer the consumer to receive the last verified block number
         * @return this builder
         */
        public GetLastVerifiedBlockBuilder exposingLastVerifiedBlockNumber(
                final Consumer<Long> lastVerifiedBlockConsumer) {
            this.lastVerifiedBlockConsumer = lastVerifiedBlockConsumer;
            return this;
        }

        /**
         * Builds the operation.
         *
         * @return the operation
         */
        public BlockNodeOp build() {
            return new BlockNodeOp(
                    nodeIndex,
                    BlockNodeAction.GET_LAST_VERIFIED_BLOCK,
                    null,
                    0,
                    lastVerifiedBlockNumber,
                    lastVerifiedBlockConsumer,
                    true,
                    true);
        }

        @Override
        protected boolean submitOp(final HapiSpec spec) throws Throwable {
            return build().submitOp(spec);
        }
    }
}<|MERGE_RESOLUTION|>--- conflicted
+++ resolved
@@ -27,11 +27,7 @@
     private final AtomicLong lastVerifiedBlockNumber;
     private final Consumer<Long> lastVerifiedBlockConsumer;
     private final boolean sendBlockAcknowledgementsEnabled;
-<<<<<<< HEAD
-    private final boolean keepPersistentState;
-=======
     private final boolean persistState;
->>>>>>> ded82a24
 
     private BlockNodeOp(
             final long nodeIndex,
@@ -41,11 +37,7 @@
             final AtomicLong lastVerifiedBlockNumber,
             final Consumer<Long> lastVerifiedBlockConsumer,
             final boolean sendBlockAcknowledgementsEnabled,
-<<<<<<< HEAD
-            final boolean keepPersistentState) {
-=======
             final boolean persistState) {
->>>>>>> ded82a24
         this.nodeIndex = nodeIndex;
         this.action = action;
         this.responseCode = responseCode;
@@ -53,11 +45,7 @@
         this.lastVerifiedBlockNumber = lastVerifiedBlockNumber;
         this.lastVerifiedBlockConsumer = lastVerifiedBlockConsumer;
         this.sendBlockAcknowledgementsEnabled = sendBlockAcknowledgementsEnabled;
-<<<<<<< HEAD
-        this.keepPersistentState = keepPersistentState;
-=======
         this.persistState = persistState;
->>>>>>> ded82a24
     }
 
     @Override
@@ -125,11 +113,7 @@
                 log.info("Reset all responses on simulator {} to default behavior", nodeIndex);
                 break;
             case SHUTDOWN:
-<<<<<<< HEAD
-                controller.shutdownSimulator(nodeIndex, keepPersistentState);
-=======
                 controller.shutdownSimulator(nodeIndex, persistState);
->>>>>>> ded82a24
                 log.info("Shutdown simulator {}", nodeIndex);
                 break;
             case START:
@@ -138,11 +122,7 @@
                     return false;
                 }
                 try {
-<<<<<<< HEAD
-                    controller.startSimulator(nodeIndex, keepPersistentState);
-=======
                     controller.startSimulator(nodeIndex, persistState);
->>>>>>> ded82a24
                     log.info("Started simulator {}", nodeIndex);
                 } catch (final IOException e) {
                     log.error("Failed to start simulator {}", nodeIndex, e);
@@ -150,11 +130,7 @@
                 }
                 break;
             case SHUTDOWN_ALL:
-<<<<<<< HEAD
-                controller.shutdownAllSimulators(keepPersistentState);
-=======
                 controller.shutdownAllSimulators(persistState);
->>>>>>> ded82a24
                 log.info("Shutdown all simulators to simulate connection drops");
                 break;
             case START_ALL:
@@ -163,11 +139,7 @@
                     return false;
                 }
                 try {
-<<<<<<< HEAD
-                    controller.startAllSimulators(keepPersistentState);
-=======
                     controller.startAllSimulators(persistState);
->>>>>>> ded82a24
                     log.info("Started all previously shutdown simulators");
                 } catch (final IOException e) {
                     log.error("Failed to start simulators", e);
@@ -223,17 +195,10 @@
                     log.error("Cannot start container {} because it has not been shut down", nodeIndex);
                     return false;
                 }
-<<<<<<< HEAD
-                controller.startContainer(nodeIndex, keepPersistentState);
-                break;
-            case SHUTDOWN:
-                controller.shutdownContainer(nodeIndex, keepPersistentState);
-=======
                 controller.startContainer(nodeIndex, persistState);
                 break;
             case SHUTDOWN:
                 controller.shutdownContainer(nodeIndex, persistState);
->>>>>>> ded82a24
                 break;
             default:
                 throw new IllegalStateException("Action: " + action + " is not supported for block node containers");
@@ -518,46 +483,13 @@
 
     public static class ShutdownBuilder extends UtilOp {
         private final long nodeIndex;
-<<<<<<< HEAD
-        private boolean keepState = true;
-=======
         private boolean persistState = true;
->>>>>>> ded82a24
 
         private ShutdownBuilder(final long nodeIndex) {
             this.nodeIndex = nodeIndex;
         }
 
         /**
-<<<<<<< HEAD
-         * Sets whether the state should be persistent after shutdown.
-         *
-         * @param keepState whether state should be persistent
-         * @return this builder
-         */
-        public ShutdownBuilder keepState(final boolean keepState) {
-            this.keepState = keepState;
-            return this;
-        }
-
-        /**
-         * Builds the operation.
-         *
-         * @return the operation
-         */
-        public BlockNodeOp build() {
-            return new BlockNodeOp(nodeIndex, BlockNodeAction.SHUTDOWN, null, 0, null, null, true, keepState);
-        }
-
-        @Override
-        protected boolean submitOp(final HapiSpec spec) throws Throwable {
-            return build().submitOp(spec);
-        }
-    }
-
-    public static class ShutdownAllBuilder extends UtilOp {
-        private boolean keepState = true;
-=======
          * Sets whether to persist the state of the block node before shutting down.
          * Default is true.
          * @param persistState whether to persist the state of the block node before shutting down
@@ -566,7 +498,24 @@
             this.persistState = persistState;
             return this;
         }
->>>>>>> ded82a24
+
+        /**
+         * Builds the operation.
+         *
+         * @return the operation
+         */
+        public BlockNodeOp build() {
+            return new BlockNodeOp(nodeIndex, BlockNodeAction.SHUTDOWN, null, 0, null, null, true, persistState);
+        }
+
+        @Override
+        protected boolean submitOp(final HapiSpec spec) throws Throwable {
+            return build().submitOp(spec);
+        }
+    }
+
+    public static class ShutdownAllBuilder extends UtilOp {
+        private boolean keepState = true;
 
         /**
          * Sets whether the state should be persistent after shutdown.
@@ -574,27 +523,18 @@
          * @param keepState whether state should be persistent
          * @return this builder
          */
-<<<<<<< HEAD
         public ShutdownAllBuilder keepState(final boolean keepState) {
             this.keepState = keepState;
             return this;
-=======
-        public BlockNodeOp build() {
-            return new BlockNodeOp(nodeIndex, BlockNodeAction.SHUTDOWN, null, 0, null, null, true, persistState);
->>>>>>> ded82a24
-        }
-
-        /**
-         * Builds the operation.
-         *
-         * @return the operation
-         */
-        public BlockNodeOp build() {
-<<<<<<< HEAD
+        }
+
+        /**
+         * Builds the operation.
+         *
+         * @return the operation
+         */
+        public BlockNodeOp build() {
             return new BlockNodeOp(0, BlockNodeAction.SHUTDOWN_ALL, null, 0, null, null, true, keepState);
-=======
-            return new BlockNodeOp(0, BlockNodeAction.SHUTDOWN_ALL, null, 0, null, null, true, true);
->>>>>>> ded82a24
         }
 
         @Override
@@ -605,33 +545,18 @@
 
     public static class StartBuilder extends UtilOp {
         private final long nodeIndex;
-        private boolean persistState = true;
 
         private StartBuilder(final long nodeIndex) {
             this.nodeIndex = nodeIndex;
         }
 
         /**
-         * Sets whether to apply the persisted state of the block node before shutting it down.
-         * Default is true.
-         * @param persistState whether to persist the state of the block node before shutting down
-         */
-        public StartBuilder persistState(final boolean persistState) {
-            this.persistState = persistState;
-            return this;
-        }
-
-        /**
-         * Builds the operation.
-         *
-         * @return the operation
-         */
-        public BlockNodeOp build() {
-<<<<<<< HEAD
+         * Builds the operation.
+         *
+         * @return the operation
+         */
+        public BlockNodeOp build() {
             return new BlockNodeOp(nodeIndex, BlockNodeAction.START, null, 0, null, null, true, true);
-=======
-            return new BlockNodeOp(nodeIndex, BlockNodeAction.START, null, 0, null, null, true, persistState);
->>>>>>> ded82a24
         }
 
         @Override
@@ -693,9 +618,6 @@
 
         public BlockNodeOp build() {
             return new BlockNodeOp(
-<<<<<<< HEAD
-                    nodeIndex, BlockNodeAction.UPDATE_SENDING_BLOCK_ACKS, null, 0, null, null, true, true);
-=======
                     nodeIndex,
                     BlockNodeAction.UPDATE_SENDING_BLOCK_ACKS,
                     null,
@@ -704,7 +626,6 @@
                     null,
                     sendBlockAcknowledgementsEnabled,
                     true);
->>>>>>> ded82a24
         }
 
         @Override
