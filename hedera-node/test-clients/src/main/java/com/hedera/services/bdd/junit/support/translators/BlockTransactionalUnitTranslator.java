--- conflicted
+++ resolved
@@ -168,15 +168,12 @@
                     put(TOKEN_UPDATE, new TokenUpdateTranslator());
                     put(UTIL_PRNG, new UtilPrngTranslator());
                     put(ATOMIC_BATCH, NO_EXPLICIT_SIDE_EFFECTS_TRANSLATOR);
-<<<<<<< HEAD
-=======
                     put(HINTS_KEY_PUBLICATION, NO_EXPLICIT_SIDE_EFFECTS_TRANSLATOR);
                     put(HINTS_PARTIAL_SIGNATURE, NO_EXPLICIT_SIDE_EFFECTS_TRANSLATOR);
                     put(HINTS_PREPROCESSING_VOTE, NO_EXPLICIT_SIDE_EFFECTS_TRANSLATOR);
                     put(HISTORY_PROOF_KEY_PUBLICATION, NO_EXPLICIT_SIDE_EFFECTS_TRANSLATOR);
                     put(HISTORY_ASSEMBLY_SIGNATURE, NO_EXPLICIT_SIDE_EFFECTS_TRANSLATOR);
                     put(HISTORY_PROOF_VOTE, NO_EXPLICIT_SIDE_EFFECTS_TRANSLATOR);
->>>>>>> f3f57ea8
                 }
             };
 
