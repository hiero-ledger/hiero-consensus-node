--- conflicted
+++ resolved
@@ -64,11 +64,8 @@
 import com.hedera.services.bdd.spec.transactions.token.HapiTokenAirdrop;
 import com.hedera.services.bdd.spec.transactions.token.HapiTokenCreate;
 import edu.umd.cs.findbugs.annotations.NonNull;
-<<<<<<< HEAD
 import java.util.List;
 import java.util.Map;
-=======
->>>>>>> f9518e3c
 import java.util.stream.Stream;
 import org.junit.jupiter.api.BeforeAll;
 import org.junit.jupiter.api.DisplayName;
@@ -289,7 +286,7 @@
     }
 
     @HapiTest
-    @DisplayName("given two same claims, secod should fail")
+    @DisplayName("given two same claims, second should fail")
     final Stream<DynamicTest> twoSameClaims() {
         return hapiTest(flattened(
                 setUpTokensAndAllReceivers(),
