--- conflicted
+++ resolved
@@ -433,13 +433,8 @@
         return self();
     }
 
-<<<<<<< HEAD
-    public T setNode(long shard, long realm, long account) {
-        node = Optional.of(HapiPropertySource.asAccount(shard, realm, account));
-=======
     public T setNode(String accountNum) {
         node = Optional.of(accountNum);
->>>>>>> 82ea7e2c
         return self();
     }
 
