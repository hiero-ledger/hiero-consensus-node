--- conflicted
+++ resolved
@@ -19,11 +19,8 @@
 import static com.hedera.services.bdd.junit.ContextRequirement.NO_CONCURRENT_CREATIONS;
 import static com.hedera.services.bdd.junit.TestTags.ONLY_SUBPROCESS;
 import static com.hedera.services.bdd.junit.TestTags.TOKEN;
-<<<<<<< HEAD
+import static com.hedera.services.bdd.spec.HapiPropertySource.asEntityString;
 import static com.hedera.services.bdd.spec.HapiSpec.customizedHapiTest;
-=======
-import static com.hedera.services.bdd.spec.HapiPropertySource.asEntityString;
->>>>>>> 9c37a55f
 import static com.hedera.services.bdd.spec.HapiSpec.hapiTest;
 import static com.hedera.services.bdd.spec.assertions.AccountInfoAsserts.approxChangeFromSnapshot;
 import static com.hedera.services.bdd.spec.assertions.AssertUtils.inOrder;
@@ -216,14 +213,9 @@
     @HapiTest
     @Tag(ONLY_SUBPROCESS)
     final Stream<DynamicTest> duplicatedTxnsSameTypeDifferentNodesDetected() {
-<<<<<<< HEAD
         return customizedHapiTest(
                 Map.of("memo.useSpecName", "false"),
-                cryptoCreate("acct3").setNode("0.0.3").via("txnId1"),
-=======
-        return hapiTest(
                 cryptoCreate("acct3").setNode(asEntityString(3)).via("txnId1"),
->>>>>>> 9c37a55f
                 sleepFor(2000),
                 cryptoCreate("acctWithDuplicateTxnId")
                         .setNode(asEntityString(5))
