// SPDX-License-Identifier: Apache-2.0
package com.hedera.services.bdd.suites.contract.precompile.schedule;

import static com.hedera.services.bdd.junit.TestTags.MATS;
import static com.hedera.services.bdd.junit.TestTags.SMART_CONTRACT;
import static com.hedera.services.bdd.spec.HapiSpec.hapiTest;
import static com.hedera.services.bdd.spec.queries.QueryVerbs.getScheduleInfo;
import static com.hedera.services.bdd.spec.transactions.TxnVerbs.scheduleSign;
import static com.hedera.services.bdd.spec.utilops.CustomSpecAssert.allRunFor;
import static com.hedera.services.bdd.suites.contract.Utils.FunctionType.FUNCTION;
import static com.hedera.services.bdd.suites.contract.Utils.asScheduleId;
import static com.hedera.services.bdd.suites.contract.Utils.getABIFor;

import com.esaulpaugh.headlong.abi.Address;
import com.hedera.services.bdd.junit.HapiTestLifecycle;
import com.hedera.services.bdd.junit.LeakyHapiTest;
import com.hedera.services.bdd.junit.LeakyRepeatableHapiTest;
import com.hedera.services.bdd.junit.RepeatableReason;
import com.hedera.services.bdd.junit.support.TestLifecycle;
import com.hedera.services.bdd.spec.assertions.ContractFnResultAsserts;
import com.hedera.services.bdd.spec.dsl.annotations.Account;
import com.hedera.services.bdd.spec.dsl.annotations.Contract;
import com.hedera.services.bdd.spec.dsl.entities.SpecAccount;
import com.hedera.services.bdd.spec.dsl.entities.SpecContract;
import com.hedera.services.bdd.spec.dsl.operations.transactions.CallContractOperation;
import com.hedera.services.bdd.spec.queries.schedule.HapiGetScheduleInfo;
import com.hedera.services.bdd.spec.utilops.CustomSpecAssert;
import com.hedera.services.bdd.spec.utilops.UtilVerbs;
import com.hedera.services.bdd.suites.HapiSuite;
import com.hederahashgraph.api.proto.java.ResponseCodeEnum;
import edu.umd.cs.findbugs.annotations.NonNull;
import java.math.BigInteger;
import java.util.Optional;
import java.util.concurrent.atomic.AtomicInteger;
import java.util.concurrent.atomic.AtomicReference;
import java.util.stream.Stream;
import org.junit.jupiter.api.AfterAll;
import org.junit.jupiter.api.Assertions;
import org.junit.jupiter.api.BeforeAll;
import org.junit.jupiter.api.DisplayName;
import org.junit.jupiter.api.DynamicTest;
import org.junit.jupiter.api.Tag;

/**
 * Tests success scenarios of the HRC-1215 functions when enabled
 * {@code contracts.systemContract.scheduleService.scheduleCall.enabled} feature flag. This tests checks just a happy
 * path because more detailed tests with be added to
 * <a href="https://github.com/hashgraph/hedera-evm-testing">hedera-evm-testing</a> repo
 */
@Tag(SMART_CONTRACT)
@HapiTestLifecycle
public class ScheduleCallTest {

    private static final AtomicInteger EXPIRY_SHIFT = new AtomicInteger(40);
    private static final BigInteger VALUE_MORE_THAN_LONG =
            BigInteger.valueOf(Long.MAX_VALUE).multiply(BigInteger.TEN);

    @Contract(contract = "HIP1215Contract", creationGas = 4_000_000L, isImmutable = true)
    static SpecContract contract;

    @Account(tinybarBalance = HapiSuite.ONE_HUNDRED_HBARS)
    static SpecAccount payer;

    @BeforeAll
    public static void setup(final TestLifecycle lifecycle) {
        lifecycle.doAdhoc(
                UtilVerbs.overriding("contracts.systemContract.scheduleService.scheduleCall.enabled", "true"));
    }

    @AfterAll
    public static void shutdown(final TestLifecycle lifecycle) {
        lifecycle.doAdhoc(UtilVerbs.restoreDefault("contracts.systemContract.scheduleService.scheduleCall.enabled"));
    }

    // default 'feeSchedules.json' do not contain HederaFunctionality.SCHEDULE_CREATE,
    // fee data for SubType.SCHEDULE_CREATE_CONTRACT_CALL
    // that is why we are reuploading 'scheduled-contract-fees.json' in tests
    @LeakyHapiTest(fees = "scheduled-contract-fees.json")
    @DisplayName("call scheduleCall(address,uint256,uint256,uint64,bytes) success")
    public Stream<DynamicTest> scheduledCallTest() {
        // contract is a default sender/payer for scheduleCall
        return hapiTest(UtilVerbs.withOpContext(scheduledCallTest(
                new AtomicReference<>(), "scheduleCallExample", BigInteger.valueOf(EXPIRY_SHIFT.incrementAndGet()))));
    }

    // default 'feeSchedules.json' do not contain HederaFunctionality.SCHEDULE_CREATE,
    // fee data for SubType.SCHEDULE_CREATE_CONTRACT_CALL
    // that is why we are reuploading 'scheduled-contract-fees.json' in tests
    @LeakyHapiTest(fees = "scheduled-contract-fees.json")
    @DisplayName("call scheduleCall(address,uint256,uint256,uint64,bytes) fail by 0 expiry")
    public Stream<DynamicTest> scheduledCall0ExpiryTest() {
        // contract is a default sender/payer for scheduleCall
        return hapiTest(scheduledCall(
                null,
                ResponseCodeEnum.SCHEDULE_EXPIRATION_TIME_MUST_BE_HIGHER_THAN_CONSENSUS_TIME,
                "scheduleCallWithDefaultCallData",
                BigInteger.ZERO,
                BigInteger.valueOf(2_000_000)));
    }

    // default 'feeSchedules.json' do not contain HederaFunctionality.SCHEDULE_CREATE,
    // fee data for SubType.SCHEDULE_CREATE_CONTRACT_CALL
    // that is why we are reuploading 'scheduled-contract-fees.json' in tests
    @LeakyHapiTest(fees = "scheduled-contract-fees.json")
    @DisplayName("call scheduleCall(address,uint256,uint256,uint64,bytes) fail by huge expiry")
    public Stream<DynamicTest> scheduledCallHugeExpiryTest() {
        // contract is a default sender/payer for scheduleCall
        return hapiTest(scheduledCall(
                null,
                ResponseCodeEnum.SCHEDULE_EXPIRATION_TIME_TOO_FAR_IN_FUTURE,
                "scheduleCallWithDefaultCallData",
                VALUE_MORE_THAN_LONG,
                BigInteger.valueOf(2_000_000)));
    }

    // default 'feeSchedules.json' do not contain HederaFunctionality.SCHEDULE_CREATE,
    // fee data for SubType.SCHEDULE_CREATE_CONTRACT_CALL
    // that is why we are reuploading 'scheduled-contract-fees.json' in tests
    @LeakyHapiTest(fees = "scheduled-contract-fees.json")
    @DisplayName("call scheduleCall(address,uint256,uint256,uint64,bytes) fail by huge gasLimit")
    public Stream<DynamicTest> scheduledCallHugeGasLimitTest() {
        final BigInteger expirySecond =
                BigInteger.valueOf((System.currentTimeMillis() / 1000) + EXPIRY_SHIFT.getAndIncrement());
        // contract is a default sender/payer for scheduleCall
        return hapiTest(scheduledCall(
                null,
                ResponseCodeEnum.SCHEDULE_EXPIRY_IS_BUSY,
                "scheduleCallWithDefaultCallData",
                expirySecond,
                VALUE_MORE_THAN_LONG));
    }

    // LeakyRepeatableHapiTest: we should use Repeatable test for single threaded processing. In other case test fails
    // with 'StreamValidationTest' 'expected from generated but did not find in translated [contractID]'

    // fees: default 'feeSchedules.json' do not contain HederaFunctionality.SCHEDULE_CREATE,
    // fee data for SubType.SCHEDULE_CREATE_CONTRACT_CALL
    // that is why we are reuploading 'scheduled-contract-fees.json' in tests
    @LeakyRepeatableHapiTest(
            value = RepeatableReason.NEEDS_SYNCHRONOUS_HANDLE_WORKFLOW,
            fees = "scheduled-contract-fees.json")
<<<<<<< HEAD
    @DisplayName("call scheduleCallWithPayer(address,address,uint256,uint256,uint64,bytes) success")
    public Stream<DynamicTest> scheduleCallWithPayerTest() {
=======
    @DisplayName("call scheduleCallWithSender(address,address,uint256,uint256,uint64,bytes) success")
    @Tag(MATS)
    public Stream<DynamicTest> scheduleCallWithSenderTest() {
>>>>>>> 34e8913e
        return hapiTest(UtilVerbs.withOpContext(scheduledCallWithSignTest(
                false,
                payer.name(),
                "scheduleCallWithPayerExample",
                payer,
                BigInteger.valueOf(EXPIRY_SHIFT.incrementAndGet()))));
    }

    // LeakyRepeatableHapiTest: we should use Repeatable test for single threaded processing. In other case test fails
    // with 'StreamValidationTest' 'expected from generated but did not find in translated [contractID]'

    // fees: default 'feeSchedules.json' do not contain HederaFunctionality.SCHEDULE_CREATE,
    // fee data for SubType.SCHEDULE_CREATE_CONTRACT_CALL
    // that is why we are reuploading 'scheduled-contract-fees.json' in tests
    @LeakyRepeatableHapiTest(
            value = RepeatableReason.NEEDS_SYNCHRONOUS_HANDLE_WORKFLOW,
            fees = "scheduled-contract-fees.json")
<<<<<<< HEAD
    @DisplayName("call executeCallOnPayerSignature(address,address,uint256,uint256,uint64,bytes) success")
    public Stream<DynamicTest> executeCallOnPayerSignatureTest() {
=======
    @DisplayName("call executeCallOnSenderSignature(address,address,uint256,uint256,uint64,bytes) success")
    @Tag(MATS)
    public Stream<DynamicTest> executeCallOnSenderSignatureTest() {
>>>>>>> 34e8913e
        return hapiTest(UtilVerbs.withOpContext(scheduledCallWithSignTest(
                true,
                payer.name(),
                "executeCallOnPayerSignatureExample",
                payer,
                BigInteger.valueOf(EXPIRY_SHIFT.incrementAndGet()))));
    }

    private CallContractOperation scheduledCall(
            final AtomicReference<Address> scheduleAddressHolder,
            @NonNull final ResponseCodeEnum status,
            @NonNull final String functionName,
            @NonNull final Object... parameters) {
        CallContractOperation call = contract.call(functionName, parameters)
                .gas(2_000_000)
                .andAssert(txn -> txn.hasResults(
                        ContractFnResultAsserts.resultWith()
                                .resultThruAbi(getABIFor(FUNCTION, functionName, contract.name()), ignore -> res -> {
                                    Assertions.assertEquals(2, res.length);
                                    Assertions.assertEquals((long) status.getNumber(), res[0]);
                                    Assertions.assertInstanceOf(Address.class, res[1]);
                                    return Optional.empty();
                                }),
                        // for child record asserting, because executeCall* creating child schedule transaction
                        ContractFnResultAsserts.anyResult()))
                .andAssert(txn -> txn.hasKnownStatus(ResponseCodeEnum.SUCCESS));
        if (scheduleAddressHolder != null) {
            call.exposingResultTo(res -> scheduleAddressHolder.set((Address) res[1]));
        }
        return call;
    }

    private CustomSpecAssert.ThrowingConsumer scheduledCallTest(
            @NonNull final AtomicReference<String> scheduleIdHolder,
            @NonNull final String functionName,
            @NonNull final Object... parameters) {
        return (spec, opLog) -> {
            // run schedule call
            AtomicReference<Address> scheduleAddressHolder = new AtomicReference<>();
            allRunFor(spec, scheduledCall(scheduleAddressHolder, ResponseCodeEnum.SUCCESS, functionName, parameters));
            // check schedule exists
            final var scheduleId = asScheduleId(spec, scheduleAddressHolder.get());
            final var scheduleIdString = String.valueOf(scheduleId.getScheduleNum());
            scheduleIdHolder.set(scheduleIdString);
            allRunFor(
                    spec,
                    getScheduleInfo(scheduleIdString)
                            .hasScheduleId(scheduleIdString)
                            .isNotExecuted()
                            .isNotDeleted());
        };
    }

    private CustomSpecAssert.ThrowingConsumer scheduledCallWithSignTest(
            final boolean executedAfterSigning,
            @NonNull final String payer,
            @NonNull final String functionName,
            @NonNull final Object... parameters) {
        return (spec, opLog) -> {
            AtomicReference<String> scheduleIdHolder = new AtomicReference<>();
            scheduledCallTest(scheduleIdHolder, functionName, parameters).assertFor(spec, opLog);
            HapiGetScheduleInfo info = getScheduleInfo(scheduleIdHolder.get())
                    .hasScheduleId(scheduleIdHolder.get())
                    .isNotDeleted();
            if (executedAfterSigning) {
                // check if the schedule was executed after signing
                info.isExecuted();
            } else {
                // check if the schedule was NOT executed after signing
                info.isNotExecuted();
            }
            allRunFor(
                    spec,
                    // sign schedule
                    scheduleSign(scheduleIdHolder.get()).alsoSigningWith(payer),
                    info);
        };
    }
}<|MERGE_RESOLUTION|>--- conflicted
+++ resolved
@@ -139,14 +139,9 @@
     @LeakyRepeatableHapiTest(
             value = RepeatableReason.NEEDS_SYNCHRONOUS_HANDLE_WORKFLOW,
             fees = "scheduled-contract-fees.json")
-<<<<<<< HEAD
     @DisplayName("call scheduleCallWithPayer(address,address,uint256,uint256,uint64,bytes) success")
+    @Tag(MATS)
     public Stream<DynamicTest> scheduleCallWithPayerTest() {
-=======
-    @DisplayName("call scheduleCallWithSender(address,address,uint256,uint256,uint64,bytes) success")
-    @Tag(MATS)
-    public Stream<DynamicTest> scheduleCallWithSenderTest() {
->>>>>>> 34e8913e
         return hapiTest(UtilVerbs.withOpContext(scheduledCallWithSignTest(
                 false,
                 payer.name(),
@@ -164,14 +159,9 @@
     @LeakyRepeatableHapiTest(
             value = RepeatableReason.NEEDS_SYNCHRONOUS_HANDLE_WORKFLOW,
             fees = "scheduled-contract-fees.json")
-<<<<<<< HEAD
     @DisplayName("call executeCallOnPayerSignature(address,address,uint256,uint256,uint64,bytes) success")
+    @Tag(MATS)
     public Stream<DynamicTest> executeCallOnPayerSignatureTest() {
-=======
-    @DisplayName("call executeCallOnSenderSignature(address,address,uint256,uint256,uint64,bytes) success")
-    @Tag(MATS)
-    public Stream<DynamicTest> executeCallOnSenderSignatureTest() {
->>>>>>> 34e8913e
         return hapiTest(UtilVerbs.withOpContext(scheduledCallWithSignTest(
                 true,
                 payer.name(),
