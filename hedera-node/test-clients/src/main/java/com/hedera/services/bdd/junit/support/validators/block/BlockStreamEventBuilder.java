// SPDX-License-Identifier: Apache-2.0
package com.hedera.services.bdd.junit.support.validators.block;

import static java.util.Objects.requireNonNull;
import static org.assertj.core.api.Fail.fail;

import com.hedera.hapi.block.stream.Block;
import com.hedera.hapi.block.stream.BlockItem;
import com.hedera.hapi.block.stream.input.EventHeader;
import com.hedera.hapi.block.stream.input.ParentEventReference;
import com.hedera.hapi.node.base.TransactionID;
import com.hedera.hapi.node.transaction.SignedTransaction;
import com.hedera.hapi.node.transaction.TransactionBody;
import com.hedera.hapi.platform.event.EventCore;
import com.hedera.hapi.platform.event.EventDescriptor;
import com.hedera.hapi.platform.event.GossipEvent;
import com.hedera.pbj.runtime.ParseException;
import com.hedera.pbj.runtime.io.buffer.Bytes;
import edu.umd.cs.findbugs.annotations.NonNull;
import java.util.ArrayList;
import java.util.HashMap;
import java.util.HashSet;
import java.util.List;
import java.util.Map;
import java.util.Set;
import org.hiero.base.crypto.Hash;
import org.hiero.consensus.crypto.PbjStreamHasher;
import org.hiero.consensus.model.event.PlatformEvent;

/**
 * A helper class for reconstructing events from the block stream.
 */
public class BlockStreamEventBuilder {

    /** The blocks to read events from. */
    private final List<Block> blocks;

    /** Track event hashes by index within a single block  for parent lookups within a block */
    private final Map<Integer, PlatformEvent> eventIndexToEvent = new HashMap<>();

    /** Track events by event hash for parent lookups across blocks */
    private final Map<Hash, PlatformEvent> eventHashToEvent = new HashMap<>();

    /** A list of transactions to include in the current event */
    private final List<Bytes> currentTransactions = new ArrayList<>();

    /** A list of all reconstructed events */
    private final List<PlatformEvent> events = new ArrayList<>();

    /** The header of the event we are currently collecting transactions for */
    private EventHeader currentEventHeader = null;

    /** The index of the current event within the current block */
    private int eventIndexWithinBlock = 0;

    /** The set of parent hashes that reference events in another block. Useful for verifying calculated hash integrity. */
    private final Set<Hash> crossBlockParentHashes = new HashSet<>();

    /**
     * Constructor.
     *
     * @param blocks the blocks to read events from
     */
    public BlockStreamEventBuilder(@NonNull final List<Block> blocks) {
        this.blocks = requireNonNull(blocks);
    }

    /**
     * Reconstructs GossipEvent objects from BlockItems across all blocks. Events are processed in order to handle
     * parent index references correctly.
     *
     * <p><strong>Important:</strong> The events in the returned list are in consensus order,
     * which also means they are in topological order. This ordering is critical for proper event hash chain validation,
     * as each event's hash must be calculated and stored before it can be referenced by subsequent events as a parent.
     */
    private void reconstructEventsFromBlocks() {
        for (final Block block : blocks) {
            startOfBlock();

            for (final BlockItem item : block.items()) {
                final var itemKind = item.item().kind();

                switch (itemKind) {
                    case EVENT_HEADER:
                        eventHeader(item.item().as());
                        break;
                    case SIGNED_TRANSACTION:
                        signedTransaction(item.item().as());
                        break;
                    default:
                        // Skip other item types (block headers, proofs, etc.)
                        break;
                }
            }
            endOfBlock();
        }
    }

    private void startOfBlock() {
        eventIndexWithinBlock = 0;
        currentTransactions.clear();
        eventIndexToEvent.clear();
    }

    private void eventHeader(@NonNull final EventHeader eventHeader) {
        if (currentEventHeader != null) {
            completeEvent();
            eventIndexWithinBlock++;
        }

        // Start new event
        currentEventHeader = eventHeader;
        currentTransactions.clear();
    }

<<<<<<< HEAD
    private void signedTransaction(@NonNull final Bytes transactionBytes) {
        if (currentEventHeader == null) {
=======
    private void signedTransaction(final Bytes transactionBytes) {
        final TransactionBody transactionBody = getTransactionBody(transactionBytes);
        if (transactionBody.transactionID().nonce() == 0 && currentEventHeader == null) {
>>>>>>> a652c058
            fail("Unexpected transaction item without an active event header!");
        }
        if (isTransactionInEvent(transactionBytes)) {
            currentTransactions.add(transactionBytes);
        }
    }

    private void endOfBlock() {
        if (currentEventHeader != null) {
            completeEvent();
        }
    }

    /**
     * Events included in the event hash have a nonce of zero and is not a scheduled transaction.
     * Other transactions (e.g. synthetic transactions) have a
     * non-zero nonce and must not be included in the event in order to calculate the correct event hash.
     *
     * @param transactionBytes the transaction bytes to check
     * @return true if the transaction should be included in the event, false otherwise
     */
    private boolean isTransactionInEvent(@NonNull final Bytes transactionBytes) {
        final TransactionBody transactionBody = getTransactionBody(transactionBytes);
        final TransactionID transactionId = transactionBody.transactionIDOrThrow();
        return transactionId.nonce() == 0 && !transactionId.scheduled();
    }

    /**
     * Parses and returns the transaction body from PBJ bytes.
     *
     * @param transactionBytes the transaction bytes
     * @return the parsed transaction body
     */
    private TransactionBody getTransactionBody(@NonNull final Bytes transactionBytes) {
        try {
            final SignedTransaction signedTransaction = SignedTransaction.PROTOBUF.parse(transactionBytes);
            return TransactionBody.PROTOBUF.parse(signedTransaction.bodyBytes());
        } catch (final ParseException e) {
            throw new RuntimeException("Unable to parse transaction bytes", e);
        }
    }

    /**
     * Uses the information collected so far about an event to create an event.
     */
    private void completeEvent() {
        final PlatformEvent platformEvent =
                createEventFromData(currentEventHeader, new ArrayList<>(currentTransactions), eventIndexToEvent);
        eventIndexToEvent.put(eventIndexWithinBlock, platformEvent);
        eventHashToEvent.put(platformEvent.getHash(), platformEvent);
        events.add(platformEvent);
        currentEventHeader = null;
    }

    /**
     * Creates a PlatformEvent from EventHeader and transaction data. Resolves parent hashes using the event index
     * lookup.
     *
     * @param eventHeader the event header containing core event data
     * @param transactions the list of transaction bytes
     * @param eventIndexToEvent map for looking up parent events
     * @return reconstructed PlatformEvent with calculated hash
     */
    private PlatformEvent createEventFromData(
            @NonNull final EventHeader eventHeader,
            @NonNull final List<Bytes> transactions,
            @NonNull final Map<Integer, PlatformEvent> eventIndexToEvent) {

        final EventCore eventCore = eventHeader.eventCore();
        if (eventCore == null) {
            throw new IllegalStateException("EventHeader missing EventCore data");
        }

        // Resolve parent hashes from EventHeader parent references
        final List<EventDescriptor> resolvedParents = resolveParentReferences(eventHeader.parents(), eventIndexToEvent);

        // Create GossipEvent with parents and transactions
        final GossipEvent gossipEvent = GossipEvent.newBuilder()
                .eventCore(eventCore)
                .signature(Bytes.EMPTY) // EventHeader doesn't have signature, use empty for now
                .parents(resolvedParents)
                .transactions(transactions)
                .build();
        final PlatformEvent platformEvent = new PlatformEvent(gossipEvent);
        calculateEventHash(platformEvent);
        return platformEvent;
    }

    private void calculateEventHash(final PlatformEvent platformEvent) {
        final PbjStreamHasher hasher = new PbjStreamHasher();
        hasher.hashEvent(platformEvent);
    }

    /**
     * Resolves parent EventDescriptor references from ParentEventReference objects. Handles both index-based references
     * (within block) and EventDescriptor references (outside block).
     *
     * @param parentReferences original parent references from EventHeader
     * @param eventIndexToHash lookup map for event hashes
     * @return resolved parent descriptors with proper hashes
     */
    private List<EventDescriptor> resolveParentReferences(
            @NonNull final List<ParentEventReference> parentReferences,
            @NonNull final Map<Integer, PlatformEvent> eventIndexToHash) {

        final List<EventDescriptor> resolvedParents = new ArrayList<>();

        for (final ParentEventReference parentRef : parentReferences) {
            switch (parentRef.parent().kind()) {
                case INDEX:
                    // Parent is referenced by index within the current block
                    final int parentIndex = parentRef.parent().as();
                    final PlatformEvent parent = eventIndexToHash.get(parentIndex);

                    if (parent != null) {
                        resolvedParents.add(parent.getDescriptor().eventDescriptor());
                    } else {
                        fail("Unable to find a parent event for index %d", parentIndex);
                    }
                    break;

                case EVENT_DESCRIPTOR:
                    // Parent is already an EventDescriptor (outside current block)
                    final EventDescriptor parentDescriptor = parentRef.parent().as();
                    resolvedParents.add(parentDescriptor);
                    final Hash parentHash = new Hash(parentDescriptor.hash());
                    if (!eventHashToEvent.containsKey(parentHash)) {
                        fail("Unable to find event matching parent hash %s", parentHash);
                    }
                    crossBlockParentHashes.add(new Hash(parentDescriptor.hash()));
                    break;

                default:
                    // Unknown parent reference type, skip
                    break;
            }
        }

        return resolvedParents;
    }

    /**
     * Returns a list of events constructed at the time of the call.
     *
     * @return the reconstructed and hashed events
     */
    public List<PlatformEvent> getEvents() {
        if (events.isEmpty()) {
            reconstructEventsFromBlocks();
        }
        return events;
    }

    /**
     * Returns the set of parent hashes that reference events outside the current block.
     *
     * @return the set of cross-block parent hashes
     */
    public Set<Hash> getCrossBlockParentHashes() {
        if (events.isEmpty()) {
            reconstructEventsFromBlocks();
        }
        return crossBlockParentHashes;
    }
}<|MERGE_RESOLUTION|>--- conflicted
+++ resolved
@@ -113,14 +113,11 @@
         currentTransactions.clear();
     }
 
-<<<<<<< HEAD
-    private void signedTransaction(@NonNull final Bytes transactionBytes) {
-        if (currentEventHeader == null) {
-=======
     private void signedTransaction(final Bytes transactionBytes) {
         final TransactionBody transactionBody = getTransactionBody(transactionBytes);
+        // When performing a network transplant, there may be transactions with a non-zero nonce
+        // outside of an event header. These transactions should be ignored.
         if (transactionBody.transactionID().nonce() == 0 && currentEventHeader == null) {
->>>>>>> a652c058
             fail("Unexpected transaction item without an active event header!");
         }
         if (isTransactionInEvent(transactionBytes)) {
