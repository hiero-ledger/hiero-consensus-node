/*
 * Copyright (C) 2025 Hedera Hashgraph, LLC
 *
 * Licensed under the Apache License, Version 2.0 (the "License");
 * you may not use this file except in compliance with the License.
 * You may obtain a copy of the License at
 *
 *      http://www.apache.org/licenses/LICENSE-2.0
 *
 * Unless required by applicable law or agreed to in writing, software
 * distributed under the License is distributed on an "AS IS" BASIS,
 * WITHOUT WARRANTIES OR CONDITIONS OF ANY KIND, either express or implied.
 * See the License for the specific language governing permissions and
 * limitations under the License.
 */

package com.hedera.services.bdd.spec;

import static com.hedera.node.app.hapi.utils.CommonPbjConverters.fromByteString;
import static com.hedera.services.bdd.spec.transactions.contract.HapiParserUtil.asHeadlongAddress;
import static com.hedera.services.bdd.suites.utils.sysfiles.BookEntryPojo.asOctets;
import static java.lang.System.arraycopy;
import static java.util.Objects.requireNonNull;

import com.esaulpaugh.headlong.abi.Address;
import com.google.common.primitives.Ints;
import com.google.common.primitives.Longs;
import com.google.protobuf.ByteString;
import com.hedera.hapi.node.base.ServiceEndpoint;
import com.hedera.node.app.hapi.utils.sysfiles.domain.throttling.ScaleFactor;
import com.hedera.node.config.converter.LongPairConverter;
import com.hedera.node.config.types.LongPair;
import com.hedera.node.config.types.StreamMode;
import com.hedera.pbj.runtime.io.buffer.Bytes;
import com.hedera.services.bdd.spec.keys.KeyFactory;
import com.hedera.services.bdd.spec.keys.SigControl;
import com.hedera.services.bdd.spec.props.JutilPropertySource;
import com.hedera.services.bdd.spec.props.MapPropertySource;
import com.hederahashgraph.api.proto.java.AccountID;
import com.hederahashgraph.api.proto.java.ContractID;
import com.hederahashgraph.api.proto.java.Duration;
import com.hederahashgraph.api.proto.java.EntityNumber;
import com.hederahashgraph.api.proto.java.FileID;
import com.hederahashgraph.api.proto.java.RealmID;
import com.hederahashgraph.api.proto.java.ScheduleID;
import com.hederahashgraph.api.proto.java.SemanticVersion;
import com.hederahashgraph.api.proto.java.ShardID;
import com.hederahashgraph.api.proto.java.TokenID;
import com.hederahashgraph.api.proto.java.TopicID;
import com.swirlds.common.utility.CommonUtils;
import edu.umd.cs.findbugs.annotations.NonNull;
import java.util.Arrays;
import java.util.List;
import java.util.Map;
import java.util.concurrent.TimeUnit;
import java.util.stream.Stream;

public interface HapiPropertySource {

    String ENTITY_STRING = "%d.%d.%d";
    // Default shard and realm static ID building and comparisons
    int shard = 0;
    long realm = 0;

    static byte[] explicitBytesOf(@NonNull final Address address) {
        var asBytes = address.value().toByteArray();
        // Might have a leading zero byte to make it positive
        if (asBytes.length == 21) {
            asBytes = Arrays.copyOfRange(asBytes, 1, 21);
        }
        return asBytes;
    }

    String get(String property);

    boolean has(String property);

    static HapiPropertySource inPriorityOrder(HapiPropertySource... sources) {
        if (sources.length == 1) {
            return sources[0];
        } else {
            HapiPropertySource overrides = sources[0];
            HapiPropertySource defaults = inPriorityOrder(Arrays.copyOfRange(sources, 1, sources.length));

            return new HapiPropertySource() {
                @Override
                public String get(String property) {
                    return overrides.has(property) ? overrides.get(property) : defaults.get(property);
                }

                @Override
                public boolean has(String property) {
                    return overrides.has(property) || defaults.has(property);
                }
            };
        }
    }

    default HapiSpec.UTF8Mode getUTF8Mode(String property) {
        return HapiSpec.UTF8Mode.valueOf(get(property));
    }

    default FileID getFile(String property) {
        try {
            return asFile(get("default.shard"), get("default.realm"), get(property));
        } catch (Exception ignore) {
        }
        return FileID.getDefaultInstance();
    }

    default AccountID getAccount(String property) {
        try {
            return asAccount(get("default.shard"), get("default.realm"), get(property));
        } catch (Exception ignore) {
        }
        return AccountID.getDefaultInstance();
    }

    /**
     * Returns an {@link StreamMode} parsed from the given property.
     * @param property the property to get the value from
     * @return the {@link StreamMode} value
     */
    default StreamMode getStreamMode(@NonNull final String property) {
        requireNonNull(property);
        return StreamMode.valueOf(get(property));
    }

    default ServiceEndpoint getServiceEndpoint(String property) {
        try {
            return asServiceEndpoint(get(property));
        } catch (Exception ignore) {
            System.out.println("Unable to parse service endpoint from property: " + property);
        }
        return ServiceEndpoint.DEFAULT;
    }

    default ContractID getContract(String property) {
        try {
            return asContract(get(property));
        } catch (Exception ignore) {
        }
        return ContractID.getDefaultInstance();
    }

    default RealmID getRealm(String property) {
        return RealmID.newBuilder().setRealmNum(Long.parseLong(get(property))).build();
    }

    default ShardID getShard(String property) {
        return ShardID.newBuilder().setShardNum(Long.parseLong(get(property))).build();
    }

    default TimeUnit getTimeUnit(String property) {
        return TimeUnit.valueOf(get(property));
    }

    default ScaleFactor getScaleFactor(@NonNull final String property) {
        requireNonNull(property);
        return ScaleFactor.from(get(property));
    }

    default double getDouble(String property) {
        return Double.parseDouble(get(property));
    }

    default long getLong(String property) {
        return Long.parseLong(get(property));
    }

    /**
     * Returns a {@link LongPair} from the given property.
     * @param property the property to get the value from
     * @return the {@link LongPair} value
     */
    default LongPair getLongPair(@NonNull final String property) {
        return new LongPairConverter().convert(get(property));
    }

    default HapiSpecSetup.TlsConfig getTlsConfig(String property) {
        return HapiSpecSetup.TlsConfig.valueOf(get(property).toUpperCase());
    }

    default HapiSpecSetup.TxnProtoStructure getTxnConfig(String property) {
        return HapiSpecSetup.TxnProtoStructure.valueOf(get(property).toUpperCase());
    }

    default HapiSpecSetup.NodeSelection getNodeSelector(String property) {
        return HapiSpecSetup.NodeSelection.valueOf(get(property).toUpperCase());
    }

    default int getInteger(String property) {
        return Integer.parseInt(get(property));
    }

    default Duration getDurationFromSecs(String property) {
        return Duration.newBuilder().setSeconds(getInteger(property)).build();
    }

    default boolean getBoolean(String property) {
        return Boolean.parseBoolean(get(property));
    }

    default byte[] getBytes(String property) {
        return get(property).getBytes();
    }

    default KeyFactory.KeyType getKeyType(String property) {
        return KeyFactory.KeyType.valueOf(get(property));
    }

    default SigControl.KeyAlgo getKeyAlgorithm(String property) {
        return SigControl.KeyAlgo.valueOf(get(property));
    }

    default HapiSpec.SpecStatus getSpecStatus(String property) {
        return HapiSpec.SpecStatus.valueOf(get(property));
    }

    static HapiPropertySource[] asSources(Object... sources) {
        return Stream.of(sources)
                .map(s -> (s instanceof HapiPropertySource)
                        ? s
                        : ((s instanceof Map) ? new MapPropertySource((Map) s) : new JutilPropertySource((String) s)))
                .toArray(HapiPropertySource[]::new);
    }

    static TokenID asToken(String v) {
        long[] nativeParts = asDotDelimitedLongArray(v);
        return TokenID.newBuilder()
                .setShardNum(nativeParts[0])
                .setRealmNum(nativeParts[1])
                .setTokenNum(nativeParts[2])
                .build();
    }

    static String asTokenString(TokenID token) {
        return String.format(ENTITY_STRING, token.getShardNum(), token.getRealmNum(), token.getTokenNum());
    }

    static AccountID asAccount(String v) {
        long[] nativeParts = asDotDelimitedLongArray(v);
        return AccountID.newBuilder()
                .setShardNum(nativeParts[0])
                .setRealmNum(nativeParts[1])
                .setAccountNum(nativeParts[2])
                .build();
    }

    static AccountID asAccount(String shard, String realm, String num) {
        return AccountID.newBuilder()
                .setShardNum(Long.parseLong(shard))
                .setRealmNum(Long.parseLong(realm))
                .setAccountNum(Long.parseLong(num))
                .build();
    }

    static ContractID asContract(String shard, String realm, String num) {
        return ContractID.newBuilder()
                .setShardNum(Long.parseLong(shard))
                .setRealmNum(Long.parseLong(realm))
                .setContractNum(Long.parseLong(num))
                .build();
    }

    static FileID asFile(String shard, String realm, String num) {
        return FileID.newBuilder()
                .setShardNum(Long.parseLong(shard))
                .setRealmNum(Long.parseLong(realm))
                .setFileNum(Long.parseLong(num))
                .build();
    }

    static ScheduleID asSchedule(String shard, String realm, String num) {
        return ScheduleID.newBuilder()
                .setShardNum(Long.parseLong(shard))
                .setRealmNum(Long.parseLong(realm))
                .setScheduleNum(Long.parseLong(num))
                .build();
    }

    static TokenID asToken(String shard, String realm, String num) {
        return TokenID.newBuilder()
                .setShardNum(Long.parseLong(shard))
                .setRealmNum(Long.parseLong(realm))
                .setTokenNum(Long.parseLong(num))
                .build();
    }

    static TopicID asTopic(String shard, String realm, String num) {
        return TopicID.newBuilder()
                .setShardNum(Long.parseLong(shard))
                .setRealmNum(Long.parseLong(realm))
                .setTopicNum(Long.parseLong(num))
                .build();
    }

    static AccountID asAccount(ByteString v) {
        return AccountID.newBuilder().setAlias(v).build();
    }

    static String asAccountString(AccountID account) {
        return String.format(ENTITY_STRING, account.getShardNum(), account.getRealmNum(), account.getAccountNum());
    }

    static String asAliasableAccountString(final AccountID account) {
        if (account.getAlias().isEmpty()) {
            return asAccountString(account);
        } else {
            final var literalAlias = account.getAlias().toString();
            return String.format(ENTITY_STRING, account.getShardNum(), account.getRealmNum(), literalAlias);
        }
    }

    static TopicID asTopic(String v) {
        long[] nativeParts = asDotDelimitedLongArray(v);
        return TopicID.newBuilder()
                .setShardNum(nativeParts[0])
                .setRealmNum(nativeParts[1])
                .setTopicNum(nativeParts[2])
                .build();
    }

    static String asTopicString(TopicID topic) {
        return String.format(ENTITY_STRING, topic.getShardNum(), topic.getRealmNum(), topic.getTopicNum());
    }

    /**
     * Interprets the given string as a comma-separated list of {@code {<IP>|<DNS>}:{<PORT>}} pairs, returning a list
     * of {@link ServiceEndpoint} instances with the appropriate host references set.
     * @param v the string to interpret
     * @return the parsed list of {@link ServiceEndpoint} instances
     */
    static List<ServiceEndpoint> asCsServiceEndpoints(@NonNull final String v) {
        requireNonNull(v);
        return Stream.of(v.split(","))
                .map(HapiPropertySource::asTypedServiceEndpoint)
                .toList();
    }

    /**
     * Interprets the given string as a {@code {<IP>|<DNS>}:{<PORT>}} pair, returning an {@link ServiceEndpoint}
     * with the appropriate host reference set.
     * @param v the string to interpret
     * @return the parsed {@link ServiceEndpoint}
     */
    static ServiceEndpoint asTypedServiceEndpoint(@NonNull final String v) {
        requireNonNull(v);
        try {
            return asServiceEndpoint(v);
        } catch (Exception ignore) {
            return asDnsServiceEndpoint(v);
        }
    }

    /**
     * Converts the given {@link Bytes} instance to a readable IPv4 address string.
     * @param ipV4Addr the {@link Bytes} instance to convert
     * @return the readable IPv4 address string
     */
    static String asReadableIp(@NonNull final Bytes ipV4Addr) {
        requireNonNull(ipV4Addr);
        final var bytes = ipV4Addr.toByteArray();
        return (0xff & bytes[0]) + "." + (0xff & bytes[1]) + "." + (0xff & bytes[2]) + "." + (0xff & bytes[3]);
    }

    static ServiceEndpoint asServiceEndpoint(String v) {
        String[] parts = v.split(":");
        return ServiceEndpoint.newBuilder()
                .ipAddressV4(fromByteString(asOctets(parts[0])))
                .port(Integer.parseInt(parts[1]))
                .build();
    }

    static ServiceEndpoint invalidServiceEndpoint() {
        return ServiceEndpoint.newBuilder()
                .ipAddressV4(Bytes.wrap(new byte[3]))
                .port(33)
                .build();
    }

    static ServiceEndpoint asDnsServiceEndpoint(String v) {
        String[] parts = v.split(":");
        return ServiceEndpoint.newBuilder()
                .domainName(parts[0])
                .port(Integer.parseInt(parts[1]))
                .build();
    }

    static ContractID asContract(String v) {
        long[] nativeParts = asDotDelimitedLongArray(v);
        return ContractID.newBuilder()
                .setShardNum(nativeParts[0])
                .setRealmNum(nativeParts[1])
                .setContractNum(nativeParts[2])
                .build();
    }

    static ContractID asContractIdWithEvmAddress(ByteString address) {
<<<<<<< HEAD
        return ContractID.newBuilder().setEvmAddress(address).build();
=======
        return ContractID.newBuilder()
                .setShardNum(shard)
                .setRealmNum(realm)
                .setEvmAddress(address)
                .build();
>>>>>>> 866695b4
    }

    static String asContractString(ContractID contract) {
        return String.format(ENTITY_STRING, contract.getShardNum(), contract.getRealmNum(), contract.getContractNum());
    }

    static ScheduleID asSchedule(String v) {
        long[] nativeParts = asDotDelimitedLongArray(v);
        return ScheduleID.newBuilder()
                .setShardNum(nativeParts[0])
                .setRealmNum(nativeParts[1])
                .setScheduleNum(nativeParts[2])
                .build();
    }

    static String asScheduleString(ScheduleID schedule) {
        return String.format(ENTITY_STRING, schedule.getShardNum(), schedule.getRealmNum(), schedule.getScheduleNum());
    }

    static SemanticVersion asSemVer(String v) {
        long[] nativeParts = asDotDelimitedLongArray(v);
        return SemanticVersion.newBuilder()
                .setMajor((int) nativeParts[0])
                .setMinor((int) nativeParts[1])
                .setPatch((int) nativeParts[2])
                .build();
    }

    static FileID asFile(String v) {
        long[] nativeParts = asDotDelimitedLongArray(v);
        return FileID.newBuilder()
                .setShardNum(nativeParts[0])
                .setRealmNum(nativeParts[1])
                .setFileNum(nativeParts[2])
                .build();
    }

    static EntityNumber asEntityNumber(String v) {
        return EntityNumber.newBuilder().setNumber(Long.parseLong(v)).build();
    }

    static String asFileString(FileID file) {
        return String.format(ENTITY_STRING, file.getShardNum(), file.getRealmNum(), file.getFileNum());
    }

    static long[] asDotDelimitedLongArray(String s) {
        String[] parts = s.split("[.]");
        return Stream.of(parts).mapToLong(Long::valueOf).toArray();
    }

    static byte[] asSolidityAddress(final AccountID accountId) {
        return asSolidityAddress((int) accountId.getShardNum(), accountId.getRealmNum(), accountId.getAccountNum());
    }

    static Address idAsHeadlongAddress(final AccountID accountId) {
        return asHeadlongAddress(
                asSolidityAddress((int) accountId.getShardNum(), accountId.getRealmNum(), accountId.getAccountNum()));
    }

    static Address idAsHeadlongAddress(final TokenID tokenId) {
        return asHeadlongAddress(
                asSolidityAddress((int) tokenId.getShardNum(), tokenId.getRealmNum(), tokenId.getTokenNum()));
    }

    static String asHexedSolidityAddress(final AccountID accountId) {
        return CommonUtils.hex(asSolidityAddress(accountId));
    }

    static String asHexedSolidityAddress(final ContractID contractId) {
        return CommonUtils.hex(asSolidityAddress(contractId));
    }

    static String asHexedSolidityAddress(final TokenID tokenId) {
        return CommonUtils.hex(asSolidityAddress(tokenId));
    }

    static byte[] asSolidityAddress(final ContractID contractId) {
        return asSolidityAddress((int) contractId.getShardNum(), contractId.getRealmNum(), contractId.getContractNum());
    }

    static byte[] asSolidityAddress(final TokenID tokenId) {
        return asSolidityAddress((int) tokenId.getShardNum(), tokenId.getRealmNum(), tokenId.getTokenNum());
    }

    static byte[] asSolidityAddress(final int shard, final long realm, final long num) {
        final byte[] solidityAddress = new byte[20];

        arraycopy(Ints.toByteArray(shard), 0, solidityAddress, 0, 4);
        arraycopy(Longs.toByteArray(realm), 0, solidityAddress, 4, 8);
        arraycopy(Longs.toByteArray(num), 0, solidityAddress, 12, 8);

        return solidityAddress;
    }

    static String asHexedSolidityAddress(final int shard, final long realm, final long num) {
        return CommonUtils.hex(asSolidityAddress(shard, realm, num));
    }

    static ContractID contractIdFromHexedMirrorAddress(final String hexedEvm) {
        return ContractID.newBuilder()
                .setShardNum(Ints.fromByteArray(Arrays.copyOfRange(CommonUtils.unhex(hexedEvm), 0, 4)))
                .setRealmNum(Longs.fromByteArray(Arrays.copyOfRange(CommonUtils.unhex(hexedEvm), 4, 12)))
                .setContractNum(Longs.fromByteArray(Arrays.copyOfRange(CommonUtils.unhex(hexedEvm), 12, 20)))
                .build();
    }

    static AccountID accountIdFromHexedMirrorAddress(final String hexedEvm) {
        return AccountID.newBuilder()
                .setShardNum(Ints.fromByteArray(Arrays.copyOfRange(CommonUtils.unhex(hexedEvm), 0, 4)))
                .setRealmNum(Longs.fromByteArray(Arrays.copyOfRange(CommonUtils.unhex(hexedEvm), 4, 12)))
                .setAccountNum(Longs.fromByteArray(Arrays.copyOfRange(CommonUtils.unhex(hexedEvm), 12, 20)))
                .build();
    }

    static String literalIdFromHexedMirrorAddress(final String hexedEvm) {
        return HapiPropertySource.asContractString(ContractID.newBuilder()
                .setShardNum(Ints.fromByteArray(Arrays.copyOfRange(CommonUtils.unhex(hexedEvm), 0, 4)))
                .setRealmNum(Longs.fromByteArray(Arrays.copyOfRange(CommonUtils.unhex(hexedEvm), 4, 12)))
                .setContractNum(Longs.fromByteArray(Arrays.copyOfRange(CommonUtils.unhex(hexedEvm), 12, 20)))
                .build());
    }
}<|MERGE_RESOLUTION|>--- conflicted
+++ resolved
@@ -397,15 +397,11 @@
     }
 
     static ContractID asContractIdWithEvmAddress(ByteString address) {
-<<<<<<< HEAD
-        return ContractID.newBuilder().setEvmAddress(address).build();
-=======
         return ContractID.newBuilder()
                 .setShardNum(shard)
                 .setRealmNum(realm)
                 .setEvmAddress(address)
                 .build();
->>>>>>> 866695b4
     }
 
     static String asContractString(ContractID contract) {
