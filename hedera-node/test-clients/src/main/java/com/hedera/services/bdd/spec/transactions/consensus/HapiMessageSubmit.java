/*
 * Copyright (C) 2020-2025 Hedera Hashgraph, LLC
 *
 * Licensed under the Apache License, Version 2.0 (the "License");
 * you may not use this file except in compliance with the License.
 * You may obtain a copy of the License at
 *
 *      http://www.apache.org/licenses/LICENSE-2.0
 *
 * Unless required by applicable law or agreed to in writing, software
 * distributed under the License is distributed on an "AS IS" BASIS,
 * WITHOUT WARRANTIES OR CONDITIONS OF ANY KIND, either express or implied.
 * See the License for the specific language governing permissions and
 * limitations under the License.
 */

package com.hedera.services.bdd.spec.transactions.consensus;

import static com.hedera.services.bdd.spec.transactions.TxnUtils.asTopicId;
import static com.hedera.services.bdd.spec.transactions.TxnUtils.asTransactionID;
import static com.hedera.services.bdd.spec.transactions.TxnUtils.suFrom;
import static com.hederahashgraph.api.proto.java.HederaFunctionality.ConsensusSubmitMessage;

import com.google.common.base.MoreObjects;
import com.google.protobuf.ByteString;
import com.hedera.node.app.hapi.fees.usage.BaseTransactionMeta;
import com.hedera.node.app.hapi.fees.usage.consensus.SubmitMessageMeta;
import com.hedera.node.app.hapi.fees.usage.state.UsageAccumulator;
import com.hedera.node.app.hapi.utils.fee.SigValueObj;
import com.hedera.services.bdd.spec.HapiPropertySource;
import com.hedera.services.bdd.spec.HapiSpec;
import com.hedera.services.bdd.spec.fees.AdapterUtils;
import com.hedera.services.bdd.spec.transactions.HapiTxnOp;
import com.hederahashgraph.api.proto.java.ConsensusCustomFee;
import com.hederahashgraph.api.proto.java.ConsensusMessageChunkInfo;
import com.hederahashgraph.api.proto.java.ConsensusSubmitMessageTransactionBody;
import com.hederahashgraph.api.proto.java.FeeData;
import com.hederahashgraph.api.proto.java.FixedCustomFee;
import com.hederahashgraph.api.proto.java.HederaFunctionality;
import com.hederahashgraph.api.proto.java.Key;
import com.hederahashgraph.api.proto.java.TopicID;
import com.hederahashgraph.api.proto.java.Transaction;
import com.hederahashgraph.api.proto.java.TransactionBody;
import com.hederahashgraph.api.proto.java.TransactionID;
import java.util.ArrayList;
import java.util.Collections;
import java.util.List;
import java.util.Optional;
import java.util.OptionalInt;
import java.util.function.Consumer;
import java.util.function.Function;

public class HapiMessageSubmit extends HapiTxnOp<HapiMessageSubmit> {
    private Optional<String> topic = Optional.empty();
    private Optional<Function<HapiSpec, TopicID>> topicFn = Optional.empty();
    private Optional<ByteString> message = Optional.empty();
    private OptionalInt totalChunks = OptionalInt.empty();
    private OptionalInt chunkNumber = OptionalInt.empty();
    private Optional<String> initialTransactionPayer = Optional.empty();
    private Optional<TransactionID> initialTransactionID = Optional.empty();
    private boolean clearMessage = false;
<<<<<<< HEAD
    private final List<Function<HapiSpec, ConsensusCustomFee>> maxCustomFeeList = new ArrayList<>();
    private boolean acceptAllCustomFees = false;
=======
    private final List<Function<HapiSpec, FixedCustomFee>> maxCustomFeeList = new ArrayList<>();
>>>>>>> aa773a6b

    public HapiMessageSubmit(final String topic) {
        this.topic = Optional.ofNullable(topic);
    }

    public HapiMessageSubmit(final Function<HapiSpec, TopicID> topicFn) {
        this.topicFn = Optional.of(topicFn);
    }

    @Override
    public HederaFunctionality type() {
        return ConsensusSubmitMessage;
    }

    @Override
    protected HapiMessageSubmit self() {
        return this;
    }

    public Optional<String> getTopic() {
        return topic;
    }

    public Optional<ByteString> getMessage() {
        return message;
    }

    public HapiMessageSubmit message(final ByteString s) {
        message = Optional.of(s);
        return this;
    }

    public HapiMessageSubmit message(final byte[] s) {
        message(ByteString.copyFrom(s));
        return this;
    }

    public HapiMessageSubmit message(final String s) {
        message(s.getBytes());
        return this;
    }

    public HapiMessageSubmit clearMessage() {
        clearMessage = true;
        return this;
    }

    public HapiMessageSubmit chunkInfo(final int totalChunks, final int chunkNumber) {
        this.totalChunks = OptionalInt.of(totalChunks);
        this.chunkNumber = OptionalInt.of(chunkNumber);
        return this;
    }

    public HapiMessageSubmit chunkInfo(
            final int totalChunks, final int chunkNumber, final String initialTransactionPayer) {
        this.initialTransactionPayer = Optional.of(initialTransactionPayer);
        return chunkInfo(totalChunks, chunkNumber);
    }

    public HapiMessageSubmit chunkInfo(
            final int totalChunks, final int chunkNumber, final TransactionID initialTransactionID) {
        this.initialTransactionID = Optional.of(initialTransactionID);
        return chunkInfo(totalChunks, chunkNumber);
    }

    public HapiMessageSubmit maxCustomFee(Function<HapiSpec, ConsensusCustomFee> f) {
        maxCustomFeeList.add(f);
        return this;
    }

    public HapiMessageSubmit acceptAllCustomFees(boolean acceptAllFees) {
        this.acceptAllCustomFees = acceptAllFees;
        return this;
    }

    @Override
    protected Consumer<TransactionBody.Builder> opBodyDef(final HapiSpec spec) throws Throwable {
        final TopicID id = resolveTopicId(spec);
        final ConsensusSubmitMessageTransactionBody opBody = spec.txns()
                .<ConsensusSubmitMessageTransactionBody, ConsensusSubmitMessageTransactionBody.Builder>body(
                        ConsensusSubmitMessageTransactionBody.class, b -> {
                            b.setTopicID(id);
                            message.ifPresent(m -> b.setMessage(m));
                            if (clearMessage) {
                                b.clearMessage();
                            }
                            if (!maxCustomFeeList.isEmpty()) {
                                for (final var supplier : maxCustomFeeList) {
                                    b.addMaxCustomFees(supplier.apply(spec).getFixedFee());
                                }
                            }
                            b.setAcceptAllCustomFees(acceptAllCustomFees);
                            if (totalChunks.isPresent() && chunkNumber.isPresent()) {
                                final ConsensusMessageChunkInfo chunkInfo = ConsensusMessageChunkInfo.newBuilder()
                                        .setInitialTransactionID(initialTransactionID.orElse(asTransactionID(
                                                spec,
                                                initialTransactionPayer.isPresent() ? initialTransactionPayer : payer)))
                                        .setTotal(totalChunks.getAsInt())
                                        .setNumber(chunkNumber.getAsInt())
                                        .build();
                                b.setChunkInfo(chunkInfo);
                                spec.registry()
                                        .saveTimestamp(
                                                txnName,
                                                chunkInfo
                                                        .getInitialTransactionID()
                                                        .getTransactionValidStart());
                            }
                        });
        return b -> b.setConsensusSubmitMessage(opBody);
    }

    private TopicID resolveTopicId(final HapiSpec spec) {
        if (topicFn.isPresent()) {
            final TopicID topicID = topicFn.get().apply(spec);
            topic = Optional.of(HapiPropertySource.asTopicString(topicID));
            return topicID;
        }
        if (topic.isPresent()) {
            return asTopicId(topic.get(), spec);
        }
        return TopicID.getDefaultInstance();
    }

    @Override
    protected Function<HapiSpec, List<Key>> variableDefaultSigners() {
        return spec -> {
            if (topic.isPresent() && spec.registry().hasKey(topic.get() + "Submit")) {
                return List.of(spec.registry().getKey(topic.get() + "Submit"));
            }
            return Collections.emptyList();
        };
    }

    @Override
    protected long feeFor(final HapiSpec spec, final Transaction txn, final int numPayerKeys) throws Throwable {
        return spec.fees().forActivityBasedOp(ConsensusSubmitMessage, this::usageEstimate, txn, numPayerKeys);
    }

    private FeeData usageEstimate(final TransactionBody txn, final SigValueObj svo) {
        final var op = txn.getConsensusSubmitMessage();
        final var baseMeta = new BaseTransactionMeta(txn.getMemoBytes().size(), 0);
        final var submitMeta = new SubmitMessageMeta(op.getMessage().size());

        final var accumulator = new UsageAccumulator();
        consensusOpsUsage.submitMessageUsage(suFrom(svo), submitMeta, baseMeta, accumulator);

        return AdapterUtils.feeDataFrom(accumulator);
    }

    @Override
    protected MoreObjects.ToStringHelper toStringHelper() {
        final MoreObjects.ToStringHelper helper =
                super.toStringHelper().add("topic", topic.orElse("<not set>")).add("message", message);
        return helper;
    }
}<|MERGE_RESOLUTION|>--- conflicted
+++ resolved
@@ -59,12 +59,7 @@
     private Optional<String> initialTransactionPayer = Optional.empty();
     private Optional<TransactionID> initialTransactionID = Optional.empty();
     private boolean clearMessage = false;
-<<<<<<< HEAD
-    private final List<Function<HapiSpec, ConsensusCustomFee>> maxCustomFeeList = new ArrayList<>();
-    private boolean acceptAllCustomFees = false;
-=======
     private final List<Function<HapiSpec, FixedCustomFee>> maxCustomFeeList = new ArrayList<>();
->>>>>>> aa773a6b
 
     public HapiMessageSubmit(final String topic) {
         this.topic = Optional.ofNullable(topic);
