--- conflicted
+++ resolved
@@ -111,13 +111,6 @@
 import com.hedera.services.bdd.spec.assertions.ContractInfoAsserts;
 import com.hedera.services.bdd.spec.transactions.TxnVerbs;
 import com.hedera.services.bdd.spec.transactions.crypto.HapiCryptoTransfer;
-<<<<<<< HEAD
-import com.hedera.services.stream.proto.CallOperationType;
-import com.hedera.services.stream.proto.ContractAction;
-=======
-import com.hedera.services.bdd.suites.contract.Utils;
->>>>>>> b59e5d67
-import com.hederahashgraph.api.proto.java.AccountID;
 import com.hederahashgraph.api.proto.java.HederaFunctionality;
 import com.hederahashgraph.api.proto.java.ResponseCodeEnum;
 import com.hederahashgraph.api.proto.java.TokenSupplyType;
@@ -128,7 +121,6 @@
 import java.util.Map;
 import java.util.OptionalLong;
 import java.util.concurrent.atomic.AtomicLong;
-import java.util.concurrent.atomic.AtomicReference;
 import java.util.function.IntFunction;
 import java.util.stream.IntStream;
 import java.util.stream.Stream;
@@ -551,191 +543,6 @@
                 }));
     }
 
-<<<<<<< HEAD
-    @Order(12)
-    @LeakyHapiTest(overrides = {"contracts.evm.version"})
-    final Stream<DynamicTest> lazyCreateViaEthereumCryptoTransfer() {
-        final var RECIPIENT_KEY = LAZY_ACCOUNT_RECIPIENT;
-        final var lazyCreateTxn = PAY_TXN;
-        final var failedLazyCreateTxn = "failedLazyCreateTxn";
-        return hapiTest(
-                sidecarValidation(),
-                overriding("contracts.evm.version", "v0.34"),
-                newKeyNamed(SECP_256K1_SOURCE_KEY).shape(SECP_256K1_SHAPE),
-                newKeyNamed(RECIPIENT_KEY).shape(SECP_256K1_SHAPE),
-                cryptoCreate(RELAYER).balance(6 * ONE_MILLION_HBARS),
-                cryptoTransfer(tinyBarsFromAccountToAlias(GENESIS, SECP_256K1_SOURCE_KEY, ONE_HUNDRED_HBARS))
-                        .via(AUTO_ACCOUNT),
-                getTxnRecord(AUTO_ACCOUNT).andAllChildRecords(),
-                withOpContext((spec, opLog) -> {
-                    final var ecdsaSecp256K1 =
-                            spec.registry().getKey(RECIPIENT_KEY).getECDSASecp256K1();
-                    final var aliasAsByteString =
-                            ByteString.copyFrom(recoverAddressFromPubKey(ecdsaSecp256K1.toByteArray()));
-                    allRunFor(
-                            spec,
-                            // given a non-existing public address and not enough gas,
-                            // should fail with INSUFFICIENT_GAS,
-                            // should not create a Hollow account,
-                            // should export a contract action with targeted_address = tx.to
-                            TxnVerbs.ethereumCryptoTransferToAlias(ecdsaSecp256K1, FIVE_HBARS)
-                                    .type(EthTxData.EthTransactionType.EIP1559)
-                                    .signingWith(SECP_256K1_SOURCE_KEY)
-                                    .payingWith(RELAYER)
-                                    .nonce(0)
-                                    .maxFeePerGas(0L)
-                                    .maxGasAllowance(FIVE_HBARS)
-                                    .gasLimit(200_000L)
-                                    .via(failedLazyCreateTxn)
-                                    .hasKnownStatus(INSUFFICIENT_GAS),
-                            assertionsHold((assertSpec, assertLog) -> {
-                                final var senderAccountIdReference = new AtomicReference<AccountID>();
-                                allRunFor(
-                                        assertSpec,
-                                        getAliasedAccountInfo(SECP_256K1_SOURCE_KEY)
-                                                .exposingIdTo(senderAccountIdReference::set),
-                                        getAliasedAccountInfo(aliasAsByteString)
-                                                .hasCostAnswerPrecheck(INVALID_ACCOUNT_ID));
-                                allRunFor(
-                                        assertSpec,
-                                        emptyChildRecordsCheck(failedLazyCreateTxn, INSUFFICIENT_GAS),
-                                        getTxnRecord(failedLazyCreateTxn)
-                                                .hasPriority(recordWith()
-                                                        .status(INSUFFICIENT_GAS)
-                                                        .targetedContractId(
-                                                                ContractID.newBuilder()
-                                                                        .getDefaultInstanceForType()))
-                                                .andAllChildRecords()
-                                                .logged(),
-                                        expectContractActionSidecarFor(
-                                                failedLazyCreateTxn,
-                                                List.of(
-                                                        ContractAction.newBuilder()
-                                                                .setCallType(CALL)
-                                                                .setCallOperationType(CallOperationType.OP_CALL)
-                                                                .setCallingAccount(senderAccountIdReference.get())
-                                                                .setTargetedAddress(aliasAsByteString)
-                                                                .setGas(179_000L)
-                                                                .setGasUsed(179_000L)
-                                                                .setValue(FIVE_HBARS)
-                                                                .setOutput(EMPTY)
-                                                                .setError(
-                                                                        ByteString.copyFromUtf8(
-                                                                                INSUFFICIENT_GAS.name()))
-                                                                .build())));
-                            }),
-                            // given a non-existing public address and enough gas,
-                            // should respond with SUCCESS
-                            // should create a Hollow account with alias = tx.to and balance = tx.value
-                            // should export a contract action with the AccountID of the hollow account as recipient
-                            TxnVerbs.ethereumCryptoTransferToAlias(ecdsaSecp256K1, FIVE_HBARS)
-                                    .type(EthTxData.EthTransactionType.EIP1559)
-                                    .signingWith(SECP_256K1_SOURCE_KEY)
-                                    .payingWith(RELAYER)
-                                    .nonce(1)
-                                    .maxFeePerGas(0L)
-                                    .maxGasAllowance(FIVE_HBARS)
-                                    .gasLimit(650_000L)
-                                    .via(lazyCreateTxn)
-                                    .hasKnownStatus(SUCCESS),
-                            assertionsHold((assertSpec, assertLog) -> {
-                                final var senderAccountIdReference = new AtomicReference<AccountID>();
-                                final var lazyAccountIdReference = new AtomicReference<AccountID>();
-                                final var contractIdReference = new AtomicReference<ContractID>();
-                                allRunFor(
-                                        assertSpec,
-                                        getAliasedAccountInfo(SECP_256K1_SOURCE_KEY)
-                                                .exposingIdTo(senderAccountIdReference::set),
-                                        getAliasedAccountInfo(aliasAsByteString)
-                                                .has(accountWith()
-                                                        .balance(FIVE_HBARS)
-                                                        .key(EMPTY_KEY)
-                                                        .memo(LAZY_MEMO))
-                                                .exposingIdTo(accountId -> {
-                                                    lazyAccountIdReference.set(accountId);
-                                                    contractIdReference.set(
-                                                            ContractID.newBuilder()
-                                                                    .setContractNum(accountId.getAccountNum())
-                                                                    .setShardNum(accountId.getShardNum())
-                                                                    .setRealmNum(accountId.getRealmNum())
-                                                                    .build());
-                                                }));
-                                allRunFor(
-                                        assertSpec,
-                                        childRecordsCheck(
-                                                lazyCreateTxn,
-                                                SUCCESS,
-                                                recordWith()
-                                                        .status(SUCCESS)
-                                                        .memo(LAZY_MEMO)
-                                                        .alias(EMPTY)),
-                                        getTxnRecord(lazyCreateTxn)
-                                                .hasPriority(recordWith()
-                                                        .targetedContractId(contractIdReference.get())
-                                                        .contractCallResult(
-                                                                ContractFnResultAsserts.resultWith()
-                                                                        .contract(
-                                                                                asContractString(
-                                                                                        contractIdReference.get()))))
-                                                .andAllChildRecords()
-                                                .logged(),
-                                        expectContractActionSidecarFor(
-                                                lazyCreateTxn,
-                                                List.of(
-                                                        ContractAction.newBuilder()
-                                                                .setCallType(CALL)
-                                                                .setCallOperationType(CallOperationType.OP_CALL)
-                                                                .setCallingAccount(senderAccountIdReference.get())
-                                                                .setRecipientAccount(lazyAccountIdReference.get())
-                                                                .setGas(629_000L)
-                                                                .setGasUsed(554_517L)
-                                                                .setValue(FIVE_HBARS)
-                                                                .setOutput(EMPTY)
-                                                                .build())));
-                            }));
-=======
-    @LeakyHapiTest(overrides = {"lazyCreation.enabled"})
-    final Stream<DynamicTest> hollowAccountCompletionWithSimultaneousPropertiesUpdate() {
-        return hapiTest(
-                newKeyNamed(SECP_256K1_SOURCE_KEY).shape(SECP_256K1_SHAPE),
-                cryptoCreate(LAZY_CREATE_SPONSOR).balance(INITIAL_BALANCE * ONE_HBAR),
-                cryptoCreate(CRYPTO_TRANSFER_RECEIVER).balance(INITIAL_BALANCE * ONE_HBAR),
-                withOpContext((spec, opLog) -> {
-                    final var ecdsaKey = spec.registry()
-                            .getKey(SECP_256K1_SOURCE_KEY)
-                            .getECDSASecp256K1()
-                            .toByteArray();
-                    final var evmAddress = ByteString.copyFrom(recoverAddressFromPubKey(ecdsaKey));
-                    final var op = cryptoTransfer(tinyBarsFromTo(LAZY_CREATE_SPONSOR, evmAddress, ONE_HUNDRED_HBARS))
-                            .hasKnownStatus(SUCCESS)
-                            .via(TRANSFER_TXN);
-
-                    final HapiGetTxnRecord hapiGetTxnRecord =
-                            getTxnRecord(TRANSFER_TXN).andAllChildRecords().logged();
-
-                    allRunFor(spec, op, hapiGetTxnRecord);
-
-                    final AccountID newAccountID = hapiGetTxnRecord
-                            .getFirstNonStakingChildRecord()
-                            .getReceipt()
-                            .getAccountID();
-                    spec.registry().saveAccountId(SECP_256K1_SOURCE_KEY, newAccountID);
-                }),
-                withOpContext((spec, opLog) -> {
-                    final var op2 = overriding("lazyCreation.enabled", "false");
-                    final var op3 = cryptoTransfer(
-                                    tinyBarsFromTo(LAZY_CREATE_SPONSOR, CRYPTO_TRANSFER_RECEIVER, ONE_HUNDRED_HBARS))
-                            .payingWith(SECP_256K1_SOURCE_KEY)
-                            .sigMapPrefixes(uniqueWithFullPrefixesFor(SECP_256K1_SOURCE_KEY))
-                            .hasPrecheckFrom(OK, INVALID_SIGNATURE)
-                            .hasKnownStatus(INVALID_PAYER_SIGNATURE)
-                            .via(TRANSFER_TXN_2);
-
-                    allRunFor(spec, op2, op3);
->>>>>>> b59e5d67
-                }));
-    }
-
     @HapiTest
     @Order(17)
     final Stream<DynamicTest> autoAssociationWorksForContracts() {
