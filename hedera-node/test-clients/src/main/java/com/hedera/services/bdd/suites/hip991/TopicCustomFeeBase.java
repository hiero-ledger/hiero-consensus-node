--- conflicted
+++ resolved
@@ -97,13 +97,8 @@
             tokenCreate(BASE_TOKEN)
                     .tokenType(TokenType.FUNGIBLE_COMMON)
                     .treasury(TOKEN_TREASURY)
-<<<<<<< HEAD
-                    .initialSupply(1000L),
-            tokenCreate(SECOND_TOKEN).treasury(TOKEN_TREASURY).initialSupply(1000L),
-=======
                     .initialSupply(500L),
             tokenCreate(SECOND_TOKEN).treasury(TOKEN_TREASURY).initialSupply(500L),
->>>>>>> 68ac11dc
             tokenAssociate(SUBMITTER, BASE_TOKEN, SECOND_TOKEN),
             cryptoTransfer(
                     moving(500L, BASE_TOKEN).between(TOKEN_TREASURY, SUBMITTER),
