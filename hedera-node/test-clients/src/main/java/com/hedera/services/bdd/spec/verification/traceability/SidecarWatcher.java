--- conflicted
+++ resolved
@@ -16,13 +16,10 @@
 
 package com.hedera.services.bdd.spec.verification.traceability;
 
-import com.hedera.node.app.hapi.utils.exports.recordstreaming.RecordStreamingUtils;
-<<<<<<< HEAD
-=======
 import com.hedera.services.stream.proto.ContractAction;
 import com.hedera.services.stream.proto.ContractActions;
 import com.hedera.services.stream.proto.ContractStateChange;
->>>>>>> d3f2bdae
+import com.hedera.node.app.hapi.utils.exports.recordstreaming.RecordStreamingUtils;
 import com.hedera.services.stream.proto.SidecarFile;
 import com.hedera.services.stream.proto.TransactionSidecarRecord;
 import java.io.File;
@@ -184,53 +181,16 @@
         return failedSidecars.isEmpty();
     }
 
-<<<<<<< HEAD
     public boolean containsAllExpectedSidecarRecords() {
         return containsAllExpectedSidecarRecords(sidecarRecord -> true);
     }
 
     public boolean containsAllExpectedSidecarRecords(Predicate<MismatchedSidecar> filter) {
-=======
-    public boolean containsAllExpectedContractActions() {
         for (final var entry : failedSidecars.entrySet()) {
             final var specName = entry.getKey();
             final var faultySidecars = entry.getValue();
 
             for (final MismatchedSidecar pair : faultySidecars) {
-                if (!pair.expectedSidecarRecord().hasActions()
-                        && !pair.actualSidecarRecord().hasActions()) {
-                    continue;
-                }
-
-                Set<ContractAction> actualActions = new HashSet<>(
-                        withZeroedGasValues(pair.actualSidecarRecord().getActions())
-                                .getContractActionsList());
-
-                Set<ContractAction> expectedActions = new HashSet<>(
-                        withZeroedGasValues(pair.expectedSidecarRecord().getActions())
-                                .getContractActionsList());
-
-                if (!actualActions.containsAll(expectedActions)) {
-                    log.error(
-                            "Some expected actions are missing for spec {}: \nExpected: {}\nActual: {}",
-                            specName,
-                            expectedActions,
-                            actualActions);
-                    return false;
-                }
-            }
-        }
-        return true;
-    }
-
-    public boolean containsAllExpectedStateChanges() {
->>>>>>> d3f2bdae
-        for (final var entry : failedSidecars.entrySet()) {
-            final var specName = entry.getKey();
-            final var faultySidecars = entry.getValue();
-
-            for (final MismatchedSidecar pair : faultySidecars) {
-<<<<<<< HEAD
                 if (!filter.test(pair)) {
                     continue;
                 }
@@ -240,27 +200,6 @@
                         pair.expectedSidecarRecordMatcher().toSidecarRecord(),
                         pair.actualSidecarRecord());
                 return false;
-=======
-                if (!pair.expectedSidecarRecord().hasStateChanges()
-                        && !pair.actualSidecarRecord().hasStateChanges()) {
-                    continue;
-                }
-
-                Set<ContractStateChange> actualStateChanges = new HashSet<>(
-                        pair.actualSidecarRecord().getStateChanges().getContractStateChangesList());
-
-                Set<ContractStateChange> expectedStateChanges = new HashSet<>(
-                        pair.expectedSidecarRecord().getStateChanges().getContractStateChangesList());
-
-                if (!actualStateChanges.containsAll(expectedStateChanges)) {
-                    log.error(
-                            "Some expected state changes are missing for spec {}: \nExpected: {}\nActual: {}",
-                            specName,
-                            expectedStateChanges,
-                            actualStateChanges);
-                    return false;
-                }
->>>>>>> d3f2bdae
             }
         }
         return true;
