// SPDX-License-Identifier: Apache-2.0
package com.hedera.services.bdd.suites.crypto;

import static com.google.protobuf.ByteString.copyFromUtf8;
import static com.hedera.node.app.hapi.utils.EthSigsUtils.recoverAddressFromPubKey;
import static com.hedera.services.bdd.junit.TestTags.CRYPTO;
import static com.hedera.services.bdd.spec.HapiPropertySource.asSolidityAddress;
import static com.hedera.services.bdd.spec.HapiSpec.hapiTest;
import static com.hedera.services.bdd.spec.PropertySource.asAccount;
import static com.hedera.services.bdd.spec.PropertySource.asAccountString;
import static com.hedera.services.bdd.spec.assertions.AccountInfoAsserts.accountWith;
import static com.hedera.services.bdd.spec.assertions.ContractInfoAsserts.contractWith;
import static com.hedera.services.bdd.spec.assertions.TransactionRecordAsserts.includingFungibleMovement;
import static com.hedera.services.bdd.spec.assertions.TransactionRecordAsserts.recordWith;
import static com.hedera.services.bdd.spec.queries.QueryVerbs.getAccountBalance;
import static com.hedera.services.bdd.spec.queries.QueryVerbs.getAccountInfo;
import static com.hedera.services.bdd.spec.queries.QueryVerbs.getAliasedAccountInfo;
import static com.hedera.services.bdd.spec.queries.QueryVerbs.getAutoCreatedAccountBalance;
import static com.hedera.services.bdd.spec.queries.QueryVerbs.getContractInfo;
import static com.hedera.services.bdd.spec.queries.QueryVerbs.getReceipt;
import static com.hedera.services.bdd.spec.queries.QueryVerbs.getTxnRecord;
import static com.hedera.services.bdd.spec.queries.crypto.ExpectedTokenRel.relationshipWith;
import static com.hedera.services.bdd.spec.transactions.TxnUtils.isEndOfStakingPeriodRecord;
import static com.hedera.services.bdd.spec.transactions.TxnVerbs.contractUpdate;
import static com.hedera.services.bdd.spec.transactions.TxnVerbs.createDefaultContract;
import static com.hedera.services.bdd.spec.transactions.TxnVerbs.cryptoCreate;
import static com.hedera.services.bdd.spec.transactions.TxnVerbs.cryptoDeleteAliased;
import static com.hedera.services.bdd.spec.transactions.TxnVerbs.cryptoTransfer;
import static com.hedera.services.bdd.spec.transactions.TxnVerbs.cryptoUpdate;
import static com.hedera.services.bdd.spec.transactions.TxnVerbs.cryptoUpdateAliased;
import static com.hedera.services.bdd.spec.transactions.TxnVerbs.mintToken;
import static com.hedera.services.bdd.spec.transactions.TxnVerbs.sortedCryptoTransfer;
import static com.hedera.services.bdd.spec.transactions.TxnVerbs.tokenAssociate;
import static com.hedera.services.bdd.spec.transactions.TxnVerbs.tokenCreate;
import static com.hedera.services.bdd.spec.transactions.crypto.HapiCryptoTransfer.tinyBarsFromAccountToAlias;
import static com.hedera.services.bdd.spec.transactions.crypto.HapiCryptoTransfer.tinyBarsFromTo;
import static com.hedera.services.bdd.spec.transactions.crypto.HapiCryptoTransfer.tinyBarsFromToWithAlias;
import static com.hedera.services.bdd.spec.transactions.token.CustomFeeSpecs.fixedHbarFeeInheritingRoyaltyCollector;
import static com.hedera.services.bdd.spec.transactions.token.CustomFeeSpecs.royaltyFeeWithFallback;
import static com.hedera.services.bdd.spec.transactions.token.TokenMovement.moving;
import static com.hedera.services.bdd.spec.transactions.token.TokenMovement.movingHbar;
import static com.hedera.services.bdd.spec.transactions.token.TokenMovement.movingUnique;
import static com.hedera.services.bdd.spec.utilops.CustomSpecAssert.allRunFor;
import static com.hedera.services.bdd.spec.utilops.UtilVerbs.assertionsHold;
import static com.hedera.services.bdd.spec.utilops.UtilVerbs.assumingNoStakingChildRecordCausesMaxChildRecordsExceeded;
import static com.hedera.services.bdd.spec.utilops.UtilVerbs.childRecordsCheck;
import static com.hedera.services.bdd.spec.utilops.UtilVerbs.logIt;
import static com.hedera.services.bdd.spec.utilops.UtilVerbs.newKeyNamed;
import static com.hedera.services.bdd.spec.utilops.UtilVerbs.sourcing;
import static com.hedera.services.bdd.spec.utilops.UtilVerbs.withOpContext;
import static com.hedera.services.bdd.suites.HapiSuite.DEFAULT_PAYER;
import static com.hedera.services.bdd.suites.HapiSuite.FUNDING;
import static com.hedera.services.bdd.suites.HapiSuite.GENESIS;
import static com.hedera.services.bdd.suites.HapiSuite.ONE_HBAR;
import static com.hedera.services.bdd.suites.HapiSuite.ONE_HUNDRED_HBARS;
import static com.hedera.services.bdd.suites.HapiSuite.ONE_MILLION_HBARS;
import static com.hedera.services.bdd.suites.HapiSuite.SECP_256K1_SHAPE;
import static com.hedera.services.bdd.suites.HapiSuite.SECP_256K1_SOURCE_KEY;
import static com.hedera.services.bdd.suites.HapiSuite.THREE_MONTHS_IN_SECONDS;
import static com.hedera.services.bdd.suites.HapiSuite.TOKEN_TREASURY;
import static com.hedera.services.bdd.suites.contract.Utils.aaWith;
import static com.hedera.services.bdd.suites.contract.Utils.accountIdFromEvmAddress;
import static com.hedera.services.bdd.suites.contract.Utils.ocWith;
import static com.hedera.services.bdd.suites.contract.hapi.ContractUpdateSuite.ADMIN_KEY;
import static com.hedera.services.bdd.suites.crypto.AutoCreateUtils.updateSpecFor;
import static com.hederahashgraph.api.proto.java.ResponseCodeEnum.ACCOUNT_DELETED;
import static com.hederahashgraph.api.proto.java.ResponseCodeEnum.ACCOUNT_REPEATED_IN_ACCOUNT_AMOUNTS;
import static com.hederahashgraph.api.proto.java.ResponseCodeEnum.INSUFFICIENT_ACCOUNT_BALANCE;
import static com.hederahashgraph.api.proto.java.ResponseCodeEnum.INSUFFICIENT_PAYER_BALANCE;
import static com.hederahashgraph.api.proto.java.ResponseCodeEnum.INSUFFICIENT_SENDER_ACCOUNT_BALANCE_FOR_CUSTOM_FEE;
import static com.hederahashgraph.api.proto.java.ResponseCodeEnum.INVALID_ACCOUNT_ID;
import static com.hederahashgraph.api.proto.java.ResponseCodeEnum.INVALID_ALIAS_KEY;
import static com.hederahashgraph.api.proto.java.ResponseCodeEnum.INVALID_SIGNATURE;
import static com.hederahashgraph.api.proto.java.ResponseCodeEnum.PAYER_ACCOUNT_NOT_FOUND;
import static com.hederahashgraph.api.proto.java.ResponseCodeEnum.SUCCESS;
import static com.hederahashgraph.api.proto.java.TokenSupplyType.FINITE;
import static com.hederahashgraph.api.proto.java.TokenType.FUNGIBLE_COMMON;
import static com.hederahashgraph.api.proto.java.TokenType.NON_FUNGIBLE_UNIQUE;
import static org.junit.jupiter.api.Assertions.assertEquals;
import static org.junit.jupiter.api.Assertions.assertNotEquals;
import static org.junit.jupiter.api.Assertions.assertTrue;

import com.google.protobuf.ByteString;
import com.hedera.services.bdd.junit.HapiTest;
import com.hedera.services.bdd.spec.keys.KeyShape;
import com.hedera.services.bdd.spec.queries.meta.HapiGetTxnRecord;
import com.hedera.services.bdd.suites.contract.Utils;
import com.hederahashgraph.api.proto.java.AccountID;
import com.hederahashgraph.api.proto.java.ContractID;
import com.hederahashgraph.api.proto.java.Key;
import com.hederahashgraph.api.proto.java.KeyList;
import com.hederahashgraph.api.proto.java.ThresholdKey;
import com.hederahashgraph.api.proto.java.Timestamp;
import com.hederahashgraph.api.proto.java.TokenID;
import com.hederahashgraph.api.proto.java.TokenSupplyType;
import com.hederahashgraph.api.proto.java.TokenTransferList;
import com.hederahashgraph.api.proto.java.TokenType;
import com.hederahashgraph.api.proto.java.TransactionRecord;
import com.hederahashgraph.api.proto.java.TransferList;
import java.util.Arrays;
import java.util.List;
import java.util.Optional;
import java.util.concurrent.atomic.AtomicBoolean;
import java.util.concurrent.atomic.AtomicLong;
import java.util.concurrent.atomic.AtomicReference;
import java.util.stream.Stream;
import org.junit.jupiter.api.DynamicTest;
import org.junit.jupiter.api.Tag;

@Tag(CRYPTO)
public class AutoAccountCreationSuite {

    private static final long INITIAL_BALANCE = 1000L;
    private static final ByteString ALIAS_CONTENT = ByteString.copyFromUtf8(
            "a479462fba67674b5a41acfb16cb6828626b61d3f389fa611005a45754130e5c749073c0b1b791596430f4a54649cc8a3f6d28147dd4099070a5c3c4811d1771");
    private static final Key VALID_ED_25519_KEY =
            Key.newBuilder().setEd25519(ALIAS_CONTENT).build();
    private static final ByteString VALID_25519_ALIAS = VALID_ED_25519_KEY.toByteString();
    private static final String AUTO_MEMO = "";
    public static final String LAZY_MEMO = "";
    public static final String VALID_ALIAS = "validAlias";
    private static final String PAYER = "payer";
    private static final String TRANSFER_TXN = "transferTxn";
    private static final String ALIAS = "alias";
    private static final String PAYER_1 = "payer1";
    private static final String ALIAS_2 = "alias2";
    private static final String PAYER_4 = "payer4";
    private static final String TRANSFER_TXN_2 = "transferTxn2";
    private static final String TRANSFER_ALIAS = "transferAlias";
    public static final String A_TOKEN = "tokenA";
    private static final String B_TOKEN = "tokenB";
    public static final String NFT_INFINITE_SUPPLY_TOKEN = "nftA";
    private static final String NFT_FINITE_SUPPLY_TOKEN = "nftB";
    private static final String MULTI_KEY = "multi";
    public static final String PARTY = "party";
    private static final String COUNTERPARTY = "counterparty";

    private static final String CIVILIAN = "somebody";
    public static final String TOKEN_A_CREATE = "tokenACreateTxn";

    private static final String TOKEN_B_CREATE = "tokenBCreateTxn";
    public static final String NFT_CREATE = "nftCreateTxn";
    private static final String SPONSOR = "autoCreateSponsor";
    public static final String LAZY_CREATE_SPONSOR = "lazyCreateSponsor";

    private static final long EXPECTED_HBAR_TRANSFER_AUTO_CREATION_FEE = 39_376_619L;
    private static final long EXPECTED_MULTI_TOKEN_TRANSFER_AUTO_CREATION_FEE = 39_376_619L;
    private static final long EXPECTED_SINGLE_TOKEN_TRANSFER_AUTO_CREATE_FEE = 39_376_619L;
    private static final long EXPECTED_ASSOCIATION_FEE = 41666666L;

    public static final String CRYPTO_TRANSFER_RECEIVER = "cryptoTransferReceiver";
    public static final String TRUE = "true";
    public static final String FALSE = "false";
    private static final String HBAR_XFER = "hbarXfer";
    private static final String NFT_XFER = "nftXfer";
    private static final String FT_XFER = "ftXfer";

    @HapiTest
    final Stream<DynamicTest> aliasedPayerDoesntWork() {
        return hapiTest(
                newKeyNamed(ALIAS),
                newKeyNamed(ALIAS_2),
                cryptoCreate(PAYER_4).balance(INITIAL_BALANCE * ONE_HBAR),
                cryptoTransfer(tinyBarsFromToWithAlias(PAYER_4, ALIAS, 2 * ONE_HUNDRED_HBARS))
                        .via(TRANSFER_TXN),
                withOpContext((spec, opLog) -> updateSpecFor(spec, ALIAS)),
                getAliasedAccountInfo(ALIAS)
                        .has(accountWith().expectedBalanceWithChargedUsd((2 * ONE_HUNDRED_HBARS), 0, 0)),
                // pay with aliased id
                cryptoTransfer(tinyBarsFromToWithAlias(ALIAS, ALIAS_2, ONE_HUNDRED_HBARS))
                        .payingWithAliased(ALIAS)
                        .hasPrecheck(PAYER_ACCOUNT_NOT_FOUND),
                // pay with regular accountID
                cryptoTransfer(tinyBarsFromToWithAlias(ALIAS, ALIAS_2, ONE_HUNDRED_HBARS))
                        .payingWith(ALIAS));
    }

    @HapiTest
    final Stream<DynamicTest> canAutoCreateWithHbarAndTokenTransfers() {
        final var initialTokenSupply = 1000;
        return hapiTest(
                newKeyNamed(VALID_ALIAS),
                cryptoCreate(TOKEN_TREASURY).balance(10 * ONE_HUNDRED_HBARS),
                cryptoCreate(CIVILIAN).balance(ONE_HUNDRED_HBARS).maxAutomaticTokenAssociations(2),
                tokenCreate(A_TOKEN)
                        .tokenType(FUNGIBLE_COMMON)
                        .supplyType(FINITE)
                        .initialSupply(initialTokenSupply)
                        .maxSupply(10L * initialTokenSupply)
                        .treasury(TOKEN_TREASURY)
                        .via(TOKEN_A_CREATE),
                getTxnRecord(TOKEN_A_CREATE).hasNewTokenAssociation(A_TOKEN, TOKEN_TREASURY),
                tokenAssociate(CIVILIAN, A_TOKEN),
                cryptoTransfer(moving(10, A_TOKEN).between(TOKEN_TREASURY, CIVILIAN)),
                getAccountInfo(CIVILIAN).hasToken(relationshipWith(A_TOKEN).balance(10)),
                cryptoTransfer(
                                movingHbar(10L).between(CIVILIAN, VALID_ALIAS),
                                moving(1, A_TOKEN).between(CIVILIAN, VALID_ALIAS))
                        .signedBy(DEFAULT_PAYER, CIVILIAN)
                        .via(TRANSFER_TXN),
                getTxnRecord(TRANSFER_TXN).andAllChildRecords().logged(),
                getAliasedAccountInfo(VALID_ALIAS)
                        .has(accountWith().balance(10L))
                        .hasToken(relationshipWith(A_TOKEN)));
    }

    @HapiTest
    final Stream<DynamicTest> repeatedAliasInSameTransferListFails() {
        final AtomicReference<TokenID> ftId = new AtomicReference<>();
        final AtomicReference<TokenID> nftId = new AtomicReference<>();
        final AtomicReference<AccountID> partyId = new AtomicReference<>();
        final AtomicReference<AccountID> counterId = new AtomicReference<>();
        final AtomicReference<ByteString> partyAlias = new AtomicReference<>();
        final AtomicReference<ByteString> counterAlias = new AtomicReference<>();
        return hapiTest(
                newKeyNamed(VALID_ALIAS),
                newKeyNamed(MULTI_KEY),
                newKeyNamed(VALID_ALIAS),
                cryptoCreate(PARTY).maxAutomaticTokenAssociations(2),
                cryptoCreate(COUNTERPARTY).maxAutomaticTokenAssociations(2),
                cryptoCreate(TOKEN_TREASURY).balance(ONE_HUNDRED_HBARS).maxAutomaticTokenAssociations(2),
                tokenCreate(A_TOKEN)
                        .tokenType(FUNGIBLE_COMMON)
                        .initialSupply(Long.MAX_VALUE)
                        .treasury(TOKEN_TREASURY)
                        .via(TOKEN_A_CREATE),
                tokenCreate(NFT_INFINITE_SUPPLY_TOKEN)
                        .tokenType(TokenType.NON_FUNGIBLE_UNIQUE)
                        .adminKey(MULTI_KEY)
                        .supplyKey(MULTI_KEY)
                        .supplyType(TokenSupplyType.INFINITE)
                        .initialSupply(0)
                        .treasury(TOKEN_TREASURY)
                        .via(NFT_CREATE),
                mintToken(
                        NFT_INFINITE_SUPPLY_TOKEN, List.of(ByteString.copyFromUtf8("a"), ByteString.copyFromUtf8("b"))),
                cryptoCreate(CIVILIAN).balance(10 * ONE_HBAR),
                cryptoCreate(SPONSOR).balance(INITIAL_BALANCE * ONE_HBAR).maxAutomaticTokenAssociations(10),
                tokenAssociate(SPONSOR, NFT_INFINITE_SUPPLY_TOKEN),
                cryptoTransfer(movingUnique(NFT_INFINITE_SUPPLY_TOKEN, 1L, 2L).between(TOKEN_TREASURY, SPONSOR)),
                getAccountInfo(SPONSOR).logged(),
                getAccountInfo(TOKEN_TREASURY).logged(),
                withOpContext((spec, opLog) -> {
                    final var registry = spec.registry();
                    ftId.set(registry.getTokenID(A_TOKEN));
                    nftId.set(registry.getTokenID(NFT_INFINITE_SUPPLY_TOKEN));
                    partyId.set(registry.getAccountID(PARTY));
                    counterId.set(registry.getAccountID(COUNTERPARTY));
                    partyAlias.set(ByteString.copyFrom(asSolidityAddress(partyId.get())));
                    counterAlias.set(ByteString.copyFrom(asSolidityAddress(counterId.get())));

                    cryptoTransfer((x, b) -> b.addTokenTransfers(TokenTransferList.newBuilder()
                                    .addTransfers(aaWith(spec, SPONSOR, -1))
                                    .addTransfers(aaWith(asAccount("0.0." + partyAlias.get()), +1))
                                    .addTransfers(aaWith(spec, TOKEN_TREASURY, -1))
                                    .addTransfers(aaWith(asAccount("0.0." + partyAlias.get()), +1))))
                            .signedBy(DEFAULT_PAYER, PARTY, SPONSOR)
                            .hasKnownStatus(ACCOUNT_REPEATED_IN_ACCOUNT_AMOUNTS);
                }));
    }

    @HapiTest
    final Stream<DynamicTest> autoCreateWithNftFallBackFeeFails() {
        final var firstRoyaltyCollector = "firstRoyaltyCollector";
        return hapiTest(
                newKeyNamed(VALID_ALIAS),
                newKeyNamed(MULTI_KEY),
                newKeyNamed(VALID_ALIAS),
                cryptoCreate(TOKEN_TREASURY).balance(ONE_HUNDRED_HBARS).maxAutomaticTokenAssociations(2),
                cryptoCreate(firstRoyaltyCollector).maxAutomaticTokenAssociations(100),
                tokenCreate(NFT_INFINITE_SUPPLY_TOKEN)
                        .tokenType(TokenType.NON_FUNGIBLE_UNIQUE)
                        .adminKey(MULTI_KEY)
                        .supplyKey(MULTI_KEY)
                        .supplyType(TokenSupplyType.INFINITE)
                        .initialSupply(0)
                        .treasury(TOKEN_TREASURY)
                        .withCustom(royaltyFeeWithFallback(
                                1, 20, fixedHbarFeeInheritingRoyaltyCollector(1), firstRoyaltyCollector))
                        .via(NFT_CREATE),
                mintToken(
                        NFT_INFINITE_SUPPLY_TOKEN,
                        List.of(
                                ByteString.copyFromUtf8("a"),
                                ByteString.copyFromUtf8("b"),
                                ByteString.copyFromUtf8("c"),
                                ByteString.copyFromUtf8("d"),
                                ByteString.copyFromUtf8("e"))),
                cryptoCreate(CIVILIAN).balance(1000 * ONE_HBAR).maxAutomaticTokenAssociations(2),
                cryptoCreate("dummy").balance(10 * ONE_HBAR),
                cryptoCreate(SPONSOR).balance(ONE_MILLION_HBARS).maxAutomaticTokenAssociations(10),
                cryptoTransfer(movingUnique(NFT_INFINITE_SUPPLY_TOKEN, 1L, 2L).between(TOKEN_TREASURY, SPONSOR)),
                getAccountInfo(SPONSOR).hasToken(relationshipWith(NFT_INFINITE_SUPPLY_TOKEN)),
                // auto creating an account using a nft with fall back royalty fee fails
                cryptoTransfer(movingUnique(NFT_INFINITE_SUPPLY_TOKEN, 1, 2).between(SPONSOR, VALID_ALIAS))
                        .payingWith(CIVILIAN)
                        .signedBy(CIVILIAN, SPONSOR, VALID_ALIAS)
                        .hasKnownStatus(INSUFFICIENT_SENDER_ACCOUNT_BALANCE_FOR_CUSTOM_FEE),
                getAccountInfo(SPONSOR).hasOwnedNfts(2).hasToken(relationshipWith(NFT_INFINITE_SUPPLY_TOKEN)),
                getAccountInfo(TOKEN_TREASURY),
                // But transferring this NFT to a known alias with hbar in it works
                cryptoTransfer(tinyBarsFromToWithAlias(SPONSOR, VALID_ALIAS, 10 * ONE_HBAR))
                        .payingWith(CIVILIAN)
                        .signedBy(CIVILIAN, SPONSOR, VALID_ALIAS)
                        .via(TRANSFER_TXN),
                withOpContext((spec, opLog) -> updateSpecFor(spec, VALID_ALIAS)),
                getTxnRecord(TRANSFER_TXN).andAllChildRecords().hasNonStakingChildRecordCount(1),
                cryptoUpdateAliased(VALID_ALIAS).maxAutomaticAssociations(10).signedBy(VALID_ALIAS, DEFAULT_PAYER),
                cryptoTransfer(movingUnique(NFT_INFINITE_SUPPLY_TOKEN, 1, 2).between(SPONSOR, VALID_ALIAS))
                        .payingWith(SPONSOR)
                        .fee(10 * ONE_HBAR)
                        .signedBy(SPONSOR, VALID_ALIAS)
                        .logged(),
                getAliasedAccountInfo(VALID_ALIAS).hasOwnedNfts(2));
    }

    @HapiTest
    final Stream<DynamicTest> canAutoCreateWithNftTransfersToAlias() {
        final var civilianBal = 10 * ONE_HBAR;
        final var multiNftTransfer = "multiNftTransfer";

        return hapiTest(
                newKeyNamed(VALID_ALIAS),
                newKeyNamed(MULTI_KEY),
                newKeyNamed(VALID_ALIAS),
                cryptoCreate(TOKEN_TREASURY).balance(ONE_HUNDRED_HBARS).maxAutomaticTokenAssociations(2),
                tokenCreate(NFT_INFINITE_SUPPLY_TOKEN)
                        .tokenType(TokenType.NON_FUNGIBLE_UNIQUE)
                        .adminKey(MULTI_KEY)
                        .supplyKey(MULTI_KEY)
                        .supplyType(TokenSupplyType.INFINITE)
                        .initialSupply(0)
                        .treasury(TOKEN_TREASURY)
                        .via(NFT_CREATE),
                tokenCreate(NFT_FINITE_SUPPLY_TOKEN)
                        .supplyType(FINITE)
                        .tokenType(NON_FUNGIBLE_UNIQUE)
                        .treasury(TOKEN_TREASURY)
                        .maxSupply(12L)
                        .supplyKey(MULTI_KEY)
                        .adminKey(MULTI_KEY)
                        .initialSupply(0L),
                mintToken(
                        NFT_INFINITE_SUPPLY_TOKEN,
                        List.of(
                                ByteString.copyFromUtf8("a"),
                                ByteString.copyFromUtf8("b"),
                                ByteString.copyFromUtf8("c"),
                                ByteString.copyFromUtf8("d"),
                                ByteString.copyFromUtf8("e"))),
                mintToken(
                        NFT_FINITE_SUPPLY_TOKEN,
                        List.of(
                                ByteString.copyFromUtf8("a"),
                                ByteString.copyFromUtf8("b"),
                                ByteString.copyFromUtf8("c"),
                                ByteString.copyFromUtf8("d"),
                                ByteString.copyFromUtf8("e"))),
                cryptoCreate(CIVILIAN).balance(civilianBal),
                tokenAssociate(CIVILIAN, NFT_FINITE_SUPPLY_TOKEN, NFT_INFINITE_SUPPLY_TOKEN),
                cryptoTransfer(
                        movingUnique(NFT_FINITE_SUPPLY_TOKEN, 3L, 4L).between(TOKEN_TREASURY, CIVILIAN),
                        movingUnique(NFT_INFINITE_SUPPLY_TOKEN, 1L, 2L).between(TOKEN_TREASURY, CIVILIAN)),
                getAccountInfo(CIVILIAN)
                        .hasToken(relationshipWith(NFT_FINITE_SUPPLY_TOKEN))
                        .hasToken(relationshipWith(NFT_INFINITE_SUPPLY_TOKEN))
                        .has(accountWith().balance(civilianBal)),
                cryptoTransfer(
                                movingUnique(NFT_FINITE_SUPPLY_TOKEN, 3, 4).between(CIVILIAN, VALID_ALIAS),
                                movingUnique(NFT_INFINITE_SUPPLY_TOKEN, 1, 2).between(CIVILIAN, VALID_ALIAS))
                        .via(multiNftTransfer)
                        .payingWith(CIVILIAN)
                        .signedBy(CIVILIAN, VALID_ALIAS),
                getTxnRecord(multiNftTransfer)
                        .andAllChildRecords()
                        .hasPriority(recordWith().autoAssociationCount(2))
                        .hasNonStakingChildRecordCount(1)
                        .logged(),
                childRecordsCheck(
                        multiNftTransfer,
                        SUCCESS,
                        recordWith().status(SUCCESS).fee(EXPECTED_MULTI_TOKEN_TRANSFER_AUTO_CREATION_FEE)),
                getAliasedAccountInfo(VALID_ALIAS)
                        .has(accountWith().balance(0).maxAutoAssociations(-1).ownedNfts(4))
                        .logged()
                // A single extra byte in the signature map will cost just ~130 tinybar more, so allowing
                // a delta of 2600 tinybar will stabilize this test indefinitely (the spec would have to
                // randomly choose two public keys with a shared prefix of length 10, which is...unlikely)
                //                        getAccountInfo(CIVILIAN)
                //                                .has(accountWith().approxBalance((long) (civilianBal -
                // approxTransferFee), 2600))
                );
    }

    @HapiTest
    final Stream<DynamicTest> canAutoCreateWithNftTransferToEvmAddress() {
        final var civilianBal = 10 * ONE_HBAR;
        final var nftTransfer = "multiNftTransfer";
        final AtomicReference<Timestamp> parentConsTime = new AtomicReference<>();
        final AtomicBoolean hasNodeStakeUpdate = new AtomicBoolean(false);

        return hapiTest(
                newKeyNamed(MULTI_KEY),
                newKeyNamed(VALID_ALIAS).shape(SECP_256K1_SHAPE),
                cryptoCreate(TOKEN_TREASURY).balance(ONE_HUNDRED_HBARS).maxAutomaticTokenAssociations(2),
                tokenCreate(NFT_INFINITE_SUPPLY_TOKEN)
                        .tokenType(TokenType.NON_FUNGIBLE_UNIQUE)
                        .adminKey(MULTI_KEY)
                        .supplyKey(MULTI_KEY)
                        .supplyType(TokenSupplyType.INFINITE)
                        .initialSupply(0)
                        .treasury(TOKEN_TREASURY)
                        .via(NFT_CREATE),
                mintToken(NFT_INFINITE_SUPPLY_TOKEN, List.of(ByteString.copyFromUtf8("a"))),
                cryptoCreate(CIVILIAN).balance(civilianBal),
                tokenAssociate(CIVILIAN, NFT_INFINITE_SUPPLY_TOKEN),
                cryptoTransfer(movingUnique(NFT_INFINITE_SUPPLY_TOKEN, 1L).between(TOKEN_TREASURY, CIVILIAN)),
                getAccountInfo(CIVILIAN)
                        .hasToken(relationshipWith(NFT_INFINITE_SUPPLY_TOKEN))
                        .has(accountWith().balance(civilianBal)),
                // Auto-creation so, it will have -1 as max auto-associations.
                // Then auto-associated with the EVM address.
                cryptoTransfer(movingUnique(NFT_INFINITE_SUPPLY_TOKEN, 1).between(CIVILIAN, VALID_ALIAS))
                        .via(nftTransfer)
                        .payingWith(CIVILIAN)
                        .signedBy(CIVILIAN, VALID_ALIAS),
                getTxnRecord(nftTransfer)
                        .exposingTo(record -> parentConsTime.set(record.getConsensusTimestamp()))
                        .exposingAllTo(records -> hasNodeStakeUpdate.set(
                                records.size() > 1 && isEndOfStakingPeriodRecord(records.get(1))))
                        .andAllChildRecords()
                        .hasNonStakingChildRecordCount(1)
                        .hasPriority(recordWith().autoAssociationCount(1))
                        .logged(),
                sourcing(() -> childRecordsCheck(
                        nftTransfer,
                        SUCCESS,
                        recordWith().status(SUCCESS).consensusTimeImpliedByOffset(parentConsTime.get(), -1))));
    }

    @HapiTest
    final Stream<DynamicTest> multipleTokenTransfersSucceed() {
        final var initialTokenSupply = 1000;
        final var multiTokenXfer = "multiTokenXfer";

        return hapiTest(
                newKeyNamed(VALID_ALIAS),
                cryptoCreate(TOKEN_TREASURY).balance(ONE_HUNDRED_HBARS),
                tokenCreate(A_TOKEN)
                        .tokenType(FUNGIBLE_COMMON)
                        .initialSupply(initialTokenSupply)
                        .treasury(TOKEN_TREASURY)
                        .via(TOKEN_A_CREATE),
                getTxnRecord(TOKEN_A_CREATE)
                        .hasNewTokenAssociation(A_TOKEN, TOKEN_TREASURY)
                        .logged(),
                tokenCreate(B_TOKEN)
                        .tokenType(FUNGIBLE_COMMON)
                        .initialSupply(initialTokenSupply)
                        .treasury(TOKEN_TREASURY)
                        .via(TOKEN_B_CREATE),
                getTxnRecord(TOKEN_A_CREATE)
                        .hasNewTokenAssociation(A_TOKEN, TOKEN_TREASURY)
                        .logged(),
                getTxnRecord(TOKEN_B_CREATE).hasNewTokenAssociation(B_TOKEN, TOKEN_TREASURY),
                cryptoCreate(CIVILIAN).balance(10 * ONE_HBAR).maxAutomaticTokenAssociations(2),
                cryptoTransfer(
                                moving(100, A_TOKEN).between(TOKEN_TREASURY, CIVILIAN),
                                moving(100, B_TOKEN).between(TOKEN_TREASURY, CIVILIAN))
                        .via("transferAToSponsor"),
                getAccountInfo(TOKEN_TREASURY)
                        .hasToken(relationshipWith(B_TOKEN).balance(900)),
                getAccountInfo(TOKEN_TREASURY)
                        .hasToken(relationshipWith(A_TOKEN).balance(900)),
                getAccountInfo(CIVILIAN).hasToken(relationshipWith(A_TOKEN).balance(100)),
                getAccountInfo(CIVILIAN).hasToken(relationshipWith(B_TOKEN).balance(100)),

                /* --- transfer same token type to alias --- */
                cryptoTransfer(
                                moving(10, A_TOKEN).between(CIVILIAN, VALID_ALIAS),
                                moving(10, B_TOKEN).between(CIVILIAN, VALID_ALIAS))
                        .via(multiTokenXfer)
                        .payingWith(CIVILIAN)
                        .signedBy(CIVILIAN, VALID_ALIAS)
                        .logged(),
                withOpContext((spec, opLog) -> updateSpecFor(spec, VALID_ALIAS)),
                // auto-creation and token association
                getTxnRecord(multiTokenXfer)
                        .andAllChildRecords()
                        .hasNonStakingChildRecordCount(1)
                        .hasPriority(recordWith()
                                .status(SUCCESS)
                                .tokenTransfers(includingFungibleMovement(
                                        moving(10, A_TOKEN).to(VALID_ALIAS)))
                                .tokenTransfers(includingFungibleMovement(
                                        moving(10, B_TOKEN).to(VALID_ALIAS)))
                                .autoAssociationCount(2))
                        .logged(),
                childRecordsCheck(
                        multiTokenXfer,
                        SUCCESS,
                        recordWith().status(SUCCESS).fee(EXPECTED_MULTI_TOKEN_TRANSFER_AUTO_CREATION_FEE)),
                getAliasedAccountInfo(VALID_ALIAS)
                        .hasToken(relationshipWith(A_TOKEN).balance(10))
                        .hasToken(relationshipWith(B_TOKEN).balance(10))
                        .has(accountWith().balance(0L).maxAutoAssociations(-1)),
                getAccountInfo(CIVILIAN)
                        .hasToken(relationshipWith(A_TOKEN).balance(90))
                        .hasToken(relationshipWith(B_TOKEN).balance(90))
                        .has(accountWith().balanceLessThan(10 * ONE_HBAR)),
                /* --- transfer token to created alias */
                cryptoTransfer(moving(10, B_TOKEN).between(CIVILIAN, VALID_ALIAS))
                        .via("newXfer")
                        .payingWith(CIVILIAN)
                        .signedBy(CIVILIAN, VALID_ALIAS, TOKEN_TREASURY),
                getTxnRecord("newXfer")
                        .andAllChildRecords()
                        .hasNonStakingChildRecordCount(0)
                        .logged(),
                getAliasedAccountInfo(VALID_ALIAS)
                        .hasToken(relationshipWith(A_TOKEN).balance(10))
                        .hasToken(relationshipWith(B_TOKEN).balance(20)));
    }

    @HapiTest
    final Stream<DynamicTest> payerBalanceIsReflectsAllChangesBeforeFeeCharging() {
        final var secondAliasKey = "secondAlias";
        final var secondPayer = "secondPayer";
        final AtomicLong totalAutoCreationFees = new AtomicLong();

        return hapiTest(
                newKeyNamed(VALID_ALIAS),
                cryptoCreate(TOKEN_TREASURY),
                tokenCreate(A_TOKEN)
                        .tokenType(FUNGIBLE_COMMON)
                        .initialSupply(1000)
                        .treasury(TOKEN_TREASURY),
                cryptoCreate(CIVILIAN).balance(ONE_HUNDRED_HBARS).maxAutomaticTokenAssociations(1),
                cryptoTransfer(moving(100, A_TOKEN).between(TOKEN_TREASURY, CIVILIAN)),
                cryptoTransfer(
                                moving(10, A_TOKEN).between(CIVILIAN, VALID_ALIAS),
                                movingHbar(1).between(CIVILIAN, FUNDING))
                        .fee(50 * ONE_HBAR)
                        .payingWith(CIVILIAN)
                        .signedBy(CIVILIAN),
                getAccountBalance(CIVILIAN)
                        .exposingBalanceTo(balance -> totalAutoCreationFees.set(ONE_HUNDRED_HBARS - balance - 1)),
                logIt(spec -> String.format("Total auto-creation fees: %d", totalAutoCreationFees.get())),
                sourcing(() -> cryptoCreate(secondPayer)
                        .maxAutomaticTokenAssociations(1)
                        .balance(totalAutoCreationFees.get())),
                cryptoTransfer(moving(100, A_TOKEN).between(TOKEN_TREASURY, secondPayer)),
                newKeyNamed(secondAliasKey),
                sourcing(() -> cryptoTransfer(
                                moving(10, A_TOKEN).between(secondPayer, secondAliasKey),
                                movingHbar(1).between(secondPayer, FUNDING))
                        .fee(totalAutoCreationFees.get() - 2)
                        .payingWith(secondPayer)
                        .signedBy(secondPayer)
                        .hasKnownStatusFrom(INSUFFICIENT_PAYER_BALANCE, INSUFFICIENT_ACCOUNT_BALANCE)),
                getAccountBalance(secondPayer)
                        .hasTinyBars(spec ->
                                // Should only be charged a few hundred thousand
                                // tinybar at most
                                balance -> ((totalAutoCreationFees.get() - balance) > 500_000L)
                                        ? Optional.empty()
                                        : Optional.of("Payer was" + " over-charged!")));
    }

    @HapiTest
    final Stream<DynamicTest> canAutoCreateWithFungibleTokenTransfersToAlias() {
        final var initialTokenSupply = 1000;
        final var sameTokenXfer = "sameTokenXfer";
        // The expected (network + service) fee for two token transfers to a receiver
        // with no auto-creation; note it is approximate because the fee will vary slightly
        // with the size of the sig map, depending on the lengths of the public key prefixes required
        final long approxTransferFee = 1215188L;

        return hapiTest(
                newKeyNamed(VALID_ALIAS),
                cryptoCreate(TOKEN_TREASURY).balance(ONE_HUNDRED_HBARS),
                tokenCreate(A_TOKEN)
                        .tokenType(FUNGIBLE_COMMON)
                        .initialSupply(initialTokenSupply)
                        .treasury(TOKEN_TREASURY)
                        .via(TOKEN_A_CREATE),
                tokenCreate(B_TOKEN)
                        .tokenType(FUNGIBLE_COMMON)
                        .initialSupply(initialTokenSupply)
                        .treasury(TOKEN_TREASURY)
                        .via(TOKEN_B_CREATE),
                getTxnRecord(TOKEN_A_CREATE).hasNewTokenAssociation(A_TOKEN, TOKEN_TREASURY),
                getTxnRecord(TOKEN_B_CREATE).hasNewTokenAssociation(B_TOKEN, TOKEN_TREASURY),
                cryptoCreate(CIVILIAN).balance(10 * ONE_HBAR).maxAutomaticTokenAssociations(2),
                cryptoTransfer(
                                moving(100, A_TOKEN).between(TOKEN_TREASURY, CIVILIAN),
                                moving(100, B_TOKEN).between(TOKEN_TREASURY, CIVILIAN))
                        .via("transferAToSponsor"),
                getAccountInfo(TOKEN_TREASURY)
                        .hasToken(relationshipWith(B_TOKEN).balance(900)),
                getAccountInfo(TOKEN_TREASURY)
                        .hasToken(relationshipWith(A_TOKEN).balance(900)),
                getAccountInfo(CIVILIAN).hasToken(relationshipWith(A_TOKEN).balance(100)),
                getAccountInfo(CIVILIAN).hasToken(relationshipWith(B_TOKEN).balance(100)),

                /* --- transfer same token type to alias --- */
                cryptoTransfer(
                                moving(10, A_TOKEN).between(CIVILIAN, VALID_ALIAS),
                                moving(10, A_TOKEN).between(TOKEN_TREASURY, VALID_ALIAS))
                        .via(sameTokenXfer)
                        .payingWith(CIVILIAN)
                        .signedBy(CIVILIAN, VALID_ALIAS, TOKEN_TREASURY)
                        .logged(),
                getTxnRecord(sameTokenXfer)
                        .andAllChildRecords()
                        .hasNonStakingChildRecordCount(1)
                        .hasPriority(recordWith().autoAssociationCount(1))
                        .logged(),
                childRecordsCheck(
                        sameTokenXfer,
                        SUCCESS,
                        recordWith().status(SUCCESS).fee(EXPECTED_SINGLE_TOKEN_TRANSFER_AUTO_CREATE_FEE)),
                getAliasedAccountInfo(VALID_ALIAS)
                        .hasToken(relationshipWith(A_TOKEN).balance(20)),
                getAccountInfo(CIVILIAN)
                        .hasToken(relationshipWith(A_TOKEN).balance(90))
                        .has(accountWith().balanceLessThan(10 * ONE_HBAR)),
                assertionsHold((spec, opLog) -> {
                    final var lookup = getTxnRecord(sameTokenXfer)
                            .andAllChildRecords()
                            .hasNonStakingChildRecordCount(1)
                            .hasPriority(recordWith().autoAssociationCount(1))
                            .hasNoAliasInChildRecord(0)
                            .logged();
                    allRunFor(spec, lookup);
                    final var sponsor = spec.registry().getAccountID(DEFAULT_PAYER);
                    final var payer = spec.registry().getAccountID(CIVILIAN);
                    final var parent = lookup.getResponseRecord();
                    final var child = lookup.getFirstNonStakingChildRecord();
                    assertAliasBalanceAndFeeInChildRecord(
                            parent, child, sponsor, payer, 0L, approxTransferFee, EXPECTED_ASSOCIATION_FEE);
                }),
                /* --- transfer another token to created alias.
                Alias created will have -1 as max-auto associations */
                cryptoTransfer(moving(10, B_TOKEN).between(CIVILIAN, VALID_ALIAS))
                        .via("failedXfer")
                        .payingWith(CIVILIAN)
                        .signedBy(CIVILIAN, VALID_ALIAS, TOKEN_TREASURY));
    }

    @HapiTest
    final Stream<DynamicTest> noStakePeriodStartIfNotStakingToNode() {
        final var user = "user";
        final var contract = "contract";
        return hapiTest(
                newKeyNamed(ADMIN_KEY),
                cryptoCreate(user).key(ADMIN_KEY).stakedNodeId(0L),
                createDefaultContract(contract).adminKey(ADMIN_KEY).stakedNodeId(0L),
                getAccountInfo(user).has(accountWith().someStakePeriodStart()),
                getContractInfo(contract).has(contractWith().someStakePeriodStart()),
                cryptoUpdate(user).newStakedAccountId(contract),
                contractUpdate(contract).newStakedAccountId(user),
                getAccountInfo(user).has(accountWith().noStakePeriodStart()),
                getContractInfo(contract).has(contractWith().noStakePeriodStart()));
    }

    @HapiTest
    final Stream<DynamicTest> hollowAccountCreationWithCryptoTransfer() {
        final var initialTokenSupply = 1000;
        final AtomicReference<TokenID> ftId = new AtomicReference<>();
        final AtomicReference<TokenID> nftId = new AtomicReference<>();
        final AtomicReference<AccountID> civilianId = new AtomicReference<>();
        final AtomicReference<ByteString> civilianAlias = new AtomicReference<>();
        final AtomicReference<ByteString> evmAddress = new AtomicReference<>();
        return hapiTest(
                newKeyNamed(MULTI_KEY),
                newKeyNamed(SECP_256K1_SOURCE_KEY).shape(SECP_256K1_SHAPE),
                cryptoCreate(LAZY_CREATE_SPONSOR).balance(INITIAL_BALANCE * ONE_HBAR),
                cryptoCreate(TOKEN_TREASURY).balance(10 * ONE_HUNDRED_HBARS),
                tokenCreate(A_TOKEN)
                        .tokenType(FUNGIBLE_COMMON)
                        .supplyType(FINITE)
                        .initialSupply(initialTokenSupply)
                        .maxSupply(10L * initialTokenSupply)
                        .treasury(TOKEN_TREASURY)
                        .via(TOKEN_A_CREATE),
                tokenCreate(NFT_INFINITE_SUPPLY_TOKEN)
                        .tokenType(TokenType.NON_FUNGIBLE_UNIQUE)
                        .adminKey(MULTI_KEY)
                        .supplyKey(MULTI_KEY)
                        .supplyType(TokenSupplyType.INFINITE)
                        .initialSupply(0)
                        .treasury(TOKEN_TREASURY)
                        .via(NFT_CREATE),
                mintToken(
                        NFT_INFINITE_SUPPLY_TOKEN, List.of(ByteString.copyFromUtf8("a"), ByteString.copyFromUtf8("b"))),
                cryptoCreate(CIVILIAN).balance(ONE_HUNDRED_HBARS).maxAutomaticTokenAssociations(2),
                tokenAssociate(CIVILIAN, A_TOKEN, NFT_INFINITE_SUPPLY_TOKEN),
                cryptoTransfer(
                        moving(10, A_TOKEN).between(TOKEN_TREASURY, CIVILIAN),
                        movingUnique(NFT_INFINITE_SUPPLY_TOKEN, 1L, 2L).between(TOKEN_TREASURY, CIVILIAN)),
                withOpContext((spec, opLog) -> {
                    final var registry = spec.registry();
                    final var ecdsaKey = spec.registry()
                            .getKey(SECP_256K1_SOURCE_KEY)
                            .getECDSASecp256K1()
                            .toByteArray();
                    final var evmAddressBytes = ByteString.copyFrom(recoverAddressFromPubKey(ecdsaKey));
                    ftId.set(registry.getTokenID(A_TOKEN));
                    nftId.set(registry.getTokenID(NFT_INFINITE_SUPPLY_TOKEN));
                    civilianId.set(registry.getAccountID(CIVILIAN));
                    civilianAlias.set(ByteString.copyFrom(asSolidityAddress(civilianId.get())));
                    evmAddress.set(evmAddressBytes);
                }),
                withOpContext((spec, opLog) -> {
                    /* hollow account created with transfer as expected */
                    final var cryptoTransferWithLazyCreate = cryptoTransfer(
                                    movingHbar(ONE_HUNDRED_HBARS).between(LAZY_CREATE_SPONSOR, evmAddress.get()),
                                    moving(5, A_TOKEN).between(CIVILIAN, evmAddress.get()),
                                    movingUnique(NFT_INFINITE_SUPPLY_TOKEN, 1L).between(CIVILIAN, evmAddress.get()))
                            .hasKnownStatus(SUCCESS)
                            .via(TRANSFER_TXN);

                    final var getHollowAccountInfoAfterCreation = getAliasedAccountInfo(evmAddress.get())
                            .hasToken(relationshipWith(A_TOKEN).balance(5))
                            .hasToken(
                                    relationshipWith(NFT_INFINITE_SUPPLY_TOKEN).balance(1))
                            .has(accountWith()
                                    .hasEmptyKey()
                                    .noAlias()
                                    .expectedBalanceWithChargedUsd(ONE_HUNDRED_HBARS, 0, 0)
                                    .autoRenew(THREE_MONTHS_IN_SECONDS)
                                    .receiverSigReq(false)
                                    .memo(LAZY_MEMO));

                    allRunFor(spec, cryptoTransferWithLazyCreate, getHollowAccountInfoAfterCreation);

                    /* transfers of hbar, fungible and non-fungible tokens to the hollow account should succeed */
                    final var hbarTransfer = cryptoTransfer(
                                    tinyBarsFromTo(CIVILIAN, evmAddress.get(), ONE_HUNDRED_HBARS))
                            .hasKnownStatus(SUCCESS)
                            .via(TRANSFER_TXN_2);

                    final var fungibleTokenTransfer = cryptoTransfer(
                                    moving(5, A_TOKEN).between(CIVILIAN, evmAddress.get()))
                            .signedBy(DEFAULT_PAYER, CIVILIAN)
                            .via(TRANSFER_TXN_2);

                    final var nftTransfer = cryptoTransfer(
                                    movingUnique(NFT_INFINITE_SUPPLY_TOKEN, 2L).between(CIVILIAN, evmAddress.get()))
                            .signedBy(DEFAULT_PAYER, CIVILIAN)
                            .hasKnownStatus(SUCCESS)
                            .via(TRANSFER_TXN_2);

                    final var getHollowAccountInfoAfterTransfers = getAliasedAccountInfo(evmAddress.get())
                            .hasToken(relationshipWith(A_TOKEN).balance(10))
                            .hasToken(
                                    relationshipWith(NFT_INFINITE_SUPPLY_TOKEN).balance(2))
                            .has(accountWith()
                                    .hasEmptyKey()
                                    .noAlias()
                                    .expectedBalanceWithChargedUsd(2 * ONE_HUNDRED_HBARS, 0, 0));

                    allRunFor(
                            spec, hbarTransfer, fungibleTokenTransfer, nftTransfer, getHollowAccountInfoAfterTransfers);
                }));
    }

    @HapiTest
    final Stream<DynamicTest> failureAfterHollowAccountCreationReclaimsAlias() {
        final var underfunded = "underfunded";
        final var secondTransferTxn = "SecondTransferTxn";
        final AtomicReference<byte[]> targetAddress = new AtomicReference<>();
        return hapiTest(
                newKeyNamed(SECP_256K1_SOURCE_KEY).shape(SECP_256K1_SHAPE),
                cryptoCreate(LAZY_CREATE_SPONSOR).balance(INITIAL_BALANCE * ONE_HBAR),
                cryptoCreate(underfunded).balance(10 * ONE_HBAR),
                withOpContext((spec, opLog) -> {
                    final var ecdsaKey = spec.registry()
                            .getKey(SECP_256K1_SOURCE_KEY)
                            .getECDSASecp256K1()
                            .toByteArray();
                    final var evmAddress = recoverAddressFromPubKey(ecdsaKey);
                    targetAddress.set(evmAddress);
                    final var controlledOp = cryptoTransfer((sameSpec, b) -> {
                                final var sponsorId = spec.registry().getAccountID(LAZY_CREATE_SPONSOR);
                                final var underfundedId = spec.registry().getAccountID(underfunded);
                                final var funding = spec.registry().getAccountID(FUNDING);
                                b.setTransfers(TransferList.newBuilder()
                                        .addAccountAmounts(aaWith(sponsorId, -ONE_HUNDRED_HBARS))
                                        .addAccountAmounts(Utils.aaWith(spec, evmAddress, +ONE_HUNDRED_HBARS))
                                        .addAccountAmounts(aaWith(underfundedId, -ONE_HUNDRED_HBARS))
                                        .addAccountAmounts(aaWith(funding, +ONE_HUNDRED_HBARS))
                                        .build());
                            })
                            .hasKnownStatus(SUCCESS)
                            .memo("QUESTIONABLE")
                            .signedBy(DEFAULT_PAYER, LAZY_CREATE_SPONSOR, underfunded)
                            .hasKnownStatus(INSUFFICIENT_ACCOUNT_BALANCE)
                            .via(TRANSFER_TXN);
                    allRunFor(spec, controlledOp);
                }),
                getTxnRecord(TRANSFER_TXN).andAllChildRecords().logged(),
                getAliasedAccountInfo(SECP_256K1_SOURCE_KEY).nodePayment(123).hasAnswerOnlyPrecheck(INVALID_ACCOUNT_ID),
                sourcing(() -> cryptoTransfer(tinyBarsFromTo(
                                LAZY_CREATE_SPONSOR, ByteString.copyFrom(targetAddress.get()), ONE_HUNDRED_HBARS))
                        .signedBy(DEFAULT_PAYER, LAZY_CREATE_SPONSOR)
                        .via(secondTransferTxn)),
                getAliasedAccountInfo(SECP_256K1_SOURCE_KEY).logged());
    }

    @HapiTest
    final Stream<DynamicTest> canGetBalanceAndInfoViaAlias() {
        final var ed25519SourceKey = "ed25519Alias";
        final var secp256k1SourceKey = "secp256k1Alias";
        final var secp256k1Shape = KeyShape.SECP256K1;
        final var ed25519Shape = KeyShape.ED25519;
        final var autoCreation = "autoCreation";

        return hapiTest(
                cryptoCreate(CIVILIAN).balance(ONE_HUNDRED_HBARS),
                newKeyNamed(ed25519SourceKey).shape(ed25519Shape),
                newKeyNamed(secp256k1SourceKey).shape(secp256k1Shape),
                sortedCryptoTransfer(
                                tinyBarsFromAccountToAlias(CIVILIAN, ed25519SourceKey, ONE_HUNDRED_HBARS),
                                tinyBarsFromAccountToAlias(GENESIS, secp256k1SourceKey, ONE_HUNDRED_HBARS))
                        /* Sort the transfer list so the accounts are created in a predictable order (the
                         * serialized bytes of an Ed25519 are always lexicographically prior to the serialized
                         * bytes of a secp256k1 key, so now the first child record will _always_ be for the
                         * ed25519 auto-creation). */
                        .payingWith(GENESIS)
                        .via(autoCreation),
                withOpContext((spec, opLog) -> updateSpecFor(spec, ed25519SourceKey)),
                withOpContext((spec, opLog) -> updateSpecFor(spec, secp256k1SourceKey)),
                getTxnRecord(autoCreation)
                        .andAllChildRecords()
                        .hasNoAliasInChildRecord(0)
                        .hasNoAliasInChildRecord(1)
                        .logged(),
                getAutoCreatedAccountBalance(ed25519SourceKey)
                        .hasExpectedAccountID()
                        .logged(),
                getAutoCreatedAccountBalance(secp256k1SourceKey)
                        .hasExpectedAccountID()
                        .logged(),
                getAliasedAccountInfo(ed25519SourceKey)
                        .hasExpectedAliasKey()
                        .hasExpectedAccountID()
                        .has(accountWith().expectedBalanceWithChargedUsd(ONE_HUNDRED_HBARS, 0, 0))
                        .logged(),
                getAliasedAccountInfo(secp256k1SourceKey)
                        .hasExpectedAliasKey()
                        .hasExpectedAccountID()
                        .has(accountWith().expectedBalanceWithChargedUsd(ONE_HUNDRED_HBARS, 0, 0))
                        .logged());
    }

    @HapiTest
    final Stream<DynamicTest> aliasCanBeUsedOnManyAccountsNotAsAlias() {
        return hapiTest(
                /* have alias key on other accounts and tokens not as alias */
                newKeyNamed(VALID_ALIAS),
                cryptoCreate(PAYER).key(VALID_ALIAS).balance(INITIAL_BALANCE * ONE_HBAR),
                tokenCreate(PAYER).adminKey(VALID_ALIAS),
                tokenCreate(PAYER).supplyKey(VALID_ALIAS),
                tokenCreate("a").treasury(PAYER),
                /* auto account is created */
                cryptoTransfer(tinyBarsFromToWithAlias(PAYER, VALID_ALIAS, ONE_HUNDRED_HBARS))
                        .via(TRANSFER_TXN),
                /* get transaction record and validate the child record has alias bytes as expected */
                getTxnRecord(TRANSFER_TXN)
                        .andAllChildRecords()
                        .hasNonStakingChildRecordCount(1)
                        .hasNoAliasInChildRecord(0),
                getAccountInfo(PAYER)
                        .has(accountWith()
                                .balance((INITIAL_BALANCE * ONE_HBAR) - ONE_HUNDRED_HBARS)
                                .noAlias()),
                getAliasedAccountInfo(VALID_ALIAS)
                        .has(accountWith()
                                .key(VALID_ALIAS)
                                .expectedBalanceWithChargedUsd(ONE_HUNDRED_HBARS, 0, 0)
                                .alias(VALID_ALIAS)
                                .autoRenew(THREE_MONTHS_IN_SECONDS)
                                .receiverSigReq(false)
                                .memo(AUTO_MEMO)));
    }

    @HapiTest
    final Stream<DynamicTest> accountCreatedIfAliasUsedAsPubKey() {
        return hapiTest(
                newKeyNamed(ALIAS),
                cryptoCreate(PAYER_1)
                        .balance(INITIAL_BALANCE * ONE_HBAR)
                        .key(ALIAS)
                        .signedBy(ALIAS, DEFAULT_PAYER),
                cryptoTransfer(tinyBarsFromToWithAlias(PAYER_1, ALIAS, ONE_HUNDRED_HBARS))
                        .via(TRANSFER_TXN),
                getTxnRecord(TRANSFER_TXN).andAllChildRecords().logged(),
                getAccountInfo(PAYER_1)
                        .has(accountWith()
                                .balance((INITIAL_BALANCE * ONE_HBAR) - ONE_HUNDRED_HBARS)
                                .noAlias()),
                getAliasedAccountInfo(ALIAS)
                        .has(accountWith()
                                .key(ALIAS)
                                .expectedBalanceWithChargedUsd(ONE_HUNDRED_HBARS, 0, 0)
                                .alias(ALIAS)
                                .autoRenew(THREE_MONTHS_IN_SECONDS)
                                .receiverSigReq(false))
                        .logged());
    }

    @HapiTest
    final Stream<DynamicTest> autoAccountCreationWorksWhenUsingAliasOfDeletedAccount() {
        return hapiTest(
                newKeyNamed(ALIAS),
                newKeyNamed(ALIAS_2),
                cryptoCreate(PAYER).balance(INITIAL_BALANCE * ONE_HBAR),
                cryptoTransfer(tinyBarsFromToWithAlias(PAYER, ALIAS, ONE_HUNDRED_HBARS))
                        .via("txn"),
                withOpContext((spec, opLog) -> updateSpecFor(spec, ALIAS)),
                getTxnRecord("txn").hasNonStakingChildRecordCount(1).logged(),
                cryptoDeleteAliased(ALIAS)
                        .transfer(PAYER)
                        .hasKnownStatus(SUCCESS)
                        .signedBy(ALIAS, PAYER, DEFAULT_PAYER)
                        .purging(),
                cryptoTransfer(tinyBarsFromToWithAlias(PAYER, ALIAS, ONE_HUNDRED_HBARS))
                        .via("txn2")
                        .hasKnownStatus(ACCOUNT_DELETED)

                /* need to validate it creates after expiration */
                //						sleepFor(60000L),
                //						cryptoTransfer(
                //								HapiCryptoTransfer.tinyBarsFromToWithAlias("payer", "alias",
                // ONE_HUNDRED_HBARS)).via(
                //								"txn2"),
                //						getTxnRecord("txn2").hasChildRecordCount(1).logged()
                );
    }

    @HapiTest
    final Stream<DynamicTest> transferFromAliasToAlias() {
        return hapiTest(
                newKeyNamed(ALIAS),
                newKeyNamed(ALIAS_2),
                cryptoCreate(PAYER_4).balance(INITIAL_BALANCE * ONE_HBAR),
                cryptoTransfer(tinyBarsFromToWithAlias(PAYER_4, ALIAS, 2 * ONE_HUNDRED_HBARS))
                        .via("txn"),
                withOpContext((spec, opLog) -> updateSpecFor(spec, ALIAS)),
                getTxnRecord("txn").andAllChildRecords().logged(),
                getAliasedAccountInfo(ALIAS)
                        .has(accountWith().expectedBalanceWithChargedUsd((2 * ONE_HUNDRED_HBARS), 0, 0)),
                /* transfer from an alias that was auto created to a new alias, validate account is created */
                cryptoTransfer(tinyBarsFromToWithAlias(ALIAS, ALIAS_2, ONE_HUNDRED_HBARS))
                        .via(TRANSFER_TXN_2),
                getTxnRecord(TRANSFER_TXN_2).andAllChildRecords().logged(),
                getAliasedAccountInfo(ALIAS).has(accountWith().expectedBalanceWithChargedUsd(ONE_HUNDRED_HBARS, 0, 0)),
                getAliasedAccountInfo(ALIAS_2)
                        .has(accountWith().expectedBalanceWithChargedUsd(ONE_HUNDRED_HBARS, 0, 0)));
    }

    @HapiTest
    final Stream<DynamicTest> transferFromAliasToAccount() {
        final var payer = PAYER_4;
        final var alias = ALIAS;
        return hapiTest(
                newKeyNamed(alias),
                cryptoCreate(payer).balance(INITIAL_BALANCE * ONE_HBAR),
                cryptoCreate("randomAccount").balance(0L).payingWith(payer),
                cryptoTransfer(tinyBarsFromToWithAlias(payer, alias, 2 * ONE_HUNDRED_HBARS))
                        .via("txn"),
                withOpContext((spec, opLog) -> updateSpecFor(spec, alias)),
                getTxnRecord("txn").andAllChildRecords().logged(),
                getAliasedAccountInfo(alias)
                        .has(accountWith().expectedBalanceWithChargedUsd((2 * ONE_HUNDRED_HBARS), 0, 0)),
                /* transfer from an alias that was auto created to a new alias, validate account is created */
                cryptoTransfer(tinyBarsFromToWithAlias(alias, "randomAccount", ONE_HUNDRED_HBARS))
                        .via(TRANSFER_TXN_2),
                getTxnRecord(TRANSFER_TXN_2).andAllChildRecords().hasNonStakingChildRecordCount(0),
                getAliasedAccountInfo(alias).has(accountWith().expectedBalanceWithChargedUsd(ONE_HUNDRED_HBARS, 0, 0)));
    }

    @HapiTest
    final Stream<DynamicTest> transferToAccountAutoCreatedUsingAccount() {
        return hapiTest(
                newKeyNamed(TRANSFER_ALIAS),
                cryptoCreate(PAYER).balance(INITIAL_BALANCE * ONE_HBAR),
                cryptoTransfer(tinyBarsFromToWithAlias(PAYER, TRANSFER_ALIAS, ONE_HUNDRED_HBARS))
                        .via("txn"),
                withOpContext((spec, opLog) -> updateSpecFor(spec, TRANSFER_ALIAS)),
                getTxnRecord("txn").andAllChildRecords().logged(),
                /* get the account associated with alias and transfer */
                withOpContext((spec, opLog) -> {
                    final var aliasAccount = spec.registry()
                            .getAccountID(spec.registry()
                                    .getKey(TRANSFER_ALIAS)
                                    .toByteString()
                                    .toStringUtf8());

                    final var op = cryptoTransfer(
                                    tinyBarsFromTo(PAYER, asAccountString(aliasAccount), ONE_HUNDRED_HBARS))
                            .via(TRANSFER_TXN_2);
                    final var op2 =
                            getTxnRecord(TRANSFER_TXN_2).andAllChildRecords().logged();
                    final var op3 = getAccountInfo(PAYER)
                            .has(accountWith().balance((INITIAL_BALANCE * ONE_HBAR) - (2 * ONE_HUNDRED_HBARS)));
                    final var op4 = getAliasedAccountInfo(TRANSFER_ALIAS)
                            .has(accountWith().expectedBalanceWithChargedUsd((2 * ONE_HUNDRED_HBARS), 0, 0));
                    allRunFor(spec, op, op2, op3, op4);
                }));
    }

    @HapiTest
    final Stream<DynamicTest> transferToAccountAutoCreatedUsingAlias() {
        return hapiTest(
                newKeyNamed(ALIAS),
                cryptoCreate(PAYER).balance(INITIAL_BALANCE * ONE_HBAR),
                cryptoTransfer(tinyBarsFromToWithAlias(PAYER, ALIAS, ONE_HUNDRED_HBARS))
                        .via(TRANSFER_TXN),
                getTxnRecord(TRANSFER_TXN).andAllChildRecords().logged(),
                getAccountInfo(PAYER).has(accountWith().balance((INITIAL_BALANCE * ONE_HBAR) - ONE_HUNDRED_HBARS)),
                getAliasedAccountInfo(ALIAS).has(accountWith().expectedBalanceWithChargedUsd(ONE_HUNDRED_HBARS, 0, 0)),
                /* transfer using alias and not account number */
                cryptoTransfer(tinyBarsFromToWithAlias(PAYER, ALIAS, ONE_HUNDRED_HBARS))
                        .via(TRANSFER_TXN_2),
                getTxnRecord(TRANSFER_TXN_2)
                        .andAllChildRecords()
                        .hasNonStakingChildRecordCount(0)
                        .logged(),
                getAccountInfo(PAYER)
                        .has(accountWith().balance((INITIAL_BALANCE * ONE_HBAR) - (2 * ONE_HUNDRED_HBARS))),
                getAliasedAccountInfo(ALIAS)
                        .has(accountWith().expectedBalanceWithChargedUsd((2 * ONE_HUNDRED_HBARS), 0, 0)));
    }

    @HapiTest
    final Stream<DynamicTest> autoAccountCreationUnsupportedAlias() {
        final var threshKeyAlias = Key.newBuilder()
                .setThresholdKey(ThresholdKey.newBuilder()
                        .setThreshold(2)
                        .setKeys(KeyList.newBuilder()
                                .addKeys(Key.newBuilder().setEd25519(ByteString.copyFrom("aaa".getBytes())))
                                .addKeys(Key.newBuilder().setECDSASecp256K1(ByteString.copyFrom("bbbb".getBytes())))
                                .addKeys(Key.newBuilder().setEd25519(ByteString.copyFrom("cccccc".getBytes())))))
                .build()
                .toByteString();
        final var keyListAlias = Key.newBuilder()
                .setKeyList(KeyList.newBuilder()
                        .addKeys(Key.newBuilder().setEd25519(ByteString.copyFrom("aaaaaa".getBytes())))
                        .addKeys(Key.newBuilder().setECDSASecp256K1(ByteString.copyFrom("bbbbbbb".getBytes()))))
                .build()
                .toByteString();
        final var contractKeyAlias = Key.newBuilder()
                .setContractID(ContractID.newBuilder().setContractNum(100L))
                .build()
                .toByteString();
        final var delegateContractKeyAlias = Key.newBuilder()
                .setDelegatableContractId(ContractID.newBuilder().setContractNum(100L))
                .build()
                .toByteString();

        return hapiTest(
                cryptoCreate(PAYER).balance(INITIAL_BALANCE * ONE_HBAR),
                cryptoTransfer(tinyBarsFromTo(PAYER, threshKeyAlias, ONE_HUNDRED_HBARS))
                        .hasKnownStatus(INVALID_ALIAS_KEY)
                        .via("transferTxnThreshKey"),
                cryptoTransfer(tinyBarsFromTo(PAYER, keyListAlias, ONE_HUNDRED_HBARS))
                        .hasKnownStatus(INVALID_ALIAS_KEY)
                        .via("transferTxnKeyList"),
                cryptoTransfer(tinyBarsFromTo(PAYER, contractKeyAlias, ONE_HUNDRED_HBARS))
                        .hasKnownStatus(INVALID_ALIAS_KEY)
                        .via("transferTxnContract"),
                cryptoTransfer(tinyBarsFromTo(PAYER, delegateContractKeyAlias, ONE_HUNDRED_HBARS))
                        .hasKnownStatus(INVALID_ALIAS_KEY)
                        .via("transferTxnKeyDelegate"));
    }

    @HapiTest
    final Stream<DynamicTest> autoAccountCreationBadAlias() {
        final var invalidAlias = VALID_25519_ALIAS.substring(0, 10);

        return hapiTest(
                cryptoCreate(PAYER).balance(INITIAL_BALANCE * ONE_HBAR),
                cryptoTransfer(tinyBarsFromTo(PAYER, invalidAlias, ONE_HUNDRED_HBARS))
                        .hasKnownStatus(INVALID_ALIAS_KEY)
                        .via("transferTxnBad"));
    }

    @HapiTest
    final Stream<DynamicTest> autoAccountCreationsHappyPath() {
        final var creationTime = new AtomicLong();
        final long transferFee = 188608L;
        return hapiTest(
                newKeyNamed(VALID_ALIAS),
                cryptoCreate(CIVILIAN).balance(10 * ONE_HBAR),
                cryptoCreate(PAYER).balance(10 * ONE_HBAR),
                cryptoCreate(SPONSOR).balance(INITIAL_BALANCE * ONE_HBAR),
                cryptoTransfer(
                                tinyBarsFromToWithAlias(SPONSOR, VALID_ALIAS, ONE_HUNDRED_HBARS),
                                tinyBarsFromToWithAlias(CIVILIAN, VALID_ALIAS, ONE_HBAR))
                        .via(TRANSFER_TXN)
                        .payingWith(PAYER),
                getReceipt(TRANSFER_TXN).andAnyChildReceipts().hasChildAutoAccountCreations(1),
                getTxnRecord(TRANSFER_TXN).andAllChildRecords().logged(),
                getAccountInfo(SPONSOR)
                        .has(accountWith()
                                .balance((INITIAL_BALANCE * ONE_HBAR) - ONE_HUNDRED_HBARS)
                                .noAlias()),
                childRecordsCheck(
                        TRANSFER_TXN,
                        SUCCESS,
                        recordWith().status(SUCCESS).fee(EXPECTED_HBAR_TRANSFER_AUTO_CREATION_FEE)),
                assertionsHold((spec, opLog) -> {
                    final var lookup = getTxnRecord(TRANSFER_TXN)
                            .andAllChildRecords()
                            .hasNonStakingChildRecordCount(1)
                            .hasNoAliasInChildRecord(0)
                            .logged();
                    allRunFor(spec, lookup);
                    final var sponsor = spec.registry().getAccountID(SPONSOR);
                    final var payer = spec.registry().getAccountID(PAYER);
                    final var parent = lookup.getResponseRecord();
                    var child = lookup.getChildRecord(0);
                    if (isEndOfStakingPeriodRecord(child)) {
                        child = lookup.getChildRecord(1);
                    }
                    assertAliasBalanceAndFeeInChildRecord(
                            parent, child, sponsor, payer, ONE_HUNDRED_HBARS + ONE_HBAR, transferFee, 0);
                    creationTime.set(child.getConsensusTimestamp().getSeconds());
                }),
                sourcing(() -> getAliasedAccountInfo(VALID_ALIAS)
                        .has(accountWith()
                                .key(VALID_ALIAS)
                                .expectedBalanceWithChargedUsd(ONE_HUNDRED_HBARS + ONE_HBAR, 0, 0)
                                .alias(VALID_ALIAS)
                                .autoRenew(THREE_MONTHS_IN_SECONDS)
                                .receiverSigReq(false)
                                .expiry(creationTime.get() + THREE_MONTHS_IN_SECONDS, 0)
                                .memo(AUTO_MEMO))
                        .logged()));
    }

    @SuppressWarnings("java:S5960")
    static void assertAliasBalanceAndFeeInChildRecord(
            final TransactionRecord parent,
            final TransactionRecord child,
            final AccountID sponsor,
            final AccountID defaultPayer,
            final long newAccountFunding,
            final long approxTransferFee,
            final long squashedFees) {
        long receivedBalance = 0;
        long payerBalWithAutoCreationFee = 0;
        for (final var adjust : parent.getTransferList().getAccountAmountsList()) {
            final var id = adjust.getAccountID();
            if (!(id.getAccountNum() < 100
                    || id.equals(sponsor)
                    || id.equals(defaultPayer)
                    || id.getAccountNum() == 800
                    || id.getAccountNum() == 801)) {
                receivedBalance = adjust.getAmount();
            }

            // sum of all deductions from the payer along with auto creation fee
            if ((id.getAccountNum() <= 98
                    || id.equals(defaultPayer)
                    || id.getAccountNum() == 800
                    || id.getAccountNum() == 801)) {
                payerBalWithAutoCreationFee += adjust.getAmount();
            }
        }
        assertEquals(newAccountFunding, receivedBalance, "Transferred incorrect amount to alias");
        final var childRecordFee = child.getTransactionFee();
        assertNotEquals(0, childRecordFee);
        // A single extra byte in the signature map will cost just ~40 tinybar more, so allowing
        // a delta of 1000 tinybar is sufficient to stabilize this test indefinitely
        final var permissibleDelta = 1000L;
        final var observedDelta = Math.abs(parent.getTransactionFee() - approxTransferFee - squashedFees);
        assertTrue(
                observedDelta <= permissibleDelta,
                "Parent record did not specify the transfer fee (expected ~" + (approxTransferFee + squashedFees)
                        + " but was " + parent.getTransactionFee() + ")");
        assertEquals(0, payerBalWithAutoCreationFee, "Auto creation fee is deducted from payer");
    }

    @HapiTest
    final Stream<DynamicTest> multipleAutoAccountCreations() {
        return hapiTest(
                cryptoCreate(PAYER).balance(INITIAL_BALANCE * ONE_HBAR),
                newKeyNamed("alias1"),
                newKeyNamed(ALIAS_2),
                newKeyNamed("alias3"),
                newKeyNamed("alias4"),
                newKeyNamed("alias5"),
                assumingNoStakingChildRecordCausesMaxChildRecordsExceeded(
                        cryptoTransfer(
                                tinyBarsFromToWithAlias(PAYER, "alias1", ONE_HUNDRED_HBARS),
                                tinyBarsFromToWithAlias(PAYER, ALIAS_2, ONE_HUNDRED_HBARS),
                                tinyBarsFromToWithAlias(PAYER, "alias3", ONE_HUNDRED_HBARS)),
                        "multipleAutoAccountCreates",
                        getTxnRecord("multipleAutoAccountCreates")
                                .hasNonStakingChildRecordCount(3)
                                .logged(),
                        getAccountInfo(PAYER)
                                .has(accountWith().balance((INITIAL_BALANCE * ONE_HBAR) - 3 * ONE_HUNDRED_HBARS)),
                        cryptoTransfer(
                                        tinyBarsFromToWithAlias(PAYER, "alias4", 7 * ONE_HUNDRED_HBARS),
                                        tinyBarsFromToWithAlias(PAYER, "alias5", 100))
                                .via("failedAutoCreate")
                                .hasKnownStatus(INSUFFICIENT_ACCOUNT_BALANCE),
                        getTxnRecord("failedAutoCreate")
                                .hasNonStakingChildRecordCount(0)
                                .logged(),
                        getAccountInfo(PAYER)
                                .has(accountWith().balance((INITIAL_BALANCE * ONE_HBAR) - 3 * ONE_HUNDRED_HBARS))));
    }

    @HapiTest
    final Stream<DynamicTest> transferHbarsToEVMAddressAlias() {

        final AtomicReference<AccountID> partyId = new AtomicReference<>();
        final AtomicReference<byte[]> partyAlias = new AtomicReference<>();
        final AtomicReference<byte[]> counterAlias = new AtomicReference<>();

        return hapiTest(
                cryptoCreate(PARTY).maxAutomaticTokenAssociations(2),
                newKeyNamed(SECP_256K1_SOURCE_KEY).shape(SECP_256K1_SHAPE),
                withOpContext((spec, opLog) -> {
                    final var registry = spec.registry();
                    final var ecdsaKey = registry.getKey(SECP_256K1_SOURCE_KEY);
                    final var tmp = ecdsaKey.getECDSASecp256K1().toByteArray();
                    final var addressBytes = recoverAddressFromPubKey(tmp);
                    assert addressBytes != null;
                    partyId.set(registry.getAccountID(PARTY));
                    partyAlias.set(asSolidityAddress(partyId.get()));
                    counterAlias.set(addressBytes);
                }),
                withOpContext((spec, opLog) -> {
                    var op1 = cryptoTransfer((s, b) -> b.setTransfers(TransferList.newBuilder()
                                    .addAccountAmounts(Utils.aaWith(spec, partyAlias.get(), -2 * ONE_HBAR))
                                    .addAccountAmounts(Utils.aaWith(spec, counterAlias.get(), +2 * ONE_HBAR))))
                            .signedBy(DEFAULT_PAYER, PARTY)
                            .via(HBAR_XFER);

                    final var counterAliasStr = ByteString.copyFrom(counterAlias.get());
                    var op2 = getAliasedAccountInfo(counterAliasStr)
                            .has(accountWith()
                                    .expectedBalanceWithChargedUsd(2 * ONE_HBAR, 0, 0)
                                    .hasEmptyKey()
                                    .noAlias()
                                    .autoRenew(THREE_MONTHS_IN_SECONDS)
                                    .receiverSigReq(false)
                                    .memo(LAZY_MEMO));

                    final var txnRequiringHollowAccountSignature = tokenCreate(A_TOKEN)
                            .adminKey(SECP_256K1_SOURCE_KEY)
                            .signedBy(SECP_256K1_SOURCE_KEY)
                            .hasPrecheck(INVALID_SIGNATURE);

                    allRunFor(spec, op1, op2, txnRequiringHollowAccountSignature);
                }),
                getTxnRecord(HBAR_XFER)
                        .hasChildRecordCount(1)
                        .hasChildRecords(recordWith().status(SUCCESS).memo(LAZY_MEMO)),
                // and transfers to the 0.0.ECDSA_BYTES alias should succeed.
                cryptoTransfer(tinyBarsFromToWithAlias(PARTY, SECP_256K1_SOURCE_KEY, ONE_HBAR))
                        .hasKnownStatus(SUCCESS)
                        .via(TRANSFER_TXN),
                getAliasedAccountInfo(SECP_256K1_SOURCE_KEY)
                        .has(accountWith().expectedBalanceWithChargedUsd(3 * ONE_HBAR, 0, 0)));
    }

    @HapiTest
    final Stream<DynamicTest> transferHbarsToECDSAKey() {

        final AtomicReference<ByteString> evmAddress = new AtomicReference<>();
        final var transferToECDSA = "transferToЕCDSA";

        return hapiTest(
                newKeyNamed(SECP_256K1_SOURCE_KEY).shape(SECP_256K1_SHAPE),
                cryptoCreate(PAYER).balance(10 * ONE_HBAR),
                withOpContext((spec, opLog) -> {
                    final var registry = spec.registry();
                    final var ecdsaKey = registry.getKey(SECP_256K1_SOURCE_KEY);
                    final var tmp = ecdsaKey.getECDSASecp256K1().toByteArray();
                    final var addressBytes = recoverAddressFromPubKey(tmp);
                    final var evmAddressBytes = ByteString.copyFrom(addressBytes);
                    evmAddress.set(evmAddressBytes);
                }),
                withOpContext((spec, opLog) -> {
                    final var hbarCreateTransfer = cryptoTransfer(
                                    tinyBarsFromAccountToAlias(PAYER, SECP_256K1_SOURCE_KEY, ONE_HBAR))
                            .via(transferToECDSA);

                    final var op1 = cryptoTransfer(tinyBarsFromTo(PAYER, evmAddress.get(), ONE_HBAR));

                    final var op2 = getAliasedAccountInfo(SECP_256K1_SOURCE_KEY)
                            .has(accountWith()
                                    .balance(2 * ONE_HBAR)
                                    .alias(SECP_256K1_SOURCE_KEY)
                                    .key(SECP_256K1_SOURCE_KEY)
                                    .autoRenew(THREE_MONTHS_IN_SECONDS)
                                    .receiverSigReq(false)
                                    .memo(AUTO_MEMO));

                    final var op3 = childRecordsCheck(
                            transferToECDSA,
                            SUCCESS,
                            recordWith()
                                    .evmAddress(evmAddress.get())
                                    .hasNoAlias()
                                    .status(SUCCESS));

                    allRunFor(spec, hbarCreateTransfer, op1, op2, op3);
                }),
                getTxnRecord(transferToECDSA).andAllChildRecords());
    }

    @HapiTest
    final Stream<DynamicTest> transferFungibleToEVMAddressAlias() {

        final var fungibleToken = "fungibleToken";
        final AtomicReference<TokenID> ftId = new AtomicReference<>();
        final AtomicReference<AccountID> partyId = new AtomicReference<>();
        final AtomicReference<byte[]> partyAlias = new AtomicReference<>();
        final AtomicReference<byte[]> counterAlias = new AtomicReference<>();

        return hapiTest(
                newKeyNamed(SECP_256K1_SOURCE_KEY).shape(SECP_256K1_SHAPE),
                cryptoCreate(PARTY).balance(INITIAL_BALANCE * ONE_HBAR).maxAutomaticTokenAssociations(2),
                tokenCreate(fungibleToken).treasury(PARTY).initialSupply(1_000_000),
                withOpContext((spec, opLog) -> {
                    final var registry = spec.registry();
                    final var ecdsaKey = registry.getKey(SECP_256K1_SOURCE_KEY);
                    final var tmp = ecdsaKey.getECDSASecp256K1().toByteArray();
                    final var addressBytes = recoverAddressFromPubKey(tmp);
                    assert addressBytes != null;
                    ftId.set(registry.getTokenID(fungibleToken));
                    partyId.set(registry.getAccountID(PARTY));
                    partyAlias.set(asSolidityAddress(partyId.get()));
                    counterAlias.set(addressBytes);
                }),
                withOpContext((spec, opLog) -> {
                    opLog.warn("Creating hollow account with alias " + Arrays.toString(counterAlias.get()));
                    opLog.warn("From party with alias " + Arrays.toString(partyAlias.get()));
                    /* hollow account created with fungible token transfer as expected */
                    final var cryptoTransferWithLazyCreate = cryptoTransfer(
                                    (s, b) -> b.addTokenTransfers(TokenTransferList.newBuilder()
                                            .setToken(ftId.get())
                                            .addTransfers(Utils.aaWith(spec, partyAlias.get(), -500))
                                            .addTransfers(Utils.aaWith(spec, counterAlias.get(), +500))))
                            .signedBy(DEFAULT_PAYER, PARTY)
                            .via(FT_XFER);

                    final var evmAliasStr = ByteString.copyFrom(counterAlias.get());
                    final var getHollowAccountInfoAfterCreation = getAliasedAccountInfo(evmAliasStr)
                            .hasToken(relationshipWith(fungibleToken).balance(500))
                            .has(accountWith()
                                    .hasEmptyKey()
                                    .noAlias()
                                    .autoRenew(THREE_MONTHS_IN_SECONDS)
                                    .receiverSigReq(false)
                                    .memo(LAZY_MEMO));

                    final var txnRequiringHollowAccountSignature = tokenCreate(A_TOKEN)
                            .adminKey(SECP_256K1_SOURCE_KEY)
                            .signedBy(SECP_256K1_SOURCE_KEY)
                            .hasPrecheck(INVALID_SIGNATURE);

                    allRunFor(
                            spec,
                            cryptoTransferWithLazyCreate,
                            getHollowAccountInfoAfterCreation,
                            txnRequiringHollowAccountSignature);

                    /* transfers of hbar or fungible tokens to the hollow account should succeed */
                    final var hbarTransfer = cryptoTransfer(tinyBarsFromTo(PARTY, evmAliasStr, ONE_HUNDRED_HBARS))
                            .hasKnownStatus(SUCCESS)
                            .via(TRANSFER_TXN_2);

                    final var fungibleTokenTransfer = cryptoTransfer(
                                    moving(5, fungibleToken).between(PARTY, evmAliasStr))
                            .signedBy(DEFAULT_PAYER, PARTY)
                            .via(TRANSFER_TXN_2);

                    // and transfers to the 0.0.ECDSA_BYTES alias should succeed.
                    final var fungibleTokenTransferToECDSAKeyAlias = cryptoTransfer(
                                    moving(1, fungibleToken).between(PARTY, SECP_256K1_SOURCE_KEY))
                            .signedBy(DEFAULT_PAYER, PARTY)
                            .via(TRANSFER_TXN_2);

                    final var getHollowAccountInfoAfterTransfers = getAliasedAccountInfo(evmAliasStr)
                            .hasToken(relationshipWith(fungibleToken).balance(506))
                            .has(accountWith()
                                    .hasEmptyKey()
                                    .noAlias()
                                    .expectedBalanceWithChargedUsd(ONE_HUNDRED_HBARS, 0, 0));

                    allRunFor(
                            spec,
                            hbarTransfer,
                            fungibleTokenTransfer,
                            fungibleTokenTransferToECDSAKeyAlias,
                            getHollowAccountInfoAfterTransfers);
                }),
                getTxnRecord(FT_XFER)
                        .hasNonStakingChildRecordCount(1)
                        .hasChildRecords(recordWith().status(SUCCESS).memo(LAZY_MEMO))
                        .hasPriority(recordWith().autoAssociationCount(1)));
    }

    @HapiTest
    final Stream<DynamicTest> transferNonFungibleToEVMAddressAlias() {
        final var nonFungibleToken = "nonFungibleToken";
        final AtomicReference<TokenID> nftId = new AtomicReference<>();
        final AtomicReference<AccountID> partyId = new AtomicReference<>();
        final AtomicReference<ByteString> partyAlias = new AtomicReference<>();
        final AtomicReference<ByteString> counterAlias = new AtomicReference<>();

        return hapiTest(
                newKeyNamed(MULTI_KEY),
                newKeyNamed(SECP_256K1_SOURCE_KEY).shape(SECP_256K1_SHAPE),
                cryptoCreate(PARTY).balance(INITIAL_BALANCE * ONE_HBAR).maxAutomaticTokenAssociations(2),
                tokenCreate(nonFungibleToken)
                        .initialSupply(0)
                        .treasury(PARTY)
                        .tokenType(NON_FUNGIBLE_UNIQUE)
                        .supplyKey(MULTI_KEY),
                mintToken(nonFungibleToken, List.of(copyFromUtf8("a"), copyFromUtf8("b"))),
                withOpContext((spec, opLog) -> {
                    final var registry = spec.registry();
                    final var ecdsaKey = registry.getKey(SECP_256K1_SOURCE_KEY);
                    final var tmp = ecdsaKey.getECDSASecp256K1().toByteArray();
                    final var addressBytes = recoverAddressFromPubKey(tmp);
                    assert addressBytes != null;
                    final var evmAddressBytes = ByteString.copyFrom(addressBytes);
                    nftId.set(registry.getTokenID(nonFungibleToken));
                    partyId.set(registry.getAccountID(PARTY));
                    partyAlias.set(ByteString.copyFrom(asSolidityAddress(partyId.get())));
                    counterAlias.set(evmAddressBytes);
                }),
                withOpContext((spec, opLog) -> {
                    /* hollow account created with nft transfer as expected */
                    var cryptoTransferWithLazyCreate = cryptoTransfer(
                                    (s, b) -> b.addTokenTransfers(TokenTransferList.newBuilder()
                                            .setToken(nftId.get())
                                            .addNftTransfers(ocWith(
                                                    accountIdFromEvmAddress(spec, partyAlias.get()),
                                                    accountIdFromEvmAddress(spec, counterAlias.get()),
                                                    1L))))
                            .signedBy(DEFAULT_PAYER, PARTY)
                            .via(NFT_XFER);

                    final var getHollowAccountInfoAfterCreation = getAliasedAccountInfo(counterAlias.get())
                            .hasToken(relationshipWith(nonFungibleToken).balance(1))
                            .has(accountWith()
                                    .hasEmptyKey()
                                    .noAlias()
                                    .autoRenew(THREE_MONTHS_IN_SECONDS)
                                    .receiverSigReq(false)
                                    .memo(LAZY_MEMO));

                    final var txnRequiringHollowAccountSignature = tokenCreate(A_TOKEN)
                            .adminKey(SECP_256K1_SOURCE_KEY)
                            .signedBy(SECP_256K1_SOURCE_KEY)
                            .hasPrecheck(INVALID_SIGNATURE);

                    allRunFor(
                            spec,
                            cryptoTransferWithLazyCreate,
                            getHollowAccountInfoAfterCreation,
                            txnRequiringHollowAccountSignature);

                    /* transfers of hbar or nft to the hollow account should succeed */
                    final var hbarTransfer = cryptoTransfer(
                                    tinyBarsFromTo(PARTY, counterAlias.get(), ONE_HUNDRED_HBARS))
                            .hasKnownStatus(SUCCESS)
                            .via(TRANSFER_TXN_2);

                    final var nftTransfer = cryptoTransfer(
                                    movingUnique(nonFungibleToken, 2L).between(PARTY, counterAlias.get()))
                            .signedBy(DEFAULT_PAYER, PARTY)
                            .hasKnownStatus(SUCCESS)
                            .via(TRANSFER_TXN_2);

                    // and transfers to the 0.0.ECDSA_BYTES alias should succeed.
                    final var transferToECDSAKeyAlias = cryptoTransfer(
                                    movingHbar(ONE_HBAR).between(PARTY, SECP_256K1_SOURCE_KEY))
                            .signedBy(DEFAULT_PAYER, PARTY)
                            .hasKnownStatus(SUCCESS)
                            .via(TRANSFER_TXN_2);

                    final var getHollowAccountInfoAfterTransfers = getAliasedAccountInfo(counterAlias.get())
                            .hasToken(relationshipWith(nonFungibleToken).balance(2))
                            .has(accountWith()
                                    .hasEmptyKey()
                                    .noAlias()
                                    .expectedBalanceWithChargedUsd(ONE_HUNDRED_HBARS + ONE_HBAR, 0, 0));

                    allRunFor(
                            spec,
                            hbarTransfer,
                            nftTransfer,
                            transferToECDSAKeyAlias,
                            getHollowAccountInfoAfterTransfers);
                }),
                getTxnRecord(NFT_XFER)
                        .hasNonStakingChildRecordCount(1)
                        .hasPriority(recordWith().autoAssociationCount(1))
                        .hasChildRecords(recordWith().status(SUCCESS).memo(LAZY_MEMO)));
    }

    @HapiTest
    final Stream<DynamicTest> cannotAutoCreateWithTxnToLongZero() {
<<<<<<< HEAD
        final AtomicReference<byte[]> evmAddress = new AtomicReference<>();
=======
        final AtomicReference<ByteString> evmAddress = new AtomicReference<>();
>>>>>>> 82ea7e2c

        return hapiTest(
                newKeyNamed(SECP_256K1_SOURCE_KEY).shape(SECP_256K1_SHAPE),
                cryptoCreate(PAYER).balance(10 * ONE_HBAR),
                withOpContext((spec, opLog) -> {
                    final var registry = spec.registry();
                    final var ecdsaKey = registry.getKey(SECP_256K1_SOURCE_KEY);
                    final var tmp = ecdsaKey.getECDSASecp256K1().toByteArray();
                    final var addressBytes = recoverAddressFromPubKey(tmp);
                    evmAddress.set(addressBytes);
                }),
                withOpContext((spec, opLog) -> {
                    final var evmAddressStr = ByteString.copyFrom(evmAddress.get());
                    final var validTransfer = cryptoTransfer(tinyBarsFromTo(PAYER, evmAddressStr, ONE_HBAR))
                            .hasKnownStatus(SUCCESS)
                            .via("passedTxn");

                    final var longZeroAddress =
                            ByteString.copyFrom(asSolidityAddress((int) spec.shard(), spec.realm(), 5555));
<<<<<<< HEAD
=======

>>>>>>> 82ea7e2c
                    final var invalidTransferToLongZero = cryptoTransfer(
                                    tinyBarsFromTo(PAYER, longZeroAddress, ONE_HBAR))
                            .hasKnownStatusFrom(INVALID_ACCOUNT_ID, INVALID_ALIAS_KEY)
                            .via("failedTxn");

                    allRunFor(spec, validTransfer, invalidTransferToLongZero);
                }),
                withOpContext((spec, opLog) -> {
                    final var evmAddressStr = ByteString.copyFrom(evmAddress.get());
                    getTxnRecord("failedTxn").logged();
                    getTxnRecord("passedTxn")
                            .hasChildRecordCount(1)
                            .hasChildRecords(
                                    recordWith().status(SUCCESS).memo(LAZY_MEMO).alias(evmAddressStr));
                }));
    }

    @HapiTest
    final Stream<DynamicTest> hollowAccountCompletionWithSimultaneousPropertiesUpdate() {
        return hapiTest(
                newKeyNamed(SECP_256K1_SOURCE_KEY).shape(SECP_256K1_SHAPE),
                cryptoCreate(LAZY_CREATE_SPONSOR).balance(INITIAL_BALANCE * ONE_HBAR),
                cryptoCreate(CRYPTO_TRANSFER_RECEIVER).balance(INITIAL_BALANCE * ONE_HBAR),
                withOpContext((spec, opLog) -> {
                    final var ecdsaKey = spec.registry()
                            .getKey(SECP_256K1_SOURCE_KEY)
                            .getECDSASecp256K1()
                            .toByteArray();
                    final var evmAddress = ByteString.copyFrom(recoverAddressFromPubKey(ecdsaKey));
                    final var op = cryptoTransfer(tinyBarsFromTo(LAZY_CREATE_SPONSOR, evmAddress, ONE_HUNDRED_HBARS))
                            .hasKnownStatus(SUCCESS)
                            .via(TRANSFER_TXN);

                    final HapiGetTxnRecord hapiGetTxnRecord =
                            getTxnRecord(TRANSFER_TXN).andAllChildRecords().logged();

                    allRunFor(spec, op, hapiGetTxnRecord);

                    final AccountID newAccountID = hapiGetTxnRecord
                            .getFirstNonStakingChildRecord()
                            .getReceipt()
                            .getAccountID();
                    spec.registry().saveAccountId(SECP_256K1_SOURCE_KEY, newAccountID);
                }));
    }
}<|MERGE_RESOLUTION|>--- conflicted
+++ resolved
@@ -1514,11 +1514,8 @@
 
     @HapiTest
     final Stream<DynamicTest> cannotAutoCreateWithTxnToLongZero() {
-<<<<<<< HEAD
-        final AtomicReference<byte[]> evmAddress = new AtomicReference<>();
-=======
         final AtomicReference<ByteString> evmAddress = new AtomicReference<>();
->>>>>>> 82ea7e2c
+//        final AtomicReference<byte[]> evmAddress = new AtomicReference<>();
 
         return hapiTest(
                 newKeyNamed(SECP_256K1_SOURCE_KEY).shape(SECP_256K1_SHAPE),
@@ -1538,10 +1535,7 @@
 
                     final var longZeroAddress =
                             ByteString.copyFrom(asSolidityAddress((int) spec.shard(), spec.realm(), 5555));
-<<<<<<< HEAD
-=======
-
->>>>>>> 82ea7e2c
+
                     final var invalidTransferToLongZero = cryptoTransfer(
                                     tinyBarsFromTo(PAYER, longZeroAddress, ONE_HBAR))
                             .hasKnownStatusFrom(INVALID_ACCOUNT_ID, INVALID_ALIAS_KEY)
