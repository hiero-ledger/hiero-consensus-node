/*
 * Copyright (C) 2021-2023 Hedera Hashgraph, LLC
 *
 * Licensed under the Apache License, Version 2.0 (the "License");
 * you may not use this file except in compliance with the License.
 * You may obtain a copy of the License at
 *
 *      http://www.apache.org/licenses/LICENSE-2.0
 *
 * Unless required by applicable law or agreed to in writing, software
 * distributed under the License is distributed on an "AS IS" BASIS,
 * WITHOUT WARRANTIES OR CONDITIONS OF ANY KIND, either express or implied.
 * See the License for the specific language governing permissions and
 * limitations under the License.
 */

package com.hedera.services.bdd.suites.crypto;

import static com.google.protobuf.ByteString.copyFromUtf8;
import static com.hedera.node.app.service.evm.utils.EthSigsUtils.recoverAddressFromPubKey;
import static com.hedera.services.bdd.spec.HapiPropertySource.asSolidityAddress;
import static com.hedera.services.bdd.spec.HapiSpec.defaultHapiSpec;
import static com.hedera.services.bdd.spec.PropertySource.asAccount;
import static com.hedera.services.bdd.spec.PropertySource.asAccountString;
import static com.hedera.services.bdd.spec.assertions.AccountInfoAsserts.accountWith;
import static com.hedera.services.bdd.spec.assertions.AutoAssocAsserts.accountTokenPairsInAnyOrder;
import static com.hedera.services.bdd.spec.assertions.ContractInfoAsserts.contractWith;
import static com.hedera.services.bdd.spec.assertions.TransactionRecordAsserts.includingFungibleMovement;
import static com.hedera.services.bdd.spec.assertions.TransactionRecordAsserts.recordWith;
import static com.hedera.services.bdd.spec.queries.QueryVerbs.getAccountBalance;
import static com.hedera.services.bdd.spec.queries.QueryVerbs.getAccountInfo;
import static com.hedera.services.bdd.spec.queries.QueryVerbs.getAliasedAccountInfo;
import static com.hedera.services.bdd.spec.queries.QueryVerbs.getAutoCreatedAccountBalance;
import static com.hedera.services.bdd.spec.queries.QueryVerbs.getContractInfo;
import static com.hedera.services.bdd.spec.queries.QueryVerbs.getReceipt;
import static com.hedera.services.bdd.spec.queries.QueryVerbs.getTxnRecord;
import static com.hedera.services.bdd.spec.queries.crypto.ExpectedTokenRel.relationshipWith;
import static com.hedera.services.bdd.spec.transactions.TxnVerbs.contractUpdate;
import static com.hedera.services.bdd.spec.transactions.TxnVerbs.createDefaultContract;
import static com.hedera.services.bdd.spec.transactions.TxnVerbs.cryptoCreate;
import static com.hedera.services.bdd.spec.transactions.TxnVerbs.cryptoDeleteAliased;
import static com.hedera.services.bdd.spec.transactions.TxnVerbs.cryptoTransfer;
import static com.hedera.services.bdd.spec.transactions.TxnVerbs.cryptoUpdate;
import static com.hedera.services.bdd.spec.transactions.TxnVerbs.cryptoUpdateAliased;
import static com.hedera.services.bdd.spec.transactions.TxnVerbs.mintToken;
import static com.hedera.services.bdd.spec.transactions.TxnVerbs.sortedCryptoTransfer;
import static com.hedera.services.bdd.spec.transactions.TxnVerbs.tokenAssociate;
import static com.hedera.services.bdd.spec.transactions.TxnVerbs.tokenCreate;
import static com.hedera.services.bdd.spec.transactions.crypto.HapiCryptoTransfer.tinyBarsFromAccountToAlias;
import static com.hedera.services.bdd.spec.transactions.crypto.HapiCryptoTransfer.tinyBarsFromTo;
import static com.hedera.services.bdd.spec.transactions.crypto.HapiCryptoTransfer.tinyBarsFromToWithAlias;
import static com.hedera.services.bdd.spec.transactions.token.CustomFeeSpecs.fixedHbarFeeInheritingRoyaltyCollector;
import static com.hedera.services.bdd.spec.transactions.token.CustomFeeSpecs.royaltyFeeWithFallback;
import static com.hedera.services.bdd.spec.transactions.token.TokenMovement.moving;
import static com.hedera.services.bdd.spec.transactions.token.TokenMovement.movingHbar;
import static com.hedera.services.bdd.spec.transactions.token.TokenMovement.movingUnique;
import static com.hedera.services.bdd.spec.utilops.CustomSpecAssert.allRunFor;
import static com.hedera.services.bdd.spec.utilops.UtilVerbs.assertionsHold;
import static com.hedera.services.bdd.spec.utilops.UtilVerbs.childRecordsCheck;
import static com.hedera.services.bdd.spec.utilops.UtilVerbs.logIt;
import static com.hedera.services.bdd.spec.utilops.UtilVerbs.newKeyNamed;
import static com.hedera.services.bdd.spec.utilops.UtilVerbs.sourcing;
import static com.hedera.services.bdd.spec.utilops.UtilVerbs.withOpContext;
import static com.hedera.services.bdd.suites.contract.Utils.aaWith;
import static com.hedera.services.bdd.suites.contract.Utils.accountId;
import static com.hedera.services.bdd.suites.contract.Utils.ocWith;
import static com.hedera.services.bdd.suites.contract.hapi.ContractUpdateSuite.ADMIN_KEY;
import static com.hedera.services.bdd.suites.crypto.AutoCreateUtils.updateSpecFor;
import static com.hederahashgraph.api.proto.java.ResponseCodeEnum.ACCOUNT_DELETED;
import static com.hederahashgraph.api.proto.java.ResponseCodeEnum.ACCOUNT_REPEATED_IN_ACCOUNT_AMOUNTS;
import static com.hederahashgraph.api.proto.java.ResponseCodeEnum.INSUFFICIENT_ACCOUNT_BALANCE;
import static com.hederahashgraph.api.proto.java.ResponseCodeEnum.INSUFFICIENT_PAYER_BALANCE;
import static com.hederahashgraph.api.proto.java.ResponseCodeEnum.INSUFFICIENT_SENDER_ACCOUNT_BALANCE_FOR_CUSTOM_FEE;
import static com.hederahashgraph.api.proto.java.ResponseCodeEnum.INVALID_ACCOUNT_ID;
import static com.hederahashgraph.api.proto.java.ResponseCodeEnum.INVALID_ALIAS_KEY;
import static com.hederahashgraph.api.proto.java.ResponseCodeEnum.INVALID_SIGNATURE;
import static com.hederahashgraph.api.proto.java.ResponseCodeEnum.NO_REMAINING_AUTOMATIC_ASSOCIATIONS;
import static com.hederahashgraph.api.proto.java.ResponseCodeEnum.SUCCESS;
import static com.hederahashgraph.api.proto.java.TokenSupplyType.FINITE;
import static com.hederahashgraph.api.proto.java.TokenType.FUNGIBLE_COMMON;
import static com.hederahashgraph.api.proto.java.TokenType.NON_FUNGIBLE_UNIQUE;
import static org.junit.jupiter.api.Assertions.assertEquals;

import com.google.protobuf.ByteString;
import com.hedera.services.bdd.spec.HapiSpec;
import com.hedera.services.bdd.spec.keys.KeyShape;
import com.hedera.services.bdd.suites.HapiSuite;
import com.hederahashgraph.api.proto.java.AccountID;
import com.hederahashgraph.api.proto.java.ContractID;
import com.hederahashgraph.api.proto.java.Key;
import com.hederahashgraph.api.proto.java.KeyList;
import com.hederahashgraph.api.proto.java.ThresholdKey;
import com.hederahashgraph.api.proto.java.TokenID;
import com.hederahashgraph.api.proto.java.TokenSupplyType;
import com.hederahashgraph.api.proto.java.TokenTransferList;
import com.hederahashgraph.api.proto.java.TokenType;
import com.hederahashgraph.api.proto.java.TransactionRecord;
import com.hederahashgraph.api.proto.java.TransferList;
import java.util.List;
import java.util.Optional;
import java.util.concurrent.atomic.AtomicLong;
import java.util.concurrent.atomic.AtomicReference;
import org.apache.commons.lang3.tuple.Pair;
import org.apache.logging.log4j.LogManager;
import org.apache.logging.log4j.Logger;

public class AutoAccountCreationSuite extends HapiSuite {
    private static final Logger LOG = LogManager.getLogger(AutoAccountCreationSuite.class);
    private static final long INITIAL_BALANCE = 1000L;
    private static final ByteString ALIAS_CONTENT = ByteString.copyFromUtf8(
            "a479462fba67674b5a41acfb16cb6828626b61d3f389fa611005a45754130e5c749073c0b1b791596430f4a54649cc8a3f6d28147dd4099070a5c3c4811d1771");
    private static final Key VALID_ED_25519_KEY =
            Key.newBuilder().setEd25519(ALIAS_CONTENT).build();
    private static final ByteString VALID_25519_ALIAS = VALID_ED_25519_KEY.toByteString();
    private static final String AUTO_MEMO = "auto-created account";
    public static final String LAZY_MEMO = "lazy-created account";
    public static final String VALID_ALIAS = "validAlias";
    private static final String PAYER = "payer";
    private static final String TRANSFER_TXN = "transferTxn";
    private static final String ALIAS = "alias";
    private static final String PAYER_1 = "payer1";
    private static final String ALIAS_2 = "alias2";
    private static final String PAYER_4 = "payer4";
    private static final String TRANSFER_TXN_2 = "transferTxn2";
    private static final String TRANSFER_ALIAS = "transferAlias";
    public static final String A_TOKEN = "tokenA";
    private static final String B_TOKEN = "tokenB";
    public static final String NFT_INFINITE_SUPPLY_TOKEN = "nftA";
    private static final String NFT_FINITE_SUPPLY_TOKEN = "nftB";
    private static final String MULTI_KEY = "multi";
    public static final String PARTY = "party";
    private static final String COUNTERPARTY = "counterparty";

    private static final String CIVILIAN = "somebody";
    public static final String TOKEN_A_CREATE = "tokenACreateTxn";

    private static final String TOKEN_B_CREATE = "tokenBCreateTxn";
    public static final String NFT_CREATE = "nftCreateTxn";
    private static final String SPONSOR = "autoCreateSponsor";
    public static final String LAZY_CREATE_SPONSOR = "lazyCreateSponsor";

    private static final long EXPECTED_HBAR_TRANSFER_AUTO_CREATION_FEE = 39418863L;
    private static final long EXPECTED_MULTI_TOKEN_TRANSFER_AUTO_CREATION_FEE = 42427268L;
    private static final long EXPECTED_SINGLE_TOKEN_TRANSFER_AUTO_CREATE_FEE = 40927290L;
    public static final String CRYPTO_TRANSFER_RECEIVER = "cryptoTransferReceiver";
    public static final String TRUE = "true";
    public static final String FALSE = "false";
    private static final String HBAR_XFER = "hbarXfer";
    private static final String NFT_XFER = "nftXfer";
    private static final String FT_XFER = "ftXfer";

    public static void main(String... args) {
        new AutoAccountCreationSuite().runSuiteAsync();
    }

    @Override
    public boolean canRunConcurrent() {
        return true;
    }

    @Override
    protected Logger getResultsLogger() {
        return LOG;
    }

    @Override
    public List<HapiSpec> getSpecsInSuite() {
        return List.of(
                /* --- Hbar auto creates */
                autoAccountCreationsHappyPath(),
                autoAccountCreationBadAlias(),
                autoAccountCreationUnsupportedAlias(),
                transferToAccountAutoCreatedUsingAlias(),
                transferToAccountAutoCreatedUsingAccount(),
                transferFromAliasToAlias(),
                transferFromAliasToAccount(),
                multipleAutoAccountCreations(),
                accountCreatedIfAliasUsedAsPubKey(),
                aliasCanBeUsedOnManyAccountsNotAsAlias(),
                autoAccountCreationWorksWhenUsingAliasOfDeletedAccount(),
                canGetBalanceAndInfoViaAlias(),
                noStakePeriodStartIfNotStakingToNode(),
                /* -- HTS auto creates -- */
                canAutoCreateWithFungibleTokenTransfersToAlias(),
                multipleTokenTransfersSucceed(),
                nftTransfersToAlias(),
                autoCreateWithNftFallBackFeeFails(),
                repeatedAliasInSameTransferListFails(),
                canAutoCreateWithHbarAndTokenTransfers(),
                payerBalanceIsReflectsAllChangesBeforeFeeCharging(),
                /* --- HIP 583 --- */
                hollowAccountCreationWithCryptoTransfer(),
                failureAfterHollowAccountCreationReclaimsAlias(),
                transferHbarsToEVMAddressAlias(),
                transferFungibleToEVMAddressAlias(),
<<<<<<< HEAD
                transferNonFungibleToEVMAddressAlias());
=======
                transferNonFungibleToEVMAddressAlias(),
                transferHbarsToECDSAKey());
>>>>>>> 67e70a0e
    }

    private HapiSpec canAutoCreateWithHbarAndTokenTransfers() {
        final var initialTokenSupply = 1000;
        return defaultHapiSpec("hbarAndTokenTransfers")
                .given(
                        newKeyNamed(VALID_ALIAS),
                        cryptoCreate(TOKEN_TREASURY).balance(10 * ONE_HUNDRED_HBARS),
                        cryptoCreate(CIVILIAN).balance(ONE_HUNDRED_HBARS).maxAutomaticTokenAssociations(2),
                        tokenCreate(A_TOKEN)
                                .tokenType(FUNGIBLE_COMMON)
                                .supplyType(FINITE)
                                .initialSupply(initialTokenSupply)
                                .maxSupply(10L * initialTokenSupply)
                                .treasury(TOKEN_TREASURY)
                                .via(TOKEN_A_CREATE),
                        getTxnRecord(TOKEN_A_CREATE).hasNewTokenAssociation(A_TOKEN, TOKEN_TREASURY))
                .when(
                        tokenAssociate(CIVILIAN, A_TOKEN),
                        cryptoTransfer(moving(10, A_TOKEN).between(TOKEN_TREASURY, CIVILIAN)),
                        getAccountInfo(CIVILIAN)
                                .hasToken(relationshipWith(A_TOKEN).balance(10)))
                .then(
                        cryptoTransfer(
                                        movingHbar(10L).between(CIVILIAN, VALID_ALIAS),
                                        moving(1, A_TOKEN).between(CIVILIAN, VALID_ALIAS))
                                .signedBy(DEFAULT_PAYER, CIVILIAN)
                                .via(TRANSFER_TXN),
                        getTxnRecord(TRANSFER_TXN).andAllChildRecords().logged(),
                        getAliasedAccountInfo(VALID_ALIAS)
                                .has(accountWith().balance(10L))
                                .hasToken(relationshipWith(A_TOKEN)));
    }

    private HapiSpec repeatedAliasInSameTransferListFails() {
        final AtomicReference<TokenID> ftId = new AtomicReference<>();
        final AtomicReference<TokenID> nftId = new AtomicReference<>();
        final AtomicReference<AccountID> partyId = new AtomicReference<>();
        final AtomicReference<AccountID> counterId = new AtomicReference<>();
        final AtomicReference<ByteString> partyAlias = new AtomicReference<>();
        final AtomicReference<ByteString> counterAlias = new AtomicReference<>();

        return defaultHapiSpec("repeatedAliasInSameTransferListFails")
                .given(
                        newKeyNamed(VALID_ALIAS),
                        newKeyNamed(MULTI_KEY),
                        newKeyNamed(VALID_ALIAS),
                        cryptoCreate(PARTY).maxAutomaticTokenAssociations(2),
                        cryptoCreate(COUNTERPARTY).maxAutomaticTokenAssociations(2),
                        cryptoCreate(TOKEN_TREASURY).balance(ONE_HUNDRED_HBARS).maxAutomaticTokenAssociations(2),
                        tokenCreate(A_TOKEN)
                                .tokenType(FUNGIBLE_COMMON)
                                .initialSupply(Long.MAX_VALUE)
                                .treasury(TOKEN_TREASURY)
                                .via(TOKEN_A_CREATE),
                        tokenCreate(NFT_INFINITE_SUPPLY_TOKEN)
                                .tokenType(TokenType.NON_FUNGIBLE_UNIQUE)
                                .adminKey(MULTI_KEY)
                                .supplyKey(MULTI_KEY)
                                .supplyType(TokenSupplyType.INFINITE)
                                .initialSupply(0)
                                .treasury(TOKEN_TREASURY)
                                .via(NFT_CREATE),
                        mintToken(
                                NFT_INFINITE_SUPPLY_TOKEN,
                                List.of(ByteString.copyFromUtf8("a"), ByteString.copyFromUtf8("b"))),
                        cryptoCreate(CIVILIAN).balance(10 * ONE_HBAR),
                        cryptoCreate(SPONSOR)
                                .balance(INITIAL_BALANCE * ONE_HBAR)
                                .maxAutomaticTokenAssociations(10))
                .when(
                        tokenAssociate(SPONSOR, NFT_INFINITE_SUPPLY_TOKEN),
                        cryptoTransfer(
                                movingUnique(NFT_INFINITE_SUPPLY_TOKEN, 1L, 2L).between(TOKEN_TREASURY, SPONSOR)),
                        getAccountInfo(SPONSOR).logged(),
                        getAccountInfo(TOKEN_TREASURY).logged(),
                        withOpContext((spec, opLog) -> {
                            final var registry = spec.registry();
                            ftId.set(registry.getTokenID(A_TOKEN));
                            nftId.set(registry.getTokenID(NFT_INFINITE_SUPPLY_TOKEN));
                            partyId.set(registry.getAccountID(PARTY));
                            counterId.set(registry.getAccountID(COUNTERPARTY));
                            partyAlias.set(ByteString.copyFrom(asSolidityAddress(partyId.get())));
                            counterAlias.set(ByteString.copyFrom(asSolidityAddress(counterId.get())));

                            cryptoTransfer((x, b) -> b.addTokenTransfers(TokenTransferList.newBuilder()
                                            .addTransfers(aaWith(SPONSOR, -1))
                                            .addTransfers(aaWith(asAccount("0.0." + partyAlias.get()), +1))
                                            .addTransfers(aaWith(TOKEN_TREASURY, -1))
                                            .addTransfers(aaWith(asAccount("0.0." + partyAlias.get()), +1))))
                                    .signedBy(DEFAULT_PAYER, PARTY, SPONSOR)
                                    .hasKnownStatus(ACCOUNT_REPEATED_IN_ACCOUNT_AMOUNTS);
                        }))
                .then();
    }

    private HapiSpec autoCreateWithNftFallBackFeeFails() {
        final var firstRoyaltyCollector = "firstRoyaltyCollector";
        return defaultHapiSpec("autoCreateWithNftFallBackFeeFails")
                .given(
                        newKeyNamed(VALID_ALIAS),
                        newKeyNamed(MULTI_KEY),
                        newKeyNamed(VALID_ALIAS),
                        cryptoCreate(TOKEN_TREASURY).balance(ONE_HUNDRED_HBARS).maxAutomaticTokenAssociations(2),
                        cryptoCreate(firstRoyaltyCollector).maxAutomaticTokenAssociations(100),
                        tokenCreate(NFT_INFINITE_SUPPLY_TOKEN)
                                .tokenType(TokenType.NON_FUNGIBLE_UNIQUE)
                                .adminKey(MULTI_KEY)
                                .supplyKey(MULTI_KEY)
                                .supplyType(TokenSupplyType.INFINITE)
                                .initialSupply(0)
                                .treasury(TOKEN_TREASURY)
                                .withCustom(royaltyFeeWithFallback(
                                        1, 20, fixedHbarFeeInheritingRoyaltyCollector(1), firstRoyaltyCollector))
                                .via(NFT_CREATE),
                        mintToken(
                                NFT_INFINITE_SUPPLY_TOKEN,
                                List.of(
                                        ByteString.copyFromUtf8("a"),
                                        ByteString.copyFromUtf8("b"),
                                        ByteString.copyFromUtf8("c"),
                                        ByteString.copyFromUtf8("d"),
                                        ByteString.copyFromUtf8("e"))),
                        cryptoCreate(CIVILIAN).balance(1000 * ONE_HBAR).maxAutomaticTokenAssociations(2),
                        cryptoCreate("dummy").balance(10 * ONE_HBAR),
                        cryptoCreate(SPONSOR).balance(ONE_MILLION_HBARS).maxAutomaticTokenAssociations(10))
                .when(
                        cryptoTransfer(
                                movingUnique(NFT_INFINITE_SUPPLY_TOKEN, 1L, 2L).between(TOKEN_TREASURY, SPONSOR)),
                        getAccountInfo(SPONSOR).hasToken(relationshipWith(NFT_INFINITE_SUPPLY_TOKEN)),
                        // auto creating an account using a nft with fall back royalty fee fails
                        cryptoTransfer(movingUnique(NFT_INFINITE_SUPPLY_TOKEN, 1, 2)
                                        .between(SPONSOR, VALID_ALIAS))
                                .payingWith(CIVILIAN)
                                .signedBy(CIVILIAN, SPONSOR, VALID_ALIAS)
                                .hasKnownStatus(INSUFFICIENT_SENDER_ACCOUNT_BALANCE_FOR_CUSTOM_FEE),
                        getAccountInfo(SPONSOR).hasOwnedNfts(2).hasToken(relationshipWith(NFT_INFINITE_SUPPLY_TOKEN)),
                        getAccountInfo(TOKEN_TREASURY).logged())
                .then(
                        // But transferring this NFT to a known alias with hbar in it works
                        cryptoTransfer(tinyBarsFromToWithAlias(SPONSOR, VALID_ALIAS, 10 * ONE_HBAR))
                                .payingWith(CIVILIAN)
                                .signedBy(CIVILIAN, SPONSOR, VALID_ALIAS)
                                .via(TRANSFER_TXN),
                        withOpContext((spec, opLog) -> updateSpecFor(spec, VALID_ALIAS)),
                        getTxnRecord(TRANSFER_TXN).andAllChildRecords().hasNonStakingChildRecordCount(1),
                        cryptoUpdateAliased(VALID_ALIAS)
                                .maxAutomaticAssociations(10)
                                .signedBy(VALID_ALIAS, DEFAULT_PAYER),
                        cryptoTransfer(movingUnique(NFT_INFINITE_SUPPLY_TOKEN, 1, 2)
                                        .between(SPONSOR, VALID_ALIAS))
                                .payingWith(SPONSOR)
                                .fee(10 * ONE_HBAR)
                                .signedBy(SPONSOR, VALID_ALIAS)
                                .logged(),
                        getAliasedAccountInfo(VALID_ALIAS).hasOwnedNfts(2));
    }

    private HapiSpec nftTransfersToAlias() {
        final var civilianBal = 10 * ONE_HBAR;
        final var transferFee = 0.44012644 * ONE_HBAR;
        final var multiNftTransfer = "multiNftTransfer";

        return defaultHapiSpec("canAutoCreateWithNftTransfersToAlias")
                .given(
                        newKeyNamed(VALID_ALIAS),
                        newKeyNamed(MULTI_KEY),
                        newKeyNamed(VALID_ALIAS),
                        cryptoCreate(TOKEN_TREASURY).balance(ONE_HUNDRED_HBARS).maxAutomaticTokenAssociations(2),
                        tokenCreate(NFT_INFINITE_SUPPLY_TOKEN)
                                .tokenType(TokenType.NON_FUNGIBLE_UNIQUE)
                                .adminKey(MULTI_KEY)
                                .supplyKey(MULTI_KEY)
                                .supplyType(TokenSupplyType.INFINITE)
                                .initialSupply(0)
                                .treasury(TOKEN_TREASURY)
                                .via(NFT_CREATE),
                        tokenCreate(NFT_FINITE_SUPPLY_TOKEN)
                                .supplyType(FINITE)
                                .tokenType(NON_FUNGIBLE_UNIQUE)
                                .treasury(TOKEN_TREASURY)
                                .maxSupply(12L)
                                .supplyKey(MULTI_KEY)
                                .adminKey(MULTI_KEY)
                                .initialSupply(0L),
                        mintToken(
                                NFT_INFINITE_SUPPLY_TOKEN,
                                List.of(
                                        ByteString.copyFromUtf8("a"),
                                        ByteString.copyFromUtf8("b"),
                                        ByteString.copyFromUtf8("c"),
                                        ByteString.copyFromUtf8("d"),
                                        ByteString.copyFromUtf8("e"))),
                        mintToken(
                                NFT_FINITE_SUPPLY_TOKEN,
                                List.of(
                                        ByteString.copyFromUtf8("a"),
                                        ByteString.copyFromUtf8("b"),
                                        ByteString.copyFromUtf8("c"),
                                        ByteString.copyFromUtf8("d"),
                                        ByteString.copyFromUtf8("e"))),
                        cryptoCreate(CIVILIAN).balance(civilianBal))
                .when(
                        tokenAssociate(CIVILIAN, NFT_FINITE_SUPPLY_TOKEN, NFT_INFINITE_SUPPLY_TOKEN),
                        cryptoTransfer(
                                movingUnique(NFT_FINITE_SUPPLY_TOKEN, 3L, 4L).between(TOKEN_TREASURY, CIVILIAN),
                                movingUnique(NFT_INFINITE_SUPPLY_TOKEN, 1L, 2L).between(TOKEN_TREASURY, CIVILIAN)),
                        getAccountInfo(CIVILIAN)
                                .hasToken(relationshipWith(NFT_FINITE_SUPPLY_TOKEN))
                                .hasToken(relationshipWith(NFT_INFINITE_SUPPLY_TOKEN))
                                .has(accountWith().balance(civilianBal)),
                        cryptoTransfer(
                                        movingUnique(NFT_FINITE_SUPPLY_TOKEN, 3, 4)
                                                .between(CIVILIAN, VALID_ALIAS),
                                        movingUnique(NFT_INFINITE_SUPPLY_TOKEN, 1, 2)
                                                .between(CIVILIAN, VALID_ALIAS))
                                .via(multiNftTransfer)
                                .payingWith(CIVILIAN)
                                .signedBy(CIVILIAN, VALID_ALIAS),
                        getTxnRecord(multiNftTransfer)
                                .andAllChildRecords()
                                .hasNonStakingChildRecordCount(1)
                                .logged(),
                        childRecordsCheck(
                                multiNftTransfer,
                                SUCCESS,
                                recordWith().status(SUCCESS).fee(EXPECTED_MULTI_TOKEN_TRANSFER_AUTO_CREATION_FEE)),
                        getAliasedAccountInfo(VALID_ALIAS)
                                .has(accountWith()
                                        .balance(0)
                                        .maxAutoAssociations(2)
                                        .ownedNfts(4))
                                .logged(),
                        getAccountInfo(CIVILIAN).has(accountWith().balance((long) (civilianBal - transferFee))))
                .then();
    }

    private HapiSpec multipleTokenTransfersSucceed() {
        final var initialTokenSupply = 1000;
        final var multiTokenXfer = "multiTokenXfer";

        return defaultHapiSpec("multipleTokenTransfersSucceed")
                .given(
                        newKeyNamed(VALID_ALIAS),
                        cryptoCreate(TOKEN_TREASURY).balance(ONE_HUNDRED_HBARS),
                        tokenCreate(A_TOKEN)
                                .tokenType(FUNGIBLE_COMMON)
                                .initialSupply(initialTokenSupply)
                                .treasury(TOKEN_TREASURY)
                                .via(TOKEN_A_CREATE),
                        tokenCreate(B_TOKEN)
                                .tokenType(FUNGIBLE_COMMON)
                                .initialSupply(initialTokenSupply)
                                .treasury(TOKEN_TREASURY)
                                .via(TOKEN_B_CREATE),
                        getTxnRecord(TOKEN_A_CREATE).hasNewTokenAssociation(A_TOKEN, TOKEN_TREASURY),
                        getTxnRecord(TOKEN_B_CREATE).hasNewTokenAssociation(B_TOKEN, TOKEN_TREASURY),
                        cryptoCreate(CIVILIAN).balance(10 * ONE_HBAR).maxAutomaticTokenAssociations(2))
                .when(
                        cryptoTransfer(
                                        moving(100, A_TOKEN).between(TOKEN_TREASURY, CIVILIAN),
                                        moving(100, B_TOKEN).between(TOKEN_TREASURY, CIVILIAN))
                                .via("transferAToSponsor"),
                        getAccountInfo(TOKEN_TREASURY)
                                .hasToken(relationshipWith(B_TOKEN).balance(900)),
                        getAccountInfo(TOKEN_TREASURY)
                                .hasToken(relationshipWith(A_TOKEN).balance(900)),
                        getAccountInfo(CIVILIAN)
                                .hasToken(relationshipWith(A_TOKEN).balance(100)),
                        getAccountInfo(CIVILIAN)
                                .hasToken(relationshipWith(B_TOKEN).balance(100)),

                        /* --- transfer same token type to alias --- */
                        cryptoTransfer(
                                        moving(10, A_TOKEN).between(CIVILIAN, VALID_ALIAS),
                                        moving(10, B_TOKEN).between(CIVILIAN, VALID_ALIAS))
                                .via(multiTokenXfer)
                                .payingWith(CIVILIAN)
                                .signedBy(CIVILIAN, VALID_ALIAS)
                                .logged(),
                        withOpContext((spec, opLog) -> updateSpecFor(spec, VALID_ALIAS)),
                        getTxnRecord(multiTokenXfer)
                                .andAllChildRecords()
                                .hasNonStakingChildRecordCount(1)
                                .hasPriority(recordWith()
                                        .status(SUCCESS)
                                        .tokenTransfers(includingFungibleMovement(
                                                moving(10, A_TOKEN).to(VALID_ALIAS)))
                                        .tokenTransfers(includingFungibleMovement(
                                                moving(10, B_TOKEN).to(VALID_ALIAS)))
                                        .autoAssociated(accountTokenPairsInAnyOrder(
                                                List.of(Pair.of(VALID_ALIAS, B_TOKEN), Pair.of(VALID_ALIAS, A_TOKEN)))))
                                .logged(),
                        childRecordsCheck(
                                multiTokenXfer,
                                SUCCESS,
                                recordWith().status(SUCCESS).fee(EXPECTED_MULTI_TOKEN_TRANSFER_AUTO_CREATION_FEE)),
                        getAliasedAccountInfo(VALID_ALIAS)
                                .hasToken(relationshipWith(A_TOKEN).balance(10))
                                .hasToken(relationshipWith(B_TOKEN).balance(10))
                                .has(accountWith().balance(0L).maxAutoAssociations(2)),
                        getAccountInfo(CIVILIAN)
                                .hasToken(relationshipWith(A_TOKEN).balance(90))
                                .hasToken(relationshipWith(B_TOKEN).balance(90))
                                .has(accountWith().balanceLessThan(10 * ONE_HBAR)))
                .then(
                        /* --- transfer token to created alias */
                        cryptoTransfer(moving(10, B_TOKEN).between(CIVILIAN, VALID_ALIAS))
                                .via("newXfer")
                                .payingWith(CIVILIAN)
                                .signedBy(CIVILIAN, VALID_ALIAS, TOKEN_TREASURY),
                        getTxnRecord("newXfer")
                                .andAllChildRecords()
                                .hasNonStakingChildRecordCount(0)
                                .logged(),
                        getAliasedAccountInfo(VALID_ALIAS)
                                .hasToken(relationshipWith(A_TOKEN).balance(10))
                                .hasToken(relationshipWith(B_TOKEN).balance(20)));
    }

    private HapiSpec payerBalanceIsReflectsAllChangesBeforeFeeCharging() {
        final var secondAliasKey = "secondAlias";
        final var secondPayer = "secondPayer";
        final AtomicLong totalAutoCreationFees = new AtomicLong();

        return defaultHapiSpec("PayerBalanceIsReflectsAllChangesBeforeFeeCharging")
                .given(
                        newKeyNamed(VALID_ALIAS),
                        cryptoCreate(TOKEN_TREASURY),
                        tokenCreate(A_TOKEN)
                                .tokenType(FUNGIBLE_COMMON)
                                .initialSupply(1000)
                                .treasury(TOKEN_TREASURY),
                        cryptoCreate(CIVILIAN).balance(ONE_HUNDRED_HBARS).maxAutomaticTokenAssociations(1),
                        cryptoTransfer(moving(100, A_TOKEN).between(TOKEN_TREASURY, CIVILIAN)),
                        cryptoTransfer(
                                        moving(10, A_TOKEN).between(CIVILIAN, VALID_ALIAS),
                                        movingHbar(1).between(CIVILIAN, FUNDING))
                                .fee(50 * ONE_HBAR)
                                .payingWith(CIVILIAN)
                                .signedBy(CIVILIAN),
                        getAccountBalance(CIVILIAN)
                                .exposingBalanceTo(
                                        balance -> totalAutoCreationFees.set(ONE_HUNDRED_HBARS - balance - 1)))
                .when(
                        logIt(spec -> String.format("Total auto-creation fees: %d", totalAutoCreationFees.get())),
                        sourcing(() -> cryptoCreate(secondPayer)
                                .maxAutomaticTokenAssociations(1)
                                .balance(totalAutoCreationFees.get())),
                        cryptoTransfer(moving(100, A_TOKEN).between(TOKEN_TREASURY, secondPayer)))
                .then(
                        newKeyNamed(secondAliasKey),
                        sourcing(() -> cryptoTransfer(
                                        moving(10, A_TOKEN).between(secondPayer, secondAliasKey),
                                        movingHbar(1).between(secondPayer, FUNDING))
                                .fee(totalAutoCreationFees.get() - 2)
                                .payingWith(secondPayer)
                                .signedBy(secondPayer)
                                .hasKnownStatus(INSUFFICIENT_PAYER_BALANCE)),
                        getAccountBalance(secondPayer)
                                .hasTinyBars(spec ->
                                        // Should only be charged a few hundred thousand
                                        // tinybar at most
                                        balance -> ((totalAutoCreationFees.get() - balance) > 500_000L)
                                                ? Optional.empty()
                                                : Optional.of("Payer was" + " over-charged!")));
    }

    private HapiSpec canAutoCreateWithFungibleTokenTransfersToAlias() {
        final var initialTokenSupply = 1000;
        final var sameTokenXfer = "sameTokenXfer";
        final long transferFee = 1163019L;

        return defaultHapiSpec("canAutoCreateWithFungibleTokenTransfersToAlias")
                .given(
                        newKeyNamed(VALID_ALIAS),
                        cryptoCreate(TOKEN_TREASURY).balance(ONE_HUNDRED_HBARS),
                        tokenCreate(A_TOKEN)
                                .tokenType(FUNGIBLE_COMMON)
                                .initialSupply(initialTokenSupply)
                                .treasury(TOKEN_TREASURY)
                                .via(TOKEN_A_CREATE),
                        tokenCreate(B_TOKEN)
                                .tokenType(FUNGIBLE_COMMON)
                                .initialSupply(initialTokenSupply)
                                .treasury(TOKEN_TREASURY)
                                .via(TOKEN_B_CREATE),
                        getTxnRecord(TOKEN_A_CREATE).hasNewTokenAssociation(A_TOKEN, TOKEN_TREASURY),
                        getTxnRecord(TOKEN_B_CREATE).hasNewTokenAssociation(B_TOKEN, TOKEN_TREASURY),
                        cryptoCreate(CIVILIAN).balance(10 * ONE_HBAR).maxAutomaticTokenAssociations(2))
                .when(
                        cryptoTransfer(
                                        moving(100, A_TOKEN).between(TOKEN_TREASURY, CIVILIAN),
                                        moving(100, B_TOKEN).between(TOKEN_TREASURY, CIVILIAN))
                                .via("transferAToSponsor"),
                        getAccountInfo(TOKEN_TREASURY)
                                .hasToken(relationshipWith(B_TOKEN).balance(900)),
                        getAccountInfo(TOKEN_TREASURY)
                                .hasToken(relationshipWith(A_TOKEN).balance(900)),
                        getAccountInfo(CIVILIAN)
                                .hasToken(relationshipWith(A_TOKEN).balance(100)),
                        getAccountInfo(CIVILIAN)
                                .hasToken(relationshipWith(B_TOKEN).balance(100)),

                        /* --- transfer same token type to alias --- */
                        cryptoTransfer(
                                        moving(10, A_TOKEN).between(CIVILIAN, VALID_ALIAS),
                                        moving(10, A_TOKEN).between(TOKEN_TREASURY, VALID_ALIAS))
                                .via(sameTokenXfer)
                                .payingWith(CIVILIAN)
                                .signedBy(CIVILIAN, VALID_ALIAS, TOKEN_TREASURY)
                                .logged(),
                        getTxnRecord(sameTokenXfer)
                                .andAllChildRecords()
                                .hasNonStakingChildRecordCount(1)
                                .logged(),
                        childRecordsCheck(
                                sameTokenXfer,
                                SUCCESS,
                                recordWith().status(SUCCESS).fee(EXPECTED_SINGLE_TOKEN_TRANSFER_AUTO_CREATE_FEE)),
                        getAliasedAccountInfo(VALID_ALIAS)
                                .hasToken(relationshipWith(A_TOKEN).balance(20)),
                        getAccountInfo(CIVILIAN)
                                .hasToken(relationshipWith(A_TOKEN).balance(90))
                                .has(accountWith().balanceLessThan(10 * ONE_HBAR)),
                        assertionsHold((spec, opLog) -> {
                            final var lookup = getTxnRecord(sameTokenXfer)
                                    .andAllChildRecords()
                                    .hasNonStakingChildRecordCount(1)
                                    .hasNoAliasInChildRecord(0)
                                    .logged();
                            allRunFor(spec, lookup);
                            final var sponsor = spec.registry().getAccountID(DEFAULT_PAYER);
                            final var payer = spec.registry().getAccountID(CIVILIAN);
                            final var parent = lookup.getResponseRecord();
                            final var child = lookup.getChildRecord(0);
                            assertAliasBalanceAndFeeInChildRecord(parent, child, sponsor, payer, 0L, transferFee);
                        }))
                .then(
                        /* --- transfer another token to created alias */
                        cryptoTransfer(moving(10, B_TOKEN).between(CIVILIAN, VALID_ALIAS))
                                .via("failedXfer")
                                .payingWith(CIVILIAN)
                                .signedBy(CIVILIAN, VALID_ALIAS, TOKEN_TREASURY)
                                .hasKnownStatus(NO_REMAINING_AUTOMATIC_ASSOCIATIONS));
    }

    private HapiSpec noStakePeriodStartIfNotStakingToNode() {
        final var user = "user";
        final var contract = "contract";
        return defaultHapiSpec("NoStakePeriodStartIfNotStakingToNode")
                .given(
                        newKeyNamed(ADMIN_KEY),
                        cryptoCreate(user).key(ADMIN_KEY).stakedNodeId(0L),
                        createDefaultContract(contract).adminKey(ADMIN_KEY).stakedNodeId(0L),
                        getAccountInfo(user).has(accountWith().someStakePeriodStart()),
                        getContractInfo(contract).has(contractWith().someStakePeriodStart()))
                .when(
                        cryptoUpdate(user).newStakedAccountId(contract),
                        contractUpdate(contract).newStakedAccountId(user))
                .then(
                        getAccountInfo(user).has(accountWith().noStakePeriodStart()),
                        getContractInfo(contract).has(contractWith().noStakePeriodStart()));
    }

    private HapiSpec hollowAccountCreationWithCryptoTransfer() {
        final var initialTokenSupply = 1000;
        final AtomicReference<TokenID> ftId = new AtomicReference<>();
        final AtomicReference<TokenID> nftId = new AtomicReference<>();
        final AtomicReference<AccountID> civilianId = new AtomicReference<>();
        final AtomicReference<ByteString> civilianAlias = new AtomicReference<>();
        final AtomicReference<ByteString> evmAddress = new AtomicReference<>();
        return defaultHapiSpec("HollowAccountCreationWithCryptoTransfer")
                .given(
                        newKeyNamed(MULTI_KEY),
                        newKeyNamed(SECP_256K1_SOURCE_KEY).shape(SECP_256K1_SHAPE),
                        cryptoCreate(LAZY_CREATE_SPONSOR).balance(INITIAL_BALANCE * ONE_HBAR),
                        cryptoCreate(TOKEN_TREASURY).balance(10 * ONE_HUNDRED_HBARS),
                        tokenCreate(A_TOKEN)
                                .tokenType(FUNGIBLE_COMMON)
                                .supplyType(FINITE)
                                .initialSupply(initialTokenSupply)
                                .maxSupply(10L * initialTokenSupply)
                                .treasury(TOKEN_TREASURY)
                                .via(TOKEN_A_CREATE),
                        tokenCreate(NFT_INFINITE_SUPPLY_TOKEN)
                                .tokenType(TokenType.NON_FUNGIBLE_UNIQUE)
                                .adminKey(MULTI_KEY)
                                .supplyKey(MULTI_KEY)
                                .supplyType(TokenSupplyType.INFINITE)
                                .initialSupply(0)
                                .treasury(TOKEN_TREASURY)
                                .via(NFT_CREATE),
                        mintToken(
                                NFT_INFINITE_SUPPLY_TOKEN,
                                List.of(ByteString.copyFromUtf8("a"), ByteString.copyFromUtf8("b"))),
                        cryptoCreate(CIVILIAN).balance(ONE_HUNDRED_HBARS).maxAutomaticTokenAssociations(2),
                        tokenAssociate(CIVILIAN, A_TOKEN, NFT_INFINITE_SUPPLY_TOKEN),
                        cryptoTransfer(
                                moving(10, A_TOKEN).between(TOKEN_TREASURY, CIVILIAN),
                                movingUnique(NFT_INFINITE_SUPPLY_TOKEN, 1L, 2L).between(TOKEN_TREASURY, CIVILIAN)),
                        withOpContext((spec, opLog) -> {
                            final var registry = spec.registry();
                            final var ecdsaKey = spec.registry()
                                    .getKey(SECP_256K1_SOURCE_KEY)
                                    .getECDSASecp256K1()
                                    .toByteArray();
                            final var evmAddressBytes = ByteString.copyFrom(recoverAddressFromPubKey(ecdsaKey));
                            ftId.set(registry.getTokenID(A_TOKEN));
                            nftId.set(registry.getTokenID(NFT_INFINITE_SUPPLY_TOKEN));
                            civilianId.set(registry.getAccountID(CIVILIAN));
                            civilianAlias.set(ByteString.copyFrom(asSolidityAddress(civilianId.get())));
                            evmAddress.set(evmAddressBytes);
                        }))
                .when()
                .then(withOpContext((spec, opLog) -> {
                    /* hollow account created with transfer as expected */
                    final var cryptoTransferWithLazyCreate = cryptoTransfer(
                                    movingHbar(ONE_HUNDRED_HBARS).between(LAZY_CREATE_SPONSOR, evmAddress.get()),
                                    moving(5, A_TOKEN).between(CIVILIAN, evmAddress.get()),
                                    movingUnique(NFT_INFINITE_SUPPLY_TOKEN, 1L).between(CIVILIAN, evmAddress.get()))
                            .hasKnownStatus(SUCCESS)
                            .via(TRANSFER_TXN);

                    final var getHollowAccountInfoAfterCreation = getAliasedAccountInfo(evmAddress.get())
                            .hasToken(relationshipWith(A_TOKEN).balance(5))
                            .hasToken(
                                    relationshipWith(NFT_INFINITE_SUPPLY_TOKEN).balance(1))
                            .has(accountWith()
                                    .hasEmptyKey()
                                    .noAlias()
                                    .expectedBalanceWithChargedUsd(ONE_HUNDRED_HBARS, 0, 0)
                                    .autoRenew(THREE_MONTHS_IN_SECONDS)
                                    .receiverSigReq(false)
                                    .memo(LAZY_MEMO));

                    allRunFor(spec, cryptoTransferWithLazyCreate, getHollowAccountInfoAfterCreation);

                    /* transfers of hbar, fungible and non-fungible tokens to the hollow account should succeed */
                    final var hbarTransfer = cryptoTransfer(
                                    tinyBarsFromTo(CIVILIAN, evmAddress.get(), ONE_HUNDRED_HBARS))
                            .hasKnownStatus(SUCCESS)
                            .via(TRANSFER_TXN_2);

                    final var fungibleTokenTransfer = cryptoTransfer(
                                    moving(5, A_TOKEN).between(CIVILIAN, evmAddress.get()))
                            .signedBy(DEFAULT_PAYER, CIVILIAN)
                            .via(TRANSFER_TXN_2);

                    final var nftTransfer = cryptoTransfer(
                                    movingUnique(NFT_INFINITE_SUPPLY_TOKEN, 2L).between(CIVILIAN, evmAddress.get()))
                            .signedBy(DEFAULT_PAYER, CIVILIAN)
                            .hasKnownStatus(SUCCESS)
                            .via(TRANSFER_TXN_2);

                    final var getHollowAccountInfoAfterTransfers = getAliasedAccountInfo(evmAddress.get())
                            .hasToken(relationshipWith(A_TOKEN).balance(10))
                            .hasToken(
                                    relationshipWith(NFT_INFINITE_SUPPLY_TOKEN).balance(2))
                            .has(accountWith()
                                    .hasEmptyKey()
                                    .noAlias()
                                    .expectedBalanceWithChargedUsd(2 * ONE_HUNDRED_HBARS, 0, 0));

                    allRunFor(
                            spec, hbarTransfer, fungibleTokenTransfer, nftTransfer, getHollowAccountInfoAfterTransfers);
                }));
    }

    private HapiSpec failureAfterHollowAccountCreationReclaimsAlias() {
        final var underfunded = "underfunded";
        final var secondTransferTxn = "SecondTransferTxn";
        final AtomicReference<ByteString> targetAddress = new AtomicReference<>();
        return defaultHapiSpec("FailureAfterHollowAccountCreationReclaimsAlias")
                .given(
                        newKeyNamed(SECP_256K1_SOURCE_KEY).shape(SECP_256K1_SHAPE),
                        cryptoCreate(LAZY_CREATE_SPONSOR).balance(INITIAL_BALANCE * ONE_HBAR))
                .when(cryptoCreate(underfunded).balance(10 * ONE_HBAR))
                .then(
                        withOpContext((spec, opLog) -> {
                            final var ecdsaKey = spec.registry()
                                    .getKey(SECP_256K1_SOURCE_KEY)
                                    .getECDSASecp256K1()
                                    .toByteArray();
                            final var evmAddress = ByteString.copyFrom(recoverAddressFromPubKey(ecdsaKey));
                            targetAddress.set(evmAddress);
                            final var controlledOp = cryptoTransfer((sameSpec, b) -> {
                                        final var sponsorId = spec.registry().getAccountID(LAZY_CREATE_SPONSOR);
                                        final var underfundedId =
                                                spec.registry().getAccountID(underfunded);
                                        final var funding = spec.registry().getAccountID(FUNDING);
                                        b.setTransfers(TransferList.newBuilder()
                                                .addAccountAmounts(aaWith(sponsorId, -ONE_HUNDRED_HBARS))
                                                .addAccountAmounts(aaWith(evmAddress, +ONE_HUNDRED_HBARS))
                                                .addAccountAmounts(aaWith(underfundedId, -ONE_HUNDRED_HBARS))
                                                .addAccountAmounts(aaWith(funding, +ONE_HUNDRED_HBARS))
                                                .build());
                                    })
                                    .hasKnownStatus(SUCCESS)
                                    .memo("QUESTIONABLE")
                                    .signedBy(DEFAULT_PAYER, LAZY_CREATE_SPONSOR, underfunded)
                                    .hasKnownStatus(INSUFFICIENT_ACCOUNT_BALANCE)
                                    .via(TRANSFER_TXN);
                            allRunFor(spec, controlledOp);
                        }),
                        getTxnRecord(TRANSFER_TXN).andAllChildRecords().logged(),
                        getAliasedAccountInfo(SECP_256K1_SOURCE_KEY)
                                .nodePayment(123)
                                .hasAnswerOnlyPrecheck(INVALID_ACCOUNT_ID),
                        sourcing(() -> cryptoTransfer(
                                        tinyBarsFromTo(LAZY_CREATE_SPONSOR, targetAddress.get(), ONE_HUNDRED_HBARS))
                                .signedBy(DEFAULT_PAYER, LAZY_CREATE_SPONSOR)
                                .via(secondTransferTxn)),
                        getAliasedAccountInfo(SECP_256K1_SOURCE_KEY).logged());
    }

    private HapiSpec canGetBalanceAndInfoViaAlias() {
        final var ed25519SourceKey = "ed25519Alias";
        final var secp256k1SourceKey = "secp256k1Alias";
        final var secp256k1Shape = KeyShape.SECP256K1;
        final var ed25519Shape = KeyShape.ED25519;
        final var autoCreation = "autoCreation";

        return defaultHapiSpec("CanGetBalanceAndInfoViaAlias")
                .given(
                        cryptoCreate(CIVILIAN).balance(ONE_HUNDRED_HBARS),
                        newKeyNamed(ed25519SourceKey).shape(ed25519Shape),
                        newKeyNamed(secp256k1SourceKey).shape(secp256k1Shape))
                .when(
                        sortedCryptoTransfer(
                                        tinyBarsFromAccountToAlias(CIVILIAN, ed25519SourceKey, ONE_HUNDRED_HBARS),
                                        tinyBarsFromAccountToAlias(GENESIS, secp256k1SourceKey, ONE_HUNDRED_HBARS))
                                /* Sort the transfer list so the accounts are created in a predictable order (the
                                 * serialized bytes of an Ed25519 are always lexicographically prior to the serialized
                                 * bytes of a secp256k1 key, so now the first child record will _always_ be for the
                                 * ed25519 auto-creation). */
                                .payingWith(GENESIS)
                                .via(autoCreation),
                        withOpContext((spec, opLog) -> updateSpecFor(spec, ed25519SourceKey)),
                        withOpContext((spec, opLog) -> updateSpecFor(spec, secp256k1SourceKey)))
                .then(
                        getTxnRecord(autoCreation)
                                .andAllChildRecords()
                                .hasNoAliasInChildRecord(0)
                                .hasNoAliasInChildRecord(1)
                                .logged(),
                        getAutoCreatedAccountBalance(ed25519SourceKey)
                                .hasExpectedAccountID()
                                .logged(),
                        getAutoCreatedAccountBalance(secp256k1SourceKey)
                                .hasExpectedAccountID()
                                .logged(),
                        getAliasedAccountInfo(ed25519SourceKey)
                                .hasExpectedAliasKey()
                                .hasExpectedAccountID()
                                .has(accountWith().expectedBalanceWithChargedUsd(ONE_HUNDRED_HBARS, 0, 0))
                                .logged(),
                        getAliasedAccountInfo(secp256k1SourceKey)
                                .hasExpectedAliasKey()
                                .hasExpectedAccountID()
                                .has(accountWith().expectedBalanceWithChargedUsd(ONE_HUNDRED_HBARS, 0, 0))
                                .logged());
    }

    private HapiSpec aliasCanBeUsedOnManyAccountsNotAsAlias() {
        return defaultHapiSpec("AliasCanBeUsedOnManyAccountsNotAsAlias")
                .given(
                        /* have alias key on other accounts and tokens not as alias */
                        newKeyNamed(VALID_ALIAS),
                        cryptoCreate(PAYER).key(VALID_ALIAS).balance(INITIAL_BALANCE * ONE_HBAR),
                        tokenCreate(PAYER).adminKey(VALID_ALIAS),
                        tokenCreate(PAYER).supplyKey(VALID_ALIAS),
                        tokenCreate("a").treasury(PAYER))
                .when(
                        /* auto account is created */
                        cryptoTransfer(tinyBarsFromToWithAlias(PAYER, VALID_ALIAS, ONE_HUNDRED_HBARS))
                                .via(TRANSFER_TXN))
                .then(
                        /* get transaction record and validate the child record has alias bytes as expected */
                        getTxnRecord(TRANSFER_TXN)
                                .andAllChildRecords()
                                .hasNonStakingChildRecordCount(1)
                                .hasNoAliasInChildRecord(0),
                        getAccountInfo(PAYER)
                                .has(accountWith()
                                        .balance((INITIAL_BALANCE * ONE_HBAR) - ONE_HUNDRED_HBARS)
                                        .noAlias()),
                        getAliasedAccountInfo(VALID_ALIAS)
                                .has(accountWith()
                                        .key(VALID_ALIAS)
                                        .expectedBalanceWithChargedUsd(ONE_HUNDRED_HBARS, 0, 0)
                                        .alias(VALID_ALIAS)
                                        .autoRenew(THREE_MONTHS_IN_SECONDS)
                                        .receiverSigReq(false)
                                        .memo(AUTO_MEMO)));
    }

    private HapiSpec accountCreatedIfAliasUsedAsPubKey() {
        return defaultHapiSpec("AccountCreatedIfAliasUsedAsPubKey")
                .given(
                        newKeyNamed(ALIAS),
                        cryptoCreate(PAYER_1)
                                .balance(INITIAL_BALANCE * ONE_HBAR)
                                .key(ALIAS)
                                .signedBy(ALIAS, DEFAULT_PAYER))
                .when(cryptoTransfer(tinyBarsFromToWithAlias(PAYER_1, ALIAS, ONE_HUNDRED_HBARS))
                        .via(TRANSFER_TXN))
                .then(
                        getTxnRecord(TRANSFER_TXN).andAllChildRecords().logged(),
                        getAccountInfo(PAYER_1)
                                .has(accountWith()
                                        .balance((INITIAL_BALANCE * ONE_HBAR) - ONE_HUNDRED_HBARS)
                                        .noAlias()),
                        getAliasedAccountInfo(ALIAS)
                                .has(accountWith()
                                        .key(ALIAS)
                                        .expectedBalanceWithChargedUsd(ONE_HUNDRED_HBARS, 0, 0)
                                        .alias(ALIAS)
                                        .autoRenew(THREE_MONTHS_IN_SECONDS)
                                        .receiverSigReq(false))
                                .logged());
    }

    private HapiSpec autoAccountCreationWorksWhenUsingAliasOfDeletedAccount() {
        return defaultHapiSpec("AutoAccountCreationWorksWhenUsingAliasOfDeletedAccount")
                .given(
                        newKeyNamed(ALIAS),
                        newKeyNamed(ALIAS_2),
                        cryptoCreate(PAYER).balance(INITIAL_BALANCE * ONE_HBAR))
                .when(
                        cryptoTransfer(tinyBarsFromToWithAlias(PAYER, ALIAS, ONE_HUNDRED_HBARS))
                                .via("txn"),
                        withOpContext((spec, opLog) -> updateSpecFor(spec, ALIAS)),
                        getTxnRecord("txn").hasNonStakingChildRecordCount(1).logged())
                .then(
                        cryptoDeleteAliased(ALIAS)
                                .transfer(PAYER)
                                .hasKnownStatus(SUCCESS)
                                .signedBy(ALIAS, PAYER, DEFAULT_PAYER)
                                .purging(),
                        cryptoTransfer(tinyBarsFromToWithAlias(PAYER, ALIAS, ONE_HUNDRED_HBARS))
                                .via("txn2")
                                .hasKnownStatus(ACCOUNT_DELETED)

                        /* need to validate it creates after expiration */
                        //						sleepFor(60000L),
                        //						cryptoTransfer(
                        //								HapiCryptoTransfer.tinyBarsFromToWithAlias("payer", "alias",
                        // ONE_HUNDRED_HBARS)).via(
                        //								"txn2"),
                        //						getTxnRecord("txn2").hasChildRecordCount(1).logged()
                        );
    }

    private HapiSpec transferFromAliasToAlias() {
        return defaultHapiSpec("transferFromAliasToAlias")
                .given(
                        newKeyNamed(ALIAS),
                        newKeyNamed(ALIAS_2),
                        cryptoCreate(PAYER_4).balance(INITIAL_BALANCE * ONE_HBAR))
                .when(
                        cryptoTransfer(tinyBarsFromToWithAlias(PAYER_4, ALIAS, 2 * ONE_HUNDRED_HBARS))
                                .via("txn"),
                        withOpContext((spec, opLog) -> updateSpecFor(spec, ALIAS)),
                        getTxnRecord("txn").andAllChildRecords().logged(),
                        getAliasedAccountInfo(ALIAS)
                                .has(accountWith().expectedBalanceWithChargedUsd((2 * ONE_HUNDRED_HBARS), 0, 0)))
                .then(
                        /* transfer from an alias that was auto created to a new alias, validate account is created */
                        cryptoTransfer(tinyBarsFromToWithAlias(ALIAS, ALIAS_2, ONE_HUNDRED_HBARS))
                                .via(TRANSFER_TXN_2),
                        getTxnRecord(TRANSFER_TXN_2).andAllChildRecords().logged(),
                        getAliasedAccountInfo(ALIAS)
                                .has(accountWith().expectedBalanceWithChargedUsd(ONE_HUNDRED_HBARS, 0, 0)),
                        getAliasedAccountInfo(ALIAS_2)
                                .has(accountWith().expectedBalanceWithChargedUsd(ONE_HUNDRED_HBARS, 0, 0)));
    }

    private HapiSpec transferFromAliasToAccount() {
        final var payer = PAYER_4;
        final var alias = ALIAS;
        return defaultHapiSpec("transferFromAliasToAccount")
                .given(
                        newKeyNamed(alias),
                        cryptoCreate(payer).balance(INITIAL_BALANCE * ONE_HBAR),
                        cryptoCreate("randomAccount").balance(0L).payingWith(payer))
                .when(
                        cryptoTransfer(tinyBarsFromToWithAlias(payer, alias, 2 * ONE_HUNDRED_HBARS))
                                .via("txn"),
                        withOpContext((spec, opLog) -> updateSpecFor(spec, alias)),
                        getTxnRecord("txn").andAllChildRecords().logged(),
                        getAliasedAccountInfo(alias)
                                .has(accountWith().expectedBalanceWithChargedUsd((2 * ONE_HUNDRED_HBARS), 0, 0)))
                .then(
                        /* transfer from an alias that was auto created to a new alias, validate account is created */
                        cryptoTransfer(tinyBarsFromToWithAlias(alias, "randomAccount", ONE_HUNDRED_HBARS))
                                .via(TRANSFER_TXN_2),
                        getTxnRecord(TRANSFER_TXN_2).andAllChildRecords().hasNonStakingChildRecordCount(0),
                        getAliasedAccountInfo(alias)
                                .has(accountWith().expectedBalanceWithChargedUsd(ONE_HUNDRED_HBARS, 0, 0)));
    }

    private HapiSpec transferToAccountAutoCreatedUsingAccount() {
        return defaultHapiSpec("transferToAccountAutoCreatedUsingAccount")
                .given(newKeyNamed(TRANSFER_ALIAS), cryptoCreate(PAYER).balance(INITIAL_BALANCE * ONE_HBAR))
                .when(
                        cryptoTransfer(tinyBarsFromToWithAlias(PAYER, TRANSFER_ALIAS, ONE_HUNDRED_HBARS))
                                .via("txn"),
                        withOpContext((spec, opLog) -> updateSpecFor(spec, TRANSFER_ALIAS)),
                        getTxnRecord("txn").andAllChildRecords().logged())
                .then(
                        /* get the account associated with alias and transfer */
                        withOpContext((spec, opLog) -> {
                            final var aliasAccount = spec.registry()
                                    .getAccountID(spec.registry()
                                            .getKey(TRANSFER_ALIAS)
                                            .toByteString()
                                            .toStringUtf8());

                            final var op = cryptoTransfer(
                                            tinyBarsFromTo(PAYER, asAccountString(aliasAccount), ONE_HUNDRED_HBARS))
                                    .via(TRANSFER_TXN_2);
                            final var op2 = getTxnRecord(TRANSFER_TXN_2)
                                    .andAllChildRecords()
                                    .logged();
                            final var op3 = getAccountInfo(PAYER)
                                    .has(accountWith().balance((INITIAL_BALANCE * ONE_HBAR) - (2 * ONE_HUNDRED_HBARS)));
                            final var op4 = getAliasedAccountInfo(TRANSFER_ALIAS)
                                    .has(accountWith().expectedBalanceWithChargedUsd((2 * ONE_HUNDRED_HBARS), 0, 0));
                            allRunFor(spec, op, op2, op3, op4);
                        }));
    }

    private HapiSpec transferToAccountAutoCreatedUsingAlias() {
        return defaultHapiSpec("transferToAccountAutoCreatedUsingAlias")
                .given(newKeyNamed(ALIAS), cryptoCreate(PAYER).balance(INITIAL_BALANCE * ONE_HBAR))
                .when(
                        cryptoTransfer(tinyBarsFromToWithAlias(PAYER, ALIAS, ONE_HUNDRED_HBARS))
                                .via(TRANSFER_TXN),
                        getTxnRecord(TRANSFER_TXN).andAllChildRecords().logged(),
                        getAccountInfo(PAYER)
                                .has(accountWith().balance((INITIAL_BALANCE * ONE_HBAR) - ONE_HUNDRED_HBARS)),
                        getAliasedAccountInfo(ALIAS)
                                .has(accountWith().expectedBalanceWithChargedUsd(ONE_HUNDRED_HBARS, 0, 0)))
                .then(
                        /* transfer using alias and not account number */
                        cryptoTransfer(tinyBarsFromToWithAlias(PAYER, ALIAS, ONE_HUNDRED_HBARS))
                                .via(TRANSFER_TXN_2),
                        getTxnRecord(TRANSFER_TXN_2)
                                .andAllChildRecords()
                                .hasNonStakingChildRecordCount(0)
                                .logged(),
                        getAccountInfo(PAYER)
                                .has(accountWith().balance((INITIAL_BALANCE * ONE_HBAR) - (2 * ONE_HUNDRED_HBARS))),
                        getAliasedAccountInfo(ALIAS)
                                .has(accountWith().expectedBalanceWithChargedUsd((2 * ONE_HUNDRED_HBARS), 0, 0)));
    }

    private HapiSpec autoAccountCreationUnsupportedAlias() {
        final var threshKeyAlias = Key.newBuilder()
                .setThresholdKey(ThresholdKey.newBuilder()
                        .setThreshold(2)
                        .setKeys(KeyList.newBuilder()
                                .addKeys(Key.newBuilder().setEd25519(ByteString.copyFrom("aaa".getBytes())))
                                .addKeys(Key.newBuilder().setECDSASecp256K1(ByteString.copyFrom("bbbb".getBytes())))
                                .addKeys(Key.newBuilder().setEd25519(ByteString.copyFrom("cccccc".getBytes())))))
                .build()
                .toByteString();
        final var keyListAlias = Key.newBuilder()
                .setKeyList(KeyList.newBuilder()
                        .addKeys(Key.newBuilder().setEd25519(ByteString.copyFrom("aaaaaa".getBytes())))
                        .addKeys(Key.newBuilder().setECDSASecp256K1(ByteString.copyFrom("bbbbbbb".getBytes()))))
                .build()
                .toByteString();
        final var contractKeyAlias = Key.newBuilder()
                .setContractID(ContractID.newBuilder().setContractNum(100L))
                .build()
                .toByteString();
        final var delegateContractKeyAlias = Key.newBuilder()
                .setDelegatableContractId(ContractID.newBuilder().setContractNum(100L))
                .build()
                .toByteString();

        return defaultHapiSpec("autoAccountCreationUnsupportedAlias")
                .given(cryptoCreate(PAYER).balance(INITIAL_BALANCE * ONE_HBAR))
                .when(
                        cryptoTransfer(tinyBarsFromTo(PAYER, threshKeyAlias, ONE_HUNDRED_HBARS))
                                .hasKnownStatus(INVALID_ALIAS_KEY)
                                .via("transferTxnThreshKey"),
                        cryptoTransfer(tinyBarsFromTo(PAYER, keyListAlias, ONE_HUNDRED_HBARS))
                                .hasKnownStatus(INVALID_ALIAS_KEY)
                                .via("transferTxnKeyList"),
                        cryptoTransfer(tinyBarsFromTo(PAYER, contractKeyAlias, ONE_HUNDRED_HBARS))
                                .hasKnownStatus(INVALID_ALIAS_KEY)
                                .via("transferTxnContract"),
                        cryptoTransfer(tinyBarsFromTo(PAYER, delegateContractKeyAlias, ONE_HUNDRED_HBARS))
                                .hasKnownStatus(INVALID_ALIAS_KEY)
                                .via("transferTxnKeyDelegate"))
                .then();
    }

    private HapiSpec autoAccountCreationBadAlias() {
        final var invalidAlias = VALID_25519_ALIAS.substring(0, 10);

        return defaultHapiSpec("AutoAccountCreationBadAlias")
                .given(cryptoCreate(PAYER).balance(INITIAL_BALANCE * ONE_HBAR))
                .when(cryptoTransfer(tinyBarsFromTo(PAYER, invalidAlias, ONE_HUNDRED_HBARS))
                        .hasKnownStatus(INVALID_ALIAS_KEY)
                        .via("transferTxnBad"))
                .then();
    }

    private HapiSpec autoAccountCreationsHappyPath() {
        final var creationTime = new AtomicLong();
        final long transferFee = 185030L;
        return defaultHapiSpec("AutoAccountCreationsHappyPath")
                .given(
                        newKeyNamed(VALID_ALIAS),
                        cryptoCreate(CIVILIAN).balance(10 * ONE_HBAR),
                        cryptoCreate(PAYER).balance(10 * ONE_HBAR),
                        cryptoCreate(SPONSOR).balance(INITIAL_BALANCE * ONE_HBAR))
                .when(cryptoTransfer(
                                tinyBarsFromToWithAlias(SPONSOR, VALID_ALIAS, ONE_HUNDRED_HBARS),
                                tinyBarsFromToWithAlias(CIVILIAN, VALID_ALIAS, ONE_HBAR))
                        .via(TRANSFER_TXN)
                        .payingWith(PAYER))
                .then(
                        getReceipt(TRANSFER_TXN).andAnyChildReceipts().hasChildAutoAccountCreations(1),
                        getTxnRecord(TRANSFER_TXN).andAllChildRecords().logged(),
                        getAccountInfo(SPONSOR)
                                .has(accountWith()
                                        .balance((INITIAL_BALANCE * ONE_HBAR) - ONE_HUNDRED_HBARS)
                                        .noAlias()),
                        childRecordsCheck(
                                TRANSFER_TXN,
                                SUCCESS,
                                recordWith().status(SUCCESS).fee(EXPECTED_HBAR_TRANSFER_AUTO_CREATION_FEE)),
                        assertionsHold((spec, opLog) -> {
                            final var lookup = getTxnRecord(TRANSFER_TXN)
                                    .andAllChildRecords()
                                    .hasNonStakingChildRecordCount(1)
                                    .hasNoAliasInChildRecord(0)
                                    .logged();
                            allRunFor(spec, lookup);
                            final var sponsor = spec.registry().getAccountID(SPONSOR);
                            final var payer = spec.registry().getAccountID(PAYER);
                            final var parent = lookup.getResponseRecord();
                            final var child = lookup.getChildRecord(0);
                            assertAliasBalanceAndFeeInChildRecord(
                                    parent, child, sponsor, payer, ONE_HUNDRED_HBARS + ONE_HBAR, transferFee);
                            creationTime.set(child.getConsensusTimestamp().getSeconds());
                        }),
                        sourcing(() -> getAliasedAccountInfo(VALID_ALIAS)
                                .has(accountWith()
                                        .key(VALID_ALIAS)
                                        .expectedBalanceWithChargedUsd(ONE_HUNDRED_HBARS + ONE_HBAR, 0, 0)
                                        .alias(VALID_ALIAS)
                                        .autoRenew(THREE_MONTHS_IN_SECONDS)
                                        .receiverSigReq(false)
                                        .expiry(creationTime.get() + THREE_MONTHS_IN_SECONDS, 0)
                                        .memo(AUTO_MEMO))
                                .logged()));
    }

    @SuppressWarnings("java:S5960")
    private void assertAliasBalanceAndFeeInChildRecord(
            final TransactionRecord parent,
            final TransactionRecord child,
            final AccountID sponsor,
            final AccountID defaultPayer,
            final long newAccountFunding,
            final long transferFee) {
        long receivedBalance = 0;
        long creationFeeSplit = 0;
        long payerBalWithAutoCreationFee = 0;
        for (final var adjust : parent.getTransferList().getAccountAmountsList()) {
            final var id = adjust.getAccountID();
            if (!(id.getAccountNum() < 100
                    || id.equals(sponsor)
                    || id.equals(defaultPayer)
                    || id.getAccountNum() == 800
                    || id.getAccountNum() == 801)) {
                receivedBalance = adjust.getAmount();
            }

            // auto-creation fee is transferred to 0.0.98 (funding account) and 0.0.800, 0.0.801 (if
            // staking is active)
            // from payer
            if (id.getAccountNum() == 98 || id.getAccountNum() == 800 || id.getAccountNum() == 801) {
                creationFeeSplit += adjust.getAmount();
            }
            // sum of all deductions from the payer along with auto creation fee
            if ((id.getAccountNum() <= 98
                    || id.equals(defaultPayer)
                    || id.getAccountNum() == 800
                    || id.getAccountNum() == 801)) {
                payerBalWithAutoCreationFee += adjust.getAmount();
            }
        }
        assertEquals(newAccountFunding, receivedBalance, "Transferred incorrect amount to alias");
        assertEquals(
                creationFeeSplit - transferFee, child.getTransactionFee(), "Child record did not specify deducted fee");
        assertEquals(0, payerBalWithAutoCreationFee, "Auto creation fee is deducted from payer");
    }

    private HapiSpec multipleAutoAccountCreations() {
        return defaultHapiSpec("MultipleAutoAccountCreations")
                .given(cryptoCreate(PAYER).balance(INITIAL_BALANCE * ONE_HBAR))
                .when(
                        newKeyNamed("alias1"),
                        newKeyNamed(ALIAS_2),
                        newKeyNamed("alias3"),
                        newKeyNamed("alias4"),
                        newKeyNamed("alias5"),
                        cryptoTransfer(
                                        tinyBarsFromToWithAlias(PAYER, "alias1", ONE_HUNDRED_HBARS),
                                        tinyBarsFromToWithAlias(PAYER, ALIAS_2, ONE_HUNDRED_HBARS),
                                        tinyBarsFromToWithAlias(PAYER, "alias3", ONE_HUNDRED_HBARS))
                                .via("multipleAutoAccountCreates"),
                        getTxnRecord("multipleAutoAccountCreates")
                                .hasNonStakingChildRecordCount(3)
                                .logged(),
                        getAccountInfo(PAYER)
                                .has(accountWith().balance((INITIAL_BALANCE * ONE_HBAR) - 3 * ONE_HUNDRED_HBARS)))
                .then(
                        cryptoTransfer(
                                        tinyBarsFromToWithAlias(PAYER, "alias4", 7 * ONE_HUNDRED_HBARS),
                                        tinyBarsFromToWithAlias(PAYER, "alias5", 100))
                                .via("failedAutoCreate")
                                .hasKnownStatus(INSUFFICIENT_ACCOUNT_BALANCE),
                        getTxnRecord("failedAutoCreate")
                                .hasNonStakingChildRecordCount(0)
                                .logged(),
                        getAccountInfo(PAYER)
                                .has(accountWith().balance((INITIAL_BALANCE * ONE_HBAR) - 3 * ONE_HUNDRED_HBARS)));
    }

    private HapiSpec transferHbarsToEVMAddressAlias() {

        final AtomicReference<AccountID> partyId = new AtomicReference<>();
        final AtomicReference<ByteString> partyAlias = new AtomicReference<>();
        final AtomicReference<ByteString> counterAlias = new AtomicReference<>();

        return defaultHapiSpec("TransferHbarsToEVMAddressAlias")
                .given(
                        cryptoCreate(PARTY).maxAutomaticTokenAssociations(2),
                        newKeyNamed(SECP_256K1_SOURCE_KEY).shape(SECP_256K1_SHAPE),
                        withOpContext((spec, opLog) -> {
                            final var registry = spec.registry();
                            final var ecdsaKey = registry.getKey(SECP_256K1_SOURCE_KEY);
                            final var tmp = ecdsaKey.getECDSASecp256K1().toByteArray();
                            final var addressBytes = recoverAddressFromPubKey(tmp);
                            assert addressBytes != null;
                            final var evmAddressBytes = ByteString.copyFrom(addressBytes);
                            partyId.set(registry.getAccountID(PARTY));
                            partyAlias.set(ByteString.copyFrom(asSolidityAddress(partyId.get())));
                            counterAlias.set(evmAddressBytes);
                        }))
                .when(withOpContext((spec, opLog) -> {
                    var op1 = cryptoTransfer((s, b) -> b.setTransfers(TransferList.newBuilder()
                                    .addAccountAmounts(aaWith(partyAlias.get(), -2 * ONE_HBAR))
                                    .addAccountAmounts(aaWith(counterAlias.get(), +2 * ONE_HBAR))))
                            .signedBy(DEFAULT_PAYER, PARTY)
                            .via(HBAR_XFER);

                    var op2 = getAliasedAccountInfo(counterAlias.get())
                            .has(accountWith()
                                    .expectedBalanceWithChargedUsd(2 * ONE_HBAR, 0, 0)
                                    .hasEmptyKey()
                                    .noAlias()
                                    .autoRenew(THREE_MONTHS_IN_SECONDS)
                                    .receiverSigReq(false)
                                    .memo(LAZY_MEMO));

                    final var txnRequiringHollowAccountSignature = tokenCreate(A_TOKEN)
                            .adminKey(SECP_256K1_SOURCE_KEY)
                            .signedBy(SECP_256K1_SOURCE_KEY)
                            .hasPrecheck(INVALID_SIGNATURE);

                    allRunFor(spec, op1, op2, txnRequiringHollowAccountSignature);
                }))
                .then(
                        getTxnRecord(HBAR_XFER)
                                .hasChildRecordCount(1)
                                .hasChildRecords(recordWith().status(SUCCESS).memo(LAZY_MEMO)),
                        // and transfers to the 0.0.ECDSA_BYTES alias should succeed.
                        cryptoTransfer(tinyBarsFromToWithAlias(PARTY, SECP_256K1_SOURCE_KEY, ONE_HBAR))
                                .hasKnownStatus(SUCCESS)
                                .via(TRANSFER_TXN),
                        getAliasedAccountInfo(SECP_256K1_SOURCE_KEY)
                                .has(accountWith().expectedBalanceWithChargedUsd(3 * ONE_HBAR, 0, 0)));
    }

    private HapiSpec transferHbarsToECDSAKey() {

        final AtomicReference<ByteString> evmAddress = new AtomicReference<>();
        final var transferToECDSA = "transferToЕCDSA";

        return defaultHapiSpec("transferHbarsToECDSAKey")
                .given(
                        newKeyNamed(SECP_256K1_SOURCE_KEY).shape(SECP_256K1_SHAPE),
                        cryptoCreate(PAYER).balance(10 * ONE_HBAR),
                        withOpContext((spec, opLog) -> {
                            final var registry = spec.registry();
                            final var ecdsaKey = registry.getKey(SECP_256K1_SOURCE_KEY);
                            final var tmp = ecdsaKey.getECDSASecp256K1().toByteArray();
                            final var addressBytes = recoverAddressFromPubKey(tmp);
                            final var evmAddressBytes = ByteString.copyFrom(addressBytes);
                            evmAddress.set(evmAddressBytes);
                        }))
                .when(withOpContext((spec, opLog) -> {
                    final var hbarCreateTransfer = cryptoTransfer(
                                    tinyBarsFromAccountToAlias(PAYER, SECP_256K1_SOURCE_KEY, ONE_HBAR))
                            .via(transferToECDSA);

                    final var op1 = cryptoTransfer(tinyBarsFromTo(PAYER, evmAddress.get(), ONE_HBAR));

                    final var op2 = getAliasedAccountInfo(SECP_256K1_SOURCE_KEY)
                            .has(accountWith()
                                    .balance(2 * ONE_HBAR)
                                    .alias(SECP_256K1_SOURCE_KEY)
                                    .key(SECP_256K1_SOURCE_KEY)
                                    .autoRenew(THREE_MONTHS_IN_SECONDS)
                                    .receiverSigReq(false)
                                    .memo(AUTO_MEMO));

                    final var op3 = childRecordsCheck(
                            transferToECDSA,
                            SUCCESS,
                            recordWith()
                                    .evmAddress(evmAddress.get())
                                    .hasNoAlias()
                                    .status(SUCCESS));

                    allRunFor(spec, hbarCreateTransfer, op1, op2, op3);
                }))
                .then(getTxnRecord(transferToECDSA).andAllChildRecords().logged());
    }

    private HapiSpec transferFungibleToEVMAddressAlias() {

        final var fungibleToken = "fungibleToken";
        final AtomicReference<TokenID> ftId = new AtomicReference<>();
        final AtomicReference<AccountID> partyId = new AtomicReference<>();
        final AtomicReference<ByteString> partyAlias = new AtomicReference<>();
        final AtomicReference<ByteString> counterAlias = new AtomicReference<>();

        return defaultHapiSpec("TransferFungibleToEVMAddressAlias")
                .given(
                        newKeyNamed(SECP_256K1_SOURCE_KEY).shape(SECP_256K1_SHAPE),
                        cryptoCreate(PARTY).balance(INITIAL_BALANCE * ONE_HBAR).maxAutomaticTokenAssociations(2),
                        tokenCreate(fungibleToken).treasury(PARTY).initialSupply(1_000_000),
                        withOpContext((spec, opLog) -> {
                            final var registry = spec.registry();
                            final var ecdsaKey = registry.getKey(SECP_256K1_SOURCE_KEY);
                            final var tmp = ecdsaKey.getECDSASecp256K1().toByteArray();
                            final var addressBytes = recoverAddressFromPubKey(tmp);
                            assert addressBytes != null;
                            final var evmAddressBytes = ByteString.copyFrom(addressBytes);
                            ftId.set(registry.getTokenID(fungibleToken));
                            partyId.set(registry.getAccountID(PARTY));
                            partyAlias.set(ByteString.copyFrom(asSolidityAddress(partyId.get())));
                            counterAlias.set(evmAddressBytes);
                        }))
                .when(withOpContext((spec, opLog) -> {
                    /* hollow account created with fungible token transfer as expected */
                    final var cryptoTransferWithLazyCreate = cryptoTransfer(
                                    (s, b) -> b.addTokenTransfers(TokenTransferList.newBuilder()
                                            .setToken(ftId.get())
                                            .addTransfers(aaWith(partyAlias.get(), -500))
                                            .addTransfers(aaWith(counterAlias.get(), +500))))
                            .signedBy(DEFAULT_PAYER, PARTY)
                            .via(FT_XFER);

                    final var getHollowAccountInfoAfterCreation = getAliasedAccountInfo(counterAlias.get())
                            .hasToken(relationshipWith(fungibleToken).balance(500))
                            .has(accountWith()
                                    .hasEmptyKey()
                                    .noAlias()
                                    .autoRenew(THREE_MONTHS_IN_SECONDS)
                                    .receiverSigReq(false)
                                    .memo(LAZY_MEMO));

                    final var txnRequiringHollowAccountSignature = tokenCreate(A_TOKEN)
                            .adminKey(SECP_256K1_SOURCE_KEY)
                            .signedBy(SECP_256K1_SOURCE_KEY)
                            .hasPrecheck(INVALID_SIGNATURE);

                    allRunFor(
                            spec,
                            cryptoTransferWithLazyCreate,
                            getHollowAccountInfoAfterCreation,
                            txnRequiringHollowAccountSignature);

                    /* transfers of hbar or fungible tokens to the hollow account should succeed */
                    final var hbarTransfer = cryptoTransfer(
                                    tinyBarsFromTo(PARTY, counterAlias.get(), ONE_HUNDRED_HBARS))
                            .hasKnownStatus(SUCCESS)
                            .via(TRANSFER_TXN_2);

                    final var fungibleTokenTransfer = cryptoTransfer(
                                    moving(5, fungibleToken).between(PARTY, counterAlias.get()))
                            .signedBy(DEFAULT_PAYER, PARTY)
                            .via(TRANSFER_TXN_2);

                    // and transfers to the 0.0.ECDSA_BYTES alias should succeed.
                    final var fungibleTokenTransferToECDSAKeyAlias = cryptoTransfer(
                                    moving(1, fungibleToken).between(PARTY, SECP_256K1_SOURCE_KEY))
                            .signedBy(DEFAULT_PAYER, PARTY)
                            .via(TRANSFER_TXN_2);

                    final var getHollowAccountInfoAfterTransfers = getAliasedAccountInfo(counterAlias.get())
                            .hasToken(relationshipWith(fungibleToken).balance(506))
                            .has(accountWith()
                                    .hasEmptyKey()
                                    .noAlias()
                                    .expectedBalanceWithChargedUsd(ONE_HUNDRED_HBARS, 0, 0));

                    allRunFor(
                            spec,
                            hbarTransfer,
                            fungibleTokenTransfer,
                            fungibleTokenTransferToECDSAKeyAlias,
                            getHollowAccountInfoAfterTransfers);
                }))
                .then(getTxnRecord(FT_XFER)
                        .hasChildRecordCount(1)
                        .hasChildRecords(recordWith().status(SUCCESS).memo(LAZY_MEMO)));
    }

    private HapiSpec transferNonFungibleToEVMAddressAlias() {

        final var nonFungibleToken = "nonFungibleToken";
        final AtomicReference<TokenID> nftId = new AtomicReference<>();
        final AtomicReference<AccountID> partyId = new AtomicReference<>();
        final AtomicReference<ByteString> partyAlias = new AtomicReference<>();
        final AtomicReference<ByteString> counterAlias = new AtomicReference<>();

        return defaultHapiSpec("TransferNonFungibleToEVMAddressAlias")
                .given(
                        newKeyNamed(MULTI_KEY),
                        newKeyNamed(SECP_256K1_SOURCE_KEY).shape(SECP_256K1_SHAPE),
                        cryptoCreate(PARTY).balance(INITIAL_BALANCE * ONE_HBAR).maxAutomaticTokenAssociations(2),
                        tokenCreate(nonFungibleToken)
                                .initialSupply(0)
                                .treasury(PARTY)
                                .tokenType(NON_FUNGIBLE_UNIQUE)
                                .supplyKey(MULTI_KEY),
                        mintToken(nonFungibleToken, List.of(copyFromUtf8("a"), copyFromUtf8("b"))),
                        withOpContext((spec, opLog) -> {
                            final var registry = spec.registry();
                            final var ecdsaKey = registry.getKey(SECP_256K1_SOURCE_KEY);
                            final var tmp = ecdsaKey.getECDSASecp256K1().toByteArray();
                            final var addressBytes = recoverAddressFromPubKey(tmp);
                            assert addressBytes != null;
                            final var evmAddressBytes = ByteString.copyFrom(addressBytes);
                            nftId.set(registry.getTokenID(nonFungibleToken));
                            partyId.set(registry.getAccountID(PARTY));
                            partyAlias.set(ByteString.copyFrom(asSolidityAddress(partyId.get())));
                            counterAlias.set(evmAddressBytes);
                        }))
                .when(withOpContext((spec, opLog) -> {
                    /* hollow account created with nft transfer as expected */
                    var cryptoTransferWithLazyCreate = cryptoTransfer(
                                    (s, b) -> b.addTokenTransfers(TokenTransferList.newBuilder()
                                            .setToken(nftId.get())
                                            .addNftTransfers(ocWith(
                                                    accountId(partyAlias.get()), accountId(counterAlias.get()), 1L))))
                            .signedBy(DEFAULT_PAYER, PARTY)
                            .via(NFT_XFER);

                    final var getHollowAccountInfoAfterCreation = getAliasedAccountInfo(counterAlias.get())
                            .hasToken(relationshipWith(nonFungibleToken).balance(1))
                            .has(accountWith()
                                    .hasEmptyKey()
                                    .noAlias()
                                    .autoRenew(THREE_MONTHS_IN_SECONDS)
                                    .receiverSigReq(false)
                                    .memo(LAZY_MEMO));

                    final var txnRequiringHollowAccountSignature = tokenCreate(A_TOKEN)
                            .adminKey(SECP_256K1_SOURCE_KEY)
                            .signedBy(SECP_256K1_SOURCE_KEY)
                            .hasPrecheck(INVALID_SIGNATURE);

                    allRunFor(
                            spec,
                            cryptoTransferWithLazyCreate,
                            getHollowAccountInfoAfterCreation,
                            txnRequiringHollowAccountSignature);

                    /* transfers of hbar or nft to the hollow account should succeed */
                    final var hbarTransfer = cryptoTransfer(
                                    tinyBarsFromTo(PARTY, counterAlias.get(), ONE_HUNDRED_HBARS))
                            .hasKnownStatus(SUCCESS)
                            .via(TRANSFER_TXN_2);

                    final var nftTransfer = cryptoTransfer(
                                    movingUnique(nonFungibleToken, 2L).between(PARTY, counterAlias.get()))
                            .signedBy(DEFAULT_PAYER, PARTY)
                            .hasKnownStatus(SUCCESS)
                            .via(TRANSFER_TXN_2);

                    // and transfers to the 0.0.ECDSA_BYTES alias should succeed.
                    final var transferToECDSAKeyAlias = cryptoTransfer(
                                    movingHbar(ONE_HBAR).between(PARTY, SECP_256K1_SOURCE_KEY))
                            .signedBy(DEFAULT_PAYER, PARTY)
                            .hasKnownStatus(SUCCESS)
                            .via(TRANSFER_TXN_2);

                    final var getHollowAccountInfoAfterTransfers = getAliasedAccountInfo(counterAlias.get())
                            .hasToken(relationshipWith(nonFungibleToken).balance(2))
                            .has(accountWith()
                                    .hasEmptyKey()
                                    .noAlias()
                                    .expectedBalanceWithChargedUsd(ONE_HUNDRED_HBARS + ONE_HBAR, 0, 0));

                    allRunFor(
                            spec,
                            hbarTransfer,
                            nftTransfer,
                            transferToECDSAKeyAlias,
                            getHollowAccountInfoAfterTransfers);
                }))
                .then(getTxnRecord(NFT_XFER)
                        .hasChildRecordCount(1)
                        .hasChildRecords(recordWith().status(SUCCESS).memo(LAZY_MEMO)));
    }
}<|MERGE_RESOLUTION|>--- conflicted
+++ resolved
@@ -193,12 +193,8 @@
                 failureAfterHollowAccountCreationReclaimsAlias(),
                 transferHbarsToEVMAddressAlias(),
                 transferFungibleToEVMAddressAlias(),
-<<<<<<< HEAD
-                transferNonFungibleToEVMAddressAlias());
-=======
                 transferNonFungibleToEVMAddressAlias(),
                 transferHbarsToECDSAKey());
->>>>>>> 67e70a0e
     }
 
     private HapiSpec canAutoCreateWithHbarAndTokenTransfers() {
