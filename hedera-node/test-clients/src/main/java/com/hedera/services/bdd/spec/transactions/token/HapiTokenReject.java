// SPDX-License-Identifier: Apache-2.0
package com.hedera.services.bdd.spec.transactions.token;

import static com.hedera.services.bdd.spec.transactions.TxnUtils.suFrom;

import com.google.common.base.MoreObjects;
import com.hedera.node.app.hapi.fees.usage.BaseTransactionMeta;
import com.hedera.node.app.hapi.fees.usage.crypto.CryptoTransferMeta;
import com.hedera.node.app.hapi.fees.usage.state.UsageAccumulator;
import com.hedera.node.app.hapi.utils.fee.SigValueObj;
import com.hedera.services.bdd.spec.HapiSpec;
import com.hedera.services.bdd.spec.fees.AdapterUtils;
import com.hedera.services.bdd.spec.transactions.HapiTxnOp;
import com.hedera.services.bdd.spec.transactions.TxnUtils;
import com.hederahashgraph.api.proto.java.FeeData;
import com.hederahashgraph.api.proto.java.HederaFunctionality;
import com.hederahashgraph.api.proto.java.Key;
import com.hederahashgraph.api.proto.java.NftID;
import com.hederahashgraph.api.proto.java.TokenReference;
import com.hederahashgraph.api.proto.java.TokenRejectTransactionBody;
import com.hederahashgraph.api.proto.java.Transaction;
import com.hederahashgraph.api.proto.java.TransactionBody;
import edu.umd.cs.findbugs.annotations.NonNull;
import java.util.ArrayList;
import java.util.List;
import java.util.function.Consumer;
import java.util.function.Function;

public class HapiTokenReject extends HapiTxnOp<HapiTokenReject> {

    private String account;
    private final List<Function<HapiSpec, TokenReference>> referencesSources;

    @SafeVarargs
    @SuppressWarnings("varargs")
    public HapiTokenReject(final String account, final Function<HapiSpec, TokenReference>... tokenReferencesSources) {
        this.account = account;
        this.referencesSources = List.of(tokenReferencesSources);
    }

    @SafeVarargs
    @SuppressWarnings("varargs")
    public HapiTokenReject(final Function<HapiSpec, TokenReference>... tokenReferencesSources) {
        this.referencesSources = List.of(tokenReferencesSources);
    }

    public static Function<HapiSpec, TokenReference> rejectingToken(final String token) {
        return spec -> {
            final var tokenID = TxnUtils.asTokenId(token, spec);
            return TokenReference.newBuilder().setFungibleToken(tokenID).build();
        };
    }

    public static Function<HapiSpec, TokenReference> rejectingNFT(final String token, final long serialNum) {
        return spec -> {
            final var tokenID = TxnUtils.asTokenId(token, spec);
            return TokenReference.newBuilder()
                    .setNft(NftID.newBuilder()
                            .setTokenID(tokenID)
                            .setSerialNumber(serialNum)
                            .build())
                    .build();
        };
    }

    @Override
    public HederaFunctionality type() {
        return HederaFunctionality.TokenReject;
    }

    @Override
    protected HapiTokenReject self() {
        return this;
    }

    @Override
    protected MoreObjects.ToStringHelper toStringHelper() {
        return super.toStringHelper().add("account", account).add("rejectedTokens", referencesSources);
    }

    @Override
    protected List<Function<HapiSpec, Key>> defaultSigners() {
        final List<Function<HapiSpec, Key>> signers = new ArrayList<>();
        signers.add(spec -> spec.registry().getKey(effectivePayer(spec)));
        if (account != null) {
            signers.add(spec -> spec.registry().getKey(account));
        }
        return signers;
    }

    @Override
    protected long feeFor(final HapiSpec spec, final Transaction transaction, final int numPayerKeys) throws Throwable {
        return spec.fees()
                .forActivityBasedOp(
                        HederaFunctionality.TokenReject,
                        (txn, svo) -> usageEstimate(txn, svo, spec.fees().tokenTransferUsageMultiplier()),
                        transaction,
                        numPayerKeys);
    }

    @Override
    protected Consumer<TransactionBody.Builder> opBodyDef(final HapiSpec spec) throws Throwable {
        final List<TokenReference> tokenReferences = referencesSources.stream()
                .map(refSource -> refSource.apply(spec))
                .toList();
        final TokenRejectTransactionBody.Builder opBuilder =
                TokenRejectTransactionBody.newBuilder().addAllRejections(tokenReferences);
        if (account != null) {
            opBuilder.setOwner(TxnUtils.asId(account, spec));
        }
        return b -> b.setTokenReject(opBuilder);
    }

    private static FeeData usageEstimate(
            @NonNull final TransactionBody txn, @NonNull final SigValueObj svo, final int multiplier) {
        final var op = txn.getTokenReject();

        // We only have direct token transfers to the treasury being sent when using the TokenReject operation.
        // Since there are 0 hBar transfers we pass 0 for the numExplicitTransfers in the BaseTransactionMeta.
        final var baseMeta = new BaseTransactionMeta(txn.getMemoBytes().size(), 0);
        final var xferUsageMeta = getCryptoTransferMeta(multiplier, op);

        final var accumulator = new UsageAccumulator();
<<<<<<< HEAD
        cryptoOpsUsage.cryptoTransferUsage(suFrom(svo), xferUsageMeta, baseMeta, accumulator, 0);
=======
        cryptoOpsUsage.cryptoTransferUsage(suFrom(svo), xferUsageMeta, baseMeta, accumulator, 0, false);
>>>>>>> ff8577ca

        final var feeData = AdapterUtils.feeDataFrom(accumulator);
        return feeData.toBuilder().setSubType(xferUsageMeta.getSubType()).build();
    }

    @NonNull
    private static CryptoTransferMeta getCryptoTransferMeta(
            final int multiplier, @NonNull final TokenRejectTransactionBody op) {
        final int numTokensInvolved = op.getRejectionsCount();
        int numTokenRejections = 0;
        int numNftRejections = 0;
        for (final var tokenRejection : op.getRejectionsList()) {
            if (tokenRejection.hasFungibleToken()) {
                // Each fungible token rejection involves 2 AccountAmount transfers
                // We add 2 in order to match CryptoTransfer's bpt & rbs fee calculation
                numTokenRejections += 2;
            } else {
                numNftRejections++;
            }
        }
        return new CryptoTransferMeta(multiplier, numTokensInvolved, numTokenRejections, numNftRejections, false);
    }
}<|MERGE_RESOLUTION|>--- conflicted
+++ resolved
@@ -121,11 +121,7 @@
         final var xferUsageMeta = getCryptoTransferMeta(multiplier, op);
 
         final var accumulator = new UsageAccumulator();
-<<<<<<< HEAD
-        cryptoOpsUsage.cryptoTransferUsage(suFrom(svo), xferUsageMeta, baseMeta, accumulator, 0);
-=======
         cryptoOpsUsage.cryptoTransferUsage(suFrom(svo), xferUsageMeta, baseMeta, accumulator, 0, false);
->>>>>>> ff8577ca
 
         final var feeData = AdapterUtils.feeDataFrom(accumulator);
         return feeData.toBuilder().setSubType(xferUsageMeta.getSubType()).build();
