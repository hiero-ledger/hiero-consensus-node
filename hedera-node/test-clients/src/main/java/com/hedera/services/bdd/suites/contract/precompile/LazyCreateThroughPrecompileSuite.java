--- conflicted
+++ resolved
@@ -455,12 +455,8 @@
                                                     asAddress(spec.registry().getAccountID(OWNER))),
                                             HapiParserUtil.asHeadlongAddress(addressBytes),
                                             BigInteger.TWO)
-<<<<<<< HEAD
                                     .refusingEthConversion()
-                                    .gas(4_000_000)
-=======
                                     .gas(780_000L)
->>>>>>> a39a0af5
                                     .via(TRANSFER_FROM_ACCOUNT_TXN)
                                     .hasKnownStatus(SUCCESS),
                             getAliasedAccountInfo(ECDSA_KEY)
