--- conflicted
+++ resolved
@@ -332,12 +332,8 @@
     }
 
     // Expected INSUFFICIENT_GAS but was REVERTED_SUCCESS
-<<<<<<< HEAD
+    @HapiTest
     final HapiSpec erc20TransferFromLazyCreate() {
-=======
-    @HapiTest
-    public HapiSpec erc20TransferFromLazyCreate() {
->>>>>>> b2411f98
         return defaultHapiSpec("erc20TransferFromLazyCreate")
                 .given(
                         newKeyNamed(MULTI_KEY),
