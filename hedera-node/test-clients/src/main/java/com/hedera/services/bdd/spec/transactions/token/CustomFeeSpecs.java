--- conflicted
+++ resolved
@@ -219,17 +219,12 @@
                 .setFeeCollectorAccountId(collectorId);
     }
 
-<<<<<<< HEAD
     static ConsensusCustomFee.Builder baseConsensusFixedBuilder(long amount, String collector, HapiSpec spec) {
-=======
-    static ConsensusCustomFee.Builder baseFixedTopicBuilder(long amount, String collector, HapiSpec spec) {
->>>>>>> 0bddfb29
         final var collectorId =
                 isIdLiteral(collector) ? asAccount(collector) : spec.registry().getAccountID(collector);
         final var fixedBuilder = FixedFee.newBuilder().setAmount(amount);
         return ConsensusCustomFee.newBuilder().setFixedFee(fixedBuilder).setFeeCollectorAccountId(collectorId);
     }
-<<<<<<< HEAD
 
     // consensus custom fee suppliers
     public static Function<HapiSpec, ConsensusCustomFee> fixedConsensusHbarFee(long amount, String collector) {
@@ -253,6 +248,4 @@
         builder.getFixedFeeBuilder().setDenominatingTokenId(denomId);
         return builder.build();
     }
-=======
->>>>>>> 0bddfb29
 }