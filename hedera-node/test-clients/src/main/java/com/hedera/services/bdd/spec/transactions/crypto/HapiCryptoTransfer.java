// SPDX-License-Identifier: Apache-2.0
package com.hedera.services.bdd.spec.transactions.crypto;

import static com.hedera.services.bdd.spec.infrastructure.meta.InitialAccountIdentifiers.throwIfNotEcdsa;
import static com.hedera.services.bdd.spec.transactions.TxnUtils.asId;
import static com.hedera.services.bdd.spec.transactions.TxnUtils.asIdForKeyLookUp;
import static com.hedera.services.bdd.spec.transactions.TxnUtils.asIdWithAlias;
import static com.hedera.services.bdd.spec.transactions.token.TokenMovement.HBAR_SENTINEL_TOKEN_ID;
import static java.util.stream.Collectors.collectingAndThen;
import static java.util.stream.Collectors.groupingBy;
import static java.util.stream.Collectors.mapping;
import static java.util.stream.Collectors.reducing;
import static java.util.stream.Collectors.summingLong;
import static java.util.stream.Collectors.toList;
import static org.hiero.base.utility.CommonUtils.unhex;

import com.esaulpaugh.headlong.abi.Address;
import com.google.common.base.MoreObjects;
import com.google.protobuf.ByteString;
import com.hedera.node.app.hapi.utils.CommonUtils;
import com.hedera.node.app.hapi.utils.EthSigsUtils;
import com.hedera.node.app.hapi.utils.fee.FeeObject;
import com.hedera.services.bdd.spec.HapiSpec;
import com.hedera.services.bdd.spec.transactions.HapiBaseTransfer;
import com.hedera.services.bdd.spec.transactions.TxnUtils;
import com.hedera.services.bdd.spec.transactions.token.TokenMovement;
import com.hederahashgraph.api.proto.java.AccountAmount;
import com.hederahashgraph.api.proto.java.AccountID;
import com.hederahashgraph.api.proto.java.CryptoTransferTransactionBody;
import com.hederahashgraph.api.proto.java.EvmHookCall;
import com.hederahashgraph.api.proto.java.HederaFunctionality;
import com.hederahashgraph.api.proto.java.HookCall;
import com.hederahashgraph.api.proto.java.Key;
import com.hederahashgraph.api.proto.java.NftTransfer;
import com.hederahashgraph.api.proto.java.TokenTransferList;
import com.hederahashgraph.api.proto.java.Transaction;
import com.hederahashgraph.api.proto.java.TransactionBody;
import com.hederahashgraph.api.proto.java.TransferList;
import java.util.ArrayList;
import java.util.Arrays;
import java.util.Collections;
import java.util.HashMap;
import java.util.HashSet;
import java.util.List;
import java.util.Map;
import java.util.Optional;
import java.util.Set;
import java.util.concurrent.atomic.AtomicReference;
import java.util.function.BiConsumer;
import java.util.function.BinaryOperator;
import java.util.function.Consumer;
import java.util.function.Function;
import java.util.function.ToLongFunction;
import java.util.stream.Collector;
import java.util.stream.Stream;
import org.apache.commons.lang3.tuple.Pair;
import org.apache.logging.log4j.LogManager;
import org.apache.logging.log4j.Logger;

public class HapiCryptoTransfer extends HapiBaseTransfer<HapiCryptoTransfer> {
    static final Logger log = LogManager.getLogger(HapiCryptoTransfer.class);

    private static final List<TokenMovement> MISSING_TOKEN_AWARE_PROVIDERS = Collections.emptyList();
    private static final Function<HapiSpec, TransferList> MISSING_HBAR_ONLY_PROVIDER = null;

    private boolean logResolvedStatus = false;
    private boolean breakNetZeroTokenChangeInvariant = false;
    private Function<HapiSpec, TransferList> hbarOnlyProvider = MISSING_HBAR_ONLY_PROVIDER;
    private Optional<String> tokenWithEmptyTransferAmounts = Optional.empty();
    private Optional<Pair<String[], Long>> appendedFromTo = Optional.empty();
    private Optional<AtomicReference<FeeObject>> feesObserver = Optional.empty();
    private Optional<BiConsumer<HapiSpec, CryptoTransferTransactionBody.Builder>> explicitDef = Optional.empty();
    private static boolean transferToKey = false;
    private final Map<String, HookSpec> fungibleHooksByAccount = new java.util.HashMap<>();
    private final Map<String, HookSpec> nftSenderHooksByAccount = new java.util.HashMap<>();
    private final Map<String, HookSpec> nftReceiverHooksByAccount = new java.util.HashMap<>();

    @Override
    public HederaFunctionality type() {
        return HederaFunctionality.CryptoTransfer;
    }

    public HapiCryptoTransfer showingResolvedStatus() {
        logResolvedStatus = true;
        return this;
    }

    public HapiCryptoTransfer breakingNetZeroInvariant() {
        breakNetZeroTokenChangeInvariant = true;
        return this;
    }

    public HapiCryptoTransfer exposingFeesTo(final AtomicReference<FeeObject> obs) {
        feesObserver = Optional.of(obs);
        return this;
    }

    private static Collector<TransferList, ?, TransferList> transferCollector(
            final BinaryOperator<List<AccountAmount>> reducer) {
        return collectingAndThen(
                reducing(Collections.emptyList(), TransferList::getAccountAmountsList, reducer),
                aList -> TransferList.newBuilder().addAllAccountAmounts(aList).build());
    }

    private static Collector<TransferList, ?, TransferList> sortedTransferCollector(
            final BinaryOperator<List<AccountAmount>> reducer) {
        return collectingAndThen(
                reducing(Collections.emptyList(), TransferList::getAccountAmountsList, reducer),
                aList -> TransferList.newBuilder()
                        .addAllAccountAmounts(
                                aList.stream().sorted(ACCOUNT_AMOUNT_COMPARATOR).toList())
                        .build());
    }

    private static final BinaryOperator<List<AccountAmount>> accountMerge = (a, b) -> Stream.of(a, b)
            .flatMap(List::stream)
            .collect(collectingAndThen(
                    groupingBy(
                            AccountAmount::getAccountID,
                            (groupingBy(AccountAmount::getIsApproval, mapping(AccountAmount::getAmount, toList())))),
                    aMap -> aMap.entrySet().stream()
                            .flatMap(entry -> {
                                List<AccountAmount> accountAmounts = new ArrayList<>();
                                for (var entrySet : entry.getValue().entrySet()) {
                                    var aa = AccountAmount.newBuilder()
                                            .setAccountID(entry.getKey())
                                            .setIsApproval(entrySet.getKey())
                                            .setAmount(entrySet.getValue().stream()
                                                    .mapToLong(l -> l)
                                                    .sum())
                                            .build();
                                    accountAmounts.add(aa);
                                }
                                return accountAmounts.stream();
                            })
                            .sorted(ACCOUNT_AMOUNT_COMPARATOR)
                            .toList()));
    private static final Collector<TransferList, ?, TransferList> mergingAccounts = transferCollector(accountMerge);
    private static final Collector<TransferList, ?, TransferList> mergingSortedAccounts =
            sortedTransferCollector(accountMerge);

    public HapiCryptoTransfer(final BiConsumer<HapiSpec, CryptoTransferTransactionBody.Builder> def) {
        explicitDef = Optional.of(def);
    }

    @SafeVarargs
    public HapiCryptoTransfer(final Function<HapiSpec, TransferList>... providers) {
        this(false, providers);
    }

    @SafeVarargs
    @SuppressWarnings("varargs")
    public HapiCryptoTransfer(final boolean sortTransferList, final Function<HapiSpec, TransferList>... providers) {
        if (providers.length == 0) {
            hbarOnlyProvider = ignore -> TransferList.getDefaultInstance();
        } else if (providers.length == 1) {
            hbarOnlyProvider = providers[0];
        } else {
            if (sortTransferList) {
                this.hbarOnlyProvider =
                        spec -> Stream.of(providers).map(p -> p.apply(spec)).collect(mergingSortedAccounts);
            } else {
                this.hbarOnlyProvider =
                        spec -> Stream.of(providers).map(p -> p.apply(spec)).collect(mergingAccounts);
            }
        }
    }

    public HapiCryptoTransfer(final TokenMovement... sources) {
        this.tokenAwareProviders = List.of(sources);
    }

    public HapiCryptoTransfer dontFullyAggregateTokenTransfers() {
        this.fullyAggregateTokenTransfers = false;
        return this;
    }

    public HapiCryptoTransfer withEmptyTokenTransfers(final String token) {
        tokenWithEmptyTransferAmounts = Optional.of(token);
        return this;
    }

    public HapiCryptoTransfer appendingTokenFromTo(
            final String token, final String from, final String to, final long amount) {
        appendedFromTo = Optional.of(Pair.of(new String[] {token, from, to}, amount));
        return this;
    }

    @Override
    protected Function<HapiSpec, List<Key>> variableDefaultSigners() {
        if (hbarOnlyProvider != MISSING_HBAR_ONLY_PROVIDER) {
            return hbarOnlyVariableDefaultSigners();
        } else {
            return tokenAwareVariableDefaultSigners();
        }
    }

    public static Function<HapiSpec, TransferList> allowanceTinyBarsFromTo(
            final String from, final String to, final long amount) {
        return spec -> {
            final AccountID toAccount = asId(to, spec);
            final AccountID fromAccount = asId(from, spec);
            return TransferList.newBuilder()
                    .addAllAccountAmounts(Arrays.asList(
                            AccountAmount.newBuilder()
                                    .setAccountID(toAccount)
                                    .setAmount(amount)
                                    .setIsApproval(true)
                                    .build(),
                            AccountAmount.newBuilder()
                                    .setAccountID(fromAccount)
                                    .setAmount(-1L * amount)
                                    .setIsApproval(true)
                                    .build()))
                    .build();
        };
    }

    public static Function<HapiSpec, TransferList> tinyBarsFromTo(
            final String from, final String to, final long amount) {
        return tinyBarsFromTo(from, to, ignore -> amount);
    }

    public static Function<HapiSpec, TransferList> tinyBarsFromTo(
            final String from, final ByteString to, final long amount) {
        return tinyBarsFromTo(from, to, ignore -> amount);
    }

    public static Function<HapiSpec, TransferList> tinyBarsFromTo(
            final ByteString from, final ByteString to, final long amount) {
        return tinyBarsFromTo(from, to, ignore -> amount);
    }

    public static Function<HapiSpec, TransferList> tinyBarsFromTo(
            final String from, final Address to, final long amount) {
        return tinyBarsFromTo(from, ByteString.copyFrom(unhex(to.toString().substring(2))), ignore -> amount);
    }

    public static Function<HapiSpec, TransferList> tinyBarsFromTo(
            final String from, final ByteString to, final ToLongFunction<HapiSpec> amountFn) {
        return spec -> {
            final long amount = amountFn.applyAsLong(spec);
            final AccountID toAccount = asIdWithAlias(to);
            final AccountID fromAccount = asId(from, spec);
            return TransferList.newBuilder()
                    .addAllAccountAmounts(Arrays.asList(
                            AccountAmount.newBuilder()
                                    .setAccountID(toAccount)
                                    .setAmount(amount)
                                    .build(),
                            AccountAmount.newBuilder()
                                    .setAccountID(fromAccount)
                                    .setAmount(-1L * amount)
                                    .build()))
                    .build();
        };
    }

    public static Function<HapiSpec, TransferList> tinyBarsFromTo(
            final ByteString from, final ByteString to, final ToLongFunction<HapiSpec> amountFn) {
        return spec -> {
            long amount = amountFn.applyAsLong(spec);
            AccountID fromAccount = asIdWithAlias(from);
            AccountID toAccount = asIdWithAlias(to);
            return TransferList.newBuilder()
                    .addAllAccountAmounts(Arrays.asList(
                            AccountAmount.newBuilder()
                                    .setAccountID(toAccount)
                                    .setAmount(amount)
                                    .build(),
                            AccountAmount.newBuilder()
                                    .setAccountID(fromAccount)
                                    .setAmount(-1L * amount)
                                    .build()))
                    .build();
        };
    }

    public static Function<HapiSpec, TransferList> tinyBarsFromTo(
            final String from, final String to, final ToLongFunction<HapiSpec> amountFn) {
        return spec -> {
            final long amount = amountFn.applyAsLong(spec);
            final AccountID toAccount = asId(to, spec);
            final AccountID fromAccount = asId(from, spec);
            return TransferList.newBuilder()
                    .addAllAccountAmounts(Arrays.asList(
                            AccountAmount.newBuilder()
                                    .setAccountID(toAccount)
                                    .setAmount(amount)
                                    .build(),
                            AccountAmount.newBuilder()
                                    .setAccountID(fromAccount)
                                    .setAmount(-1L * amount)
                                    .build()))
                    .build();
        };
    }

    public static Function<HapiSpec, TransferList> tinyBarsFromToWithAlias(
            final String from, final String to, final long amount) {
        transferToKey = true;
        return tinyBarsFromToWithAlias(from, to, ignore -> amount);
    }

    public static Function<HapiSpec, TransferList> tinyBarsFromAccountToAlias(
            final String from, final String to, final long amount) {
        return spec -> {
            final var fromId = asId(from, spec);
            final var toId = spec.registry().keyAliasIdFor(spec, to);
            return xFromTo(fromId, toId, amount);
        };
    }

    public static Function<HapiSpec, TransferList> tinyBarsFromAccountToAlias(
            final String from, final String to, final long amount, final boolean toEvmAddress) {
        return spec -> {
            final var fromId = asId(from, spec);
            if (toEvmAddress) {
                final var key = spec.registry().getKey(to);
                throwIfNotEcdsa(key);
                final var address = EthSigsUtils.recoverAddressFromPubKey(
                        key.getECDSASecp256K1().toByteArray());
                final var toAccId = AccountID.newBuilder()
                        .setAlias(ByteString.copyFrom(address))
                        .build();
                return xFromTo(fromId, toAccId, amount);
            }
            final var toId = spec.registry().keyAliasIdFor(spec, to);
            return xFromTo(fromId, toId, amount);
        };
    }

    public static Function<HapiSpec, TransferList> tinyBarsFromToWithAlias(
            final String from, final String to, final ToLongFunction<HapiSpec> amountFn) {
        return spec -> {
            final long amount = amountFn.applyAsLong(spec);
            final AccountID toAccount;
            final AccountID fromAccount;

            if (transferToKey) {
                fromAccount = asIdForKeyLookUp(from, spec);
                toAccount = asIdForKeyLookUp(to, spec);
            } else {
                fromAccount = asId(from, spec);
                toAccount = asId(to, spec);
            }

            return TransferList.newBuilder()
                    .addAllAccountAmounts(Arrays.asList(
                            AccountAmount.newBuilder()
                                    .setAccountID(toAccount)
                                    .setAmount(amount)
                                    .build(),
                            AccountAmount.newBuilder()
                                    .setAccountID(fromAccount)
                                    .setAmount(-1L * amount)
                                    .build()))
                    .build();
        };
    }

    public static Function<HapiSpec, TransferList> tinyBarsFromToWithInvalidAmounts(
            final String from, final String to, final long amount) {
        return tinyBarsFromToWithInvalidAmounts(from, to, ignore -> amount);
    }

    public static Function<HapiSpec, TransferList> tinyBarsFromToWithInvalidAmounts(
            final String from, final String to, final ToLongFunction<HapiSpec> amountFn) {
        return spec -> {
            final long amount = amountFn.applyAsLong(spec);
            final AccountID toAccount = asId(to, spec);
            final AccountID fromAccount = asId(from, spec);
            return TransferList.newBuilder()
                    .addAllAccountAmounts(Arrays.asList(
                            AccountAmount.newBuilder()
                                    .setAccountID(toAccount)
                                    .setAmount(amount)
                                    .build(),
                            AccountAmount.newBuilder()
                                    .setAccountID(fromAccount)
                                    .setAmount(-1L * amount + 1L)
                                    .build()))
                    .build();
        };
    }

    private static TransferList xFromTo(final AccountID from, final AccountID to, final long amount) {
        return TransferList.newBuilder()
                .addAllAccountAmounts(List.of(
                        AccountAmount.newBuilder()
                                .setAccountID(from)
                                .setAmount(-amount)
                                .build(),
                        AccountAmount.newBuilder()
                                .setAccountID(to)
                                .setAmount(+amount)
                                .build()))
                .build();
    }

    public HapiCryptoTransfer withPreHookFor(
            final String account, final long hookId, final long gasLimit, final String dataUtf8) {
        fungibleHooksByAccount.put(
                account,
                HookSpec.pre(
                        hookId, gasLimit, dataUtf8 == null ? ByteString.EMPTY : ByteString.copyFromUtf8(dataUtf8)));
        return this;
    }

    public HapiCryptoTransfer withPreHookFor(
            final String account, final long hookId, final long gasLimit, final ByteString data) {
        fungibleHooksByAccount.put(account, HookSpec.pre(hookId, gasLimit, data));
        return this;
    }

    public HapiCryptoTransfer withPrePostHookFor(
            final String account, final long hookId, final long gasLimit, final String dataUtf8) {
        fungibleHooksByAccount.put(
                account,
                HookSpec.prePost(
                        hookId, gasLimit, dataUtf8 == null ? ByteString.EMPTY : ByteString.copyFromUtf8(dataUtf8)));
        return this;
    }

    public HapiCryptoTransfer withPrePostHookFor(
            final String account, final long hookId, final long gasLimit, final ByteString data) {
        fungibleHooksByAccount.put(account, HookSpec.prePost(hookId, gasLimit, data));
        return this;
    }

    public HapiCryptoTransfer withNftSenderPreHookFor(
            final String account, final long hookId, final long gasLimit, final String dataUtf8) {
        nftSenderHooksByAccount.put(
                account,
                HookSpec.pre(
                        hookId, gasLimit, dataUtf8 == null ? ByteString.EMPTY : ByteString.copyFromUtf8(dataUtf8)));
        return this;
    }

    public HapiCryptoTransfer withNftSenderPrePostHookFor(
            final String account, final long hookId, final long gasLimit, final String dataUtf8) {
        nftSenderHooksByAccount.put(
                account,
                HookSpec.prePost(
                        hookId, gasLimit, dataUtf8 == null ? ByteString.EMPTY : ByteString.copyFromUtf8(dataUtf8)));
        return this;
    }

    public HapiCryptoTransfer withNftReceiverPreHookFor(
            final String account, final long hookId, final long gasLimit, final String dataUtf8) {
        nftReceiverHooksByAccount.put(
                account,
                HookSpec.pre(
                        hookId, gasLimit, dataUtf8 == null ? ByteString.EMPTY : ByteString.copyFromUtf8(dataUtf8)));
        return this;
    }

    public HapiCryptoTransfer withNftReceiverPrePostHookFor(
            final String account, final long hookId, final long gasLimit, final String dataUtf8) {
        nftReceiverHooksByAccount.put(
                account,
                HookSpec.prePost(
                        hookId, gasLimit, dataUtf8 == null ? ByteString.EMPTY : ByteString.copyFromUtf8(dataUtf8)));
        return this;
    }

    @Override
    protected Consumer<TransactionBody.Builder> opBodyDef(final HapiSpec spec) throws Throwable {
        final CryptoTransferTransactionBody opBody = spec.txns()
                .<CryptoTransferTransactionBody, CryptoTransferTransactionBody.Builder>body(
                        CryptoTransferTransactionBody.class, b -> {
                            if (explicitDef.isPresent()) {
                                explicitDef.get().accept(spec, b);
                            } else if (hbarOnlyProvider != MISSING_HBAR_ONLY_PROVIDER) {
                                b.setTransfers(hbarOnlyProvider.apply(spec));
                            } else {
                                final var xfers = transfersAllFor(spec);
                                for (final TokenTransferList scopedXfers : xfers) {
                                    if (scopedXfers.getToken() == HBAR_SENTINEL_TOKEN_ID) {
                                        b.setTransfers(TransferList.newBuilder()
                                                .addAllAccountAmounts(scopedXfers.getTransfersList())
                                                .build());
                                    } else {
                                        b.addTokenTransfers(scopedXfers);
                                    }
                                }
                                misconfigureIfRequested(b, spec);
                                injectAllowanceHooks(b, spec);
                            }
                        });

        return builder -> builder.setCryptoTransfer(opBody);
    }

    private void injectAllowanceHooks(final CryptoTransferTransactionBody.Builder builder, final HapiSpec spec) {
<<<<<<< HEAD
        // Pre-resolve all names to AccountID only once
        final var fungibleResolved = new HashMap<AccountID, HookSpec>();
        final var nftSenderResolved = new HashMap<AccountID, HookSpec>();
        final var nftReceiverResolved = new HashMap<AccountID, HookSpec>();
        for (var e : fungibleHooksByAccount.entrySet()) {
            fungibleResolved.put(asIdForKeyLookUp(e.getKey(), spec), e.getValue());
        }
        for (var e : nftSenderHooksByAccount.entrySet()) {
            nftSenderResolved.put(asIdForKeyLookUp(e.getKey(), spec), e.getValue());
        }
        for (var e : nftReceiverHooksByAccount.entrySet()) {
            nftReceiverResolved.put(asIdForKeyLookUp(e.getKey(), spec), e.getValue());
        }
=======
        final var fungibleResolved = resolveByAllForms(spec, fungibleHooksByAccount);
        final var nftSenderResolved = resolveByAllForms(spec, nftSenderHooksByAccount);
        final var nftReceiverResolved = resolveByAllForms(spec, nftReceiverHooksByAccount);
>>>>>>> 1df77847

        if (builder.hasTransfers() && !fungibleResolved.isEmpty()) {
            final var tl = builder.getTransfers().toBuilder();
            for (int i = 0, n = tl.getAccountAmountsCount(); i < n; i++) {
                final var aaB = tl.getAccountAmountsBuilder(i);
                final var specHook = fungibleResolved.get(aaB.getAccountID());
                if (specHook != null) {
                    applyHookToAccountAmount(aaB, specHook);
                }
            }
            builder.setTransfers(tl);
        }

<<<<<<< HEAD
        // ---- Token transfers (fungible + NFTs) ----
        for (int i = 0, t = builder.getTokenTransfersCount(); i < t; i++) {
            final var ttlB = builder.getTokenTransfersBuilder(i);

            // Fungible AccountAmount entries
=======
        for (int i = 0, t = builder.getTokenTransfersCount(); i < t; i++) {
            final var ttlB = builder.getTokenTransfersBuilder(i);

            // Fungible AA entries
>>>>>>> 1df77847
            if (!fungibleResolved.isEmpty()) {
                for (int j = 0, m = ttlB.getTransfersCount(); j < m; j++) {
                    final var aaB = ttlB.getTransfersBuilder(j);
                    final var specHook = fungibleResolved.get(aaB.getAccountID());
                    if (specHook != null) {
                        applyHookToAccountAmount(aaB, specHook);
                    }
                }
            }

<<<<<<< HEAD
            // NFT sender/receiver hooks
=======
            // NFT sender/receiver entries
>>>>>>> 1df77847
            if (!nftSenderResolved.isEmpty() || !nftReceiverResolved.isEmpty()) {
                for (int j = 0, m = ttlB.getNftTransfersCount(); j < m; j++) {
                    final var nftB = ttlB.getNftTransfersBuilder(j);

                    final var sHook = nftSenderResolved.get(nftB.getSenderAccountID());
<<<<<<< HEAD
                    if (sHook != null) {
                        applyHookToNftSender(nftB, sHook);
                    }
                    final var rHook = nftReceiverResolved.get(nftB.getReceiverAccountID());
                    if (rHook != null) {
                        applyHookToNftReceiver(nftB, rHook);
                    }
=======
                    if (sHook != null) applyHookToNftSender(nftB, sHook);

                    final var rHook = nftReceiverResolved.get(nftB.getReceiverAccountID());
                    if (rHook != null) applyHookToNftReceiver(nftB, rHook);
>>>>>>> 1df77847
                }
            }

            builder.setTokenTransfers(i, ttlB);
        }
    }

<<<<<<< HEAD
=======
    /** Map every known AccountID form for each name to the same HookSpec. */
    private static Map<AccountID, HookSpec> resolveByAllForms(final HapiSpec spec, final Map<String, HookSpec> byName) {
        final var out = new HashMap<AccountID, HookSpec>();
        for (var e : byName.entrySet()) {
            final var name = e.getKey();
            final var hs = e.getValue();

            // Numeric id (may throw if name is only an alias -> ignore)
            try {
                out.put(asId(name, spec), hs);
            } catch (Throwable ignore) {
            }

            // Key-lookup id (often key-alias)
            try {
                out.put(asIdForKeyLookUp(name, spec), hs);
            } catch (Throwable ignore) {
            }

            // If registry can produce an alias AccountID (key/EVM), include it too
            try {
                final var aliasId = spec.registry().keyAliasIdFor(spec, name);
                if (aliasId != null) out.put(aliasId, hs);
            } catch (Throwable ignore) {
            }
        }
        return out;
    }

>>>>>>> 1df77847
    private static void applyHookToAccountAmount(final AccountAmount.Builder aaB, final HookSpec spec) {
        final var evm = EvmHookCall.newBuilder()
                .setGasLimit(spec.gasLimit)
                .setData(spec.data)
                .build();
        final var hook =
                HookCall.newBuilder().setHookId(spec.hookId).setEvmHookCall(evm).build();

        if (spec.prePost) {
            aaB.setPrePostTxAllowanceHook(hook);
        } else {
            aaB.setPreTxAllowanceHook(hook);
        }
    }

    private void applyHookToNftSender(final NftTransfer.Builder nftB, final HookSpec spec) {
        final var evm = EvmHookCall.newBuilder()
                .setGasLimit(spec.gasLimit)
                .setData(spec.data)
                .build();
        final var hook =
                HookCall.newBuilder().setHookId(spec.hookId).setEvmHookCall(evm).build();
        if (spec.prePost) {
            nftB.setPrePostTxSenderAllowanceHook(hook);
        } else {
            nftB.setPreTxSenderAllowanceHook(hook);
        }
    }

    private void applyHookToNftReceiver(final NftTransfer.Builder nftB, final HookSpec spec) {
        final var evm = EvmHookCall.newBuilder()
                .setGasLimit(spec.gasLimit)
                .setData(spec.data)
                .build();
        final var hook =
                HookCall.newBuilder().setHookId(spec.hookId).setEvmHookCall(evm).build();
        if (spec.prePost) {
            nftB.setPrePostTxReceiverAllowanceHook(hook);
        } else {
            nftB.setPreTxReceiverAllowanceHook(hook);
        }
    }

    private void misconfigureIfRequested(final CryptoTransferTransactionBody.Builder b, final HapiSpec spec) {
        if (tokenWithEmptyTransferAmounts.isPresent()) {
            final var empty = tokenWithEmptyTransferAmounts.get();
            final var emptyToken = TxnUtils.asTokenId(empty, spec);
            final var emptyList = TokenTransferList.newBuilder().setToken(emptyToken);
            b.addTokenTransfers(emptyList);
        }
        if (appendedFromTo.isPresent()) {
            final var extra = appendedFromTo.get();
            final var involved = extra.getLeft();
            final var token = TxnUtils.asTokenId(involved[0], spec);
            final var sender = TxnUtils.asId(involved[1], spec);
            final var receiver = TxnUtils.asId(involved[2], spec);
            final var amount = extra.getRight();
            final var appendList = TokenTransferList.newBuilder()
                    .setToken(token)
                    .addTransfers(
                            AccountAmount.newBuilder().setAccountID(sender).setAmount(-amount))
                    .addTransfers(
                            AccountAmount.newBuilder().setAccountID(receiver).setAmount(+amount));
            b.addTokenTransfers(appendList);
        }
        if (breakNetZeroTokenChangeInvariant && b.getTokenTransfersCount() > 0) {
            for (int i = 0, n = b.getTokenTransfersCount(); i < n; i++) {
                final var changesHere = b.getTokenTransfersBuilder(i);
                if (changesHere.getTransfersCount() > 0) {
                    final var mutated = changesHere.getTransfersBuilder(0);
                    mutated.setAmount(mutated.getAmount() + 1_234);
                    b.setTokenTransfers(i, changesHere);
                    break;
                }
            }
        }
    }

    @Override
    protected long feeFor(final HapiSpec spec, final Transaction txn, final int numPayerKeys) throws Throwable {
        if (feesObserver.isPresent()) {
            return spec.fees()
                    .forActivityBasedOpWithDetails(
                            HederaFunctionality.CryptoTransfer,
                            (_txn, _svo) ->
                                    usageEstimate(_txn, _svo, spec.fees().tokenTransferUsageMultiplier()),
                            txn,
                            numPayerKeys,
                            feesObserver.get());
        }
        return spec.fees()
                .forActivityBasedOp(
                        HederaFunctionality.CryptoTransfer,
                        (_txn, _svo) -> usageEstimate(_txn, _svo, spec.fees().tokenTransferUsageMultiplier()),
                        txn,
                        numPayerKeys);
    }

    @Override
    protected HapiCryptoTransfer self() {
        return this;
    }

    @Override
    protected MoreObjects.ToStringHelper toStringHelper() {
        final MoreObjects.ToStringHelper helper = super.toStringHelper();
        if (txnSubmitted != null) {
            try {
                final TransactionBody txn = CommonUtils.extractTransactionBody(txnSubmitted);
                helper.add(
                        "transfers",
                        TxnUtils.readableTransferList(txn.getCryptoTransfer().getTransfers()));
                helper.add(
                        "tokenTransfers",
                        TxnUtils.readableTokenTransfers(txn.getCryptoTransfer().getTokenTransfersList()));
            } catch (final Exception ignore) {
            }
        }
        return helper;
    }

    private Function<HapiSpec, List<Key>> tokenAwareVariableDefaultSigners() {
        return spec -> {
            final Set<Key> partyKeys = new HashSet<>();
            final Map<String, Long> partyInvolvements =
                    Optional.ofNullable(tokenAwareProviders).orElse(Collections.emptyList()).stream()
                            .map(TokenMovement::generallyInvolved)
                            .flatMap(List::stream)
                            .collect(groupingBy(Map.Entry::getKey, summingLong(Map.Entry<String, Long>::getValue)));
            partyInvolvements.forEach((account, value) -> {
                final int divider = account.indexOf("|");
                final var key = account.substring(divider + 1);
                if (value < 0 || spec.registry().isSigRequired(key)) {
                    partyKeys.add(spec.registry().getKey(key));
                }
            });
            return new ArrayList<>(partyKeys);
        };
    }

    private Function<HapiSpec, List<Key>> hbarOnlyVariableDefaultSigners() {
        return spec -> {
            final List<Key> partyKeys = new ArrayList<>();
            final TransferList transfers = hbarOnlyProvider.apply(spec);
            final var registry = spec.registry();
            transfers.getAccountAmountsList().forEach(accountAmount -> {
                final var accountId = accountAmount.getAccountID();
                if (!registry.hasAccountIdName(accountId)) {
                    return;
                }
                final var account = spec.registry().getAccountIdName(accountId);
                final boolean isPayer = (accountAmount.getAmount() < 0L);
                if (isPayer || spec.registry().isSigRequired(account)) {
                    partyKeys.add(spec.registry().getKey(account));
                }
            });
            return partyKeys;
        };
    }

    @Override
    protected void updateStateOf(final HapiSpec spec) throws Throwable {
        if (logResolvedStatus) {
            log.info("Resolved to {}", actualStatus);
        }
    }

<<<<<<< HEAD
    private static final class HookSpec {
=======
    public static final class HookSpec {
>>>>>>> 1df77847
        final long hookId;
        final long gasLimit;
        final ByteString data;
        final boolean prePost;

        HookSpec(long hookId, long gasLimit, ByteString data, boolean prePost) {
            this.hookId = hookId;
            this.gasLimit = gasLimit;
            this.data = data == null ? ByteString.EMPTY : data;
            this.prePost = prePost;
        }

        static HookSpec pre(long hookId, long gasLimit, ByteString data) {
            return new HookSpec(hookId, gasLimit, data, false);
        }

        static HookSpec prePost(long hookId, long gasLimit, ByteString data) {
            return new HookSpec(hookId, gasLimit, data, true);
        }
    }
}<|MERGE_RESOLUTION|>--- conflicted
+++ resolved
@@ -493,25 +493,9 @@
     }
 
     private void injectAllowanceHooks(final CryptoTransferTransactionBody.Builder builder, final HapiSpec spec) {
-<<<<<<< HEAD
-        // Pre-resolve all names to AccountID only once
-        final var fungibleResolved = new HashMap<AccountID, HookSpec>();
-        final var nftSenderResolved = new HashMap<AccountID, HookSpec>();
-        final var nftReceiverResolved = new HashMap<AccountID, HookSpec>();
-        for (var e : fungibleHooksByAccount.entrySet()) {
-            fungibleResolved.put(asIdForKeyLookUp(e.getKey(), spec), e.getValue());
-        }
-        for (var e : nftSenderHooksByAccount.entrySet()) {
-            nftSenderResolved.put(asIdForKeyLookUp(e.getKey(), spec), e.getValue());
-        }
-        for (var e : nftReceiverHooksByAccount.entrySet()) {
-            nftReceiverResolved.put(asIdForKeyLookUp(e.getKey(), spec), e.getValue());
-        }
-=======
         final var fungibleResolved = resolveByAllForms(spec, fungibleHooksByAccount);
         final var nftSenderResolved = resolveByAllForms(spec, nftSenderHooksByAccount);
         final var nftReceiverResolved = resolveByAllForms(spec, nftReceiverHooksByAccount);
->>>>>>> 1df77847
 
         if (builder.hasTransfers() && !fungibleResolved.isEmpty()) {
             final var tl = builder.getTransfers().toBuilder();
@@ -525,18 +509,10 @@
             builder.setTransfers(tl);
         }
 
-<<<<<<< HEAD
-        // ---- Token transfers (fungible + NFTs) ----
         for (int i = 0, t = builder.getTokenTransfersCount(); i < t; i++) {
             final var ttlB = builder.getTokenTransfersBuilder(i);
 
-            // Fungible AccountAmount entries
-=======
-        for (int i = 0, t = builder.getTokenTransfersCount(); i < t; i++) {
-            final var ttlB = builder.getTokenTransfersBuilder(i);
-
             // Fungible AA entries
->>>>>>> 1df77847
             if (!fungibleResolved.isEmpty()) {
                 for (int j = 0, m = ttlB.getTransfersCount(); j < m; j++) {
                     final var aaB = ttlB.getTransfersBuilder(j);
@@ -547,30 +523,16 @@
                 }
             }
 
-<<<<<<< HEAD
-            // NFT sender/receiver hooks
-=======
             // NFT sender/receiver entries
->>>>>>> 1df77847
             if (!nftSenderResolved.isEmpty() || !nftReceiverResolved.isEmpty()) {
                 for (int j = 0, m = ttlB.getNftTransfersCount(); j < m; j++) {
                     final var nftB = ttlB.getNftTransfersBuilder(j);
 
                     final var sHook = nftSenderResolved.get(nftB.getSenderAccountID());
-<<<<<<< HEAD
-                    if (sHook != null) {
-                        applyHookToNftSender(nftB, sHook);
-                    }
-                    final var rHook = nftReceiverResolved.get(nftB.getReceiverAccountID());
-                    if (rHook != null) {
-                        applyHookToNftReceiver(nftB, rHook);
-                    }
-=======
                     if (sHook != null) applyHookToNftSender(nftB, sHook);
 
                     final var rHook = nftReceiverResolved.get(nftB.getReceiverAccountID());
                     if (rHook != null) applyHookToNftReceiver(nftB, rHook);
->>>>>>> 1df77847
                 }
             }
 
@@ -578,8 +540,6 @@
         }
     }
 
-<<<<<<< HEAD
-=======
     /** Map every known AccountID form for each name to the same HookSpec. */
     private static Map<AccountID, HookSpec> resolveByAllForms(final HapiSpec spec, final Map<String, HookSpec> byName) {
         final var out = new HashMap<AccountID, HookSpec>();
@@ -609,7 +569,6 @@
         return out;
     }
 
->>>>>>> 1df77847
     private static void applyHookToAccountAmount(final AccountAmount.Builder aaB, final HookSpec spec) {
         final var evm = EvmHookCall.newBuilder()
                 .setGasLimit(spec.gasLimit)
@@ -777,11 +736,7 @@
         }
     }
 
-<<<<<<< HEAD
-    private static final class HookSpec {
-=======
     public static final class HookSpec {
->>>>>>> 1df77847
         final long hookId;
         final long gasLimit;
         final ByteString data;
