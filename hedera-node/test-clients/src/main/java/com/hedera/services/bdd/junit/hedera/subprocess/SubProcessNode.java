--- conflicted
+++ resolved
@@ -181,24 +181,17 @@
 
     @Override
     public boolean dumpThreads() {
-<<<<<<< HEAD
-=======
         requireNonNull(processHandle);
->>>>>>> 604104bf
         try {
             triggerThreadDump();
             return true;
         } catch (Exception e) {
-<<<<<<< HEAD
-            log.warn("Unable to dump threads for node{}, assuming it was stopped", metadata.nodeId(), e);
-=======
             log.warn(
                     "Unable to dump threads for node{} with PID '{}' (Alive? {}), assuming it was stopped",
                     metadata.nodeId(),
                     processHandle.pid(),
                     processHandle.isAlive() ? "Yes" : "No",
                     e);
->>>>>>> 604104bf
             processHandle = null;
             return false;
         }
