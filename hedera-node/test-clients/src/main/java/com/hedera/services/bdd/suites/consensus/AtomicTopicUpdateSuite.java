--- conflicted
+++ resolved
@@ -64,15 +64,9 @@
     @HapiTest
     final Stream<DynamicTest> pureCheckFails() {
         return hapiTest(
-<<<<<<< HEAD
-                atomicBatch(updateTopic("0.0.1").hasPrecheck(INVALID_TOPIC_ID).batchKey(BATCH_OPERATOR))
-=======
-                cryptoCreate(BATCH_OPERATOR).balance(ONE_MILLION_HBARS),
-                cryptoCreate(BATCH_OPERATOR).balance(ONE_MILLION_HBARS),
                 atomicBatch(updateTopic("0.0.1")
                                 .hasKnownStatus(INVALID_TOPIC_ID)
                                 .batchKey(BATCH_OPERATOR))
->>>>>>> 65fd7ab3
                         .payingWith(BATCH_OPERATOR)
                         .hasKnownStatus(INNER_TRANSACTION_FAILED));
     }
