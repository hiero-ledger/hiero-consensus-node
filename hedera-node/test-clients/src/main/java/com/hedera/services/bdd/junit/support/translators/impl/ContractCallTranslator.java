--- conflicted
+++ resolved
@@ -36,20 +36,12 @@
                                 TransactionOutput.TransactionOneOfType.CONTRACT_CALL)
                         .map(TransactionOutput::contractCallOrThrow)
                         .ifPresent(callContractOutput -> {
-<<<<<<< HEAD
                             final var evmResult = callContractOutput.evmTransactionResultOrThrow();
                             final var derivedBuilder = resultBuilderFrom(evmResult);
-                            if (parts.status() == SUCCESS && (parts.isTopLevel() || parts.isInnerBatchTxn())) {
-=======
-                            final var derivedBuilder =
-                                    resultBuilderFrom(callContractOutput.evmTransactionResultOrThrow());
-                            final var contractId = callContractOutput
-                                    .evmTransactionResultOrThrow()
-                                    .contractId();
+                            final var contractId = evmResult.contractId();
                             final var isHook = contractId != null && contractId.contractNumOrThrow() == 365;
                             if (parts.status() == SUCCESS
                                     && (isHook || parts.isTopLevel() || parts.isInnerBatchTxn())) {
->>>>>>> ee215505
                                 mapTracesToVerboseLogs(derivedBuilder, parts.traces());
                                 baseTranslator.addCreatedIdsTo(derivedBuilder, remainingStateChanges);
                                 baseTranslator.addChangedContractNonces(derivedBuilder, evmResult.contractNonces());
