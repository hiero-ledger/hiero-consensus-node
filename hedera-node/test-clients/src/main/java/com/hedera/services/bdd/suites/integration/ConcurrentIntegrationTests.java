--- conflicted
+++ resolved
@@ -162,43 +162,28 @@
                                 .between(nftTwo.treasury().name(), "operator"))),
                 // First do a batch where everything succeeds
                 atomicBatch(
-<<<<<<< HEAD
                                 cryptoTransfer(movingUnique(nftOne.name(), 1L)
                                                 .between(
                                                         "operator",
                                                         nftOne.treasury().name()))
-                                        .batchKey("operator")
+                                        .withProtoStructure(TxnProtoStructure.NORMALIZED)
+                                .batchKey("operator")
                                         .payingWith("operator"),
                                 cryptoTransfer(movingUnique(nftOne.name(), 2L, 3L)
                                                 .between(
                                                         "operator",
                                                         nftOne.treasury().name()))
-                                        .batchKey("operator")
+                                        .withProtoStructure(TxnProtoStructure.NORMALIZED)
+                                .batchKey("operator")
                                         .payingWith("operator"),
                                 cryptoTransfer(movingUnique(nftOne.name(), 4L, 5L, 6L)
                                                 .between(
                                                         "operator",
                                                         nftOne.treasury().name()))
+                                .withProtoStructure(TxnProtoStructure.NORMALIZED)
                                         .batchKey("operator")
                                         .payingWith("operator"))
                         .signedByPayerAnd("operator"),
-=======
-                        cryptoTransfer(movingUnique(nftOne.name(), 1L)
-                                        .between("operator", nftOne.treasury().name()))
-                                .withProtoStructure(TxnProtoStructure.NORMALIZED)
-                                .batchKey("operator")
-                                .payingWith("operator"),
-                        cryptoTransfer(movingUnique(nftOne.name(), 2L, 3L)
-                                        .between("operator", nftOne.treasury().name()))
-                                .withProtoStructure(TxnProtoStructure.NORMALIZED)
-                                .batchKey("operator")
-                                .payingWith("operator"),
-                        cryptoTransfer(movingUnique(nftOne.name(), 4L, 5L, 6L)
-                                        .between("operator", nftOne.treasury().name()))
-                                .withProtoStructure(TxnProtoStructure.NORMALIZED)
-                                .batchKey("operator")
-                                .payingWith("operator")),
->>>>>>> 4fa7c6cf
                 getAccountRecords("operator").exposingTo(records -> {
                     assertEquals(3, records.size());
                     records.forEach(r -> successfulRecordFees.add(asMap(r.getTransferList())));
