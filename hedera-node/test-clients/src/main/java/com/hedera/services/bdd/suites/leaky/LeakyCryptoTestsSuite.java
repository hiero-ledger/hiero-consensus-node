--- conflicted
+++ resolved
@@ -717,32 +717,6 @@
                                 REDUCED_NETWORK_FEE,
                                 REDUCED_SERVICE_FEE))
                 .when(withOpContext((spec, opLog) -> {
-<<<<<<< HEAD
-                    // crypto create fees check
-                    final var ecdsaKey = spec.registry().getKey(SECP_256K1_SOURCE_KEY);
-                    final var tmp = ecdsaKey.getECDSASecp256K1().toByteArray();
-                    final var addressBytes = recoverAddressFromPubKey(tmp);
-                    final var evmAddressBytes = ByteString.copyFrom(addressBytes);
-                    final var op = cryptoCreate(ACCOUNT)
-                            .alias(evmAddressBytes)
-                            .signedBy(payer, SECP_256K1_SOURCE_KEY)
-                            .sigMapPrefixes(uniqueWithFullPrefixesFor(SECP_256K1_SOURCE_KEY))
-                            .payingWith(payer)
-                            .hasKnownStatus(INSUFFICIENT_PAYER_BALANCE)
-                            .balance(ONE_HUNDRED_HBARS);
-                    final var op2 = cryptoTransfer(tinyBarsFromTo(GENESIS, payer, 2 * REDUCED_TOTAL_FEE));
-                    final var op3 = cryptoCreate(ACCOUNT)
-                            .alias(evmAddressBytes)
-                            .signedBy(payer, SECP_256K1_SOURCE_KEY)
-                            .sigMapPrefixes(uniqueWithFullPrefixesFor(SECP_256K1_SOURCE_KEY))
-                            .payingWith(payer)
-                            .hasKnownStatus(SUCCESS)
-                            .balance(ONE_HUNDRED_HBARS);
-                    final var op4 = getAccountBalance(payer).hasTinyBars(0).logged();
-                    allRunFor(spec, op, op2, op3, op4);
-
-=======
->>>>>>> b4bc638b
                     // crypto transfer fees check
                     final HapiCryptoTransfer transferToPayerAgain =
                             cryptoTransfer(tinyBarsFromTo(GENESIS, payer, ONE_HUNDRED_HBARS + 2 * REDUCED_TOTAL_FEE));
