/*
 * Copyright (C) 2022-2023 Hedera Hashgraph, LLC
 *
 * Licensed under the Apache License, Version 2.0 (the "License");
 * you may not use this file except in compliance with the License.
 * You may obtain a copy of the License at
 *
 *      http://www.apache.org/licenses/LICENSE-2.0
 *
 * Unless required by applicable law or agreed to in writing, software
 * distributed under the License is distributed on an "AS IS" BASIS,
 * WITHOUT WARRANTIES OR CONDITIONS OF ANY KIND, either express or implied.
 * See the License for the specific language governing permissions and
 * limitations under the License.
 */

package com.hedera.services.bdd.suites.leaky;

import static com.hedera.node.app.service.evm.utils.EthSigsUtils.recoverAddressFromPubKey;
import static com.hedera.services.bdd.spec.HapiPropertySource.asContractString;
import static com.hedera.services.bdd.spec.HapiSpec.defaultHapiSpec;
import static com.hedera.services.bdd.spec.HapiSpec.propertyPreservingHapiSpec;
import static com.hedera.services.bdd.spec.assertions.AccountDetailsAsserts.accountDetailsWith;
import static com.hedera.services.bdd.spec.assertions.AccountInfoAsserts.accountWith;
import static com.hedera.services.bdd.spec.assertions.TransactionRecordAsserts.recordWith;
import static com.hedera.services.bdd.spec.keys.TrieSigMapGenerator.uniqueWithFullPrefixesFor;
import static com.hedera.services.bdd.spec.queries.QueryVerbs.getAccountBalance;
import static com.hedera.services.bdd.spec.queries.QueryVerbs.getAccountDetails;
import static com.hedera.services.bdd.spec.queries.QueryVerbs.getAccountInfo;
import static com.hedera.services.bdd.spec.queries.QueryVerbs.getAliasedAccountInfo;
import static com.hedera.services.bdd.spec.queries.QueryVerbs.getScheduleInfo;
import static com.hedera.services.bdd.spec.queries.QueryVerbs.getTokenNftInfo;
import static com.hedera.services.bdd.spec.queries.QueryVerbs.getTxnRecord;
import static com.hedera.services.bdd.spec.transactions.TxnVerbs.contractCall;
import static com.hedera.services.bdd.spec.transactions.TxnVerbs.contractCreate;
import static com.hedera.services.bdd.spec.transactions.TxnVerbs.contractCustomCreate;
import static com.hedera.services.bdd.spec.transactions.TxnVerbs.cryptoApproveAllowance;
import static com.hedera.services.bdd.spec.transactions.TxnVerbs.cryptoCreate;
import static com.hedera.services.bdd.spec.transactions.TxnVerbs.cryptoTransfer;
import static com.hedera.services.bdd.spec.transactions.TxnVerbs.ethereumContractCreate;
import static com.hedera.services.bdd.spec.transactions.TxnVerbs.fileUpdate;
import static com.hedera.services.bdd.spec.transactions.TxnVerbs.mintToken;
import static com.hedera.services.bdd.spec.transactions.TxnVerbs.scheduleCreate;
import static com.hedera.services.bdd.spec.transactions.TxnVerbs.scheduleSign;
import static com.hedera.services.bdd.spec.transactions.TxnVerbs.tokenAssociate;
import static com.hedera.services.bdd.spec.transactions.TxnVerbs.tokenCreate;
import static com.hedera.services.bdd.spec.transactions.TxnVerbs.tokenDissociate;
import static com.hedera.services.bdd.spec.transactions.TxnVerbs.uploadInitCode;
import static com.hedera.services.bdd.spec.transactions.crypto.HapiCryptoTransfer.tinyBarsFromAccountToAlias;
import static com.hedera.services.bdd.spec.transactions.crypto.HapiCryptoTransfer.tinyBarsFromTo;
import static com.hedera.services.bdd.spec.transactions.token.CustomFeeSpecs.fixedHtsFee;
import static com.hedera.services.bdd.spec.transactions.token.TokenMovement.moving;
import static com.hedera.services.bdd.spec.transactions.token.TokenMovement.movingUnique;
import static com.hedera.services.bdd.spec.utilops.CustomSpecAssert.allRunFor;
import static com.hedera.services.bdd.spec.utilops.UtilVerbs.blockingOrder;
import static com.hedera.services.bdd.spec.utilops.UtilVerbs.childRecordsCheck;
import static com.hedera.services.bdd.spec.utilops.UtilVerbs.emptyChildRecordsCheck;
import static com.hedera.services.bdd.spec.utilops.UtilVerbs.newKeyNamed;
import static com.hedera.services.bdd.spec.utilops.UtilVerbs.overriding;
import static com.hedera.services.bdd.spec.utilops.UtilVerbs.overridingAllOfDeferred;
import static com.hedera.services.bdd.spec.utilops.UtilVerbs.overridingThree;
import static com.hedera.services.bdd.spec.utilops.UtilVerbs.overridingTwo;
import static com.hedera.services.bdd.spec.utilops.UtilVerbs.reduceFeeFor;
import static com.hedera.services.bdd.spec.utilops.UtilVerbs.remembering;
import static com.hedera.services.bdd.spec.utilops.UtilVerbs.sleepFor;
import static com.hedera.services.bdd.spec.utilops.UtilVerbs.sourcing;
import static com.hedera.services.bdd.spec.utilops.UtilVerbs.uploadDefaultFeeSchedules;
import static com.hedera.services.bdd.spec.utilops.UtilVerbs.withOpContext;
import static com.hedera.services.bdd.suites.contract.hapi.ContractCreateSuite.EMPTY_CONSTRUCTOR_CONTRACT;
import static com.hedera.services.bdd.suites.crypto.AutoAccountCreationSuite.CRYPTO_TRANSFER_RECEIVER;
import static com.hedera.services.bdd.suites.crypto.AutoAccountCreationSuite.FALSE;
import static com.hedera.services.bdd.suites.crypto.AutoAccountCreationSuite.LAZY_CREATE_SPONSOR;
import static com.hedera.services.bdd.suites.crypto.AutoAccountCreationSuite.LAZY_MEMO;
import static com.hedera.services.bdd.suites.crypto.AutoAccountCreationSuite.TRUE;
import static com.hedera.services.bdd.suites.crypto.AutoAccountUpdateSuite.INITIAL_BALANCE;
import static com.hedera.services.bdd.suites.crypto.AutoAccountUpdateSuite.TRANSFER_TXN_2;
import static com.hedera.services.bdd.suites.crypto.CryptoApproveAllowanceSuite.ANOTHER_SPENDER;
import static com.hedera.services.bdd.suites.crypto.CryptoApproveAllowanceSuite.FUNGIBLE_TOKEN;
import static com.hedera.services.bdd.suites.crypto.CryptoApproveAllowanceSuite.FUNGIBLE_TOKEN_MINT_TXN;
import static com.hedera.services.bdd.suites.crypto.CryptoApproveAllowanceSuite.HEDERA_ALLOWANCES_MAX_ACCOUNT_LIMIT;
import static com.hedera.services.bdd.suites.crypto.CryptoApproveAllowanceSuite.HEDERA_ALLOWANCES_MAX_TRANSACTION_LIMIT;
import static com.hedera.services.bdd.suites.crypto.CryptoApproveAllowanceSuite.NFT_TOKEN_MINT_TXN;
import static com.hedera.services.bdd.suites.crypto.CryptoApproveAllowanceSuite.NON_FUNGIBLE_TOKEN;
import static com.hedera.services.bdd.suites.crypto.CryptoApproveAllowanceSuite.OTHER_RECEIVER;
import static com.hedera.services.bdd.suites.crypto.CryptoApproveAllowanceSuite.OWNER;
import static com.hedera.services.bdd.suites.crypto.CryptoApproveAllowanceSuite.SCHEDULED_TXN;
import static com.hedera.services.bdd.suites.crypto.CryptoApproveAllowanceSuite.SECOND_SPENDER;
import static com.hedera.services.bdd.suites.crypto.CryptoApproveAllowanceSuite.SPENDER;
import static com.hedera.services.bdd.suites.crypto.CryptoApproveAllowanceSuite.THIRD_SPENDER;
import static com.hedera.services.bdd.suites.crypto.CryptoApproveAllowanceSuite.TOKEN_WITH_CUSTOM_FEE;
import static com.hedera.services.bdd.suites.crypto.CryptoCreateSuite.ACCOUNT;
import static com.hedera.services.bdd.suites.crypto.CryptoCreateSuite.ANOTHER_ACCOUNT;
import static com.hedera.services.bdd.suites.crypto.CryptoCreateSuite.ED_25519_KEY;
import static com.hedera.services.bdd.suites.crypto.CryptoCreateSuite.LAZY_CREATION_ENABLED;
import static com.hedera.services.bdd.suites.schedule.ScheduleLongTermExecutionSpecs.SENDER_TXN;
import static com.hedera.services.bdd.suites.token.TokenPauseSpecs.DEFAULT_MIN_AUTO_RENEW_PERIOD;
import static com.hedera.services.bdd.suites.token.TokenPauseSpecs.LEDGER_AUTO_RENEW_PERIOD_MIN_DURATION;
import static com.hedera.services.bdd.suites.token.TokenPauseSpecs.TokenIdOrderingAsserts.withOrderedTokenIds;
import static com.hedera.services.bdd.suites.token.TokenTransactSpecs.SUPPLY_KEY;
import static com.hedera.services.bdd.suites.token.TokenTransactSpecs.TRANSFER_TXN;
import static com.hedera.services.yahcli.commands.validation.ValidationCommand.RECEIVER;
import static com.hederahashgraph.api.proto.java.HederaFunctionality.ContractCreate;
import static com.hederahashgraph.api.proto.java.HederaFunctionality.CryptoCreate;
import static com.hederahashgraph.api.proto.java.HederaFunctionality.CryptoTransfer;
import static com.hederahashgraph.api.proto.java.HederaFunctionality.CryptoUpdate;
import static com.hederahashgraph.api.proto.java.ResponseCodeEnum.INSUFFICIENT_GAS;
import static com.hederahashgraph.api.proto.java.ResponseCodeEnum.INSUFFICIENT_PAYER_BALANCE;
import static com.hederahashgraph.api.proto.java.ResponseCodeEnum.INVALID_ACCOUNT_ID;
import static com.hederahashgraph.api.proto.java.ResponseCodeEnum.INVALID_ALIAS_KEY;
import static com.hederahashgraph.api.proto.java.ResponseCodeEnum.INVALID_PAYER_SIGNATURE;
import static com.hederahashgraph.api.proto.java.ResponseCodeEnum.INVALID_SCHEDULE_ID;
import static com.hederahashgraph.api.proto.java.ResponseCodeEnum.INVALID_SIGNATURE;
import static com.hederahashgraph.api.proto.java.ResponseCodeEnum.MAX_ALLOWANCES_EXCEEDED;
import static com.hederahashgraph.api.proto.java.ResponseCodeEnum.NOT_SUPPORTED;
import static com.hederahashgraph.api.proto.java.ResponseCodeEnum.OK;
import static com.hederahashgraph.api.proto.java.ResponseCodeEnum.REQUESTED_NUM_AUTOMATIC_ASSOCIATIONS_EXCEEDS_ASSOCIATION_LIMIT;
import static com.hederahashgraph.api.proto.java.ResponseCodeEnum.SUCCESS;
import static com.hederahashgraph.api.proto.java.SubType.DEFAULT;
import static com.hederahashgraph.api.proto.java.TokenType.FUNGIBLE_COMMON;
import static com.hederahashgraph.api.proto.java.TokenType.NON_FUNGIBLE_UNIQUE;

import com.google.protobuf.ByteString;
import com.hedera.node.app.hapi.utils.ByteStringUtils;
import com.hedera.node.app.hapi.utils.ethereum.EthTxData;
import com.hedera.services.bdd.spec.HapiSpec;
import com.hedera.services.bdd.spec.HapiSpecOperation;
import com.hedera.services.bdd.spec.HapiSpecSetup;
import com.hedera.services.bdd.spec.assertions.ContractFnResultAsserts;
import com.hedera.services.bdd.spec.keys.KeyShape;
import com.hedera.services.bdd.spec.queries.meta.HapiGetTxnRecord;
import com.hedera.services.bdd.spec.transactions.TxnVerbs;
import com.hedera.services.bdd.spec.transactions.crypto.HapiCryptoTransfer;
import com.hedera.services.bdd.suites.HapiSuite;
import com.hederahashgraph.api.proto.java.AccountID;
import com.hederahashgraph.api.proto.java.ContractID;
import com.hederahashgraph.api.proto.java.HederaFunctionality;
import com.hederahashgraph.api.proto.java.TokenSupplyType;
import java.math.BigInteger;
import java.util.Arrays;
import java.util.HashMap;
import java.util.List;
import java.util.Map;
import java.util.concurrent.atomic.AtomicLong;
import java.util.concurrent.atomic.AtomicReference;
import java.util.function.IntFunction;
import java.util.stream.IntStream;
import org.apache.logging.log4j.LogManager;
import org.apache.logging.log4j.Logger;

public class LeakyCryptoTestsSuite extends HapiSuite {
    private static final Logger log = LogManager.getLogger(LeakyCryptoTestsSuite.class);
    private static final String ASSOCIATIONS_LIMIT_PROPERTY = "entities.limitTokenAssociations";
    private static final String DEFAULT_ASSOCIATIONS_LIMIT =
            HapiSpecSetup.getDefaultNodeProps().get(ASSOCIATIONS_LIMIT_PROPERTY);
    private static final String LAZY_CREATE_PROPERTY_NAME = "lazyCreation.enabled";

    private static final String FACTORY_MIRROR_CONTRACT = "FactoryMirror";
    public static final String CONTRACTS_EVM_VERSION_PROP = "contracts.evm.version";
    public static final String AUTO_ACCOUNT = "autoAccount";
    public static final String LAZY_ACCOUNT_RECIPIENT = "lazyAccountRecipient";
    public static final String PAY_TXN = "payTxn";
    public static final String CREATE_TX = "createTX";
    public static final String V_0_34 = "v0.34";

    public static void main(String... args) {
        new LeakyCryptoTestsSuite().runSuiteSync();
    }

    @Override
    public List<HapiSpec> getSpecsInSuite() {
        return List.of(
                maxAutoAssociationSpec(),
                canDissociateFromMultipleExpiredTokens(),
                cannotExceedAccountAllowanceLimit(),
                cannotExceedAllowancesTransactionLimit(),
                createAnAccountWithEVMAddressAliasAndECKey(),
                scheduledCryptoApproveAllowanceWaitForExpiryTrue(),
                txnsUsingHip583FunctionalitiesAreNotAcceptedWhenFlagsAreDisabled(),
                getsInsufficientPayerBalanceIfSendingAccountCanPayEverythingButServiceFee(),
                hollowAccountCompletionNotAcceptedWhenFlagIsDisabled(),
                hollowAccountCompletionWithEthereumTransaction(),
                hollowAccountCreationChargesExpectedFees(),
                lazyCreateViaEthereumCryptoTransfer(),
                hollowAccountCompletionWithSimultaniousPropertiesUpdate(),
                contractDeployAfterEthereumTransferLazyCreate(),
                contractCallAfterEthereumTransferLazyCreate());
    }

    private HapiSpec getsInsufficientPayerBalanceIfSendingAccountCanPayEverythingButServiceFee() {
        final var civilian = "civilian";
        final var creation = "creation";
        final var gasToOffer = 128_000L;
        final var civilianStartBalance = ONE_HUNDRED_HBARS;
        final AtomicLong gasFee = new AtomicLong();
        final AtomicLong offeredGasFee = new AtomicLong();
        final AtomicLong nodeAndNetworkFee = new AtomicLong();
        final AtomicLong maxSendable = new AtomicLong();

        return defaultHapiSpec("GetsInsufficientPayerBalanceIfSendingAccountCanPayEverythingButServiceFee")
                .given(cryptoCreate(civilian).balance(civilianStartBalance), uploadInitCode(EMPTY_CONSTRUCTOR_CONTRACT))
                .when(
                        contractCreate(EMPTY_CONSTRUCTOR_CONTRACT)
                                .gas(gasToOffer)
                                .payingWith(civilian)
                                .balance(0L)
                                .via(creation),
                        withOpContext((spec, opLog) -> {
                            final var lookup = getTxnRecord(creation).logged();
                            allRunFor(spec, lookup);
                            final var creationRecord = lookup.getResponseRecord();
                            final var gasUsed =
                                    creationRecord.getContractCreateResult().getGasUsed();
                            gasFee.set(tinybarCostOfGas(spec, ContractCreate, gasUsed));
                            offeredGasFee.set(tinybarCostOfGas(spec, ContractCreate, gasToOffer));
                            nodeAndNetworkFee.set(creationRecord.getTransactionFee() - gasFee.get());
                            log.info(
                                    "Network + node fees were {}, gas fee was {} (sum to" + " {}, compare with {})",
                                    nodeAndNetworkFee::get,
                                    gasFee::get,
                                    () -> nodeAndNetworkFee.get() + gasFee.get(),
                                    creationRecord::getTransactionFee);
                            maxSendable.set(civilianStartBalance
                                    - 2 * nodeAndNetworkFee.get()
                                    - gasFee.get()
                                    - offeredGasFee.get());
                            log.info("Maximum amount send-able in precheck should be {}", maxSendable::get);
                        }))
                .then(
                        sourcing(() -> getAccountBalance(civilian)
                                .hasTinyBars(civilianStartBalance - nodeAndNetworkFee.get() - gasFee.get())),
                        // Fire-and-forget a txn that will leave the civilian payer with 1 too few
                        // tinybars at consensus
                        cryptoTransfer(tinyBarsFromTo(civilian, FUNDING, 1))
                                .payingWith(GENESIS)
                                .deferStatusResolution(),
                        sourcing(() -> contractCustomCreate(EMPTY_CONSTRUCTOR_CONTRACT, "Clone")
                                .gas(gasToOffer)
                                .payingWith(civilian)
                                .balance(maxSendable.get())
                                .hasKnownStatus(INSUFFICIENT_PAYER_BALANCE)));
    }

    private HapiSpec scheduledCryptoApproveAllowanceWaitForExpiryTrue() {
        return defaultHapiSpec("ScheduledCryptoApproveAllowanceWaitForExpiryTrue")
                .given(
                        newKeyNamed(SUPPLY_KEY),
                        cryptoCreate(TOKEN_TREASURY),
                        cryptoCreate(OWNER).balance(ONE_HUNDRED_HBARS),
                        cryptoCreate(SPENDER).balance(ONE_HUNDRED_HBARS).via(SENDER_TXN),
                        cryptoCreate(RECEIVER),
                        cryptoCreate(OTHER_RECEIVER).balance(ONE_HBAR).maxAutomaticTokenAssociations(1),
                        tokenCreate(FUNGIBLE_TOKEN)
                                .supplyType(TokenSupplyType.FINITE)
                                .tokenType(FUNGIBLE_COMMON)
                                .treasury(TOKEN_TREASURY)
                                .maxSupply(10000)
                                .initialSupply(5000),
                        tokenCreate(NON_FUNGIBLE_TOKEN)
                                .supplyType(TokenSupplyType.FINITE)
                                .tokenType(NON_FUNGIBLE_UNIQUE)
                                .treasury(TOKEN_TREASURY)
                                .maxSupply(12L)
                                .supplyKey(SUPPLY_KEY)
                                .initialSupply(0L),
                        tokenCreate(TOKEN_WITH_CUSTOM_FEE)
                                .treasury(TOKEN_TREASURY)
                                .supplyType(TokenSupplyType.FINITE)
                                .initialSupply(1000)
                                .maxSupply(5000)
                                .withCustom(fixedHtsFee(10, "0.0.0", TOKEN_TREASURY)),
                        mintToken(
                                NON_FUNGIBLE_TOKEN,
                                List.of(ByteString.copyFromUtf8("a"), ByteString.copyFromUtf8("b"))))
                .when(
                        tokenAssociate(OWNER, FUNGIBLE_TOKEN, NON_FUNGIBLE_TOKEN, TOKEN_WITH_CUSTOM_FEE),
                        tokenAssociate(RECEIVER, FUNGIBLE_TOKEN, NON_FUNGIBLE_TOKEN, TOKEN_WITH_CUSTOM_FEE),
                        cryptoTransfer(
                                moving(1000, FUNGIBLE_TOKEN).between(TOKEN_TREASURY, OWNER),
                                moving(15, TOKEN_WITH_CUSTOM_FEE).between(TOKEN_TREASURY, OWNER),
                                movingUnique(NON_FUNGIBLE_TOKEN, 1L, 2L).between(TOKEN_TREASURY, OWNER)),
                        scheduleCreate(
                                        SCHEDULED_TXN,
                                        cryptoApproveAllowance()
                                                .addCryptoAllowance(OWNER, SPENDER, 10 * ONE_HBAR)
                                                .addTokenAllowance(OWNER, FUNGIBLE_TOKEN, SPENDER, 1500)
                                                .addTokenAllowance(OWNER, TOKEN_WITH_CUSTOM_FEE, SPENDER, 100)
                                                .addNftAllowance(OWNER, NON_FUNGIBLE_TOKEN, SPENDER, false, List.of(2L))
                                                .fee(ONE_HUNDRED_HBARS))
                                .waitForExpiry()
                                .withRelativeExpiry(SENDER_TXN, 8)
                                .recordingScheduledTxn())
                .then(
                        scheduleSign(SCHEDULED_TXN).alsoSigningWith(OWNER),
                        getScheduleInfo(SCHEDULED_TXN)
                                .hasScheduleId(SCHEDULED_TXN)
                                .hasWaitForExpiry()
                                .isNotExecuted()
                                .isNotDeleted()
                                .hasRelativeExpiry(SENDER_TXN, 8)
                                .hasRecordedScheduledTxn(),
                        getAccountDetails(OWNER)
                                .payingWith(GENESIS)
                                .has(accountDetailsWith()
                                        .cryptoAllowancesCount(0)
                                        .tokenAllowancesCount(0)),
                        getTokenNftInfo(NON_FUNGIBLE_TOKEN, 2L).hasNoSpender(),
                        sleepFor(12_000L),
                        cryptoCreate("foo").via("TRIGGERING_TXN"),
                        getScheduleInfo(SCHEDULED_TXN).hasCostAnswerPrecheck(INVALID_SCHEDULE_ID),
                        getAccountDetails(OWNER)
                                .payingWith(GENESIS)
                                .has(accountDetailsWith()
                                        .cryptoAllowancesCount(1)
                                        .cryptoAllowancesContaining(SPENDER, 10 * ONE_HBAR)
                                        .tokenAllowancesCount(2)
                                        .tokenAllowancesContaining(FUNGIBLE_TOKEN, SPENDER, 1500L)
                                        .tokenAllowancesContaining(TOKEN_WITH_CUSTOM_FEE, SPENDER, 100L)),
                        getTokenNftInfo(NON_FUNGIBLE_TOKEN, 2L).hasSpenderID(SPENDER));
    }

    private HapiSpec txnsUsingHip583FunctionalitiesAreNotAcceptedWhenFlagsAreDisabled() {
        final Map<String, String> startingProps = new HashMap<>();
        return defaultHapiSpec("txnsUsingHip583FunctionalitiesAreNotAcceptedWhenFlagsAreDisabled")
                .given(
                        remembering(
                                startingProps, LAZY_CREATION_ENABLED, CRYPTO_CREATE_WITH_ALIAS_AND_EVM_ADDRESS_ENABLED),
                        overridingTwo(
                                LAZY_CREATION_ENABLED, FALSE_VALUE,
                                CRYPTO_CREATE_WITH_ALIAS_AND_EVM_ADDRESS_ENABLED, FALSE_VALUE),
                        newKeyNamed(SECP_256K1_SOURCE_KEY).shape(SECP_256K1_SHAPE),
                        newKeyNamed(ED_25519_KEY).shape(KeyShape.ED25519))
                .when(withOpContext((spec, opLog) -> {
                    final var ecdsaKey = spec.registry().getKey(SECP_256K1_SOURCE_KEY);
                    // create with ECDSA alias and no key
                    final var op =
                            cryptoCreate(ACCOUNT).alias(ecdsaKey.toByteString()).hasPrecheck(NOT_SUPPORTED);
                    // create with EVM address alias and no key
                    final var tmp = ecdsaKey.getECDSASecp256K1().toByteArray();
                    final var evmAddress = ByteString.copyFrom(recoverAddressFromPubKey(tmp));
                    final var op2 = cryptoCreate(ACCOUNT).alias(evmAddress).hasPrecheck(NOT_SUPPORTED);
                    // create with ED alias and no key
                    final var ed25519Key = spec.registry().getKey(ED_25519_KEY);
                    final var op3 = cryptoCreate(ACCOUNT)
                            .alias(ed25519Key.toByteString())
                            .hasPrecheck(NOT_SUPPORTED);
                    // create with evm address alias and ECDSA key
                    final var op4 = cryptoCreate(ACCOUNT)
                            .key(SECP_256K1_SOURCE_KEY)
                            .alias(evmAddress)
                            .hasPrecheck(NOT_SUPPORTED);
                    // create with ED alias and ED key
                    final var op5 = cryptoCreate(ACCOUNT)
                            .key(ED_25519_KEY)
                            .alias(ed25519Key.toByteString())
                            .hasPrecheck(NOT_SUPPORTED);
                    // create with ECDSA alias and key
                    final var op6 = cryptoCreate(ACCOUNT)
                            .key(SECP_256K1_SOURCE_KEY)
                            .alias(ecdsaKey.toByteString())
                            .hasPrecheck(NOT_SUPPORTED);
                    // assert that an account created with ECDSA key and no alias
                    // does not automagically set alias to evm address
                    final var op7 = cryptoCreate(ACCOUNT).key(SECP_256K1_SOURCE_KEY);
                    var hapiGetAccountInfo = getAccountInfo(ACCOUNT)
                            .has(accountWith().key(SECP_256K1_SOURCE_KEY).noAlias());
                    allRunFor(spec, op, op2, op3, op4, op5, op6, op7, hapiGetAccountInfo);
                }))
                .then(overridingAllOfDeferred(() -> startingProps));
    }

    private HapiSpec maxAutoAssociationSpec() {
        final int MONOGAMOUS_NETWORK = 1;
        final int maxAutoAssociations = 100;
        final int ADVENTUROUS_NETWORK = 1_000;
        final String user1 = "user1";

        return defaultHapiSpec("MaxAutoAssociationSpec")
                .given(overridingTwo(
                        ASSOCIATIONS_LIMIT_PROPERTY, TRUE_VALUE, "tokens.maxPerAccount", "" + MONOGAMOUS_NETWORK))
                .when()
                .then(
                        cryptoCreate(user1)
                                .balance(ONE_HBAR)
                                .maxAutomaticTokenAssociations(maxAutoAssociations)
                                .hasPrecheck(REQUESTED_NUM_AUTOMATIC_ASSOCIATIONS_EXCEEDS_ASSOCIATION_LIMIT),
                        // Default is NOT to limit associations
                        overriding(ASSOCIATIONS_LIMIT_PROPERTY, DEFAULT_ASSOCIATIONS_LIMIT),
                        cryptoCreate(user1).balance(ONE_HBAR).maxAutomaticTokenAssociations(maxAutoAssociations),
                        getAccountInfo(user1).hasMaxAutomaticAssociations(maxAutoAssociations),
                        // Restore default
                        overriding("tokens.maxPerAccount", "" + ADVENTUROUS_NETWORK));
    }

    public HapiSpec canDissociateFromMultipleExpiredTokens() {
        final var civilian = "civilian";
        final long initialSupply = 100L;
        final long nonZeroXfer = 10L;
        final var dissociateTxn = "dissociateTxn";
        final var numTokens = 10;
        final IntFunction<String> tokenNameFn = i -> "fungible" + i;
        final String[] assocOrder = new String[numTokens];
        Arrays.setAll(assocOrder, tokenNameFn);
        final String[] dissocOrder = new String[numTokens];
        Arrays.setAll(dissocOrder, i -> tokenNameFn.apply(numTokens - 1 - i));

        return defaultHapiSpec("CanDissociateFromMultipleExpiredTokens")
                .given(
                        overriding(LEDGER_AUTO_RENEW_PERIOD_MIN_DURATION, "1"),
                        cryptoCreate(TOKEN_TREASURY),
                        cryptoCreate(civilian).balance(0L),
                        blockingOrder(IntStream.range(0, numTokens)
                                .mapToObj(i -> tokenCreate(tokenNameFn.apply(i))
                                        .autoRenewAccount(DEFAULT_PAYER)
                                        .autoRenewPeriod(1L)
                                        .initialSupply(initialSupply)
                                        .treasury(TOKEN_TREASURY))
                                .toArray(HapiSpecOperation[]::new)),
                        tokenAssociate(civilian, List.of(assocOrder)),
                        blockingOrder(IntStream.range(0, numTokens)
                                .mapToObj(i -> cryptoTransfer(moving(nonZeroXfer, tokenNameFn.apply(i))
                                        .between(TOKEN_TREASURY, civilian)))
                                .toArray(HapiSpecOperation[]::new)))
                .when(sleepFor(1_000L), tokenDissociate(civilian, dissocOrder).via(dissociateTxn))
                .then(
                        getTxnRecord(dissociateTxn)
                                .hasPriority(recordWith().tokenTransfers(withOrderedTokenIds(assocOrder))),
                        overriding(LEDGER_AUTO_RENEW_PERIOD_MIN_DURATION, DEFAULT_MIN_AUTO_RENEW_PERIOD));
    }

    private HapiSpec cannotExceedAccountAllowanceLimit() {
        return defaultHapiSpec("CannotExceedAccountAllowanceLimit")
                .given(
                        overridingTwo(
                                HEDERA_ALLOWANCES_MAX_ACCOUNT_LIMIT, "3",
                                HEDERA_ALLOWANCES_MAX_TRANSACTION_LIMIT, "5"),
                        newKeyNamed(SUPPLY_KEY),
                        cryptoCreate(OWNER).balance(ONE_HUNDRED_HBARS).maxAutomaticTokenAssociations(10),
                        cryptoCreate(SPENDER).balance(ONE_HUNDRED_HBARS),
                        cryptoCreate(ANOTHER_SPENDER).balance(ONE_HUNDRED_HBARS),
                        cryptoCreate(SECOND_SPENDER).balance(ONE_HUNDRED_HBARS),
                        cryptoCreate(TOKEN_TREASURY)
                                .balance(100 * ONE_HUNDRED_HBARS)
                                .maxAutomaticTokenAssociations(10),
                        tokenCreate(FUNGIBLE_TOKEN)
                                .tokenType(FUNGIBLE_COMMON)
                                .supplyType(TokenSupplyType.FINITE)
                                .supplyKey(SUPPLY_KEY)
                                .maxSupply(1000L)
                                .initialSupply(10L)
                                .treasury(TOKEN_TREASURY),
                        tokenCreate(NON_FUNGIBLE_TOKEN)
                                .maxSupply(10L)
                                .initialSupply(0)
                                .supplyType(TokenSupplyType.FINITE)
                                .tokenType(NON_FUNGIBLE_UNIQUE)
                                .supplyKey(SUPPLY_KEY)
                                .treasury(TOKEN_TREASURY),
                        tokenAssociate(OWNER, FUNGIBLE_TOKEN),
                        tokenAssociate(OWNER, NON_FUNGIBLE_TOKEN),
                        mintToken(
                                        NON_FUNGIBLE_TOKEN,
                                        List.of(
                                                ByteString.copyFromUtf8("a"),
                                                ByteString.copyFromUtf8("b"),
                                                ByteString.copyFromUtf8("c")))
                                .via(NFT_TOKEN_MINT_TXN),
                        mintToken(FUNGIBLE_TOKEN, 500L).via(FUNGIBLE_TOKEN_MINT_TXN),
                        cryptoTransfer(
                                movingUnique(NON_FUNGIBLE_TOKEN, 1L, 2L, 3L).between(TOKEN_TREASURY, OWNER)))
                .when(
                        cryptoApproveAllowance()
                                .payingWith(OWNER)
                                .addCryptoAllowance(OWNER, SPENDER, 100L)
                                .addCryptoAllowance(OWNER, SECOND_SPENDER, 100L)
                                .addTokenAllowance(OWNER, FUNGIBLE_TOKEN, SPENDER, 100L)
                                .addNftAllowance(OWNER, NON_FUNGIBLE_TOKEN, SPENDER, false, List.of(1L))
                                .fee(ONE_HBAR),
                        getAccountDetails(OWNER)
                                .payingWith(GENESIS)
                                .has(accountDetailsWith()
                                        .cryptoAllowancesCount(2)
                                        .tokenAllowancesCount(1)
                                        .nftApprovedForAllAllowancesCount(0)))
                .then(
                        cryptoCreate(THIRD_SPENDER).balance(ONE_HUNDRED_HBARS),
                        cryptoApproveAllowance()
                                .payingWith(OWNER)
                                .addCryptoAllowance(OWNER, ANOTHER_SPENDER, 100L)
                                .fee(ONE_HBAR)
                                .hasKnownStatus(MAX_ALLOWANCES_EXCEEDED),
                        // reset
                        overridingTwo(
                                HEDERA_ALLOWANCES_MAX_TRANSACTION_LIMIT, "20",
                                HEDERA_ALLOWANCES_MAX_ACCOUNT_LIMIT, "100"));
    }

    private HapiSpec createAnAccountWithEVMAddressAliasAndECKey() {
        final Map<String, String> startingProps = new HashMap<>();
        return defaultHapiSpec("CreateAnAccountWithEVMAddressAliasAndECKey")
                .given(
                        remembering(
                                startingProps, LAZY_CREATION_ENABLED, CRYPTO_CREATE_WITH_ALIAS_AND_EVM_ADDRESS_ENABLED),
                        overridingTwo(
                                LAZY_CREATION_ENABLED,
                                TRUE_VALUE,
                                CRYPTO_CREATE_WITH_ALIAS_AND_EVM_ADDRESS_ENABLED,
                                TRUE_VALUE),
                        newKeyNamed(SECP_256K1_SOURCE_KEY).shape(SECP_256K1_SHAPE))
                .when(withOpContext((spec, opLog) -> {
                    final var ecdsaKey = spec.registry().getKey(SECP_256K1_SOURCE_KEY);
                    final var tmp = ecdsaKey.getECDSASecp256K1().toByteArray();
                    final var addressBytes = recoverAddressFromPubKey(tmp);
                    assert addressBytes.length > 0;
                    final var evmAddressBytes = ByteString.copyFrom(addressBytes);
                    final var op = cryptoCreate(ACCOUNT)
                            .key(SECP_256K1_SOURCE_KEY)
                            .alias(evmAddressBytes)
                            .balance(100 * ONE_HBAR)
                            .via("createTxn");
                    final var op2 = cryptoCreate(ACCOUNT)
                            .alias(ecdsaKey.toByteString())
                            .hasPrecheck(INVALID_ALIAS_KEY)
                            .balance(100 * ONE_HBAR);
                    final var op3 = cryptoCreate(ACCOUNT)
                            .alias(evmAddressBytes)
                            .hasPrecheck(INVALID_ALIAS_KEY)
                            .balance(100 * ONE_HBAR);
                    final var op4 = cryptoCreate(ANOTHER_ACCOUNT)
                            .key(SECP_256K1_SOURCE_KEY)
                            .balance(100 * ONE_HBAR);
                    final var op5 = cryptoCreate(ACCOUNT)
                            .key(SECP_256K1_SOURCE_KEY)
                            .alias(ByteString.copyFromUtf8("Invalid alias"))
                            .hasPrecheck(INVALID_ALIAS_KEY)
                            .balance(100 * ONE_HBAR);
                    final var op6 = cryptoCreate(ACCOUNT)
                            .key(SECP_256K1_SOURCE_KEY)
                            .alias(evmAddressBytes)
                            .balance(100 * ONE_HBAR)
                            .hasPrecheck(INVALID_ALIAS_KEY);

                    allRunFor(spec, op, op2, op3, op4, op5, op6);
                    var hapiGetAccountInfo = getAliasedAccountInfo(evmAddressBytes)
                            .has(accountWith()
                                    .key(SECP_256K1_SOURCE_KEY)
                                    .autoRenew(THREE_MONTHS_IN_SECONDS)
                                    .receiverSigReq(false));
                    var hapiGetAnotherAccountInfo = getAccountInfo(ANOTHER_ACCOUNT)
                            .has(accountWith()
                                    .key(SECP_256K1_SOURCE_KEY)
                                    .noAlias()
                                    .autoRenew(THREE_MONTHS_IN_SECONDS)
                                    .receiverSigReq(false));
                    final var getTxnRecord =
                            getTxnRecord("createTxn").hasPriority(recordWith().hasNoAlias());
                    allRunFor(spec, hapiGetAccountInfo, hapiGetAnotherAccountInfo, getTxnRecord);
                }))
                .then(overridingAllOfDeferred(() -> startingProps));
    }

    private HapiSpec cannotExceedAllowancesTransactionLimit() {
        return defaultHapiSpec("CannotExceedAllowancesTransactionLimit")
                .given(
                        newKeyNamed(SUPPLY_KEY),
                        overridingTwo(
                                HEDERA_ALLOWANCES_MAX_TRANSACTION_LIMIT, "4",
                                HEDERA_ALLOWANCES_MAX_ACCOUNT_LIMIT, "5"),
                        cryptoCreate(OWNER).balance(ONE_HUNDRED_HBARS).maxAutomaticTokenAssociations(10),
                        cryptoCreate(SPENDER).balance(ONE_HUNDRED_HBARS),
                        cryptoCreate(ANOTHER_SPENDER).balance(ONE_HUNDRED_HBARS),
                        cryptoCreate(SECOND_SPENDER).balance(ONE_HUNDRED_HBARS),
                        cryptoCreate(TOKEN_TREASURY)
                                .balance(100 * ONE_HUNDRED_HBARS)
                                .maxAutomaticTokenAssociations(10),
                        tokenCreate(FUNGIBLE_TOKEN)
                                .tokenType(FUNGIBLE_COMMON)
                                .supplyType(TokenSupplyType.FINITE)
                                .supplyKey(SUPPLY_KEY)
                                .maxSupply(1000L)
                                .initialSupply(10L)
                                .treasury(TOKEN_TREASURY),
                        tokenCreate(NON_FUNGIBLE_TOKEN)
                                .maxSupply(10L)
                                .initialSupply(0)
                                .supplyType(TokenSupplyType.FINITE)
                                .tokenType(NON_FUNGIBLE_UNIQUE)
                                .supplyKey(SUPPLY_KEY)
                                .treasury(TOKEN_TREASURY),
                        tokenAssociate(OWNER, FUNGIBLE_TOKEN),
                        tokenAssociate(OWNER, NON_FUNGIBLE_TOKEN),
                        mintToken(
                                        NON_FUNGIBLE_TOKEN,
                                        List.of(
                                                ByteString.copyFromUtf8("a"),
                                                ByteString.copyFromUtf8("b"),
                                                ByteString.copyFromUtf8("c")))
                                .via(NFT_TOKEN_MINT_TXN),
                        mintToken(FUNGIBLE_TOKEN, 500L).via(FUNGIBLE_TOKEN_MINT_TXN),
                        cryptoTransfer(
                                movingUnique(NON_FUNGIBLE_TOKEN, 1L, 2L, 3L).between(TOKEN_TREASURY, OWNER)))
                .when(
                        cryptoApproveAllowance()
                                .payingWith(OWNER)
                                .addCryptoAllowance(OWNER, SPENDER, 100L)
                                .addCryptoAllowance(OWNER, ANOTHER_SPENDER, 100L)
                                .addCryptoAllowance(OWNER, SECOND_SPENDER, 100L)
                                .addTokenAllowance(OWNER, FUNGIBLE_TOKEN, SPENDER, 100L)
                                .addNftAllowance(OWNER, NON_FUNGIBLE_TOKEN, SPENDER, false, List.of(1L))
                                .hasPrecheck(MAX_ALLOWANCES_EXCEEDED),
                        cryptoApproveAllowance()
                                .payingWith(OWNER)
                                .addNftAllowance(OWNER, NON_FUNGIBLE_TOKEN, SPENDER, false, List.of(1L, 1L, 1L, 1L, 1L))
                                .hasPrecheck(MAX_ALLOWANCES_EXCEEDED),
                        cryptoApproveAllowance()
                                .payingWith(OWNER)
                                .addCryptoAllowance(OWNER, SPENDER, 100L)
                                .addCryptoAllowance(OWNER, SPENDER, 200L)
                                .addCryptoAllowance(OWNER, SPENDER, 100L)
                                .addCryptoAllowance(OWNER, SPENDER, 200L)
                                .addCryptoAllowance(OWNER, SPENDER, 200L)
                                .hasPrecheck(MAX_ALLOWANCES_EXCEEDED),
                        cryptoApproveAllowance()
                                .payingWith(OWNER)
                                .addTokenAllowance(OWNER, FUNGIBLE_TOKEN, SPENDER, 100L)
                                .addTokenAllowance(OWNER, FUNGIBLE_TOKEN, SPENDER, 100L)
                                .addTokenAllowance(OWNER, FUNGIBLE_TOKEN, SPENDER, 100L)
                                .addTokenAllowance(OWNER, FUNGIBLE_TOKEN, SPENDER, 100L)
                                .addTokenAllowance(OWNER, FUNGIBLE_TOKEN, SPENDER, 100L)
                                .hasPrecheck(MAX_ALLOWANCES_EXCEEDED))
                .then(
                        // reset
                        overridingTwo(
                                HEDERA_ALLOWANCES_MAX_TRANSACTION_LIMIT, "20",
                                HEDERA_ALLOWANCES_MAX_ACCOUNT_LIMIT, "100"));
    }

    private HapiSpec hollowAccountCompletionNotAcceptedWhenFlagIsDisabled() {
        final Map<String, String> startingProps = new HashMap<>();
        return defaultHapiSpec("HollowAccountCompletionNotAcceptedWhenFlagIsDisabled")
                .given(
                        remembering(startingProps, LAZY_CREATION_ENABLED),
                        overriding(LAZY_CREATION_ENABLED, TRUE),
                        newKeyNamed(SECP_256K1_SOURCE_KEY).shape(SECP_256K1_SHAPE),
                        cryptoCreate(LAZY_CREATE_SPONSOR).balance(INITIAL_BALANCE * ONE_HBAR),
                        cryptoCreate(CRYPTO_TRANSFER_RECEIVER).balance(INITIAL_BALANCE * ONE_HBAR))
                .when(withOpContext((spec, opLog) -> {
                    final var ecdsaKey = spec.registry()
                            .getKey(SECP_256K1_SOURCE_KEY)
                            .getECDSASecp256K1()
                            .toByteArray();
                    final var evmAddress = ByteString.copyFrom(recoverAddressFromPubKey(ecdsaKey));
                    final var op = cryptoTransfer(tinyBarsFromTo(LAZY_CREATE_SPONSOR, evmAddress, ONE_HUNDRED_HBARS))
                            .hasKnownStatus(SUCCESS)
                            .via(TRANSFER_TXN);
                    final var op2 = getAliasedAccountInfo(evmAddress)
                            .has(accountWith()
                                    .hasEmptyKey()
                                    .noAlias()
                                    .expectedBalanceWithChargedUsd(ONE_HUNDRED_HBARS, 0, 0)
                                    .autoRenew(THREE_MONTHS_IN_SECONDS)
                                    .receiverSigReq(false)
                                    .memo(LAZY_MEMO));
                    final HapiGetTxnRecord hapiGetTxnRecord =
                            getTxnRecord(TRANSFER_TXN).andAllChildRecords().logged();
                    allRunFor(spec, op, op2, hapiGetTxnRecord);

                    final AccountID newAccountID =
                            hapiGetTxnRecord.getChildRecord(0).getReceipt().getAccountID();
                    spec.registry().saveAccountId(SECP_256K1_SOURCE_KEY, newAccountID);
                }))
                .then(overriding(LAZY_CREATION_ENABLED, FALSE), withOpContext((spec, opLog) -> {
                    final var op3 = cryptoTransfer(
                                    tinyBarsFromTo(LAZY_CREATE_SPONSOR, CRYPTO_TRANSFER_RECEIVER, ONE_HUNDRED_HBARS))
                            .payingWith(SECP_256K1_SOURCE_KEY)
                            .sigMapPrefixes(uniqueWithFullPrefixesFor(SECP_256K1_SOURCE_KEY))
                            .hasPrecheck(INVALID_SIGNATURE)
                            .via(TRANSFER_TXN_2);

                    allRunFor(spec, op3);
                }));
    }

    private HapiSpec hollowAccountCreationChargesExpectedFees() {
        final long REDUCED_NODE_FEE = 2L;
        final long REDUCED_NETWORK_FEE = 3L;
        final long REDUCED_SERVICE_FEE = 3L;
        final long REDUCED_TOTAL_FEE = REDUCED_NODE_FEE + REDUCED_NETWORK_FEE + REDUCED_SERVICE_FEE;
        final var payer = "payer";
        final var secondKey = "secondKey";
        return propertyPreservingHapiSpec("hollowAccountCreationChargesExpectedFees")
                .preserving(LAZY_CREATION_ENABLED, CRYPTO_CREATE_WITH_ALIAS_AND_EVM_ADDRESS_ENABLED)
                .given(
                        overridingTwo(
                                LAZY_CREATION_ENABLED,
                                "true",
                                CRYPTO_CREATE_WITH_ALIAS_AND_EVM_ADDRESS_ENABLED,
                                "true"),
                        newKeyNamed(SECP_256K1_SOURCE_KEY).shape(SECP_256K1_SHAPE),
                        newKeyNamed(secondKey).shape(SECP_256K1_SHAPE),
                        cryptoCreate(payer).balance(ONE_HUNDRED_HBARS + REDUCED_TOTAL_FEE),
                        reduceFeeFor(
                                List.of(CryptoTransfer, CryptoUpdate, CryptoCreate),
                                REDUCED_NODE_FEE,
                                REDUCED_NETWORK_FEE,
                                REDUCED_SERVICE_FEE))
                .when(withOpContext((spec, opLog) -> {
                    // crypto create fees check
                    final var ecdsaKey = spec.registry().getKey(SECP_256K1_SOURCE_KEY);
                    final var tmp = ecdsaKey.getECDSASecp256K1().toByteArray();
                    final var addressBytes = recoverAddressFromPubKey(tmp);
                    final var evmAddressBytes = ByteString.copyFrom(addressBytes);
                    final var op = cryptoCreate(ACCOUNT)
                            .alias(evmAddressBytes)
                            .payingWith(payer)
                            .hasKnownStatus(INSUFFICIENT_PAYER_BALANCE)
                            .balance(ONE_HUNDRED_HBARS);
                    final var op2 = cryptoTransfer(tinyBarsFromTo(GENESIS, payer, 2 * REDUCED_TOTAL_FEE));
                    final var op3 = cryptoCreate(ACCOUNT)
                            .alias(evmAddressBytes)
                            .payingWith(payer)
                            .hasKnownStatus(SUCCESS)
                            .balance(ONE_HUNDRED_HBARS);
                    final var op4 = getAccountBalance(payer).hasTinyBars(0).logged();
                    allRunFor(spec, op, op2, op3, op4);

                    // crypto transfer fees check
                    final HapiCryptoTransfer transferToPayerAgain =
                            cryptoTransfer(tinyBarsFromTo(GENESIS, payer, ONE_HUNDRED_HBARS + 2 * REDUCED_TOTAL_FEE));
                    final var secondEvmAddress = ByteString.copyFrom(recoverAddressFromPubKey(spec.registry()
                            .getKey(secondKey)
                            .getECDSASecp256K1()
                            .toByteArray()));
                    // try to create the hollow account without having enough
                    // balance to pay for the finalization (CryptoUpdate) fee
                    final var op5 = cryptoTransfer(tinyBarsFromTo(payer, secondEvmAddress, ONE_HUNDRED_HBARS))
                            .payingWith(payer)
                            .hasKnownStatus(INSUFFICIENT_PAYER_BALANCE)
                            .via(TRANSFER_TXN);
                    final var notExistingAccountInfo =
                            getAliasedAccountInfo(secondKey).hasCostAnswerPrecheck(INVALID_ACCOUNT_ID);
                    // transfer the needed balance for the finalization fee to the
                    // sponsor; we need + 2 * TOTAL_FEE, not 1, since we paid for
                    // the
                    // failed crypto transfer
                    final var op6 = cryptoTransfer(tinyBarsFromTo(GENESIS, payer, 2 * REDUCED_TOTAL_FEE));
                    // now the sponsor can successfully create the hollow account
                    final var op7 = cryptoTransfer(tinyBarsFromTo(payer, secondEvmAddress, ONE_HUNDRED_HBARS))
                            .payingWith(payer)
                            .hasKnownStatus(SUCCESS)
                            .via(TRANSFER_TXN);
                    final var op8 = getAliasedAccountInfo(secondKey)
                            .has(accountWith()
                                    .hasEmptyKey()
                                    .expectedBalanceWithChargedUsd(ONE_HUNDRED_HBARS, 0, 0)
                                    .autoRenew(THREE_MONTHS_IN_SECONDS)
                                    .receiverSigReq(false)
                                    .memo(LAZY_MEMO));
                    final var op9 = getAccountBalance(payer).hasTinyBars(0).logged();
                    allRunFor(
                            spec,
                            transferToPayerAgain,
                            op5,
                            notExistingAccountInfo,
                            op6,
                            op7,
                            op8,
                            op9,
                            uploadDefaultFeeSchedules(GENESIS));
                }))
                .then(uploadDefaultFeeSchedules(GENESIS));
    }

    private HapiSpec hollowAccountCompletionWithEthereumTransaction() {
        final Map<String, String> startingProps = new HashMap<>();
        final String CONTRACT = "Fuse";
        return defaultHapiSpec("HollowAccountCompletionWithEthereumTransaction")
                .given(
                        remembering(startingProps, LAZY_CREATION_ENABLED, CHAIN_ID_PROP),
                        overridingTwo(LAZY_CREATION_ENABLED, TRUE, CHAIN_ID_PROP, "298"),
                        newKeyNamed(SECP_256K1_SOURCE_KEY).shape(SECP_256K1_SHAPE),
                        cryptoCreate(RELAYER).balance(6 * ONE_MILLION_HBARS),
                        cryptoCreate(LAZY_CREATE_SPONSOR).balance(INITIAL_BALANCE * ONE_HBAR),
                        uploadInitCode(CONTRACT))
                .when()
                .then(withOpContext((spec, opLog) -> {
                    final var ecdsaKey = spec.registry()
                            .getKey(SECP_256K1_SOURCE_KEY)
                            .getECDSASecp256K1()
                            .toByteArray();
                    final var evmAddress = ByteString.copyFrom(recoverAddressFromPubKey(ecdsaKey));
                    final var op = cryptoTransfer(
                                    tinyBarsFromTo(LAZY_CREATE_SPONSOR, evmAddress, 2 * ONE_HUNDRED_HBARS))
                            .hasKnownStatus(SUCCESS)
                            .via(TRANSFER_TXN);

                    final HapiGetTxnRecord hapiGetTxnRecord =
                            getTxnRecord(TRANSFER_TXN).andAllChildRecords().logged();
                    allRunFor(spec, op, hapiGetTxnRecord);

                    final AccountID newAccountID =
                            hapiGetTxnRecord.getChildRecord(0).getReceipt().getAccountID();
                    spec.registry().saveAccountId(SECP_256K1_SOURCE_KEY, newAccountID);

                    final var op2 = ethereumContractCreate(CONTRACT)
                            .type(EthTxData.EthTransactionType.LEGACY_ETHEREUM)
                            .gasLimit(1_000_000)
                            .signingWith(SECP_256K1_SOURCE_KEY)
                            .payingWith(RELAYER)
                            .hasKnownStatus(SUCCESS)
                            .via(TRANSFER_TXN_2);

                    final var op3 = getAliasedAccountInfo(evmAddress)
                            .has(accountWith().key(SECP_256K1_SOURCE_KEY).noAlias());

                    final HapiGetTxnRecord hapiGetSecondTxnRecord =
                            getTxnRecord(TRANSFER_TXN_2).andAllChildRecords().logged();

                    allRunFor(spec, op2, op3, hapiGetSecondTxnRecord);
                }));
<<<<<<< HEAD
=======
    }

    private HapiSpec contractDeployAfterEthereumTransferLazyCreate() {
        final var RECIPIENT_KEY = LAZY_ACCOUNT_RECIPIENT;
        final var lazyCreateTxn = PAY_TXN;
        return propertyPreservingHapiSpec("contractDeployAfterEthereumTransferLazyCreate")
                .preserving(CHAIN_ID_PROP, LAZY_CREATE_PROPERTY_NAME, CONTRACTS_EVM_VERSION_PROP)
                .given(
                        overridingThree(
                                CHAIN_ID_PROP,
                                "298",
                                LAZY_CREATE_PROPERTY_NAME,
                                "true",
                                CONTRACTS_EVM_VERSION_PROP,
                                V_0_34),
                        newKeyNamed(SECP_256K1_SOURCE_KEY).shape(SECP_256K1_SHAPE),
                        newKeyNamed(RECIPIENT_KEY).shape(SECP_256K1_SHAPE),
                        cryptoCreate(RELAYER).balance(6 * ONE_MILLION_HBARS),
                        cryptoTransfer(tinyBarsFromAccountToAlias(GENESIS, SECP_256K1_SOURCE_KEY, ONE_HUNDRED_HBARS))
                                .via(AUTO_ACCOUNT),
                        getTxnRecord(AUTO_ACCOUNT).andAllChildRecords(),
                        uploadInitCode(FACTORY_MIRROR_CONTRACT))
                .when(withOpContext((spec, opLog) -> allRunFor(
                        spec,
                        TxnVerbs.ethereumCryptoTransferToAlias(
                                        spec.registry().getKey(RECIPIENT_KEY).getECDSASecp256K1(), FIVE_HBARS)
                                .type(EthTxData.EthTransactionType.EIP1559)
                                .signingWith(SECP_256K1_SOURCE_KEY)
                                .payingWith(RELAYER)
                                .nonce(0L)
                                .maxFeePerGas(0L)
                                .maxGasAllowance(FIVE_HBARS)
                                .gasLimit(2_000_000L)
                                .via(lazyCreateTxn)
                                .hasKnownStatus(SUCCESS),
                        getTxnRecord(lazyCreateTxn).andAllChildRecords().logged())))
                .then(withOpContext((spec, opLog) -> {
                    final var contractCreateTxn = contractCreate(FACTORY_MIRROR_CONTRACT)
                            .via(CREATE_TX)
                            .balance(20);

                    final var expectedTxnRecord = getTxnRecord(CREATE_TX)
                            .hasPriority(recordWith()
                                    .contractCreateResult(
                                            ContractFnResultAsserts.resultWith().createdContractIdsCount(2)))
                            .logged();

                    allRunFor(spec, contractCreateTxn, expectedTxnRecord);
                }));
    }

    private HapiSpec contractCallAfterEthereumTransferLazyCreate() {
        final var RECIPIENT_KEY = LAZY_ACCOUNT_RECIPIENT;
        final var lazyCreateTxn = PAY_TXN;
        return propertyPreservingHapiSpec("contractCallAfterEthereumTransferLazyCreate")
                .preserving(CHAIN_ID_PROP, LAZY_CREATE_PROPERTY_NAME, CONTRACTS_EVM_VERSION_PROP)
                .given(
                        overridingThree(
                                CHAIN_ID_PROP,
                                "298",
                                LAZY_CREATE_PROPERTY_NAME,
                                "true",
                                CONTRACTS_EVM_VERSION_PROP,
                                V_0_34),
                        newKeyNamed(SECP_256K1_SOURCE_KEY).shape(SECP_256K1_SHAPE),
                        newKeyNamed(RECIPIENT_KEY).shape(SECP_256K1_SHAPE),
                        cryptoCreate(RELAYER).balance(6 * ONE_MILLION_HBARS),
                        cryptoTransfer(tinyBarsFromAccountToAlias(GENESIS, SECP_256K1_SOURCE_KEY, ONE_HUNDRED_HBARS))
                                .via(AUTO_ACCOUNT),
                        getTxnRecord(AUTO_ACCOUNT).andAllChildRecords(),
                        uploadInitCode(FACTORY_MIRROR_CONTRACT),
                        contractCreate(FACTORY_MIRROR_CONTRACT).via(CREATE_TX).balance(20))
                .when(withOpContext((spec, opLog) -> allRunFor(
                        spec,
                        TxnVerbs.ethereumCryptoTransferToAlias(
                                        spec.registry().getKey(RECIPIENT_KEY).getECDSASecp256K1(), FIVE_HBARS)
                                .type(EthTxData.EthTransactionType.EIP1559)
                                .signingWith(SECP_256K1_SOURCE_KEY)
                                .payingWith(RELAYER)
                                .nonce(0L)
                                .maxFeePerGas(0L)
                                .maxGasAllowance(FIVE_HBARS)
                                .gasLimit(2_000_000L)
                                .via(lazyCreateTxn)
                                .hasKnownStatus(SUCCESS),
                        getTxnRecord(lazyCreateTxn).logged())))
                .then(withOpContext((spec, opLog) -> {
                    final var contractCallTxn = contractCall(FACTORY_MIRROR_CONTRACT, "createChild", BigInteger.TEN)
                            .via("callTX");

                    final var expectedContractCallRecord = getTxnRecord("callTX")
                            .hasPriority(recordWith()
                                    .contractCallResult(
                                            ContractFnResultAsserts.resultWith().createdContractIdsCount(1)))
                            .logged();

                    allRunFor(spec, contractCallTxn, expectedContractCallRecord);
                }));
>>>>>>> f01b302e
    }

    private HapiSpec lazyCreateViaEthereumCryptoTransfer() {
        final var RECIPIENT_KEY = LAZY_ACCOUNT_RECIPIENT;
        final var lazyCreateTxn = PAY_TXN;
        final var failedLazyCreateTxn = "failedLazyCreateTxn";
        return propertyPreservingHapiSpec("lazyCreateViaEthereumCryptoTransfer")
                .preserving(CHAIN_ID_PROP, LAZY_CREATE_PROPERTY_NAME, CONTRACTS_EVM_VERSION_PROP)
                .given(
                        overridingThree(
                                CHAIN_ID_PROP,
                                "298",
                                LAZY_CREATE_PROPERTY_NAME,
                                "true",
                                CONTRACTS_EVM_VERSION_PROP,
                                V_0_34),
                        newKeyNamed(SECP_256K1_SOURCE_KEY).shape(SECP_256K1_SHAPE),
                        newKeyNamed(RECIPIENT_KEY).shape(SECP_256K1_SHAPE),
                        cryptoCreate(RELAYER).balance(6 * ONE_MILLION_HBARS),
                        cryptoTransfer(tinyBarsFromAccountToAlias(GENESIS, SECP_256K1_SOURCE_KEY, ONE_HUNDRED_HBARS))
<<<<<<< HEAD
                                .via("autoAccount"),
                        getTxnRecord("autoAccount").andAllChildRecords())
=======
                                .via(AUTO_ACCOUNT),
                        getTxnRecord(AUTO_ACCOUNT).andAllChildRecords())
>>>>>>> f01b302e
                .when(withOpContext((spec, opLog) -> allRunFor(
                        spec,
                        TxnVerbs.ethereumCryptoTransferToAlias(
                                        spec.registry().getKey(RECIPIENT_KEY).getECDSASecp256K1(), FIVE_HBARS)
                                .type(EthTxData.EthTransactionType.EIP1559)
                                .signingWith(SECP_256K1_SOURCE_KEY)
                                .payingWith(RELAYER)
                                .nonce(0)
                                .maxFeePerGas(0L)
                                .maxGasAllowance(FIVE_HBARS)
                                .gasLimit(200_000L)
                                .via(failedLazyCreateTxn)
                                .hasKnownStatus(INSUFFICIENT_GAS),
                        TxnVerbs.ethereumCryptoTransferToAlias(
                                        spec.registry().getKey(RECIPIENT_KEY).getECDSASecp256K1(), FIVE_HBARS)
                                .type(EthTxData.EthTransactionType.EIP1559)
                                .signingWith(SECP_256K1_SOURCE_KEY)
                                .payingWith(RELAYER)
                                .nonce(1)
                                .maxFeePerGas(0L)
                                .maxGasAllowance(FIVE_HBARS)
                                .gasLimit(2_000_000L)
                                .via(lazyCreateTxn)
                                .hasKnownStatus(SUCCESS))))
                .then(withOpContext((spec, opLog) -> {
                    final var failedLazyTxnRecord = getTxnRecord(failedLazyCreateTxn)
                            .hasPriority(recordWith()
                                    .targetedContractId(ContractID.newBuilder().getDefaultInstanceForType()))
                            .logged();
                    final var failedLazyTxnChildRecordsCheck =
                            emptyChildRecordsCheck(failedLazyCreateTxn, INSUFFICIENT_GAS);
                    allRunFor(spec, failedLazyTxnRecord, failedLazyTxnChildRecordsCheck);

                    final var ecdsaSecp256K1 =
                            spec.registry().getKey(RECIPIENT_KEY).getECDSASecp256K1();
                    final var aliasAsByteString =
                            ByteStringUtils.wrapUnsafely(recoverAddressFromPubKey(ecdsaSecp256K1.toByteArray()));
                    AtomicReference<AccountID> lazyAccountIdReference = new AtomicReference<>();
                    final var lazyAccountInfoCheck = getAliasedAccountInfo(aliasAsByteString)
                            .logged()
                            .has(accountWith().balance(FIVE_HBARS).key(EMPTY_KEY))
                            .exposingIdTo(lazyAccountIdReference::set);
                    allRunFor(spec, lazyAccountInfoCheck);
                    final var id = ContractID.newBuilder()
                            .setContractNum(lazyAccountIdReference.get().getAccountNum())
                            .setShardNum(lazyAccountIdReference.get().getShardNum())
                            .setRealmNum(lazyAccountIdReference.get().getRealmNum())
                            .build();
                    final var payTxn = getTxnRecord(lazyCreateTxn)
                            .hasPriority(recordWith()
                                    .targetedContractId(id)
                                    .contractCallResult(
                                            ContractFnResultAsserts.resultWith().contract(asContractString(id))))
                            .andAllChildRecords()
                            .logged();
                    final var childRecordsCheck = childRecordsCheck(
                            lazyCreateTxn,
                            SUCCESS,
                            recordWith().status(SUCCESS).memo(LAZY_MEMO).alias(ByteString.EMPTY));
                    allRunFor(spec, payTxn, childRecordsCheck);
                }));
    }

    private HapiSpec hollowAccountCompletionWithSimultaniousPropertiesUpdate() {
        return propertyPreservingHapiSpec("hollowAccountCompletionWithSimultaniousPropertiesUpdate")
                .preserving(LAZY_CREATION_ENABLED)
                .given(
                        overriding(LAZY_CREATION_ENABLED, TRUE),
                        newKeyNamed(SECP_256K1_SOURCE_KEY).shape(SECP_256K1_SHAPE),
                        cryptoCreate(LAZY_CREATE_SPONSOR).balance(INITIAL_BALANCE * ONE_HBAR),
                        cryptoCreate(CRYPTO_TRANSFER_RECEIVER).balance(INITIAL_BALANCE * ONE_HBAR))
                .when(withOpContext((spec, opLog) -> {
                    final var ecdsaKey = spec.registry()
                            .getKey(SECP_256K1_SOURCE_KEY)
                            .getECDSASecp256K1()
                            .toByteArray();
                    final var evmAddress = ByteString.copyFrom(recoverAddressFromPubKey(ecdsaKey));
                    final var op = cryptoTransfer(tinyBarsFromTo(LAZY_CREATE_SPONSOR, evmAddress, ONE_HUNDRED_HBARS))
                            .hasKnownStatus(SUCCESS)
                            .via(TRANSFER_TXN);

                    final HapiGetTxnRecord hapiGetTxnRecord =
                            getTxnRecord(TRANSFER_TXN).andAllChildRecords().logged();

                    allRunFor(spec, op, hapiGetTxnRecord);

                    final AccountID newAccountID =
                            hapiGetTxnRecord.getChildRecord(0).getReceipt().getAccountID();
                    spec.registry().saveAccountId(SECP_256K1_SOURCE_KEY, newAccountID);
                }))
                .then(withOpContext((spec, opLog) -> {
                    final var op2 = fileUpdate(APP_PROPERTIES)
                            .payingWith(ADDRESS_BOOK_CONTROL)
                            .overridingProps(Map.of(LAZY_CREATION_ENABLED, "" + FALSE))
                            .deferStatusResolution();

                    final var op3 = cryptoTransfer(
                                    tinyBarsFromTo(LAZY_CREATE_SPONSOR, CRYPTO_TRANSFER_RECEIVER, ONE_HUNDRED_HBARS))
                            .payingWith(SECP_256K1_SOURCE_KEY)
                            .sigMapPrefixes(uniqueWithFullPrefixesFor(SECP_256K1_SOURCE_KEY))
                            .hasPrecheck(OK)
                            .hasKnownStatus(INVALID_PAYER_SIGNATURE)
                            .via(TRANSFER_TXN_2);

                    allRunFor(spec, op2, op3);
                }));
    }

    private long tinybarCostOfGas(final HapiSpec spec, final HederaFunctionality function, final long gasAmount) {
        final var gasThousandthsOfTinycentPrice = spec.fees()
                .getCurrentOpFeeData()
                .get(function)
                .get(DEFAULT)
                .getServicedata()
                .getGas();
        final var rates = spec.ratesProvider().rates();
        return (gasThousandthsOfTinycentPrice / 1000 * rates.getHbarEquiv()) / rates.getCentEquiv() * gasAmount;
    }

    @Override
    protected Logger getResultsLogger() {
        return log;
    }
}<|MERGE_RESOLUTION|>--- conflicted
+++ resolved
@@ -817,8 +817,6 @@
 
                     allRunFor(spec, op2, op3, hapiGetSecondTxnRecord);
                 }));
-<<<<<<< HEAD
-=======
     }
 
     private HapiSpec contractDeployAfterEthereumTransferLazyCreate() {
@@ -917,7 +915,6 @@
 
                     allRunFor(spec, contractCallTxn, expectedContractCallRecord);
                 }));
->>>>>>> f01b302e
     }
 
     private HapiSpec lazyCreateViaEthereumCryptoTransfer() {
@@ -938,13 +935,8 @@
                         newKeyNamed(RECIPIENT_KEY).shape(SECP_256K1_SHAPE),
                         cryptoCreate(RELAYER).balance(6 * ONE_MILLION_HBARS),
                         cryptoTransfer(tinyBarsFromAccountToAlias(GENESIS, SECP_256K1_SOURCE_KEY, ONE_HUNDRED_HBARS))
-<<<<<<< HEAD
-                                .via("autoAccount"),
-                        getTxnRecord("autoAccount").andAllChildRecords())
-=======
                                 .via(AUTO_ACCOUNT),
                         getTxnRecord(AUTO_ACCOUNT).andAllChildRecords())
->>>>>>> f01b302e
                 .when(withOpContext((spec, opLog) -> allRunFor(
                         spec,
                         TxnVerbs.ethereumCryptoTransferToAlias(
