/*
 * Copyright (C) 2022-2023 Hedera Hashgraph, LLC
 *
 * Licensed under the Apache License, Version 2.0 (the "License");
 * you may not use this file except in compliance with the License.
 * You may obtain a copy of the License at
 *
 *      http://www.apache.org/licenses/LICENSE-2.0
 *
 * Unless required by applicable law or agreed to in writing, software
 * distributed under the License is distributed on an "AS IS" BASIS,
 * WITHOUT WARRANTIES OR CONDITIONS OF ANY KIND, either express or implied.
 * See the License for the specific language governing permissions and
 * limitations under the License.
 */

package com.hedera.services.bdd.suites.leaky;

import static com.hedera.node.app.service.evm.utils.EthSigsUtils.recoverAddressFromPubKey;
import static com.hedera.services.bdd.spec.HapiPropertySource.asContractString;
import static com.hedera.services.bdd.spec.HapiSpec.defaultHapiSpec;
import static com.hedera.services.bdd.spec.HapiSpec.propertyPreservingHapiSpec;
import static com.hedera.services.bdd.spec.assertions.AccountDetailsAsserts.accountDetailsWith;
import static com.hedera.services.bdd.spec.assertions.AccountInfoAsserts.accountWith;
import static com.hedera.services.bdd.spec.assertions.TransactionRecordAsserts.recordWith;
import static com.hedera.services.bdd.spec.keys.TrieSigMapGenerator.uniqueWithFullPrefixesFor;
import static com.hedera.services.bdd.spec.queries.QueryVerbs.getAccountBalance;
import static com.hedera.services.bdd.spec.queries.QueryVerbs.getAccountDetails;
import static com.hedera.services.bdd.spec.queries.QueryVerbs.getAccountInfo;
import static com.hedera.services.bdd.spec.queries.QueryVerbs.getAliasedAccountInfo;
import static com.hedera.services.bdd.spec.queries.QueryVerbs.getScheduleInfo;
import static com.hedera.services.bdd.spec.queries.QueryVerbs.getTokenNftInfo;
import static com.hedera.services.bdd.spec.queries.QueryVerbs.getTxnRecord;
import static com.hedera.services.bdd.spec.transactions.TxnVerbs.contractCall;
import static com.hedera.services.bdd.spec.transactions.TxnVerbs.contractCreate;
import static com.hedera.services.bdd.spec.transactions.TxnVerbs.contractCustomCreate;
import static com.hedera.services.bdd.spec.transactions.TxnVerbs.cryptoApproveAllowance;
import static com.hedera.services.bdd.spec.transactions.TxnVerbs.cryptoCreate;
import static com.hedera.services.bdd.spec.transactions.TxnVerbs.cryptoTransfer;
import static com.hedera.services.bdd.spec.transactions.TxnVerbs.ethereumContractCreate;
import static com.hedera.services.bdd.spec.transactions.TxnVerbs.fileUpdate;
import static com.hedera.services.bdd.spec.transactions.TxnVerbs.mintToken;
import static com.hedera.services.bdd.spec.transactions.TxnVerbs.scheduleCreate;
import static com.hedera.services.bdd.spec.transactions.TxnVerbs.scheduleSign;
import static com.hedera.services.bdd.spec.transactions.TxnVerbs.tokenAssociate;
import static com.hedera.services.bdd.spec.transactions.TxnVerbs.tokenCreate;
import static com.hedera.services.bdd.spec.transactions.TxnVerbs.tokenDissociate;
import static com.hedera.services.bdd.spec.transactions.TxnVerbs.uploadInitCode;
import static com.hedera.services.bdd.spec.transactions.crypto.HapiCryptoTransfer.tinyBarsFromAccountToAlias;
import static com.hedera.services.bdd.spec.transactions.crypto.HapiCryptoTransfer.tinyBarsFromTo;
import static com.hedera.services.bdd.spec.transactions.token.CustomFeeSpecs.fixedHtsFee;
import static com.hedera.services.bdd.spec.transactions.token.TokenMovement.moving;
import static com.hedera.services.bdd.spec.transactions.token.TokenMovement.movingUnique;
import static com.hedera.services.bdd.spec.utilops.CustomSpecAssert.allRunFor;
import static com.hedera.services.bdd.spec.utilops.UtilVerbs.blockingOrder;
import static com.hedera.services.bdd.spec.utilops.UtilVerbs.childRecordsCheck;
import static com.hedera.services.bdd.spec.utilops.UtilVerbs.emptyChildRecordsCheck;
import static com.hedera.services.bdd.spec.utilops.UtilVerbs.newKeyNamed;
import static com.hedera.services.bdd.spec.utilops.UtilVerbs.overriding;
import static com.hedera.services.bdd.spec.utilops.UtilVerbs.overridingAllOfDeferred;
import static com.hedera.services.bdd.spec.utilops.UtilVerbs.overridingThree;
import static com.hedera.services.bdd.spec.utilops.UtilVerbs.overridingTwo;
import static com.hedera.services.bdd.spec.utilops.UtilVerbs.reduceFeeFor;
import static com.hedera.services.bdd.spec.utilops.UtilVerbs.remembering;
import static com.hedera.services.bdd.spec.utilops.UtilVerbs.sleepFor;
import static com.hedera.services.bdd.spec.utilops.UtilVerbs.sourcing;
import static com.hedera.services.bdd.spec.utilops.UtilVerbs.uploadDefaultFeeSchedules;
import static com.hedera.services.bdd.spec.utilops.UtilVerbs.withOpContext;
import static com.hedera.services.bdd.suites.contract.hapi.ContractCreateSuite.EMPTY_CONSTRUCTOR_CONTRACT;
import static com.hedera.services.bdd.suites.crypto.AutoAccountCreationSuite.CRYPTO_TRANSFER_RECEIVER;
import static com.hedera.services.bdd.suites.crypto.AutoAccountCreationSuite.FALSE;
import static com.hedera.services.bdd.suites.crypto.AutoAccountCreationSuite.LAZY_CREATE_SPONSOR;
import static com.hedera.services.bdd.suites.crypto.AutoAccountCreationSuite.LAZY_MEMO;
import static com.hedera.services.bdd.suites.crypto.AutoAccountCreationSuite.TRUE;
import static com.hedera.services.bdd.suites.crypto.AutoAccountUpdateSuite.INITIAL_BALANCE;
import static com.hedera.services.bdd.suites.crypto.AutoAccountUpdateSuite.TRANSFER_TXN_2;
import static com.hedera.services.bdd.suites.crypto.CryptoApproveAllowanceSuite.ANOTHER_SPENDER;
import static com.hedera.services.bdd.suites.crypto.CryptoApproveAllowanceSuite.FUNGIBLE_TOKEN;
import static com.hedera.services.bdd.suites.crypto.CryptoApproveAllowanceSuite.FUNGIBLE_TOKEN_MINT_TXN;
import static com.hedera.services.bdd.suites.crypto.CryptoApproveAllowanceSuite.HEDERA_ALLOWANCES_MAX_ACCOUNT_LIMIT;
import static com.hedera.services.bdd.suites.crypto.CryptoApproveAllowanceSuite.HEDERA_ALLOWANCES_MAX_TRANSACTION_LIMIT;
import static com.hedera.services.bdd.suites.crypto.CryptoApproveAllowanceSuite.NFT_TOKEN_MINT_TXN;
import static com.hedera.services.bdd.suites.crypto.CryptoApproveAllowanceSuite.NON_FUNGIBLE_TOKEN;
import static com.hedera.services.bdd.suites.crypto.CryptoApproveAllowanceSuite.OTHER_RECEIVER;
import static com.hedera.services.bdd.suites.crypto.CryptoApproveAllowanceSuite.OWNER;
import static com.hedera.services.bdd.suites.crypto.CryptoApproveAllowanceSuite.SCHEDULED_TXN;
import static com.hedera.services.bdd.suites.crypto.CryptoApproveAllowanceSuite.SECOND_SPENDER;
import static com.hedera.services.bdd.suites.crypto.CryptoApproveAllowanceSuite.SPENDER;
import static com.hedera.services.bdd.suites.crypto.CryptoApproveAllowanceSuite.THIRD_SPENDER;
import static com.hedera.services.bdd.suites.crypto.CryptoApproveAllowanceSuite.TOKEN_WITH_CUSTOM_FEE;
import static com.hedera.services.bdd.suites.crypto.CryptoCreateSuite.ACCOUNT;
import static com.hedera.services.bdd.suites.crypto.CryptoCreateSuite.ANOTHER_ACCOUNT;
import static com.hedera.services.bdd.suites.crypto.CryptoCreateSuite.ED_25519_KEY;
import static com.hedera.services.bdd.suites.crypto.CryptoCreateSuite.LAZY_CREATION_ENABLED;
import static com.hedera.services.bdd.suites.schedule.ScheduleLongTermExecutionSpecs.SENDER_TXN;
import static com.hedera.services.bdd.suites.token.TokenPauseSpecs.DEFAULT_MIN_AUTO_RENEW_PERIOD;
import static com.hedera.services.bdd.suites.token.TokenPauseSpecs.LEDGER_AUTO_RENEW_PERIOD_MIN_DURATION;
import static com.hedera.services.bdd.suites.token.TokenPauseSpecs.TokenIdOrderingAsserts.withOrderedTokenIds;
import static com.hedera.services.bdd.suites.token.TokenTransactSpecs.SUPPLY_KEY;
import static com.hedera.services.bdd.suites.token.TokenTransactSpecs.TRANSFER_TXN;
import static com.hedera.services.yahcli.commands.validation.ValidationCommand.RECEIVER;
import static com.hederahashgraph.api.proto.java.HederaFunctionality.ContractCreate;
import static com.hederahashgraph.api.proto.java.HederaFunctionality.CryptoCreate;
import static com.hederahashgraph.api.proto.java.HederaFunctionality.CryptoTransfer;
import static com.hederahashgraph.api.proto.java.HederaFunctionality.CryptoUpdate;
import static com.hederahashgraph.api.proto.java.ResponseCodeEnum.INSUFFICIENT_GAS;
import static com.hederahashgraph.api.proto.java.ResponseCodeEnum.INSUFFICIENT_PAYER_BALANCE;
import static com.hederahashgraph.api.proto.java.ResponseCodeEnum.INVALID_ACCOUNT_ID;
import static com.hederahashgraph.api.proto.java.ResponseCodeEnum.INVALID_ALIAS_KEY;
import static com.hederahashgraph.api.proto.java.ResponseCodeEnum.INVALID_PAYER_SIGNATURE;
import static com.hederahashgraph.api.proto.java.ResponseCodeEnum.INVALID_SCHEDULE_ID;
import static com.hederahashgraph.api.proto.java.ResponseCodeEnum.INVALID_SIGNATURE;
import static com.hederahashgraph.api.proto.java.ResponseCodeEnum.MAX_ALLOWANCES_EXCEEDED;
import static com.hederahashgraph.api.proto.java.ResponseCodeEnum.NOT_SUPPORTED;
import static com.hederahashgraph.api.proto.java.ResponseCodeEnum.OK;
import static com.hederahashgraph.api.proto.java.ResponseCodeEnum.REQUESTED_NUM_AUTOMATIC_ASSOCIATIONS_EXCEEDS_ASSOCIATION_LIMIT;
import static com.hederahashgraph.api.proto.java.ResponseCodeEnum.SUCCESS;
import static com.hederahashgraph.api.proto.java.SubType.DEFAULT;
import static com.hederahashgraph.api.proto.java.TokenType.FUNGIBLE_COMMON;
import static com.hederahashgraph.api.proto.java.TokenType.NON_FUNGIBLE_UNIQUE;

import com.google.protobuf.ByteString;
import com.hedera.node.app.hapi.utils.ByteStringUtils;
import com.hedera.node.app.hapi.utils.ethereum.EthTxData;
import com.hedera.services.bdd.spec.HapiSpec;
import com.hedera.services.bdd.spec.HapiSpecOperation;
import com.hedera.services.bdd.spec.HapiSpecSetup;
import com.hedera.services.bdd.spec.assertions.ContractFnResultAsserts;
import com.hedera.services.bdd.spec.keys.KeyShape;
import com.hedera.services.bdd.spec.queries.meta.HapiGetTxnRecord;
import com.hedera.services.bdd.spec.transactions.TxnVerbs;
import com.hedera.services.bdd.spec.transactions.crypto.HapiCryptoTransfer;
import com.hedera.services.bdd.suites.HapiSuite;
import com.hederahashgraph.api.proto.java.AccountID;
import com.hederahashgraph.api.proto.java.ContractID;
import com.hederahashgraph.api.proto.java.HederaFunctionality;
import com.hederahashgraph.api.proto.java.TokenSupplyType;
import java.math.BigInteger;
import java.util.Arrays;
import java.util.HashMap;
import java.util.List;
import java.util.Map;
import java.util.concurrent.atomic.AtomicLong;
import java.util.concurrent.atomic.AtomicReference;
import java.util.function.IntFunction;
import java.util.stream.IntStream;
import org.apache.logging.log4j.LogManager;
import org.apache.logging.log4j.Logger;

public class LeakyCryptoTestsSuite extends HapiSuite {
    private static final Logger log = LogManager.getLogger(LeakyCryptoTestsSuite.class);
    private static final String ASSOCIATIONS_LIMIT_PROPERTY = "entities.limitTokenAssociations";
    private static final String DEFAULT_ASSOCIATIONS_LIMIT =
            HapiSpecSetup.getDefaultNodeProps().get(ASSOCIATIONS_LIMIT_PROPERTY);
    private static final String LAZY_CREATE_PROPERTY_NAME = "lazyCreation.enabled";

    private static final String FACTORY_MIRROR_CONTRACT = "FactoryMirror";
    public static final String CONTRACTS_EVM_VERSION_PROP = "contracts.evm.version";
    public static final String AUTO_ACCOUNT = "autoAccount";
    public static final String LAZY_ACCOUNT_RECIPIENT = "lazyAccountRecipient";
    public static final String PAY_TXN = "payTxn";
    public static final String CREATE_TX = "createTX";
    public static final String V_0_34 = "v0.34";

    public static void main(String... args) {
        new LeakyCryptoTestsSuite().runSuiteSync();
    }

    @Override
    public List<HapiSpec> getSpecsInSuite() {
        return List.of(
                maxAutoAssociationSpec(),
                canDissociateFromMultipleExpiredTokens(),
                cannotExceedAccountAllowanceLimit(),
                cannotExceedAllowancesTransactionLimit(),
                createAnAccountWithEVMAddressAliasAndECKey(),
                scheduledCryptoApproveAllowanceWaitForExpiryTrue(),
                txnsUsingHip583FunctionalitiesAreNotAcceptedWhenFlagsAreDisabled(),
                getsInsufficientPayerBalanceIfSendingAccountCanPayEverythingButServiceFee(),
                hollowAccountCompletionNotAcceptedWhenFlagIsDisabled(),
                hollowAccountCompletionWithEthereumTransaction(),
                hollowAccountCreationChargesExpectedFees(),
                lazyCreateViaEthereumCryptoTransfer(),
                hollowAccountCompletionWithSimultaniousPropertiesUpdate(),
                contractDeployAfterEthereumTransferLazyCreate(),
                contractCallAfterEthereumTransferLazyCreate());
    }

    private HapiSpec getsInsufficientPayerBalanceIfSendingAccountCanPayEverythingButServiceFee() {
        final var civilian = "civilian";
        final var creation = "creation";
        final var gasToOffer = 128_000L;
        final var civilianStartBalance = ONE_HUNDRED_HBARS;
        final AtomicLong gasFee = new AtomicLong();
        final AtomicLong offeredGasFee = new AtomicLong();
        final AtomicLong nodeAndNetworkFee = new AtomicLong();
        final AtomicLong maxSendable = new AtomicLong();

        return defaultHapiSpec("GetsInsufficientPayerBalanceIfSendingAccountCanPayEverythingButServiceFee")
                .given(cryptoCreate(civilian).balance(civilianStartBalance), uploadInitCode(EMPTY_CONSTRUCTOR_CONTRACT))
                .when(
                        contractCreate(EMPTY_CONSTRUCTOR_CONTRACT)
                                .gas(gasToOffer)
                                .payingWith(civilian)
                                .balance(0L)
                                .via(creation),
                        withOpContext((spec, opLog) -> {
                            final var lookup = getTxnRecord(creation).logged();
                            allRunFor(spec, lookup);
                            final var creationRecord = lookup.getResponseRecord();
                            final var gasUsed =
                                    creationRecord.getContractCreateResult().getGasUsed();
                            gasFee.set(tinybarCostOfGas(spec, ContractCreate, gasUsed));
                            offeredGasFee.set(tinybarCostOfGas(spec, ContractCreate, gasToOffer));
                            nodeAndNetworkFee.set(creationRecord.getTransactionFee() - gasFee.get());
                            log.info(
                                    "Network + node fees were {}, gas fee was {} (sum to" + " {}, compare with {})",
                                    nodeAndNetworkFee::get,
                                    gasFee::get,
                                    () -> nodeAndNetworkFee.get() + gasFee.get(),
                                    creationRecord::getTransactionFee);
                            maxSendable.set(civilianStartBalance
                                    - 2 * nodeAndNetworkFee.get()
                                    - gasFee.get()
                                    - offeredGasFee.get());
                            log.info("Maximum amount send-able in precheck should be {}", maxSendable::get);
                        }))
                .then(
                        sourcing(() -> getAccountBalance(civilian)
                                .hasTinyBars(civilianStartBalance - nodeAndNetworkFee.get() - gasFee.get())),
                        // Fire-and-forget a txn that will leave the civilian payer with 1 too few
                        // tinybars at consensus
                        cryptoTransfer(tinyBarsFromTo(civilian, FUNDING, 1))
                                .payingWith(GENESIS)
                                .deferStatusResolution(),
                        sourcing(() -> contractCustomCreate(EMPTY_CONSTRUCTOR_CONTRACT, "Clone")
                                .gas(gasToOffer)
                                .payingWith(civilian)
                                .balance(maxSendable.get())
                                .hasKnownStatus(INSUFFICIENT_PAYER_BALANCE)));
    }

    private HapiSpec scheduledCryptoApproveAllowanceWaitForExpiryTrue() {
        return defaultHapiSpec("ScheduledCryptoApproveAllowanceWaitForExpiryTrue")
                .given(
                        newKeyNamed(SUPPLY_KEY),
                        cryptoCreate(TOKEN_TREASURY),
                        cryptoCreate(OWNER).balance(ONE_HUNDRED_HBARS),
                        cryptoCreate(SPENDER).balance(ONE_HUNDRED_HBARS).via(SENDER_TXN),
                        cryptoCreate(RECEIVER),
                        cryptoCreate(OTHER_RECEIVER).balance(ONE_HBAR).maxAutomaticTokenAssociations(1),
                        tokenCreate(FUNGIBLE_TOKEN)
                                .supplyType(TokenSupplyType.FINITE)
                                .tokenType(FUNGIBLE_COMMON)
                                .treasury(TOKEN_TREASURY)
                                .maxSupply(10000)
                                .initialSupply(5000),
                        tokenCreate(NON_FUNGIBLE_TOKEN)
                                .supplyType(TokenSupplyType.FINITE)
                                .tokenType(NON_FUNGIBLE_UNIQUE)
                                .treasury(TOKEN_TREASURY)
                                .maxSupply(12L)
                                .supplyKey(SUPPLY_KEY)
                                .initialSupply(0L),
                        tokenCreate(TOKEN_WITH_CUSTOM_FEE)
                                .treasury(TOKEN_TREASURY)
                                .supplyType(TokenSupplyType.FINITE)
                                .initialSupply(1000)
                                .maxSupply(5000)
                                .withCustom(fixedHtsFee(10, "0.0.0", TOKEN_TREASURY)),
                        mintToken(
                                NON_FUNGIBLE_TOKEN,
                                List.of(ByteString.copyFromUtf8("a"), ByteString.copyFromUtf8("b"))))
                .when(
                        tokenAssociate(OWNER, FUNGIBLE_TOKEN, NON_FUNGIBLE_TOKEN, TOKEN_WITH_CUSTOM_FEE),
                        tokenAssociate(RECEIVER, FUNGIBLE_TOKEN, NON_FUNGIBLE_TOKEN, TOKEN_WITH_CUSTOM_FEE),
                        cryptoTransfer(
                                moving(1000, FUNGIBLE_TOKEN).between(TOKEN_TREASURY, OWNER),
                                moving(15, TOKEN_WITH_CUSTOM_FEE).between(TOKEN_TREASURY, OWNER),
                                movingUnique(NON_FUNGIBLE_TOKEN, 1L, 2L).between(TOKEN_TREASURY, OWNER)),
                        scheduleCreate(
                                        SCHEDULED_TXN,
                                        cryptoApproveAllowance()
                                                .addCryptoAllowance(OWNER, SPENDER, 10 * ONE_HBAR)
                                                .addTokenAllowance(OWNER, FUNGIBLE_TOKEN, SPENDER, 1500)
                                                .addTokenAllowance(OWNER, TOKEN_WITH_CUSTOM_FEE, SPENDER, 100)
                                                .addNftAllowance(OWNER, NON_FUNGIBLE_TOKEN, SPENDER, false, List.of(2L))
                                                .fee(ONE_HUNDRED_HBARS))
                                .waitForExpiry()
                                .withRelativeExpiry(SENDER_TXN, 8)
                                .recordingScheduledTxn())
                .then(
                        scheduleSign(SCHEDULED_TXN).alsoSigningWith(OWNER),
                        getScheduleInfo(SCHEDULED_TXN)
                                .hasScheduleId(SCHEDULED_TXN)
                                .hasWaitForExpiry()
                                .isNotExecuted()
                                .isNotDeleted()
                                .hasRelativeExpiry(SENDER_TXN, 8)
                                .hasRecordedScheduledTxn(),
                        getAccountDetails(OWNER)
                                .payingWith(GENESIS)
                                .has(accountDetailsWith()
                                        .cryptoAllowancesCount(0)
                                        .tokenAllowancesCount(0)),
                        getTokenNftInfo(NON_FUNGIBLE_TOKEN, 2L).hasNoSpender(),
                        sleepFor(12_000L),
                        cryptoCreate("foo").via("TRIGGERING_TXN"),
                        getScheduleInfo(SCHEDULED_TXN).hasCostAnswerPrecheck(INVALID_SCHEDULE_ID),
                        getAccountDetails(OWNER)
                                .payingWith(GENESIS)
                                .has(accountDetailsWith()
                                        .cryptoAllowancesCount(1)
                                        .cryptoAllowancesContaining(SPENDER, 10 * ONE_HBAR)
                                        .tokenAllowancesCount(2)
                                        .tokenAllowancesContaining(FUNGIBLE_TOKEN, SPENDER, 1500L)
                                        .tokenAllowancesContaining(TOKEN_WITH_CUSTOM_FEE, SPENDER, 100L)),
                        getTokenNftInfo(NON_FUNGIBLE_TOKEN, 2L).hasSpenderID(SPENDER));
    }

    private HapiSpec txnsUsingHip583FunctionalitiesAreNotAcceptedWhenFlagsAreDisabled() {
        final Map<String, String> startingProps = new HashMap<>();
        return defaultHapiSpec("txnsUsingHip583FunctionalitiesAreNotAcceptedWhenFlagsAreDisabled")
                .given(
                        remembering(
                                startingProps, LAZY_CREATION_ENABLED, CRYPTO_CREATE_WITH_ALIAS_AND_EVM_ADDRESS_ENABLED),
                        overridingTwo(
                                LAZY_CREATION_ENABLED, FALSE_VALUE,
                                CRYPTO_CREATE_WITH_ALIAS_AND_EVM_ADDRESS_ENABLED, FALSE_VALUE),
                        newKeyNamed(SECP_256K1_SOURCE_KEY).shape(SECP_256K1_SHAPE),
                        newKeyNamed(ED_25519_KEY).shape(KeyShape.ED25519))
                .when(withOpContext((spec, opLog) -> {
                    final var ecdsaKey = spec.registry().getKey(SECP_256K1_SOURCE_KEY);
                    // create with ECDSA alias and no key
                    final var op =
                            cryptoCreate(ACCOUNT).alias(ecdsaKey.toByteString()).hasPrecheck(NOT_SUPPORTED);
                    // create with EVM address alias and no key
                    final var tmp = ecdsaKey.getECDSASecp256K1().toByteArray();
                    final var evmAddress = ByteString.copyFrom(recoverAddressFromPubKey(tmp));
                    final var op2 = cryptoCreate(ACCOUNT).alias(evmAddress).hasPrecheck(NOT_SUPPORTED);
                    // create with ED alias and no key
                    final var ed25519Key = spec.registry().getKey(ED_25519_KEY);
                    final var op3 = cryptoCreate(ACCOUNT)
                            .alias(ed25519Key.toByteString())
                            .hasPrecheck(NOT_SUPPORTED);
                    // create with evm address alias and ECDSA key
                    final var op4 = cryptoCreate(ACCOUNT)
                            .key(SECP_256K1_SOURCE_KEY)
                            .alias(evmAddress)
                            .hasPrecheck(NOT_SUPPORTED);
                    // create with ED alias and ED key
                    final var op5 = cryptoCreate(ACCOUNT)
                            .key(ED_25519_KEY)
                            .alias(ed25519Key.toByteString())
                            .hasPrecheck(NOT_SUPPORTED);
                    // create with ECDSA alias and key
                    final var op6 = cryptoCreate(ACCOUNT)
                            .key(SECP_256K1_SOURCE_KEY)
                            .alias(ecdsaKey.toByteString())
                            .hasPrecheck(NOT_SUPPORTED);
                    // assert that an account created with ECDSA key and no alias
                    // does not automagically set alias to evm address
                    final var op7 = cryptoCreate(ACCOUNT).key(SECP_256K1_SOURCE_KEY);
                    var hapiGetAccountInfo = getAccountInfo(ACCOUNT)
                            .has(accountWith().key(SECP_256K1_SOURCE_KEY).noAlias());
                    allRunFor(spec, op, op2, op3, op4, op5, op6, op7, hapiGetAccountInfo);
                }))
                .then(overridingAllOfDeferred(() -> startingProps));
    }

    private HapiSpec maxAutoAssociationSpec() {
        final int MONOGAMOUS_NETWORK = 1;
        final int maxAutoAssociations = 100;
        final int ADVENTUROUS_NETWORK = 1_000;
        final String user1 = "user1";

        return defaultHapiSpec("MaxAutoAssociationSpec")
                .given(overridingTwo(
                        ASSOCIATIONS_LIMIT_PROPERTY, TRUE_VALUE, "tokens.maxPerAccount", "" + MONOGAMOUS_NETWORK))
                .when()
                .then(
                        cryptoCreate(user1)
                                .balance(ONE_HBAR)
                                .maxAutomaticTokenAssociations(maxAutoAssociations)
                                .hasPrecheck(REQUESTED_NUM_AUTOMATIC_ASSOCIATIONS_EXCEEDS_ASSOCIATION_LIMIT),
                        // Default is NOT to limit associations
                        overriding(ASSOCIATIONS_LIMIT_PROPERTY, DEFAULT_ASSOCIATIONS_LIMIT),
                        cryptoCreate(user1).balance(ONE_HBAR).maxAutomaticTokenAssociations(maxAutoAssociations),
                        getAccountInfo(user1).hasMaxAutomaticAssociations(maxAutoAssociations),
                        // Restore default
                        overriding("tokens.maxPerAccount", "" + ADVENTUROUS_NETWORK));
    }

    public HapiSpec canDissociateFromMultipleExpiredTokens() {
        final var civilian = "civilian";
        final long initialSupply = 100L;
        final long nonZeroXfer = 10L;
        final var dissociateTxn = "dissociateTxn";
        final var numTokens = 10;
        final IntFunction<String> tokenNameFn = i -> "fungible" + i;
        final String[] assocOrder = new String[numTokens];
        Arrays.setAll(assocOrder, tokenNameFn);
        final String[] dissocOrder = new String[numTokens];
        Arrays.setAll(dissocOrder, i -> tokenNameFn.apply(numTokens - 1 - i));

        return defaultHapiSpec("CanDissociateFromMultipleExpiredTokens")
                .given(
                        overriding(LEDGER_AUTO_RENEW_PERIOD_MIN_DURATION, "1"),
                        cryptoCreate(TOKEN_TREASURY),
                        cryptoCreate(civilian).balance(0L),
                        blockingOrder(IntStream.range(0, numTokens)
                                .mapToObj(i -> tokenCreate(tokenNameFn.apply(i))
                                        .autoRenewAccount(DEFAULT_PAYER)
                                        .autoRenewPeriod(1L)
                                        .initialSupply(initialSupply)
                                        .treasury(TOKEN_TREASURY))
                                .toArray(HapiSpecOperation[]::new)),
                        tokenAssociate(civilian, List.of(assocOrder)),
                        blockingOrder(IntStream.range(0, numTokens)
                                .mapToObj(i -> cryptoTransfer(moving(nonZeroXfer, tokenNameFn.apply(i))
                                        .between(TOKEN_TREASURY, civilian)))
                                .toArray(HapiSpecOperation[]::new)))
                .when(sleepFor(1_000L), tokenDissociate(civilian, dissocOrder).via(dissociateTxn))
                .then(
                        getTxnRecord(dissociateTxn)
                                .hasPriority(recordWith().tokenTransfers(withOrderedTokenIds(assocOrder))),
                        overriding(LEDGER_AUTO_RENEW_PERIOD_MIN_DURATION, DEFAULT_MIN_AUTO_RENEW_PERIOD));
    }

    private HapiSpec cannotExceedAccountAllowanceLimit() {
        return defaultHapiSpec("CannotExceedAccountAllowanceLimit")
                .given(
                        overridingTwo(
                                HEDERA_ALLOWANCES_MAX_ACCOUNT_LIMIT, "3",
                                HEDERA_ALLOWANCES_MAX_TRANSACTION_LIMIT, "5"),
                        newKeyNamed(SUPPLY_KEY),
                        cryptoCreate(OWNER).balance(ONE_HUNDRED_HBARS).maxAutomaticTokenAssociations(10),
                        cryptoCreate(SPENDER).balance(ONE_HUNDRED_HBARS),
                        cryptoCreate(ANOTHER_SPENDER).balance(ONE_HUNDRED_HBARS),
                        cryptoCreate(SECOND_SPENDER).balance(ONE_HUNDRED_HBARS),
                        cryptoCreate(TOKEN_TREASURY)
                                .balance(100 * ONE_HUNDRED_HBARS)
                                .maxAutomaticTokenAssociations(10),
                        tokenCreate(FUNGIBLE_TOKEN)
                                .tokenType(FUNGIBLE_COMMON)
                                .supplyType(TokenSupplyType.FINITE)
                                .supplyKey(SUPPLY_KEY)
                                .maxSupply(1000L)
                                .initialSupply(10L)
                                .treasury(TOKEN_TREASURY),
                        tokenCreate(NON_FUNGIBLE_TOKEN)
                                .maxSupply(10L)
                                .initialSupply(0)
                                .supplyType(TokenSupplyType.FINITE)
                                .tokenType(NON_FUNGIBLE_UNIQUE)
                                .supplyKey(SUPPLY_KEY)
                                .treasury(TOKEN_TREASURY),
                        tokenAssociate(OWNER, FUNGIBLE_TOKEN),
                        tokenAssociate(OWNER, NON_FUNGIBLE_TOKEN),
                        mintToken(
                                        NON_FUNGIBLE_TOKEN,
                                        List.of(
                                                ByteString.copyFromUtf8("a"),
                                                ByteString.copyFromUtf8("b"),
                                                ByteString.copyFromUtf8("c")))
                                .via(NFT_TOKEN_MINT_TXN),
                        mintToken(FUNGIBLE_TOKEN, 500L).via(FUNGIBLE_TOKEN_MINT_TXN),
                        cryptoTransfer(
                                movingUnique(NON_FUNGIBLE_TOKEN, 1L, 2L, 3L).between(TOKEN_TREASURY, OWNER)))
                .when(
                        cryptoApproveAllowance()
                                .payingWith(OWNER)
                                .addCryptoAllowance(OWNER, SPENDER, 100L)
                                .addCryptoAllowance(OWNER, SECOND_SPENDER, 100L)
                                .addTokenAllowance(OWNER, FUNGIBLE_TOKEN, SPENDER, 100L)
                                .addNftAllowance(OWNER, NON_FUNGIBLE_TOKEN, SPENDER, false, List.of(1L))
                                .fee(ONE_HBAR),
                        getAccountDetails(OWNER)
                                .payingWith(GENESIS)
                                .has(accountDetailsWith()
                                        .cryptoAllowancesCount(2)
                                        .tokenAllowancesCount(1)
                                        .nftApprovedForAllAllowancesCount(0)))
                .then(
                        cryptoCreate(THIRD_SPENDER).balance(ONE_HUNDRED_HBARS),
                        cryptoApproveAllowance()
                                .payingWith(OWNER)
                                .addCryptoAllowance(OWNER, ANOTHER_SPENDER, 100L)
                                .fee(ONE_HBAR)
                                .hasKnownStatus(MAX_ALLOWANCES_EXCEEDED),
                        // reset
                        overridingTwo(
                                HEDERA_ALLOWANCES_MAX_TRANSACTION_LIMIT, "20",
                                HEDERA_ALLOWANCES_MAX_ACCOUNT_LIMIT, "100"));
    }

    private HapiSpec createAnAccountWithEVMAddressAliasAndECKey() {
        final Map<String, String> startingProps = new HashMap<>();
        return defaultHapiSpec("CreateAnAccountWithEVMAddressAliasAndECKey")
                .given(
                        remembering(
                                startingProps, LAZY_CREATION_ENABLED, CRYPTO_CREATE_WITH_ALIAS_AND_EVM_ADDRESS_ENABLED),
                        overridingTwo(
                                LAZY_CREATION_ENABLED,
                                TRUE_VALUE,
                                CRYPTO_CREATE_WITH_ALIAS_AND_EVM_ADDRESS_ENABLED,
                                TRUE_VALUE),
                        newKeyNamed(SECP_256K1_SOURCE_KEY).shape(SECP_256K1_SHAPE))
                .when(withOpContext((spec, opLog) -> {
                    final var ecdsaKey = spec.registry().getKey(SECP_256K1_SOURCE_KEY);
                    final var tmp = ecdsaKey.getECDSASecp256K1().toByteArray();
                    final var addressBytes = recoverAddressFromPubKey(tmp);
                    assert addressBytes.length > 0;
                    final var evmAddressBytes = ByteString.copyFrom(addressBytes);
                    final var op = cryptoCreate(ACCOUNT)
                            .key(SECP_256K1_SOURCE_KEY)
                            .alias(evmAddressBytes)
                            .balance(100 * ONE_HBAR)
                            .via("createTxn");
                    final var op2 = cryptoCreate(ACCOUNT)
                            .alias(ecdsaKey.toByteString())
                            .hasPrecheck(INVALID_ALIAS_KEY)
                            .balance(100 * ONE_HBAR);
                    final var op3 = cryptoCreate(ACCOUNT)
                            .alias(evmAddressBytes)
                            .hasPrecheck(INVALID_ALIAS_KEY)
                            .balance(100 * ONE_HBAR);
                    final var op4 = cryptoCreate(ANOTHER_ACCOUNT)
                            .key(SECP_256K1_SOURCE_KEY)
                            .balance(100 * ONE_HBAR);
                    final var op5 = cryptoCreate(ACCOUNT)
                            .key(SECP_256K1_SOURCE_KEY)
                            .alias(ByteString.copyFromUtf8("Invalid alias"))
                            .hasPrecheck(INVALID_ALIAS_KEY)
                            .balance(100 * ONE_HBAR);
                    final var op6 = cryptoCreate(ACCOUNT)
                            .key(SECP_256K1_SOURCE_KEY)
                            .alias(evmAddressBytes)
                            .balance(100 * ONE_HBAR)
                            .hasPrecheck(INVALID_ALIAS_KEY);

                    allRunFor(spec, op, op2, op3, op4, op5, op6);
                    var hapiGetAccountInfo = getAliasedAccountInfo(evmAddressBytes)
                            .has(accountWith()
                                    .key(SECP_256K1_SOURCE_KEY)
                                    .autoRenew(THREE_MONTHS_IN_SECONDS)
                                    .receiverSigReq(false));
                    var hapiGetAnotherAccountInfo = getAccountInfo(ANOTHER_ACCOUNT)
                            .has(accountWith()
                                    .key(SECP_256K1_SOURCE_KEY)
                                    .noAlias()
                                    .autoRenew(THREE_MONTHS_IN_SECONDS)
                                    .receiverSigReq(false));
                    final var getTxnRecord =
                            getTxnRecord("createTxn").hasPriority(recordWith().hasNoAlias());
                    allRunFor(spec, hapiGetAccountInfo, hapiGetAnotherAccountInfo, getTxnRecord);
                }))
                .then(overridingAllOfDeferred(() -> startingProps));
    }

    private HapiSpec cannotExceedAllowancesTransactionLimit() {
        return defaultHapiSpec("CannotExceedAllowancesTransactionLimit")
                .given(
                        newKeyNamed(SUPPLY_KEY),
                        overridingTwo(
                                HEDERA_ALLOWANCES_MAX_TRANSACTION_LIMIT, "4",
                                HEDERA_ALLOWANCES_MAX_ACCOUNT_LIMIT, "5"),
                        cryptoCreate(OWNER).balance(ONE_HUNDRED_HBARS).maxAutomaticTokenAssociations(10),
                        cryptoCreate(SPENDER).balance(ONE_HUNDRED_HBARS),
                        cryptoCreate(ANOTHER_SPENDER).balance(ONE_HUNDRED_HBARS),
                        cryptoCreate(SECOND_SPENDER).balance(ONE_HUNDRED_HBARS),
                        cryptoCreate(TOKEN_TREASURY)
                                .balance(100 * ONE_HUNDRED_HBARS)
                                .maxAutomaticTokenAssociations(10),
                        tokenCreate(FUNGIBLE_TOKEN)
                                .tokenType(FUNGIBLE_COMMON)
                                .supplyType(TokenSupplyType.FINITE)
                                .supplyKey(SUPPLY_KEY)
                                .maxSupply(1000L)
                                .initialSupply(10L)
                                .treasury(TOKEN_TREASURY),
                        tokenCreate(NON_FUNGIBLE_TOKEN)
                                .maxSupply(10L)
                                .initialSupply(0)
                                .supplyType(TokenSupplyType.FINITE)
                                .tokenType(NON_FUNGIBLE_UNIQUE)
                                .supplyKey(SUPPLY_KEY)
                                .treasury(TOKEN_TREASURY),
                        tokenAssociate(OWNER, FUNGIBLE_TOKEN),
                        tokenAssociate(OWNER, NON_FUNGIBLE_TOKEN),
                        mintToken(
                                        NON_FUNGIBLE_TOKEN,
                                        List.of(
                                                ByteString.copyFromUtf8("a"),
                                                ByteString.copyFromUtf8("b"),
                                                ByteString.copyFromUtf8("c")))
                                .via(NFT_TOKEN_MINT_TXN),
                        mintToken(FUNGIBLE_TOKEN, 500L).via(FUNGIBLE_TOKEN_MINT_TXN),
                        cryptoTransfer(
                                movingUnique(NON_FUNGIBLE_TOKEN, 1L, 2L, 3L).between(TOKEN_TREASURY, OWNER)))
                .when(
                        cryptoApproveAllowance()
                                .payingWith(OWNER)
                                .addCryptoAllowance(OWNER, SPENDER, 100L)
                                .addCryptoAllowance(OWNER, ANOTHER_SPENDER, 100L)
                                .addCryptoAllowance(OWNER, SECOND_SPENDER, 100L)
                                .addTokenAllowance(OWNER, FUNGIBLE_TOKEN, SPENDER, 100L)
                                .addNftAllowance(OWNER, NON_FUNGIBLE_TOKEN, SPENDER, false, List.of(1L))
                                .hasPrecheck(MAX_ALLOWANCES_EXCEEDED),
                        cryptoApproveAllowance()
                                .payingWith(OWNER)
                                .addNftAllowance(OWNER, NON_FUNGIBLE_TOKEN, SPENDER, false, List.of(1L, 1L, 1L, 1L, 1L))
                                .hasPrecheck(MAX_ALLOWANCES_EXCEEDED),
                        cryptoApproveAllowance()
                                .payingWith(OWNER)
                                .addCryptoAllowance(OWNER, SPENDER, 100L)
                                .addCryptoAllowance(OWNER, SPENDER, 200L)
                                .addCryptoAllowance(OWNER, SPENDER, 100L)
                                .addCryptoAllowance(OWNER, SPENDER, 200L)
                                .addCryptoAllowance(OWNER, SPENDER, 200L)
                                .hasPrecheck(MAX_ALLOWANCES_EXCEEDED),
                        cryptoApproveAllowance()
                                .payingWith(OWNER)
                                .addTokenAllowance(OWNER, FUNGIBLE_TOKEN, SPENDER, 100L)
                                .addTokenAllowance(OWNER, FUNGIBLE_TOKEN, SPENDER, 100L)
                                .addTokenAllowance(OWNER, FUNGIBLE_TOKEN, SPENDER, 100L)
                                .addTokenAllowance(OWNER, FUNGIBLE_TOKEN, SPENDER, 100L)
                                .addTokenAllowance(OWNER, FUNGIBLE_TOKEN, SPENDER, 100L)
                                .hasPrecheck(MAX_ALLOWANCES_EXCEEDED))
                .then(
                        // reset
                        overridingTwo(
                                HEDERA_ALLOWANCES_MAX_TRANSACTION_LIMIT, "20",
                                HEDERA_ALLOWANCES_MAX_ACCOUNT_LIMIT, "100"));
    }

    private HapiSpec hollowAccountCompletionNotAcceptedWhenFlagIsDisabled() {
        final Map<String, String> startingProps = new HashMap<>();
        return defaultHapiSpec("HollowAccountCompletionNotAcceptedWhenFlagIsDisabled")
                .given(
                        remembering(startingProps, LAZY_CREATION_ENABLED),
                        overriding(LAZY_CREATION_ENABLED, TRUE),
                        newKeyNamed(SECP_256K1_SOURCE_KEY).shape(SECP_256K1_SHAPE),
                        cryptoCreate(LAZY_CREATE_SPONSOR).balance(INITIAL_BALANCE * ONE_HBAR),
                        cryptoCreate(CRYPTO_TRANSFER_RECEIVER).balance(INITIAL_BALANCE * ONE_HBAR))
                .when(withOpContext((spec, opLog) -> {
                    final var ecdsaKey = spec.registry()
                            .getKey(SECP_256K1_SOURCE_KEY)
                            .getECDSASecp256K1()
                            .toByteArray();
                    final var evmAddress = ByteString.copyFrom(recoverAddressFromPubKey(ecdsaKey));
                    final var op = cryptoTransfer(tinyBarsFromTo(LAZY_CREATE_SPONSOR, evmAddress, ONE_HUNDRED_HBARS))
                            .hasKnownStatus(SUCCESS)
                            .via(TRANSFER_TXN);
                    final var op2 = getAliasedAccountInfo(evmAddress)
                            .has(accountWith()
                                    .hasEmptyKey()
                                    .noAlias()
                                    .expectedBalanceWithChargedUsd(ONE_HUNDRED_HBARS, 0, 0)
                                    .autoRenew(THREE_MONTHS_IN_SECONDS)
                                    .receiverSigReq(false)
                                    .memo(LAZY_MEMO));
                    final HapiGetTxnRecord hapiGetTxnRecord =
                            getTxnRecord(TRANSFER_TXN).andAllChildRecords().logged();
                    allRunFor(spec, op, op2, hapiGetTxnRecord);

                    final AccountID newAccountID =
                            hapiGetTxnRecord.getChildRecord(0).getReceipt().getAccountID();
                    spec.registry().saveAccountId(SECP_256K1_SOURCE_KEY, newAccountID);
                }))
                .then(overriding(LAZY_CREATION_ENABLED, FALSE), withOpContext((spec, opLog) -> {
                    final var op3 = cryptoTransfer(
                                    tinyBarsFromTo(LAZY_CREATE_SPONSOR, CRYPTO_TRANSFER_RECEIVER, ONE_HUNDRED_HBARS))
                            .payingWith(SECP_256K1_SOURCE_KEY)
                            .sigMapPrefixes(uniqueWithFullPrefixesFor(SECP_256K1_SOURCE_KEY))
                            .hasPrecheck(INVALID_SIGNATURE)
                            .via(TRANSFER_TXN_2);

                    allRunFor(spec, op3);
                }));
    }

    private HapiSpec hollowAccountCreationChargesExpectedFees() {
        final long REDUCED_NODE_FEE = 2L;
        final long REDUCED_NETWORK_FEE = 3L;
        final long REDUCED_SERVICE_FEE = 3L;
        final long REDUCED_TOTAL_FEE = REDUCED_NODE_FEE + REDUCED_NETWORK_FEE + REDUCED_SERVICE_FEE;
        final var payer = "payer";
        final var secondKey = "secondKey";
        return propertyPreservingHapiSpec("hollowAccountCreationChargesExpectedFees")
                .preserving(LAZY_CREATION_ENABLED, CRYPTO_CREATE_WITH_ALIAS_AND_EVM_ADDRESS_ENABLED)
                .given(
                        overridingTwo(
                                LAZY_CREATION_ENABLED,
                                "true",
                                CRYPTO_CREATE_WITH_ALIAS_AND_EVM_ADDRESS_ENABLED,
                                "true"),
                        newKeyNamed(SECP_256K1_SOURCE_KEY).shape(SECP_256K1_SHAPE),
                        newKeyNamed(secondKey).shape(SECP_256K1_SHAPE),
                        cryptoCreate(payer).balance(0L),
                        reduceFeeFor(
                                List.of(CryptoTransfer, CryptoUpdate, CryptoCreate),
                                REDUCED_NODE_FEE,
                                REDUCED_NETWORK_FEE,
                                REDUCED_SERVICE_FEE))
                .when(withOpContext((spec, opLog) -> {
<<<<<<< HEAD
=======
                    // crypto create fees check
                    final var ecdsaKey = spec.registry().getKey(SECP_256K1_SOURCE_KEY);
                    final var tmp = ecdsaKey.getECDSASecp256K1().toByteArray();
                    final var addressBytes = recoverAddressFromPubKey(tmp);
                    final var evmAddressBytes = ByteString.copyFrom(addressBytes);
                    final var op = cryptoCreate(ACCOUNT)
                            .alias(evmAddressBytes)
                            .payingWith(payer)
                            .hasKnownStatus(INSUFFICIENT_PAYER_BALANCE)
                            .balance(ONE_HUNDRED_HBARS);
                    final var op2 = cryptoTransfer(tinyBarsFromTo(GENESIS, payer, 2 * REDUCED_TOTAL_FEE));
                    final var op3 = cryptoCreate(ACCOUNT)
                            .alias(evmAddressBytes)
                            .payingWith(payer)
                            .hasKnownStatus(SUCCESS)
                            .balance(ONE_HUNDRED_HBARS);
                    final var op4 = getAccountBalance(payer).hasTinyBars(0).logged();
                    allRunFor(spec, op, op2, op3, op4);

>>>>>>> 0caf223d
                    // crypto transfer fees check
                    final HapiCryptoTransfer transferToPayerAgain =
                            cryptoTransfer(tinyBarsFromTo(GENESIS, payer, ONE_HUNDRED_HBARS + 2 * REDUCED_TOTAL_FEE));
                    final var secondEvmAddress = ByteString.copyFrom(recoverAddressFromPubKey(spec.registry()
                            .getKey(secondKey)
                            .getECDSASecp256K1()
                            .toByteArray()));
                    // try to create the hollow account without having enough
                    // balance to pay for the finalization (CryptoUpdate) fee
                    final var op5 = cryptoTransfer(tinyBarsFromTo(payer, secondEvmAddress, ONE_HUNDRED_HBARS))
                            .payingWith(payer)
                            .hasKnownStatus(INSUFFICIENT_PAYER_BALANCE)
                            .via(TRANSFER_TXN);
                    final var notExistingAccountInfo =
                            getAliasedAccountInfo(secondKey).hasCostAnswerPrecheck(INVALID_ACCOUNT_ID);
                    // transfer the needed balance for the finalization fee to the
                    // sponsor; we need + 2 * TOTAL_FEE, not 1, since we paid for
                    // the
                    // failed crypto transfer
                    final var op6 = cryptoTransfer(tinyBarsFromTo(GENESIS, payer, 2 * REDUCED_TOTAL_FEE));
                    // now the sponsor can successfully create the hollow account
                    final var op7 = cryptoTransfer(tinyBarsFromTo(payer, secondEvmAddress, ONE_HUNDRED_HBARS))
                            .payingWith(payer)
                            .hasKnownStatus(SUCCESS)
                            .via(TRANSFER_TXN);
                    final var op8 = getAliasedAccountInfo(secondKey)
                            .has(accountWith()
                                    .hasEmptyKey()
                                    .expectedBalanceWithChargedUsd(ONE_HUNDRED_HBARS, 0, 0)
                                    .autoRenew(THREE_MONTHS_IN_SECONDS)
                                    .receiverSigReq(false)
                                    .memo(LAZY_MEMO));
                    final var op9 = getAccountBalance(payer).hasTinyBars(0).logged();
                    allRunFor(
                            spec,
                            transferToPayerAgain,
                            op5,
                            notExistingAccountInfo,
                            op6,
                            op7,
                            op8,
                            op9,
                            uploadDefaultFeeSchedules(GENESIS));
                }))
                .then(uploadDefaultFeeSchedules(GENESIS));
    }

    private HapiSpec hollowAccountCompletionWithEthereumTransaction() {
        final Map<String, String> startingProps = new HashMap<>();
        final String CONTRACT = "Fuse";
        return defaultHapiSpec("HollowAccountCompletionWithEthereumTransaction")
                .given(
                        remembering(startingProps, LAZY_CREATION_ENABLED, CHAIN_ID_PROP),
                        overridingTwo(LAZY_CREATION_ENABLED, TRUE, CHAIN_ID_PROP, "298"),
                        newKeyNamed(SECP_256K1_SOURCE_KEY).shape(SECP_256K1_SHAPE),
                        cryptoCreate(RELAYER).balance(6 * ONE_MILLION_HBARS),
                        cryptoCreate(LAZY_CREATE_SPONSOR).balance(INITIAL_BALANCE * ONE_HBAR),
                        uploadInitCode(CONTRACT))
                .when()
                .then(withOpContext((spec, opLog) -> {
                    final var ecdsaKey = spec.registry()
                            .getKey(SECP_256K1_SOURCE_KEY)
                            .getECDSASecp256K1()
                            .toByteArray();
                    final var evmAddress = ByteString.copyFrom(recoverAddressFromPubKey(ecdsaKey));
                    final var op = cryptoTransfer(
                                    tinyBarsFromTo(LAZY_CREATE_SPONSOR, evmAddress, 2 * ONE_HUNDRED_HBARS))
                            .hasKnownStatus(SUCCESS)
                            .via(TRANSFER_TXN);

                    final HapiGetTxnRecord hapiGetTxnRecord =
                            getTxnRecord(TRANSFER_TXN).andAllChildRecords().logged();
                    allRunFor(spec, op, hapiGetTxnRecord);

                    final AccountID newAccountID =
                            hapiGetTxnRecord.getChildRecord(0).getReceipt().getAccountID();
                    spec.registry().saveAccountId(SECP_256K1_SOURCE_KEY, newAccountID);

                    final var op2 = ethereumContractCreate(CONTRACT)
                            .type(EthTxData.EthTransactionType.LEGACY_ETHEREUM)
                            .gasLimit(1_000_000)
                            .signingWith(SECP_256K1_SOURCE_KEY)
                            .payingWith(RELAYER)
                            .hasKnownStatus(SUCCESS)
                            .via(TRANSFER_TXN_2);

                    final var op3 = getAliasedAccountInfo(evmAddress)
                            .has(accountWith().key(SECP_256K1_SOURCE_KEY).noAlias());

                    final HapiGetTxnRecord hapiGetSecondTxnRecord =
                            getTxnRecord(TRANSFER_TXN_2).andAllChildRecords().logged();

                    allRunFor(spec, op2, op3, hapiGetSecondTxnRecord);
                }));
<<<<<<< HEAD
=======
    }

    private HapiSpec contractDeployAfterEthereumTransferLazyCreate() {
        final var RECIPIENT_KEY = LAZY_ACCOUNT_RECIPIENT;
        final var lazyCreateTxn = PAY_TXN;
        return propertyPreservingHapiSpec("contractDeployAfterEthereumTransferLazyCreate")
                .preserving(CHAIN_ID_PROP, LAZY_CREATE_PROPERTY_NAME, CONTRACTS_EVM_VERSION_PROP)
                .given(
                        overridingThree(
                                CHAIN_ID_PROP,
                                "298",
                                LAZY_CREATE_PROPERTY_NAME,
                                "true",
                                CONTRACTS_EVM_VERSION_PROP,
                                V_0_34),
                        newKeyNamed(SECP_256K1_SOURCE_KEY).shape(SECP_256K1_SHAPE),
                        newKeyNamed(RECIPIENT_KEY).shape(SECP_256K1_SHAPE),
                        cryptoCreate(RELAYER).balance(6 * ONE_MILLION_HBARS),
                        cryptoTransfer(tinyBarsFromAccountToAlias(GENESIS, SECP_256K1_SOURCE_KEY, ONE_HUNDRED_HBARS))
                                .via(AUTO_ACCOUNT),
                        getTxnRecord(AUTO_ACCOUNT).andAllChildRecords(),
                        uploadInitCode(FACTORY_MIRROR_CONTRACT))
                .when(withOpContext((spec, opLog) -> allRunFor(
                        spec,
                        TxnVerbs.ethereumCryptoTransferToAlias(
                                        spec.registry().getKey(RECIPIENT_KEY).getECDSASecp256K1(), FIVE_HBARS)
                                .type(EthTxData.EthTransactionType.EIP1559)
                                .signingWith(SECP_256K1_SOURCE_KEY)
                                .payingWith(RELAYER)
                                .nonce(0L)
                                .maxFeePerGas(0L)
                                .maxGasAllowance(FIVE_HBARS)
                                .gasLimit(2_000_000L)
                                .via(lazyCreateTxn)
                                .hasKnownStatus(SUCCESS),
                        getTxnRecord(lazyCreateTxn).andAllChildRecords().logged())))
                .then(withOpContext((spec, opLog) -> {
                    final var contractCreateTxn = contractCreate(FACTORY_MIRROR_CONTRACT)
                            .via(CREATE_TX)
                            .balance(20);

                    final var expectedTxnRecord = getTxnRecord(CREATE_TX)
                            .hasPriority(recordWith()
                                    .contractCreateResult(
                                            ContractFnResultAsserts.resultWith().createdContractIdsCount(2)))
                            .logged();

                    allRunFor(spec, contractCreateTxn, expectedTxnRecord);
                }));
    }

    private HapiSpec contractCallAfterEthereumTransferLazyCreate() {
        final var RECIPIENT_KEY = LAZY_ACCOUNT_RECIPIENT;
        final var lazyCreateTxn = PAY_TXN;
        return propertyPreservingHapiSpec("contractCallAfterEthereumTransferLazyCreate")
                .preserving(CHAIN_ID_PROP, LAZY_CREATE_PROPERTY_NAME, CONTRACTS_EVM_VERSION_PROP)
                .given(
                        overridingThree(
                                CHAIN_ID_PROP,
                                "298",
                                LAZY_CREATE_PROPERTY_NAME,
                                "true",
                                CONTRACTS_EVM_VERSION_PROP,
                                V_0_34),
                        newKeyNamed(SECP_256K1_SOURCE_KEY).shape(SECP_256K1_SHAPE),
                        newKeyNamed(RECIPIENT_KEY).shape(SECP_256K1_SHAPE),
                        cryptoCreate(RELAYER).balance(6 * ONE_MILLION_HBARS),
                        cryptoTransfer(tinyBarsFromAccountToAlias(GENESIS, SECP_256K1_SOURCE_KEY, ONE_HUNDRED_HBARS))
                                .via(AUTO_ACCOUNT),
                        getTxnRecord(AUTO_ACCOUNT).andAllChildRecords(),
                        uploadInitCode(FACTORY_MIRROR_CONTRACT),
                        contractCreate(FACTORY_MIRROR_CONTRACT).via(CREATE_TX).balance(20))
                .when(withOpContext((spec, opLog) -> allRunFor(
                        spec,
                        TxnVerbs.ethereumCryptoTransferToAlias(
                                        spec.registry().getKey(RECIPIENT_KEY).getECDSASecp256K1(), FIVE_HBARS)
                                .type(EthTxData.EthTransactionType.EIP1559)
                                .signingWith(SECP_256K1_SOURCE_KEY)
                                .payingWith(RELAYER)
                                .nonce(0L)
                                .maxFeePerGas(0L)
                                .maxGasAllowance(FIVE_HBARS)
                                .gasLimit(2_000_000L)
                                .via(lazyCreateTxn)
                                .hasKnownStatus(SUCCESS),
                        getTxnRecord(lazyCreateTxn).logged())))
                .then(withOpContext((spec, opLog) -> {
                    final var contractCallTxn = contractCall(FACTORY_MIRROR_CONTRACT, "createChild", BigInteger.TEN)
                            .via("callTX");

                    final var expectedContractCallRecord = getTxnRecord("callTX")
                            .hasPriority(recordWith()
                                    .contractCallResult(
                                            ContractFnResultAsserts.resultWith().createdContractIdsCount(1)))
                            .logged();

                    allRunFor(spec, contractCallTxn, expectedContractCallRecord);
                }));
>>>>>>> 0caf223d
    }

    private HapiSpec lazyCreateViaEthereumCryptoTransfer() {
        final var RECIPIENT_KEY = LAZY_ACCOUNT_RECIPIENT;
        final var lazyCreateTxn = PAY_TXN;
        final var failedLazyCreateTxn = "failedLazyCreateTxn";
        return propertyPreservingHapiSpec("lazyCreateViaEthereumCryptoTransfer")
                .preserving(CHAIN_ID_PROP, LAZY_CREATE_PROPERTY_NAME, CONTRACTS_EVM_VERSION_PROP)
                .given(
                        overridingThree(
                                CHAIN_ID_PROP,
                                "298",
                                LAZY_CREATE_PROPERTY_NAME,
                                "true",
                                CONTRACTS_EVM_VERSION_PROP,
                                V_0_34),
                        newKeyNamed(SECP_256K1_SOURCE_KEY).shape(SECP_256K1_SHAPE),
                        newKeyNamed(RECIPIENT_KEY).shape(SECP_256K1_SHAPE),
                        cryptoCreate(RELAYER).balance(6 * ONE_MILLION_HBARS),
                        cryptoTransfer(tinyBarsFromAccountToAlias(GENESIS, SECP_256K1_SOURCE_KEY, ONE_HUNDRED_HBARS))
<<<<<<< HEAD
                                .via("autoAccount"),
                        getTxnRecord("autoAccount").andAllChildRecords())
=======
                                .via(AUTO_ACCOUNT),
                        getTxnRecord(AUTO_ACCOUNT).andAllChildRecords())
>>>>>>> 0caf223d
                .when(withOpContext((spec, opLog) -> allRunFor(
                        spec,
                        TxnVerbs.ethereumCryptoTransferToAlias(
                                        spec.registry().getKey(RECIPIENT_KEY).getECDSASecp256K1(), FIVE_HBARS)
                                .type(EthTxData.EthTransactionType.EIP1559)
                                .signingWith(SECP_256K1_SOURCE_KEY)
                                .payingWith(RELAYER)
                                .nonce(0)
                                .maxFeePerGas(0L)
                                .maxGasAllowance(FIVE_HBARS)
                                .gasLimit(200_000L)
                                .via(failedLazyCreateTxn)
                                .hasKnownStatus(INSUFFICIENT_GAS),
                        TxnVerbs.ethereumCryptoTransferToAlias(
                                        spec.registry().getKey(RECIPIENT_KEY).getECDSASecp256K1(), FIVE_HBARS)
                                .type(EthTxData.EthTransactionType.EIP1559)
                                .signingWith(SECP_256K1_SOURCE_KEY)
                                .payingWith(RELAYER)
                                .nonce(1)
                                .maxFeePerGas(0L)
                                .maxGasAllowance(FIVE_HBARS)
                                .gasLimit(2_000_000L)
                                .via(lazyCreateTxn)
                                .hasKnownStatus(SUCCESS))))
                .then(withOpContext((spec, opLog) -> {
                    final var failedLazyTxnRecord = getTxnRecord(failedLazyCreateTxn)
                            .hasPriority(recordWith()
                                    .targetedContractId(ContractID.newBuilder().getDefaultInstanceForType()))
                            .logged();
                    final var failedLazyTxnChildRecordsCheck =
                            emptyChildRecordsCheck(failedLazyCreateTxn, INSUFFICIENT_GAS);
                    allRunFor(spec, failedLazyTxnRecord, failedLazyTxnChildRecordsCheck);

                    final var ecdsaSecp256K1 =
                            spec.registry().getKey(RECIPIENT_KEY).getECDSASecp256K1();
                    final var aliasAsByteString =
                            ByteStringUtils.wrapUnsafely(recoverAddressFromPubKey(ecdsaSecp256K1.toByteArray()));
                    AtomicReference<AccountID> lazyAccountIdReference = new AtomicReference<>();
                    final var lazyAccountInfoCheck = getAliasedAccountInfo(aliasAsByteString)
                            .logged()
                            .has(accountWith().balance(FIVE_HBARS).key(EMPTY_KEY))
                            .exposingIdTo(lazyAccountIdReference::set);
                    allRunFor(spec, lazyAccountInfoCheck);
                    final var id = ContractID.newBuilder()
                            .setContractNum(lazyAccountIdReference.get().getAccountNum())
                            .setShardNum(lazyAccountIdReference.get().getShardNum())
                            .setRealmNum(lazyAccountIdReference.get().getRealmNum())
                            .build();
                    final var payTxn = getTxnRecord(lazyCreateTxn)
                            .hasPriority(recordWith()
                                    .targetedContractId(id)
                                    .contractCallResult(
                                            ContractFnResultAsserts.resultWith().contract(asContractString(id))))
                            .andAllChildRecords()
                            .logged();
                    final var childRecordsCheck = childRecordsCheck(
                            lazyCreateTxn,
                            SUCCESS,
                            recordWith().status(SUCCESS).memo(LAZY_MEMO).alias(ByteString.EMPTY));
                    allRunFor(spec, payTxn, childRecordsCheck);
                }));
    }

    private HapiSpec hollowAccountCompletionWithSimultaniousPropertiesUpdate() {
        return propertyPreservingHapiSpec("hollowAccountCompletionWithSimultaniousPropertiesUpdate")
                .preserving(LAZY_CREATION_ENABLED)
                .given(
                        overriding(LAZY_CREATION_ENABLED, TRUE),
                        newKeyNamed(SECP_256K1_SOURCE_KEY).shape(SECP_256K1_SHAPE),
                        cryptoCreate(LAZY_CREATE_SPONSOR).balance(INITIAL_BALANCE * ONE_HBAR),
                        cryptoCreate(CRYPTO_TRANSFER_RECEIVER).balance(INITIAL_BALANCE * ONE_HBAR))
                .when(withOpContext((spec, opLog) -> {
                    final var ecdsaKey = spec.registry()
                            .getKey(SECP_256K1_SOURCE_KEY)
                            .getECDSASecp256K1()
                            .toByteArray();
                    final var evmAddress = ByteString.copyFrom(recoverAddressFromPubKey(ecdsaKey));
                    final var op = cryptoTransfer(tinyBarsFromTo(LAZY_CREATE_SPONSOR, evmAddress, ONE_HUNDRED_HBARS))
                            .hasKnownStatus(SUCCESS)
                            .via(TRANSFER_TXN);

                    final HapiGetTxnRecord hapiGetTxnRecord =
                            getTxnRecord(TRANSFER_TXN).andAllChildRecords().logged();

                    allRunFor(spec, op, hapiGetTxnRecord);

                    final AccountID newAccountID =
                            hapiGetTxnRecord.getChildRecord(0).getReceipt().getAccountID();
                    spec.registry().saveAccountId(SECP_256K1_SOURCE_KEY, newAccountID);
                }))
                .then(withOpContext((spec, opLog) -> {
                    final var op2 = fileUpdate(APP_PROPERTIES)
                            .payingWith(ADDRESS_BOOK_CONTROL)
                            .overridingProps(Map.of(LAZY_CREATION_ENABLED, "" + FALSE))
                            .deferStatusResolution();

                    final var op3 = cryptoTransfer(
                                    tinyBarsFromTo(LAZY_CREATE_SPONSOR, CRYPTO_TRANSFER_RECEIVER, ONE_HUNDRED_HBARS))
                            .payingWith(SECP_256K1_SOURCE_KEY)
                            .sigMapPrefixes(uniqueWithFullPrefixesFor(SECP_256K1_SOURCE_KEY))
                            .hasPrecheck(OK)
                            .hasKnownStatus(INVALID_PAYER_SIGNATURE)
                            .via(TRANSFER_TXN_2);

                    allRunFor(spec, op2, op3);
                }));
    }

    private long tinybarCostOfGas(final HapiSpec spec, final HederaFunctionality function, final long gasAmount) {
        final var gasThousandthsOfTinycentPrice = spec.fees()
                .getCurrentOpFeeData()
                .get(function)
                .get(DEFAULT)
                .getServicedata()
                .getGas();
        final var rates = spec.ratesProvider().rates();
        return (gasThousandthsOfTinycentPrice / 1000 * rates.getHbarEquiv()) / rates.getCentEquiv() * gasAmount;
    }

    @Override
    protected Logger getResultsLogger() {
        return log;
    }
}<|MERGE_RESOLUTION|>--- conflicted
+++ resolved
@@ -704,28 +704,6 @@
                                 REDUCED_NETWORK_FEE,
                                 REDUCED_SERVICE_FEE))
                 .when(withOpContext((spec, opLog) -> {
-<<<<<<< HEAD
-=======
-                    // crypto create fees check
-                    final var ecdsaKey = spec.registry().getKey(SECP_256K1_SOURCE_KEY);
-                    final var tmp = ecdsaKey.getECDSASecp256K1().toByteArray();
-                    final var addressBytes = recoverAddressFromPubKey(tmp);
-                    final var evmAddressBytes = ByteString.copyFrom(addressBytes);
-                    final var op = cryptoCreate(ACCOUNT)
-                            .alias(evmAddressBytes)
-                            .payingWith(payer)
-                            .hasKnownStatus(INSUFFICIENT_PAYER_BALANCE)
-                            .balance(ONE_HUNDRED_HBARS);
-                    final var op2 = cryptoTransfer(tinyBarsFromTo(GENESIS, payer, 2 * REDUCED_TOTAL_FEE));
-                    final var op3 = cryptoCreate(ACCOUNT)
-                            .alias(evmAddressBytes)
-                            .payingWith(payer)
-                            .hasKnownStatus(SUCCESS)
-                            .balance(ONE_HUNDRED_HBARS);
-                    final var op4 = getAccountBalance(payer).hasTinyBars(0).logged();
-                    allRunFor(spec, op, op2, op3, op4);
-
->>>>>>> 0caf223d
                     // crypto transfer fees check
                     final HapiCryptoTransfer transferToPayerAgain =
                             cryptoTransfer(tinyBarsFromTo(GENESIS, payer, ONE_HUNDRED_HBARS + 2 * REDUCED_TOTAL_FEE));
@@ -820,8 +798,6 @@
 
                     allRunFor(spec, op2, op3, hapiGetSecondTxnRecord);
                 }));
-<<<<<<< HEAD
-=======
     }
 
     private HapiSpec contractDeployAfterEthereumTransferLazyCreate() {
@@ -920,7 +896,6 @@
 
                     allRunFor(spec, contractCallTxn, expectedContractCallRecord);
                 }));
->>>>>>> 0caf223d
     }
 
     private HapiSpec lazyCreateViaEthereumCryptoTransfer() {
@@ -941,13 +916,8 @@
                         newKeyNamed(RECIPIENT_KEY).shape(SECP_256K1_SHAPE),
                         cryptoCreate(RELAYER).balance(6 * ONE_MILLION_HBARS),
                         cryptoTransfer(tinyBarsFromAccountToAlias(GENESIS, SECP_256K1_SOURCE_KEY, ONE_HUNDRED_HBARS))
-<<<<<<< HEAD
-                                .via("autoAccount"),
-                        getTxnRecord("autoAccount").andAllChildRecords())
-=======
                                 .via(AUTO_ACCOUNT),
                         getTxnRecord(AUTO_ACCOUNT).andAllChildRecords())
->>>>>>> 0caf223d
                 .when(withOpContext((spec, opLog) -> allRunFor(
                         spec,
                         TxnVerbs.ethereumCryptoTransferToAlias(
