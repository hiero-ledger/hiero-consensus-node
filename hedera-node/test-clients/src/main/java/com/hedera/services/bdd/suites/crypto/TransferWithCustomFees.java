/*
 * Copyright (C) 2021-2024 Hedera Hashgraph, LLC
 *
 * Licensed under the Apache License, Version 2.0 (the "License");
 * you may not use this file except in compliance with the License.
 * You may obtain a copy of the License at
 *
 *      http://www.apache.org/licenses/LICENSE-2.0
 *
 * Unless required by applicable law or agreed to in writing, software
 * distributed under the License is distributed on an "AS IS" BASIS,
 * WITHOUT WARRANTIES OR CONDITIONS OF ANY KIND, either express or implied.
 * See the License for the specific language governing permissions and
 * limitations under the License.
 */

package com.hedera.services.bdd.suites.crypto;

import com.hedera.node.app.hapi.utils.ByteStringUtils;
import com.hedera.services.bdd.junit.HapiTest;
import com.hedera.services.bdd.junit.HapiTestSuite;
import com.hedera.services.bdd.spec.HapiSpec;
import com.hedera.services.bdd.suites.HapiSuite;
import com.hederahashgraph.api.proto.java.ResponseCodeEnum;
import com.hederahashgraph.api.proto.java.TokenSupplyType;
import com.hederahashgraph.api.proto.java.TokenType;
import org.apache.logging.log4j.LogManager;
import org.apache.logging.log4j.Logger;
import org.junit.jupiter.api.Tag;

import java.util.Arrays;
import java.util.List;
import java.util.OptionalLong;

import static com.hedera.services.bdd.junit.TestTags.CRYPTO;
import static com.hedera.services.bdd.spec.HapiSpec.defaultHapiSpec;
import static com.hedera.services.bdd.spec.assertions.AccountDetailsAsserts.accountDetailsWith;
import static com.hedera.services.bdd.spec.queries.QueryVerbs.getAccountBalance;
import static com.hedera.services.bdd.spec.queries.QueryVerbs.getAccountDetails;
import static com.hedera.services.bdd.spec.queries.QueryVerbs.getTxnRecord;
import static com.hedera.services.bdd.spec.transactions.TxnVerbs.cryptoApproveAllowance;
import static com.hedera.services.bdd.spec.transactions.TxnVerbs.cryptoCreate;
import static com.hedera.services.bdd.spec.transactions.TxnVerbs.cryptoTransfer;
import static com.hedera.services.bdd.spec.transactions.TxnVerbs.mintToken;
import static com.hedera.services.bdd.spec.transactions.TxnVerbs.tokenAssociate;
import static com.hedera.services.bdd.spec.transactions.TxnVerbs.tokenCreate;
import static com.hedera.services.bdd.spec.transactions.token.CustomFeeSpecs.fixedHbarFee;
import static com.hedera.services.bdd.spec.transactions.token.CustomFeeSpecs.fixedHtsFee;
import static com.hedera.services.bdd.spec.transactions.token.CustomFeeSpecs.fractionalFee;
import static com.hedera.services.bdd.spec.transactions.token.TokenMovement.moving;
import static com.hedera.services.bdd.spec.transactions.token.TokenMovement.movingUnique;
import static com.hedera.services.bdd.spec.transactions.token.TokenMovement.movingUniqueWithAllowance;
import static com.hedera.services.bdd.spec.transactions.token.TokenMovement.movingWithAllowance;
import static com.hedera.services.bdd.spec.utilops.CustomSpecAssert.allRunFor;
import static com.hedera.services.bdd.spec.utilops.UtilVerbs.newKeyNamed;
<<<<<<< HEAD
import static com.hederahashgraph.api.proto.java.ResponseCodeEnum.SPENDER_DOES_NOT_HAVE_ALLOWANCE;
=======
import static com.hedera.services.bdd.spec.utilops.UtilVerbs.withOpContext;

import com.hedera.node.app.hapi.utils.ByteStringUtils;
import com.hedera.services.bdd.junit.HapiTest;
import com.hedera.services.bdd.junit.HapiTestSuite;
import com.hedera.services.bdd.spec.HapiSpec;
import com.hedera.services.bdd.spec.HapiSpecOperation;
import com.hedera.services.bdd.suites.HapiSuite;
import com.hederahashgraph.api.proto.java.ResponseCodeEnum;
import com.hederahashgraph.api.proto.java.TokenSupplyType;
import com.hederahashgraph.api.proto.java.TokenType;
import java.util.ArrayList;
import java.util.List;
import java.util.OptionalLong;
import org.apache.logging.log4j.LogManager;
import org.apache.logging.log4j.Logger;
import org.junit.jupiter.api.Tag;
>>>>>>> 7b3517be

@HapiTestSuite
@Tag(CRYPTO)
public class TransferWithCustomFees extends HapiSuite {
    private static final Logger log = LogManager.getLogger(TransferWithCustomFees.class);
    private static final long hbarFee = 1_000L;
    private static final long htsFee = 100L;
    private static final long tokenTotal = 1_000L;
    private static final long numerator = 1L;
    private static final long denominator = 10L;
    private static final long minHtsFee = 2L;
    private static final long maxHtsFee = 10L;

    private static final String fungibleToken = "fungibleWithCustomFees";
    private static final String fungibleToken2 = "fungibleWithCustomFees2";
    private static final String nonFungibleToken = "nonFungibleWithCustomFees";
    private static final String feeDenom = "denom";
    private static final String feeDenom2 = "denom2";
    private static final String hbarCollector = "hbarFee";
    private static final String htsCollector = "denomFee";
    private static final String htsCollector2 = "denomFee2";
    private static final String tokenReceiver = "receiver";
    private static final String tokenTreasury = "tokenTreasury";
    private static final String spender = "spender";
    private static final String NFT_KEY = "nftKey";
    private static final String tokenOwner = "tokenOwner";
    private static final String alice = "alice";
    private static final long aliceFee = 100L;
    private static final String bob = "bob";
    private static final long bobFee = 200L;
    private static final String carol = "carol";
    private static final long carolFee = 300L;

    public static void main(String... args) {
        new TransferWithCustomFees().runSuiteAsync();
    }

    @Override
    public List<HapiSpec> getSpecsInSuite() {
<<<<<<< HEAD
        return allOf(positiveTests(), negativeTests());
    }

    private List<HapiSpec> positiveTests() {
        return List.of(
                transferFungibleWithFixedHbarCustomFee(),
                transferFungibleWithFixedHtsCustomFees(),
                transferNonFungibleWithFixedHbarCustomFee(),
                transferNonFungibleWithFixedHtsCustomFee(),
                transferApprovedFungibleWithFixedHbarCustomFee(),
                transferApprovedFungibleWithFixedHtsCustomFeeAsOwner(),
                transferApprovedFungibleWithFixedHtsCustomFeeAsSpender(),
                transferApprovedNonFungibleWithFixedHbarCustomFee(),
                transferApprovedNonFungibleWithFixedHtsCustomFeeAsOwner(),
                transferApprovedNonFungibleWithFixedHtsCustomFeeAsSpender(),
                transferFungibleWithThreeFixedHtsCustomFeesWithoutAllCollectorsExempt(),
                transferFungibleWithThreeFixedHtsCustomFeesWithAllCollectorsExempt(),
                transferWithFractionalCustomFee(),
                transferWithInsufficientCustomFee());
    }

    private List<HapiSpec> negativeTests() {
        return Arrays.asList(
                transferFungibleWithFixedHtsCustomFeeNotEnoughBalanceFeeToken(),
                transferFungibleWithFixedHbarCustomFeeNotEnoughBalance(),
                transferNonFungibleWithFixedHtsCustomFeeNotEnoughBalanceFeeToken(),
                transferNonFungibleWithFixedHbarCustomFeeNotEnoughBalance(),
                transferApprovedFungibleWithFixedHbarCustomFeeNoAllowance(),
                transferApprovedFungibleWithFixedHtsCustomFeeNoAllowance(),
                transferApprovedNonFungibleWithFixedHbarCustomFeeNoAllowance(),
                transferApprovedNonFungibleWithFixedHtsCustomFeeNoAllowance());
=======
        return List.of(new HapiSpec[] {
            transferFungibleTokenWithFixedHbarCustomFees(),
            transferFungibleTokenWithFixedHtsCustomFees(),
            transferNonFungibleTokenWithFixedHbarCustomFees(),
            transferNonFungibleTokenWithFixedHtsCustomFees(),
            transferApprovedFungibleTokenWithFixedHbarCustomFee(),
            transferApprovedFungibleTokenWithFixedHtsCustomFeeAsOwner(),
            transferApprovedFungibleTokenWithFixedHtsCustomFeeAsSpender(),
            transferApprovedNonFungibleTokenWithFixedHbarCustomFee(),
            transferApprovedNonFungibleTokenWithFixedHtsCustomFeesAsOwner(),
            transferApprovedNonFungibleTokenWithFixedHtsCustomFeeAsSpender(),
            transferFungibleTokenWithThreeFixedHtsCustomFeesWithoutAllCollectorsExempt(),
            transferFungibleTokenWithThreeFixedHtsCustomFeesWithAllCollectorsExempt(),
            transferFungibleTokenWithFixedHtsCustomFees2Layers(),
            transferNonFungibleTokenWithFixedHtsCustomFees2Layers(),
            transferMaxFungibleTokenWith10FixedHtsCustomFees2Layers(),
            multipleTransfersWithMultipleCustomFees(),
            transferWithFractionalCustomFee(),
            transferWithInsufficientCustomFees()
        });
>>>>>>> 7b3517be
    }

    @HapiTest
    public HapiSpec transferFungibleWithFixedHbarCustomFee() {
        return defaultHapiSpec("transferFungibleWithFixedHbarCustomFee")
                .given(
                        cryptoCreate(hbarCollector).balance(0L),
                        cryptoCreate(tokenOwner).balance(ONE_MILLION_HBARS),
                        cryptoCreate(tokenReceiver),
                        cryptoCreate(tokenTreasury),
                        tokenCreate(fungibleToken)
                                .treasury(tokenTreasury)
                                .tokenType(TokenType.FUNGIBLE_COMMON)
                                .initialSupply(tokenTotal)
                                .withCustom(fixedHbarFee(hbarFee, hbarCollector)),
                        tokenAssociate(tokenReceiver, fungibleToken),
                        tokenAssociate(tokenOwner, fungibleToken),
                        cryptoTransfer(moving(1000, fungibleToken).between(tokenTreasury, tokenOwner)))
                .when(cryptoTransfer(moving(1, fungibleToken).between(tokenOwner, tokenReceiver))
                        .fee(ONE_HUNDRED_HBARS)
                        .via("hbarFixedFee")
                        .payingWith(tokenOwner))
                .then(withOpContext((spec, log) -> {
                    final var record = getTxnRecord("hbarFixedFee");
                    allRunFor(spec, record);
                    final var txFee = record.getResponseRecord().getTransactionFee();

                    getAccountBalance(tokenOwner)
                            .hasTinyBars(ONE_MILLION_HBARS - (txFee + hbarFee))
                            .hasTokenBalance(fungibleToken, 999);
                    getAccountBalance(tokenReceiver).hasTokenBalance(fungibleToken, 1);
                    getAccountBalance(hbarCollector).hasTinyBars(hbarFee);
                }));
    }

    @HapiTest
    public HapiSpec transferFungibleWithFixedHbarCustomFeeNotEnoughBalance() {
        return defaultHapiSpec("transferFungibleWithFixedHbarCustomFeeNotEnoughBalance")
                .given(
                        cryptoCreate(hbarCollector).balance(0L),
                        cryptoCreate(tokenOwner).balance(ONE_HUNDRED_HBARS),
                        cryptoCreate(tokenReceiver),
                        cryptoCreate(tokenTreasury),
                        tokenCreate(token)
                                .treasury(tokenTreasury)
                                .tokenType(TokenType.FUNGIBLE_COMMON)
                                .initialSupply(tokenTotal)
                                .withCustom(fixedHbarFee(ONE_HUNDRED_HBARS, hbarCollector)),
                        tokenAssociate(tokenReceiver, token),
                        tokenAssociate(tokenOwner, token),
                        cryptoTransfer(moving(tokenTotal, token).between(tokenTreasury, tokenOwner)))
                .when(cryptoTransfer(moving(1, token).between(tokenOwner, tokenReceiver))
                        .payingWith(tokenOwner)
                        .fee(ONE_HUNDRED_HBARS)
                        .hasKnownStatus(ResponseCodeEnum.INSUFFICIENT_ACCOUNT_BALANCE))
                .then(
                        getAccountBalance(tokenOwner).hasTokenBalance(token, tokenTotal),
                        getAccountBalance(tokenReceiver).hasTokenBalance(token, 0),
                        getAccountBalance(hbarCollector).hasTinyBars(0));
    }

    @HapiTest
    public HapiSpec transferFungibleWithFixedHtsCustomFees() {
        return defaultHapiSpec("transferFungibleWithFixedHtsCustomFees")
                .given(
                        cryptoCreate(htsCollector),
                        cryptoCreate(tokenOwner).balance(ONE_MILLION_HBARS),
                        cryptoCreate(tokenReceiver),
                        cryptoCreate(tokenTreasury),
                        tokenCreate(feeDenom).treasury(tokenOwner).initialSupply(tokenTotal),
                        tokenAssociate(htsCollector, feeDenom),
                        tokenCreate(fungibleToken)
                                .treasury(tokenTreasury)
                                .tokenType(TokenType.FUNGIBLE_COMMON)
                                .initialSupply(tokenTotal)
                                .withCustom(fixedHtsFee(htsFee, feeDenom, htsCollector)),
                        tokenAssociate(tokenReceiver, fungibleToken),
                        tokenAssociate(tokenOwner, fungibleToken),
                        cryptoTransfer(moving(1000, fungibleToken).between(tokenTreasury, tokenOwner)))
                .when(cryptoTransfer(moving(1, fungibleToken).between(tokenOwner, tokenReceiver))
                        .fee(ONE_HUNDRED_HBARS)
                        .payingWith(tokenOwner))
                .then(
                        getAccountBalance(tokenOwner)
                                .hasTokenBalance(fungibleToken, 999)
                                .hasTokenBalance(feeDenom, tokenTotal - htsFee),
                        getAccountBalance(tokenReceiver).hasTokenBalance(fungibleToken, 1),
                        getAccountBalance(htsCollector).hasTokenBalance(feeDenom, htsFee));
    }

    @HapiTest
    public HapiSpec transferFungibleWithFixedHtsCustomFeeNotEnoughBalanceFeeToken() {
        return defaultHapiSpec("transferFungibleWithFixedHtsCustomFeeNotEnoughBalanceFeeToken()")
                .given(
                        cryptoCreate(htsCollector),
                        cryptoCreate(tokenOwner).balance(ONE_MILLION_HBARS),
                        cryptoCreate(tokenReceiver),
                        cryptoCreate(tokenTreasury),
                        tokenCreate(feeDenom).treasury(tokenOwner).initialSupply(1),
                        tokenAssociate(htsCollector, feeDenom),
                        tokenCreate(token)
                                .treasury(tokenTreasury)
                                .tokenType(TokenType.FUNGIBLE_COMMON)
                                .initialSupply(tokenTotal)
                                .withCustom(fixedHtsFee(htsFee, feeDenom, htsCollector)),
                        tokenAssociate(tokenReceiver, token),
                        tokenAssociate(tokenOwner, token),
                        cryptoTransfer(moving(tokenTotal, token).between(tokenTreasury, tokenOwner)))
                .when(cryptoTransfer(moving(1, token).between(tokenOwner, tokenReceiver))
                        .payingWith(tokenOwner)
                        .fee(ONE_HUNDRED_HBARS)
                        .hasKnownStatus(ResponseCodeEnum.INSUFFICIENT_SENDER_ACCOUNT_BALANCE_FOR_CUSTOM_FEE))
                .then(
                        getAccountBalance(tokenOwner)
                                .hasTokenBalance(token, tokenTotal)
                                .hasTokenBalance(feeDenom, 1),
                        getAccountBalance(tokenReceiver).hasTokenBalance(token, 0),
                        getAccountBalance(htsCollector).hasTokenBalance(feeDenom, 0));
    }

    @HapiTest
    public HapiSpec transferNonFungibleWithFixedHbarCustomFee() {
        return defaultHapiSpec("transferNonFungibleWithFixedHbarCustomFee")
                .given(
                        newKeyNamed(NFT_KEY),
                        cryptoCreate(hbarCollector).balance(0L),
                        cryptoCreate(tokenOwner).balance(ONE_MILLION_HBARS),
                        cryptoCreate(tokenReceiver),
                        cryptoCreate(tokenTreasury),
                        tokenCreate(nonFungibleToken)
                                .treasury(tokenTreasury)
                                .tokenType(TokenType.NON_FUNGIBLE_UNIQUE)
                                .supplyKey(NFT_KEY)
                                .supplyType(TokenSupplyType.INFINITE)
                                .initialSupply(0)
                                .withCustom(fixedHbarFee(hbarFee, hbarCollector)),
                        mintToken(nonFungibleToken, List.of(ByteStringUtils.wrapUnsafely("meta1".getBytes()))),
                        tokenAssociate(tokenReceiver, nonFungibleToken),
                        tokenAssociate(tokenOwner, nonFungibleToken),
                        cryptoTransfer(movingUnique(nonFungibleToken, 1L).between(tokenTreasury, tokenOwner)))
                .when(cryptoTransfer(movingUnique(nonFungibleToken, 1L).between(tokenOwner, tokenReceiver))
                        .fee(ONE_HUNDRED_HBARS)
                        .via("hbarFixedFee")
                        .payingWith(tokenOwner))
                .then(withOpContext((spec, log) -> {
                    final var record = getTxnRecord("hbarFixedFee");
                    allRunFor(spec, record);
                    final var txFee = record.getResponseRecord().getTransactionFee();

                    getAccountBalance(tokenOwner)
                            .hasTinyBars(ONE_MILLION_HBARS - (txFee + hbarFee))
                            .hasTokenBalance(nonFungibleToken, 0);
                    getAccountBalance(tokenReceiver).hasTokenBalance(nonFungibleToken, 1);
                    getAccountBalance(hbarCollector).hasTinyBars(hbarFee);
                }));
    }

    @HapiTest
    public HapiSpec transferNonFungibleWithFixedHbarCustomFeeNotEnoughBalance() {
        return defaultHapiSpec("transferNonFungibleWithFixedHbarCustomFeeNotEnoughBalance")
                .given(
                        newKeyNamed(NFT_KEY),
                        cryptoCreate(htsCollector),
                        cryptoCreate(hbarCollector).balance(0L),
                        cryptoCreate(tokenOwner).balance(ONE_HUNDRED_HBARS),
                        cryptoCreate(tokenReceiver),
                        cryptoCreate(tokenTreasury),
                        tokenCreate(token)
                                .treasury(tokenTreasury)
                                .tokenType(TokenType.NON_FUNGIBLE_UNIQUE)
                                .supplyKey(NFT_KEY)
                                .supplyType(TokenSupplyType.INFINITE)
                                .initialSupply(0)
                                .withCustom(fixedHbarFee(THOUSAND_HBAR, hbarCollector)),
                        mintToken(token, List.of(ByteStringUtils.wrapUnsafely("meta1".getBytes()))),
                        tokenAssociate(tokenReceiver, token),
                        tokenAssociate(tokenOwner, token),
                        cryptoTransfer(movingUnique(token, 1L).between(tokenTreasury, tokenOwner)))
                .when(cryptoTransfer(movingUnique(token, 1L).between(tokenOwner, tokenReceiver))
                        .payingWith(tokenOwner)
                        .fee(ONE_HUNDRED_HBARS)
                        .hasKnownStatus(ResponseCodeEnum.INSUFFICIENT_ACCOUNT_BALANCE))
                .then(
                        getAccountBalance(tokenOwner).hasTokenBalance(token, 1),
                        getAccountBalance(tokenReceiver).hasTokenBalance(token, 0),
                        getAccountBalance(hbarCollector).hasTinyBars(0));
    }

    @HapiTest
    public HapiSpec transferNonFungibleWithFixedHtsCustomFee() {
        return defaultHapiSpec("transferNonFungibleWithFixedHtsCustomFee")
                .given(
                        newKeyNamed(NFT_KEY),
                        cryptoCreate(htsCollector),
                        cryptoCreate(tokenOwner).balance(ONE_MILLION_HBARS),
                        cryptoCreate(tokenReceiver),
                        cryptoCreate(tokenTreasury),
                        tokenCreate(feeDenom).treasury(tokenOwner).initialSupply(tokenTotal),
                        tokenAssociate(htsCollector, feeDenom),
                        tokenCreate(nonFungibleToken)
                                .treasury(tokenTreasury)
                                .tokenType(TokenType.NON_FUNGIBLE_UNIQUE)
                                .supplyKey(NFT_KEY)
                                .supplyType(TokenSupplyType.INFINITE)
                                .initialSupply(0)
                                .withCustom(fixedHtsFee(htsFee, feeDenom, htsCollector)),
                        mintToken(nonFungibleToken, List.of(ByteStringUtils.wrapUnsafely("meta1".getBytes()))),
                        tokenAssociate(tokenReceiver, nonFungibleToken),
                        tokenAssociate(tokenOwner, nonFungibleToken),
                        cryptoTransfer(movingUnique(nonFungibleToken, 1L).between(tokenTreasury, tokenOwner)))
                .when(cryptoTransfer(movingUnique(nonFungibleToken, 1L).between(tokenOwner, tokenReceiver))
                        .fee(ONE_HUNDRED_HBARS)
                        .payingWith(tokenOwner))
                .then(
                        getAccountBalance(tokenOwner).hasTokenBalance(nonFungibleToken, 0),
                        getAccountBalance(tokenReceiver).hasTokenBalance(nonFungibleToken, 1),
                        getAccountBalance(htsCollector).hasTokenBalance(feeDenom, htsFee));
    }

    @HapiTest
    public HapiSpec transferNonFungibleWithFixedHtsCustomFeeNotEnoughBalanceFeeToken() {
        return defaultHapiSpec("transferNonFungibleWithFixedHtsCustomFeeNotEnoughBalanceFeeToken")
                .given(
                        newKeyNamed(NFT_KEY),
                        cryptoCreate(htsCollector),
                        cryptoCreate(hbarCollector).balance(0L),
                        cryptoCreate(tokenOwner).balance(ONE_MILLION_HBARS),
                        cryptoCreate(tokenReceiver),
                        cryptoCreate(tokenTreasury),
                        tokenCreate(feeDenom).treasury(tokenOwner).initialSupply(1),
                        tokenAssociate(htsCollector, feeDenom),
                        tokenCreate(token)
                                .treasury(tokenTreasury)
                                .tokenType(TokenType.NON_FUNGIBLE_UNIQUE)
                                .supplyKey(NFT_KEY)
                                .supplyType(TokenSupplyType.INFINITE)
                                .initialSupply(0)
                                .withCustom(fixedHtsFee(2, feeDenom, htsCollector)),
                        mintToken(token, List.of(ByteStringUtils.wrapUnsafely("meta1".getBytes()))),
                        tokenAssociate(tokenReceiver, token),
                        tokenAssociate(tokenOwner, token),
                        cryptoTransfer(movingUnique(token, 1L).between(tokenTreasury, tokenOwner)))
                .when(cryptoTransfer(movingUnique(token, 1L).between(tokenOwner, tokenReceiver))
                        .payingWith(tokenOwner)
                        .fee(ONE_HUNDRED_HBARS)
                        .hasKnownStatus(ResponseCodeEnum.INSUFFICIENT_SENDER_ACCOUNT_BALANCE_FOR_CUSTOM_FEE))
                .then(
                        getAccountBalance(tokenOwner).hasTokenBalance(token, 1).hasTokenBalance(feeDenom, 1),
                        getAccountBalance(tokenReceiver).hasTokenBalance(token, 0),
                        getAccountBalance(htsCollector).hasTokenBalance(feeDenom, 0));
    }

    @HapiTest
    public HapiSpec transferApprovedFungibleWithFixedHbarCustomFee() {
        return defaultHapiSpec("transferApprovedFungibleWithFixedHbarCustomFee")
                .given(
                        cryptoCreate(hbarCollector).balance(0L),
                        cryptoCreate(tokenOwner).balance(ONE_MILLION_HBARS),
                        cryptoCreate(spender).balance(ONE_MILLION_HBARS),
                        cryptoCreate(tokenReceiver),
                        cryptoCreate(tokenTreasury),
                        tokenCreate(fungibleToken)
                                .treasury(tokenTreasury)
                                .tokenType(TokenType.FUNGIBLE_COMMON)
                                .initialSupply(tokenTotal)
                                .withCustom(fixedHbarFee(hbarFee, hbarCollector)),
                        tokenAssociate(tokenReceiver, fungibleToken),
                        tokenAssociate(tokenOwner, fungibleToken),
                        tokenAssociate(spender, fungibleToken),
                        cryptoTransfer(moving(tokenTotal, fungibleToken).between(tokenTreasury, tokenOwner)))
                .when(
                        cryptoApproveAllowance()
                                .addTokenAllowance(tokenOwner, fungibleToken, spender, 10L)
                                .fee(ONE_HUNDRED_HBARS)
                                .payingWith(tokenOwner),
                        getAccountDetails(tokenOwner)
                                .has(accountDetailsWith().tokenAllowancesContaining(fungibleToken, spender, 10L)),
                        cryptoTransfer(movingWithAllowance(1L, fungibleToken).between(tokenOwner, tokenReceiver))
                                .fee(ONE_HUNDRED_HBARS)
                                .via("hbarFixedFee")
                                .payingWith(spender)
                                .signedBy(spender))
                .then(withOpContext((spec, log) -> {
                    final var record = getTxnRecord("hbarFixedFee");
                    allRunFor(spec, record);
                    final var txFee = record.getResponseRecord().getTransactionFee();

                    getAccountBalance(tokenOwner)
                            .hasTinyBars(ONE_MILLION_HBARS - (txFee + hbarFee))
                            .hasTokenBalance(fungibleToken, 999);
                    getAccountBalance(spender).hasTokenBalance(fungibleToken, 0);
                    getAccountBalance(tokenReceiver).hasTokenBalance(fungibleToken, 1);
                    getAccountBalance(hbarCollector).hasTinyBars(hbarFee);
                    getAccountDetails(tokenOwner)
                            .has(accountDetailsWith().tokenAllowancesContaining(fungibleToken, spender, 9L));
                }));
    }

    @HapiTest
    public HapiSpec transferApprovedFungibleWithFixedHbarCustomFeeNoAllowance() {
        return defaultHapiSpec("transferApprovedFungibleWithFixedHbarCustomFeeNoAllowance")
                .given(
                        cryptoCreate(hbarCollector).balance(0L),
                        cryptoCreate(tokenOwner).balance(ONE_MILLION_HBARS),
                        cryptoCreate(spender).balance(ONE_MILLION_HBARS),
                        cryptoCreate(tokenReceiver),
                        cryptoCreate(tokenTreasury),
                        tokenCreate(token)
                                .treasury(tokenTreasury)
                                .tokenType(TokenType.FUNGIBLE_COMMON)
                                .initialSupply(tokenTotal)
                                .withCustom(fixedHbarFee(hbarFee, hbarCollector)),
                        tokenAssociate(tokenReceiver, token),
                        tokenAssociate(tokenOwner, token),
                        tokenAssociate(spender, token),
                        cryptoTransfer(moving(tokenTotal, token).between(tokenTreasury, tokenOwner)))
                .when(cryptoTransfer(movingWithAllowance(1L, token).between(tokenOwner, tokenReceiver))
                        .fee(ONE_HUNDRED_HBARS)
                        .payingWith(spender)
                        .signedBy(spender)
                        .hasKnownStatus(SPENDER_DOES_NOT_HAVE_ALLOWANCE))
                .then(
                        getAccountBalance(tokenOwner).hasTokenBalance(token, tokenTotal),
                        getAccountBalance(spender).hasTokenBalance(token, 0),
                        getAccountBalance(tokenReceiver).hasTokenBalance(token, 0),
                        getAccountBalance(hbarCollector).hasTinyBars(0));
    }

    @HapiTest
    public HapiSpec transferApprovedFungibleWithFixedHtsCustomFeeAsOwner() {
        return defaultHapiSpec("transferApprovedFungibleWithFixedHtsCustomFeeAsOwner")
                .given(
                        cryptoCreate(htsCollector),
                        cryptoCreate(tokenOwner).balance(ONE_MILLION_HBARS),
                        cryptoCreate(spender).balance(ONE_MILLION_HBARS),
                        cryptoCreate(tokenReceiver),
                        cryptoCreate(tokenTreasury),
                        tokenCreate(feeDenom).treasury(spender).initialSupply(tokenTotal),
                        tokenAssociate(htsCollector, feeDenom),
                        tokenAssociate(tokenOwner, feeDenom),
                        tokenCreate(fungibleToken)
                                .treasury(tokenTreasury)
                                .tokenType(TokenType.FUNGIBLE_COMMON)
                                .initialSupply(tokenTotal)
                                .withCustom(fixedHtsFee(htsFee, feeDenom, htsCollector)),
                        tokenAssociate(tokenReceiver, fungibleToken),
                        tokenAssociate(tokenOwner, fungibleToken),
                        tokenAssociate(spender, fungibleToken),
                        cryptoTransfer(moving(tokenTotal, fungibleToken).between(tokenTreasury, tokenOwner)),
                        cryptoTransfer(moving(200L, feeDenom).between(spender, tokenOwner)))
                .when(
                        cryptoApproveAllowance()
                                .addTokenAllowance(tokenOwner, fungibleToken, spender, 10L)
                                .fee(ONE_HUNDRED_HBARS)
                                .payingWith(tokenOwner),
                        getAccountDetails(tokenOwner)
                                .has(accountDetailsWith().tokenAllowancesContaining(fungibleToken, spender, 10L)),
                        cryptoTransfer(movingWithAllowance(1L, fungibleToken).between(tokenOwner, tokenReceiver))
                                .fee(ONE_HUNDRED_HBARS)
                                .payingWith(spender)
                                .signedBy(spender))
                .then(
                        getAccountDetails(tokenOwner)
                                .has(accountDetailsWith().tokenAllowancesContaining(fungibleToken, spender, 9L)),
                        getAccountBalance(tokenOwner)
                                .hasTokenBalance(fungibleToken, 999)
                                .hasTokenBalance(feeDenom, 200L - htsFee),
                        getAccountBalance(spender)
                                .hasTokenBalance(fungibleToken, 0)
                                .hasTokenBalance(feeDenom, 800L),
                        getAccountBalance(tokenReceiver).hasTokenBalance(fungibleToken, 1),
                        getAccountBalance(htsCollector).hasTokenBalance(feeDenom, htsFee));
    }

    @HapiTest
    public HapiSpec transferApprovedFungibleWithFixedHtsCustomFeeAsSpender() {
        return defaultHapiSpec("transferApprovedFungibleWithFixedHtsCustomFeeAsSpender")
                .given(
                        cryptoCreate(htsCollector),
                        cryptoCreate(tokenOwner).balance(ONE_MILLION_HBARS),
                        cryptoCreate(spender).balance(ONE_MILLION_HBARS),
                        cryptoCreate(tokenReceiver),
                        cryptoCreate(tokenTreasury),
                        tokenCreate(feeDenom).treasury(tokenOwner).initialSupply(tokenTotal),
                        tokenAssociate(htsCollector, feeDenom),
                        tokenAssociate(spender, feeDenom),
                        tokenCreate(fungibleToken)
                                .treasury(tokenTreasury)
                                .tokenType(TokenType.FUNGIBLE_COMMON)
                                .initialSupply(tokenTotal)
                                .withCustom(fixedHtsFee(htsFee, feeDenom, htsCollector)),
                        tokenAssociate(tokenReceiver, fungibleToken),
                        tokenAssociate(tokenOwner, fungibleToken),
                        tokenAssociate(spender, fungibleToken),
                        cryptoTransfer(moving(tokenTotal, fungibleToken).between(tokenTreasury, tokenOwner)))
                .when(
                        cryptoApproveAllowance()
                                .addTokenAllowance(tokenOwner, fungibleToken, spender, 10L)
                                .fee(ONE_HUNDRED_HBARS)
                                .signedBy(tokenOwner)
                                .payingWith(tokenOwner),
                        getAccountDetails(tokenOwner)
                                .has(accountDetailsWith().tokenAllowancesContaining(fungibleToken, spender, 10L)),
                        cryptoTransfer(movingWithAllowance(1L, fungibleToken).between(tokenOwner, tokenReceiver))
                                .fee(ONE_HUNDRED_HBARS)
                                .payingWith(spender)
                                .signedBy(spender))
                .then(
                        getAccountDetails(tokenOwner)
                                .has(accountDetailsWith().tokenAllowancesContaining(fungibleToken, spender, 9L)),
                        getAccountBalance(tokenOwner)
                                .hasTokenBalance(fungibleToken, 999)
                                .hasTokenBalance(feeDenom, tokenTotal - htsFee),
                        getAccountBalance(spender)
                                .hasTokenBalance(fungibleToken, 0)
                                .hasTokenBalance(feeDenom, 0),
                        getAccountBalance(tokenReceiver).hasTokenBalance(fungibleToken, 1),
                        getAccountBalance(htsCollector).hasTokenBalance(feeDenom, htsFee));
    }

    @HapiTest
<<<<<<< HEAD
    public HapiSpec transferApprovedFungibleWithFixedHtsCustomFeeNoAllowance() {
        return defaultHapiSpec("transferApprovedFungibleWithFixedHtsCustomFeeNoAllowance")
                .given(
                        cryptoCreate(htsCollector),
                        cryptoCreate(tokenOwner).balance(ONE_MILLION_HBARS),
                        cryptoCreate(spender).balance(ONE_MILLION_HBARS),
                        cryptoCreate(tokenReceiver),
                        cryptoCreate(tokenTreasury),
                        tokenCreate(feeDenom).treasury(tokenOwner).initialSupply(tokenTotal),
                        tokenAssociate(htsCollector, feeDenom),
                        tokenAssociate(spender, feeDenom),
                        tokenCreate(token)
                                .treasury(tokenTreasury)
                                .tokenType(TokenType.FUNGIBLE_COMMON)
                                .initialSupply(tokenTotal)
                                .withCustom(fixedHtsFee(htsFee, feeDenom, htsCollector)),
                        tokenAssociate(tokenReceiver, token),
                        tokenAssociate(tokenOwner, token),
                        tokenAssociate(spender, token),
                        cryptoTransfer(moving(tokenTotal, token).between(tokenTreasury, tokenOwner)))
                .when(cryptoTransfer(movingWithAllowance(1L, token).between(tokenOwner, tokenReceiver))
                        .fee(ONE_HUNDRED_HBARS)
                        .payingWith(spender)
                        .signedBy(spender)
                        .hasKnownStatus(SPENDER_DOES_NOT_HAVE_ALLOWANCE))
                .then(
                        getAccountBalance(tokenOwner)
                                .hasTokenBalance(token, tokenTotal)
                                .hasTokenBalance(feeDenom, tokenTotal),
                        getAccountBalance(spender).hasTokenBalance(token, 0).hasTokenBalance(feeDenom, 0),
                        getAccountBalance(tokenReceiver).hasTokenBalance(token, 0),
                        getAccountBalance(htsCollector).hasTokenBalance(feeDenom, 0));
    }

    @HapiTest
    public HapiSpec transferApprovedNonFungibleWithFixedHbarCustomFee() {
        return defaultHapiSpec("transferApprovedNonFungibleWithFixedHbarCustomFee")
=======
    public HapiSpec transferApprovedNonFungibleTokenWithFixedHbarCustomFee() {
        return defaultHapiSpec("transferApprovedNonFungibleTokenWithFixedHbarCustomFee")
>>>>>>> 7b3517be
                .given(
                        newKeyNamed(NFT_KEY),
                        cryptoCreate(hbarCollector).balance(0L),
                        cryptoCreate(tokenOwner).balance(ONE_MILLION_HBARS),
                        cryptoCreate(spender).balance(ONE_MILLION_HBARS),
                        cryptoCreate(tokenReceiver),
                        cryptoCreate(tokenTreasury),
                        tokenCreate(nonFungibleToken)
                                .treasury(tokenTreasury)
                                .tokenType(TokenType.NON_FUNGIBLE_UNIQUE)
                                .supplyKey(NFT_KEY)
                                .supplyType(TokenSupplyType.INFINITE)
                                .initialSupply(0)
                                .withCustom(fixedHbarFee(hbarFee, hbarCollector)),
                        mintToken(nonFungibleToken, List.of(ByteStringUtils.wrapUnsafely("meta1".getBytes()))),
                        tokenAssociate(tokenReceiver, nonFungibleToken),
                        tokenAssociate(tokenOwner, nonFungibleToken),
                        tokenAssociate(spender, nonFungibleToken),
                        cryptoTransfer(movingUnique(nonFungibleToken, 1L).between(tokenTreasury, tokenOwner)))
                .when(
                        cryptoApproveAllowance()
                                .addNftAllowance(tokenOwner, nonFungibleToken, spender, false, List.of(1L))
                                .fee(ONE_HUNDRED_HBARS)
                                .payingWith(tokenOwner),
                        cryptoTransfer(movingUniqueWithAllowance(nonFungibleToken, 1L)
                                        .between(tokenOwner, tokenReceiver))
                                .fee(ONE_HUNDRED_HBARS)
                                .via("hbarFixedFee")
                                .payingWith(spender)
                                .signedBy(spender))
                .then(withOpContext((spec, log) -> {
                    final var record = getTxnRecord("hbarFixedFee");
                    allRunFor(spec, record);
                    final var txFee = record.getResponseRecord().getTransactionFee();

                    getAccountBalance(tokenOwner)
                            .hasTinyBars(ONE_MILLION_HBARS - (txFee + hbarFee))
                            .hasTokenBalance(nonFungibleToken, 0);
                    getAccountBalance(spender).hasTokenBalance(nonFungibleToken, 0);
                    getAccountBalance(tokenReceiver).hasTokenBalance(nonFungibleToken, 1);
                    getAccountBalance(hbarCollector).hasTinyBars(hbarFee);
                }));
    }

    @HapiTest
    public HapiSpec transferApprovedNonFungibleWithFixedHbarCustomFeeNoAllowance() {
        return defaultHapiSpec("transferApprovedNonFungibleWithFixedHbarCustomFeeNoAllowance")
                .given(
                        newKeyNamed(NFT_KEY),
                        cryptoCreate(hbarCollector).balance(0L),
                        cryptoCreate(tokenOwner).balance(ONE_MILLION_HBARS),
                        cryptoCreate(spender).balance(ONE_MILLION_HBARS),
                        cryptoCreate(tokenReceiver),
                        cryptoCreate(tokenTreasury),
                        tokenCreate(token)
                                .treasury(tokenTreasury)
                                .tokenType(TokenType.NON_FUNGIBLE_UNIQUE)
                                .supplyKey(NFT_KEY)
                                .supplyType(TokenSupplyType.INFINITE)
                                .initialSupply(0)
                                .withCustom(fixedHbarFee(hbarFee, hbarCollector)),
                        mintToken(token, List.of(ByteStringUtils.wrapUnsafely("meta1".getBytes()))),
                        tokenAssociate(tokenReceiver, token),
                        tokenAssociate(tokenOwner, token),
                        tokenAssociate(spender, token),
                        cryptoTransfer(movingUnique(token, 1L).between(tokenTreasury, tokenOwner)))
                .when(cryptoTransfer(movingUniqueWithAllowance(token, 1L).between(tokenOwner, tokenReceiver))
                        .fee(ONE_HUNDRED_HBARS)
                        .payingWith(spender)
                        .signedBy(spender)
                        .hasKnownStatus(SPENDER_DOES_NOT_HAVE_ALLOWANCE))
                .then(
                        getAccountBalance(tokenOwner).hasTokenBalance(token, 1),
                        getAccountBalance(spender).hasTokenBalance(token, 0),
                        getAccountBalance(tokenReceiver).hasTokenBalance(token, 0),
                        getAccountBalance(hbarCollector).hasTinyBars(0));
    }

    @HapiTest
    public HapiSpec transferApprovedNonFungibleWithFixedHtsCustomFeeAsOwner() {
        return defaultHapiSpec("transferApprovedNonFungibleWithFixedHtsCustomFeeAsOwner")
                .given(
                        newKeyNamed(NFT_KEY),
                        cryptoCreate(htsCollector),
                        cryptoCreate(tokenOwner).balance(ONE_MILLION_HBARS),
                        cryptoCreate(spender).balance(ONE_MILLION_HBARS),
                        cryptoCreate(tokenReceiver),
                        cryptoCreate(tokenTreasury),
                        tokenCreate(feeDenom).treasury(spender).initialSupply(tokenTotal),
                        tokenAssociate(htsCollector, feeDenom),
                        tokenAssociate(tokenOwner, feeDenom),
                        tokenCreate(nonFungibleToken)
                                .treasury(tokenTreasury)
                                .tokenType(TokenType.NON_FUNGIBLE_UNIQUE)
                                .supplyKey(NFT_KEY)
                                .supplyType(TokenSupplyType.INFINITE)
                                .initialSupply(0)
                                .withCustom(fixedHtsFee(htsFee, feeDenom, htsCollector)),
                        mintToken(nonFungibleToken, List.of(ByteStringUtils.wrapUnsafely("meta1".getBytes()))),
                        tokenAssociate(tokenReceiver, nonFungibleToken),
                        tokenAssociate(tokenOwner, nonFungibleToken),
                        tokenAssociate(spender, nonFungibleToken),
                        cryptoTransfer(movingUnique(nonFungibleToken, 1L).between(tokenTreasury, tokenOwner)),
                        cryptoTransfer(moving(200L, feeDenom).between(spender, tokenOwner)))
                .when(
                        cryptoApproveAllowance()
                                .addNftAllowance(tokenOwner, nonFungibleToken, spender, false, List.of(1L))
                                .fee(ONE_HUNDRED_HBARS)
                                .payingWith(tokenOwner),
                        cryptoTransfer(movingUniqueWithAllowance(nonFungibleToken, 1L)
                                        .between(tokenOwner, tokenReceiver))
                                .fee(ONE_HUNDRED_HBARS)
                                .payingWith(spender)
                                .signedBy(spender))
                .then(
                        getAccountBalance(tokenOwner)
                                .hasTokenBalance(nonFungibleToken, 0)
                                .hasTokenBalance(feeDenom, 200L - htsFee),
                        getAccountBalance(spender)
                                .hasTokenBalance(nonFungibleToken, 0)
                                .hasTokenBalance(feeDenom, 800L),
                        getAccountBalance(tokenReceiver).hasTokenBalance(nonFungibleToken, 1),
                        getAccountBalance(htsCollector).hasTokenBalance(feeDenom, htsFee));
    }

    @HapiTest
    public HapiSpec transferApprovedNonFungibleWithFixedHtsCustomFeeAsSpender() {
        return defaultHapiSpec("transferApprovedNonFungibleWithFixedHtsCustomFeeAsSpender")
                .given(
                        newKeyNamed(NFT_KEY),
                        cryptoCreate(htsCollector),
                        cryptoCreate(tokenOwner).balance(ONE_MILLION_HBARS),
                        cryptoCreate(spender).balance(ONE_MILLION_HBARS),
                        cryptoCreate(tokenReceiver),
                        cryptoCreate(tokenTreasury),
                        tokenCreate(feeDenom).treasury(tokenOwner).initialSupply(tokenTotal),
                        tokenAssociate(htsCollector, feeDenom),
                        tokenAssociate(spender, feeDenom),
                        tokenCreate(token)
                                .treasury(tokenTreasury)
                                .tokenType(TokenType.NON_FUNGIBLE_UNIQUE)
                                .supplyKey(NFT_KEY)
                                .supplyType(TokenSupplyType.INFINITE)
                                .initialSupply(0)
                                .withCustom(fixedHtsFee(htsFee, feeDenom, htsCollector)),
                        mintToken(token, List.of(ByteStringUtils.wrapUnsafely("meta1".getBytes()))),
                        tokenAssociate(tokenReceiver, token),
                        tokenAssociate(tokenOwner, token),
                        tokenAssociate(spender, token),
                        cryptoTransfer(movingUnique(token, 1L).between(tokenTreasury, tokenOwner)))
                .when(
                        cryptoApproveAllowance()
                                .addNftAllowance(tokenOwner, token, spender, false, List.of(1L))
                                .fee(ONE_HUNDRED_HBARS)
                                .payingWith(tokenOwner),
                        cryptoTransfer(movingUniqueWithAllowance(token, 1L).between(tokenOwner, tokenReceiver))
                                .fee(ONE_HUNDRED_HBARS)
                                .payingWith(spender)
                                .signedBy(spender))
                .then(
                        getAccountBalance(tokenOwner)
                                .hasTokenBalance(token, 0)
                                .hasTokenBalance(feeDenom, tokenTotal - htsFee),
                        getAccountBalance(spender).hasTokenBalance(token, 0).hasTokenBalance(feeDenom, 0),
                        getAccountBalance(tokenReceiver).hasTokenBalance(token, 1),
                        getAccountBalance(htsCollector).hasTokenBalance(feeDenom, htsFee));
    }

    @HapiTest
    public HapiSpec transferApprovedNonFungibleWithFixedHtsCustomFeeNoAllowance() {
        return defaultHapiSpec("transferApprovedNonFungibleWithFixedHtsCustomFeeNoAllowance")
                .given(
                        newKeyNamed(NFT_KEY),
                        cryptoCreate(htsCollector),
                        cryptoCreate(tokenOwner).balance(ONE_MILLION_HBARS),
                        cryptoCreate(spender).balance(ONE_MILLION_HBARS),
                        cryptoCreate(tokenReceiver),
                        cryptoCreate(tokenTreasury),
                        tokenCreate(feeDenom).treasury(tokenOwner).initialSupply(tokenTotal),
                        tokenAssociate(htsCollector, feeDenom),
                        tokenAssociate(spender, feeDenom),
                        tokenCreate(token)
                                .treasury(tokenTreasury)
                                .tokenType(TokenType.NON_FUNGIBLE_UNIQUE)
                                .supplyKey(NFT_KEY)
                                .supplyType(TokenSupplyType.INFINITE)
                                .initialSupply(0)
                                .withCustom(fixedHtsFee(htsFee, feeDenom, htsCollector)),
                        mintToken(token, List.of(ByteStringUtils.wrapUnsafely("meta1".getBytes()))),
                        tokenAssociate(tokenReceiver, token),
                        tokenAssociate(tokenOwner, token),
                        tokenAssociate(spender, token),
                        cryptoTransfer(movingUnique(token, 1L).between(tokenTreasury, tokenOwner)))
                .when(cryptoTransfer(movingUniqueWithAllowance(token, 1L).between(tokenOwner, tokenReceiver))
                        .fee(ONE_HUNDRED_HBARS)
                        .payingWith(spender)
                        .signedBy(spender)
                        .hasKnownStatus(SPENDER_DOES_NOT_HAVE_ALLOWANCE))
                .then(
                        getAccountBalance(tokenOwner).hasTokenBalance(token, 1).hasTokenBalance(feeDenom, tokenTotal),
                        getAccountBalance(spender).hasTokenBalance(token, 0).hasTokenBalance(feeDenom, 0),
                        getAccountBalance(tokenReceiver).hasTokenBalance(token, 0),
                        getAccountBalance(htsCollector).hasTokenBalance(feeDenom, 0));
    }

    @HapiTest
    public HapiSpec transferApprovedNonFungibleWithFixedHtsCustomFeeNotEnoughBalance() {
        return defaultHapiSpec("transferApprovedNonFungibleWithFixedHtsCustomFeeNotEnoughBalance")
                .given(
                        newKeyNamed(NFT_KEY),
                        cryptoCreate(htsCollector),
                        cryptoCreate(tokenOwner).balance(ONE_MILLION_HBARS),
                        cryptoCreate(spender).balance(ONE_MILLION_HBARS),
                        cryptoCreate(tokenReceiver),
                        cryptoCreate(tokenTreasury),
                        tokenCreate(feeDenom).treasury(tokenOwner).initialSupply(tokenTotal),
                        tokenAssociate(htsCollector, feeDenom),
                        tokenAssociate(spender, feeDenom),
                        tokenCreate(nonFungibleToken)
                                .treasury(tokenTreasury)
                                .tokenType(TokenType.NON_FUNGIBLE_UNIQUE)
                                .supplyKey(NFT_KEY)
                                .supplyType(TokenSupplyType.INFINITE)
                                .initialSupply(0)
                                .withCustom(fixedHtsFee(htsFee, feeDenom, htsCollector)),
                        mintToken(nonFungibleToken, List.of(ByteStringUtils.wrapUnsafely("meta1".getBytes()))),
                        tokenAssociate(tokenReceiver, nonFungibleToken),
                        tokenAssociate(tokenOwner, nonFungibleToken),
                        tokenAssociate(spender, nonFungibleToken),
                        cryptoTransfer(movingUnique(nonFungibleToken, 1L).between(tokenTreasury, tokenOwner)))
                .when(
                        cryptoApproveAllowance()
                                .addNftAllowance(tokenOwner, nonFungibleToken, spender, false, List.of(1L))
                                .fee(ONE_HUNDRED_HBARS)
                                .payingWith(tokenOwner),
                        cryptoTransfer(movingUniqueWithAllowance(nonFungibleToken, 1L)
                                        .between(tokenOwner, tokenReceiver))
                                .fee(ONE_HUNDRED_HBARS)
                                .payingWith(spender)
                                .signedBy(spender))
                .then(
                        getAccountBalance(tokenOwner)
                                .hasTokenBalance(nonFungibleToken, 0)
                                .hasTokenBalance(feeDenom, tokenTotal - htsFee),
                        getAccountBalance(spender)
                                .hasTokenBalance(nonFungibleToken, 0)
                                .hasTokenBalance(feeDenom, 0),
                        getAccountBalance(tokenReceiver).hasTokenBalance(nonFungibleToken, 1),
                        getAccountBalance(htsCollector).hasTokenBalance(feeDenom, htsFee));
    }

    @HapiTest
    public HapiSpec transferFungibleWithThreeFixedHtsCustomFeesWithoutAllCollectorsExempt() {
        final long amountToSend = 400L;
        return defaultHapiSpec("transferFungibleWithThreeFixedHtsCustomFeesWithoutAllCollectorsExempt")
                .given(
                        cryptoCreate(alice).balance(0L),
                        cryptoCreate(bob).balance(0L),
                        cryptoCreate(carol).balance(0L),
                        cryptoCreate(tokenOwner).balance(ONE_MILLION_HBARS),
                        cryptoCreate(tokenReceiver),
                        cryptoCreate(tokenTreasury),
                        tokenCreate(feeDenom).treasury(tokenOwner).initialSupply(tokenTotal * 10L),
                        tokenAssociate(alice, feeDenom),
                        tokenAssociate(bob, feeDenom),
                        tokenAssociate(carol, feeDenom),
                        tokenCreate(fungibleToken)
                                .treasury(tokenTreasury)
                                .tokenType(TokenType.FUNGIBLE_COMMON)
                                .initialSupply(tokenTotal)
                                .withCustom(fixedHtsFee(aliceFee, feeDenom, alice))
                                .withCustom(fixedHtsFee(bobFee, feeDenom, bob))
                                .withCustom(fixedHtsFee(carolFee, feeDenom, carol)),
                        tokenAssociate(tokenReceiver, fungibleToken),
                        tokenAssociate(tokenOwner, fungibleToken),
                        tokenAssociate(alice, fungibleToken),
                        tokenAssociate(bob, fungibleToken),
                        tokenAssociate(carol, fungibleToken),
                        cryptoTransfer(moving(1000, feeDenom).between(tokenOwner, alice)),
                        cryptoTransfer(moving(1000, feeDenom).between(tokenOwner, bob)),
                        cryptoTransfer(moving(1000, feeDenom).between(tokenOwner, carol)))
                .when(
                        cryptoTransfer(moving(amountToSend, fungibleToken).between(tokenTreasury, alice)),
                        cryptoTransfer(moving(amountToSend / 2, fungibleToken).between(alice, bob)),
                        cryptoTransfer(moving(amountToSend / 4, fungibleToken).between(bob, carol)))
                .then(
                        getAccountBalance(alice)
                                .hasTokenBalance(fungibleToken, 200)
                                .hasTokenBalance(feeDenom, 600),
                        getAccountBalance(bob)
                                .hasTokenBalance(fungibleToken, 100)
                                .hasTokenBalance(feeDenom, 800),
                        getAccountBalance(carol)
                                .hasTokenBalance(fungibleToken, 100)
                                .hasTokenBalance(feeDenom, 1600));
    }

    @HapiTest
    public HapiSpec transferFungibleWithThreeFixedHtsCustomFeesWithAllCollectorsExempt() {
        final long amountToSend = 400L;
        return defaultHapiSpec("transferFungibleWithThreeFixedHtsCustomFeesWithAllCollectorsExempt")
                .given(
                        cryptoCreate(alice).balance(0L),
                        cryptoCreate(bob).balance(0L),
                        cryptoCreate(carol).balance(0L),
                        cryptoCreate(tokenOwner).balance(ONE_MILLION_HBARS),
                        cryptoCreate(tokenReceiver),
                        cryptoCreate(tokenTreasury),
                        tokenCreate(feeDenom).treasury(tokenOwner).initialSupply(tokenTotal * 10L),
                        tokenAssociate(alice, feeDenom),
                        tokenAssociate(bob, feeDenom),
                        tokenAssociate(carol, feeDenom),
                        tokenCreate(fungibleToken)
                                .treasury(tokenTreasury)
                                .tokenType(TokenType.FUNGIBLE_COMMON)
                                .initialSupply(tokenTotal)
                                .withCustom(fixedHtsFee(aliceFee, feeDenom, alice, true))
                                .withCustom(fixedHtsFee(bobFee, feeDenom, bob, true))
                                .withCustom(fixedHtsFee(carolFee, feeDenom, carol, true)),
                        tokenAssociate(tokenReceiver, fungibleToken),
                        tokenAssociate(tokenOwner, fungibleToken),
                        tokenAssociate(alice, fungibleToken),
                        tokenAssociate(bob, fungibleToken),
                        tokenAssociate(carol, fungibleToken),
                        cryptoTransfer(moving(1000, feeDenom).between(tokenOwner, alice)),
                        cryptoTransfer(moving(1000, feeDenom).between(tokenOwner, bob)),
                        cryptoTransfer(moving(1000, feeDenom).between(tokenOwner, carol)))
                .when(
                        cryptoTransfer(moving(amountToSend, fungibleToken).between(tokenTreasury, alice)),
                        cryptoTransfer(moving(amountToSend / 2, fungibleToken).between(alice, bob)),
                        cryptoTransfer(moving(amountToSend / 4, fungibleToken).between(bob, carol)))
                .then(
                        getAccountBalance(alice)
                                .hasTokenBalance(fungibleToken, 200)
                                .hasTokenBalance(feeDenom, 1000),
                        getAccountBalance(bob)
                                .hasTokenBalance(fungibleToken, 100)
                                .hasTokenBalance(feeDenom, 1000),
                        getAccountBalance(carol)
                                .hasTokenBalance(fungibleToken, 100)
                                .hasTokenBalance(feeDenom, 1000));
    }

    @HapiTest
    public HapiSpec transferFungibleTokenWithFixedHtsCustomFees2Layers() {
        return defaultHapiSpec("transferFungibleTokenWithFixedHtsCustomFees2Layers")
                .given(
                        cryptoCreate(htsCollector),
                        cryptoCreate(htsCollector2),
                        cryptoCreate(tokenOwner).balance(ONE_MILLION_HBARS),
                        cryptoCreate(tokenReceiver),
                        cryptoCreate(tokenTreasury),
                        tokenCreate(feeDenom).treasury(tokenOwner).initialSupply(tokenTotal),
                        tokenAssociate(htsCollector, feeDenom),
                        tokenCreate(fungibleToken)
                                .treasury(tokenTreasury)
                                .tokenType(TokenType.FUNGIBLE_COMMON)
                                .initialSupply(tokenTotal)
                                .withCustom(fixedHtsFee(htsFee, feeDenom, htsCollector)),
                        tokenAssociate(htsCollector2, fungibleToken),
                        tokenCreate(fungibleToken2)
                                .treasury(tokenTreasury)
                                .tokenType(TokenType.FUNGIBLE_COMMON)
                                .initialSupply(tokenTotal)
                                .withCustom(fixedHtsFee(htsFee, fungibleToken, htsCollector2)),
                        tokenAssociate(tokenReceiver, fungibleToken),
                        tokenAssociate(tokenOwner, fungibleToken),
                        tokenAssociate(tokenReceiver, fungibleToken2),
                        tokenAssociate(tokenOwner, fungibleToken2),
                        cryptoTransfer(
                                moving(tokenTotal, fungibleToken2).between(tokenTreasury, tokenOwner),
                                moving(tokenTotal, fungibleToken).between(tokenTreasury, tokenOwner)))
                .when(cryptoTransfer(moving(1, fungibleToken2).between(tokenOwner, tokenReceiver))
                        .fee(ONE_HUNDRED_HBARS)
                        .payingWith(tokenOwner))
                .then(
                        getAccountBalance(tokenOwner)
                                .hasTokenBalance(fungibleToken2, 999)
                                .hasTokenBalance(fungibleToken, tokenTotal - htsFee)
                                .hasTokenBalance(feeDenom, tokenTotal - htsFee),
                        getAccountBalance(tokenReceiver).hasTokenBalance(fungibleToken2, 1),
                        getAccountBalance(htsCollector).hasTokenBalance(feeDenom, htsFee),
                        getAccountBalance(htsCollector2).hasTokenBalance(fungibleToken, htsFee));
    }

    @HapiTest
    public HapiSpec transferNonFungibleTokenWithFixedHtsCustomFees2Layers() {
        return defaultHapiSpec("transferNonFungibleTokenWithFixedHtsCustomFees2Layers")
                .given(
                        newKeyNamed(NFT_KEY),
                        cryptoCreate(htsCollector),
                        cryptoCreate(htsCollector2),
                        cryptoCreate(tokenOwner).balance(ONE_MILLION_HBARS),
                        cryptoCreate(tokenReceiver),
                        cryptoCreate(tokenTreasury),
                        tokenCreate(feeDenom).treasury(tokenOwner).initialSupply(tokenTotal),
                        tokenAssociate(htsCollector, feeDenom),
                        tokenCreate(fungibleToken)
                                .treasury(tokenTreasury)
                                .tokenType(TokenType.FUNGIBLE_COMMON)
                                .initialSupply(tokenTotal)
                                .withCustom(fixedHtsFee(htsFee, feeDenom, htsCollector)),
                        tokenAssociate(htsCollector2, fungibleToken),
                        tokenCreate(nonFungibleToken)
                                .treasury(tokenTreasury)
                                .tokenType(TokenType.NON_FUNGIBLE_UNIQUE)
                                .supplyKey(NFT_KEY)
                                .supplyType(TokenSupplyType.INFINITE)
                                .initialSupply(0)
                                .withCustom(fixedHtsFee(htsFee, fungibleToken, htsCollector2)),
                        mintToken(nonFungibleToken, List.of(ByteStringUtils.wrapUnsafely("meta1".getBytes()))),
                        tokenAssociate(tokenReceiver, fungibleToken),
                        tokenAssociate(tokenOwner, fungibleToken),
                        tokenAssociate(tokenReceiver, nonFungibleToken),
                        tokenAssociate(tokenOwner, nonFungibleToken),
                        cryptoTransfer(
                                movingUnique(nonFungibleToken, 1L).between(tokenTreasury, tokenOwner),
                                moving(tokenTotal, fungibleToken).between(tokenTreasury, tokenOwner)))
                .when(cryptoTransfer(movingUnique(nonFungibleToken, 1L).between(tokenOwner, tokenReceiver))
                        .fee(ONE_HUNDRED_HBARS)
                        .payingWith(tokenOwner))
                .then(
                        getAccountBalance(tokenOwner)
                                .hasTokenBalance(nonFungibleToken, 0)
                                .hasTokenBalance(fungibleToken, tokenTotal - htsFee)
                                .hasTokenBalance(feeDenom, tokenTotal - htsFee),
                        getAccountBalance(tokenReceiver).hasTokenBalance(nonFungibleToken, 1),
                        getAccountBalance(htsCollector).hasTokenBalance(feeDenom, htsFee),
                        getAccountBalance(htsCollector2).hasTokenBalance(fungibleToken, htsFee));
    }

    @HapiTest
    public HapiSpec transferMaxFungibleTokenWith10FixedHtsCustomFees2Layers() {
        final String fungibleToken3 = "fungibleWithCustomFees3";
        final String fungibleToken4 = "fungibleWithCustomFees4";
        final String fungibleToken5 = "fungibleWithCustomFees5";
        final String fungibleToken6 = "fungibleWithCustomFees6";
        final String fungibleToken7 = "fungibleWithCustomFees7";
        final String fungibleToken8 = "fungibleWithCustomFees8";
        final String fungibleToken9 = "fungibleWithCustomFees9";
        final String fungibleToken10 = "fungibleWithCustomFees10";
        final String fungibleToken11 = "fungibleWithCustomFees11";
        final String fungibleToken12 = "fungibleWithCustomFees12";
        final String fungibleToken13 = "fungibleWithCustomFees13";
        final String fungibleToken14 = "fungibleWithCustomFees14";
        final String fungibleToken15 = "fungibleWithCustomFees15";
        final String fungibleToken16 = "fungibleWithCustomFees16";
        final String fungibleToken17 = "fungibleWithCustomFees17";
        final String fungibleToken18 = "fungibleWithCustomFees18";
        final String fungibleToken19 = "fungibleWithCustomFees19";
        final String fungibleToken20 = "fungibleWithCustomFees20";
        final var specificTokenTotal = 2 * tokenTotal;

        List<String> firstLayerCustomFees = List.of(
                fungibleToken2,
                fungibleToken3,
                fungibleToken4,
                fungibleToken5,
                fungibleToken6,
                fungibleToken7,
                fungibleToken8,
                fungibleToken9,
                fungibleToken10);
        List<String> secondLayerCustomFees = List.of(
                fungibleToken11,
                fungibleToken12,
                fungibleToken13,
                fungibleToken14,
                fungibleToken15,
                fungibleToken16,
                fungibleToken17,
                fungibleToken18,
                fungibleToken19,
                fungibleToken20);

        return defaultHapiSpec("transferMaxFungibleTokenWith10FixedHtsCustomFees2Layers")
                .given(withOpContext((spec, log) -> {
                    ArrayList<HapiSpecOperation> ops = new ArrayList<>();
                    var collectorCreate = cryptoCreate(htsCollector);
                    var collector2Create = cryptoCreate(htsCollector2);
                    var tokenOwnerCreate = cryptoCreate(tokenOwner).balance(ONE_MILLION_HBARS);
                    var tokenReceiverCreate = cryptoCreate(tokenReceiver);
                    var tokenTreasuryCreate = cryptoCreate(tokenTreasury);
                    allRunFor(
                            spec,
                            collectorCreate,
                            collector2Create,
                            tokenOwnerCreate,
                            tokenReceiverCreate,
                            tokenTreasuryCreate);

                    // create all second layer custom fee hts tokens
                    for (String secondLayerCustomFee : secondLayerCustomFees) {
                        ops.add(tokenCreate(secondLayerCustomFee)
                                .treasury(tokenOwner)
                                .initialSupply(specificTokenTotal));
                        ops.add(tokenAssociate(htsCollector, secondLayerCustomFee));
                    }
                    // create all first layer custom fee hts tokens
                    for (String firstLayerCustomFee : firstLayerCustomFees) {
                        ops.add(tokenCreate(firstLayerCustomFee)
                                .treasury(tokenOwner)
                                .tokenType(TokenType.FUNGIBLE_COMMON)
                                .initialSupply(specificTokenTotal)
                                .withCustom(fixedHtsFee(htsFee, fungibleToken11, htsCollector))
                                .withCustom(fixedHtsFee(htsFee, fungibleToken12, htsCollector))
                                .withCustom(fixedHtsFee(htsFee, fungibleToken13, htsCollector))
                                .withCustom(fixedHtsFee(htsFee, fungibleToken14, htsCollector))
                                .withCustom(fixedHtsFee(htsFee, fungibleToken15, htsCollector))
                                .withCustom(fixedHtsFee(htsFee, fungibleToken16, htsCollector))
                                .withCustom(fixedHtsFee(htsFee, fungibleToken17, htsCollector))
                                .withCustom(fixedHtsFee(htsFee, fungibleToken18, htsCollector))
                                .withCustom(fixedHtsFee(htsFee, fungibleToken19, htsCollector))
                                .withCustom(fixedHtsFee(htsFee, fungibleToken20, htsCollector)));

                        ops.add(tokenAssociate(htsCollector2, firstLayerCustomFee));
                    }
                    allRunFor(spec, ops);

                    var fungibleToTransfer = tokenCreate(fungibleToken)
                            .treasury(tokenTreasury)
                            .tokenType(TokenType.FUNGIBLE_COMMON)
                            .initialSupply(9223372036854775807L)
                            .withCustom(fixedHtsFee(htsFee, fungibleToken2, htsCollector2))
                            .withCustom(fixedHtsFee(htsFee, fungibleToken3, htsCollector2))
                            .withCustom(fixedHtsFee(htsFee, fungibleToken4, htsCollector2))
                            .withCustom(fixedHtsFee(htsFee, fungibleToken5, htsCollector2))
                            .withCustom(fixedHtsFee(htsFee, fungibleToken6, htsCollector2))
                            .withCustom(fixedHtsFee(htsFee, fungibleToken7, htsCollector2))
                            .withCustom(fixedHtsFee(htsFee, fungibleToken8, htsCollector2))
                            .withCustom(fixedHtsFee(htsFee, fungibleToken9, htsCollector2))
                            .withCustom(fixedHtsFee(htsFee, fungibleToken10, htsCollector2));
                    var ownerAssociate = tokenAssociate(tokenOwner, fungibleToken);
                    var receiverAssociate = tokenAssociate(tokenReceiver, fungibleToken);
                    var transferToOwner = cryptoTransfer(
                            moving(9223372036854775807L, fungibleToken).between(tokenTreasury, tokenOwner));
                    allRunFor(spec, fungibleToTransfer, ownerAssociate, receiverAssociate, transferToOwner);
                }))
                .when(cryptoTransfer(moving(1, fungibleToken).between(tokenOwner, tokenReceiver))
                        .fee(ONE_HUNDRED_HBARS)
                        .payingWith(tokenOwner))
                .then(
                        getAccountBalance(tokenOwner)
                                .hasTokenBalance(fungibleToken, 9223372036854775806L)
                                .hasTokenBalance(fungibleToken2, specificTokenTotal - htsFee)
                                .hasTokenBalance(fungibleToken3, specificTokenTotal - htsFee)
                                .hasTokenBalance(fungibleToken4, specificTokenTotal - htsFee)
                                .hasTokenBalance(fungibleToken5, specificTokenTotal - htsFee)
                                .hasTokenBalance(fungibleToken6, specificTokenTotal - htsFee)
                                .hasTokenBalance(fungibleToken7, specificTokenTotal - htsFee)
                                .hasTokenBalance(fungibleToken8, specificTokenTotal - htsFee)
                                .hasTokenBalance(fungibleToken9, specificTokenTotal - htsFee)
                                .hasTokenBalance(fungibleToken10, specificTokenTotal - htsFee),
                        getAccountBalance(tokenReceiver).hasTokenBalance(fungibleToken, 1),
                        getAccountBalance(htsCollector2)
                                .hasTokenBalance(fungibleToken2, htsFee)
                                .hasTokenBalance(fungibleToken3, htsFee)
                                .hasTokenBalance(fungibleToken4, htsFee)
                                .hasTokenBalance(fungibleToken5, htsFee)
                                .hasTokenBalance(fungibleToken6, htsFee)
                                .hasTokenBalance(fungibleToken7, htsFee)
                                .hasTokenBalance(fungibleToken8, htsFee)
                                .hasTokenBalance(fungibleToken9, htsFee)
                                .hasTokenBalance(fungibleToken10, htsFee));
    }

    @HapiTest
    public HapiSpec multipleTransfersWithMultipleCustomFees() {
        return defaultHapiSpec("multipleTransfersWithMultipleCustomFees")
                .given(
                        newKeyNamed(NFT_KEY),
                        cryptoCreate(hbarCollector).balance(0L),
                        cryptoCreate(htsCollector).balance(ONE_MILLION_HBARS),
                        cryptoCreate(htsCollector2),
                        cryptoCreate(tokenOwner).balance(ONE_MILLION_HBARS),
                        cryptoCreate(tokenTreasury),
                        cryptoCreate(alice).balance(ONE_MILLION_HBARS),
                        cryptoCreate(bob).balance(ONE_MILLION_HBARS),
                        cryptoCreate(carol),
                        tokenCreate(feeDenom).treasury(tokenOwner).initialSupply(tokenTotal),
                        tokenCreate(feeDenom2).treasury(tokenOwner).initialSupply(tokenTotal),
                        tokenAssociate(htsCollector, feeDenom),
                        tokenAssociate(htsCollector2, feeDenom2),
                        tokenAssociate(alice, feeDenom),
                        tokenAssociate(alice, feeDenom2),
                        tokenAssociate(bob, feeDenom),
                        tokenAssociate(bob, feeDenom2),
                        tokenCreate(fungibleToken)
                                .treasury(tokenTreasury)
                                .tokenType(TokenType.FUNGIBLE_COMMON)
                                .initialSupply(tokenTotal)
                                .payingWith(htsCollector)
                                .withCustom(fixedHbarFee(hbarFee, hbarCollector))
                                .withCustom(fixedHtsFee(htsFee, feeDenom, htsCollector))
                                .withCustom(fractionalFee(
                                        numerator, denominator, minHtsFee, OptionalLong.of(maxHtsFee), htsCollector)),
                        tokenAssociate(alice, fungibleToken),
                        tokenAssociate(bob, fungibleToken),
                        tokenCreate(nonFungibleToken)
                                .treasury(tokenTreasury)
                                .tokenType(TokenType.NON_FUNGIBLE_UNIQUE)
                                .supplyKey(NFT_KEY)
                                .supplyType(TokenSupplyType.INFINITE)
                                .initialSupply(0)
                                .withCustom(fixedHtsFee(50L, feeDenom, htsCollector))
                                .withCustom(fixedHtsFee(htsFee, feeDenom2, htsCollector2)),
                        mintToken(nonFungibleToken, List.of(ByteStringUtils.wrapUnsafely("meta1".getBytes()))),
                        tokenAssociate(alice, nonFungibleToken),
                        tokenAssociate(bob, nonFungibleToken),
                        tokenAssociate(carol, nonFungibleToken),
                        cryptoTransfer(
                                moving(tokenTotal, feeDenom).between(tokenOwner, alice),
                                moving(tokenTotal, feeDenom2).between(tokenOwner, alice),
                                moving(tokenTotal, fungibleToken).between(tokenTreasury, alice),
                                movingUnique(nonFungibleToken, 1L).between(tokenTreasury, alice)),
                        // make 2 transfers - one with the same HTS token as custom fee and one with different HTS token
                        // as custom fee
                        cryptoTransfer(moving(10L, fungibleToken).between(alice, bob))
                                .fee(ONE_HUNDRED_HBARS)
                                .payingWith(alice),
                        cryptoTransfer(movingUnique(nonFungibleToken, 1L).between(alice, bob))
                                .fee(ONE_HUNDRED_HBARS)
                                .payingWith(alice),
                        // check balances
                        getAccountBalance(alice)
                                .hasTokenBalance(fungibleToken, tokenTotal - 10L)
                                .hasTokenBalance(nonFungibleToken, 0)
                                .hasTokenBalance(feeDenom, tokenTotal - htsFee - 50L)
                                .hasTokenBalance(feeDenom2, tokenTotal - htsFee),
                        getAccountBalance(bob)
                                .hasTokenBalance(fungibleToken, 8L)
                                .hasTokenBalance(nonFungibleToken, 1)
                                .hasTokenBalance(feeDenom, 0)
                                .hasTokenBalance(feeDenom2, 0),
                        getAccountBalance(hbarCollector).hasTinyBars(hbarFee),
                        getAccountBalance(htsCollector).hasTokenBalance(feeDenom, htsFee + 50L),
                        getAccountBalance(htsCollector2).hasTokenBalance(feeDenom2, htsFee))
                .when(
                        // transfer some hts custom fee tokens to bob as he is a sender and needs to pay with them
                        cryptoTransfer(
                                moving(100L, feeDenom).between(alice, bob),
                                moving(200L, feeDenom2).between(alice, bob)),
                        // make 2 transfers in a single tx with different senders and receivers
                        cryptoTransfer(
                                        moving(10L, fungibleToken).between(alice, bob),
                                        movingUnique(nonFungibleToken, 1L).between(bob, carol))
                                .fee(ONE_HUNDRED_HBARS)
                                .signedBy(alice, bob)
                                .payingWith(alice))
                .then(
                        // check balances
                        getAccountBalance(alice)
                                .hasTokenBalance(fungibleToken, tokenTotal - 2 * 10L)
                                .hasTokenBalance(nonFungibleToken, 0)
                                .hasTokenBalance(feeDenom, tokenTotal - 2 * htsFee - 50L - 100L)
                                .hasTokenBalance(feeDenom2, tokenTotal - htsFee - 200L),
                        getAccountBalance(bob)
                                .hasTokenBalance(fungibleToken, 16L)
                                .hasTokenBalance(nonFungibleToken, 0)
                                .hasTokenBalance(feeDenom, 50L)
                                .hasTokenBalance(feeDenom2, 100L),
                        getAccountBalance(carol)
                                .hasTokenBalance(fungibleToken, 0L)
                                .hasTokenBalance(nonFungibleToken, 1)
                                .hasTokenBalance(feeDenom, 0)
                                .hasTokenBalance(feeDenom2, 0),
                        getAccountBalance(hbarCollector).hasTinyBars(2 * hbarFee),
                        getAccountBalance(htsCollector).hasTokenBalance(feeDenom, 2 * htsFee + 2 * 50L),
                        getAccountBalance(htsCollector2).hasTokenBalance(feeDenom2, 2 * htsFee));
    }

    @HapiTest
    public HapiSpec transferWithFractionalCustomFee() {
        return defaultHapiSpec("transferWithFractionalCustomFee")
                .given(
                        cryptoCreate(htsCollector).balance(ONE_HUNDRED_HBARS),
                        cryptoCreate(hbarCollector).balance(0L),
                        cryptoCreate(tokenReceiver),
                        cryptoCreate(tokenTreasury),
                        cryptoCreate(tokenOwner).balance(ONE_MILLION_HBARS),
                        tokenCreate(feeDenom).treasury(tokenOwner).initialSupply(tokenTotal),
                        tokenAssociate(htsCollector, feeDenom),
                        tokenCreate(fungibleToken)
                                .treasury(tokenTreasury)
                                .initialSupply(tokenTotal)
                                .payingWith(htsCollector)
                                .withCustom(fixedHbarFee(hbarFee, hbarCollector))
                                .withCustom(fractionalFee(
                                        numerator, denominator, minHtsFee, OptionalLong.of(maxHtsFee), htsCollector)),
                        tokenAssociate(tokenReceiver, fungibleToken),
                        tokenAssociate(tokenOwner, fungibleToken),
                        cryptoTransfer(moving(tokenTotal, fungibleToken).between(tokenTreasury, tokenOwner)))
                .when(cryptoTransfer(moving(3, fungibleToken).between(tokenOwner, tokenReceiver))
                        .fee(ONE_HUNDRED_HBARS)
                        .payingWith(tokenOwner))
                .then(
                        getAccountBalance(tokenOwner)
                                .hasTokenBalance(fungibleToken, 997)
                                .hasTokenBalance(feeDenom, tokenTotal),
                        getAccountBalance(hbarCollector).hasTinyBars(hbarFee));
    }

    @HapiTest
    public HapiSpec transferWithInsufficientCustomFee() {
        return defaultHapiSpec("transferWithInsufficientCustomFee")
                .given(
                        cryptoCreate(htsCollector),
                        cryptoCreate(hbarCollector).balance(0L),
                        cryptoCreate(tokenReceiver),
                        cryptoCreate(tokenTreasury),
                        cryptoCreate(tokenOwner).balance(ONE_MILLION_HBARS),
                        tokenCreate(feeDenom).treasury(tokenOwner).initialSupply(10),
                        tokenAssociate(htsCollector, feeDenom),
                        tokenCreate(fungibleToken)
                                .treasury(tokenTreasury)
                                .initialSupply(tokenTotal)
                                .withCustom(fixedHtsFee(htsFee, feeDenom, htsCollector)),
                        tokenAssociate(tokenReceiver, fungibleToken),
                        tokenAssociate(tokenOwner, fungibleToken),
                        cryptoTransfer(moving(tokenTotal, fungibleToken).between(tokenTreasury, tokenOwner)))
                .when()
                .then(cryptoTransfer(moving(1, fungibleToken).between(tokenOwner, tokenReceiver))
                        .fee(ONE_HUNDRED_HBARS)
                        .payingWith(tokenOwner)
                        .hasKnownStatus(ResponseCodeEnum.INSUFFICIENT_SENDER_ACCOUNT_BALANCE_FOR_CUSTOM_FEE));
    }

    @Override
    protected Logger getResultsLogger() {
        return log;
    }
}<|MERGE_RESOLUTION|>--- conflicted
+++ resolved
@@ -20,6 +20,7 @@
 import com.hedera.services.bdd.junit.HapiTest;
 import com.hedera.services.bdd.junit.HapiTestSuite;
 import com.hedera.services.bdd.spec.HapiSpec;
+import com.hedera.services.bdd.spec.HapiSpecOperation;
 import com.hedera.services.bdd.suites.HapiSuite;
 import com.hederahashgraph.api.proto.java.ResponseCodeEnum;
 import com.hederahashgraph.api.proto.java.TokenSupplyType;
@@ -28,7 +29,7 @@
 import org.apache.logging.log4j.Logger;
 import org.junit.jupiter.api.Tag;
 
-import java.util.Arrays;
+import java.util.ArrayList;
 import java.util.List;
 import java.util.OptionalLong;
 
@@ -53,27 +54,8 @@
 import static com.hedera.services.bdd.spec.transactions.token.TokenMovement.movingWithAllowance;
 import static com.hedera.services.bdd.spec.utilops.CustomSpecAssert.allRunFor;
 import static com.hedera.services.bdd.spec.utilops.UtilVerbs.newKeyNamed;
-<<<<<<< HEAD
+import static com.hedera.services.bdd.spec.utilops.UtilVerbs.withOpContext;
 import static com.hederahashgraph.api.proto.java.ResponseCodeEnum.SPENDER_DOES_NOT_HAVE_ALLOWANCE;
-=======
-import static com.hedera.services.bdd.spec.utilops.UtilVerbs.withOpContext;
-
-import com.hedera.node.app.hapi.utils.ByteStringUtils;
-import com.hedera.services.bdd.junit.HapiTest;
-import com.hedera.services.bdd.junit.HapiTestSuite;
-import com.hedera.services.bdd.spec.HapiSpec;
-import com.hedera.services.bdd.spec.HapiSpecOperation;
-import com.hedera.services.bdd.suites.HapiSuite;
-import com.hederahashgraph.api.proto.java.ResponseCodeEnum;
-import com.hederahashgraph.api.proto.java.TokenSupplyType;
-import com.hederahashgraph.api.proto.java.TokenType;
-import java.util.ArrayList;
-import java.util.List;
-import java.util.OptionalLong;
-import org.apache.logging.log4j.LogManager;
-import org.apache.logging.log4j.Logger;
-import org.junit.jupiter.api.Tag;
->>>>>>> 7b3517be
 
 @HapiTestSuite
 @Tag(CRYPTO)
@@ -113,14 +95,13 @@
 
     @Override
     public List<HapiSpec> getSpecsInSuite() {
-<<<<<<< HEAD
         return allOf(positiveTests(), negativeTests());
     }
 
     private List<HapiSpec> positiveTests() {
         return List.of(
                 transferFungibleWithFixedHbarCustomFee(),
-                transferFungibleWithFixedHtsCustomFees(),
+                transferFungibleWithFixedHtsCustomFee(),
                 transferNonFungibleWithFixedHbarCustomFee(),
                 transferNonFungibleWithFixedHtsCustomFee(),
                 transferApprovedFungibleWithFixedHbarCustomFee(),
@@ -131,12 +112,16 @@
                 transferApprovedNonFungibleWithFixedHtsCustomFeeAsSpender(),
                 transferFungibleWithThreeFixedHtsCustomFeesWithoutAllCollectorsExempt(),
                 transferFungibleWithThreeFixedHtsCustomFeesWithAllCollectorsExempt(),
+                transferFungibleWithFixedHtsCustomFee2Layers(),
+                transferNonFungibleWithFixedHtsCustomFees2Layers(),
+                transferMaxFungibleWith10FixedHtsCustomFees2Layers(),
+                multipleTransfersWithMultipleCustomFees(),
                 transferWithFractionalCustomFee(),
                 transferWithInsufficientCustomFee());
     }
 
     private List<HapiSpec> negativeTests() {
-        return Arrays.asList(
+        return List.of(
                 transferFungibleWithFixedHtsCustomFeeNotEnoughBalanceFeeToken(),
                 transferFungibleWithFixedHbarCustomFeeNotEnoughBalance(),
                 transferNonFungibleWithFixedHtsCustomFeeNotEnoughBalanceFeeToken(),
@@ -145,28 +130,6 @@
                 transferApprovedFungibleWithFixedHtsCustomFeeNoAllowance(),
                 transferApprovedNonFungibleWithFixedHbarCustomFeeNoAllowance(),
                 transferApprovedNonFungibleWithFixedHtsCustomFeeNoAllowance());
-=======
-        return List.of(new HapiSpec[] {
-            transferFungibleTokenWithFixedHbarCustomFees(),
-            transferFungibleTokenWithFixedHtsCustomFees(),
-            transferNonFungibleTokenWithFixedHbarCustomFees(),
-            transferNonFungibleTokenWithFixedHtsCustomFees(),
-            transferApprovedFungibleTokenWithFixedHbarCustomFee(),
-            transferApprovedFungibleTokenWithFixedHtsCustomFeeAsOwner(),
-            transferApprovedFungibleTokenWithFixedHtsCustomFeeAsSpender(),
-            transferApprovedNonFungibleTokenWithFixedHbarCustomFee(),
-            transferApprovedNonFungibleTokenWithFixedHtsCustomFeesAsOwner(),
-            transferApprovedNonFungibleTokenWithFixedHtsCustomFeeAsSpender(),
-            transferFungibleTokenWithThreeFixedHtsCustomFeesWithoutAllCollectorsExempt(),
-            transferFungibleTokenWithThreeFixedHtsCustomFeesWithAllCollectorsExempt(),
-            transferFungibleTokenWithFixedHtsCustomFees2Layers(),
-            transferNonFungibleTokenWithFixedHtsCustomFees2Layers(),
-            transferMaxFungibleTokenWith10FixedHtsCustomFees2Layers(),
-            multipleTransfersWithMultipleCustomFees(),
-            transferWithFractionalCustomFee(),
-            transferWithInsufficientCustomFees()
-        });
->>>>>>> 7b3517be
     }
 
     @HapiTest
@@ -210,27 +173,27 @@
                         cryptoCreate(tokenOwner).balance(ONE_HUNDRED_HBARS),
                         cryptoCreate(tokenReceiver),
                         cryptoCreate(tokenTreasury),
-                        tokenCreate(token)
+                        tokenCreate(fungibleToken)
                                 .treasury(tokenTreasury)
                                 .tokenType(TokenType.FUNGIBLE_COMMON)
                                 .initialSupply(tokenTotal)
                                 .withCustom(fixedHbarFee(ONE_HUNDRED_HBARS, hbarCollector)),
-                        tokenAssociate(tokenReceiver, token),
-                        tokenAssociate(tokenOwner, token),
-                        cryptoTransfer(moving(tokenTotal, token).between(tokenTreasury, tokenOwner)))
-                .when(cryptoTransfer(moving(1, token).between(tokenOwner, tokenReceiver))
+                        tokenAssociate(tokenReceiver, fungibleToken),
+                        tokenAssociate(tokenOwner, fungibleToken),
+                        cryptoTransfer(moving(tokenTotal, fungibleToken).between(tokenTreasury, tokenOwner)))
+                .when(cryptoTransfer(moving(1, fungibleToken).between(tokenOwner, tokenReceiver))
                         .payingWith(tokenOwner)
                         .fee(ONE_HUNDRED_HBARS)
                         .hasKnownStatus(ResponseCodeEnum.INSUFFICIENT_ACCOUNT_BALANCE))
                 .then(
-                        getAccountBalance(tokenOwner).hasTokenBalance(token, tokenTotal),
-                        getAccountBalance(tokenReceiver).hasTokenBalance(token, 0),
+                        getAccountBalance(tokenOwner).hasTokenBalance(fungibleToken, tokenTotal),
+                        getAccountBalance(tokenReceiver).hasTokenBalance(fungibleToken, 0),
                         getAccountBalance(hbarCollector).hasTinyBars(0));
     }
-
-    @HapiTest
-    public HapiSpec transferFungibleWithFixedHtsCustomFees() {
-        return defaultHapiSpec("transferFungibleWithFixedHtsCustomFees")
+    
+    @HapiTest
+    public HapiSpec transferFungibleWithFixedHtsCustomFee() {
+        return defaultHapiSpec("transferFungibleWithFixedHtsCustomFee")
                 .given(
                         cryptoCreate(htsCollector),
                         cryptoCreate(tokenOwner).balance(ONE_MILLION_HBARS),
@@ -267,26 +230,26 @@
                         cryptoCreate(tokenTreasury),
                         tokenCreate(feeDenom).treasury(tokenOwner).initialSupply(1),
                         tokenAssociate(htsCollector, feeDenom),
-                        tokenCreate(token)
+                        tokenCreate(fungibleToken)
                                 .treasury(tokenTreasury)
                                 .tokenType(TokenType.FUNGIBLE_COMMON)
                                 .initialSupply(tokenTotal)
                                 .withCustom(fixedHtsFee(htsFee, feeDenom, htsCollector)),
-                        tokenAssociate(tokenReceiver, token),
-                        tokenAssociate(tokenOwner, token),
-                        cryptoTransfer(moving(tokenTotal, token).between(tokenTreasury, tokenOwner)))
-                .when(cryptoTransfer(moving(1, token).between(tokenOwner, tokenReceiver))
+                        tokenAssociate(tokenReceiver, fungibleToken),
+                        tokenAssociate(tokenOwner, fungibleToken),
+                        cryptoTransfer(moving(tokenTotal, fungibleToken).between(tokenTreasury, tokenOwner)))
+                .when(cryptoTransfer(moving(1, fungibleToken).between(tokenOwner, tokenReceiver))
                         .payingWith(tokenOwner)
                         .fee(ONE_HUNDRED_HBARS)
                         .hasKnownStatus(ResponseCodeEnum.INSUFFICIENT_SENDER_ACCOUNT_BALANCE_FOR_CUSTOM_FEE))
                 .then(
                         getAccountBalance(tokenOwner)
-                                .hasTokenBalance(token, tokenTotal)
+                                .hasTokenBalance(fungibleToken, tokenTotal)
                                 .hasTokenBalance(feeDenom, 1),
-                        getAccountBalance(tokenReceiver).hasTokenBalance(token, 0),
+                        getAccountBalance(tokenReceiver).hasTokenBalance(fungibleToken, 0),
                         getAccountBalance(htsCollector).hasTokenBalance(feeDenom, 0));
     }
-
+    
     @HapiTest
     public HapiSpec transferNonFungibleWithFixedHbarCustomFee() {
         return defaultHapiSpec("transferNonFungibleWithFixedHbarCustomFee")
@@ -334,24 +297,24 @@
                         cryptoCreate(tokenOwner).balance(ONE_HUNDRED_HBARS),
                         cryptoCreate(tokenReceiver),
                         cryptoCreate(tokenTreasury),
-                        tokenCreate(token)
+                        tokenCreate(nonFungibleToken)
                                 .treasury(tokenTreasury)
                                 .tokenType(TokenType.NON_FUNGIBLE_UNIQUE)
                                 .supplyKey(NFT_KEY)
                                 .supplyType(TokenSupplyType.INFINITE)
                                 .initialSupply(0)
                                 .withCustom(fixedHbarFee(THOUSAND_HBAR, hbarCollector)),
-                        mintToken(token, List.of(ByteStringUtils.wrapUnsafely("meta1".getBytes()))),
-                        tokenAssociate(tokenReceiver, token),
-                        tokenAssociate(tokenOwner, token),
-                        cryptoTransfer(movingUnique(token, 1L).between(tokenTreasury, tokenOwner)))
-                .when(cryptoTransfer(movingUnique(token, 1L).between(tokenOwner, tokenReceiver))
+                        mintToken(nonFungibleToken, List.of(ByteStringUtils.wrapUnsafely("meta1".getBytes()))),
+                        tokenAssociate(tokenReceiver, nonFungibleToken),
+                        tokenAssociate(tokenOwner, nonFungibleToken),
+                        cryptoTransfer(movingUnique(nonFungibleToken, 1L).between(tokenTreasury, tokenOwner)))
+                .when(cryptoTransfer(movingUnique(nonFungibleToken, 1L).between(tokenOwner, tokenReceiver))
                         .payingWith(tokenOwner)
                         .fee(ONE_HUNDRED_HBARS)
                         .hasKnownStatus(ResponseCodeEnum.INSUFFICIENT_ACCOUNT_BALANCE))
                 .then(
-                        getAccountBalance(tokenOwner).hasTokenBalance(token, 1),
-                        getAccountBalance(tokenReceiver).hasTokenBalance(token, 0),
+                        getAccountBalance(tokenOwner).hasTokenBalance(nonFungibleToken, 1),
+                        getAccountBalance(tokenReceiver).hasTokenBalance(nonFungibleToken, 0),
                         getAccountBalance(hbarCollector).hasTinyBars(0));
     }
 
@@ -398,27 +361,27 @@
                         cryptoCreate(tokenTreasury),
                         tokenCreate(feeDenom).treasury(tokenOwner).initialSupply(1),
                         tokenAssociate(htsCollector, feeDenom),
-                        tokenCreate(token)
+                        tokenCreate(nonFungibleToken)
                                 .treasury(tokenTreasury)
                                 .tokenType(TokenType.NON_FUNGIBLE_UNIQUE)
                                 .supplyKey(NFT_KEY)
                                 .supplyType(TokenSupplyType.INFINITE)
                                 .initialSupply(0)
                                 .withCustom(fixedHtsFee(2, feeDenom, htsCollector)),
-                        mintToken(token, List.of(ByteStringUtils.wrapUnsafely("meta1".getBytes()))),
-                        tokenAssociate(tokenReceiver, token),
-                        tokenAssociate(tokenOwner, token),
-                        cryptoTransfer(movingUnique(token, 1L).between(tokenTreasury, tokenOwner)))
-                .when(cryptoTransfer(movingUnique(token, 1L).between(tokenOwner, tokenReceiver))
+                        mintToken(nonFungibleToken, List.of(ByteStringUtils.wrapUnsafely("meta1".getBytes()))),
+                        tokenAssociate(tokenReceiver, nonFungibleToken),
+                        tokenAssociate(tokenOwner, nonFungibleToken),
+                        cryptoTransfer(movingUnique(nonFungibleToken, 1L).between(tokenTreasury, tokenOwner)))
+                .when(cryptoTransfer(movingUnique(nonFungibleToken, 1L).between(tokenOwner, tokenReceiver))
                         .payingWith(tokenOwner)
                         .fee(ONE_HUNDRED_HBARS)
                         .hasKnownStatus(ResponseCodeEnum.INSUFFICIENT_SENDER_ACCOUNT_BALANCE_FOR_CUSTOM_FEE))
                 .then(
-                        getAccountBalance(tokenOwner).hasTokenBalance(token, 1).hasTokenBalance(feeDenom, 1),
-                        getAccountBalance(tokenReceiver).hasTokenBalance(token, 0),
+                        getAccountBalance(tokenOwner).hasTokenBalance(nonFungibleToken, 1).hasTokenBalance(feeDenom, 1),
+                        getAccountBalance(tokenReceiver).hasTokenBalance(nonFungibleToken, 0),
                         getAccountBalance(htsCollector).hasTokenBalance(feeDenom, 0));
     }
-
+    
     @HapiTest
     public HapiSpec transferApprovedFungibleWithFixedHbarCustomFee() {
         return defaultHapiSpec("transferApprovedFungibleWithFixedHbarCustomFee")
@@ -474,24 +437,24 @@
                         cryptoCreate(spender).balance(ONE_MILLION_HBARS),
                         cryptoCreate(tokenReceiver),
                         cryptoCreate(tokenTreasury),
-                        tokenCreate(token)
+                        tokenCreate(fungibleToken)
                                 .treasury(tokenTreasury)
                                 .tokenType(TokenType.FUNGIBLE_COMMON)
                                 .initialSupply(tokenTotal)
                                 .withCustom(fixedHbarFee(hbarFee, hbarCollector)),
-                        tokenAssociate(tokenReceiver, token),
-                        tokenAssociate(tokenOwner, token),
-                        tokenAssociate(spender, token),
-                        cryptoTransfer(moving(tokenTotal, token).between(tokenTreasury, tokenOwner)))
-                .when(cryptoTransfer(movingWithAllowance(1L, token).between(tokenOwner, tokenReceiver))
+                        tokenAssociate(tokenReceiver, fungibleToken),
+                        tokenAssociate(tokenOwner, fungibleToken),
+                        tokenAssociate(spender, fungibleToken),
+                        cryptoTransfer(moving(tokenTotal, fungibleToken).between(tokenTreasury, tokenOwner)))
+                .when(cryptoTransfer(movingWithAllowance(1L, fungibleToken).between(tokenOwner, tokenReceiver))
                         .fee(ONE_HUNDRED_HBARS)
                         .payingWith(spender)
                         .signedBy(spender)
                         .hasKnownStatus(SPENDER_DOES_NOT_HAVE_ALLOWANCE))
                 .then(
-                        getAccountBalance(tokenOwner).hasTokenBalance(token, tokenTotal),
-                        getAccountBalance(spender).hasTokenBalance(token, 0),
-                        getAccountBalance(tokenReceiver).hasTokenBalance(token, 0),
+                        getAccountBalance(tokenOwner).hasTokenBalance(fungibleToken, tokenTotal),
+                        getAccountBalance(spender).hasTokenBalance(fungibleToken, 0),
+                        getAccountBalance(tokenReceiver).hasTokenBalance(fungibleToken, 0),
                         getAccountBalance(hbarCollector).hasTinyBars(0));
     }
 
@@ -588,7 +551,6 @@
     }
 
     @HapiTest
-<<<<<<< HEAD
     public HapiSpec transferApprovedFungibleWithFixedHtsCustomFeeNoAllowance() {
         return defaultHapiSpec("transferApprovedFungibleWithFixedHtsCustomFeeNoAllowance")
                 .given(
@@ -600,36 +562,32 @@
                         tokenCreate(feeDenom).treasury(tokenOwner).initialSupply(tokenTotal),
                         tokenAssociate(htsCollector, feeDenom),
                         tokenAssociate(spender, feeDenom),
-                        tokenCreate(token)
+                        tokenCreate(fungibleToken)
                                 .treasury(tokenTreasury)
                                 .tokenType(TokenType.FUNGIBLE_COMMON)
                                 .initialSupply(tokenTotal)
                                 .withCustom(fixedHtsFee(htsFee, feeDenom, htsCollector)),
-                        tokenAssociate(tokenReceiver, token),
-                        tokenAssociate(tokenOwner, token),
-                        tokenAssociate(spender, token),
-                        cryptoTransfer(moving(tokenTotal, token).between(tokenTreasury, tokenOwner)))
-                .when(cryptoTransfer(movingWithAllowance(1L, token).between(tokenOwner, tokenReceiver))
+                        tokenAssociate(tokenReceiver, fungibleToken),
+                        tokenAssociate(tokenOwner, fungibleToken),
+                        tokenAssociate(spender, fungibleToken),
+                        cryptoTransfer(moving(tokenTotal, fungibleToken).between(tokenTreasury, tokenOwner)))
+                .when(cryptoTransfer(movingWithAllowance(1L, fungibleToken).between(tokenOwner, tokenReceiver))
                         .fee(ONE_HUNDRED_HBARS)
                         .payingWith(spender)
                         .signedBy(spender)
                         .hasKnownStatus(SPENDER_DOES_NOT_HAVE_ALLOWANCE))
                 .then(
                         getAccountBalance(tokenOwner)
-                                .hasTokenBalance(token, tokenTotal)
+                                .hasTokenBalance(fungibleToken, tokenTotal)
                                 .hasTokenBalance(feeDenom, tokenTotal),
-                        getAccountBalance(spender).hasTokenBalance(token, 0).hasTokenBalance(feeDenom, 0),
-                        getAccountBalance(tokenReceiver).hasTokenBalance(token, 0),
+                        getAccountBalance(spender).hasTokenBalance(fungibleToken, 0).hasTokenBalance(feeDenom, 0),
+                        getAccountBalance(tokenReceiver).hasTokenBalance(fungibleToken, 0),
                         getAccountBalance(htsCollector).hasTokenBalance(feeDenom, 0));
     }
 
     @HapiTest
     public HapiSpec transferApprovedNonFungibleWithFixedHbarCustomFee() {
         return defaultHapiSpec("transferApprovedNonFungibleWithFixedHbarCustomFee")
-=======
-    public HapiSpec transferApprovedNonFungibleTokenWithFixedHbarCustomFee() {
-        return defaultHapiSpec("transferApprovedNonFungibleTokenWithFixedHbarCustomFee")
->>>>>>> 7b3517be
                 .given(
                         newKeyNamed(NFT_KEY),
                         cryptoCreate(hbarCollector).balance(0L),
@@ -684,30 +642,30 @@
                         cryptoCreate(spender).balance(ONE_MILLION_HBARS),
                         cryptoCreate(tokenReceiver),
                         cryptoCreate(tokenTreasury),
-                        tokenCreate(token)
+                        tokenCreate(nonFungibleToken)
                                 .treasury(tokenTreasury)
                                 .tokenType(TokenType.NON_FUNGIBLE_UNIQUE)
                                 .supplyKey(NFT_KEY)
                                 .supplyType(TokenSupplyType.INFINITE)
                                 .initialSupply(0)
                                 .withCustom(fixedHbarFee(hbarFee, hbarCollector)),
-                        mintToken(token, List.of(ByteStringUtils.wrapUnsafely("meta1".getBytes()))),
-                        tokenAssociate(tokenReceiver, token),
-                        tokenAssociate(tokenOwner, token),
-                        tokenAssociate(spender, token),
-                        cryptoTransfer(movingUnique(token, 1L).between(tokenTreasury, tokenOwner)))
-                .when(cryptoTransfer(movingUniqueWithAllowance(token, 1L).between(tokenOwner, tokenReceiver))
+                        mintToken(nonFungibleToken, List.of(ByteStringUtils.wrapUnsafely("meta1".getBytes()))),
+                        tokenAssociate(tokenReceiver, nonFungibleToken),
+                        tokenAssociate(tokenOwner, nonFungibleToken),
+                        tokenAssociate(spender, nonFungibleToken),
+                        cryptoTransfer(movingUnique(nonFungibleToken, 1L).between(tokenTreasury, tokenOwner)))
+                .when(cryptoTransfer(movingUniqueWithAllowance(nonFungibleToken, 1L).between(tokenOwner, tokenReceiver))
                         .fee(ONE_HUNDRED_HBARS)
                         .payingWith(spender)
                         .signedBy(spender)
                         .hasKnownStatus(SPENDER_DOES_NOT_HAVE_ALLOWANCE))
                 .then(
-                        getAccountBalance(tokenOwner).hasTokenBalance(token, 1),
-                        getAccountBalance(spender).hasTokenBalance(token, 0),
-                        getAccountBalance(tokenReceiver).hasTokenBalance(token, 0),
+                        getAccountBalance(tokenOwner).hasTokenBalance(nonFungibleToken, 1),
+                        getAccountBalance(spender).hasTokenBalance(nonFungibleToken, 0),
+                        getAccountBalance(tokenReceiver).hasTokenBalance(nonFungibleToken, 0),
                         getAccountBalance(hbarCollector).hasTinyBars(0));
     }
-
+    
     @HapiTest
     public HapiSpec transferApprovedNonFungibleWithFixedHtsCustomFeeAsOwner() {
         return defaultHapiSpec("transferApprovedNonFungibleWithFixedHtsCustomFeeAsOwner")
@@ -768,86 +726,6 @@
                         tokenCreate(feeDenom).treasury(tokenOwner).initialSupply(tokenTotal),
                         tokenAssociate(htsCollector, feeDenom),
                         tokenAssociate(spender, feeDenom),
-                        tokenCreate(token)
-                                .treasury(tokenTreasury)
-                                .tokenType(TokenType.NON_FUNGIBLE_UNIQUE)
-                                .supplyKey(NFT_KEY)
-                                .supplyType(TokenSupplyType.INFINITE)
-                                .initialSupply(0)
-                                .withCustom(fixedHtsFee(htsFee, feeDenom, htsCollector)),
-                        mintToken(token, List.of(ByteStringUtils.wrapUnsafely("meta1".getBytes()))),
-                        tokenAssociate(tokenReceiver, token),
-                        tokenAssociate(tokenOwner, token),
-                        tokenAssociate(spender, token),
-                        cryptoTransfer(movingUnique(token, 1L).between(tokenTreasury, tokenOwner)))
-                .when(
-                        cryptoApproveAllowance()
-                                .addNftAllowance(tokenOwner, token, spender, false, List.of(1L))
-                                .fee(ONE_HUNDRED_HBARS)
-                                .payingWith(tokenOwner),
-                        cryptoTransfer(movingUniqueWithAllowance(token, 1L).between(tokenOwner, tokenReceiver))
-                                .fee(ONE_HUNDRED_HBARS)
-                                .payingWith(spender)
-                                .signedBy(spender))
-                .then(
-                        getAccountBalance(tokenOwner)
-                                .hasTokenBalance(token, 0)
-                                .hasTokenBalance(feeDenom, tokenTotal - htsFee),
-                        getAccountBalance(spender).hasTokenBalance(token, 0).hasTokenBalance(feeDenom, 0),
-                        getAccountBalance(tokenReceiver).hasTokenBalance(token, 1),
-                        getAccountBalance(htsCollector).hasTokenBalance(feeDenom, htsFee));
-    }
-
-    @HapiTest
-    public HapiSpec transferApprovedNonFungibleWithFixedHtsCustomFeeNoAllowance() {
-        return defaultHapiSpec("transferApprovedNonFungibleWithFixedHtsCustomFeeNoAllowance")
-                .given(
-                        newKeyNamed(NFT_KEY),
-                        cryptoCreate(htsCollector),
-                        cryptoCreate(tokenOwner).balance(ONE_MILLION_HBARS),
-                        cryptoCreate(spender).balance(ONE_MILLION_HBARS),
-                        cryptoCreate(tokenReceiver),
-                        cryptoCreate(tokenTreasury),
-                        tokenCreate(feeDenom).treasury(tokenOwner).initialSupply(tokenTotal),
-                        tokenAssociate(htsCollector, feeDenom),
-                        tokenAssociate(spender, feeDenom),
-                        tokenCreate(token)
-                                .treasury(tokenTreasury)
-                                .tokenType(TokenType.NON_FUNGIBLE_UNIQUE)
-                                .supplyKey(NFT_KEY)
-                                .supplyType(TokenSupplyType.INFINITE)
-                                .initialSupply(0)
-                                .withCustom(fixedHtsFee(htsFee, feeDenom, htsCollector)),
-                        mintToken(token, List.of(ByteStringUtils.wrapUnsafely("meta1".getBytes()))),
-                        tokenAssociate(tokenReceiver, token),
-                        tokenAssociate(tokenOwner, token),
-                        tokenAssociate(spender, token),
-                        cryptoTransfer(movingUnique(token, 1L).between(tokenTreasury, tokenOwner)))
-                .when(cryptoTransfer(movingUniqueWithAllowance(token, 1L).between(tokenOwner, tokenReceiver))
-                        .fee(ONE_HUNDRED_HBARS)
-                        .payingWith(spender)
-                        .signedBy(spender)
-                        .hasKnownStatus(SPENDER_DOES_NOT_HAVE_ALLOWANCE))
-                .then(
-                        getAccountBalance(tokenOwner).hasTokenBalance(token, 1).hasTokenBalance(feeDenom, tokenTotal),
-                        getAccountBalance(spender).hasTokenBalance(token, 0).hasTokenBalance(feeDenom, 0),
-                        getAccountBalance(tokenReceiver).hasTokenBalance(token, 0),
-                        getAccountBalance(htsCollector).hasTokenBalance(feeDenom, 0));
-    }
-
-    @HapiTest
-    public HapiSpec transferApprovedNonFungibleWithFixedHtsCustomFeeNotEnoughBalance() {
-        return defaultHapiSpec("transferApprovedNonFungibleWithFixedHtsCustomFeeNotEnoughBalance")
-                .given(
-                        newKeyNamed(NFT_KEY),
-                        cryptoCreate(htsCollector),
-                        cryptoCreate(tokenOwner).balance(ONE_MILLION_HBARS),
-                        cryptoCreate(spender).balance(ONE_MILLION_HBARS),
-                        cryptoCreate(tokenReceiver),
-                        cryptoCreate(tokenTreasury),
-                        tokenCreate(feeDenom).treasury(tokenOwner).initialSupply(tokenTotal),
-                        tokenAssociate(htsCollector, feeDenom),
-                        tokenAssociate(spender, feeDenom),
                         tokenCreate(nonFungibleToken)
                                 .treasury(tokenTreasury)
                                 .tokenType(TokenType.NON_FUNGIBLE_UNIQUE)
@@ -882,6 +760,43 @@
     }
 
     @HapiTest
+    public HapiSpec transferApprovedNonFungibleWithFixedHtsCustomFeeNoAllowance() {
+        return defaultHapiSpec("transferApprovedNonFungibleWithFixedHtsCustomFeeNoAllowance")
+                .given(
+                        newKeyNamed(NFT_KEY),
+                        cryptoCreate(htsCollector),
+                        cryptoCreate(tokenOwner).balance(ONE_MILLION_HBARS),
+                        cryptoCreate(spender).balance(ONE_MILLION_HBARS),
+                        cryptoCreate(tokenReceiver),
+                        cryptoCreate(tokenTreasury),
+                        tokenCreate(feeDenom).treasury(tokenOwner).initialSupply(tokenTotal),
+                        tokenAssociate(htsCollector, feeDenom),
+                        tokenAssociate(spender, feeDenom),
+                        tokenCreate(nonFungibleToken)
+                                .treasury(tokenTreasury)
+                                .tokenType(TokenType.NON_FUNGIBLE_UNIQUE)
+                                .supplyKey(NFT_KEY)
+                                .supplyType(TokenSupplyType.INFINITE)
+                                .initialSupply(0)
+                                .withCustom(fixedHtsFee(htsFee, feeDenom, htsCollector)),
+                        mintToken(nonFungibleToken, List.of(ByteStringUtils.wrapUnsafely("meta1".getBytes()))),
+                        tokenAssociate(tokenReceiver, nonFungibleToken),
+                        tokenAssociate(tokenOwner, nonFungibleToken),
+                        tokenAssociate(spender, nonFungibleToken),
+                        cryptoTransfer(movingUnique(nonFungibleToken, 1L).between(tokenTreasury, tokenOwner)))
+                .when(cryptoTransfer(movingUniqueWithAllowance(nonFungibleToken, 1L).between(tokenOwner, tokenReceiver))
+                        .fee(ONE_HUNDRED_HBARS)
+                        .payingWith(spender)
+                        .signedBy(spender)
+                        .hasKnownStatus(SPENDER_DOES_NOT_HAVE_ALLOWANCE))
+                .then(
+                        getAccountBalance(tokenOwner).hasTokenBalance(nonFungibleToken, 1).hasTokenBalance(feeDenom, tokenTotal),
+                        getAccountBalance(spender).hasTokenBalance(nonFungibleToken, 0).hasTokenBalance(feeDenom, 0),
+                        getAccountBalance(tokenReceiver).hasTokenBalance(nonFungibleToken, 0),
+                        getAccountBalance(htsCollector).hasTokenBalance(feeDenom, 0));
+    }
+
+    @HapiTest
     public HapiSpec transferFungibleWithThreeFixedHtsCustomFeesWithoutAllCollectorsExempt() {
         final long amountToSend = 400L;
         return defaultHapiSpec("transferFungibleWithThreeFixedHtsCustomFeesWithoutAllCollectorsExempt")
@@ -974,8 +889,8 @@
     }
 
     @HapiTest
-    public HapiSpec transferFungibleTokenWithFixedHtsCustomFees2Layers() {
-        return defaultHapiSpec("transferFungibleTokenWithFixedHtsCustomFees2Layers")
+    public HapiSpec transferFungibleWithFixedHtsCustomFee2Layers() {
+        return defaultHapiSpec("transferFungibleWithFixedHtsCustomFee2Layers")
                 .given(
                         cryptoCreate(htsCollector),
                         cryptoCreate(htsCollector2),
@@ -1016,8 +931,8 @@
     }
 
     @HapiTest
-    public HapiSpec transferNonFungibleTokenWithFixedHtsCustomFees2Layers() {
-        return defaultHapiSpec("transferNonFungibleTokenWithFixedHtsCustomFees2Layers")
+    public HapiSpec transferNonFungibleWithFixedHtsCustomFees2Layers() {
+        return defaultHapiSpec("transferNonFungibleWithFixedHtsCustomFees2Layers")
                 .given(
                         newKeyNamed(NFT_KEY),
                         cryptoCreate(htsCollector),
@@ -1062,7 +977,7 @@
     }
 
     @HapiTest
-    public HapiSpec transferMaxFungibleTokenWith10FixedHtsCustomFees2Layers() {
+    public HapiSpec transferMaxFungibleWith10FixedHtsCustomFees2Layers() {
         final String fungibleToken3 = "fungibleWithCustomFees3";
         final String fungibleToken4 = "fungibleWithCustomFees4";
         final String fungibleToken5 = "fungibleWithCustomFees5";
@@ -1105,7 +1020,7 @@
                 fungibleToken19,
                 fungibleToken20);
 
-        return defaultHapiSpec("transferMaxFungibleTokenWith10FixedHtsCustomFees2Layers")
+        return defaultHapiSpec("transferMaxFungibleWith10FixedHtsCustomFees2Layers")
                 .given(withOpContext((spec, log) -> {
                     ArrayList<HapiSpecOperation> ops = new ArrayList<>();
                     var collectorCreate = cryptoCreate(htsCollector);
