// SPDX-License-Identifier: Apache-2.0
package com.hedera.services.bdd.junit.hedera.simulator;

import com.hedera.services.bdd.junit.hedera.BlockNodeNetwork;
import java.io.IOException;
import java.util.HashMap;
import java.util.Map;
import java.util.Map.Entry;
import java.util.Set;
import org.apache.logging.log4j.LogManager;
import org.apache.logging.log4j.Logger;
import org.hiero.block.api.PublishStreamResponse.EndOfStream;

/**
 * A utility class to control simulated block node servers in a SubProcessNetwork.
 * This allows tests to induce specific response codes for testing error handling and edge cases.
 */
public class BlockNodeSimulatorController {
    private static final Logger log = LogManager.getLogger(BlockNodeSimulatorController.class);

    private static Map<Long, SimulatedBlockNodeServer> simulatedBlockNodes = new HashMap<>();
    // Store the ports of shutdown simulators for restart
    private static final Map<Long, Integer> shutdownSimulatorPorts = new HashMap<>();
    private static final Map<Long, Long> lastVerifiedBlockNumbers = new HashMap<>();

    /**
     * Create a controller for the given network's simulated block nodes.
     *
     * @param network the SubProcessNetwork containing simulated block nodes
     */
    public BlockNodeSimulatorController(final BlockNodeNetwork network) {
        simulatedBlockNodes = network.getSimulatedBlockNodeById();
        if (simulatedBlockNodes.isEmpty()) {
            log.warn("No simulated block nodes found in the network. Make sure BlockNodeMode.SIMULATOR is set.");
        } else {
            log.info("Controlling {} simulated block nodes", simulatedBlockNodes.size());
        }
    }

    /**
     * Configure all simulated block nodes to respond with a specific EndOfStream response code.
     *
     * @param responseCode the response code to send
     * @param blockNumber the block number to include in the response
     */
    public void setEndOfStreamResponse(final EndOfStream.Code responseCode, final long blockNumber) {
        for (final SimulatedBlockNodeServer server : simulatedBlockNodes.values()) {
            server.setEndOfStreamResponse(responseCode, blockNumber);
        }
        log.info("Set EndOfStream response code {} for block {} on all simulators", responseCode, blockNumber);
    }

    /**
     * Configure a specific simulated block node to respond with a specific EndOfStream response code.
     *
     * @param index the index of the simulated block node (0-based)
     * @param responseCode the response code to send
     * @param blockNumber the block number to include in the response
     */
    public void setEndOfStreamResponse(final long index, final EndOfStream.Code responseCode, final long blockNumber) {
        if (index >= 0 && index < simulatedBlockNodes.size()) {
            simulatedBlockNodes.get(index).setEndOfStreamResponse(responseCode, blockNumber);
            log.info("Set EndOfStream response code {} for block {} on simulator {}", responseCode, blockNumber, index);
        } else {
            log.error("Invalid simulator index: {}, valid range is 0-{}", index, simulatedBlockNodes.size() - 1);
        }
    }

    /**
     * Send an EndOfStream response immediately to all active streams on all simulated block nodes.
     * This will end all active streams with the specified response code.
     *
     * @param responseCode the response code to send
     * @param blockNumber the block number to include in the response
     * @return the last verified block number from the first simulator
     */
    public long sendEndOfStreamImmediately(final EndOfStream.Code responseCode, final long blockNumber) {
        long lastVerifiedBlockNumber = 0L;
        for (long i = 0; i < simulatedBlockNodes.size(); i++) {
            final SimulatedBlockNodeServer server = simulatedBlockNodes.get(i);
            final long serverLastVerified = server.sendEndOfStreamImmediately(responseCode, blockNumber);
            if (i == 0) {
                lastVerifiedBlockNumber = serverLastVerified;
            }
        }
        log.info(
                "Sent immediate EndOfStream response with code {} for block {} on all simulators, last verified block: {}",
                responseCode,
                blockNumber,
                lastVerifiedBlockNumber);
        return lastVerifiedBlockNumber;
    }

    /**
     * Send an EndOfStream response immediately to all active streams on a specific simulated block node.
     * This will end all active streams with the specified response code.
     *
     * @param index the index of the simulated block node (0-based)
     * @param responseCode the response code to send
     * @param blockNumber the block number to include in the response
     * @return the last verified block number from the simulator, or 0 if the index is invalid
     */
    public long sendEndOfStreamImmediately(
            final long index, final EndOfStream.Code responseCode, final long blockNumber) {
        long lastVerifiedBlockNumber = 0L;
        if (index >= 0 && index < simulatedBlockNodes.size()) {
            final SimulatedBlockNodeServer server = simulatedBlockNodes.get(index);
            lastVerifiedBlockNumber = server.sendEndOfStreamImmediately(responseCode, blockNumber);
            log.info(
                    "Sent immediate EndOfStream response with code {} for block {} on simulator {}, last verified block: {}",
                    responseCode,
                    blockNumber,
                    index,
                    lastVerifiedBlockNumber);
        } else {
            log.error("Invalid simulator index: {}, valid range is 0-{}", index, simulatedBlockNodes.size() - 1);
        }
        return lastVerifiedBlockNumber;
    }

    /**
     * Send a SkipBlock response immediately to all active streams on all simulated block nodes.
     * This will instruct all active streams to skip the specified block.
     *
     * @param blockNumber the block number to skip
     */
    public void sendSkipBlockImmediately(final long blockNumber) {
        for (final SimulatedBlockNodeServer server : simulatedBlockNodes.values()) {
            server.sendSkipBlockImmediately(blockNumber);
        }
        log.info("Sent immediate SkipBlock response for block {} on all simulators", blockNumber);
    }

    /**
     * Send a SkipBlock response immediately to all active streams on a specific simulated block node.
     * This will instruct all active streams to skip the specified block.
     *
     * @param index the index of the simulated block node (0-based)
     * @param blockNumber the block number to skip
     */
    public void sendSkipBlockImmediately(final long index, final long blockNumber) {
        if (index >= 0 && index < simulatedBlockNodes.size()) {
            final SimulatedBlockNodeServer server = simulatedBlockNodes.get(index);
            server.sendSkipBlockImmediately(blockNumber);
            log.info("Sent immediate SkipBlock response for block {} on simulator {}", blockNumber, index);
        } else {
            log.error("Invalid simulator index: {}, valid range is 0-{}", index, simulatedBlockNodes.size() - 1);
        }
    }

    /**
     * Send a ResendBlock response immediately to all active streams on all simulated block nodes.
     * This will instruct all active streams to resend the specified block.
     *
     * @param blockNumber the block number to resend
     */
    public void sendResendBlockImmediately(final long blockNumber) {
        for (final SimulatedBlockNodeServer server : simulatedBlockNodes.values()) {
            server.sendResendBlockImmediately(blockNumber);
        }
        log.info("Sent immediate ResendBlock response for block {} on all simulators", blockNumber);
    }

    /**
     * Send a ResendBlock response immediately to all active streams on a specific simulated block node.
     * This will instruct all active streams to resend the specified block.
     *
     * @param index the index of the simulated block node (0-based)
     * @param blockNumber the block number to resend
     */
    public void sendResendBlockImmediately(final long index, final long blockNumber) {
        if (index >= 0 && index < simulatedBlockNodes.size()) {
            final SimulatedBlockNodeServer server = simulatedBlockNodes.get(index);
            server.sendResendBlockImmediately(blockNumber);
            log.info("Sent immediate ResendBlock response for block {} on simulator {}", blockNumber, index);
        } else {
            log.error("Invalid simulator index: {}, valid range is 0-{}", index, simulatedBlockNodes.size() - 1);
        }
    }

    /**
     * Reset all configured responses on all simulated block nodes to default behavior.
     */
    public void resetAllResponses() {
        for (final SimulatedBlockNodeServer server : simulatedBlockNodes.values()) {
            server.resetResponses();
        }
        log.info("Reset all responses on all simulators to default behavior");
    }

    /**
     * Reset all configured responses on a specific simulated block node to default behavior.
     *
     * @param index the index of the simulated block node (0-based)
     */
    public void resetResponses(final long index) {
        if (index >= 0 && index < simulatedBlockNodes.size()) {
            simulatedBlockNodes.get(index).resetResponses();
            log.info("Reset all responses on simulator {} to default behavior", index);
        } else {
            log.error("Invalid simulator index: {}, valid range is 0-{}", index, simulatedBlockNodes.size() - 1);
        }
    }

    /**
     * Shutdown all simulated block nodes to simulate connection drops.
     * The servers can be restarted using {@link #startAllSimulators()}.
     */
    public void shutdownAllSimulators() {
        shutdownSimulatorPorts.clear();
        for (final Map.Entry<Long, SimulatedBlockNodeServer> entry : simulatedBlockNodes.entrySet()) {
            final long nodeId = entry.getKey();
            shutdownSimulator(nodeId);
        }
        log.info("Shutdown all {} simulators to simulate connection drops", simulatedBlockNodes.size());
    }

    /**
     * Shutdown a specific simulated block node to simulate a connection drop.
     * The server can be restarted using {@link #startSimulator(long)}.
     *
     * @param nodeId the index of the simulated block node (0-based)
     */
    public void shutdownSimulator(long nodeId) {
        if (nodeId >= 0 && nodeId < simulatedBlockNodes.size()) {
            final SimulatedBlockNodeServer server = simulatedBlockNodes.get(nodeId);
            final int port = server.getPort();
            shutdownSimulatorPorts.put(nodeId, port);
            lastVerifiedBlockNumbers.put(nodeId, server.getLastVerifiedBlockNumber());
            server.stop();
            log.info("Shutdown simulator {} on port {} to simulate connection drop", nodeId, port);
        } else {
            log.error("Invalid simulator node id: {}, valid range is 0-{}", nodeId, simulatedBlockNodes.size() - 1);
        }
    }

    /**
     * Start all previously shutdown simulated block nodes.
     * This will recreate the servers on the same ports they were running on before shutdown.
     *
     * @throws IOException if a server fails to start
     */
    public void startAllSimulators() throws IOException {
        for (final Entry<Long, Integer> entry : shutdownSimulatorPorts.entrySet()) {
            final long index = entry.getKey();
            startSimulator(index);
        }

        log.info("Started simulators");
    }

    /**
     * Start a specific previously shutdown simulated block node.
     * This will recreate the server on the same port it was running on before shutdown.
     *
     * @param nodeId the nodeId of the simulated block node (0-based)
     * @throws IOException if the server fails to start
     */
    public void startSimulator(final long nodeId) throws IOException {
        if (!shutdownSimulatorPorts.containsKey(nodeId)) {
            log.error("Simulator {} was not previously shutdown or has already been restarted", nodeId);
            return;
        }

        if (nodeId >= 0 && nodeId < simulatedBlockNodes.size()) {
            final int port = shutdownSimulatorPorts.get(nodeId);

            // Create a new server on the same port
<<<<<<< HEAD
            final SimulatedBlockNodeServer newServer = new SimulatedBlockNodeServer(port, false);
=======
            final long lastVerifiedBlockNumber = lastVerifiedBlockNumbers.getOrDefault(nodeId, -1L);
            final SimulatedBlockNodeServer newServer =
                    new SimulatedBlockNodeServer(port, () -> lastVerifiedBlockNumber);
>>>>>>> ed5a8ba4
            newServer.start();

            // Replace the old server in the list
            simulatedBlockNodes.put(nodeId, newServer);

            // Remove from the shutdown map
            shutdownSimulatorPorts.remove(nodeId);

            log.info("Restarted simulator {} on port {}", nodeId, port);
        } else {
            log.error("Invalid simulator node id: {}, valid range is 0-{}", nodeId, simulatedBlockNodes.size() - 1);
        }
    }

    /**
     * Get the last verified block number from a specific simulated block node.
     *
     * @param index the index of the simulated block node (0-based)
     * @return the last verified block number, or 0 if the index is invalid
     */
    public long getLastVerifiedBlockNumber(final long index) {
        if (index >= 0 && index < simulatedBlockNodes.size()) {
            return simulatedBlockNodes.get(index).getLastVerifiedBlockNumber();
        } else {
            log.error("Invalid simulator index: {}, valid range is 0-{}", index, simulatedBlockNodes.size() - 1);
            return 0L;
        }
    }

    /**
     * Check if a specific block number has been received by a specific simulator.
     *
     * @param index the index of the simulated block node (0-based)
     * @param blockNumber the block number to check
     * @return true if the block has been received, false otherwise
     * @throws IllegalArgumentException if the simulator index is invalid
     */
    public boolean hasReceivedBlock(final long index, final long blockNumber) {
        if (index < 0 || index >= simulatedBlockNodes.size()) {
            throw new IllegalArgumentException(
                    "Invalid simulator index: " + index + ", valid range is 0-" + (simulatedBlockNodes.size() - 1));
        }

        final SimulatedBlockNodeServer server = simulatedBlockNodes.get(index);
        return server.hasReceivedBlock(blockNumber);
    }

    /**
     * Check if a specific block number has been received by any simulator.
     *
     * @param blockNumber the block number to check
     * @return true if the block has been received by any simulator, false otherwise
     */
    public boolean hasAnyReceivedBlock(final long blockNumber) {
        for (final SimulatedBlockNodeServer server : simulatedBlockNodes.values()) {
            if (server.hasReceivedBlock(blockNumber)) {
                return true;
            }
        }
        return false;
    }

    /**
     * Get all block numbers that have been received by a specific simulator.
     *
     * @param index the index of the simulated block node (0-based)
     * @return a set of all received block numbers
     * @throws IllegalArgumentException if the simulator index is invalid
     */
    public Set<Long> getReceivedBlockNumbers(final long index) {
        if (index < 0 || index >= simulatedBlockNodes.size()) {
            throw new IllegalArgumentException(
                    "Invalid simulator index: " + index + ", valid range is 0-" + (simulatedBlockNodes.size() - 1));
        }

        final SimulatedBlockNodeServer server = simulatedBlockNodes.get(index);
        return server.getReceivedBlockNumbers();
    }

    /**
     * Check if a specific simulator has been shut down.
     *
     * @param index the index of the simulated block node (0-based)
     * @return true if the simulator has been shut down, false otherwise
     */
    public boolean isSimulatorShutdown(final long index) {
        return shutdownSimulatorPorts.containsKey(index);
    }

    /**
     * Check if any simulators have been shut down.
     *
     * @return true if any simulators have been shut down, false otherwise
     */
    public boolean areAnySimulatorsShutdown() {
        return !shutdownSimulatorPorts.isEmpty();
    }

    /**
     * Updates whether block acknowledgements should be sent from the specified block node.
     *
     * @param nodeIdx the index of the block node to update (0-based)
     * @param sendBlockAcknowledgementsEnabled true if block acknowledgements should be sent from the simulator node, otherwise they will not
     */
    public void setSendBlockAcknowledgementsEnabled(
            final long nodeIdx, final boolean sendBlockAcknowledgementsEnabled) {
        simulatedBlockNodes.get(nodeIdx).setSendingBlockAcknowledgementsEnabled(sendBlockAcknowledgementsEnabled);
    }
}<|MERGE_RESOLUTION|>--- conflicted
+++ resolved
@@ -266,13 +266,9 @@
             final int port = shutdownSimulatorPorts.get(nodeId);
 
             // Create a new server on the same port
-<<<<<<< HEAD
-            final SimulatedBlockNodeServer newServer = new SimulatedBlockNodeServer(port, false);
-=======
             final long lastVerifiedBlockNumber = lastVerifiedBlockNumbers.getOrDefault(nodeId, -1L);
             final SimulatedBlockNodeServer newServer =
-                    new SimulatedBlockNodeServer(port, () -> lastVerifiedBlockNumber);
->>>>>>> ed5a8ba4
+                    new SimulatedBlockNodeServer(port, false, () -> lastVerifiedBlockNumber);
             newServer.start();
 
             // Replace the old server in the list
