// SPDX-License-Identifier: Apache-2.0
package com.hedera.services.bdd.junit;

import static com.hedera.services.bdd.junit.extensions.NetworkTargetingExtension.REPEATABLE_KEY_GENERATOR;
import static com.hedera.services.bdd.junit.extensions.NetworkTargetingExtension.SHARED_NETWORK;
import static java.util.Objects.requireNonNull;

import com.hedera.services.bdd.junit.hedera.HederaNetwork;
import com.hedera.services.bdd.junit.hedera.WithBlockNodes;
import com.hedera.services.bdd.junit.hedera.embedded.EmbeddedMode;
import com.hedera.services.bdd.junit.hedera.embedded.EmbeddedNetwork;
import com.hedera.services.bdd.junit.hedera.subprocess.SubProcessNetwork;
import com.hedera.services.bdd.spec.HapiSpec;
import com.hedera.services.bdd.spec.infrastructure.HapiClients;
import com.hedera.services.bdd.spec.keys.RepeatableKeyGenerator;
import edu.umd.cs.findbugs.annotations.NonNull;
import java.time.Duration;
import java.util.Arrays;
import java.util.HashSet;
import java.util.List;
import java.util.Optional;
import java.util.Set;
import org.apache.logging.log4j.LogManager;
import org.apache.logging.log4j.Logger;
import org.junit.platform.engine.TestSource;
import org.junit.platform.engine.support.descriptor.ClassSource;
import org.junit.platform.launcher.LauncherSession;
import org.junit.platform.launcher.LauncherSessionListener;
import org.junit.platform.launcher.TestExecutionListener;
import org.junit.platform.launcher.TestIdentifier;
import org.junit.platform.launcher.TestPlan;

/**
 * Registers a {@link TestExecutionListener} when the {@link LauncherSession} is opened to
 * start the shared test network before the test plan is executed; and stop it after test
 * plan execution finishes.
 */
public class SharedNetworkLauncherSessionListener implements LauncherSessionListener {
    public static final int CLASSIC_HAPI_TEST_NETWORK_SIZE = 4;
    private static final Logger log = LogManager.getLogger(SharedNetworkLauncherSessionListener.class);

    @Override
    public void launcherSessionOpened(@NonNull final LauncherSession session) {
        session.getLauncher().registerTestExecutionListeners(new SharedNetworkExecutionListener());
    }

    /**
     * A {@link TestExecutionListener} that starts the shared network before the test plan is executed,
     * unless the requested mode is a per-class network, in which case the network is started per class.
     */
    public static class SharedNetworkExecutionListener implements TestExecutionListener {
        private enum Embedding {
            NA,
            PER_CLASS,
            CONCURRENT,
            REPEATABLE
        }

        private Embedding embedding;

        @Override
        public void testPlanExecutionStarted(@NonNull final TestPlan testPlan) {
            REPEATABLE_KEY_GENERATOR.set(new RepeatableKeyGenerator());
            embedding = embeddingMode();
            final HederaNetwork network =
                    switch (embedding) {
                            // Embedding is not applicable for a subprocess network
                        case NA -> {
                            final var initialPortProperty = System.getProperty("hapi.spec.initial.port");
                            if (!initialPortProperty.isBlank()) {
                                final var initialPort = Integer.parseInt(initialPortProperty);
                                SubProcessNetwork.initializeNextPortsForNetwork(
                                        CLASSIC_HAPI_TEST_NETWORK_SIZE, initialPort);
                            }
<<<<<<< HEAD
                            final var prepareUpgradeOffsetsProperty =
                                    System.getProperty("hapi.spec.prepareUpgradeOffsets");
                            if (prepareUpgradeOffsetsProperty != null) {
                                final List<Duration> offsets = Arrays.stream(prepareUpgradeOffsetsProperty.split(","))
                                        .map(Duration::parse)
                                        .sorted()
                                        .distinct()
                                        .toList();
                                if (!offsets.isEmpty()) {
                                    HapiSpec.doDelayedPrepareUpgrades(offsets);
                                }
                            }
=======
                            final boolean isIssScenario = isIssScenario(testPlan);
>>>>>>> e6ac658d
                            SubProcessNetwork subProcessNetwork = (SubProcessNetwork)
                                    SubProcessNetwork.newSharedNetwork(CLASSIC_HAPI_TEST_NETWORK_SIZE, isIssScenario);

                            // Check test classes for WithBlockNodes annotation
                            log.info("Checking test classes for WithBlockNodes annotation...");

                            Set<TestIdentifier> allIdentifiers = new HashSet<>();
                            testPlan.getRoots().forEach(root -> {
                                log.info("Found root: {}", root.getDisplayName());
                                allIdentifiers.add(root);
                                root.getSource().ifPresent(source -> log.info("Root source: {}", source));

                                // Get all descendants of this root
                                testPlan.getChildren(root.getUniqueId()).forEach(child -> {
                                    log.info("Found child: {}", child.getDisplayName());
                                    allIdentifiers.add(child);
                                    child.getSource().ifPresent(source -> log.info("Child source: {}", source));
                                });
                            });

                            allIdentifiers.stream()
                                    .filter(test -> test.getSource().isPresent())
                                    .map(test -> test.getSource().get())
                                    .filter(source -> source instanceof ClassSource)
                                    .map(source -> ((ClassSource) source).getJavaClass())
                                    .distinct()
                                    .filter(clazz -> clazz.isAnnotationPresent(WithBlockNodes.class))
                                    .findFirst()
                                    .ifPresent(clazz -> {
                                        WithBlockNodes annotation = clazz.getAnnotation(WithBlockNodes.class);
                                        log.info(
                                                "Found @WithBlockNodes on class {} with mode: {}",
                                                clazz.getName(),
                                                annotation.value());
                                        subProcessNetwork.setBlockNodeMode(annotation.value());
                                    });

                            yield subProcessNetwork;
                        }
                            // For the default Test task, we need to run some tests in concurrent embedded mode and
                            // some in repeatable embedded mode, depending on the value of their @TargetEmbeddedMode
                            // annotation; this PER_CLASS value supports that requirement
                        case PER_CLASS -> null;
                        case CONCURRENT -> EmbeddedNetwork.newSharedNetwork(EmbeddedMode.CONCURRENT);
                        case REPEATABLE -> EmbeddedNetwork.newSharedNetwork(EmbeddedMode.REPEATABLE);
                    };
            if (network != null) {
                network.start();
                SHARED_NETWORK.set(network);
            }
        }

        @Override
        public void testPlanExecutionFinished(@NonNull final TestPlan testPlan) {
            if (embedding == Embedding.NA) {
                HapiClients.tearDown();
            }
            Optional.ofNullable(SHARED_NETWORK.get()).ifPresent(HederaNetwork::terminate);
        }

        /**
         * Restarts the shared embedded network with the given mode.
         * @param mode the mode in which to restart the shared embedded network
         */
        public static void ensureEmbedding(@NonNull final EmbeddedMode mode) {
            requireNonNull(mode);
            if (SHARED_NETWORK.get() != null) {
                if (SHARED_NETWORK.get() instanceof EmbeddedNetwork embeddedNetwork) {
                    if (embeddedNetwork.mode() != mode) {
                        SHARED_NETWORK.get().terminate();
                        SHARED_NETWORK.set(null);
                    }
                } else {
                    throw new IllegalStateException("Shared network is not an embedded network");
                }
            }
            if (SHARED_NETWORK.get() == null) {
                startSharedEmbedded(mode);
            }
        }

        private static void startSharedEmbedded(@NonNull final EmbeddedMode mode) {
            SHARED_NETWORK.set(EmbeddedNetwork.newSharedNetwork(mode));
            SHARED_NETWORK.get().start();
        }

        private static Embedding embeddingMode() {
            final var mode = Optional.ofNullable(System.getProperty("hapi.spec.embedded.mode"))
                    .orElse("");
            return switch (mode) {
                case "per-class" -> Embedding.PER_CLASS;
                case "concurrent" -> Embedding.CONCURRENT;
                case "repeatable" -> Embedding.REPEATABLE;
                default -> Embedding.NA;
            };
        }

        private static boolean isIssScenario(final TestPlan testPlan) {
            final Set<TestIdentifier> testChildren =
                    testPlan.getChildren(testPlan.getRoots().iterator().next());
            if (testChildren.iterator().hasNext()) {
                final Optional<TestSource> testSource =
                        testChildren.iterator().next().getSource();
                if (testSource.isPresent() && testSource.get() instanceof ClassSource tscs) {
                    final Class<?> javaClass = tscs.getJavaClass();
                    return javaClass.isAnnotationPresent(IssHapiTest.class);
                }
            }

            return false;
        }
    }
}<|MERGE_RESOLUTION|>--- conflicted
+++ resolved
@@ -72,7 +72,6 @@
                                 SubProcessNetwork.initializeNextPortsForNetwork(
                                         CLASSIC_HAPI_TEST_NETWORK_SIZE, initialPort);
                             }
-<<<<<<< HEAD
                             final var prepareUpgradeOffsetsProperty =
                                     System.getProperty("hapi.spec.prepareUpgradeOffsets");
                             if (prepareUpgradeOffsetsProperty != null) {
@@ -85,9 +84,7 @@
                                     HapiSpec.doDelayedPrepareUpgrades(offsets);
                                 }
                             }
-=======
                             final boolean isIssScenario = isIssScenario(testPlan);
->>>>>>> e6ac658d
                             SubProcessNetwork subProcessNetwork = (SubProcessNetwork)
                                     SubProcessNetwork.newSharedNetwork(CLASSIC_HAPI_TEST_NETWORK_SIZE, isIssScenario);
 
