--- conflicted
+++ resolved
@@ -73,7 +73,6 @@
                                 final var initialPort = Integer.parseInt(initialPortProperty);
                                 SubProcessNetwork.initializeNextPortsForNetwork(networkSize, initialPort);
                             }
-<<<<<<< HEAD
                             final var prepareUpgradeOffsetsProperty =
                                     System.getProperty("hapi.spec.prepareUpgradeOffsets");
                             if (prepareUpgradeOffsetsProperty != null) {
@@ -86,13 +85,8 @@
                                     HapiSpec.doDelayedPrepareUpgrades(offsets);
                                 }
                             }
-                            SubProcessNetwork subProcessNetwork = (SubProcessNetwork)
-                                    SubProcessNetwork.newSharedNetwork(CLASSIC_HAPI_TEST_NETWORK_SIZE);
-=======
-                            final boolean isIssScenario = isIssScenario(testPlan);
-                            final var subProcessNetwork =
-                                    (SubProcessNetwork) SubProcessNetwork.newSharedNetwork(networkSize, isIssScenario);
->>>>>>> 4f4db1c8
+                            SubProcessNetwork subProcessNetwork =
+                                    (SubProcessNetwork) SubProcessNetwork.newSharedNetwork(networkSize);
 
                             // Check test classes for WithBlockNodes annotation
                             log.info("Checking test classes for WithBlockNodes annotation...");
@@ -100,17 +94,8 @@
                             Set<TestIdentifier> allIdentifiers = new HashSet<>();
                             testPlan.getRoots().forEach(root -> {
                                 allIdentifiers.add(root);
-<<<<<<< HEAD
                                 // Get all descendants of this root
                                 allIdentifiers.addAll(testPlan.getChildren(root.getUniqueId()));
-=======
-                                root.getSource().ifPresent(source -> log.info("Root source: {}", source));
-                                // Get all descendants of this root
-                                testPlan.getChildren(root.getUniqueId()).forEach(child -> {
-                                    allIdentifiers.add(child);
-                                    child.getSource().ifPresent(source -> log.info("Child source: {}", source));
-                                });
->>>>>>> 4f4db1c8
                             });
 
                             allIdentifiers.stream()
