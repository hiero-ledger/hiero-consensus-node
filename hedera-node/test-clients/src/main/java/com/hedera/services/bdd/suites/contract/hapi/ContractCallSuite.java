/*
 * Copyright (C) 2020-2023 Hedera Hashgraph, LLC
 *
 * Licensed under the Apache License, Version 2.0 (the "License");
 * you may not use this file except in compliance with the License.
 * You may obtain a copy of the License at
 *
 *      http://www.apache.org/licenses/LICENSE-2.0
 *
 * Unless required by applicable law or agreed to in writing, software
 * distributed under the License is distributed on an "AS IS" BASIS,
 * WITHOUT WARRANTIES OR CONDITIONS OF ANY KIND, either express or implied.
 * See the License for the specific language governing permissions and
 * limitations under the License.
 */

package com.hedera.services.bdd.suites.contract.hapi;

import static com.hedera.services.bdd.junit.TestTags.SMART_CONTRACT;
import static com.hedera.services.bdd.spec.HapiPropertySource.asContractString;
import static com.hedera.services.bdd.spec.HapiPropertySource.asHexedSolidityAddress;
import static com.hedera.services.bdd.spec.HapiPropertySource.contractIdFromHexedMirrorAddress;
import static com.hedera.services.bdd.spec.HapiPropertySource.idAsHeadlongAddress;
import static com.hedera.services.bdd.spec.HapiSpec.defaultHapiSpec;
import static com.hedera.services.bdd.spec.assertions.AccountInfoAsserts.changeFromSnapshot;
import static com.hedera.services.bdd.spec.assertions.AssertUtils.inOrder;
import static com.hedera.services.bdd.spec.assertions.ContractFnResultAsserts.isLiteralResult;
import static com.hedera.services.bdd.spec.assertions.ContractFnResultAsserts.resultWith;
import static com.hedera.services.bdd.spec.assertions.ContractInfoAsserts.contractWith;
import static com.hedera.services.bdd.spec.assertions.ContractLogAsserts.logWith;
import static com.hedera.services.bdd.spec.assertions.TransactionRecordAsserts.recordWith;
import static com.hedera.services.bdd.spec.keys.KeyFactory.KeyType.THRESHOLD;
import static com.hedera.services.bdd.spec.queries.QueryVerbs.contractCallLocal;
import static com.hedera.services.bdd.spec.queries.QueryVerbs.contractCallLocalWithFunctionAbi;
import static com.hedera.services.bdd.spec.queries.QueryVerbs.getAccountBalance;
import static com.hedera.services.bdd.spec.queries.QueryVerbs.getAccountInfo;
import static com.hedera.services.bdd.spec.queries.QueryVerbs.getAliasedAccountInfo;
import static com.hedera.services.bdd.spec.queries.QueryVerbs.getContractInfo;
import static com.hedera.services.bdd.spec.queries.QueryVerbs.getContractRecords;
import static com.hedera.services.bdd.spec.queries.QueryVerbs.getTxnRecord;
import static com.hedera.services.bdd.spec.transactions.TxnUtils.asId;
import static com.hedera.services.bdd.spec.transactions.TxnUtils.literalInitcodeFor;
import static com.hedera.services.bdd.spec.transactions.TxnVerbs.contractCall;
import static com.hedera.services.bdd.spec.transactions.TxnVerbs.contractCallWithFunctionAbi;
import static com.hedera.services.bdd.spec.transactions.TxnVerbs.contractCreate;
import static com.hedera.services.bdd.spec.transactions.TxnVerbs.contractCustomCreate;
import static com.hedera.services.bdd.spec.transactions.TxnVerbs.contractDelete;
import static com.hedera.services.bdd.spec.transactions.TxnVerbs.cryptoApproveAllowance;
import static com.hedera.services.bdd.spec.transactions.TxnVerbs.cryptoCreate;
import static com.hedera.services.bdd.spec.transactions.TxnVerbs.cryptoTransfer;
import static com.hedera.services.bdd.spec.transactions.TxnVerbs.cryptoUpdate;
import static com.hedera.services.bdd.spec.transactions.TxnVerbs.mintToken;
import static com.hedera.services.bdd.spec.transactions.TxnVerbs.tokenAssociate;
import static com.hedera.services.bdd.spec.transactions.TxnVerbs.tokenCreate;
import static com.hedera.services.bdd.spec.transactions.TxnVerbs.uploadInitCode;
import static com.hedera.services.bdd.spec.transactions.contract.HapiParserUtil.asHeadlongAddress;
import static com.hedera.services.bdd.spec.transactions.crypto.HapiCryptoTransfer.tinyBarsFromAccountToAlias;
import static com.hedera.services.bdd.spec.transactions.token.TokenMovement.moving;
import static com.hedera.services.bdd.spec.transactions.token.TokenMovement.movingUnique;
import static com.hedera.services.bdd.spec.utilops.CustomSpecAssert.allRunFor;
import static com.hedera.services.bdd.spec.utilops.UtilVerbs.assertionsHold;
import static com.hedera.services.bdd.spec.utilops.UtilVerbs.balanceSnapshot;
import static com.hedera.services.bdd.spec.utilops.UtilVerbs.childRecordsCheck;
import static com.hedera.services.bdd.spec.utilops.UtilVerbs.createLargeFile;
import static com.hedera.services.bdd.spec.utilops.UtilVerbs.logIt;
import static com.hedera.services.bdd.spec.utilops.UtilVerbs.newKeyListNamed;
import static com.hedera.services.bdd.spec.utilops.UtilVerbs.newKeyNamed;
import static com.hedera.services.bdd.spec.utilops.UtilVerbs.sidecarIdValidator;
import static com.hedera.services.bdd.spec.utilops.UtilVerbs.sourcing;
import static com.hedera.services.bdd.spec.utilops.UtilVerbs.streamMustIncludeNoFailuresFrom;
import static com.hedera.services.bdd.spec.utilops.UtilVerbs.withOpContext;
import static com.hedera.services.bdd.spec.utilops.records.SnapshotMatchMode.NONDETERMINISTIC_TRANSACTION_FEES;
import static com.hedera.services.bdd.suites.contract.Utils.FunctionType.FUNCTION;
import static com.hedera.services.bdd.suites.contract.Utils.asAddress;
import static com.hedera.services.bdd.suites.contract.Utils.asToken;
import static com.hedera.services.bdd.suites.contract.Utils.captureChildCreate2MetaFor;
import static com.hedera.services.bdd.suites.contract.Utils.getABIFor;
import static com.hedera.services.bdd.suites.contract.Utils.getABIForContract;
import static com.hedera.services.bdd.suites.utils.ECDSAKeysUtils.randomHeadlongAddress;
import static com.hedera.services.bdd.suites.utils.contracts.SimpleBytesResult.bigIntResult;
import static com.hederahashgraph.api.proto.java.ResponseCodeEnum.CONTRACT_DELETED;
import static com.hederahashgraph.api.proto.java.ResponseCodeEnum.CONTRACT_REVERT_EXECUTED;
import static com.hederahashgraph.api.proto.java.ResponseCodeEnum.INSUFFICIENT_GAS;
import static com.hederahashgraph.api.proto.java.ResponseCodeEnum.INSUFFICIENT_PAYER_BALANCE;
import static com.hederahashgraph.api.proto.java.ResponseCodeEnum.INSUFFICIENT_TX_FEE;
import static com.hederahashgraph.api.proto.java.ResponseCodeEnum.INVALID_ACCOUNT_ID;
import static com.hederahashgraph.api.proto.java.ResponseCodeEnum.INVALID_SIGNATURE;
import static com.hederahashgraph.api.proto.java.ResponseCodeEnum.INVALID_SOLIDITY_ADDRESS;
import static com.hederahashgraph.api.proto.java.ResponseCodeEnum.NOT_SUPPORTED;
import static com.hederahashgraph.api.proto.java.ResponseCodeEnum.OBTAINER_SAME_CONTRACT_ID;
import static com.hederahashgraph.api.proto.java.ResponseCodeEnum.OK;
import static com.hederahashgraph.api.proto.java.ResponseCodeEnum.SUCCESS;
import static com.hederahashgraph.api.proto.java.TokenType.NON_FUNGIBLE_UNIQUE;
import static com.swirlds.common.utility.CommonUtils.unhex;

import com.esaulpaugh.headlong.abi.ABIType;
import com.esaulpaugh.headlong.abi.Address;
import com.esaulpaugh.headlong.abi.Function;
import com.esaulpaugh.headlong.abi.Tuple;
import com.esaulpaugh.headlong.abi.TupleType;
import com.esaulpaugh.headlong.abi.TypeFactory;
import com.google.protobuf.ByteString;
import com.hedera.services.bdd.junit.HapiTest;
import com.hedera.services.bdd.junit.HapiTestSuite;
import com.hedera.services.bdd.spec.HapiPropertySource;
import com.hedera.services.bdd.spec.HapiSpec;
import com.hedera.services.bdd.spec.HapiSpecSetup;
import com.hedera.services.bdd.spec.keys.SigControl;
import com.hedera.services.bdd.spec.transactions.token.TokenMovement;
import com.hedera.services.bdd.spec.utilops.CustomSpecAssert;
import com.hedera.services.bdd.suites.HapiSuite;
import com.hedera.services.bdd.suites.utils.contracts.ContractCallResult;
import com.hederahashgraph.api.proto.java.AccountID;
import com.hederahashgraph.api.proto.java.ResponseCodeEnum;
import com.hederahashgraph.api.proto.java.Timestamp;
import com.hederahashgraph.api.proto.java.TokenID;
import com.swirlds.common.utility.CommonUtils;
import java.math.BigInteger;
import java.util.List;
import java.util.concurrent.atomic.AtomicLong;
import java.util.concurrent.atomic.AtomicReference;
import java.util.stream.IntStream;
import java.util.stream.LongStream;
import org.apache.logging.log4j.LogManager;
import org.apache.logging.log4j.Logger;
import org.apache.tuweni.bytes.Bytes;
import org.apache.tuweni.bytes.Bytes32;
import org.junit.jupiter.api.Assertions;
import org.junit.jupiter.api.Tag;

@HapiTestSuite
@Tag(SMART_CONTRACT)
public class ContractCallSuite extends HapiSuite {

    private static final Logger LOG = LogManager.getLogger(ContractCallSuite.class);

    private static final String ALICE = "Alice";

    public static final String LEDGER_AUTO_RENEW_PERIOD_MAX_DURATION = "ledger.autoRenewPeriod.maxDuration";
    public static final String DEFAULT_MAX_AUTO_RENEW_PERIOD =
            HapiSpecSetup.getDefaultNodeProps().get(LEDGER_AUTO_RENEW_PERIOD_MAX_DURATION);

    private static final long DEPOSIT_AMOUNT = 1000;
    private static final long GAS_TO_OFFER = 2_000_000L;

    public static final String PAY_RECEIVABLE_CONTRACT = "PayReceivable";
    public static final String SIMPLE_UPDATE_CONTRACT = "SimpleUpdate";
    public static final String TRANSFERRING_CONTRACT = "Transferring";
    private static final String SIMPLE_STORAGE_CONTRACT = "SimpleStorage";
    private static final String INTERNAL_CALLER_CONTRACT = "InternalCaller";
    private static final String OWNER = "owner";
    private static final String INSERT = "insert";
    private static final String TOKEN_ISSUER = "tokenIssuer";
    private static final String DECIMALS = "decimals";
    private static final String BALANCE_OF = "balanceOf";
    private static final String ISSUER_TOKEN_BALANCE = "issuerTokenBalance";
    private static final String TRANSFER = "transfer";
    private static final String ALICE_TOKEN_BALANCE = "aliceTokenBalance";
    private static final String CAROL_TOKEN_BALANCE = "carolTokenBalance";
    private static final String BOB_TOKEN_BALANCE = "bobTokenBalance";
    private static final String PAYER = "payer";
    private static final String GET_CODE_SIZE = "getCodeSize";
    public static final String DEPOSIT = "deposit";
    private static final String PAY_TXN = "payTxn";
    private static final String BENEFICIARY = "beneficiary";
    private static final String RECEIVER = "receiver";
    private static final String GET_BALANCE = "getBalance";
    public static final String CONTRACTS_MAX_GAS_PER_SEC = "contracts.maxGasPerSec";
    private static final String TRANSFER_TXN = "transferTxn";
    public static final String ACCOUNT_INFO_AFTER_CALL = "accountInfoAfterCall";
    public static final String TRANSFER_TO_CALLER = "transferToCaller";
    private static final String CREATE_TRIVIAL = "CreateTrivial";
    private static final String TEST_APPROVER = "TestApprover";
    public static final String CONTRACTS_MAX_REFUND_PERCENT_OF_GAS_LIMIT = "contracts.maxRefundPercentOfGasLimit";
    private static final String FAIL_INSUFFICIENT_GAS = "failInsufficientGas";
    private static final String FAIL_INVALID_INITIAL_BALANCE = "failInvalidInitialBalance";
    private static final String SUCCESS_WITH_ZERO_INITIAL_BALANCE = "successWithZeroInitialBalance";
    private static final String KILL_ME = "killMe";
    private static final String RECEIVABLE_SIG_REQ_ACCOUNT = "receivableSigReqAccount";
    private static final String RECEIVABLE_SIG_REQ_ACCOUNT_INFO = "receivableSigReqAccountInfo";
    private static final String TRANSFER_TO_ADDRESS = "transferToAddress";
    public static final String CALL_TX = "callTX";
    public static final String CALL_TX_REC = "callTXRec";
    private static final String ACCOUNT = "account";
    public static final String ACCOUNT_INFO = "accountInfo";
    public static final String CONTRACT_FROM = "contract_from";
    private static final String RECEIVER_INFO = "receiverInfo";
    private static final String SCINFO = "scinfo";
    private static final String NESTED_TRANSFER_CONTRACT = "NestedTransferContract";
    private static final String NESTED_TRANSFERRING_CONTRACT = "NestedTransferringContract";
    private static final String ACC_INFO = "accInfo";
    private static final String RECEIVER_1 = "receiver1";
    public static final String RECEIVER_2 = "receiver2";
    private static final String RECEIVER_3 = "receiver3";
    private static final String RECEIVER_1_INFO = "receiver1Info";
    private static final String RECEIVER_2_INFO = "receiver2Info";
    private static final String RECEIVER_3_INFO = "receiver3Info";
    public static final String DELEGATE_CALL_SPECIFIC = "delegateCallSpecific";

    public static void main(String... args) {
        new ContractCallSuite().runSuiteAsync();
    }

    @Override
    public boolean canRunConcurrent() {
        return true;
    }

    @Override
    public List<HapiSpec> getSpecsInSuite() {
        return List.of(
                consTimeManagementWorksWithRevertedInternalCreations(),
                payableSuccess(),
                depositSuccess(),
                depositDeleteSuccess(),
                associationAcknowledgedInApprovePrecompile(),
                multipleDepositSuccess(),
                payTestSelfDestructCall(),
                multipleSelfDestructsAreSafe(),
                smartContractInlineAssemblyCheck(),
                ocToken(),
                erc721TokenUriAndHtsNftInfoTreatNonUtf8BytesDifferently(),
                minChargeIsTXGasUsedByContractCall(),
                hscsEvm005TransferOfHBarsWorksBetweenContracts(),
                hscsEvm006ContractHBarTransferToAccount(),
                hscsEvm005TransfersWithSubLevelCallsBetweenContracts(),
                hscsEvm010MultiSignatureAccounts(),
                hscsEvm010ReceiverMustSignContractTx(),
                insufficientGas(),
                insufficientFee(),
                nonPayable(),
<<<<<<< HEAD
                invalidContractCall(),
                invalidInternalCall(),
=======
>>>>>>> 3c5873dd
                smartContractFailFirst(),
                contractTransferToSigReqAccountWithoutKeyFails(),
                callingDestructedContractReturnsStatusDeleted(),
                imapUserExercise(),
                specialQueriesXTest(),
                sendHbarsToAddressesMultipleTimes(),
                sendHbarsToDifferentAddresses(),
                sendHbarsFromDifferentAddressessToAddress(),
                sendHbarsFromAndToDifferentAddressess(),
                transferNegativeAmountOfHbarsFails(),
                transferZeroHbars(),
                sendHbarsToOuterContractFromDifferentAddresses(),
                sendHbarsToCallerFromDifferentAddresses(),
                bitcarbonTestStillPasses(),
                whitelistingAliasedContract(),
                cannotUseMirrorAddressOfAliasedContractInPrecompileMethod(),
                exchangeRatePrecompileWorks(),
                nestedContractCannotOverSendValue(),
                depositMoreThanBalanceFailsGracefully(),
                lowLevelEcrecCallBehavior(),
                callsToSystemEntityNumsAreTreatedAsPrecompileCalls(),
                hollowCreationFailsCleanly());
    }

    private HapiSpec hollowCreationFailsCleanly() {
        final var contract = "HollowAccountCreator";
        return defaultHapiSpec("HollowCreationFailsCleanly")
                .given(
                        streamMustIncludeNoFailuresFrom(sidecarIdValidator()),
                        uploadInitCode(contract),
                        contractCreate(contract))
                .when(contractCall(contract, "testCallFoo", randomHeadlongAddress(), BigInteger.valueOf(500_000L))
                        .sending(ONE_HBAR)
                        .gas(2_000_000L)
                        .via("callTransaction")
                        .hasKnownStatusFrom(SUCCESS, INVALID_SOLIDITY_ADDRESS))
                .then(getTxnRecord("callTransaction").andAllChildRecords().logged());
    }

    @HapiTest
    private HapiSpec lowLevelEcrecCallBehavior() {
        final var TEST_CONTRACT = "TestContract";
        final var somebody = "somebody";
        final var account = "0.0.1";
        return defaultHapiSpec("LowLevelEcrecCallBehavior")
                .given(
                        uploadInitCode(TEST_CONTRACT),
                        contractCreate(
                                        TEST_CONTRACT,
                                        idAsHeadlongAddress(AccountID.newBuilder()
                                                .setAccountNum(2)
                                                .build()),
                                        BigInteger.ONE)
                                .balance(ONE_HBAR),
                        cryptoCreate(somebody),
                        balanceSnapshot("start", account))
                .when()
                .then(
                        cryptoUpdate(account).receiverSigRequired(true).signedBy(GENESIS),
                        contractCall(TEST_CONTRACT, "lowLevelECREC")
                                .payingWith(somebody)
                                .hasKnownStatus(SUCCESS),
                        contractCall(TEST_CONTRACT, "lowLevelECRECWithValue")
                                .payingWith(somebody)
                                .hasKnownStatus(CONTRACT_REVERT_EXECUTED),
                        cryptoUpdate(account).receiverSigRequired(false).signedBy(GENESIS),
                        contractCall(TEST_CONTRACT, "lowLevelECREC")
                                .payingWith(somebody)
                                .hasKnownStatus(SUCCESS),
                        contractCall(TEST_CONTRACT, "lowLevelECRECWithValue")
                                .payingWith(somebody)
                                .hasKnownStatus(CONTRACT_REVERT_EXECUTED),
                        getAccountBalance(account).hasTinyBars(changeFromSnapshot("start", +0)));
    }

    @HapiTest
    private HapiSpec callsToSystemEntityNumsAreTreatedAsPrecompileCalls() {
        final var TEST_CONTRACT = "TestContract";
        final var ZERO_ADDRESS = 0L;
        final var zeroAddressTxn = "zeroAddressTxn";
        final var zeroAddressWithValueTxn = "zeroAddressWithValueTxn";
        final var ECREC_NUM = 1L;
        final var existingNumAndPrecompileDelegateCallTxn = "existingNumAndPrecompileDelegateCallTxn";
        final var existingNumAndPrecompileTxn = "existingNumAndPrecompileTxn";
        final var existingNumAndPrecompileWithValueTxn = "existingNumAndPrecompileWithValueTxn";
        final var EXISTING_SYSTEM_ENTITY_NUMBNO_PRECOMPILE_COLLISION = 50L;
        final var existingSystemEntityTxn = "existingSystemEntityTxn";
        final var existingSystemEntityWithValueTxn = "existingSystemEntityWithValueTxn";
        final var NON_EXISTING_SYSTEM_ENTITY_NUM = 345L;
        final var nonExistingSystemEntityTxn = "nonExistingSystemEntityTxn";
        final var nonExistingSystemEntityWithValueTxn = "nonExistingSystemEntityWithValueTxn";
        final var callSpecificAddressFunction = "callSpecific";
        final var callSpecificAddressWithValueFunction = "callSpecificWithValue";
        final var selfDestructToSystemAccountTxn = "selfDestructToSystemAccount";
        final var balanceOfSystemAccountTxn = "balanceTxn";
        final var delegateCallNonExistingPrecompile = "delegateCallNonExisting";
        final var delegateCallExistingAccountNonExistingPrecompile = "delegateCallExistingAccountNonExisting";
        final var failedResult = Bytes32.repeat((byte) 0);
        final ContractCallResult unsuccessfulResult = () -> failedResult;
        final ContractCallResult successfulResult = () -> failedResult.or(Bytes.of(1));
        return defaultHapiSpec("callsToSystemEntityNumsAreTreatedAsPrecompileCalls")
                .given(
                        uploadInitCode(TEST_CONTRACT),
                        contractCreate(
                                        TEST_CONTRACT,
                                        idAsHeadlongAddress(AccountID.newBuilder()
                                                .setAccountNum(2)
                                                .build()),
                                        BigInteger.ONE)
                                .balance(ONE_HBAR))
                .when(
                        // call to 0x0
                        contractCall(
                                        TEST_CONTRACT,
                                        callSpecificAddressFunction,
                                        idAsHeadlongAddress(AccountID.newBuilder()
                                                .setAccountNum(ZERO_ADDRESS)
                                                .build()))
                                .via(zeroAddressTxn)
                                .hasKnownStatus(SUCCESS),
                        // call with value to 0x0
                        contractCall(
                                        TEST_CONTRACT,
                                        callSpecificAddressWithValueFunction,
                                        idAsHeadlongAddress(AccountID.newBuilder()
                                                .setAccountNum(ZERO_ADDRESS)
                                                .build()))
                                .sending(500L)
                                .via(zeroAddressWithValueTxn)
                                .hasKnownStatus(SUCCESS),
                        // call to existing account in the 0-750 range, without precompile collision on the same address
                        contractCall(
                                        TEST_CONTRACT,
                                        callSpecificAddressFunction,
                                        idAsHeadlongAddress(AccountID.newBuilder()
                                                .setAccountNum(EXISTING_SYSTEM_ENTITY_NUMBNO_PRECOMPILE_COLLISION)
                                                .build()))
                                .via(existingSystemEntityTxn)
                                .hasKnownStatus(SUCCESS),
                        // call with value to existing account in the 0-750 range, without precompile collision on the
                        // same address
                        contractCall(
                                        TEST_CONTRACT,
                                        callSpecificAddressWithValueFunction,
                                        idAsHeadlongAddress(AccountID.newBuilder()
                                                .setAccountNum(EXISTING_SYSTEM_ENTITY_NUMBNO_PRECOMPILE_COLLISION)
                                                .build()))
                                .via(existingSystemEntityWithValueTxn)
                                .sending(500L)
                                .hasKnownStatus(SUCCESS),
                        // call to existing account in the 0-750 range, WITH precompile collision
                        contractCall(
                                        TEST_CONTRACT,
                                        callSpecificAddressFunction,
                                        idAsHeadlongAddress(AccountID.newBuilder()
                                                .setAccountNum(ECREC_NUM)
                                                .build()))
                                .via(existingNumAndPrecompileTxn)
                                .hasKnownStatus(SUCCESS),
                        // call with value to existing account in the 0-750 range, WITH precompile collision
                        contractCall(
                                        TEST_CONTRACT,
                                        callSpecificAddressWithValueFunction,
                                        idAsHeadlongAddress(AccountID.newBuilder()
                                                .setAccountNum(ECREC_NUM)
                                                .build()))
                                .via(existingNumAndPrecompileWithValueTxn)
                                .sending(500L)
                                .hasKnownStatus(SUCCESS),
                        // call to non-existing account in the 0-750 range
                        contractCall(
                                        TEST_CONTRACT,
                                        callSpecificAddressFunction,
                                        idAsHeadlongAddress(AccountID.newBuilder()
                                                .setAccountNum(NON_EXISTING_SYSTEM_ENTITY_NUM)
                                                .build()))
                                .via(nonExistingSystemEntityTxn)
                                .hasKnownStatus(SUCCESS),
                        // call with value to non-existing account in the 0-750 range
                        contractCall(
                                        TEST_CONTRACT,
                                        callSpecificAddressWithValueFunction,
                                        idAsHeadlongAddress(AccountID.newBuilder()
                                                .setAccountNum(NON_EXISTING_SYSTEM_ENTITY_NUM)
                                                .build()))
                                .via(nonExistingSystemEntityWithValueTxn)
                                .sending(500L)
                                .hasKnownStatus(SUCCESS),
                        // delegate call to collision address (0.0.1)
                        contractCall(
                                        TEST_CONTRACT,
                                        DELEGATE_CALL_SPECIFIC,
                                        idAsHeadlongAddress(AccountID.newBuilder()
                                                .setAccountNum(ECREC_NUM)
                                                .build()))
                                .via(existingNumAndPrecompileDelegateCallTxn)
                                .hasKnownStatus(SUCCESS),
                        // delegate call existing account in the 0-750, but no corresponding precompile at that address
                        contractCall(
                                        TEST_CONTRACT,
                                        DELEGATE_CALL_SPECIFIC,
                                        idAsHeadlongAddress(AccountID.newBuilder()
                                                .setAccountNum(98)
                                                .build()))
                                .via(delegateCallExistingAccountNonExistingPrecompile)
                                .hasKnownStatus(SUCCESS),
                        // delegate call non-existing address in the 0-750 range
                        contractCall(
                                        TEST_CONTRACT,
                                        DELEGATE_CALL_SPECIFIC,
                                        idAsHeadlongAddress(AccountID.newBuilder()
                                                .setAccountNum(125)
                                                .build()))
                                .via(delegateCallNonExistingPrecompile)
                                .hasKnownStatus(SUCCESS),
                        // self destruct with beneficiary in the 0-750 range
                        contractCall(
                                        TEST_CONTRACT,
                                        "selfDestructWithBeneficiary",
                                        idAsHeadlongAddress(AccountID.newBuilder()
                                                .setAccountNum(2)
                                                .build()))
                                .via(selfDestructToSystemAccountTxn)
                                .hasKnownStatus(INVALID_SOLIDITY_ADDRESS),
                        // balance operation of an address in the 0-750 range
                        contractCall(
                                        TEST_CONTRACT,
                                        BALANCE_OF,
                                        idAsHeadlongAddress(AccountID.newBuilder()
                                                .setAccountNum(2)
                                                .build()))
                                .via(balanceOfSystemAccountTxn)
                                .hasKnownStatus(SUCCESS))
                .then(
                        getTxnRecord(zeroAddressTxn)
                                .hasPriority(recordWith()
                                        .contractCallResult(resultWith().contractCallResult(unsuccessfulResult)))
                                .logged(),
                        getTxnRecord(zeroAddressWithValueTxn)
                                .hasPriority(recordWith()
                                        .contractCallResult(resultWith().contractCallResult(unsuccessfulResult)))
                                .logged(),
                        getTxnRecord(existingSystemEntityTxn)
                                .hasPriority(recordWith()
                                        .contractCallResult(resultWith().contractCallResult(unsuccessfulResult)))
                                .logged(),
                        getTxnRecord(existingSystemEntityWithValueTxn)
                                .hasPriority(recordWith()
                                        .contractCallResult(resultWith().contractCallResult(unsuccessfulResult)))
                                .logged(),
                        getTxnRecord(existingNumAndPrecompileTxn)
                                .hasPriority(recordWith()
                                        .contractCallResult(resultWith().contractCallResult(successfulResult)))
                                .logged(),
                        getTxnRecord(existingNumAndPrecompileWithValueTxn)
                                .hasPriority(recordWith()
                                        .contractCallResult(resultWith().contractCallResult(unsuccessfulResult)))
                                .logged(),
                        getTxnRecord(nonExistingSystemEntityTxn)
                                .hasPriority(recordWith()
                                        .contractCallResult(resultWith().contractCallResult(unsuccessfulResult)))
                                .logged(),
                        getTxnRecord(nonExistingSystemEntityWithValueTxn)
                                .hasPriority(recordWith()
                                        .contractCallResult(resultWith().contractCallResult(unsuccessfulResult)))
                                .logged(),
                        getTxnRecord(existingNumAndPrecompileDelegateCallTxn)
                                .hasPriority(recordWith()
                                        .contractCallResult(resultWith().contractCallResult(successfulResult)))
                                .logged(),
                        getTxnRecord(delegateCallNonExistingPrecompile)
                                .hasPriority(recordWith()
                                        .contractCallResult(resultWith().contractCallResult(unsuccessfulResult)))
                                .logged(),
                        getTxnRecord(delegateCallExistingAccountNonExistingPrecompile)
                                .hasPriority(recordWith()
                                        .contractCallResult(resultWith().contractCallResult(unsuccessfulResult)))
                                .logged(),
                        getTxnRecord(selfDestructToSystemAccountTxn)
                                .hasPriority(recordWith()
                                        .contractCallResult(resultWith().error(INVALID_SOLIDITY_ADDRESS.name())))
                                .logged(),
                        getTxnRecord(balanceOfSystemAccountTxn)
                                .hasPriority(recordWith()
                                        .contractCallResult(
                                                resultWith().contractCallResult(() -> Bytes32.repeat((byte) 0))))
                                .logged());
    }

    @HapiTest
    private HapiSpec depositMoreThanBalanceFailsGracefully() {
        return defaultHapiSpec("depositMoreThanBalanceFailsGracefully")
                .given(
                        uploadInitCode(PAY_RECEIVABLE_CONTRACT),
                        cryptoCreate(ACCOUNT).balance(ONE_HBAR - 1))
                .when(contractCreate(PAY_RECEIVABLE_CONTRACT).adminKey(THRESHOLD))
                .then(contractCall(PAY_RECEIVABLE_CONTRACT, DEPOSIT, BigInteger.valueOf(ONE_HBAR))
                        .via(PAY_TXN)
                        .payingWith(ACCOUNT)
                        .sending(ONE_HBAR)
                        .hasPrecheck(INSUFFICIENT_PAYER_BALANCE));
    }

    @HapiTest
    private HapiSpec nestedContractCannotOverSendValue() {
        return defaultHapiSpec("NestedContractCannotOverSendValue")
                .given(
                        cryptoCreate(ACCOUNT).balance(ONE_MILLION_HBARS),
                        cryptoCreate(RECEIVER).balance(10_000L),
                        uploadInitCode(NESTED_TRANSFERRING_CONTRACT, NESTED_TRANSFER_CONTRACT),
                        contractCustomCreate(NESTED_TRANSFER_CONTRACT, "1")
                                .balance(10_000L)
                                .payingWith(ACCOUNT),
                        contractCustomCreate(NESTED_TRANSFER_CONTRACT, "2")
                                .balance(10_000L)
                                .payingWith(ACCOUNT),
                        getAccountInfo(RECEIVER).savingSnapshot(RECEIVER_INFO))
                .when(withOpContext((spec, log) -> {
                    var receiverAddr =
                            spec.registry().getAccountInfo(RECEIVER_INFO).getContractAccountID();

                    allRunFor(
                            spec,
                            contractCreate(
                                            NESTED_TRANSFERRING_CONTRACT,
                                            asHeadlongAddress(
                                                    getNestedContractAddress(NESTED_TRANSFER_CONTRACT + "1", spec)),
                                            asHeadlongAddress(
                                                    getNestedContractAddress(NESTED_TRANSFER_CONTRACT + "2", spec)))
                                    .balance(10_000L)
                                    .payingWith(ACCOUNT),
                            contractCall(
                                            NESTED_TRANSFERRING_CONTRACT,
                                            "transferFromDifferentAddressesToAddress",
                                            asHeadlongAddress(receiverAddr),
                                            BigInteger.valueOf(40_000L))
                                    .hasKnownStatus(CONTRACT_REVERT_EXECUTED)
                                    .payingWith(ACCOUNT)
                                    .logged());
                }))
                .then(
                        getAccountBalance(RECEIVER).hasTinyBars(10_000L),
                        sourcing(() -> getContractInfo(NESTED_TRANSFER_CONTRACT + "1")
                                .has(contractWith().balance(10_000L))),
                        sourcing(() -> getContractInfo(NESTED_TRANSFER_CONTRACT + "2")
                                .has(contractWith().balance(10_000L))));
    }

    private HapiSpec whitelistingAliasedContract() {
        final var creationTxn = "creationTxn";
        final var mirrorWhitelistCheckTxn = "mirrorWhitelistCheckTxn";
        final var evmWhitelistCheckTxn = "evmWhitelistCheckTxn";

        final var WHITELISTER = "Whitelister";
        final var CREATOR = "Creator";

        final AtomicReference<String> childMirror = new AtomicReference<>();
        final AtomicReference<String> childEip1014 = new AtomicReference<>();

        return defaultHapiSpec("whitelistingAliasedContract")
                .given(
                        sourcing(() -> createLargeFile(DEFAULT_PAYER, WHITELISTER, literalInitcodeFor("Whitelister"))),
                        sourcing(() -> createLargeFile(DEFAULT_PAYER, CREATOR, literalInitcodeFor("Creator"))),
                        withOpContext((spec, op) -> allRunFor(
                                spec,
                                contractCreate(WHITELISTER)
                                        .payingWith(DEFAULT_PAYER)
                                        .gas(GAS_TO_OFFER),
                                contractCreate(CREATOR)
                                        .payingWith(DEFAULT_PAYER)
                                        .gas(GAS_TO_OFFER)
                                        .via(creationTxn))))
                .when(
                        captureChildCreate2MetaFor(1, 0, "setup", creationTxn, childMirror, childEip1014),
                        withOpContext((spec, op) -> allRunFor(
                                spec,
                                contractCall(WHITELISTER, "addToWhitelist", asHeadlongAddress(childEip1014.get()))
                                        .payingWith(DEFAULT_PAYER),
                                contractCallWithFunctionAbi(
                                                asContractString(contractIdFromHexedMirrorAddress(childMirror.get())),
                                                getABIFor(FUNCTION, "isWhitelisted", WHITELISTER),
                                                asHeadlongAddress(getNestedContractAddress(WHITELISTER, spec)))
                                        .payingWith(DEFAULT_PAYER)
                                        .via(mirrorWhitelistCheckTxn),
                                contractCall(
                                                CREATOR,
                                                "isWhitelisted",
                                                asHeadlongAddress(getNestedContractAddress(WHITELISTER, spec)))
                                        .payingWith(DEFAULT_PAYER)
                                        .via(evmWhitelistCheckTxn))))
                .then(
                        getTxnRecord(mirrorWhitelistCheckTxn)
                                .hasPriority(recordWith()
                                        .contractCallResult(resultWith().contractCallResult(bigIntResult(1))))
                                .logged(),
                        getTxnRecord(evmWhitelistCheckTxn)
                                .hasPriority(recordWith()
                                        .contractCallResult(resultWith().contractCallResult(bigIntResult(1))))
                                .logged());
    }

    private HapiSpec cannotUseMirrorAddressOfAliasedContractInPrecompileMethod() {
        final var creationTxn = "creationTxn";
        final var ASSOCIATOR = "Associator";

        final AtomicReference<String> childMirror = new AtomicReference<>();
        final AtomicReference<String> childEip1014 = new AtomicReference<>();
        final AtomicReference<TokenID> tokenID = new AtomicReference<>();

        return defaultHapiSpec("cannotUseMirrorAddressOfAliasedContractInPrecompileMethod")
                .given(
                        cryptoCreate("Treasury"),
                        sourcing(() -> createLargeFile(DEFAULT_PAYER, ASSOCIATOR, literalInitcodeFor("Associator"))),
                        withOpContext((spec, op) -> allRunFor(
                                spec,
                                contractCreate(ASSOCIATOR)
                                        .payingWith(DEFAULT_PAYER)
                                        .bytecode(ASSOCIATOR)
                                        .gas(GAS_TO_OFFER)
                                        .via(creationTxn))))
                .when(withOpContext((spec, op) -> {
                    allRunFor(
                            spec,
                            captureChildCreate2MetaFor(1, 0, "setup", creationTxn, childMirror, childEip1014),
                            tokenCreate("TokenA")
                                    .initialSupply(100)
                                    .treasury("Treasury")
                                    .exposingCreatedIdTo(id -> tokenID.set(asToken(id))));
                    final var create2address = childEip1014.get();
                    final var mirrorAddress = childMirror.get();
                    allRunFor(
                            spec,
                            contractCall(
                                            ASSOCIATOR,
                                            "associate",
                                            asHeadlongAddress(mirrorAddress),
                                            asHeadlongAddress(asAddress(tokenID.get())))
                                    .hasKnownStatus(CONTRACT_REVERT_EXECUTED)
                                    .gas(GAS_TO_OFFER)
                                    .via("NOPE"),
                            childRecordsCheck(
                                    "NOPE",
                                    CONTRACT_REVERT_EXECUTED,
                                    recordWith().status(INVALID_ACCOUNT_ID)),
                            contractCall(
                                            ASSOCIATOR,
                                            "associate",
                                            asHeadlongAddress(create2address),
                                            asHeadlongAddress(asAddress(tokenID.get())))
                                    .gas(GAS_TO_OFFER));
                }))
                .then();
    }

    @SuppressWarnings("java:S5669")
    @HapiTest
    private HapiSpec bitcarbonTestStillPasses() {
        final var addressBook = "AddressBook";
        final var jurisdictions = "Jurisdictions";
        final var minters = "Minters";
        final var addJurisTxn = "addJurisTxn";
        final var historicalAddress = "1234567890123456789012345678901234567890";
        final AtomicReference<byte[]> nyJurisCode = new AtomicReference<>();
        final AtomicReference<byte[]> defaultPayerMirror = new AtomicReference<>();
        final AtomicReference<String> addressBookMirror = new AtomicReference<>();
        final AtomicReference<String> jurisdictionMirror = new AtomicReference<>();

        return defaultHapiSpec("BitcarbonTestStillPasses")
                .given(
                        getAccountInfo(DEFAULT_CONTRACT_SENDER).savingSnapshot(DEFAULT_CONTRACT_SENDER),
                        withOpContext((spec, opLog) -> defaultPayerMirror.set((unhex(spec.registry()
                                .getAccountInfo(DEFAULT_CONTRACT_SENDER)
                                .getContractAccountID())))),
                        uploadInitCode(addressBook, jurisdictions),
                        contractCreate(addressBook)
                                .exposingNumTo(num -> addressBookMirror.set(asHexedSolidityAddress(0, 0, num)))
                                .payingWith(DEFAULT_CONTRACT_SENDER),
                        contractCreate(jurisdictions)
                                .exposingNumTo(num -> jurisdictionMirror.set(asHexedSolidityAddress(0, 0, num)))
                                .withExplicitParams(() -> EXPLICIT_JURISDICTION_CONS_PARAMS)
                                .payingWith(DEFAULT_CONTRACT_SENDER),
                        sourcing(() -> createLargeFile(
                                DEFAULT_CONTRACT_SENDER,
                                minters,
                                bookInterpolated(literalInitcodeFor(minters).toByteArray(), addressBookMirror.get()))),
                        contractCreate(minters)
                                .withExplicitParams(
                                        () -> String.format(EXPLICIT_MINTER_CONS_PARAMS_TPL, jurisdictionMirror.get()))
                                .payingWith(DEFAULT_CONTRACT_SENDER))
                .when(
                        contractCall(minters)
                                .withExplicitParams(() ->
                                        String.format(EXPLICIT_MINTER_CONFIG_PARAMS_TPL, jurisdictionMirror.get())),
                        contractCall(jurisdictions)
                                .withExplicitParams(() -> EXPLICIT_JURISDICTIONS_ADD_PARAMS)
                                .via(addJurisTxn)
                                .gas(1_000_000),
                        getTxnRecord(addJurisTxn)
                                .exposingFilteredCallResultVia(
                                        getABIForContract(jurisdictions),
                                        "JurisdictionAdded",
                                        data -> nyJurisCode.set((byte[]) data.get(0))),
                        sourcing(() -> logIt("NY juris code is " + CommonUtils.hex(nyJurisCode.get()))))
                .then(
                        sourcing(() -> contractCallLocal(jurisdictions, "isValid", nyJurisCode.get())
                                .has(resultWith()
                                        .resultThruAbi(
                                                getABIFor(FUNCTION, "isValid", jurisdictions),
                                                isLiteralResult(new Object[] {Boolean.TRUE})))),
                        contractCallLocal(minters, "seven")
                                .has(resultWith()
                                        .resultThruAbi(
                                                getABIFor(FUNCTION, "seven", minters),
                                                isLiteralResult(new Object[] {BigInteger.valueOf(7L)}))),
                        sourcing(() -> contractCallLocal(minters, OWNER)
                                .has(resultWith()
                                        .resultThruAbi(
                                                getABIFor(FUNCTION, OWNER, minters),
                                                isLiteralResult(
                                                        new Object[] {asHeadlongAddress(defaultPayerMirror.get())})))),
                        sourcing(() -> contractCallLocal(jurisdictions, OWNER)
                                .has(resultWith()
                                        .resultThruAbi(
                                                getABIFor(FUNCTION, OWNER, minters),
                                                isLiteralResult(
                                                        new Object[] {asHeadlongAddress(defaultPayerMirror.get())})))),
                        sourcing(() -> contractCall(
                                        minters,
                                        "add",
                                        asHeadlongAddress(historicalAddress),
                                        "Peter",
                                        nyJurisCode.get())
                                .gas(1_000_000)));
    }

    @HapiTest
    private HapiSpec exchangeRatePrecompileWorks() {
        final var valueToTinycentCall = "recoverUsd";
        final var rateAware = "ExchangeRatePrecompile";
        // Must send $6.66 USD to access the gated method
        final var minPriceToAccessGatedMethod = 666L;
        final var minValueToAccessGatedMethodAtCurrentRate = new AtomicLong();

        return defaultHapiSpec("ExchangeRatePrecompileWorks")
                .given(
                        uploadInitCode(rateAware),
                        contractCreate(rateAware, BigInteger.valueOf(minPriceToAccessGatedMethod)),
                        withOpContext((spec, opLog) -> {
                            final var rates = spec.ratesProvider().rates();
                            minValueToAccessGatedMethodAtCurrentRate.set(minPriceToAccessGatedMethod
                                    * TINY_PARTS_PER_WHOLE
                                    * rates.getHbarEquiv()
                                    / rates.getCentEquiv());
                            LOG.info(
                                    "Requires {} tinybar of value to access the method",
                                    minValueToAccessGatedMethodAtCurrentRate::get);
                        }))
                .when(
                        sourcing(() -> contractCall(rateAware, "gatedAccess")
                                .sending(minValueToAccessGatedMethodAtCurrentRate.get() - 1)
                                .hasKnownStatus(CONTRACT_REVERT_EXECUTED)),
                        sourcing(() -> contractCall(rateAware, "gatedAccess")
                                .sending(minValueToAccessGatedMethodAtCurrentRate.get())))
                .then(
                        sourcing(() -> contractCall(rateAware, "approxUsdValue")
                                .sending(minValueToAccessGatedMethodAtCurrentRate.get())
                                .via(valueToTinycentCall)),
                        getTxnRecord(valueToTinycentCall)
                                .hasPriority(recordWith()
                                        .contractCallResult(resultWith()
                                                .resultViaFunctionName(
                                                        "approxUsdValue", rateAware, isLiteralResult(new Object[] {
                                                            BigInteger.valueOf(
                                                                    minPriceToAccessGatedMethod * TINY_PARTS_PER_WHOLE)
                                                        }))))
                                .logged(),
                        sourcing(() -> contractCall(rateAware, "invalidCall")
                                .sending(minValueToAccessGatedMethodAtCurrentRate.get())
                                .hasKnownStatus(CONTRACT_REVERT_EXECUTED)));
    }

    /**
     * This test characterizes a difference in behavior between the ERC721 {@code tokenURI()} and
     * HTS {@code getNonFungibleTokenInfo()} methods. The HTS method will leave non-UTF-8 bytes
     * as-is, while the ERC721 method will replace them with the Unicode replacement character.
     *
     * @return a spec characterizing this behavior
     */
    @SuppressWarnings("java:S5960")
    private HapiSpec erc721TokenUriAndHtsNftInfoTreatNonUtf8BytesDifferently() {
        final var contractAlternatives = "ErcAndHtsAlternatives";
        final AtomicReference<Address> nftAddr = new AtomicReference<>();
        final var viaErc721TokenURI = "erc721TokenURI";
        final var viaHtsNftInfo = "viaHtsNftInfo";
        // Valid UTF-8 bytes cannot include 0xff
        final var hexedNonUtf8Meta = "ff";

        return defaultHapiSpec("erc721TokenUriAndHtsNftInfoTreatNonUtf8BytesDifferently")
                .given(
                        uploadInitCode(contractAlternatives),
                        contractCreate(contractAlternatives),
                        tokenCreate("nft")
                                .tokenType(NON_FUNGIBLE_UNIQUE)
                                .exposingAddressTo(nftAddr::set)
                                .initialSupply(0)
                                .supplyKey(DEFAULT_PAYER)
                                .treasury(DEFAULT_PAYER),
                        mintToken("nft", List.of(ByteString.copyFrom(CommonUtils.unhex(hexedNonUtf8Meta)))))
                .when(
                        sourcing(() -> contractCall(
                                        contractAlternatives,
                                        "canGetMetadataViaERC",
                                        nftAddr.get(),
                                        BigInteger.valueOf(1))
                                .via(viaErc721TokenURI)),
                        sourcing(() -> contractCall(
                                        contractAlternatives,
                                        "canGetMetadataViaHTS",
                                        nftAddr.get(),
                                        BigInteger.valueOf(1))
                                .via(viaHtsNftInfo)
                                .gas(1_000_000)))
                .then(withOpContext((spec, opLog) -> {
                    final var getErcResult = getTxnRecord(viaErc721TokenURI);
                    final var getHtsResult = getTxnRecord(viaHtsNftInfo);
                    CustomSpecAssert.allRunFor(spec, getErcResult, getHtsResult);

                    ABIType<Tuple> decoder = TypeFactory.create("(bytes)");

                    final var htsResult = getHtsResult
                            .getResponseRecord()
                            .getContractCallResult()
                            .getContractCallResult();
                    final var htsMetadata = decoder.decode(htsResult.toByteArray());
                    // The HTS method leaves non-UTF-8 bytes as-is
                    Assertions.assertEquals(hexedNonUtf8Meta, CommonUtils.hex(htsMetadata.get(0)));

                    final var ercResult = getErcResult
                            .getResponseRecord()
                            .getContractCallResult()
                            .getContractCallResult();
                    // But the ERC721 method returns the Unicode replacement
                    // character
                    final var ercMetadata = decoder.decode(ercResult.toByteArray());
                    Assertions.assertEquals("efbfbd", CommonUtils.hex(ercMetadata.get(0)));
                }));
    }

    @HapiTest
    private HapiSpec imapUserExercise() {
        final var contract = "User";
        final var insert1To4 = "insert1To10";
        final var insert2To8 = "insert2To8";
        final var insert3To16 = "insert3To16";
        final var remove2 = "remove2";
        final var gasToOffer = 400_000;

        return defaultHapiSpec("ImapUserExercise")
                .given(uploadInitCode(contract), contractCreate(contract))
                .when()
                .then(
                        contractCall(contract, INSERT, BigInteger.ONE, BigInteger.valueOf(4))
                                .gas(gasToOffer)
                                .via(insert1To4),
                        contractCall(contract, INSERT, BigInteger.TWO, BigInteger.valueOf(8))
                                .gas(gasToOffer)
                                .via(insert2To8),
                        contractCall(contract, INSERT, BigInteger.valueOf(3), BigInteger.valueOf(16))
                                .gas(gasToOffer)
                                .via(insert3To16),
                        contractCall(contract, "remove", BigInteger.TWO)
                                .gas(gasToOffer)
                                .via(remove2));
    }

    @HapiTest
    HapiSpec specialQueriesXTest() {
        final var secret = BigInteger.valueOf(123456789L);
        final var tinybars = BigInteger.valueOf(666_666_666L);
        final var erc20Symbol = "SYM20";
        final var erc20Name = "20 Coin";
        final var erc20Memo = "20 Coin Memo";
        final var erc20Decimals = 2;
        final var erc20TotalSupply = 888L;
        final var erc20UserBalance = 111L;
        final var erc721Symbol = "SYM721";
        final var erc721Name = "721 Unique Things";
        final var erc721Memo = "721 Unique Things Memo";
        final var erc721UserBalance = 3;
        final var ercUser = "ercUser";
        final var ercOperator = "ercOperator";
        final AtomicReference<Address> erc20Address = new AtomicReference<>();
        final AtomicReference<Address> erc721Address = new AtomicReference<>();
        final AtomicReference<Address> ercUserAddress = new AtomicReference<>();
        final AtomicReference<Address> ercOperatorAddress = new AtomicReference<>();
        final var contract = "SpecialQueriesXTest";
        final var secretAbi =
                "{\"inputs\":[],\"name\":\"secret\",\"outputs\":[{\"internalType\":\"uint256\",\"name\":\"\",\"type\":\"uint256\"}],\"stateMutability\":\"view\",\"type\":\"function\"}";
        final AtomicReference<byte[]> prngOutput = new AtomicReference<>();
        final AtomicReference<byte[]> secretOutput = new AtomicReference<>();
        final AtomicReference<byte[]> tinycentEquivOutput = new AtomicReference<>();
        final AtomicReference<byte[]> erc20BalanceOutput = new AtomicReference<>();
        final AtomicReference<byte[]> erc20SupplyOutput = new AtomicReference<>();
        final AtomicReference<byte[]> erc20NameOutput = new AtomicReference<>();
        final AtomicReference<byte[]> erc20SymbolOutput = new AtomicReference<>();
        final AtomicReference<byte[]> erc20DecimalsOutput = new AtomicReference<>();
        final AtomicReference<byte[]> erc721NameOutput = new AtomicReference<>();
        final AtomicReference<byte[]> erc721SymbolOutput = new AtomicReference<>();
        final AtomicReference<byte[]> erc721TokenUriOutput = new AtomicReference<>();
        final AtomicReference<byte[]> erc721BalanceOutput = new AtomicReference<>();
        final AtomicReference<byte[]> erc721OwnerOutput = new AtomicReference<>();
        final AtomicReference<byte[]> erc721IsOperatorOutput = new AtomicReference<>();
        final var supplyKey = "supplyKey";
        final var ercUserKey = "ercUserKey";
        return defaultHapiSpec("SpecialQueriesXTest")
                .given(
                        newKeyNamed(supplyKey),
                        newKeyNamed(ercUserKey).shape(SECP_256K1_SHAPE),
                        cryptoTransfer(tinyBarsFromAccountToAlias(GENESIS, ercUserKey, ONE_HUNDRED_HBARS)),
                        withOpContext((spec, opLog) -> {
                            final AtomicReference<AccountID> ercUserId = new AtomicReference<>();
                            final var lookup = getAliasedAccountInfo(ercUserKey)
                                    .logged()
                                    .exposingContractAccountIdTo(evmAddress ->
                                            ercUserAddress.set(asHeadlongAddress(CommonUtils.unhex(evmAddress))))
                                    .exposingIdTo(ercUserId::set);
                            allRunFor(spec, lookup);
                            System.out.println("ERC user is " + ercUserAddress.get() + " (" + ercUserId.get() + ")");
                            spec.registry().saveAccountId(ercUser, ercUserId.get());
                            spec.registry().saveKey(ercUser, spec.registry().getKey(ercUserKey));
                        }),
                        cryptoCreate(ercOperator)
                                .exposingCreatedIdTo(id -> ercOperatorAddress.set(idAsHeadlongAddress(id)))
                                .advertisingCreation(),
                        cryptoCreate(TOKEN_TREASURY).advertisingCreation(),
                        tokenCreate(erc20Name)
                                .entityMemo(erc20Memo)
                                .name(erc20Name)
                                .symbol(erc20Symbol)
                                .decimals(erc20Decimals)
                                .treasury(TOKEN_TREASURY)
                                .initialSupply(erc20TotalSupply)
                                .exposingAddressTo(erc20Address::set)
                                .advertisingCreation(),
                        tokenAssociate(ercUser, erc20Name),
                        cryptoTransfer(moving(erc20UserBalance, erc20Name).between(TOKEN_TREASURY, ercUser)),
                        tokenCreate(erc721Name)
                                .entityMemo(erc721Memo)
                                .name(erc721Name)
                                .symbol(erc721Symbol)
                                .tokenType(NON_FUNGIBLE_UNIQUE)
                                .initialSupply(0L)
                                .exposingAddressTo(erc721Address::set)
                                .supplyKey(supplyKey)
                                .treasury(TOKEN_TREASURY)
                                .advertisingCreation(),
                        mintToken(
                                erc721Name,
                                IntStream.range(0, erc721UserBalance + 1)
                                        .mapToObj(i -> ByteString.copyFromUtf8("https://example.com/721/" + (i + 1)))
                                        .toList()),
                        tokenAssociate(ercUser, erc721Name),
                        cryptoApproveAllowance()
                                .addNftAllowance(ercUser, erc721Name, ercOperator, true, List.of())
                                .signedBy(DEFAULT_PAYER, ercUser),
                        cryptoTransfer(LongStream.rangeClosed(1, erc721UserBalance)
                                .mapToObj(i -> movingUnique(erc721Name, i).between(TOKEN_TREASURY, ercUser))
                                .toArray(TokenMovement[]::new)),
                        uploadInitCode(contract),
                        contractCreate(contract, secret).gas(250_000L))
                .when(
                        contractCallLocalWithFunctionAbi(contract, secretAbi)
                                .exposingTypedResultsTo(results -> LOG.info("Secret is {}", results[0]))
                                .exposingRawResultsTo(secretOutput::set),
                        contractCallLocal(contract, "getTinycentsEquiv", tinybars)
                                .exposingTypedResultsTo(results -> LOG.info("Equiv tinycents is {}", results[0]))
                                .exposingRawResultsTo(tinycentEquivOutput::set),
                        contractCallLocal(contract, "getPrngSeed")
                                .exposingTypedResultsTo(results -> LOG.info("PRNG seed is {}", results[0]))
                                .exposingRawResultsTo(prngOutput::set),
                        sourcing(() -> contractCallLocal(
                                        contract, "getErc20Balance", erc20Address.get(), ercUserAddress.get())
                                .exposingTypedResultsTo(results -> LOG.info("ERC-20 user balance is {}", results[0]))
                                .exposingRawResultsTo(erc20BalanceOutput::set)),
                        sourcing(() -> contractCallLocal(contract, "getErc20Supply", erc20Address.get())
                                .exposingTypedResultsTo(results -> LOG.info("ERC-20 supply is {}", results[0]))
                                .exposingRawResultsTo(erc20SupplyOutput::set)),
                        sourcing(() -> contractCallLocal(contract, "getErc20Name", erc20Address.get())
                                .exposingTypedResultsTo(results -> LOG.info("ERC-20 name is {}", results[0]))
                                .exposingRawResultsTo(erc20NameOutput::set)),
                        sourcing(() -> contractCallLocal(contract, "getErc20Symbol", erc20Address.get())
                                .exposingTypedResultsTo(results -> LOG.info("ERC-20 symbol is {}", results[0]))
                                .exposingRawResultsTo(erc20SymbolOutput::set)),
                        sourcing(() -> contractCallLocal(contract, "getErc20Decimals", erc20Address.get())
                                .exposingTypedResultsTo(results -> LOG.info("ERC-20 decimals is {}", results[0]))
                                .exposingRawResultsTo(erc20DecimalsOutput::set)),
                        sourcing(() -> contractCallLocal(contract, "getErc721Name", erc721Address.get())
                                .exposingTypedResultsTo(results -> LOG.info("ERC-721 name is {}", results[0]))
                                .exposingRawResultsTo(erc721NameOutput::set)),
                        sourcing(() -> contractCallLocal(contract, "getErc721Symbol", erc721Address.get())
                                .exposingTypedResultsTo(results -> LOG.info("ERC-721 symbol is {}", results[0]))
                                .exposingRawResultsTo(erc721SymbolOutput::set)),
                        sourcing(() -> contractCallLocal(
                                        contract, "getErc721TokenUri", erc721Address.get(), BigInteger.TWO)
                                .exposingTypedResultsTo(results -> LOG.info("SN#2 token URI is {}", results[0]))
                                .exposingRawResultsTo(erc721TokenUriOutput::set)),
                        sourcing(() -> contractCallLocal(
                                        contract, "getErc721Balance", erc721Address.get(), ercUserAddress.get())
                                .exposingTypedResultsTo(results -> LOG.info("ERC-721 user balance is {}", results[0]))
                                .exposingRawResultsTo(erc721BalanceOutput::set)),
                        sourcing(
                                () -> contractCallLocal(contract, "getErc721Owner", erc721Address.get(), BigInteger.ONE)
                                        .exposingTypedResultsTo(results -> LOG.info("SN#1 owner is {}", results[0]))
                                        .exposingRawResultsTo(erc721OwnerOutput::set)),
                        sourcing(() -> contractCallLocal(
                                        contract,
                                        "getErc721IsOperator",
                                        erc721Address.get(),
                                        ercUserAddress.get(),
                                        ercOperatorAddress.get())
                                .exposingTypedResultsTo(results -> LOG.info("Is operator? {}", results[0]))
                                .exposingRawResultsTo(erc721IsOperatorOutput::set)))
                .then(withOpContext((spec, opLog) -> {
                    LOG.info("Explicit secret is {}", CommonUtils.hex(secretOutput.get()));
                    LOG.info("Explicit PRNG seed is {}", CommonUtils.hex(prngOutput.get()));
                    LOG.info("Explicit equiv tinycents is {}", CommonUtils.hex(tinycentEquivOutput.get()));
                    LOG.info("Explicit ERC-20 balance {}", CommonUtils.hex(erc20BalanceOutput.get()));
                    LOG.info("Explicit ERC-20 supply {}", CommonUtils.hex(erc20SupplyOutput.get()));
                    LOG.info("Explicit ERC-20 name {}", CommonUtils.hex(erc20NameOutput.get()));
                    LOG.info("Explicit ERC-20 symbol {}", CommonUtils.hex(erc20SymbolOutput.get()));
                    LOG.info("Explicit ERC-20 decimals {}", CommonUtils.hex(erc20DecimalsOutput.get()));
                    LOG.info("Explicit ERC-721 name {}", CommonUtils.hex(erc721NameOutput.get()));
                    LOG.info("Explicit ERC-721 symbol {}", CommonUtils.hex(erc721SymbolOutput.get()));
                    LOG.info("Explicit ERC-721 SN#2 metadata {}", CommonUtils.hex(erc721TokenUriOutput.get()));
                    LOG.info("Explicit ERC-721 user balance is {}", CommonUtils.hex(erc721BalanceOutput.get()));
                    LOG.info("Explicit ERC-721 SN#1 owner is {}", CommonUtils.hex(erc721OwnerOutput.get()));
                    LOG.info("Explicit ERC-721 operator is {}", CommonUtils.hex(erc721IsOperatorOutput.get()));
                }));
    }

    // For this test we use refusingEthConversion() for the Eth Call isomer,
    // since we should modify the expected balances and change the test itself in order to pass with
    // Eth Calls
    HapiSpec ocToken() {
        final var contract = "OcToken";

        return defaultHapiSpec("ocToken")
                .given(
                        cryptoCreate(TOKEN_ISSUER).balance(1_000_000_000_000L),
                        cryptoCreate(ALICE).balance(10_000_000_000L).payingWith(TOKEN_ISSUER),
                        cryptoCreate("Bob").balance(10_000_000_000L).payingWith(TOKEN_ISSUER),
                        cryptoCreate("Carol").balance(10_000_000_000L).payingWith(TOKEN_ISSUER),
                        cryptoCreate("Dave").balance(10_000_000_000L).payingWith(TOKEN_ISSUER),
                        getAccountInfo(TOKEN_ISSUER).savingSnapshot("tokenIssuerAcctInfo"),
                        getAccountInfo(ALICE).savingSnapshot("AliceAcctInfo"),
                        getAccountInfo("Bob").savingSnapshot("BobAcctInfo"),
                        getAccountInfo("Carol").savingSnapshot("CarolAcctInfo"),
                        getAccountInfo("Dave").savingSnapshot("DaveAcctInfo"),
                        uploadInitCode(contract),
                        contractCreate(contract, BigInteger.valueOf(1_000_000L), "OpenCrowd Token", "OCT")
                                .gas(250_000L)
                                .payingWith(TOKEN_ISSUER)
                                .via("tokenCreateTxn")
                                .logged())
                .when(assertionsHold((spec, ctxLog) -> {
                    final var issuerEthAddress = spec.registry()
                            .getAccountInfo("tokenIssuerAcctInfo")
                            .getContractAccountID();
                    final var aliceEthAddress =
                            spec.registry().getAccountInfo("AliceAcctInfo").getContractAccountID();
                    final var bobEthAddress =
                            spec.registry().getAccountInfo("BobAcctInfo").getContractAccountID();
                    final var carolEthAddress =
                            spec.registry().getAccountInfo("CarolAcctInfo").getContractAccountID();
                    final var daveEthAddress =
                            spec.registry().getAccountInfo("DaveAcctInfo").getContractAccountID();

                    final var subop1 =
                            getContractInfo(contract).nodePayment(10L).saveToRegistry("tokenContract");

                    final var subop3 = contractCallLocal(contract, DECIMALS)
                            .saveResultTo(DECIMALS)
                            .payingWith(TOKEN_ISSUER);

                    // Note: This contract call will cause a INSUFFICIENT_TX_FEE
                    // error, not sure why.
                    final var subop4 = contractCallLocal(contract, "symbol")
                            .saveResultTo("token_symbol")
                            .payingWith(TOKEN_ISSUER)
                            .hasAnswerOnlyPrecheckFrom(OK, INSUFFICIENT_TX_FEE);

                    final var subop5 = contractCallLocal(contract, BALANCE_OF, asHeadlongAddress(issuerEthAddress))
                            .gas(250_000L)
                            .saveResultTo(ISSUER_TOKEN_BALANCE);

                    allRunFor(spec, subop1, subop3, subop4, subop5);

                    final var funcSymbol = Function.fromJson(getABIFor(FUNCTION, "symbol", contract));

                    final var symbol = getValueFromRegistry(spec, "token_symbol", funcSymbol);

                    ctxLog.info("symbol: [{}]", symbol);

                    Assertions.assertEquals("OCT", symbol, "TokenIssuer's symbol should be fixed value");
                    final var funcDecimals = Function.fromJson(getABIFor(FUNCTION, DECIMALS, contract));

                    final Integer decimals = getValueFromRegistry(spec, DECIMALS, funcDecimals);

                    ctxLog.info("decimals {}", decimals);
                    Assertions.assertEquals(3, decimals, "TokenIssuer's decimals should be fixed value");

                    final long tokenMultiplier = (long) Math.pow(10, decimals);

                    final var function = Function.fromJson(getABIFor(FUNCTION, BALANCE_OF, contract));

                    long issuerBalance =
                            ((BigInteger) getValueFromRegistry(spec, ISSUER_TOKEN_BALANCE, function)).longValue();

                    ctxLog.info("initial balance of Issuer {}", issuerBalance / tokenMultiplier);
                    Assertions.assertEquals(
                            1_000_000,
                            issuerBalance / tokenMultiplier,
                            "TokenIssuer's initial token balance should be" + " 1_000_000");

                    //  Do token transfers
                    final var subop6 = contractCall(
                                    contract,
                                    TRANSFER,
                                    asHeadlongAddress(aliceEthAddress),
                                    BigInteger.valueOf(1000 * tokenMultiplier))
                            .gas(250_000L)
                            .payingWith(TOKEN_ISSUER)
                            .refusingEthConversion();

                    final var subop7 = contractCall(
                                    contract,
                                    TRANSFER,
                                    asHeadlongAddress(bobEthAddress),
                                    BigInteger.valueOf(2000 * tokenMultiplier))
                            .gas(250_000L)
                            .payingWith(TOKEN_ISSUER)
                            .refusingEthConversion();

                    final var subop8 = contractCall(
                                    contract,
                                    TRANSFER,
                                    asHeadlongAddress(carolEthAddress),
                                    BigInteger.valueOf(500 * tokenMultiplier))
                            .gas(250_000L)
                            .payingWith("Bob")
                            .refusingEthConversion();

                    final var subop9 = contractCallLocal(contract, BALANCE_OF, asHeadlongAddress(aliceEthAddress))
                            .gas(250_000L)
                            .saveResultTo(ALICE_TOKEN_BALANCE);

                    final var subop10 = contractCallLocal(contract, BALANCE_OF, asHeadlongAddress(carolEthAddress))
                            .gas(250_000L)
                            .saveResultTo(CAROL_TOKEN_BALANCE);

                    final var subop11 = contractCallLocal(contract, BALANCE_OF, asHeadlongAddress(bobEthAddress))
                            .gas(250_000L)
                            .saveResultTo(BOB_TOKEN_BALANCE);

                    allRunFor(spec, subop6, subop7, subop8, subop9, subop10, subop11);

                    var aliceBalance =
                            ((BigInteger) getValueFromRegistry(spec, ALICE_TOKEN_BALANCE, function)).longValue();
                    var bobBalance = ((BigInteger) getValueFromRegistry(spec, BOB_TOKEN_BALANCE, function)).longValue();
                    var carolBalance =
                            ((BigInteger) getValueFromRegistry(spec, CAROL_TOKEN_BALANCE, function)).longValue();

                    ctxLog.info("aliceBalance  {}", aliceBalance / tokenMultiplier);
                    ctxLog.info("bobBalance  {}", bobBalance / tokenMultiplier);
                    ctxLog.info("carolBalance  {}", carolBalance / tokenMultiplier);

                    Assertions.assertEquals(
                            1000, aliceBalance / tokenMultiplier, "Alice's token balance should be 1_000");

                    final var subop12 = contractCall(
                                    contract,
                                    "approve",
                                    asHeadlongAddress(daveEthAddress),
                                    BigInteger.valueOf(200 * tokenMultiplier))
                            .gas(250_000L)
                            .payingWith(ALICE)
                            .refusingEthConversion();

                    final var subop13 = contractCall(
                                    contract,
                                    "transferFrom",
                                    asHeadlongAddress(aliceEthAddress),
                                    asHeadlongAddress(bobEthAddress),
                                    BigInteger.valueOf(100 * tokenMultiplier))
                            .gas(250_000L)
                            .payingWith("Dave")
                            .refusingEthConversion();

                    final var subop14 = contractCallLocal(contract, BALANCE_OF, asHeadlongAddress(aliceEthAddress))
                            .gas(250_000L)
                            .saveResultTo(ALICE_TOKEN_BALANCE);

                    final var subop15 = contractCallLocal(contract, BALANCE_OF, asHeadlongAddress(bobEthAddress))
                            .gas(250_000L)
                            .saveResultTo(BOB_TOKEN_BALANCE);

                    final var subop16 = contractCallLocal(contract, BALANCE_OF, asHeadlongAddress(carolEthAddress))
                            .gas(250_000L)
                            .saveResultTo(CAROL_TOKEN_BALANCE);

                    final var subop17 = contractCallLocal(contract, BALANCE_OF, asHeadlongAddress(daveEthAddress))
                            .gas(250_000L)
                            .saveResultTo("daveTokenBalance");

                    final var subop18 = contractCallLocal(contract, BALANCE_OF, asHeadlongAddress(issuerEthAddress))
                            .gas(250_000L)
                            .saveResultTo(ISSUER_TOKEN_BALANCE);

                    allRunFor(spec, subop12, subop13, subop14, subop15, subop16, subop17, subop18);

                    final var daveBalance =
                            ((BigInteger) getValueFromRegistry(spec, "daveTokenBalance", function)).longValue();
                    aliceBalance = ((BigInteger) getValueFromRegistry(spec, ALICE_TOKEN_BALANCE, function)).longValue();
                    bobBalance = ((BigInteger) getValueFromRegistry(spec, BOB_TOKEN_BALANCE, function)).longValue();
                    carolBalance = ((BigInteger) getValueFromRegistry(spec, CAROL_TOKEN_BALANCE, function)).longValue();
                    issuerBalance =
                            ((BigInteger) getValueFromRegistry(spec, ISSUER_TOKEN_BALANCE, function)).longValue();

                    ctxLog.info("aliceBalance at end {}", aliceBalance / tokenMultiplier);
                    ctxLog.info("bobBalance at end {}", bobBalance / tokenMultiplier);
                    ctxLog.info("carolBalance at end {}", carolBalance / tokenMultiplier);
                    ctxLog.info("daveBalance at end {}", daveBalance / tokenMultiplier);
                    ctxLog.info("issuerBalance at end {}", issuerBalance / tokenMultiplier);

                    Assertions.assertEquals(
                            997000, issuerBalance / tokenMultiplier, "TokenIssuer's final balance should be 997000");

                    Assertions.assertEquals(900, aliceBalance / tokenMultiplier, "Alice's final balance should be 900");
                    Assertions.assertEquals(1600, bobBalance / tokenMultiplier, "Bob's final balance should be 1600");
                    Assertions.assertEquals(500, carolBalance / tokenMultiplier, "Carol's final balance should be 500");
                    Assertions.assertEquals(0, daveBalance / tokenMultiplier, "Dave's final balance should be 0");
                }))
                .then(
                        getContractRecords(contract).hasCostAnswerPrecheck(NOT_SUPPORTED),
                        getContractRecords(contract).nodePayment(100L).hasAnswerOnlyPrecheck(NOT_SUPPORTED));
    }

    private <T> T getValueFromRegistry(HapiSpec spec, String from, Function function) {
        byte[] value = spec.registry().getBytes(from);

        T decodedReturnedValue;
        if (function.getOutputs().equals(TupleType.parse("(string)"))) {
            decodedReturnedValue = (T) "";
        } else {
            decodedReturnedValue = (T) new byte[0];
        }

        if (value.length > 0) {
            Tuple retResults = function.decodeReturn(value);
            decodedReturnedValue = (T) retResults.get(0);
        }
        return decodedReturnedValue;
    }

    @HapiTest
    HapiSpec smartContractInlineAssemblyCheck() {
        final var inlineTestContract = "InlineTest";

        return defaultHapiSpec("smartContractInlineAssemblyCheck")
                .given(
                        cryptoCreate(PAYER).balance(10_000_000_000_000L),
                        uploadInitCode(SIMPLE_STORAGE_CONTRACT, inlineTestContract))
                .when(contractCreate(SIMPLE_STORAGE_CONTRACT), contractCreate(inlineTestContract))
                .then(assertionsHold((spec, ctxLog) -> {
                    final var subop1 = getContractInfo(SIMPLE_STORAGE_CONTRACT)
                            .nodePayment(10L)
                            .saveToRegistry("simpleStorageKey");

                    final var subop2 = getAccountInfo(PAYER).savingSnapshot("payerAccountInfo");
                    allRunFor(spec, subop1, subop2);

                    final var simpleStorageContractInfo = spec.registry().getContractInfo("simpleStorageKey");
                    final var contractAddress = simpleStorageContractInfo.getContractAccountID();

                    final var subop3 = contractCallLocal(
                                    inlineTestContract, GET_CODE_SIZE, asHeadlongAddress(contractAddress))
                            .saveResultTo("simpleStorageContractCodeSizeBytes")
                            .gas(300_000L);

                    allRunFor(spec, subop3);

                    var result = spec.registry().getBytes("simpleStorageContractCodeSizeBytes");

                    final var funcJson = getABIFor(FUNCTION, GET_CODE_SIZE, inlineTestContract)
                            .replace("'", "\"");
                    final var function = Function.fromJson(funcJson);

                    var codeSize = 0;
                    if (result != null && result.length > 0) {
                        final var retResults = function.decodeReturn(result);
                        if (retResults != null && retResults.size() > 0) {
                            final var retBi = (BigInteger) retResults.get(0);
                            codeSize = retBi.intValue();
                        }
                    }

                    ctxLog.info("Contract code size {}", codeSize);
                    Assertions.assertNotEquals(
                            0, codeSize, "Real smart contract code size should be greater than" + " 0");

                    final var payerAccountInfo = spec.registry().getAccountInfo("payerAccountInfo");
                    final var acctAddress = payerAccountInfo.getContractAccountID();

                    final var subop4 = contractCallLocal(
                                    inlineTestContract, GET_CODE_SIZE, asHeadlongAddress(acctAddress))
                            .saveResultTo("fakeCodeSizeBytes")
                            .gas(300_000L);

                    allRunFor(spec, subop4);
                    result = spec.registry().getBytes("fakeCodeSizeBytes");

                    codeSize = 0;
                    if (result != null && result.length > 0) {
                        final var retResults = function.decodeReturn(result);
                        if (retResults != null && retResults.size() > 0) {
                            final var retBi = (BigInteger) retResults.get(0);
                            codeSize = retBi.intValue();
                        }
                    }

                    ctxLog.info("Fake contract code size {}", codeSize);
                    Assertions.assertEquals(0, codeSize, "Fake contract code size should be 0");
                }));
    }

    @HapiTest
    private HapiSpec multipleSelfDestructsAreSafe() {
        final var contract = "Fuse";
        return defaultHapiSpec("MultipleSelfDestructsAreSafe", NONDETERMINISTIC_TRANSACTION_FEES)
                .given(uploadInitCode(contract), contractCreate(contract).gas(300_000))
                .when(contractCall(contract, "light").via("lightTxn").scrambleTxnBody(tx -> tx))
                .then(getTxnRecord("lightTxn").logged());
    }

    @HapiTest
    HapiSpec depositSuccess() {
        return defaultHapiSpec("DepositSuccess")
                .given(
                        uploadInitCode(PAY_RECEIVABLE_CONTRACT),
                        contractCreate(PAY_RECEIVABLE_CONTRACT).adminKey(THRESHOLD))
                .when(contractCall(PAY_RECEIVABLE_CONTRACT, DEPOSIT, BigInteger.valueOf(DEPOSIT_AMOUNT))
                        .via(PAY_TXN)
                        .sending(DEPOSIT_AMOUNT))
                .then(getTxnRecord(PAY_TXN)
                        .hasPriority(
                                recordWith().contractCallResult(resultWith().logs(inOrder()))));
    }

    @HapiTest
    HapiSpec multipleDepositSuccess() {
        return defaultHapiSpec("MultipleDepositSuccess")
                .given(
                        uploadInitCode(PAY_RECEIVABLE_CONTRACT),
                        contractCreate(PAY_RECEIVABLE_CONTRACT).adminKey(THRESHOLD))
                .when()
                .then(withOpContext((spec, opLog) -> {
                    for (int i = 0; i < 10; i++) {
                        final var subOp1 = balanceSnapshot("payerBefore", PAY_RECEIVABLE_CONTRACT);
                        final var subOp2 = contractCall(
                                        PAY_RECEIVABLE_CONTRACT, DEPOSIT, BigInteger.valueOf(DEPOSIT_AMOUNT))
                                .via(PAY_TXN)
                                .sending(DEPOSIT_AMOUNT);
                        final var subOp3 = getAccountBalance(PAY_RECEIVABLE_CONTRACT)
                                .hasTinyBars(changeFromSnapshot("payerBefore", +DEPOSIT_AMOUNT));
                        allRunFor(spec, subOp1, subOp2, subOp3);
                    }
                }));
    }

    @HapiTest
    HapiSpec depositDeleteSuccess() {
        final var initBalance = 7890L;
        return defaultHapiSpec("DepositDeleteSuccess")
                .given(
                        cryptoCreate(BENEFICIARY).balance(initBalance),
                        uploadInitCode(PAY_RECEIVABLE_CONTRACT),
                        contractCreate(PAY_RECEIVABLE_CONTRACT).adminKey(THRESHOLD))
                .when(contractCall(PAY_RECEIVABLE_CONTRACT, DEPOSIT, BigInteger.valueOf(DEPOSIT_AMOUNT))
                        .via(PAY_TXN)
                        .sending(DEPOSIT_AMOUNT))
                .then(
                        contractDelete(PAY_RECEIVABLE_CONTRACT).transferAccount(BENEFICIARY),
                        getAccountBalance(BENEFICIARY).hasTinyBars(initBalance + DEPOSIT_AMOUNT));
    }

    @HapiTest
    HapiSpec associationAcknowledgedInApprovePrecompile() {
        final var token = "TOKEN";
        final var spender = "SPENDER";
        final AtomicReference<Address> tokenAddress = new AtomicReference<>();
        final AtomicReference<Address> spenderAddress = new AtomicReference<>();
        return defaultHapiSpec("AssociationAcknowledgedInApprovePrecompile")
                .given(
                        cryptoCreate(spender)
                                .balance(123 * ONE_HUNDRED_HBARS)
                                .keyShape(SigControl.SECP256K1_ON)
                                .exposingCreatedIdTo(id -> spenderAddress.set(idAsHeadlongAddress(id))),
                        tokenCreate(token).initialSupply(1000).treasury(spender).exposingAddressTo(tokenAddress::set))
                .when(uploadInitCode(TEST_APPROVER), sourcing(() -> contractCreate(
                                TEST_APPROVER, tokenAddress.get(), spenderAddress.get())
                        .gas(5_000_000)
                        .payingWith(spender)
                        .hasKnownStatus(SUCCESS)))
                .then();
    }

    @HapiTest
    HapiSpec payableSuccess() {
        return defaultHapiSpec("PayableSuccess")
                .given(
                        uploadInitCode(PAY_RECEIVABLE_CONTRACT),
                        contractCreate(PAY_RECEIVABLE_CONTRACT)
                                .adminKey(THRESHOLD)
                                .gas(1_000_000))
                .when(contractCall(PAY_RECEIVABLE_CONTRACT).via(PAY_TXN).sending(DEPOSIT_AMOUNT))
                .then(getTxnRecord(PAY_TXN)
                        .hasPriority(recordWith()
                                .contractCallResult(
                                        resultWith().logs(inOrder(logWith().longAtBytes(DEPOSIT_AMOUNT, 24))))));
    }

    @HapiTest
    HapiSpec callingDestructedContractReturnsStatusDeleted() {
        final AtomicReference<AccountID> accountIDAtomicReference = new AtomicReference<>();
        return defaultHapiSpec("CallingDestructedContractReturnsStatusDeleted")
                .given(
                        cryptoCreate(BENEFICIARY).exposingCreatedIdTo(accountIDAtomicReference::set),
                        uploadInitCode(SIMPLE_UPDATE_CONTRACT))
                .when(
                        contractCreate(SIMPLE_UPDATE_CONTRACT).gas(300_000L),
                        contractCall(SIMPLE_UPDATE_CONTRACT, "set", BigInteger.valueOf(5), BigInteger.valueOf(42))
                                .gas(300_000L),
                        sourcing(() -> contractCall(
                                        SIMPLE_UPDATE_CONTRACT,
                                        "del",
                                        asHeadlongAddress(asAddress(accountIDAtomicReference.get())))
                                .gas(1_000_000L)))
                .then(contractCall(SIMPLE_UPDATE_CONTRACT, "set", BigInteger.valueOf(15), BigInteger.valueOf(434))
                        .gas(350_000L)
                        .hasKnownStatus(CONTRACT_DELETED));
    }

    HapiSpec insufficientGas() {
        return defaultHapiSpec("InsufficientGas")
                .given(
                        uploadInitCode(SIMPLE_STORAGE_CONTRACT),
                        contractCreate(SIMPLE_STORAGE_CONTRACT).adminKey(THRESHOLD),
                        getContractInfo(SIMPLE_STORAGE_CONTRACT).saveToRegistry("simpleStorageInfo"))
                .when()
                .then(contractCall(SIMPLE_STORAGE_CONTRACT, "get")
                        .via("simpleStorageTxn")
                        .gas(0L)
                        .hasPrecheck(INSUFFICIENT_GAS));
    }

    HapiSpec insufficientFee() {
        final var contract = CREATE_TRIVIAL;

        return defaultHapiSpec("InsufficientFee")
                .given(cryptoCreate("accountToPay"), uploadInitCode(contract), contractCreate(contract))
                .when()
                .then(contractCall(contract, "create")
                        .fee(0L)
                        .payingWith("accountToPay")
                        .hasPrecheck(INSUFFICIENT_TX_FEE));
    }

    @HapiTest
    HapiSpec nonPayable() {
        final var contract = CREATE_TRIVIAL;

        return defaultHapiSpec("NonPayable")
                .given(uploadInitCode(contract), contractCreate(contract))
                .when(contractCall(contract, "create")
                        .via("callTxn")
                        .sending(DEPOSIT_AMOUNT)
                        .hasKnownStatus(CONTRACT_REVERT_EXECUTED))
                .then(getTxnRecord("callTxn")
                        .hasPriority(
                                recordWith().contractCallResult(resultWith().logs(inOrder()))));
    }

<<<<<<< HEAD
    HapiSpec invalidContractCall() {
        final var function = getABIFor(FUNCTION, "getIndirect", CREATE_TRIVIAL);

        return defaultHapiSpec("InvalidContract")
                .given(withOpContext(
                        (spec, ctxLog) -> spec.registry().saveContractId("invalid", asContract("0.0.5555"))))
                .when()
                .then(contractCallWithFunctionAbi("invalid", function).hasKnownStatus(SUCCESS));
    }

    HapiSpec invalidInternalCall() {
        return defaultHapiSpec("InvalidInternalCall")
                .given(
                        uploadInitCode(INTERNAL_CALLER_CONTRACT),
                        contractCreate(INTERNAL_CALLER_CONTRACT).hasKnownStatus(SUCCESS))
                .when()
                .then(contractCall(INTERNAL_CALLER_CONTRACT, "callContract", randomHeadlongAddress())
                        .hasKnownStatus(SUCCESS));
    }

=======
>>>>>>> 3c5873dd
    HapiSpec smartContractFailFirst() {
        final var civilian = "civilian";
        return defaultHapiSpec("smartContractFailFirst")
                .given(
                        uploadInitCode(SIMPLE_STORAGE_CONTRACT),
                        cryptoCreate(civilian).balance(ONE_MILLION_HBARS).payingWith(GENESIS))
                .when(
                        withOpContext((spec, ignore) -> {
                            final var subop1 = balanceSnapshot("balanceBefore0", civilian);
                            final var subop2 = contractCreate(SIMPLE_STORAGE_CONTRACT)
                                    .balance(0)
                                    .payingWith(civilian)
                                    .gas(1)
                                    .hasKnownStatus(INSUFFICIENT_GAS)
                                    .via(FAIL_INSUFFICIENT_GAS);
                            final var subop3 = getTxnRecord(FAIL_INSUFFICIENT_GAS);
                            allRunFor(spec, subop1, subop2, subop3);
                            final var delta = subop3.getResponseRecord().getTransactionFee();
                            final var subop4 = getAccountBalance(civilian)
                                    .hasTinyBars(changeFromSnapshot("balanceBefore0", -delta));
                            allRunFor(spec, subop4);
                        }),
                        withOpContext((spec, ignore) -> {
                            final var subop1 = balanceSnapshot("balanceBefore1", civilian);
                            final var subop2 = contractCreate(SIMPLE_STORAGE_CONTRACT)
                                    .balance(100_000_000_000L)
                                    .payingWith(civilian)
                                    .gas(250_000L)
                                    .via(FAIL_INVALID_INITIAL_BALANCE)
                                    .hasKnownStatus(CONTRACT_REVERT_EXECUTED);
                            final var subop3 = getTxnRecord(FAIL_INVALID_INITIAL_BALANCE);
                            allRunFor(spec, subop1, subop2, subop3);
                            final var delta = subop3.getResponseRecord().getTransactionFee();
                            final var subop4 = getAccountBalance(civilian)
                                    .hasTinyBars(changeFromSnapshot("balanceBefore1", -delta));
                            allRunFor(spec, subop4);
                        }),
                        withOpContext((spec, ignore) -> {
                            final var subop1 = balanceSnapshot("balanceBefore2", civilian);
                            final var subop2 = contractCreate(SIMPLE_STORAGE_CONTRACT)
                                    .balance(0L)
                                    .payingWith(civilian)
                                    .gas(250_000L)
                                    .hasKnownStatus(SUCCESS)
                                    .via(SUCCESS_WITH_ZERO_INITIAL_BALANCE);
                            final var subop3 = getTxnRecord(SUCCESS_WITH_ZERO_INITIAL_BALANCE);
                            allRunFor(spec, subop1, subop2, subop3);
                            final var delta = subop3.getResponseRecord().getTransactionFee();
                            final var subop4 = getAccountBalance(civilian)
                                    .hasTinyBars(changeFromSnapshot("balanceBefore2", -delta));
                            allRunFor(spec, subop4);
                        }),
                        withOpContext((spec, ignore) -> {
                            final var subop1 = balanceSnapshot("balanceBefore3", civilian);
                            final var subop2 = contractCall(
                                            SIMPLE_STORAGE_CONTRACT, "set", BigInteger.valueOf(999_999L))
                                    .payingWith(civilian)
                                    .gas(300_000L)
                                    .hasKnownStatus(SUCCESS)
                                    // ContractCall and EthereumTransaction gas fees
                                    // differ
                                    .refusingEthConversion()
                                    .via("setValue");
                            final var subop3 = getTxnRecord("setValue");
                            allRunFor(spec, subop1, subop2, subop3);
                            final var delta = subop3.getResponseRecord().getTransactionFee();
                            final var subop4 = getAccountBalance(civilian)
                                    .hasTinyBars(changeFromSnapshot("balanceBefore3", -delta));
                            allRunFor(spec, subop4);
                        }),
                        withOpContext((spec, ignore) -> {
                            final var subop1 = balanceSnapshot("balanceBefore4", civilian);
                            final var subop2 = contractCall(
                                            SIMPLE_STORAGE_CONTRACT, "set", BigInteger.valueOf(999_999L))
                                    .payingWith(civilian)
                                    .gas(0)
                                    .refusingEthConversion()
                                    .hasPrecheck(INSUFFICIENT_GAS)
                                    .via("setValueNoGas");
                            allRunFor(spec, subop1, subop2);
                            final var subop4 =
                                    getAccountBalance(civilian).hasTinyBars(changeFromSnapshot("balanceBefore4", 0));
                            allRunFor(spec, subop4);
                        }),
                        withOpContext((spec, ignore) -> {
                            final var subop1 = balanceSnapshot("balanceBefore5", civilian);
                            final var subop2 = contractCall(SIMPLE_STORAGE_CONTRACT, "get")
                                    .payingWith(civilian)
                                    .gas(300_000L)
                                    .hasKnownStatus(SUCCESS)
                                    // ContractCall and EthereumTransaction gas fees
                                    // differ
                                    .refusingEthConversion()
                                    .via("getValue");
                            final var subop3 = getTxnRecord("getValue");
                            allRunFor(spec, subop1, subop2, subop3);
                            final var delta = subop3.getResponseRecord().getTransactionFee();

                            final var subop4 = getAccountBalance(civilian)
                                    .hasTinyBars(changeFromSnapshot("balanceBefore5", -delta));
                            allRunFor(spec, subop4);
                        }))
                .then(
                        getTxnRecord(FAIL_INSUFFICIENT_GAS),
                        getTxnRecord(SUCCESS_WITH_ZERO_INITIAL_BALANCE),
                        getTxnRecord(FAIL_INVALID_INITIAL_BALANCE));
    }

    @HapiTest
    HapiSpec payTestSelfDestructCall() {
        final var contract = "PayTestSelfDestruct";

        return defaultHapiSpec("payTestSelfDestructCall")
                .given(
                        cryptoCreate(PAYER).balance(1_000_000_000_000L).logged(),
                        cryptoCreate(RECEIVER).balance(1_000L),
                        uploadInitCode(contract),
                        contractCreate(contract))
                .when(withOpContext((spec, opLog) -> {
                    final var subop1 = contractCall(contract, DEPOSIT, BigInteger.valueOf(1_000L))
                            .payingWith(PAYER)
                            .gas(300_000L)
                            .via(DEPOSIT)
                            .sending(1_000L);

                    final var subop2 = contractCall(contract, GET_BALANCE)
                            .payingWith(PAYER)
                            .gas(300_000L)
                            .via(GET_BALANCE);

                    final var contractAccountId = asId(contract, spec);
                    final var subop3 = contractCall(contract, KILL_ME, asHeadlongAddress(asAddress(contractAccountId)))
                            .payingWith(PAYER)
                            .gas(300_000L)
                            .hasKnownStatus(OBTAINER_SAME_CONTRACT_ID);

                    final var subop4 = contractCall(contract, KILL_ME, asHeadlongAddress(new byte[20]))
                            .payingWith(PAYER)
                            .gas(300_000L)
                            .hasKnownStatus(INVALID_SOLIDITY_ADDRESS);

                    final var receiverAccountId = asId(RECEIVER, spec);
                    final var subop5 = contractCall(contract, KILL_ME, asHeadlongAddress(asAddress(receiverAccountId)))
                            .payingWith(PAYER)
                            .gas(300_000L)
                            .via("selfDestruct")
                            .hasKnownStatus(SUCCESS);

                    allRunFor(spec, subop1, subop2, subop3, subop4, subop5);
                }))
                .then(
                        getTxnRecord(DEPOSIT),
                        getTxnRecord(GET_BALANCE)
                                .hasPriority(recordWith()
                                        .contractCallResult(resultWith()
                                                .resultViaFunctionName(
                                                        GET_BALANCE,
                                                        contract,
                                                        isLiteralResult(new Object[] {BigInteger.valueOf(1_000L)})))),
                        getAccountBalance(RECEIVER).hasTinyBars(2_000L));
    }

    private HapiSpec contractTransferToSigReqAccountWithoutKeyFails() {
        return defaultHapiSpec("ContractTransferToSigReqAccountWithoutKeyFails")
                .given(
                        cryptoCreate(RECEIVABLE_SIG_REQ_ACCOUNT)
                                .balance(1_000_000_000_000L)
                                .receiverSigRequired(true),
                        getAccountInfo(RECEIVABLE_SIG_REQ_ACCOUNT).savingSnapshot(RECEIVABLE_SIG_REQ_ACCOUNT_INFO),
                        uploadInitCode(TRANSFERRING_CONTRACT))
                .when(contractCreate(TRANSFERRING_CONTRACT).gas(300_000L).balance(5000L))
                .then(withOpContext((spec, opLog) -> {
                    final var accountAddress = spec.registry()
                            .getAccountInfo(RECEIVABLE_SIG_REQ_ACCOUNT_INFO)
                            .getContractAccountID();
                    final var call = contractCall(
                                    TRANSFERRING_CONTRACT,
                                    TRANSFER_TO_ADDRESS,
                                    asHeadlongAddress(accountAddress),
                                    BigInteger.ONE)
                            .gas(300_000)
                            .hasKnownStatus(INVALID_SIGNATURE);
                    allRunFor(spec, call);
                }));
    }

    @HapiTest
    private HapiSpec minChargeIsTXGasUsedByContractCall() {
        return defaultHapiSpec("MinChargeIsTXGasUsedByContractCall")
                .given(uploadInitCode(SIMPLE_UPDATE_CONTRACT))
                .when(
                        contractCreate(SIMPLE_UPDATE_CONTRACT).gas(300_000L),
                        contractCall(SIMPLE_UPDATE_CONTRACT, "set", BigInteger.valueOf(5), BigInteger.valueOf(42))
                                .gas(300_000L)
                                .via(CALL_TX))
                .then(withOpContext((spec, ignore) -> {
                    final var subop01 = getTxnRecord(CALL_TX).saveTxnRecordToRegistry(CALL_TX_REC);
                    allRunFor(spec, subop01);

                    final var gasUsed = spec.registry()
                            .getTransactionRecord(CALL_TX_REC)
                            .getContractCallResult()
                            .getGasUsed();
                    Assertions.assertTrue(gasUsed > 0L);
                }));
    }

    @HapiTest
    private HapiSpec hscsEvm006ContractHBarTransferToAccount() {
        return defaultHapiSpec("hscsEvm006ContractHBarTransferToAccount")
                .given(
                        cryptoCreate(ACCOUNT).balance(ONE_HUNDRED_HBARS),
                        cryptoCreate(RECEIVER).balance(10_000L),
                        uploadInitCode(TRANSFERRING_CONTRACT),
                        contractCreate(TRANSFERRING_CONTRACT).balance(10_000L).payingWith(ACCOUNT),
                        getContractInfo(TRANSFERRING_CONTRACT).saveToRegistry(CONTRACT_FROM),
                        getAccountInfo(ACCOUNT).savingSnapshot(ACCOUNT_INFO),
                        getAccountInfo(RECEIVER).savingSnapshot(RECEIVER_INFO))
                .when(withOpContext((spec, log) -> {
                    final var receiverAddr =
                            spec.registry().getAccountInfo(RECEIVER_INFO).getContractAccountID();
                    final var transferCall = contractCall(
                                    TRANSFERRING_CONTRACT,
                                    TRANSFER_TO_ADDRESS,
                                    asHeadlongAddress(receiverAddr),
                                    BigInteger.valueOf(10))
                            .payingWith(ACCOUNT)
                            .logged();
                    allRunFor(spec, transferCall);
                }))
                .then(getAccountBalance(RECEIVER).hasTinyBars(10_000L + 10));
    }

    @HapiTest
    private HapiSpec hscsEvm005TransfersWithSubLevelCallsBetweenContracts() {
        final var topLevelContract = "TopLevelTransferring";
        final var subLevelContract = "SubLevelTransferring";
        final var INITIAL_CONTRACT_BALANCE = 100;

        return defaultHapiSpec("hscsEvm005TransfersWithSubLevelCallsBetweenContracts")
                .given(
                        cryptoCreate(ACCOUNT).balance(ONE_HUNDRED_HBARS),
                        uploadInitCode(topLevelContract, subLevelContract))
                .when(
                        contractCreate(topLevelContract).payingWith(ACCOUNT).balance(INITIAL_CONTRACT_BALANCE),
                        contractCreate(subLevelContract).payingWith(ACCOUNT).balance(INITIAL_CONTRACT_BALANCE))
                .then(
                        contractCall(topLevelContract).sending(10).payingWith(ACCOUNT),
                        getAccountBalance(topLevelContract).hasTinyBars(INITIAL_CONTRACT_BALANCE + 10L),
                        contractCall(topLevelContract, "topLevelTransferCall")
                                .sending(10)
                                .payingWith(ACCOUNT),
                        getAccountBalance(topLevelContract).hasTinyBars(INITIAL_CONTRACT_BALANCE + 20L),
                        contractCall(topLevelContract, "topLevelNonPayableCall")
                                .sending(10)
                                .payingWith(ACCOUNT)
                                .hasKnownStatus(ResponseCodeEnum.CONTRACT_REVERT_EXECUTED),
                        getAccountBalance(topLevelContract).hasTinyBars(INITIAL_CONTRACT_BALANCE + 20L),
                        getContractInfo(topLevelContract).saveToRegistry("tcinfo"),
                        getContractInfo(subLevelContract).saveToRegistry(SCINFO),

                        /* sub-level non-payable contract call */
                        assertionsHold((spec, log) -> {
                            final var subLevelSolidityAddr =
                                    spec.registry().getContractInfo(SCINFO).getContractAccountID();
                            final var cc = contractCall(
                                            subLevelContract,
                                            "subLevelNonPayableCall",
                                            asHeadlongAddress(subLevelSolidityAddr),
                                            BigInteger.valueOf(20L))
                                    .hasKnownStatus(ResponseCodeEnum.CONTRACT_REVERT_EXECUTED);
                            allRunFor(spec, cc);
                        }),
                        getAccountBalance(topLevelContract).hasTinyBars(20L + INITIAL_CONTRACT_BALANCE),
                        getAccountBalance(subLevelContract).hasTinyBars(INITIAL_CONTRACT_BALANCE),

                        /* sub-level payable contract call */
                        assertionsHold((spec, log) -> {
                            final var subLevelSolidityAddr =
                                    spec.registry().getContractInfo(SCINFO).getContractAccountID();
                            final var cc = contractCall(
                                    topLevelContract,
                                    "subLevelPayableCall",
                                    asHeadlongAddress(subLevelSolidityAddr),
                                    BigInteger.valueOf(20L));
                            allRunFor(spec, cc);
                        }),
                        getAccountBalance(topLevelContract).hasTinyBars(INITIAL_CONTRACT_BALANCE),
                        getAccountBalance(subLevelContract).hasTinyBars(20L + INITIAL_CONTRACT_BALANCE));
    }

    @HapiTest
    private HapiSpec hscsEvm005TransferOfHBarsWorksBetweenContracts() {
        final var to = "To";

        return defaultHapiSpec("hscsEvm005TransferOfHBarsWorksBetweenContracts")
                .given(
                        cryptoCreate(ACCOUNT).balance(ONE_HUNDRED_HBARS),
                        uploadInitCode(TRANSFERRING_CONTRACT),
                        contractCreate(TRANSFERRING_CONTRACT).balance(10_000L).payingWith(ACCOUNT),
                        contractCustomCreate(TRANSFERRING_CONTRACT, to)
                                .balance(10_000L)
                                .payingWith(ACCOUNT),
                        getContractInfo(TRANSFERRING_CONTRACT).saveToRegistry(CONTRACT_FROM),
                        getContractInfo(TRANSFERRING_CONTRACT + to).saveToRegistry("contract_to"),
                        getAccountInfo(ACCOUNT).savingSnapshot(ACCOUNT_INFO))
                .when(withOpContext((spec, log) -> {
                    var cto = spec.registry()
                            .getContractInfo(TRANSFERRING_CONTRACT + to)
                            .getContractAccountID();
                    var transferCall = contractCall(
                                    TRANSFERRING_CONTRACT,
                                    TRANSFER_TO_ADDRESS,
                                    asHeadlongAddress(cto),
                                    BigInteger.valueOf(10))
                            .payingWith(ACCOUNT)
                            .logged();
                    allRunFor(spec, transferCall);
                }))
                .then(
                        getAccountBalance(TRANSFERRING_CONTRACT).hasTinyBars(10_000 - 10L),
                        getAccountBalance(TRANSFERRING_CONTRACT + to).hasTinyBars(10_000 + 10L));
    }

    private HapiSpec hscsEvm010ReceiverMustSignContractTx() {
        final var ACC = "acc";
        final var RECEIVER_KEY = "receiverKey";
        return defaultHapiSpec("hscsEvm010ReceiverMustSignContractTx")
                .given(
                        newKeyNamed(RECEIVER_KEY),
                        cryptoCreate(ACC)
                                .balance(5 * ONE_HUNDRED_HBARS)
                                .receiverSigRequired(true)
                                .key(RECEIVER_KEY))
                .when(
                        getAccountInfo(ACC).savingSnapshot(ACC_INFO),
                        uploadInitCode(TRANSFERRING_CONTRACT),
                        contractCreate(TRANSFERRING_CONTRACT).payingWith(ACC).balance(ONE_HUNDRED_HBARS))
                .then(withOpContext((spec, log) -> {
                    final var acc = spec.registry().getAccountInfo(ACC_INFO).getContractAccountID();
                    final var withoutReceiverSignature = contractCall(
                                    TRANSFERRING_CONTRACT,
                                    TRANSFER_TO_ADDRESS,
                                    asHeadlongAddress(acc),
                                    BigInteger.valueOf(ONE_HUNDRED_HBARS / 2))
                            .hasKnownStatus(INVALID_SIGNATURE);
                    allRunFor(spec, withoutReceiverSignature);

                    final var withSignature = contractCall(
                                    TRANSFERRING_CONTRACT,
                                    TRANSFER_TO_ADDRESS,
                                    asHeadlongAddress(acc),
                                    BigInteger.valueOf(ONE_HUNDRED_HBARS / 2))
                            .payingWith(ACC)
                            .signedBy(RECEIVER_KEY)
                            .hasKnownStatus(SUCCESS);
                    allRunFor(spec, withSignature);
                }));
    }

    private HapiSpec hscsEvm010MultiSignatureAccounts() {
        final var ACC = "acc";
        final var PAYER_KEY = "pkey";
        final var OTHER_KEY = "okey";
        final var KEY_LIST = "klist";
        return defaultHapiSpec("hscsEvm010MultiSignatureAccounts")
                .given(
                        newKeyNamed(PAYER_KEY),
                        newKeyNamed(OTHER_KEY),
                        newKeyListNamed(KEY_LIST, List.of(PAYER_KEY, OTHER_KEY)),
                        cryptoCreate(ACC)
                                .balance(ONE_HUNDRED_HBARS)
                                .key(KEY_LIST)
                                .keyType(THRESHOLD))
                .when(
                        uploadInitCode(TRANSFERRING_CONTRACT),
                        getAccountInfo(ACC).savingSnapshot(ACC_INFO),
                        contractCreate(TRANSFERRING_CONTRACT)
                                .payingWith(ACC)
                                .signedBy(PAYER_KEY)
                                .adminKey(KEY_LIST)
                                .hasPrecheck(INVALID_SIGNATURE),
                        contractCreate(TRANSFERRING_CONTRACT)
                                .payingWith(ACC)
                                .signedBy(PAYER_KEY, OTHER_KEY)
                                .balance(10)
                                .adminKey(KEY_LIST))
                .then(withOpContext((spec, log) -> {
                    final var acc = spec.registry().getAccountInfo(ACC_INFO).getContractAccountID();
                    final var assertionWithOnlyOneKey = contractCall(
                                    TRANSFERRING_CONTRACT,
                                    TRANSFER_TO_ADDRESS,
                                    asHeadlongAddress(acc),
                                    BigInteger.valueOf(10L))
                            .payingWith(ACC)
                            .signedBy(PAYER_KEY)
                            .hasPrecheck(INVALID_SIGNATURE)
                            .refusingEthConversion();
                    allRunFor(spec, assertionWithOnlyOneKey);

                    final var assertionWithBothKeys = contractCall(
                                    TRANSFERRING_CONTRACT,
                                    TRANSFER_TO_ADDRESS,
                                    asHeadlongAddress(acc),
                                    BigInteger.valueOf(10L))
                            .payingWith(ACC)
                            .signedBy(PAYER_KEY, OTHER_KEY)
                            .hasKnownStatus(SUCCESS)
                            .refusingEthConversion();
                    allRunFor(spec, assertionWithBothKeys);
                }));
    }

    @HapiTest
    private HapiSpec sendHbarsToAddressesMultipleTimes() {
        return defaultHapiSpec("sendHbarsToAddressesMultipleTimes")
                .given(
                        cryptoCreate(ACCOUNT).balance(ONE_HUNDRED_HBARS),
                        cryptoCreate(RECEIVER).balance(10_000L),
                        uploadInitCode(TRANSFERRING_CONTRACT),
                        contractCreate(TRANSFERRING_CONTRACT).balance(10_000L).payingWith(ACCOUNT),
                        getAccountInfo(RECEIVER).savingSnapshot(RECEIVER_INFO))
                .when(withOpContext((spec, log) -> {
                    var receiverAddr =
                            spec.registry().getAccountInfo(RECEIVER_INFO).getContractAccountID();
                    var transferCall = contractCall(
                                    TRANSFERRING_CONTRACT,
                                    "transferToAddressMultipleTimes",
                                    asHeadlongAddress(receiverAddr),
                                    BigInteger.valueOf(64))
                            .payingWith(ACCOUNT)
                            .via("lalala")
                            .logged();
                    var getRec = getTxnRecord("lalala").andAllChildRecords().logged();
                    allRunFor(spec, transferCall, getRec);
                }))
                .then(getAccountBalance(RECEIVER).hasTinyBars(10_000L + 127L), sourcing(() -> getContractInfo(
                                TRANSFERRING_CONTRACT)
                        .has(contractWith().balance(10_000L - 127L))));
    }

    @HapiTest
    private HapiSpec sendHbarsToDifferentAddresses() {
        return defaultHapiSpec("sendHbarsToDifferentAddresses")
                .given(
                        cryptoCreate(ACCOUNT).balance(ONE_HUNDRED_HBARS),
                        cryptoCreate(RECEIVER_1).balance(10_000L),
                        cryptoCreate(RECEIVER_2).balance(10_000L),
                        cryptoCreate(RECEIVER_3).balance(10_000L),
                        uploadInitCode(TRANSFERRING_CONTRACT),
                        contractCreate(TRANSFERRING_CONTRACT).balance(10_000L).payingWith(ACCOUNT),
                        getAccountInfo(RECEIVER_1).savingSnapshot(RECEIVER_1_INFO),
                        getAccountInfo(RECEIVER_2).savingSnapshot(RECEIVER_2_INFO),
                        getAccountInfo(RECEIVER_3).savingSnapshot(RECEIVER_3_INFO))
                .when(withOpContext((spec, log) -> {
                    var receiver1Addr =
                            spec.registry().getAccountInfo(RECEIVER_1_INFO).getContractAccountID();
                    var receiver2Addr =
                            spec.registry().getAccountInfo(RECEIVER_2_INFO).getContractAccountID();
                    var receiver3Addr =
                            spec.registry().getAccountInfo(RECEIVER_3_INFO).getContractAccountID();

                    var transferCall = contractCall(
                                    TRANSFERRING_CONTRACT,
                                    "transferToDifferentAddresses",
                                    asHeadlongAddress(receiver1Addr),
                                    asHeadlongAddress(receiver2Addr),
                                    asHeadlongAddress(receiver3Addr),
                                    BigInteger.valueOf(20))
                            .payingWith(ACCOUNT)
                            .logged();
                    allRunFor(spec, transferCall);
                }))
                .then(
                        getAccountBalance(RECEIVER_1).hasTinyBars(10_000L + 20L),
                        getAccountBalance(RECEIVER_2).hasTinyBars(10_000L + 10L),
                        getAccountBalance(RECEIVER_3).hasTinyBars(10_000L + 5L),
                        sourcing(() -> getContractInfo(TRANSFERRING_CONTRACT)
                                .has(contractWith().balance(10_000L - 35L))));
    }

    @HapiTest
    private HapiSpec sendHbarsFromDifferentAddressessToAddress() {
        return defaultHapiSpec("sendHbarsFromDifferentAddressessToAddress")
                .given(
                        cryptoCreate(ACCOUNT).balance(ONE_HUNDRED_HBARS),
                        cryptoCreate(RECEIVER).balance(10_000L),
                        uploadInitCode(NESTED_TRANSFERRING_CONTRACT, NESTED_TRANSFER_CONTRACT),
                        contractCustomCreate(NESTED_TRANSFER_CONTRACT, "1")
                                .balance(10_000L)
                                .payingWith(ACCOUNT),
                        contractCustomCreate(NESTED_TRANSFER_CONTRACT, "2")
                                .balance(10_000L)
                                .payingWith(ACCOUNT),
                        getAccountInfo(RECEIVER).savingSnapshot(RECEIVER_INFO))
                .when(withOpContext((spec, log) -> {
                    var receiverAddr =
                            spec.registry().getAccountInfo(RECEIVER_INFO).getContractAccountID();

                    allRunFor(
                            spec,
                            contractCreate(
                                            NESTED_TRANSFERRING_CONTRACT,
                                            asHeadlongAddress(
                                                    getNestedContractAddress(NESTED_TRANSFER_CONTRACT + "1", spec)),
                                            asHeadlongAddress(
                                                    getNestedContractAddress(NESTED_TRANSFER_CONTRACT + "2", spec)))
                                    .balance(10_000L)
                                    .payingWith(ACCOUNT),
                            contractCall(
                                            NESTED_TRANSFERRING_CONTRACT,
                                            "transferFromDifferentAddressesToAddress",
                                            asHeadlongAddress(receiverAddr),
                                            BigInteger.valueOf(40L))
                                    .payingWith(ACCOUNT)
                                    .logged());
                }))
                .then(
                        getAccountBalance(RECEIVER).hasTinyBars(10_000L + 80L),
                        sourcing(() -> getContractInfo(NESTED_TRANSFER_CONTRACT + "1")
                                .has(contractWith().balance(10_000L - 20L))),
                        sourcing(() -> getContractInfo(NESTED_TRANSFER_CONTRACT + "2")
                                .has(contractWith().balance(10_000L - 20L))));
    }

    @HapiTest
    private HapiSpec sendHbarsToOuterContractFromDifferentAddresses() {
        return defaultHapiSpec("sendHbarsToOuterContractFromDifferentAddresses")
                .given(
                        cryptoCreate(ACCOUNT).balance(ONE_HUNDRED_HBARS),
                        uploadInitCode(NESTED_TRANSFERRING_CONTRACT, NESTED_TRANSFER_CONTRACT),
                        contractCustomCreate(NESTED_TRANSFER_CONTRACT, "1")
                                .balance(10_000L)
                                .payingWith(ACCOUNT),
                        contractCustomCreate(NESTED_TRANSFER_CONTRACT, "2")
                                .balance(10_000L)
                                .payingWith(ACCOUNT))
                .when(withOpContext((spec, log) -> allRunFor(
                        spec,
                        contractCreate(
                                        NESTED_TRANSFERRING_CONTRACT,
                                        asHeadlongAddress(
                                                getNestedContractAddress(NESTED_TRANSFER_CONTRACT + "1", spec)),
                                        asHeadlongAddress(
                                                getNestedContractAddress(NESTED_TRANSFER_CONTRACT + "2", spec)))
                                .balance(10_000L)
                                .payingWith(ACCOUNT),
                        contractCall(
                                        NESTED_TRANSFERRING_CONTRACT,
                                        "transferToContractFromDifferentAddresses",
                                        BigInteger.valueOf(50L))
                                .payingWith(ACCOUNT)
                                .logged())))
                .then(
                        sourcing(() -> getContractInfo(NESTED_TRANSFERRING_CONTRACT)
                                .has(contractWith().balance(10_000L + 100L))),
                        sourcing(() -> getContractInfo(NESTED_TRANSFER_CONTRACT + "1")
                                .has(contractWith().balance(10_000L - 50L))),
                        sourcing(() -> getContractInfo(NESTED_TRANSFER_CONTRACT + "2")
                                .has(contractWith().balance(10_000L - 50L))));
    }

    private HapiSpec sendHbarsToCallerFromDifferentAddresses() {
        return defaultHapiSpec("sendHbarsToCallerFromDifferentAddresses")
                .given(withOpContext((spec, log) -> {
                    final var keyCreation = newKeyNamed(SECP_256K1_SOURCE_KEY).shape(SECP_256K1_SHAPE);
                    if (!spec.isUsingEthCalls()) {
                        final var sender = "sender";
                        final var createSender = cryptoCreate(sender);
                        allRunFor(spec, createSender);
                        spec.registry()
                                .saveKey(
                                        DEFAULT_CONTRACT_RECEIVER,
                                        spec.registry().getKey(sender));
                        spec.registry()
                                .saveAccountId(
                                        DEFAULT_CONTRACT_RECEIVER,
                                        spec.registry().getAccountID(sender));
                    }
                    final var transfer1 = cryptoTransfer(
                                    tinyBarsFromAccountToAlias(GENESIS, SECP_256K1_SOURCE_KEY, ONE_HUNDRED_HBARS))
                            .via("autoAccount");

                    final var nestedTransferringUpload =
                            uploadInitCode(NESTED_TRANSFERRING_CONTRACT, NESTED_TRANSFER_CONTRACT);
                    final var createFirstNestedContract =
                            contractCustomCreate(NESTED_TRANSFER_CONTRACT, "1").balance(10_000L);
                    final var createSecondNestedContract =
                            contractCustomCreate(NESTED_TRANSFER_CONTRACT, "2").balance(10_000L);
                    final var transfer2 = cryptoTransfer(
                            TokenMovement.movingHbar(10_000_000L).between(GENESIS, DEFAULT_CONTRACT_RECEIVER));
                    final var saveSnapshot = getAccountInfo(DEFAULT_CONTRACT_RECEIVER)
                            .savingSnapshot(ACCOUNT_INFO)
                            .payingWith(GENESIS);
                    allRunFor(
                            spec,
                            keyCreation,
                            transfer1,
                            nestedTransferringUpload,
                            createFirstNestedContract,
                            createSecondNestedContract,
                            transfer2,
                            saveSnapshot);
                }))
                .when(withOpContext((spec, log) -> allRunFor(
                        spec,
                        contractCreate(
                                        NESTED_TRANSFERRING_CONTRACT,
                                        asHeadlongAddress(
                                                getNestedContractAddress(NESTED_TRANSFER_CONTRACT + "1", spec)),
                                        asHeadlongAddress(
                                                getNestedContractAddress(NESTED_TRANSFER_CONTRACT + "2", spec)))
                                .balance(10_000L)
                                .payingWith(GENESIS),
                        contractCall(
                                        NESTED_TRANSFERRING_CONTRACT,
                                        "transferToCallerFromDifferentAddresses",
                                        BigInteger.valueOf(100L))
                                .payingWith(DEFAULT_CONTRACT_RECEIVER)
                                .signingWith(SECP_256K1_RECEIVER_SOURCE_KEY)
                                .via(TRANSFER_TXN)
                                .logged(),
                        getTxnRecord(TRANSFER_TXN)
                                .saveTxnRecordToRegistry("txn")
                                .payingWith(GENESIS),
                        getAccountInfo(DEFAULT_CONTRACT_RECEIVER)
                                .savingSnapshot(ACCOUNT_INFO_AFTER_CALL)
                                .payingWith(GENESIS))))
                .then(
                        assertionsHold((spec, opLog) -> {
                            final var fee =
                                    spec.registry().getTransactionRecord("txn").getTransactionFee();
                            final var accountBalanceBeforeCall =
                                    spec.registry().getAccountInfo(ACCOUNT_INFO).getBalance();
                            final var accountBalanceAfterCall = spec.registry()
                                    .getAccountInfo(ACCOUNT_INFO_AFTER_CALL)
                                    .getBalance();

                            Assertions.assertEquals(accountBalanceAfterCall, accountBalanceBeforeCall - fee + 200L);
                        }),
                        sourcing(() -> getContractInfo(NESTED_TRANSFERRING_CONTRACT)
                                .has(contractWith().balance(10_000L - 200L))),
                        sourcing(() -> getContractInfo(NESTED_TRANSFER_CONTRACT + "1")
                                .has(contractWith().balance(10_000L))),
                        sourcing(() -> getContractInfo(NESTED_TRANSFER_CONTRACT + "2")
                                .has(contractWith().balance(10_000L))));
    }

    @HapiTest
    private HapiSpec sendHbarsFromAndToDifferentAddressess() {
        return defaultHapiSpec("sendHbarsFromAndToDifferentAddressess")
                .given(
                        cryptoCreate(ACCOUNT).balance(200 * ONE_HUNDRED_HBARS),
                        cryptoCreate(RECEIVER_1).balance(10_000L),
                        cryptoCreate(RECEIVER_2).balance(10_000L),
                        cryptoCreate(RECEIVER_3).balance(10_000L),
                        uploadInitCode(NESTED_TRANSFERRING_CONTRACT, NESTED_TRANSFER_CONTRACT),
                        contractCustomCreate(NESTED_TRANSFER_CONTRACT, "1")
                                .balance(10_000L)
                                .payingWith(ACCOUNT),
                        contractCustomCreate(NESTED_TRANSFER_CONTRACT, "2")
                                .balance(10_000L)
                                .payingWith(ACCOUNT),
                        getAccountInfo(RECEIVER_1).savingSnapshot(RECEIVER_1_INFO),
                        getAccountInfo(RECEIVER_2).savingSnapshot(RECEIVER_2_INFO),
                        getAccountInfo(RECEIVER_3).savingSnapshot(RECEIVER_3_INFO))
                .when(withOpContext((spec, log) -> {
                    var receiver1Addr =
                            spec.registry().getAccountInfo(RECEIVER_1_INFO).getContractAccountID();
                    var receiver2Addr =
                            spec.registry().getAccountInfo(RECEIVER_2_INFO).getContractAccountID();
                    var receiver3Addr =
                            spec.registry().getAccountInfo(RECEIVER_3_INFO).getContractAccountID();

                    allRunFor(
                            spec,
                            contractCreate(
                                            NESTED_TRANSFERRING_CONTRACT,
                                            asHeadlongAddress(
                                                    getNestedContractAddress(NESTED_TRANSFER_CONTRACT + "1", spec)),
                                            asHeadlongAddress(
                                                    getNestedContractAddress(NESTED_TRANSFER_CONTRACT + "2", spec)))
                                    .balance(10_000L)
                                    .payingWith(ACCOUNT),
                            contractCall(
                                            NESTED_TRANSFERRING_CONTRACT,
                                            "transferFromAndToDifferentAddresses",
                                            asHeadlongAddress(receiver1Addr),
                                            asHeadlongAddress(receiver2Addr),
                                            asHeadlongAddress(receiver3Addr),
                                            BigInteger.valueOf(40))
                                    .payingWith(ACCOUNT)
                                    .gas(1_000_000L)
                                    .logged());
                }))
                .then(
                        getAccountBalance(RECEIVER_1).hasTinyBars(10_000 + 80L),
                        getAccountBalance(RECEIVER_2).hasTinyBars(10_000 + 80L),
                        getAccountBalance(RECEIVER_3).hasTinyBars(10_000 + 80L),
                        sourcing(() -> getContractInfo(NESTED_TRANSFER_CONTRACT + "1")
                                .has(contractWith().balance(10_000 - 60L))),
                        sourcing(() -> getContractInfo(NESTED_TRANSFER_CONTRACT + "2")
                                .has(contractWith().balance(10_000 - 60L))));
    }

    @HapiTest
    private HapiSpec transferNegativeAmountOfHbarsFails() {
        return defaultHapiSpec("transferNegativeAmountOfHbarsFails")
                .given(
                        cryptoCreate(ACCOUNT).balance(ONE_HUNDRED_HBARS),
                        cryptoCreate(RECEIVER).balance(10_000L),
                        uploadInitCode(TRANSFERRING_CONTRACT),
                        contractCreate(TRANSFERRING_CONTRACT).balance(10_000L).payingWith(ACCOUNT),
                        getAccountInfo(RECEIVER).savingSnapshot(RECEIVER_INFO))
                .when(withOpContext((spec, log) -> {
                    var receiverAddr =
                            spec.registry().getAccountInfo(RECEIVER_INFO).getContractAccountID();
                    var transferCall = contractCall(
                                    TRANSFERRING_CONTRACT,
                                    "transferToAddressNegativeAmount",
                                    asHeadlongAddress(receiverAddr),
                                    BigInteger.valueOf(10))
                            .payingWith(ACCOUNT)
                            .hasKnownStatus(CONTRACT_REVERT_EXECUTED);
                    var transferCallZeroHbars = contractCall(
                                    TRANSFERRING_CONTRACT,
                                    "transferToAddressNegativeAmount",
                                    asHeadlongAddress(receiverAddr),
                                    BigInteger.ZERO)
                            .payingWith(ACCOUNT)
                            .hasKnownStatus(SUCCESS);

                    allRunFor(spec, transferCall, transferCallZeroHbars);
                }))
                .then(getAccountBalance(RECEIVER).hasTinyBars(10_000L), sourcing(() -> getContractInfo(
                                TRANSFERRING_CONTRACT)
                        .has(contractWith().balance(10_000L))));
    }

    @HapiTest
    private HapiSpec transferZeroHbars() {
        return defaultHapiSpec("transferZeroHbars")
                .given(
                        cryptoCreate(ACCOUNT).balance(ONE_HUNDRED_HBARS),
                        cryptoCreate(RECEIVER).balance(10_000L),
                        uploadInitCode(TRANSFERRING_CONTRACT),
                        contractCreate(TRANSFERRING_CONTRACT).balance(10_000L),
                        getAccountInfo(RECEIVER).savingSnapshot(RECEIVER_INFO))
                .when(withOpContext((spec, log) -> {
                    var receiverAddr =
                            spec.registry().getAccountInfo(RECEIVER_INFO).getContractAccountID();

                    var transferCall = contractCall(
                                    TRANSFERRING_CONTRACT,
                                    TRANSFER_TO_ADDRESS,
                                    asHeadlongAddress(receiverAddr),
                                    BigInteger.ZERO)
                            .payingWith(ACCOUNT)
                            .via(TRANSFER_TXN)
                            .logged();

                    var saveContractInfo =
                            getContractInfo(TRANSFERRING_CONTRACT).saveToRegistry(CONTRACT_FROM);

                    allRunFor(spec, transferCall, saveContractInfo);
                }))
                .then(
                        assertionsHold((spec, opLog) -> {
                            final var contractBalanceAfterCall = spec.registry()
                                    .getContractInfo(CONTRACT_FROM)
                                    .getBalance();

                            Assertions.assertEquals(contractBalanceAfterCall, 10_000L);
                        }),
                        getAccountBalance(RECEIVER).hasTinyBars(10_000L));
    }

    private HapiSpec consTimeManagementWorksWithRevertedInternalCreations() {
        final var contract = "ConsTimeRepro";
        final var failingCall = "FailingCall";
        final AtomicReference<Timestamp> parentConsTime = new AtomicReference<>();
        return defaultHapiSpec("ConsTimeManagementWorksWithRevertedInternalCreations")
                .given(uploadInitCode(contract), contractCreate(contract))
                .when(contractCall(
                                contract,
                                "createChildThenFailToAssociate",
                                asHeadlongAddress(new byte[20]),
                                asHeadlongAddress(new byte[20]))
                        .via(failingCall)
                        .hasKnownStatus(CONTRACT_REVERT_EXECUTED))
                .then(
                        getTxnRecord(failingCall)
                                .exposingTo(failureRecord -> parentConsTime.set(failureRecord.getConsensusTimestamp())),
                        sourcing(() -> childRecordsCheck(
                                failingCall,
                                CONTRACT_REVERT_EXECUTED,
                                recordWith()
                                        .status(INSUFFICIENT_GAS)
                                        .consensusTimeImpliedByNonce(parentConsTime.get(), 1))));
    }

    private String getNestedContractAddress(final String contract, final HapiSpec spec) {
        return HapiPropertySource.asHexedSolidityAddress(spec.registry().getContractId(contract));
    }

    @Override
    protected Logger getResultsLogger() {
        return LOG;
    }

    private ByteString bookInterpolated(final byte[] jurisdictionInitcode, final String addressBookMirror) {
        return ByteString.copyFrom(new String(jurisdictionInitcode)
                .replaceAll( // NOSONAR
                        "_+AddressBook.sol:AddressBook_+", // NOSONAR
                        addressBookMirror) // NOSONAR ignoring security hotspot in tests
                .getBytes());
    }

    private static final String EXPLICIT_JURISDICTION_CONS_PARAMS =
            "45fd06740000000000000000000000001234567890123456789012345678901234567890";
    private static final String EXPLICIT_MINTER_CONS_PARAMS_TPL =
            "1c26cc85%s0000000000000000000000001234567890123456789012345678901234567890";
    private static final String EXPLICIT_MINTER_CONFIG_PARAMS_TPL = "da71addf000000000000000000000000%s";
    private static final String EXPLICIT_JURISDICTIONS_ADD_PARAMS =
            "218c66ea0000000000000000000000000000000000000000000000000000000000000080000000000000000000000000"
                    + "0000000000000000000000000000000000000339000000000000000000000000123456789012345678901234"
                    + "5678901234567890000000000000000000000000123456789012345678901234567890123456789000000000"
                    + "000000000000000000000000000000000000000000000000000000026e790000000000000000000000000000"
                    + "00000000000000000000000000000000";
}<|MERGE_RESOLUTION|>--- conflicted
+++ resolved
@@ -147,7 +147,6 @@
     public static final String SIMPLE_UPDATE_CONTRACT = "SimpleUpdate";
     public static final String TRANSFERRING_CONTRACT = "Transferring";
     private static final String SIMPLE_STORAGE_CONTRACT = "SimpleStorage";
-    private static final String INTERNAL_CALLER_CONTRACT = "InternalCaller";
     private static final String OWNER = "owner";
     private static final String INSERT = "insert";
     private static final String TOKEN_ISSUER = "tokenIssuer";
@@ -229,11 +228,6 @@
                 insufficientGas(),
                 insufficientFee(),
                 nonPayable(),
-<<<<<<< HEAD
-                invalidContractCall(),
-                invalidInternalCall(),
-=======
->>>>>>> 3c5873dd
                 smartContractFailFirst(),
                 contractTransferToSigReqAccountWithoutKeyFails(),
                 callingDestructedContractReturnsStatusDeleted(),
@@ -1526,29 +1520,6 @@
                                 recordWith().contractCallResult(resultWith().logs(inOrder()))));
     }
 
-<<<<<<< HEAD
-    HapiSpec invalidContractCall() {
-        final var function = getABIFor(FUNCTION, "getIndirect", CREATE_TRIVIAL);
-
-        return defaultHapiSpec("InvalidContract")
-                .given(withOpContext(
-                        (spec, ctxLog) -> spec.registry().saveContractId("invalid", asContract("0.0.5555"))))
-                .when()
-                .then(contractCallWithFunctionAbi("invalid", function).hasKnownStatus(SUCCESS));
-    }
-
-    HapiSpec invalidInternalCall() {
-        return defaultHapiSpec("InvalidInternalCall")
-                .given(
-                        uploadInitCode(INTERNAL_CALLER_CONTRACT),
-                        contractCreate(INTERNAL_CALLER_CONTRACT).hasKnownStatus(SUCCESS))
-                .when()
-                .then(contractCall(INTERNAL_CALLER_CONTRACT, "callContract", randomHeadlongAddress())
-                        .hasKnownStatus(SUCCESS));
-    }
-
-=======
->>>>>>> 3c5873dd
     HapiSpec smartContractFailFirst() {
         final var civilian = "civilian";
         return defaultHapiSpec("smartContractFailFirst")
