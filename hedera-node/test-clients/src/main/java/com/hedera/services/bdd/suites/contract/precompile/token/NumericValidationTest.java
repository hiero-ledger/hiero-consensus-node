--- conflicted
+++ resolved
@@ -21,23 +21,18 @@
 import static com.hedera.services.bdd.spec.dsl.entities.SpecTokenKey.ADMIN_KEY;
 import static com.hedera.services.bdd.spec.dsl.entities.SpecTokenKey.PAUSE_KEY;
 import static com.hedera.services.bdd.spec.dsl.entities.SpecTokenKey.SUPPLY_KEY;
-<<<<<<< HEAD
+import static com.hedera.services.bdd.suites.HapiSuite.ONE_HUNDRED_HBARS;
 import static com.hedera.services.bdd.suites.HapiSuite.ONE_HBAR;
 import static com.hedera.services.bdd.suites.HapiSuite.ONE_HUNDRED_HBARS;
 import static com.hedera.services.bdd.suites.HapiSuite.ONE_MILLION_HBARS;
-=======
-import static com.hedera.services.bdd.suites.HapiSuite.ONE_HUNDRED_HBARS;
->>>>>>> 2b09b849
 import static com.hederahashgraph.api.proto.java.ResponseCodeEnum.CONTRACT_REVERT_EXECUTED;
 import static com.hederahashgraph.api.proto.java.ResponseCodeEnum.SUCCESS;
 
 import com.hedera.pbj.runtime.io.buffer.Bytes;
 import com.hedera.services.bdd.junit.HapiTest;
 import com.hedera.services.bdd.junit.HapiTestLifecycle;
-<<<<<<< HEAD
+import com.hedera.services.bdd.spec.dsl.annotations.Account;
 import com.hedera.services.bdd.junit.support.TestLifecycle;
-=======
->>>>>>> 2b09b849
 import com.hedera.services.bdd.spec.dsl.annotations.Account;
 import com.hedera.services.bdd.spec.dsl.annotations.Contract;
 import com.hedera.services.bdd.spec.dsl.annotations.FungibleToken;
@@ -63,7 +58,7 @@
 @SuppressWarnings("java:S1192")
 @HapiTestLifecycle
 public class NumericValidationTest {
-    @Contract(contract = "NumericContract", creationGas = 1_000_000L, tinybarBalance = ONE_HUNDRED_HBARS)
+    @Contract(contract = "NumericContract", creationGas = 1_000_000L)
     static SpecContract numericContract;
 
     @Contract(contract = "NumericContractComplex", creationGas = 1_000_000L)
@@ -99,7 +94,8 @@
             new BigIntegerTestCase(BigInteger.ZERO, CONTRACT_REVERT_EXECUTED));
 
     /**
-     * Validate that functions calls to the HTS system contract that take numeric values handle error cases correctly.
+     * Validate that functions calls to the HTS system contract that take numeric values
+     * handle error cases correctly.
      */
     @Nested
     @DisplayName("calls fail to approve functions with invalid amounts")
@@ -342,7 +338,59 @@
     }
 
     @Nested
-<<<<<<< HEAD
+    @DisplayName("fail to call HAS functions with invalid amounts")
+    class HASFunctionsTests {
+
+        @Account(name = "owner", tinybarBalance = ONE_HUNDRED_HBARS)
+        static SpecAccount owner;
+
+        @Account(name = "spender")
+        static SpecAccount spender;
+
+        @HapiTest
+        @DisplayName("when using hbarAllowance")
+        public Stream<DynamicTest> failToApproveHbar() {
+            return zeroNegativeAndGreaterThanLong.stream()
+                    .flatMap(testCase -> hapiTest(numericContract
+                            .call("hbarApproveProxy", spender, testCase.amount())
+                            .andAssert(txn -> txn.hasKnownStatus(testCase.status()))));
+        }
+
+        @HapiTest
+        @DisplayName("when using hbarApprove")
+        public Stream<DynamicTest> failToHbarApprove() {
+            return zeroNegativeAndGreaterThanLong.stream()
+                    .flatMap(testCase -> hapiTest(numericContract
+                            .call("hbarApprove", owner, spender, testCase.amount())
+                            .andAssert(txn -> txn.hasKnownStatus(testCase.status()))));
+        }
+    }
+
+    @Nested
+    @DisplayName("fail to call Exchange Rate System contract functions")
+    class ExchangeRateSystemContractTests {
+
+        @HapiTest
+        @DisplayName("when converting tinycents to tinybars")
+        public Stream<DynamicTest> convertTinycentsToTinybars() {
+            return zeroNegativeAndGreaterThanLong.stream()
+                    .flatMap(testCase -> hapiTest(numericContract
+                            .call("convertTinycentsToTinybars", testCase.amount())
+                            .andAssert(txn -> txn.hasKnownStatus(testCase.status()))));
+        }
+
+        @HapiTest
+        @DisplayName("when converting tinybars to tinycents")
+        public Stream<DynamicTest> convertTinybarsToTinycents() {
+            return zeroNegativeAndGreaterThanLong.stream()
+                    .flatMap(testCase -> hapiTest(numericContract
+                            .call("convertTinybarsToTinycents", testCase.amount())
+                            .andAssert(txn -> txn.hasKnownStatus(testCase.status()))));
+        }
+    }
+
+
+    @Nested
     @DisplayName("calls fail to non-static create/update token functions with invalid values")
     class CreateAndUpdateTokenTests {
 
@@ -491,38 +539,10 @@
                     .flatMap(testCaseToken -> hapiTest(numericContractComplex
                             .call("updateTokenInfoV3", testCaseToken, -1L, -1L, 5L)
                             .andAssert(txn -> txn.hasKnownStatus(CONTRACT_REVERT_EXECUTED))));
-=======
-    @DisplayName("fail to call HAS functions with invalid amounts")
-    class HASFunctionsTests {
-
-        @Account(name = "owner", tinybarBalance = ONE_HUNDRED_HBARS)
-        static SpecAccount owner;
-
-        @Account(name = "spender")
-        static SpecAccount spender;
-
-        @HapiTest
-        @DisplayName("when using hbarAllowance")
-        public Stream<DynamicTest> failToApproveHbar() {
-            return zeroNegativeAndGreaterThanLong.stream()
-                    .flatMap(testCase -> hapiTest(numericContract
-                            .call("hbarApproveProxy", spender, testCase.amount())
-                            .andAssert(txn -> txn.hasKnownStatus(testCase.status()))));
-        }
-
-        @HapiTest
-        @DisplayName("when using hbarApprove")
-        public Stream<DynamicTest> failToHbarApprove() {
-            return zeroNegativeAndGreaterThanLong.stream()
-                    .flatMap(testCase -> hapiTest(numericContract
-                            .call("hbarApprove", owner, spender, testCase.amount())
-                            .andAssert(txn -> txn.hasKnownStatus(testCase.status()))));
->>>>>>> 2b09b849
-        }
-    }
-
-    @Nested
-<<<<<<< HEAD
+        }
+    }
+
+    @Nested
     @DisplayName("calls fail to non-static transfer functions with invalid values")
     class TransfersTests {
 
@@ -626,27 +646,6 @@
                             .call("transferFromNFT", nft, nft.treasury(), alice, testCase.amount)
                             .gas(1_000_000L)
                             .andAssert(txn -> txn.hasKnownStatus(testCase.status))));
-=======
-    @DisplayName("fail to call Exchange Rate System contract functions")
-    class ExchangeRateSystemContractTests {
-
-        @HapiTest
-        @DisplayName("when converting tinycents to tinybars")
-        public Stream<DynamicTest> convertTinycentsToTinybars() {
-            return zeroNegativeAndGreaterThanLong.stream()
-                    .flatMap(testCase -> hapiTest(numericContract
-                            .call("convertTinycentsToTinybars", testCase.amount())
-                            .andAssert(txn -> txn.hasKnownStatus(testCase.status()))));
-        }
-
-        @HapiTest
-        @DisplayName("when converting tinybars to tinycents")
-        public Stream<DynamicTest> convertTinybarsToTinycents() {
-            return zeroNegativeAndGreaterThanLong.stream()
-                    .flatMap(testCase -> hapiTest(numericContract
-                            .call("convertTinybarsToTinycents", testCase.amount())
-                            .andAssert(txn -> txn.hasKnownStatus(testCase.status()))));
->>>>>>> 2b09b849
         }
     }
 }