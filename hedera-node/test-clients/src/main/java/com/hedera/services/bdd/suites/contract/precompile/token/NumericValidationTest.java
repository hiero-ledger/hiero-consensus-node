--- conflicted
+++ resolved
@@ -87,12 +87,6 @@
     public record Int64TestCase(Long amount, ResponseCodeEnum status) {}
 
     public record TestCase(ResponseCodeEnum status, Object... values) {}
-
-    // Big integer test cases for zero, negative, and greater than Long.MAX_VALUE amounts with expected failed status
-    public static final List<UintTestCase> allFail = List.of(
-            new UintTestCase(NEGATIVE_ONE_BIG_INT, CONTRACT_REVERT_EXECUTED),
-            new UintTestCase(MAX_LONG_PLUS_1_BIG_INT, CONTRACT_REVERT_EXECUTED),
-            new UintTestCase(BigInteger.ZERO, CONTRACT_REVERT_EXECUTED));
 
     @BeforeAll
     public static void beforeAll(final @NonNull TestLifecycle lifecycle) {
@@ -700,8 +694,7 @@
                                     10000L,
                                     MAX_LONG_PLUS_1_BIG_INT,
                                     BigInteger.TWO),
-                            // INVALID_TOKEN_DECIMALS // TODO Glib: see CreateDecoder.decodeCreateFungibleTokenV1
-                            // comment
+                            // java.lang.ArithmeticException: BigInteger out of long range
                             new TestCase(
                                     CONTRACT_REVERT_EXECUTED, 3_000_000L, 10000L, BigInteger.TEN, NEGATIVE_ONE_BIG_INT),
                             new TestCase(SUCCESS, 3_000_000L, 10000L, BigInteger.TEN, BigInteger.TWO))
@@ -747,14 +740,13 @@
         @RepeatableHapiTest(NEEDS_VIRTUAL_TIME_FOR_FAST_EXECUTION)
         @DisplayName("FT 0x167 createFungibleToken V3")
         public Stream<DynamicTest> failToUseCreateFungibleTokenV3() {
-<<<<<<< HEAD
             return Stream.of(
                             // INVALID_RENEWAL_PERIOD
                             new TestCase(CONTRACT_REVERT_EXECUTED, 0L, 10000L, 10L, 2),
                             // INVALID_RENEWAL_PERIOD _expiryRenew < autoRenewPeriodMinDuration
                             new TestCase(CONTRACT_REVERT_EXECUTED, 2_000_000L, 10000L, 10L, 2),
-                            // INVALID_RENEWAL_PERIOD //TODO Glib: _expiryRenew=0 is passing this check, but -1 not
-                            new TestCase(INVALID_RENEWAL_PERIOD, -1L, 10000L, 10L, 2),
+                            // INVALID_RENEWAL_PERIOD
+                            new TestCase(CONTRACT_REVERT_EXECUTED, -1L, 10000L, 10L, 2),
                             // INVALID_TOKEN_MAX_SUPPLY
                             new TestCase(CONTRACT_REVERT_EXECUTED, 3_000_000L, 0L, 10L, 2),
                             // INVALID_TOKEN_MAX_SUPPLY
@@ -776,33 +768,6 @@
                             .gas(1_000_000L)
                             .sending(ONE_HUNDRED_HBARS)
                             .andAssert(txn -> txn.hasKnownStatus(testCase.status()))));
-=======
-            return hapiTest(numericContractComplex
-                    .call("createFungibleTokenV3", EXPIRY_SECOND, EXPIRY_RENEW, 10L, 0L, -1)
-                    .gas(1_000_000L)
-                    .sending(ONE_HUNDRED_HBARS)
-                    .andAssert(txn -> txn.hasKnownStatus(CONTRACT_REVERT_EXECUTED)));
-        }
-
-        @HapiTest
-        @DisplayName("when using createFungibleTokenV3 with maxSupply < initialSupply")
-        public Stream<DynamicTest> failToUseCreateFungibleTokenV3WhenMaxAndInitialSupplyMismatch() {
-            return hapiTest(numericContractComplex
-                    .call("createFungibleTokenV3", EXPIRY_SECOND, EXPIRY_RENEW, 5L, 10L, 2)
-                    .gas(1_000_000L)
-                    .sending(ONE_HUNDRED_HBARS)
-                    .andAssert(txn -> txn.hasKnownStatus(CONTRACT_REVERT_EXECUTED)));
-        }
-
-        @HapiTest
-        @DisplayName("when using createFungibleTokenV3 with negative expiry")
-        public Stream<DynamicTest> failToUseCreateFungibleTokenV3WithNegativeExpiry() {
-            return hapiTest(numericContractComplex
-                    .call("createFungibleTokenV3", EXPIRY_SECOND, -1L, 100L, 10L, 2)
-                    .gas(1_000_000L)
-                    .sending(ONE_HUNDRED_HBARS)
-                    .andAssert(txn -> txn.hasKnownStatus(CONTRACT_REVERT_EXECUTED)));
->>>>>>> 7b4c4263
         }
 
         @RepeatableHapiTest(NEEDS_VIRTUAL_TIME_FOR_FAST_EXECUTION)
@@ -830,7 +795,6 @@
                             .andAssert(txn -> txn.hasKnownStatus(testCase.status()))));
         }
 
-<<<<<<< HEAD
         @RepeatableHapiTest(NEEDS_VIRTUAL_TIME_FOR_FAST_EXECUTION)
         @DisplayName("NFT 0x167 createNonFungibleToken V3")
         public Stream<DynamicTest> failToUseCreateNonFungibleTokenV3() {
@@ -839,8 +803,8 @@
                             new TestCase(CONTRACT_REVERT_EXECUTED, 0L, 10L),
                             // INVALID_RENEWAL_PERIOD _expiryRenew < autoRenewPeriodMinDuration
                             new TestCase(CONTRACT_REVERT_EXECUTED, 2_000_000L, 10L),
-                            // INVALID_RENEWAL_PERIOD //TODO Glib: _expiryRenew=0 is passing this check, but -1 not
-                            new TestCase(INVALID_RENEWAL_PERIOD, -1L, 10L),
+                            // INVALID_RENEWAL_PERIOD
+                            new TestCase(CONTRACT_REVERT_EXECUTED, -1L, 10L),
                             // INVALID_TOKEN_MAX_SUPPLY
                             new TestCase(CONTRACT_REVERT_EXECUTED, 3_000_000L, 0L),
                             // INVALID_TOKEN_MAX_SUPPLY
@@ -856,17 +820,6 @@
                             .sending(ONE_HUNDRED_HBARS)
                             .payingWith(alice)
                             .andAssert(txn -> txn.hasKnownStatus(testCase.status()))));
-=======
-        @HapiTest
-        @DisplayName("when using createNonFungibleTokenV3 with negative expiry")
-        public Stream<DynamicTest> failToUseCreateNonFungibleTokenV3WithNegativeExpiry() {
-            return hapiTest(numericContractComplex
-                    .call("createNonFungibleTokenV3", alice.getED25519KeyBytes(), EXPIRY_RENEW, -EXPIRY_RENEW, 10L)
-                    .gas(1_000_000L)
-                    .sending(ONE_HUNDRED_HBARS)
-                    .payingWith(alice)
-                    .andAssert(txn -> txn.hasKnownStatus(CONTRACT_REVERT_EXECUTED)));
->>>>>>> 7b4c4263
         }
 
         @RepeatableHapiTest(NEEDS_VIRTUAL_TIME_FOR_FAST_EXECUTION)
