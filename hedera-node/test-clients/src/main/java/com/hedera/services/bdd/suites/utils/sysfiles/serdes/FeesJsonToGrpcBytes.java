/*
 * Copyright (C) 2020-2024 Hedera Hashgraph, LLC
 *
 * Licensed under the Apache License, Version 2.0 (the "License");
 * you may not use this file except in compliance with the License.
 * You may obtain a copy of the License at
 *
 *      http://www.apache.org/licenses/LICENSE-2.0
 *
 * Unless required by applicable law or agreed to in writing, software
 * distributed under the License is distributed on an "AS IS" BASIS,
 * WITHOUT WARRANTIES OR CONDITIONS OF ANY KIND, either express or implied.
 * See the License for the specific language governing permissions and
 * limitations under the License.
 */

package com.hedera.services.bdd.suites.utils.sysfiles.serdes;

import com.fasterxml.jackson.core.JsonProcessingException;
import com.fasterxml.jackson.databind.ObjectMapper;
import com.google.protobuf.InvalidProtocolBufferException;
import com.hedera.node.app.hapi.utils.sysfiles.serdes.FeesJsonToProtoSerde;
import com.hedera.services.bdd.suites.utils.sysfiles.FeeSchedulesListEntry;
import com.hederahashgraph.api.proto.java.CurrentAndNextFeeSchedule;
import edu.umd.cs.findbugs.annotations.Nullable;
import java.util.ArrayList;
import java.util.List;

public class FeesJsonToGrpcBytes implements SysFileSerde<String> {
<<<<<<< HEAD
    public static void main(String... args) {
        var subject = new FeesJsonToGrpcBytes();
        try {
            var grpcBytes = subject.toRawFile(Files.readString(Paths.get("src/main/resources/FeeSchedule.json")), null);
            var grpc = CurrentAndNextFeeSchedule.parseFrom(grpcBytes);
            System.out.println(grpc.toString());
            var json = subject.fromRawFile(grpcBytes);
            System.out.println("-----");
            System.out.println(json);
            Files.write(Paths.get("ReconstructedFeeSchedule.json"), json.getBytes());
        } catch (IOException e) {
            throw new IllegalStateException(e);
        }
    }

=======
>>>>>>> d838181b
    private final ObjectMapper mapper = new ObjectMapper();

    @Override
    public String fromRawFile(byte[] bytes) {
        try {
            var grpc = CurrentAndNextFeeSchedule.parseFrom(bytes);

            List<FeeSchedulesListEntry> feeSchedules = new ArrayList<>();
            feeSchedules.add(FeeSchedulesListEntry.asCurrentFeeSchedule(
                    FeeSchedulesListEntry.from(grpc.getCurrentFeeSchedule())));
            feeSchedules.add(
                    FeeSchedulesListEntry.asNextFeeSchedule(FeeSchedulesListEntry.from(grpc.getNextFeeSchedule())));

            return mapper.writerWithDefaultPrettyPrinter().writeValueAsString(feeSchedules);
        } catch (InvalidProtocolBufferException | JsonProcessingException e) {
            throw new IllegalArgumentException("Not a set of fee schedules!", e);
        }
    }

    @Override
    public byte[] toRawFile(String styledFile, @Nullable String interpolatedSrcDir) {
        try {
            return FeesJsonToProtoSerde.parseFeeScheduleFromJson(styledFile).toByteArray();
        } catch (Exception e) {
            throw new IllegalArgumentException("Not a set of fee schedules!", e);
        }
    }

    @Override
    public String preferredFileName() {
        return "feeSchedules.json";
    }
}<|MERGE_RESOLUTION|>--- conflicted
+++ resolved
@@ -27,24 +27,6 @@
 import java.util.List;
 
 public class FeesJsonToGrpcBytes implements SysFileSerde<String> {
-<<<<<<< HEAD
-    public static void main(String... args) {
-        var subject = new FeesJsonToGrpcBytes();
-        try {
-            var grpcBytes = subject.toRawFile(Files.readString(Paths.get("src/main/resources/FeeSchedule.json")), null);
-            var grpc = CurrentAndNextFeeSchedule.parseFrom(grpcBytes);
-            System.out.println(grpc.toString());
-            var json = subject.fromRawFile(grpcBytes);
-            System.out.println("-----");
-            System.out.println(json);
-            Files.write(Paths.get("ReconstructedFeeSchedule.json"), json.getBytes());
-        } catch (IOException e) {
-            throw new IllegalStateException(e);
-        }
-    }
-
-=======
->>>>>>> d838181b
     private final ObjectMapper mapper = new ObjectMapper();
 
     @Override
