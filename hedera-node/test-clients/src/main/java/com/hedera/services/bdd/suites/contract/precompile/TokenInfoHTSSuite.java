/*
 * Copyright (C) 2022-2024 Hedera Hashgraph, LLC
 *
 * Licensed under the Apache License, Version 2.0 (the "License");
 * you may not use this file except in compliance with the License.
 * You may obtain a copy of the License at
 *
 *      http://www.apache.org/licenses/LICENSE-2.0
 *
 * Unless required by applicable law or agreed to in writing, software
 * distributed under the License is distributed on an "AS IS" BASIS,
 * WITHOUT WARRANTIES OR CONDITIONS OF ANY KIND, either express or implied.
 * See the License for the specific language governing permissions and
 * limitations under the License.
 */

package com.hedera.services.bdd.suites.contract.precompile;

import static com.hedera.services.bdd.junit.TestTags.SMART_CONTRACT;
import static com.hedera.services.bdd.junit.TestTags.TOKEN;
import static com.hedera.services.bdd.spec.HapiSpec.defaultHapiSpec;
import static com.hedera.services.bdd.spec.assertions.ContractFnResultAsserts.resultWith;
import static com.hedera.services.bdd.spec.assertions.TransactionRecordAsserts.recordWith;
import static com.hedera.services.bdd.spec.keys.KeyShape.CONTRACT;
import static com.hedera.services.bdd.spec.keys.KeyShape.ED25519;
import static com.hedera.services.bdd.spec.keys.KeyShape.sigs;
import static com.hedera.services.bdd.spec.keys.SigControl.ED25519_ON;
import static com.hedera.services.bdd.spec.keys.SigControl.ON;
import static com.hedera.services.bdd.spec.queries.QueryVerbs.contractCallLocal;
import static com.hedera.services.bdd.spec.queries.QueryVerbs.getTokenInfo;
import static com.hedera.services.bdd.spec.queries.QueryVerbs.getTokenNftInfo;
import static com.hedera.services.bdd.spec.queries.QueryVerbs.getTxnRecord;
import static com.hedera.services.bdd.spec.transactions.TxnVerbs.contractCall;
import static com.hedera.services.bdd.spec.transactions.TxnVerbs.contractCreate;
import static com.hedera.services.bdd.spec.transactions.TxnVerbs.cryptoApproveAllowance;
import static com.hedera.services.bdd.spec.transactions.TxnVerbs.cryptoCreate;
import static com.hedera.services.bdd.spec.transactions.TxnVerbs.cryptoTransfer;
import static com.hedera.services.bdd.spec.transactions.TxnVerbs.cryptoUpdate;
import static com.hedera.services.bdd.spec.transactions.TxnVerbs.grantTokenKyc;
import static com.hedera.services.bdd.spec.transactions.TxnVerbs.mintToken;
import static com.hedera.services.bdd.spec.transactions.TxnVerbs.tokenAssociate;
import static com.hedera.services.bdd.spec.transactions.TxnVerbs.tokenCreate;
import static com.hedera.services.bdd.spec.transactions.TxnVerbs.tokenDelete;
import static com.hedera.services.bdd.spec.transactions.TxnVerbs.tokenUpdate;
import static com.hedera.services.bdd.spec.transactions.TxnVerbs.uploadInitCode;
import static com.hedera.services.bdd.spec.transactions.token.CustomFeeSpecs.fixedHbarFee;
import static com.hedera.services.bdd.spec.transactions.token.CustomFeeSpecs.fixedHtsFeeInheritingRoyaltyCollector;
import static com.hedera.services.bdd.spec.transactions.token.CustomFeeSpecs.fractionalFee;
import static com.hedera.services.bdd.spec.transactions.token.CustomFeeSpecs.royaltyFeeWithFallback;
import static com.hedera.services.bdd.spec.utilops.CustomSpecAssert.allRunFor;
import static com.hedera.services.bdd.spec.utilops.UtilVerbs.childRecordsCheck;
import static com.hedera.services.bdd.spec.utilops.UtilVerbs.exposeTargetLedgerIdTo;
import static com.hedera.services.bdd.spec.utilops.UtilVerbs.newKeyNamed;
import static com.hedera.services.bdd.spec.utilops.UtilVerbs.withOpContext;
import static com.hedera.services.bdd.spec.utilops.records.SnapshotMatchMode.FULLY_NONDETERMINISTIC;
import static com.hedera.services.bdd.spec.utilops.records.SnapshotMatchMode.HIGHLY_NON_DETERMINISTIC_FEES;
import static com.hedera.services.bdd.spec.utilops.records.SnapshotMatchMode.NONDETERMINISTIC_CONTRACT_CALL_RESULTS;
import static com.hedera.services.bdd.spec.utilops.records.SnapshotMatchMode.NONDETERMINISTIC_FUNCTION_PARAMETERS;
import static com.hedera.services.bdd.suites.HapiSuite.DEFAULT_PAYER;
import static com.hedera.services.bdd.suites.HapiSuite.ONE_HBAR;
import static com.hedera.services.bdd.suites.HapiSuite.THREE_MONTHS_IN_SECONDS;
import static com.hedera.services.bdd.suites.HapiSuite.TOKEN_TREASURY;
import static com.hedera.services.bdd.suites.contract.Utils.asAddress;
import static com.hedera.services.bdd.suites.utils.contracts.precompile.HTSPrecompileResult.htsPrecompileResult;
import static com.hederahashgraph.api.proto.java.ResponseCodeEnum.CONTRACT_REVERT_EXECUTED;
import static com.hederahashgraph.api.proto.java.ResponseCodeEnum.INVALID_TOKEN_ID;
import static com.hederahashgraph.api.proto.java.ResponseCodeEnum.INVALID_TOKEN_NFT_SERIAL_NUMBER;
import static com.hederahashgraph.api.proto.java.ResponseCodeEnum.SUCCESS;
import static com.hederahashgraph.api.proto.java.TokenType.FUNGIBLE_COMMON;

import com.google.protobuf.ByteString;
import com.hedera.node.app.hapi.utils.contracts.ParsingConstants.FunctionType;
import com.hedera.services.bdd.junit.HapiTest;
import com.hedera.services.bdd.spec.HapiSpec;
import com.hedera.services.bdd.spec.keys.KeyShape;
import com.hedera.services.bdd.spec.queries.token.HapiGetTokenInfo;
import com.hedera.services.bdd.spec.transactions.contract.HapiParserUtil;
import com.hedera.services.bdd.spec.transactions.token.TokenMovement;
import com.hedera.services.bdd.suites.utils.contracts.precompile.TokenKeyType;
import com.hederahashgraph.api.proto.java.AccountID;
import com.hederahashgraph.api.proto.java.CustomFee;
import com.hederahashgraph.api.proto.java.Duration;
import com.hederahashgraph.api.proto.java.FixedFee;
import com.hederahashgraph.api.proto.java.Fraction;
import com.hederahashgraph.api.proto.java.FractionalFee;
import com.hederahashgraph.api.proto.java.Key;
import com.hederahashgraph.api.proto.java.NftID;
import com.hederahashgraph.api.proto.java.ResponseCodeEnum;
import com.hederahashgraph.api.proto.java.RoyaltyFee;
import com.hederahashgraph.api.proto.java.Timestamp;
import com.hederahashgraph.api.proto.java.TokenInfo;
import com.hederahashgraph.api.proto.java.TokenNftInfo;
import com.hederahashgraph.api.proto.java.TokenSupplyType;
import com.hederahashgraph.api.proto.java.TokenType;
import edu.umd.cs.findbugs.annotations.NonNull;
import java.nio.charset.StandardCharsets;
import java.util.ArrayList;
import java.util.List;
import java.util.OptionalLong;
import java.util.concurrent.atomic.AtomicReference;
import java.util.stream.Stream;
import org.apache.tuweni.bytes.Bytes;
import org.junit.jupiter.api.DynamicTest;
import org.junit.jupiter.api.Tag;

@Tag(SMART_CONTRACT)
public class TokenInfoHTSSuite {
    private static final String TOKEN_INFO_CONTRACT = "TokenInfoContract";
    private static final String ADMIN_KEY = TokenKeyType.ADMIN_KEY.name();
    private static final String KYC_KEY = TokenKeyType.KYC_KEY.name();
    private static final String SUPPLY_KEY = TokenKeyType.SUPPLY_KEY.name();
    private static final String FREEZE_KEY = TokenKeyType.FREEZE_KEY.name();
    private static final String WIPE_KEY = TokenKeyType.WIPE_KEY.name();
    private static final String FEE_SCHEDULE_KEY = TokenKeyType.FEE_SCHEDULE_KEY.name();
    private static final String PAUSE_KEY = TokenKeyType.PAUSE_KEY.name();
    private static final String CONTRACT_KEY = "contractKey";
    private static final String MULTI_KEY = "multiKey";
    private static final KeyShape TRESHOLD_KEY_SHAPE = KeyShape.threshOf(1, ED25519, CONTRACT);
    private static final String ACCOUNT = "account";
    private static final String AUTO_RENEW_ACCOUNT = "autoRenewAccount";
    private static final String FEE_DENOM = "denom";
    public static final String HTS_COLLECTOR = "denomFee";
    private static final String CREATE_TXN = "CreateTxn";
    private static final String TOKEN_INFO_TXN = "TokenInfoTxn";
    private static final String FUNGIBLE_TOKEN_INFO_TXN = "FungibleTokenInfoTxn";
    private static final String NON_FUNGIBLE_TOKEN_INFO_TXN = "NonFungibleTokenInfoTxn";
    private static final String GET_TOKEN_INFO_TXN = "GetTokenInfo";
    private static final String UPDATE_ANG_GET_TOKEN_INFO_TXN = "UpdateAndGetTokenInfoTxn";
    private static final String UPDATE_ANG_GET_FUNGIBLE_TOKEN_INFO_TXN = "UpdateAndGetFungibleTokenInfoTxn";
    private static final String UPDATE_ANG_GET_NON_FUNGIBLE_TOKEN_INFO_TXN = "UpdateAndGetNonFungibleTokenInfoTxn";
    private static final String APPROVE_TXN = "approveTxn";
    private static final String UPDATE_AND_GET_TOKEN_KEYS_INFO_TXN = "updateTokenKeysAndReadLatestInformation";
    private static final String SYMBOL = "T";
    private static final String FUNGIBLE_SYMBOL = "FT";
    private static final String FUNGIBLE_TOKEN_NAME = "FungibleToken";
    private static final String NON_FUNGIBLE_SYMBOL = "NFT";
    private static final String META = "First";
    private static final String MEMO = "JUMP";
    private static final String PRIMARY_TOKEN_NAME = "primary";
    private static final String UPDATE_NAME = "NewName";
    private static final String UPDATE_SYMBOL = "NewSymbol";
    private static final String UPDATE_MEMO = "NewMemo";
    private static final String NFT_OWNER = "NFT Owner";
    private static final String NFT_SPENDER = "NFT Spender";
    private static final String NON_FUNGIBLE_TOKEN_NAME = "NonFungibleToken";
    private static final String GET_INFORMATION_FOR_TOKEN = "getInformationForToken";
    private static final String GET_INFORMATION_FOR_FUNGIBLE_TOKEN = "getInformationForFungibleToken";
    private static final String GET_INFORMATION_FOR_NON_FUNGIBLE_TOKEN = "getInformationForNonFungibleToken";
    private static final String UPDATE_INFORMATION_FOR_TOKEN_AND_GET_LATEST_INFORMATION =
            "updateInformationForTokenAndGetLatestInformation";
    private static final String UPDATE_INFORMATION_FOR_FUNGIBLE_TOKEN_AND_GET_LATEST_INFORMATION =
            "updateInformationForFungibleTokenAndGetLatestInformation";
    private static final String UPDATE_INFORMATION_FOR_NON_FUNGIBLE_TOKEN_AND_GET_LATEST_INFORMATION =
            "updateInformationForNonFungibleTokenAndGetLatestInformation";

    private static final int NUMERATOR = 1;
    private static final int DENOMINATOR = 2;
    private static final int MINIMUM_TO_COLLECT = 5;
    private static final int MAXIMUM_TO_COLLECT = 400;
    private static final int MAX_SUPPLY = 1000;
    public static final String GET_CUSTOM_FEES_FOR_TOKEN = "getCustomFeesForToken";

<<<<<<< HEAD
    public static void main(final String... args) {
        new TokenInfoHTSSuite().runSuiteAsync();
    }

    @Override
    public boolean canRunConcurrent() {
        return true;
    }

    @Override
    public List<HapiSpec> getSpecsInSuite() {
        return allOf(positiveSpecs(), negativeSpecs());
    }

    List<HapiSpec> positiveSpecs() {
        return List.of(
                happyPathGetTokenInfo(),
                happyPathGetFungibleTokenInfo(),
                happyPathGetNonFungibleTokenInfo(),
                happyPathGetTokenCustomFees(),
                happyPathGetNonFungibleTokenCustomFees(),
                happyPathUpdateTokenInfoAndGetLatestInfo(),
                happyPathUpdateFungibleTokenInfoAndGetLatestInfo(),
                happyPathUpdateNonFungibleTokenInfoAndGetLatestInfo(),
                happyPathUpdateTokenKeysAndReadLatestInformation());
    }

    List<HapiSpec> negativeSpecs() {
        return List.of(
                getInfoOnDeletedFungibleTokenWorks(),
                getInfoOnInvalidFungibleTokenFails(),
                getInfoOnInvalidNonFungibleTokenFails(),
                getInfoForFungibleTokenByNFTTokenAddressWorks(),
                getInfoForNFTByFungibleTokenAddressFails(),
                getInfoForTokenByAccountAddressFails(),
                getTokenCustomFeesNegativeCases());
    }

=======
>>>>>>> 3f322bda
    @HapiTest
    final Stream<DynamicTest> happyPathGetTokenInfo() {
        final AtomicReference<ByteString> targetLedgerId = new AtomicReference<>();
        return defaultHapiSpec(
                        "HappyPathGetTokenInfo",
                        HIGHLY_NON_DETERMINISTIC_FEES,
                        NONDETERMINISTIC_FUNCTION_PARAMETERS,
                        NONDETERMINISTIC_CONTRACT_CALL_RESULTS)
                .given(
                        cryptoCreate(TOKEN_TREASURY).balance(0L),
                        cryptoCreate(AUTO_RENEW_ACCOUNT).balance(0L),
                        cryptoCreate(HTS_COLLECTOR),
                        newKeyNamed(ADMIN_KEY),
                        newKeyNamed(FREEZE_KEY),
                        newKeyNamed(KYC_KEY),
                        newKeyNamed(SUPPLY_KEY),
                        newKeyNamed(WIPE_KEY),
                        newKeyNamed(FEE_SCHEDULE_KEY),
                        newKeyNamed(PAUSE_KEY),
                        uploadInitCode(TOKEN_INFO_CONTRACT),
                        contractCreate(TOKEN_INFO_CONTRACT).gas(1_000_000L),
                        tokenCreate(PRIMARY_TOKEN_NAME)
                                .supplyType(TokenSupplyType.FINITE)
                                .entityMemo(MEMO)
                                .symbol(SYMBOL)
                                .name(PRIMARY_TOKEN_NAME)
                                .treasury(TOKEN_TREASURY)
                                .autoRenewAccount(AUTO_RENEW_ACCOUNT)
                                .autoRenewPeriod(THREE_MONTHS_IN_SECONDS)
                                .maxSupply(MAX_SUPPLY)
                                .initialSupply(500L)
                                .adminKey(ADMIN_KEY)
                                .freezeKey(FREEZE_KEY)
                                .kycKey(KYC_KEY)
                                .supplyKey(SUPPLY_KEY)
                                .wipeKey(WIPE_KEY)
                                .feeScheduleKey(FEE_SCHEDULE_KEY)
                                .pauseKey(PAUSE_KEY)
                                .withCustom(fixedHbarFee(500L, HTS_COLLECTOR))
                                // Include a fractional fee with no minimum to collect
                                .withCustom(fractionalFee(
                                        NUMERATOR, DENOMINATOR * 2L, 0, OptionalLong.empty(), TOKEN_TREASURY))
                                .withCustom(fractionalFee(
                                        NUMERATOR,
                                        DENOMINATOR,
                                        MINIMUM_TO_COLLECT,
                                        OptionalLong.of(MAXIMUM_TO_COLLECT),
                                        TOKEN_TREASURY))
                                .via(CREATE_TXN),
                        getTokenInfo(PRIMARY_TOKEN_NAME).via(GET_TOKEN_INFO_TXN))
                .when(withOpContext((spec, opLog) -> allRunFor(
                        spec,
                        contractCall(
                                        TOKEN_INFO_CONTRACT,
                                        GET_INFORMATION_FOR_TOKEN,
                                        HapiParserUtil.asHeadlongAddress(
                                                asAddress(spec.registry().getTokenID(PRIMARY_TOKEN_NAME))))
                                .via(TOKEN_INFO_TXN)
                                .gas(1_000_000L),
                        contractCallLocal(
                                TOKEN_INFO_CONTRACT,
                                GET_INFORMATION_FOR_TOKEN,
                                HapiParserUtil.asHeadlongAddress(
                                        asAddress(spec.registry().getTokenID(PRIMARY_TOKEN_NAME)))))))
                .then(exposeTargetLedgerIdTo(targetLedgerId::set), withOpContext((spec, opLog) -> {
                    final var getTokenInfoQuery = getTokenInfo(PRIMARY_TOKEN_NAME);
                    allRunFor(spec, getTokenInfoQuery);
                    final var expirySecond = getTokenInfoQuery
                            .getResponse()
                            .getTokenGetInfo()
                            .getTokenInfo()
                            .getExpiry()
                            .getSeconds();

                    allRunFor(
                            spec,
                            getTxnRecord(TOKEN_INFO_TXN).andAllChildRecords().logged(),
                            childRecordsCheck(
                                    TOKEN_INFO_TXN,
                                    SUCCESS,
                                    recordWith()
                                            .status(SUCCESS)
                                            .contractCallResult(resultWith()
                                                    .contractCallResult(htsPrecompileResult()
                                                            .forFunction(FunctionType.HAPI_GET_TOKEN_INFO)
                                                            .withStatus(SUCCESS)
                                                            .withTokenInfo(getTokenInfoStructForFungibleToken(
                                                                    spec,
                                                                    PRIMARY_TOKEN_NAME,
                                                                    SYMBOL,
                                                                    MEMO,
                                                                    spec.registry()
                                                                            .getAccountID(TOKEN_TREASURY),
                                                                    getTokenKeyFromSpec(spec, TokenKeyType.ADMIN_KEY),
                                                                    expirySecond,
                                                                    targetLedgerId.get()))))));
                }));
    }

    @HapiTest
    final Stream<DynamicTest> happyPathGetFungibleTokenInfo() {
        final int decimals = 1;
        final AtomicReference<ByteString> targetLedgerId = new AtomicReference<>();
        return defaultHapiSpec(
                        "HappyPathGetFungibleTokenInfo",
                        HIGHLY_NON_DETERMINISTIC_FEES,
                        NONDETERMINISTIC_FUNCTION_PARAMETERS,
                        NONDETERMINISTIC_CONTRACT_CALL_RESULTS)
                .given(
                        cryptoCreate(TOKEN_TREASURY).balance(0L),
                        cryptoCreate(AUTO_RENEW_ACCOUNT).balance(0L),
                        cryptoCreate(HTS_COLLECTOR),
                        newKeyNamed(ADMIN_KEY),
                        newKeyNamed(FREEZE_KEY),
                        newKeyNamed(KYC_KEY),
                        newKeyNamed(SUPPLY_KEY),
                        newKeyNamed(WIPE_KEY),
                        newKeyNamed(FEE_SCHEDULE_KEY),
                        newKeyNamed(PAUSE_KEY),
                        uploadInitCode(TOKEN_INFO_CONTRACT),
                        contractCreate(TOKEN_INFO_CONTRACT).gas(1_000_000L),
                        tokenCreate(FUNGIBLE_TOKEN_NAME)
                                .supplyType(TokenSupplyType.FINITE)
                                .entityMemo(MEMO)
                                .name(FUNGIBLE_TOKEN_NAME)
                                .symbol(FUNGIBLE_SYMBOL)
                                .treasury(TOKEN_TREASURY)
                                .autoRenewAccount(AUTO_RENEW_ACCOUNT)
                                .autoRenewPeriod(THREE_MONTHS_IN_SECONDS)
                                .maxSupply(MAX_SUPPLY)
                                .initialSupply(500)
                                .decimals(decimals)
                                .adminKey(ADMIN_KEY)
                                .freezeKey(FREEZE_KEY)
                                .kycKey(KYC_KEY)
                                .supplyKey(SUPPLY_KEY)
                                .wipeKey(WIPE_KEY)
                                .feeScheduleKey(FEE_SCHEDULE_KEY)
                                .pauseKey(PAUSE_KEY)
                                .withCustom(fixedHbarFee(500L, HTS_COLLECTOR))
                                // Also include a fractional fee with no minimum to collect
                                .withCustom(fractionalFee(
                                        NUMERATOR, DENOMINATOR * 2L, 0, OptionalLong.empty(), TOKEN_TREASURY))
                                .withCustom(fractionalFee(
                                        NUMERATOR,
                                        DENOMINATOR,
                                        MINIMUM_TO_COLLECT,
                                        OptionalLong.of(MAXIMUM_TO_COLLECT),
                                        TOKEN_TREASURY))
                                .via(CREATE_TXN))
                .when(withOpContext((spec, opLog) -> allRunFor(
                        spec,
                        contractCall(
                                        TOKEN_INFO_CONTRACT,
                                        GET_INFORMATION_FOR_FUNGIBLE_TOKEN,
                                        HapiParserUtil.asHeadlongAddress(
                                                asAddress(spec.registry().getTokenID(FUNGIBLE_TOKEN_NAME))))
                                .via(FUNGIBLE_TOKEN_INFO_TXN)
                                .gas(1_000_000L),
                        contractCallLocal(
                                TOKEN_INFO_CONTRACT,
                                GET_INFORMATION_FOR_FUNGIBLE_TOKEN,
                                HapiParserUtil.asHeadlongAddress(
                                        asAddress(spec.registry().getTokenID(FUNGIBLE_TOKEN_NAME)))))))
                .then(exposeTargetLedgerIdTo(targetLedgerId::set), withOpContext((spec, opLog) -> {
                    final var getTokenInfoQuery = getTokenInfo(FUNGIBLE_TOKEN_NAME);
                    allRunFor(spec, getTokenInfoQuery);
                    final var expirySecond = getTokenInfoQuery
                            .getResponse()
                            .getTokenGetInfo()
                            .getTokenInfo()
                            .getExpiry()
                            .getSeconds();

                    allRunFor(
                            spec,
                            childRecordsCheck(
                                    FUNGIBLE_TOKEN_INFO_TXN,
                                    SUCCESS,
                                    recordWith()
                                            .status(SUCCESS)
                                            .contractCallResult(resultWith()
                                                    .contractCallResult(htsPrecompileResult()
                                                            .forFunction(FunctionType.HAPI_GET_FUNGIBLE_TOKEN_INFO)
                                                            .withStatus(SUCCESS)
                                                            .withDecimals(decimals)
                                                            .withTokenInfo(getTokenInfoStructForFungibleToken(
                                                                    spec,
                                                                    FUNGIBLE_TOKEN_NAME,
                                                                    FUNGIBLE_SYMBOL,
                                                                    MEMO,
                                                                    spec.registry()
                                                                            .getAccountID(TOKEN_TREASURY),
                                                                    getTokenKeyFromSpec(spec, TokenKeyType.ADMIN_KEY),
                                                                    expirySecond,
                                                                    targetLedgerId.get()))))));
                }));
    }

    @HapiTest
    final Stream<DynamicTest> happyPathGetNonFungibleTokenInfo() {
        final int maxSupply = 10;
        final ByteString meta = ByteString.copyFrom(META.getBytes(StandardCharsets.UTF_8));
        final AtomicReference<ByteString> targetLedgerId = new AtomicReference<>();
        return defaultHapiSpec(
                        "HappyPathGetNonFungibleTokenInfo",
                        HIGHLY_NON_DETERMINISTIC_FEES,
                        NONDETERMINISTIC_FUNCTION_PARAMETERS,
                        NONDETERMINISTIC_CONTRACT_CALL_RESULTS)
                .given(
                        cryptoCreate(TOKEN_TREASURY).balance(0L),
                        cryptoCreate(AUTO_RENEW_ACCOUNT).balance(0L),
                        cryptoCreate(NFT_OWNER),
                        cryptoCreate(NFT_SPENDER),
                        cryptoCreate(HTS_COLLECTOR),
                        newKeyNamed(ADMIN_KEY),
                        newKeyNamed(FREEZE_KEY),
                        newKeyNamed(KYC_KEY),
                        newKeyNamed(SUPPLY_KEY),
                        newKeyNamed(WIPE_KEY),
                        newKeyNamed(FEE_SCHEDULE_KEY),
                        newKeyNamed(PAUSE_KEY),
                        uploadInitCode(TOKEN_INFO_CONTRACT),
                        contractCreate(TOKEN_INFO_CONTRACT).gas(1_000_000L),
                        tokenCreate(FEE_DENOM).treasury(HTS_COLLECTOR),
                        tokenCreate(NON_FUNGIBLE_TOKEN_NAME)
                                .tokenType(TokenType.NON_FUNGIBLE_UNIQUE)
                                .supplyType(TokenSupplyType.FINITE)
                                .entityMemo(MEMO)
                                .name(NON_FUNGIBLE_TOKEN_NAME)
                                .symbol(NON_FUNGIBLE_SYMBOL)
                                .treasury(TOKEN_TREASURY)
                                .autoRenewAccount(AUTO_RENEW_ACCOUNT)
                                .autoRenewPeriod(THREE_MONTHS_IN_SECONDS)
                                .maxSupply(maxSupply)
                                .initialSupply(0)
                                .adminKey(ADMIN_KEY)
                                .freezeKey(FREEZE_KEY)
                                .kycKey(KYC_KEY)
                                .supplyKey(SUPPLY_KEY)
                                .wipeKey(WIPE_KEY)
                                .feeScheduleKey(FEE_SCHEDULE_KEY)
                                .pauseKey(PAUSE_KEY)
                                .withCustom(royaltyFeeWithFallback(
                                        1, 2, fixedHtsFeeInheritingRoyaltyCollector(100, FEE_DENOM), HTS_COLLECTOR))
                                .via(CREATE_TXN),
                        mintToken(NON_FUNGIBLE_TOKEN_NAME, List.of(meta)),
                        tokenAssociate(NFT_OWNER, List.of(NON_FUNGIBLE_TOKEN_NAME)),
                        tokenAssociate(NFT_SPENDER, List.of(NON_FUNGIBLE_TOKEN_NAME)),
                        grantTokenKyc(NON_FUNGIBLE_TOKEN_NAME, NFT_OWNER),
                        cryptoTransfer(TokenMovement.movingUnique(NON_FUNGIBLE_TOKEN_NAME, 1L)
                                .between(TOKEN_TREASURY, NFT_OWNER)),
                        cryptoApproveAllowance()
                                .payingWith(DEFAULT_PAYER)
                                .addNftAllowance(NFT_OWNER, NON_FUNGIBLE_TOKEN_NAME, NFT_SPENDER, false, List.of(1L))
                                .via(APPROVE_TXN)
                                .logged()
                                .signedBy(DEFAULT_PAYER, NFT_OWNER)
                                .fee(ONE_HBAR))
                .when(withOpContext((spec, opLog) -> allRunFor(
                        spec,
                        contractCall(
                                        TOKEN_INFO_CONTRACT,
                                        GET_INFORMATION_FOR_NON_FUNGIBLE_TOKEN,
                                        HapiParserUtil.asHeadlongAddress(
                                                asAddress(spec.registry().getTokenID(NON_FUNGIBLE_TOKEN_NAME))),
                                        1L)
                                .via(NON_FUNGIBLE_TOKEN_INFO_TXN)
                                .gas(1_000_000L),
                        contractCallLocal(
                                TOKEN_INFO_CONTRACT,
                                GET_INFORMATION_FOR_NON_FUNGIBLE_TOKEN,
                                HapiParserUtil.asHeadlongAddress(
                                        asAddress(spec.registry().getTokenID(NON_FUNGIBLE_TOKEN_NAME))),
                                1L))))
                .then(exposeTargetLedgerIdTo(targetLedgerId::set), withOpContext((spec, opLog) -> {
                    final var getTokenInfoQuery = getTokenInfo(NON_FUNGIBLE_TOKEN_NAME);
                    allRunFor(spec, getTokenInfoQuery);
                    final var expirySecond = getTokenInfoQuery
                            .getResponse()
                            .getTokenGetInfo()
                            .getTokenInfo()
                            .getExpiry()
                            .getSeconds();

                    final var nftTokenInfo =
                            getTokenNftInfoForCheck(spec, getTokenInfoQuery, meta, targetLedgerId.get());

                    allRunFor(
                            spec,
                            getTxnRecord(NON_FUNGIBLE_TOKEN_INFO_TXN)
                                    .andAllChildRecords()
                                    .logged(),
                            childRecordsCheck(
                                    NON_FUNGIBLE_TOKEN_INFO_TXN,
                                    SUCCESS,
                                    recordWith()
                                            .status(SUCCESS)
                                            .contractCallResult(resultWith()
                                                    .contractCallResult(htsPrecompileResult()
                                                            .forFunction(FunctionType.HAPI_GET_NON_FUNGIBLE_TOKEN_INFO)
                                                            .withStatus(SUCCESS)
                                                            .withTokenInfo(getTokenInfoStructForNonFungibleToken(
                                                                    spec,
                                                                    NON_FUNGIBLE_TOKEN_NAME,
                                                                    NON_FUNGIBLE_SYMBOL,
                                                                    MEMO,
                                                                    spec.registry()
                                                                            .getAccountID(TOKEN_TREASURY),
                                                                    getTokenKeyFromSpec(spec, TokenKeyType.ADMIN_KEY),
                                                                    expirySecond,
                                                                    targetLedgerId.get()))
                                                            .withNftTokenInfo(nftTokenInfo)))));
                }));
    }

    @HapiTest
    final Stream<DynamicTest> getInfoOnDeletedFungibleTokenWorks() {
        return defaultHapiSpec(
                        "getInfoOnDeletedFungibleTokenWorks",
                        HIGHLY_NON_DETERMINISTIC_FEES,
                        NONDETERMINISTIC_FUNCTION_PARAMETERS,
                        NONDETERMINISTIC_CONTRACT_CALL_RESULTS)
                .given(
                        cryptoCreate(TOKEN_TREASURY).balance(0L),
                        cryptoCreate(AUTO_RENEW_ACCOUNT).balance(0L),
                        newKeyNamed(ADMIN_KEY),
                        newKeyNamed(SUPPLY_KEY),
                        uploadInitCode(TOKEN_INFO_CONTRACT),
                        contractCreate(TOKEN_INFO_CONTRACT).gas(1_000_000L),
                        tokenCreate(PRIMARY_TOKEN_NAME)
                                .supplyType(TokenSupplyType.FINITE)
                                .entityMemo(MEMO)
                                .name(PRIMARY_TOKEN_NAME)
                                .treasury(TOKEN_TREASURY)
                                .autoRenewAccount(AUTO_RENEW_ACCOUNT)
                                .autoRenewPeriod(THREE_MONTHS_IN_SECONDS)
                                .maxSupply(1000)
                                .initialSupply(500)
                                .adminKey(ADMIN_KEY)
                                .supplyKey(SUPPLY_KEY)
                                .via(CREATE_TXN),
                        tokenDelete(PRIMARY_TOKEN_NAME))
                .when(withOpContext((spec, opLog) -> allRunFor(
                        spec,
                        contractCall(
                                        TOKEN_INFO_CONTRACT,
                                        GET_INFORMATION_FOR_TOKEN,
                                        HapiParserUtil.asHeadlongAddress(
                                                asAddress(spec.registry().getTokenID(PRIMARY_TOKEN_NAME))))
                                .via(TOKEN_INFO_TXN + 1)
                                .gas(1_000_000L)
                                .hasKnownStatus(ResponseCodeEnum.SUCCESS),
                        contractCall(
                                        TOKEN_INFO_CONTRACT,
                                        GET_INFORMATION_FOR_FUNGIBLE_TOKEN,
                                        HapiParserUtil.asHeadlongAddress(
                                                asAddress(spec.registry().getTokenID(PRIMARY_TOKEN_NAME))))
                                .via(TOKEN_INFO_TXN + 2)
                                .gas(1_000_000L)
                                .hasKnownStatus(ResponseCodeEnum.SUCCESS))))
                .then(
                        getTxnRecord(TOKEN_INFO_TXN + 1).andAllChildRecords().logged(),
                        getTxnRecord(TOKEN_INFO_TXN + 2).andAllChildRecords().logged());
    }

    @HapiTest
    final Stream<DynamicTest> getInfoOnInvalidFungibleTokenFails() {
        return defaultHapiSpec(
                        "getInfoOnInvalidFungibleTokenFails",
                        HIGHLY_NON_DETERMINISTIC_FEES,
                        NONDETERMINISTIC_FUNCTION_PARAMETERS,
                        NONDETERMINISTIC_CONTRACT_CALL_RESULTS)
                .given(
                        cryptoCreate(TOKEN_TREASURY).balance(0L),
                        cryptoCreate(AUTO_RENEW_ACCOUNT).balance(0L),
                        newKeyNamed(ADMIN_KEY),
                        newKeyNamed(SUPPLY_KEY),
                        uploadInitCode(TOKEN_INFO_CONTRACT),
                        contractCreate(TOKEN_INFO_CONTRACT).gas(1_000_000L),
                        tokenCreate(PRIMARY_TOKEN_NAME)
                                .supplyType(TokenSupplyType.FINITE)
                                .entityMemo(MEMO)
                                .name(PRIMARY_TOKEN_NAME)
                                .treasury(TOKEN_TREASURY)
                                .autoRenewAccount(AUTO_RENEW_ACCOUNT)
                                .autoRenewPeriod(THREE_MONTHS_IN_SECONDS)
                                .maxSupply(1000)
                                .initialSupply(500)
                                .adminKey(ADMIN_KEY)
                                .supplyKey(SUPPLY_KEY)
                                .via(CREATE_TXN))
                .when(withOpContext((spec, opLog) -> allRunFor(
                        spec,
                        contractCall(
                                        TOKEN_INFO_CONTRACT,
                                        GET_INFORMATION_FOR_TOKEN,
                                        HapiParserUtil.asHeadlongAddress(new byte[20]))
                                .via(TOKEN_INFO_TXN + 1)
                                .gas(1_000_000L)
                                .hasKnownStatus(CONTRACT_REVERT_EXECUTED),
                        contractCall(
                                        TOKEN_INFO_CONTRACT,
                                        GET_INFORMATION_FOR_FUNGIBLE_TOKEN,
                                        HapiParserUtil.asHeadlongAddress(new byte[20]))
                                .via(TOKEN_INFO_TXN + 2)
                                .gas(1_000_000L)
                                .hasKnownStatus(CONTRACT_REVERT_EXECUTED))))
                .then(withOpContext((spec, opLog) -> allRunFor(
                        spec,
                        getTxnRecord(TOKEN_INFO_TXN + 1).andAllChildRecords().logged(),
                        getTxnRecord(TOKEN_INFO_TXN + 2).andAllChildRecords().logged()

                        //                        ,childRecordsCheck(
                        //                                TOKEN_INFO_TXN + 2,
                        //                                CONTRACT_REVERT_EXECUTED,
                        //                                recordWith()
                        //                                        .status(INVALID_TOKEN_ID)
                        //                                        .contractCallResult(resultWith()
                        //                                                .contractCallResult(htsPrecompileResult()
                        //
                        // .forFunction(FunctionType.HAPI_GET_FUNGIBLE_TOKEN_INFO)
                        //                                                        .withStatus(INVALID_TOKEN_ID)
                        //
                        // .withTokenInfo(getTokenInfoStructForEmptyFungibleToken(
                        //                                                                "",
                        //                                                                "",
                        //                                                                "",
                        //
                        // AccountID.getDefaultInstance(),
                        //                                                                0,
                        //                                                                ByteString.EMPTY
                        //                                                                )))))
                        //                                                ,childRecordsCheck(
                        //                                                        TOKEN_INFO_TXN + 1,
                        //                                                        CONTRACT_REVERT_EXECUTED,
                        //                                                        recordWith()
                        //                                                                .status(INVALID_TOKEN_ID)
                        //
                        // .contractCallResult(resultWith()
                        //
                        // .contractCallResult(htsPrecompileResult()
                        //
                        //                         .forFunction(FunctionType.HAPI_GET_TOKEN_INFO)
                        //
                        // .withStatus(INVALID_TOKEN_ID)
                        //
                        //                         .withTokenInfo(getTokenInfoStructForEmptyFungibleToken(
                        //                                                                                        "",
                        //                                                                                        "",
                        //                                                                                        "",
                        //
                        //                         AccountID.getDefaultInstance(),
                        //                                                                                        0,
                        //
                        // ByteString.EMPTY
                        //                                                                                        )))))

                        )));
    }

    @HapiTest
    final Stream<DynamicTest> getInfoOnDeletedNonFungibleTokenWorks() {
        final ByteString meta = ByteString.copyFrom(META.getBytes(StandardCharsets.UTF_8));
        return defaultHapiSpec(
                        "getInfoOnDeletedNonFungibleTokenFails",
                        HIGHLY_NON_DETERMINISTIC_FEES,
                        NONDETERMINISTIC_FUNCTION_PARAMETERS,
                        NONDETERMINISTIC_CONTRACT_CALL_RESULTS)
                .given(
                        cryptoCreate(TOKEN_TREASURY).balance(0L),
                        cryptoCreate(AUTO_RENEW_ACCOUNT).balance(0L),
                        newKeyNamed(ADMIN_KEY),
                        newKeyNamed(SUPPLY_KEY),
                        uploadInitCode(TOKEN_INFO_CONTRACT),
                        contractCreate(TOKEN_INFO_CONTRACT).gas(1_000_000L),
                        tokenCreate(NON_FUNGIBLE_TOKEN_NAME)
                                .tokenType(TokenType.NON_FUNGIBLE_UNIQUE)
                                .supplyType(TokenSupplyType.FINITE)
                                .entityMemo(MEMO)
                                .name(NON_FUNGIBLE_TOKEN_NAME)
                                .symbol(NON_FUNGIBLE_SYMBOL)
                                .treasury(TOKEN_TREASURY)
                                .autoRenewAccount(AUTO_RENEW_ACCOUNT)
                                .autoRenewPeriod(THREE_MONTHS_IN_SECONDS)
                                .maxSupply(10)
                                .initialSupply(0)
                                .adminKey(ADMIN_KEY)
                                .supplyKey(SUPPLY_KEY)
                                .via(CREATE_TXN),
                        mintToken(NON_FUNGIBLE_TOKEN_NAME, List.of(meta)),
                        tokenDelete(NON_FUNGIBLE_TOKEN_NAME))
                .when(withOpContext((spec, opLog) -> allRunFor(
                        spec,
                        contractCall(
                                        TOKEN_INFO_CONTRACT,
                                        GET_INFORMATION_FOR_NON_FUNGIBLE_TOKEN,
                                        HapiParserUtil.asHeadlongAddress(
                                                asAddress(spec.registry().getTokenID(NON_FUNGIBLE_TOKEN_NAME))),
                                        1L)
                                .via(NON_FUNGIBLE_TOKEN_INFO_TXN)
                                .gas(1_000_000L)
                                .hasKnownStatus(ResponseCodeEnum.SUCCESS))))
                .then(getTxnRecord(NON_FUNGIBLE_TOKEN_INFO_TXN)
                        .andAllChildRecords()
                        .logged());
    }

    @HapiTest
    final Stream<DynamicTest> getInfoOnInvalidNonFungibleTokenFails() {
        final ByteString meta = ByteString.copyFrom(META.getBytes(StandardCharsets.UTF_8));
        return defaultHapiSpec("getInfoOnInvalidNonFungibleTokenFails", FULLY_NONDETERMINISTIC)
                .given(
                        cryptoCreate(TOKEN_TREASURY).balance(0L),
                        cryptoCreate(AUTO_RENEW_ACCOUNT).balance(0L),
                        newKeyNamed(ADMIN_KEY),
                        newKeyNamed(SUPPLY_KEY),
                        uploadInitCode(TOKEN_INFO_CONTRACT),
                        contractCreate(TOKEN_INFO_CONTRACT).gas(1_000_000L),
                        tokenCreate(NON_FUNGIBLE_TOKEN_NAME)
                                .tokenType(TokenType.NON_FUNGIBLE_UNIQUE)
                                .supplyType(TokenSupplyType.FINITE)
                                .entityMemo(MEMO)
                                .name(NON_FUNGIBLE_TOKEN_NAME)
                                .symbol("NFT")
                                .treasury(TOKEN_TREASURY)
                                .autoRenewAccount(AUTO_RENEW_ACCOUNT)
                                .autoRenewPeriod(THREE_MONTHS_IN_SECONDS)
                                .maxSupply(10)
                                .initialSupply(0)
                                .adminKey(ADMIN_KEY)
                                .supplyKey(SUPPLY_KEY)
                                .via(CREATE_TXN),
                        mintToken(NON_FUNGIBLE_TOKEN_NAME, List.of(meta)))
                .when(withOpContext((spec, opLog) -> allRunFor(
                        spec,
                        contractCall(
                                        TOKEN_INFO_CONTRACT,
                                        GET_INFORMATION_FOR_NON_FUNGIBLE_TOKEN,
                                        HapiParserUtil.asHeadlongAddress(new byte[20]),
                                        1L)
                                .via(NON_FUNGIBLE_TOKEN_INFO_TXN + 1)
                                .gas(1_000_000L)
                                .hasKnownStatus(CONTRACT_REVERT_EXECUTED),
                        contractCall(
                                        TOKEN_INFO_CONTRACT,
                                        GET_INFORMATION_FOR_NON_FUNGIBLE_TOKEN,
                                        HapiParserUtil.asHeadlongAddress(
                                                asAddress(spec.registry().getTokenID(NON_FUNGIBLE_TOKEN_NAME))),
                                        2L)
                                .via(NON_FUNGIBLE_TOKEN_INFO_TXN + 2)
                                .gas(1_000_000L)
                                .hasKnownStatus(CONTRACT_REVERT_EXECUTED))))
                .then(
                        getTxnRecord(NON_FUNGIBLE_TOKEN_INFO_TXN + 1)
                                .andAllChildRecords()
                                .logged(),
                        //                                                ,childRecordsCheck(
                        //                                NON_FUNGIBLE_TOKEN_INFO_TXN + 1,
                        //                                                        CONTRACT_REVERT_EXECUTED,
                        //                                                        recordWith()
                        //                                                                .status(INVALID_TOKEN_ID)
                        //
                        // .contractCallResult(resultWith()
                        //
                        // .contractCallResult(htsPrecompileResult()
                        //
                        //                         .forFunction(FunctionType.HAPI_GET_NON_FUNGIBLE_TOKEN_INFO)
                        //
                        // .withStatus(INVALID_TOKEN_ID)
                        //
                        //                         .withTokenInfo(getTokenInfoStructForEmptyFungibleToken(
                        //                                                                                        "",
                        //                                                                                        "",
                        //                                                                                        "",
                        //
                        //                         AccountID.getDefaultInstance(),
                        //                                                                                        0,
                        //
                        // ByteString.EMPTY
                        //                                                                                        ))
                        //
                        // .withNftTokenInfo(getEmptyNft())))),
                        getTxnRecord(NON_FUNGIBLE_TOKEN_INFO_TXN + 2)
                                .andAllChildRecords()
                                .logged());
    }

    @HapiTest
    final Stream<DynamicTest> getInfoForTokenByAccountAddressFails() {
        return defaultHapiSpec("getInfoForTokenByAccountAddressFails")
                .given(
                        cryptoCreate(TOKEN_TREASURY).balance(0L),
                        cryptoCreate(AUTO_RENEW_ACCOUNT).balance(0L),
                        newKeyNamed(ADMIN_KEY),
                        newKeyNamed(SUPPLY_KEY),
                        uploadInitCode(TOKEN_INFO_CONTRACT),
                        contractCreate(TOKEN_INFO_CONTRACT).gas(1_000_000L),
                        tokenCreate(PRIMARY_TOKEN_NAME)
                                .supplyType(TokenSupplyType.FINITE)
                                .entityMemo(MEMO)
                                .name(PRIMARY_TOKEN_NAME)
                                .treasury(TOKEN_TREASURY)
                                .autoRenewAccount(AUTO_RENEW_ACCOUNT)
                                .autoRenewPeriod(THREE_MONTHS_IN_SECONDS)
                                .maxSupply(1000)
                                .initialSupply(500)
                                .adminKey(ADMIN_KEY)
                                .supplyKey(SUPPLY_KEY)
                                .via(CREATE_TXN))
                .when(withOpContext((spec, opLog) -> allRunFor(
                        spec,
                        contractCall(
                                        TOKEN_INFO_CONTRACT,
                                        GET_INFORMATION_FOR_TOKEN,
                                        HapiParserUtil.asHeadlongAddress(
                                                asAddress(spec.registry().getAccountID(TOKEN_TREASURY))))
                                .via(TOKEN_INFO_TXN)
                                .gas(1_000_000L)
                                .hasKnownStatus(CONTRACT_REVERT_EXECUTED))))
                .then(
                        getTxnRecord(TOKEN_INFO_TXN).andAllChildRecords().logged(),
                        childRecordsCheck(
                                TOKEN_INFO_TXN,
                                CONTRACT_REVERT_EXECUTED,
                                recordWith().status(INVALID_TOKEN_ID)));
    }

    @HapiTest
    final Stream<DynamicTest> getInfoForNFTByFungibleTokenAddressFails() {
        return defaultHapiSpec("getInfoForNFTByFungibleTokenAddressFails")
                .given(
                        cryptoCreate(TOKEN_TREASURY).balance(0L),
                        cryptoCreate(AUTO_RENEW_ACCOUNT).balance(0L),
                        newKeyNamed(ADMIN_KEY),
                        newKeyNamed(SUPPLY_KEY),
                        uploadInitCode(TOKEN_INFO_CONTRACT),
                        contractCreate(TOKEN_INFO_CONTRACT).gas(1_000_000L),
                        tokenCreate(PRIMARY_TOKEN_NAME)
                                .supplyType(TokenSupplyType.FINITE)
                                .entityMemo(MEMO)
                                .name(PRIMARY_TOKEN_NAME)
                                .treasury(TOKEN_TREASURY)
                                .autoRenewAccount(AUTO_RENEW_ACCOUNT)
                                .autoRenewPeriod(THREE_MONTHS_IN_SECONDS)
                                .maxSupply(1000)
                                .initialSupply(500)
                                .adminKey(ADMIN_KEY)
                                .supplyKey(SUPPLY_KEY)
                                .via(CREATE_TXN))
                .when(withOpContext((spec, opLog) -> allRunFor(
                        spec,
                        contractCall(
                                        TOKEN_INFO_CONTRACT,
                                        GET_INFORMATION_FOR_NON_FUNGIBLE_TOKEN,
                                        HapiParserUtil.asHeadlongAddress(
                                                asAddress(spec.registry().getTokenID(PRIMARY_TOKEN_NAME))),
                                        1L)
                                .via(NON_FUNGIBLE_TOKEN_INFO_TXN)
                                .gas(1_000_000L)
                                .hasKnownStatus(CONTRACT_REVERT_EXECUTED))))
                .then(
                        getTxnRecord(NON_FUNGIBLE_TOKEN_INFO_TXN)
                                .andAllChildRecords()
                                .logged(),
                        childRecordsCheck(
                                NON_FUNGIBLE_TOKEN_INFO_TXN,
                                CONTRACT_REVERT_EXECUTED,
                                recordWith().status(INVALID_TOKEN_NFT_SERIAL_NUMBER)));
    }

    @HapiTest
    // FUTURE: This test ensures matching mono === mod behavior. We should consider revising the behavior of allowing
    // NonFungibleToken to be passed to getInfoForFungibleToken and resulting SUCCESS status.
    final Stream<DynamicTest> getInfoForFungibleTokenByNFTTokenAddressWorks() {
        final ByteString meta = ByteString.copyFrom(META.getBytes(StandardCharsets.UTF_8));
        return defaultHapiSpec("getInfoForFungibleTokenByNFTTokenAddressWorks")
                .given(
                        cryptoCreate(TOKEN_TREASURY).balance(0L),
                        cryptoCreate(AUTO_RENEW_ACCOUNT).balance(0L),
                        newKeyNamed(ADMIN_KEY),
                        newKeyNamed(SUPPLY_KEY),
                        uploadInitCode(TOKEN_INFO_CONTRACT),
                        contractCreate(TOKEN_INFO_CONTRACT).gas(1_000_000L),
                        tokenCreate(NON_FUNGIBLE_TOKEN_NAME)
                                .tokenType(TokenType.NON_FUNGIBLE_UNIQUE)
                                .supplyType(TokenSupplyType.FINITE)
                                .entityMemo(MEMO)
                                .name(NON_FUNGIBLE_TOKEN_NAME)
                                .symbol(NON_FUNGIBLE_SYMBOL)
                                .treasury(TOKEN_TREASURY)
                                .autoRenewAccount(AUTO_RENEW_ACCOUNT)
                                .autoRenewPeriod(THREE_MONTHS_IN_SECONDS)
                                .maxSupply(10)
                                .initialSupply(0)
                                .adminKey(ADMIN_KEY)
                                .supplyKey(SUPPLY_KEY)
                                .via(CREATE_TXN),
                        mintToken(NON_FUNGIBLE_TOKEN_NAME, List.of(meta)))
                .when(withOpContext((spec, opLog) -> allRunFor(
                        spec,
                        contractCall(
                                        TOKEN_INFO_CONTRACT,
                                        GET_INFORMATION_FOR_FUNGIBLE_TOKEN,
                                        HapiParserUtil.asHeadlongAddress(
                                                asAddress(spec.registry().getTokenID(NON_FUNGIBLE_TOKEN_NAME))))
                                .via(FUNGIBLE_TOKEN_INFO_TXN)
                                .gas(1_000_000L))))
                .then(
                        getTxnRecord(FUNGIBLE_TOKEN_INFO_TXN)
                                .andAllChildRecords()
                                .logged(),
                        childRecordsCheck(
                                FUNGIBLE_TOKEN_INFO_TXN, SUCCESS, recordWith().status(SUCCESS)));
    }

    @HapiTest
    final Stream<DynamicTest> happyPathGetTokenCustomFees() {
        return defaultHapiSpec(
                        "HappyPathGetTokenCustomFees",
                        HIGHLY_NON_DETERMINISTIC_FEES,
                        NONDETERMINISTIC_FUNCTION_PARAMETERS,
                        NONDETERMINISTIC_CONTRACT_CALL_RESULTS)
                .given(
                        cryptoCreate(TOKEN_TREASURY).balance(0L),
                        cryptoCreate(AUTO_RENEW_ACCOUNT).balance(0L),
                        cryptoCreate(HTS_COLLECTOR),
                        uploadInitCode(TOKEN_INFO_CONTRACT),
                        contractCreate(TOKEN_INFO_CONTRACT).gas(1_000_000L),
                        tokenCreate(PRIMARY_TOKEN_NAME)
                                .supplyType(TokenSupplyType.FINITE)
                                .name(PRIMARY_TOKEN_NAME)
                                .treasury(TOKEN_TREASURY)
                                .maxSupply(MAX_SUPPLY)
                                .initialSupply(500L)
                                .withCustom(fixedHbarFee(500L, HTS_COLLECTOR))
                                // Include a fractional fee with no minimum to collect
                                .withCustom(fractionalFee(
                                        NUMERATOR, DENOMINATOR * 2L, 0, OptionalLong.empty(), TOKEN_TREASURY))
                                .withCustom(fractionalFee(
                                        NUMERATOR,
                                        DENOMINATOR,
                                        MINIMUM_TO_COLLECT,
                                        OptionalLong.of(MAXIMUM_TO_COLLECT),
                                        TOKEN_TREASURY))
                                .via(CREATE_TXN),
                        getTokenInfo(PRIMARY_TOKEN_NAME).via(GET_TOKEN_INFO_TXN).logged())
                .when(withOpContext((spec, opLog) -> allRunFor(
                        spec,
                        contractCall(
                                        TOKEN_INFO_CONTRACT,
                                        GET_CUSTOM_FEES_FOR_TOKEN,
                                        HapiParserUtil.asHeadlongAddress(
                                                asAddress(spec.registry().getTokenID(PRIMARY_TOKEN_NAME))))
                                .via(TOKEN_INFO_TXN)
                                .gas(1_000_000L),
                        //                        , contractCall(
                        //                                TOKEN_INFO_CONTRACT,
                        //                                GET_CUSTOM_FEES_FOR_TOKEN,
                        //                                HapiParserUtil.asHeadlongAddress(new byte[20]))
                        //                                .via("fakeAddressTokenInfo")
                        //                                .gas(1_000_000L)
                        //                                .hasKnownStatus(CONTRACT_REVERT_EXECUTED),
                        contractCallLocal(
                                TOKEN_INFO_CONTRACT,
                                GET_CUSTOM_FEES_FOR_TOKEN,
                                HapiParserUtil.asHeadlongAddress(
                                        asAddress(spec.registry().getTokenID(PRIMARY_TOKEN_NAME)))))))
                .then(withOpContext((spec, opLog) -> allRunFor(
                        spec,
                        getTxnRecord(TOKEN_INFO_TXN).andAllChildRecords().logged(),
                        childRecordsCheck(
                                TOKEN_INFO_TXN,
                                SUCCESS,
                                recordWith()
                                        .status(SUCCESS)
                                        .contractCallResult(resultWith()
                                                .contractCallResult(htsPrecompileResult()
                                                        .forFunction(FunctionType.HAPI_GET_TOKEN_CUSTOM_FEES)
                                                        .withStatus(SUCCESS)
                                                        .withCustomFees(getExpectedCustomFees(spec)))))
                        //                        ,childRecordsCheck(
                        //                                "fakeAddressTokenInfo",
                        //                                CONTRACT_REVERT_EXECUTED,
                        //                                recordWith()
                        //                                        .status(INVALID_TOKEN_ID)
                        //                                        .contractCallResult(resultWith()
                        //                                                .contractCallResult(htsPrecompileResult()
                        //
                        // .forFunction(FunctionType.HAPI_GET_TOKEN_CUSTOM_FEES)
                        //                                                        .withStatus(INVALID_TOKEN_ID)
                        //                                                        .withCustomFees(new ArrayList<>()))))
                        )));
    }

    @HapiTest
    final Stream<DynamicTest> happyPathGetNonFungibleTokenCustomFees() {
        final int maxSupply = 10;
        final ByteString meta = ByteString.copyFrom(META.getBytes(StandardCharsets.UTF_8));
        return defaultHapiSpec(
                        "HappyPathGetNonFungibleTokenCustomFees",
                        HIGHLY_NON_DETERMINISTIC_FEES,
                        NONDETERMINISTIC_FUNCTION_PARAMETERS,
                        NONDETERMINISTIC_CONTRACT_CALL_RESULTS)
                .given(
                        cryptoCreate(TOKEN_TREASURY).balance(0L),
                        cryptoCreate(NFT_OWNER),
                        cryptoCreate(NFT_SPENDER),
                        cryptoCreate(HTS_COLLECTOR),
                        newKeyNamed(SUPPLY_KEY),
                        uploadInitCode(TOKEN_INFO_CONTRACT),
                        contractCreate(TOKEN_INFO_CONTRACT).gas(1_000_000L),
                        tokenCreate(FEE_DENOM).treasury(HTS_COLLECTOR),
                        tokenCreate(NON_FUNGIBLE_TOKEN_NAME)
                                .tokenType(TokenType.NON_FUNGIBLE_UNIQUE)
                                .supplyType(TokenSupplyType.FINITE)
                                .entityMemo(MEMO)
                                .name(NON_FUNGIBLE_TOKEN_NAME)
                                .symbol(NON_FUNGIBLE_SYMBOL)
                                .treasury(TOKEN_TREASURY)
                                .maxSupply(maxSupply)
                                .initialSupply(0)
                                .supplyKey(SUPPLY_KEY)
                                .withCustom(royaltyFeeWithFallback(
                                        1, 2, fixedHtsFeeInheritingRoyaltyCollector(100, FEE_DENOM), HTS_COLLECTOR))
                                .via(CREATE_TXN),
                        mintToken(NON_FUNGIBLE_TOKEN_NAME, List.of(meta)),
                        tokenAssociate(NFT_OWNER, List.of(NON_FUNGIBLE_TOKEN_NAME)),
                        tokenAssociate(NFT_SPENDER, List.of(NON_FUNGIBLE_TOKEN_NAME)),
                        cryptoTransfer(TokenMovement.movingUnique(NON_FUNGIBLE_TOKEN_NAME, 1L)
                                .between(TOKEN_TREASURY, NFT_OWNER)),
                        cryptoApproveAllowance()
                                .payingWith(DEFAULT_PAYER)
                                .addNftAllowance(NFT_OWNER, NON_FUNGIBLE_TOKEN_NAME, NFT_SPENDER, false, List.of(1L))
                                .via(APPROVE_TXN)
                                .logged()
                                .signedBy(DEFAULT_PAYER, NFT_OWNER)
                                .fee(ONE_HBAR))
                .when(withOpContext((spec, opLog) -> allRunFor(
                        spec,
                        contractCall(
                                        TOKEN_INFO_CONTRACT,
                                        GET_CUSTOM_FEES_FOR_TOKEN,
                                        HapiParserUtil.asHeadlongAddress(
                                                asAddress(spec.registry().getTokenID(NON_FUNGIBLE_TOKEN_NAME))))
                                .via(NON_FUNGIBLE_TOKEN_INFO_TXN)
                                .gas(1_000_000L),
                        contractCallLocal(
                                TOKEN_INFO_CONTRACT,
                                GET_CUSTOM_FEES_FOR_TOKEN,
                                HapiParserUtil.asHeadlongAddress(
                                        asAddress(spec.registry().getTokenID(NON_FUNGIBLE_TOKEN_NAME)))))))
                .then(withOpContext((spec, opLog) -> allRunFor(
                        spec,
                        getTxnRecord(NON_FUNGIBLE_TOKEN_INFO_TXN)
                                .andAllChildRecords()
                                .logged(),
                        childRecordsCheck(
                                NON_FUNGIBLE_TOKEN_INFO_TXN,
                                SUCCESS,
                                recordWith()
                                        .status(SUCCESS)
                                        .contractCallResult(resultWith()
                                                .contractCallResult(htsPrecompileResult()
                                                        .forFunction(FunctionType.HAPI_GET_TOKEN_CUSTOM_FEES)
                                                        .withStatus(SUCCESS)
                                                        .withCustomFees(getCustomFeeForNFT(spec))))))));
    }

    @HapiTest
    final Stream<DynamicTest> getTokenCustomFeesNegativeCases() {
        final int maxSupply = 10;
        final var accountAddressForToken = "accountAddressForToken";
        final var tokenWithNoFees = "tokenWithNoFees";
        return defaultHapiSpec("negativeGetTokenCustomFeesCases")
                .given(
                        cryptoCreate(TOKEN_TREASURY).balance(0L),
                        cryptoCreate(NFT_OWNER),
                        cryptoCreate(HTS_COLLECTOR),
                        newKeyNamed(SUPPLY_KEY),
                        uploadInitCode(TOKEN_INFO_CONTRACT),
                        contractCreate(TOKEN_INFO_CONTRACT).gas(1_000_000L),
                        tokenCreate(FEE_DENOM).treasury(HTS_COLLECTOR),
                        tokenCreate(NON_FUNGIBLE_TOKEN_NAME)
                                .tokenType(TokenType.NON_FUNGIBLE_UNIQUE)
                                .supplyType(TokenSupplyType.FINITE)
                                .entityMemo(MEMO)
                                .name(NON_FUNGIBLE_TOKEN_NAME)
                                .symbol(NON_FUNGIBLE_SYMBOL)
                                .treasury(TOKEN_TREASURY)
                                .maxSupply(maxSupply)
                                .initialSupply(0)
                                .supplyKey(SUPPLY_KEY)
                                .withCustom(royaltyFeeWithFallback(
                                        1, 2, fixedHtsFeeInheritingRoyaltyCollector(100, FEE_DENOM), HTS_COLLECTOR)),
                        tokenAssociate(NFT_OWNER, List.of(NON_FUNGIBLE_TOKEN_NAME)),
                        tokenCreate(TOKEN))
                .when(withOpContext((spec, opLog) -> allRunFor(
                        spec,
                        contractCall(
                                        TOKEN_INFO_CONTRACT,
                                        GET_CUSTOM_FEES_FOR_TOKEN,
                                        HapiParserUtil.asHeadlongAddress(
                                                asAddress(spec.registry().getAccountID(NFT_OWNER))))
                                .hasKnownStatus(CONTRACT_REVERT_EXECUTED)
                                .via(accountAddressForToken),
                        contractCall(
                                        TOKEN_INFO_CONTRACT,
                                        GET_CUSTOM_FEES_FOR_TOKEN,
                                        HapiParserUtil.asHeadlongAddress(
                                                asAddress(spec.registry().getTokenID(TOKEN))))
                                .hasKnownStatus(SUCCESS)
                                .via(tokenWithNoFees))))
                .then(withOpContext((spec, opLog) -> allRunFor(
                        spec,
                        childRecordsCheck(
                                accountAddressForToken,
                                CONTRACT_REVERT_EXECUTED,
                                recordWith().status(INVALID_TOKEN_ID)),
                        childRecordsCheck(
                                tokenWithNoFees,
                                SUCCESS,
                                recordWith()
                                        .status(SUCCESS)
                                        .contractCallResult(resultWith()
                                                .contractCallResult(htsPrecompileResult()
                                                        .forFunction(FunctionType.HAPI_GET_TOKEN_CUSTOM_FEES)
                                                        .withCustomFees(List.of(CustomFee.newBuilder()
                                                                .setFixedFee(
                                                                        FixedFee.newBuilder()
                                                                                .build())
                                                                .setFractionalFee(
                                                                        FractionalFee.newBuilder()
                                                                                .build())
                                                                .setRoyaltyFee(
                                                                        RoyaltyFee.newBuilder()
                                                                                .build())
                                                                .build()))
                                                        .withStatus(SUCCESS)))))));
    }

    @HapiTest
    final HapiSpec happyPathUpdateTokenInfoAndGetLatestInfo() {
        final int decimals = 1;
        final AtomicReference<ByteString> targetLedgerId = new AtomicReference<>();
        return defaultHapiSpec("happyPathUpdateTokenInfoAndGetLatestInfo")
                .given(
                        cryptoCreate(TOKEN_TREASURY).balance(0L),
                        cryptoCreate(UPDATED_TREASURY)
                                .keyShape(ED25519_ON)
                                .balance(0L)
                                .maxAutomaticTokenAssociations(3),
                        cryptoCreate(AUTO_RENEW_ACCOUNT).balance(0L),
                        cryptoCreate(HTS_COLLECTOR),
                        cryptoCreate(ACCOUNT),
                        newKeyNamed(ADMIN_KEY),
                        newKeyNamed(FREEZE_KEY),
                        newKeyNamed(KYC_KEY),
                        newKeyNamed(SUPPLY_KEY),
                        newKeyNamed(WIPE_KEY),
                        newKeyNamed(FEE_SCHEDULE_KEY),
                        newKeyNamed(PAUSE_KEY),
                        uploadInitCode(TOKEN_INFO_CONTRACT),
                        contractCreate(TOKEN_INFO_CONTRACT).gas(1_000_000L),
                        tokenCreate(FUNGIBLE_TOKEN_NAME)
                                .supplyType(TokenSupplyType.FINITE)
                                .entityMemo(MEMO)
                                .name(FUNGIBLE_TOKEN_NAME)
                                .symbol(FUNGIBLE_SYMBOL)
                                .treasury(TOKEN_TREASURY)
                                .autoRenewAccount(AUTO_RENEW_ACCOUNT)
                                .autoRenewPeriod(THREE_MONTHS_IN_SECONDS)
                                .maxSupply(MAX_SUPPLY)
                                .initialSupply(500)
                                .decimals(decimals)
                                .adminKey(ADMIN_KEY)
                                .freezeKey(FREEZE_KEY)
                                .kycKey(KYC_KEY)
                                .supplyKey(SUPPLY_KEY)
                                .wipeKey(WIPE_KEY)
                                .feeScheduleKey(FEE_SCHEDULE_KEY)
                                .pauseKey(PAUSE_KEY)
                                .withCustom(fixedHbarFee(500L, HTS_COLLECTOR))
                                // Include a fractional fee with no minimum to collect
                                .withCustom(fractionalFee(
                                        NUMERATOR, DENOMINATOR * 2L, 0, OptionalLong.empty(), TOKEN_TREASURY))
                                .withCustom(fractionalFee(
                                        NUMERATOR,
                                        DENOMINATOR,
                                        MINIMUM_TO_COLLECT,
                                        OptionalLong.of(MAXIMUM_TO_COLLECT),
                                        TOKEN_TREASURY))
                                .via(CREATE_TXN),
                        tokenAssociate(ACCOUNT, FUNGIBLE_TOKEN_NAME))
                .when(withOpContext((spec, opLog) -> allRunFor(
                        spec,
                        newKeyNamed(CONTRACT_KEY).shape(TRESHOLD_KEY_SHAPE.signedWith(sigs(ON, TOKEN_INFO_CONTRACT))),
                        tokenUpdate(FUNGIBLE_TOKEN_NAME)
                                .adminKey(CONTRACT_KEY)
                                .signedByPayerAnd(ADMIN_KEY, CONTRACT_KEY),
                        cryptoUpdate(UPDATED_TREASURY).key(CONTRACT_KEY),
                        contractCall(
                                        TOKEN_INFO_CONTRACT,
                                        UPDATE_INFORMATION_FOR_TOKEN_AND_GET_LATEST_INFORMATION,
                                        HapiParserUtil.asHeadlongAddress(
                                                asAddress(spec.registry().getTokenID(FUNGIBLE_TOKEN_NAME))),
                                        UPDATE_NAME,
                                        UPDATE_SYMBOL,
                                        HapiParserUtil.asHeadlongAddress(
                                                asAddress(spec.registry().getAccountID(UPDATED_TREASURY))),
                                        UPDATE_MEMO)
                                .alsoSigningWithFullPrefix(ADMIN_KEY, UPDATED_TREASURY)
                                .payingWith(ACCOUNT)
                                .via(UPDATE_ANG_GET_TOKEN_INFO_TXN)
                                .gas(1_000_000L))))
                .then(exposeTargetLedgerIdTo(targetLedgerId::set), withOpContext((spec, opLog) -> {
                    final var getTokenInfoQuery = getTokenInfo(FUNGIBLE_TOKEN_NAME);
                    allRunFor(spec, getTokenInfoQuery);
                    final var expirySecond = getTokenInfoQuery
                            .getResponse()
                            .getTokenGetInfo()
                            .getTokenInfo()
                            .getExpiry()
                            .getSeconds();
                    allRunFor(
                            spec,
                            getTxnRecord(UPDATE_ANG_GET_TOKEN_INFO_TXN)
                                    .andAllChildRecords()
                                    .logged(),
                            childRecordsCheck(
                                    UPDATE_ANG_GET_TOKEN_INFO_TXN,
                                    SUCCESS,
                                    recordWith().status(SUCCESS),
                                    recordWith()
                                            .status(SUCCESS)
                                            .contractCallResult(resultWith()
                                                    .contractCallResult(htsPrecompileResult()
                                                            .forFunction(FunctionType.HAPI_GET_TOKEN_INFO)
                                                            .withStatus(SUCCESS)
                                                            .withDecimals(decimals)
                                                            .withTokenInfo(getTokenInfoStructForFungibleToken(
                                                                    spec,
                                                                    UPDATE_NAME,
                                                                    UPDATE_SYMBOL,
                                                                    UPDATE_MEMO,
                                                                    spec.registry()
                                                                            .getAccountID(UPDATED_TREASURY),
                                                                    spec.registry()
                                                                            .getKey(CONTRACT_KEY),
                                                                    expirySecond,
                                                                    targetLedgerId.get()))))));
                }));
    }

    @HapiTest
    final HapiSpec happyPathUpdateFungibleTokenInfoAndGetLatestInfo() {
        final int decimals = 1;
        final AtomicReference<ByteString> targetLedgerId = new AtomicReference<>();
        return defaultHapiSpec("happyPathUpdateFungibleTokenInfoAndGetLatestInfo")
                .given(
                        cryptoCreate(TOKEN_TREASURY).balance(0L),
                        cryptoCreate(UPDATED_TREASURY).balance(0L).maxAutomaticTokenAssociations(3),
                        cryptoCreate(AUTO_RENEW_ACCOUNT).balance(0L),
                        cryptoCreate(HTS_COLLECTOR),
                        cryptoCreate(ACCOUNT),
                        newKeyNamed(ADMIN_KEY),
                        newKeyNamed(FREEZE_KEY),
                        newKeyNamed(KYC_KEY),
                        newKeyNamed(SUPPLY_KEY),
                        newKeyNamed(WIPE_KEY),
                        newKeyNamed(FEE_SCHEDULE_KEY),
                        newKeyNamed(PAUSE_KEY),
                        uploadInitCode(TOKEN_INFO_CONTRACT),
                        contractCreate(TOKEN_INFO_CONTRACT).gas(1_000_000L),
                        tokenCreate(FUNGIBLE_TOKEN_NAME)
                                .supplyType(TokenSupplyType.FINITE)
                                .entityMemo(MEMO)
                                .name(FUNGIBLE_TOKEN_NAME)
                                .symbol(FUNGIBLE_SYMBOL)
                                .treasury(TOKEN_TREASURY)
                                .autoRenewAccount(AUTO_RENEW_ACCOUNT)
                                .autoRenewPeriod(THREE_MONTHS_IN_SECONDS)
                                .maxSupply(MAX_SUPPLY)
                                .initialSupply(500)
                                .decimals(decimals)
                                .adminKey(ADMIN_KEY)
                                .freezeKey(FREEZE_KEY)
                                .kycKey(KYC_KEY)
                                .supplyKey(SUPPLY_KEY)
                                .wipeKey(WIPE_KEY)
                                .feeScheduleKey(FEE_SCHEDULE_KEY)
                                .pauseKey(PAUSE_KEY)
                                .withCustom(fixedHbarFee(500L, HTS_COLLECTOR))
                                // Include a fractional fee with no minimum to collect
                                .withCustom(fractionalFee(
                                        NUMERATOR, DENOMINATOR * 2L, 0, OptionalLong.empty(), TOKEN_TREASURY))
                                .withCustom(fractionalFee(
                                        NUMERATOR,
                                        DENOMINATOR,
                                        MINIMUM_TO_COLLECT,
                                        OptionalLong.of(MAXIMUM_TO_COLLECT),
                                        TOKEN_TREASURY))
                                .via(CREATE_TXN),
                        tokenAssociate(ACCOUNT, FUNGIBLE_TOKEN_NAME))
                .when(withOpContext((spec, opLog) -> allRunFor(
                        spec,
                        newKeyNamed(CONTRACT_KEY).shape(TRESHOLD_KEY_SHAPE.signedWith(sigs(ON, TOKEN_INFO_CONTRACT))),
                        tokenUpdate(FUNGIBLE_TOKEN_NAME)
                                .adminKey(CONTRACT_KEY)
                                .signedByPayerAnd(ADMIN_KEY, CONTRACT_KEY),
                        cryptoUpdate(UPDATED_TREASURY).key(CONTRACT_KEY),
                        contractCall(
                                        TOKEN_INFO_CONTRACT,
                                        UPDATE_INFORMATION_FOR_FUNGIBLE_TOKEN_AND_GET_LATEST_INFORMATION,
                                        HapiParserUtil.asHeadlongAddress(
                                                asAddress(spec.registry().getTokenID(FUNGIBLE_TOKEN_NAME))),
                                        UPDATE_NAME,
                                        UPDATE_SYMBOL,
                                        HapiParserUtil.asHeadlongAddress(
                                                asAddress(spec.registry().getAccountID(UPDATED_TREASURY))),
                                        UPDATE_MEMO)
                                .alsoSigningWithFullPrefix(ADMIN_KEY, UPDATED_TREASURY)
                                .payingWith(ACCOUNT)
                                .via(UPDATE_ANG_GET_FUNGIBLE_TOKEN_INFO_TXN)
                                .gas(1_000_000L))))
                .then(exposeTargetLedgerIdTo(targetLedgerId::set), withOpContext((spec, opLog) -> {
                    final var getTokenInfoQuery = getTokenInfo(FUNGIBLE_TOKEN_NAME);
                    allRunFor(spec, getTokenInfoQuery);
                    final var expirySecond = getTokenInfoQuery
                            .getResponse()
                            .getTokenGetInfo()
                            .getTokenInfo()
                            .getExpiry()
                            .getSeconds();
                    allRunFor(
                            spec,
                            getTxnRecord(UPDATE_ANG_GET_FUNGIBLE_TOKEN_INFO_TXN)
                                    .andAllChildRecords()
                                    .logged(),
                            childRecordsCheck(
                                    UPDATE_ANG_GET_FUNGIBLE_TOKEN_INFO_TXN,
                                    SUCCESS,
                                    recordWith().status(SUCCESS),
                                    recordWith()
                                            .status(SUCCESS)
                                            .contractCallResult(resultWith()
                                                    .contractCallResult(htsPrecompileResult()
                                                            .forFunction(FunctionType.HAPI_GET_FUNGIBLE_TOKEN_INFO)
                                                            .withStatus(SUCCESS)
                                                            .withDecimals(decimals)
                                                            .withTokenInfo(getTokenInfoStructForFungibleToken(
                                                                    spec,
                                                                    UPDATE_NAME,
                                                                    UPDATE_SYMBOL,
                                                                    UPDATE_MEMO,
                                                                    spec.registry()
                                                                            .getAccountID(UPDATED_TREASURY),
                                                                    spec.registry()
                                                                            .getKey(CONTRACT_KEY),
                                                                    expirySecond,
                                                                    targetLedgerId.get()))))));
                }));
    }

    @HapiTest
    final HapiSpec happyPathUpdateNonFungibleTokenInfoAndGetLatestInfo() {
        final int maxSupply = 10;
        final ByteString meta = ByteString.copyFrom(META.getBytes(StandardCharsets.UTF_8));
        final AtomicReference<ByteString> targetLedgerId = new AtomicReference<>();
        return defaultHapiSpec("happyPathUpdateNonFungibleTokenInfoAndGetLatestInfo")
                .given(
                        cryptoCreate(TOKEN_TREASURY).balance(0L),
                        cryptoCreate(UPDATED_TREASURY)
                                .balance(0L)
                                .keyShape(ED25519_ON)
                                .maxAutomaticTokenAssociations(2),
                        cryptoCreate(AUTO_RENEW_ACCOUNT).balance(0L),
                        cryptoCreate(NFT_OWNER),
                        cryptoCreate(NFT_SPENDER),
                        cryptoCreate(HTS_COLLECTOR),
                        newKeyNamed(ADMIN_KEY),
                        newKeyNamed(FREEZE_KEY),
                        newKeyNamed(KYC_KEY),
                        newKeyNamed(SUPPLY_KEY),
                        newKeyNamed(WIPE_KEY),
                        newKeyNamed(FEE_SCHEDULE_KEY),
                        newKeyNamed(PAUSE_KEY),
                        uploadInitCode(TOKEN_INFO_CONTRACT),
                        contractCreate(TOKEN_INFO_CONTRACT).gas(1_000_000L),
                        tokenCreate(FEE_DENOM).treasury(HTS_COLLECTOR),
                        tokenCreate(NON_FUNGIBLE_TOKEN_NAME)
                                .tokenType(TokenType.NON_FUNGIBLE_UNIQUE)
                                .supplyType(TokenSupplyType.FINITE)
                                .entityMemo(MEMO)
                                .name(NON_FUNGIBLE_TOKEN_NAME)
                                .symbol(NON_FUNGIBLE_SYMBOL)
                                .treasury(TOKEN_TREASURY)
                                .autoRenewAccount(AUTO_RENEW_ACCOUNT)
                                .autoRenewPeriod(THREE_MONTHS_IN_SECONDS)
                                .maxSupply(maxSupply)
                                .initialSupply(0)
                                .adminKey(ADMIN_KEY)
                                .freezeKey(FREEZE_KEY)
                                .kycKey(KYC_KEY)
                                .supplyKey(SUPPLY_KEY)
                                .wipeKey(WIPE_KEY)
                                .feeScheduleKey(FEE_SCHEDULE_KEY)
                                .pauseKey(PAUSE_KEY)
                                .withCustom(royaltyFeeWithFallback(
                                        1, 2, fixedHtsFeeInheritingRoyaltyCollector(100, FEE_DENOM), HTS_COLLECTOR))
                                .via(CREATE_TXN),
                        mintToken(NON_FUNGIBLE_TOKEN_NAME, List.of(meta)),
                        tokenAssociate(NFT_OWNER, List.of(NON_FUNGIBLE_TOKEN_NAME)),
                        tokenAssociate(NFT_SPENDER, List.of(NON_FUNGIBLE_TOKEN_NAME)),
                        grantTokenKyc(NON_FUNGIBLE_TOKEN_NAME, NFT_OWNER),
                        cryptoTransfer(TokenMovement.movingUnique(NON_FUNGIBLE_TOKEN_NAME, 1L)
                                .between(TOKEN_TREASURY, NFT_OWNER)),
                        cryptoApproveAllowance()
                                .payingWith(DEFAULT_PAYER)
                                .addNftAllowance(NFT_OWNER, NON_FUNGIBLE_TOKEN_NAME, NFT_SPENDER, false, List.of(1L))
                                .via(APPROVE_TXN)
                                .logged()
                                .signedBy(DEFAULT_PAYER, NFT_OWNER)
                                .fee(ONE_HBAR))
                .when(withOpContext((spec, opLog) -> allRunFor(
                        spec,
                        newKeyNamed(CONTRACT_KEY).shape(TRESHOLD_KEY_SHAPE.signedWith(sigs(ON, TOKEN_INFO_CONTRACT))),
                        tokenUpdate(NON_FUNGIBLE_TOKEN_NAME)
                                .adminKey(CONTRACT_KEY)
                                .signedByPayerAnd(ADMIN_KEY, CONTRACT_KEY),
                        cryptoUpdate(UPDATED_TREASURY).key(CONTRACT_KEY),
                        contractCall(
                                        TOKEN_INFO_CONTRACT,
                                        UPDATE_INFORMATION_FOR_NON_FUNGIBLE_TOKEN_AND_GET_LATEST_INFORMATION,
                                        HapiParserUtil.asHeadlongAddress(
                                                asAddress(spec.registry().getTokenID(NON_FUNGIBLE_TOKEN_NAME))),
                                        1L,
                                        UPDATE_NAME,
                                        UPDATE_SYMBOL,
                                        HapiParserUtil.asHeadlongAddress(
                                                asAddress(spec.registry().getAccountID(UPDATED_TREASURY))),
                                        UPDATE_MEMO)
                                .alsoSigningWithFullPrefix(ADMIN_KEY, UPDATED_TREASURY)
                                .via(UPDATE_ANG_GET_NON_FUNGIBLE_TOKEN_INFO_TXN)
                                .gas(1_000_000L))))
                .then(exposeTargetLedgerIdTo(targetLedgerId::set), withOpContext((spec, opLog) -> {
                    final var getTokenInfoQuery = getTokenInfo(NON_FUNGIBLE_TOKEN_NAME);
                    allRunFor(spec, getTokenInfoQuery);
                    final var expirySecond = getTokenInfoQuery
                            .getResponse()
                            .getTokenGetInfo()
                            .getTokenInfo()
                            .getExpiry()
                            .getSeconds();

                    final var nftTokenInfo =
                            getTokenNftInfoForCheck(spec, getTokenInfoQuery, meta, targetLedgerId.get());
                    allRunFor(
                            spec,
                            getTxnRecord(UPDATE_ANG_GET_NON_FUNGIBLE_TOKEN_INFO_TXN)
                                    .andAllChildRecords()
                                    .logged(),
                            childRecordsCheck(
                                    UPDATE_ANG_GET_NON_FUNGIBLE_TOKEN_INFO_TXN,
                                    SUCCESS,
                                    recordWith().status(SUCCESS),
                                    recordWith()
                                            .status(SUCCESS)
                                            .contractCallResult(resultWith()
                                                    .contractCallResult(htsPrecompileResult()
                                                            .forFunction(FunctionType.HAPI_GET_NON_FUNGIBLE_TOKEN_INFO)
                                                            .withStatus(SUCCESS)
                                                            .withTokenInfo(getTokenInfoStructForNonFungibleToken(
                                                                    spec,
                                                                    UPDATE_NAME,
                                                                    UPDATE_SYMBOL,
                                                                    UPDATE_MEMO,
                                                                    spec.registry()
                                                                            .getAccountID(UPDATED_TREASURY),
                                                                    spec.registry()
                                                                            .getKey(CONTRACT_KEY),
                                                                    expirySecond,
                                                                    targetLedgerId.get()))
                                                            .withNftTokenInfo(nftTokenInfo)))));
                }));
    }

    @HapiTest
    final HapiSpec happyPathUpdateTokenKeysAndReadLatestInformation() {
        final String TOKEN_INFO_AS_KEY = "TOKEN_INFO_CONTRACT_KEY";
        return defaultHapiSpec("happyPathUpdateTokenKeysAndReadLatestInformation")
                .given(
                        cryptoCreate(TOKEN_TREASURY).balance(0L),
                        cryptoCreate(AUTO_RENEW_ACCOUNT).balance(0L),
                        cryptoCreate(HTS_COLLECTOR),
                        cryptoCreate(ACCOUNT),
                        uploadInitCode(TOKEN_INFO_CONTRACT),
                        contractCreate(TOKEN_INFO_CONTRACT).gas(1_000_000L),
                        newKeyNamed(MULTI_KEY),
                        newKeyNamed(TOKEN_INFO_AS_KEY).shape(CONTRACT.signedWith(TOKEN_INFO_CONTRACT)),
                        tokenCreate(FUNGIBLE_TOKEN_NAME)
                                .tokenType(FUNGIBLE_COMMON)
                                .treasury(TOKEN_TREASURY)
                                .adminKey(MULTI_KEY)
                                .supplyKey(MULTI_KEY)
                                .feeScheduleKey(MULTI_KEY)
                                .pauseKey(MULTI_KEY)
                                .wipeKey(MULTI_KEY)
                                .freezeKey(MULTI_KEY)
                                .kycKey(MULTI_KEY)
                                .initialSupply(1_000),
                        tokenAssociate(ACCOUNT, FUNGIBLE_TOKEN_NAME))
                .when(withOpContext((spec, opLog) -> allRunFor(
                        spec,
                        newKeyNamed(CONTRACT_KEY).shape(TRESHOLD_KEY_SHAPE.signedWith(sigs(ON, TOKEN_INFO_CONTRACT))),
                        tokenUpdate(FUNGIBLE_TOKEN_NAME)
                                .adminKey(CONTRACT_KEY)
                                .signedByPayerAnd(MULTI_KEY, CONTRACT_KEY),
                        contractCall(
                                        TOKEN_INFO_CONTRACT,
                                        UPDATE_AND_GET_TOKEN_KEYS_INFO_TXN,
                                        HapiParserUtil.asHeadlongAddress(
                                                asAddress(spec.registry().getTokenID(FUNGIBLE_TOKEN_NAME))),
                                        HapiParserUtil.asHeadlongAddress(
                                                asAddress(spec.registry().getContractId(TOKEN_INFO_CONTRACT))))
                                .via(UPDATE_AND_GET_TOKEN_KEYS_INFO_TXN)
                                .alsoSigningWithFullPrefix(MULTI_KEY))))
                .then(withOpContext((spec, opLog) -> allRunFor(
                        spec,
                        getTxnRecord(UPDATE_AND_GET_TOKEN_KEYS_INFO_TXN)
                                .andAllChildRecords()
                                .logged(),
                        childRecordsCheck(
                                UPDATE_AND_GET_TOKEN_KEYS_INFO_TXN,
                                SUCCESS,
                                recordWith().status(SUCCESS),
                                recordWith()
                                        .status(SUCCESS)
                                        .contractCallResult(resultWith()
                                                .contractCallResult(htsPrecompileResult()
                                                        .forFunction(FunctionType.HAPI_GET_TOKEN_KEY)
                                                        .withStatus(SUCCESS)
                                                        .withTokenKeyValue(
                                                                //
                                                                //  spec.registry().getKey(TOKEN_INFO_AS_KEY)
                                                                Key.newBuilder()
                                                                        .setContractID(
                                                                                spec.registry()
                                                                                        .getContractId(
                                                                                                TOKEN_INFO_CONTRACT))
                                                                        .build()))),
                                recordWith()
                                        .status(SUCCESS)
                                        .contractCallResult(resultWith()
                                                .contractCallResult(htsPrecompileResult()
                                                        .forFunction(FunctionType.HAPI_GET_TOKEN_KEY)
                                                        .withStatus(SUCCESS)
                                                        .withTokenKeyValue(Key.newBuilder()
                                                                .setContractID(spec.registry()
                                                                        .getContractId(TOKEN_INFO_CONTRACT))
                                                                .build()))),
                                recordWith()
                                        .status(SUCCESS)
                                        .contractCallResult(resultWith()
                                                .contractCallResult(htsPrecompileResult()
                                                        .forFunction(FunctionType.HAPI_GET_TOKEN_KEY)
                                                        .withStatus(SUCCESS)
                                                        .withTokenKeyValue(
                                                                spec.registry().getKey(TOKEN_INFO_AS_KEY)))),
                                recordWith()
                                        .status(SUCCESS)
                                        .contractCallResult(resultWith()
                                                .contractCallResult(htsPrecompileResult()
                                                        .forFunction(FunctionType.HAPI_GET_TOKEN_KEY)
                                                        .withStatus(SUCCESS)
                                                        .withTokenKeyValue(
                                                                spec.registry().getKey(TOKEN_INFO_AS_KEY)))),
                                recordWith()
                                        .status(SUCCESS)
                                        .contractCallResult(resultWith()
                                                .contractCallResult(htsPrecompileResult()
                                                        .forFunction(FunctionType.HAPI_GET_TOKEN_KEY)
                                                        .withStatus(SUCCESS)
                                                        .withTokenKeyValue(
                                                                spec.registry().getKey(TOKEN_INFO_AS_KEY)))),
                                recordWith()
                                        .status(SUCCESS)
                                        .contractCallResult(resultWith()
                                                .contractCallResult(htsPrecompileResult()
                                                        .forFunction(FunctionType.HAPI_GET_TOKEN_KEY)
                                                        .withStatus(SUCCESS)
                                                        .withTokenKeyValue(
                                                                spec.registry().getKey(TOKEN_INFO_AS_KEY)))),
                                recordWith()
                                        .status(SUCCESS)
                                        .contractCallResult(resultWith()
                                                .contractCallResult(htsPrecompileResult()
                                                        .forFunction(FunctionType.HAPI_GET_TOKEN_KEY)
                                                        .withStatus(SUCCESS)
                                                        .withTokenKeyValue(
                                                                spec.registry().getKey(TOKEN_INFO_AS_KEY))))))));
    }

    private TokenNftInfo getTokenNftInfoForCheck(
            final HapiSpec spec, final HapiGetTokenInfo getTokenInfoQuery, final ByteString meta, ByteString ledgerId) {
        final var tokenId =
                getTokenInfoQuery.getResponse().getTokenGetInfo().getTokenInfo().getTokenId();

        final var getNftTokenInfoQuery = getTokenNftInfo(NON_FUNGIBLE_TOKEN_NAME, 1L);
        allRunFor(spec, getNftTokenInfoQuery);
        final var creationTime =
                getNftTokenInfoQuery.getResponse().getTokenGetNftInfo().getNft().getCreationTime();

        final var ownerId = spec.registry().getAccountID(NFT_OWNER);
        final var spenderId = spec.registry().getAccountID(NFT_SPENDER);

        return TokenNftInfo.newBuilder()
                .setLedgerId(ledgerId)
                .setNftID(NftID.newBuilder()
                        .setTokenID(tokenId)
                        .setSerialNumber(1L)
                        .build())
                .setAccountID(ownerId)
                .setCreationTime(creationTime)
                .setMetadata(meta)
                .setSpenderId(spenderId)
                .build();
    }

    private TokenNftInfo getEmptyNft() {
        return TokenNftInfo.newBuilder()
                .setLedgerId(ByteString.empty())
                .setNftID(NftID.getDefaultInstance())
                .setAccountID(AccountID.getDefaultInstance())
                .setCreationTime(Timestamp.newBuilder().build())
                .setMetadata(ByteString.empty())
                .setSpenderId(AccountID.getDefaultInstance())
                .build();
    }

    private TokenInfo getTokenInfoStructForFungibleToken(
            final HapiSpec spec,
            final String tokenName,
            final String symbol,
            final String memo,
            final AccountID treasury,
            final Key adminKey,
            final long expirySecond,
            ByteString ledgerId) {
        final var autoRenewAccount = spec.registry().getAccountID(AUTO_RENEW_ACCOUNT);

        final ArrayList<CustomFee> customFees = getExpectedCustomFees(spec);

        return TokenInfo.newBuilder()
                .setLedgerId(ledgerId)
                .setSupplyTypeValue(TokenSupplyType.FINITE_VALUE)
                .setExpiry(Timestamp.newBuilder().setSeconds(expirySecond))
                .setAutoRenewAccount(autoRenewAccount)
                .setAutoRenewPeriod(Duration.newBuilder()
                        .setSeconds(THREE_MONTHS_IN_SECONDS)
                        .build())
                .setSymbol(symbol)
                .setName(tokenName)
                .setMemo(memo)
                .setTreasury(treasury)
                .setTotalSupply(500L)
                .setMaxSupply(MAX_SUPPLY)
                .addAllCustomFees(customFees)
                .setAdminKey(adminKey)
                .setKycKey(getTokenKeyFromSpec(spec, TokenKeyType.KYC_KEY))
                .setFreezeKey(getTokenKeyFromSpec(spec, TokenKeyType.FREEZE_KEY))
                .setWipeKey(getTokenKeyFromSpec(spec, TokenKeyType.WIPE_KEY))
                .setSupplyKey(getTokenKeyFromSpec(spec, TokenKeyType.SUPPLY_KEY))
                .setFeeScheduleKey(getTokenKeyFromSpec(spec, TokenKeyType.FEE_SCHEDULE_KEY))
                .setPauseKey(getTokenKeyFromSpec(spec, TokenKeyType.PAUSE_KEY))
                .build();
    }

    private TokenInfo getTokenInfoStructForEmptyFungibleToken(
            final String tokenName,
            final String symbol,
            final String memo,
            final AccountID treasury,
            final long expirySecond,
            ByteString ledgerId) {

        final ArrayList<CustomFee> customFees = new ArrayList<>();

        return TokenInfo.newBuilder()
                .setLedgerId(ledgerId)
                .setSupplyTypeValue(0)
                .setExpiry(Timestamp.newBuilder().setSeconds(expirySecond))
                .setAutoRenewAccount(AccountID.getDefaultInstance())
                .setAutoRenewPeriod(Duration.newBuilder().setSeconds(0).build())
                .setSymbol(symbol)
                .setName(tokenName)
                .setMemo(memo)
                .setTreasury(treasury)
                .setTotalSupply(0)
                .setMaxSupply(0)
                .addAllCustomFees(customFees)
                .setAdminKey(Key.newBuilder().build())
                .setKycKey(Key.newBuilder().build())
                .setFreezeKey(Key.newBuilder().build())
                .setWipeKey(Key.newBuilder().build())
                .setSupplyKey(Key.newBuilder().build())
                .setFeeScheduleKey(Key.newBuilder().build())
                .setPauseKey(Key.newBuilder().build())
                .build();
    }

    @NonNull
    private ArrayList<CustomFee> getExpectedCustomFees(final HapiSpec spec) {
        final var fixedFee = FixedFee.newBuilder().setAmount(500L).build();
        final var customFixedFee = CustomFee.newBuilder()
                .setFixedFee(fixedFee)
                .setFeeCollectorAccountId(spec.registry().getAccountID(HTS_COLLECTOR))
                .build();

        final var firstFraction = Fraction.newBuilder()
                .setNumerator(NUMERATOR)
                .setDenominator(DENOMINATOR * 2L)
                .build();
        final var firstFractionalFee =
                FractionalFee.newBuilder().setFractionalAmount(firstFraction).build();
        final var firstCustomFractionalFee = CustomFee.newBuilder()
                .setFractionalFee(firstFractionalFee)
                .setFeeCollectorAccountId(spec.registry().getAccountID(TOKEN_TREASURY))
                .build();

        final var fraction = Fraction.newBuilder()
                .setNumerator(NUMERATOR)
                .setDenominator(DENOMINATOR)
                .build();
        final var fractionalFee = FractionalFee.newBuilder()
                .setFractionalAmount(fraction)
                .setMinimumAmount(MINIMUM_TO_COLLECT)
                .setMaximumAmount(MAXIMUM_TO_COLLECT)
                .build();
        final var customFractionalFee = CustomFee.newBuilder()
                .setFractionalFee(fractionalFee)
                .setFeeCollectorAccountId(spec.registry().getAccountID(TOKEN_TREASURY))
                .build();

        final var customFees = new ArrayList<CustomFee>();
        customFees.add(customFixedFee);
        customFees.add(firstCustomFractionalFee);
        customFees.add(customFractionalFee);
        return customFees;
    }

    private TokenInfo getTokenInfoStructForNonFungibleToken(
            final HapiSpec spec,
            final String tokenName,
            final String symbol,
            final String memo,
            final AccountID treasury,
            final Key adminKey,
            final long expirySecond,
            final ByteString ledgerId) {
        final var autoRenewAccount = spec.registry().getAccountID(AUTO_RENEW_ACCOUNT);

        return TokenInfo.newBuilder()
                .setLedgerId(ledgerId)
                .setSupplyTypeValue(TokenSupplyType.FINITE_VALUE)
                .setExpiry(Timestamp.newBuilder().setSeconds(expirySecond))
                .setAutoRenewAccount(autoRenewAccount)
                .setAutoRenewPeriod(Duration.newBuilder()
                        .setSeconds(THREE_MONTHS_IN_SECONDS)
                        .build())
                .setSymbol(symbol)
                .setName(tokenName)
                .setMemo(memo)
                .setTreasury(treasury)
                .setTotalSupply(1L)
                .setMaxSupply(10L)
                .addAllCustomFees(getCustomFeeForNFT(spec))
                .setAdminKey(adminKey)
                .setKycKey(getTokenKeyFromSpec(spec, TokenKeyType.KYC_KEY))
                .setFreezeKey(getTokenKeyFromSpec(spec, TokenKeyType.FREEZE_KEY))
                .setWipeKey(getTokenKeyFromSpec(spec, TokenKeyType.WIPE_KEY))
                .setSupplyKey(getTokenKeyFromSpec(spec, TokenKeyType.SUPPLY_KEY))
                .setFeeScheduleKey(getTokenKeyFromSpec(spec, TokenKeyType.FEE_SCHEDULE_KEY))
                .setPauseKey(getTokenKeyFromSpec(spec, TokenKeyType.PAUSE_KEY))
                .build();
    }

    @NonNull
    private ArrayList<CustomFee> getCustomFeeForNFT(final HapiSpec spec) {
        final var fraction = Fraction.newBuilder()
                .setNumerator(NUMERATOR)
                .setDenominator(DENOMINATOR)
                .build();
        final var fallbackFee = FixedFee.newBuilder()
                .setAmount(100L)
                .setDenominatingTokenId(spec.registry().getTokenID(FEE_DENOM))
                .build();
        final var royaltyFee = RoyaltyFee.newBuilder()
                .setExchangeValueFraction(fraction)
                .setFallbackFee(fallbackFee)
                .build();

        final var customRoyaltyFee = CustomFee.newBuilder()
                .setRoyaltyFee(royaltyFee)
                .setFeeCollectorAccountId(spec.registry().getAccountID(HTS_COLLECTOR))
                .build();

        final var customFees = new ArrayList<CustomFee>();
        customFees.add(customRoyaltyFee);

        return customFees;
    }

    private Key getTokenKeyFromSpec(final HapiSpec spec, final TokenKeyType type) {
        final var key = spec.registry().getKey(type.name());

        final var keyBuilder = Key.newBuilder();

        if (key.getContractID().getContractNum() > 0) {
            keyBuilder.setContractID(key.getContractID());
        }
        if (key.getEd25519().toByteArray().length > 0) {
            keyBuilder.setEd25519(key.getEd25519());
        }
        if (key.getECDSASecp256K1().toByteArray().length > 0) {
            keyBuilder.setECDSASecp256K1(key.getECDSASecp256K1());
        }
        if (key.getDelegatableContractId().getContractNum() > 0) {
            keyBuilder.setDelegatableContractId(key.getDelegatableContractId());
        }

        return keyBuilder.build();
    }

    private ByteString fromString(final String value) {
        return ByteString.copyFrom(Bytes.fromHexString(value).toArray());
    }
}<|MERGE_RESOLUTION|>--- conflicted
+++ resolved
@@ -160,47 +160,6 @@
     private static final int MAX_SUPPLY = 1000;
     public static final String GET_CUSTOM_FEES_FOR_TOKEN = "getCustomFeesForToken";
 
-<<<<<<< HEAD
-    public static void main(final String... args) {
-        new TokenInfoHTSSuite().runSuiteAsync();
-    }
-
-    @Override
-    public boolean canRunConcurrent() {
-        return true;
-    }
-
-    @Override
-    public List<HapiSpec> getSpecsInSuite() {
-        return allOf(positiveSpecs(), negativeSpecs());
-    }
-
-    List<HapiSpec> positiveSpecs() {
-        return List.of(
-                happyPathGetTokenInfo(),
-                happyPathGetFungibleTokenInfo(),
-                happyPathGetNonFungibleTokenInfo(),
-                happyPathGetTokenCustomFees(),
-                happyPathGetNonFungibleTokenCustomFees(),
-                happyPathUpdateTokenInfoAndGetLatestInfo(),
-                happyPathUpdateFungibleTokenInfoAndGetLatestInfo(),
-                happyPathUpdateNonFungibleTokenInfoAndGetLatestInfo(),
-                happyPathUpdateTokenKeysAndReadLatestInformation());
-    }
-
-    List<HapiSpec> negativeSpecs() {
-        return List.of(
-                getInfoOnDeletedFungibleTokenWorks(),
-                getInfoOnInvalidFungibleTokenFails(),
-                getInfoOnInvalidNonFungibleTokenFails(),
-                getInfoForFungibleTokenByNFTTokenAddressWorks(),
-                getInfoForNFTByFungibleTokenAddressFails(),
-                getInfoForTokenByAccountAddressFails(),
-                getTokenCustomFeesNegativeCases());
-    }
-
-=======
->>>>>>> 3f322bda
     @HapiTest
     final Stream<DynamicTest> happyPathGetTokenInfo() {
         final AtomicReference<ByteString> targetLedgerId = new AtomicReference<>();
