--- conflicted
+++ resolved
@@ -138,11 +138,7 @@
             @NonNull final HederaFunctionality functionality,
             @NonNull final AccountID nodeAccountId,
             final boolean asNodeOperator) {
-<<<<<<< HEAD
         return requireNonNull(embeddedHedera).send(query, nodeAccountId, asNodeOperator);
-=======
-        return requireNonNull(embeddedHedera).send(query, nodeAccountId);
->>>>>>> 828edeb1
     }
 
     @Override
