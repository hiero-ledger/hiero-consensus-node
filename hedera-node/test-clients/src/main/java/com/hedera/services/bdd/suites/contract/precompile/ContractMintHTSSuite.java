/*
 * Copyright (C) 2021-2024 Hedera Hashgraph, LLC
 *
 * Licensed under the Apache License, Version 2.0 (the "License");
 * you may not use this file except in compliance with the License.
 * You may obtain a copy of the License at
 *
 *      http://www.apache.org/licenses/LICENSE-2.0
 *
 * Unless required by applicable law or agreed to in writing, software
 * distributed under the License is distributed on an "AS IS" BASIS,
 * WITHOUT WARRANTIES OR CONDITIONS OF ANY KIND, either express or implied.
 * See the License for the specific language governing permissions and
 * limitations under the License.
 */

package com.hedera.services.bdd.suites.contract.precompile;

import static com.hedera.node.app.service.evm.utils.EthSigsUtils.recoverAddressFromPubKey;
import static com.hedera.services.bdd.junit.TestTags.SMART_CONTRACT;
import static com.hedera.services.bdd.spec.HapiPropertySource.idAsHeadlongAddress;
import static com.hedera.services.bdd.spec.HapiSpec.defaultHapiSpec;
import static com.hedera.services.bdd.spec.assertions.AccountInfoAsserts.accountWith;
import static com.hedera.services.bdd.spec.assertions.ContractFnResultAsserts.resultWith;
import static com.hedera.services.bdd.spec.assertions.TransactionRecordAsserts.recordWith;
import static com.hedera.services.bdd.spec.keys.KeyShape.CONTRACT;
import static com.hedera.services.bdd.spec.keys.KeyShape.DELEGATE_CONTRACT;
import static com.hedera.services.bdd.spec.keys.KeyShape.sigs;
import static com.hedera.services.bdd.spec.keys.SigControl.ON;
import static com.hedera.services.bdd.spec.queries.QueryVerbs.getAccountBalance;
import static com.hedera.services.bdd.spec.queries.QueryVerbs.getAliasedAccountInfo;
import static com.hedera.services.bdd.spec.queries.QueryVerbs.getReceipt;
import static com.hedera.services.bdd.spec.queries.QueryVerbs.getTokenInfo;
import static com.hedera.services.bdd.spec.queries.QueryVerbs.getTxnRecord;
import static com.hedera.services.bdd.spec.transactions.TxnVerbs.contractCall;
import static com.hedera.services.bdd.spec.transactions.TxnVerbs.contractCreate;
import static com.hedera.services.bdd.spec.transactions.TxnVerbs.cryptoCreate;
import static com.hedera.services.bdd.spec.transactions.TxnVerbs.cryptoTransfer;
import static com.hedera.services.bdd.spec.transactions.TxnVerbs.cryptoUpdate;
import static com.hedera.services.bdd.spec.transactions.TxnVerbs.mintToken;
import static com.hedera.services.bdd.spec.transactions.TxnVerbs.tokenAssociate;
import static com.hedera.services.bdd.spec.transactions.TxnVerbs.tokenCreate;
import static com.hedera.services.bdd.spec.transactions.TxnVerbs.tokenUpdate;
import static com.hedera.services.bdd.spec.transactions.TxnVerbs.uploadInitCode;
import static com.hedera.services.bdd.spec.transactions.contract.HapiParserUtil.asHeadlongAddress;
import static com.hedera.services.bdd.spec.transactions.token.TokenMovement.moving;
import static com.hedera.services.bdd.spec.transactions.token.TokenMovement.movingHbar;
import static com.hedera.services.bdd.spec.utilops.CustomSpecAssert.allRunFor;
import static com.hedera.services.bdd.spec.utilops.UtilVerbs.childRecordsCheck;
import static com.hedera.services.bdd.spec.utilops.UtilVerbs.emptyChildRecordsCheck;
import static com.hedera.services.bdd.spec.utilops.UtilVerbs.newKeyNamed;
import static com.hedera.services.bdd.spec.utilops.UtilVerbs.overriding;
import static com.hedera.services.bdd.spec.utilops.UtilVerbs.withOpContext;
import static com.hedera.services.bdd.spec.utilops.records.SnapshotMatchMode.ACCEPTED_MONO_GAS_CALCULATION_DIFFERENCE;
import static com.hedera.services.bdd.spec.utilops.records.SnapshotMatchMode.NONDETERMINISTIC_CONSTRUCTOR_PARAMETERS;
import static com.hedera.services.bdd.spec.utilops.records.SnapshotMatchMode.NONDETERMINISTIC_FUNCTION_PARAMETERS;
import static com.hedera.services.bdd.spec.utilops.records.SnapshotMatchMode.NONDETERMINISTIC_TRANSACTION_FEES;
import static com.hedera.services.bdd.suites.HapiSuite.GENESIS;
import static com.hedera.services.bdd.suites.HapiSuite.ONE_HUNDRED_HBARS;
import static com.hedera.services.bdd.suites.HapiSuite.ONE_MILLION_HBARS;
import static com.hedera.services.bdd.suites.contract.Utils.asAddress;
import static com.hedera.services.bdd.suites.contract.Utils.assertTxnRecordHasNoTraceabilityEnrichedContractFnResult;
import static com.hedera.services.bdd.suites.contract.Utils.expectedPrecompileGasFor;
import static com.hedera.services.bdd.suites.contract.Utils.getNestedContractAddress;
import static com.hedera.services.bdd.suites.contract.precompile.V1SecurityModelOverrides.CONTRACTS_MAX_NUM_WITH_HAPI_SIGS_ACCESS;
import static com.hedera.services.bdd.suites.contract.precompile.V1SecurityModelOverrides.CONTRACTS_V2_SECURITY_MODEL_BLOCK_CUTOFF;
import static com.hedera.services.bdd.suites.utils.MiscEETUtils.genRandomBytes;
import static com.hedera.services.bdd.suites.utils.contracts.FunctionParameters.functionParameters;
import static com.hedera.services.bdd.suites.utils.contracts.precompile.HTSPrecompileResult.htsPrecompileResult;
import static com.hederahashgraph.api.proto.java.HederaFunctionality.TokenMint;
import static com.hederahashgraph.api.proto.java.ResponseCodeEnum.CONTRACT_REVERT_EXECUTED;
import static com.hederahashgraph.api.proto.java.ResponseCodeEnum.INVALID_FULL_PREFIX_SIGNATURE_FOR_PRECOMPILE;
import static com.hederahashgraph.api.proto.java.ResponseCodeEnum.INVALID_TOKEN_ID;
import static com.hederahashgraph.api.proto.java.ResponseCodeEnum.INVALID_TRANSACTION_BODY;
import static com.hederahashgraph.api.proto.java.ResponseCodeEnum.REVERTED_SUCCESS;
import static com.hederahashgraph.api.proto.java.ResponseCodeEnum.SUCCESS;
import static com.hederahashgraph.api.proto.java.SubType.TOKEN_NON_FUNGIBLE_UNIQUE;
import static com.hederahashgraph.api.proto.java.TokenType.FUNGIBLE_COMMON;
import static com.hederahashgraph.api.proto.java.TokenType.NON_FUNGIBLE_UNIQUE;

import com.google.protobuf.ByteString;
import com.hedera.node.app.hapi.utils.contracts.ParsingConstants.FunctionType;
import com.hedera.services.bdd.junit.HapiTest;
import com.hedera.services.bdd.spec.assertions.NonFungibleTransfers;
import com.hedera.services.bdd.spec.keys.KeyShape;
import com.hedera.services.bdd.spec.transactions.contract.HapiParserUtil;
import com.hedera.services.bdd.suites.utils.contracts.FunctionParameters;
import com.hederahashgraph.api.proto.java.AccountID;
import com.hederahashgraph.api.proto.java.TokenSupplyType;
import com.hederahashgraph.api.proto.java.TokenType;
import java.util.List;
import java.util.stream.Stream;
import org.junit.jupiter.api.DynamicTest;
import org.junit.jupiter.api.Tag;

@Tag(SMART_CONTRACT)
public class ContractMintHTSSuite {
    private static final long GAS_TO_OFFER = 4_000_000L;
    private static final long TOTAL_SUPPLY = 1_000;
    private static final String CONTRACT_KEY = "ContractKey";
    private static final String TOKEN_TREASURY = "treasury";
    private static final KeyShape DELEGATE_CONTRACT_KEY_SHAPE =
            KeyShape.threshOf(1, KeyShape.SIMPLE, DELEGATE_CONTRACT);
    private static final String DELEGATE_KEY = "DelegateKey";
    private static final String MULTI_KEY = "purpose";

    public static final String MINT_CONTRACT = "MintContract";
    public static final String NEGATIVE_MINT_CONTRACT = "NegativeMintContract";
    public static final String MINT_NFT_CONTRACT = "MintNFTContract";
    private static final String NESTED_MINT_CONTRACT = "NestedMint";
    private static final String ACCOUNT = "anybody";
    private static final String DELEGATE_CONTRACT_KEY_NAME = "contractKey";
    private static final String FUNGIBLE_TOKEN = "fungibleToken";
    private static final String NON_FUNGIBLE_TOKEN = "nonFungibleToken";
    private static final String TEST_METADATA_1 = "Test metadata 1";
    private static final String TEST_METADATA_2 = "Test metadata 2";
    private static final String RECIPIENT = "recipient";
<<<<<<< HEAD
=======
    public static final String MINT_FUNGIBLE_TOKEN_WITH_EVENT = "mintFungibleTokenWithEvent";

    public static void main(final String... args) {
        new ContractMintHTSSuite().runSuiteAsync();
    }

    @Override
    public boolean canRunConcurrent() {
        return true;
    }

    @Override
    public List<HapiSpec> getSpecsInSuite() {
        return allOf(positiveSpecs(), negativeSpecs());
    }

    List<HapiSpec> negativeSpecs() {
        return List.of(
                rollbackOnFailedMintAfterFungibleTransfer(),
                mintTokensWithExtremeValues(),
                mintTokensWithInvalidValues());
    }

    List<HapiSpec> positiveSpecs() {
        return List.of(
                transferNftAfterNestedMint(),
                createFungibleTokenSupplyKeyFromHollowAccountAlias(),
                createNFTTokenSupplyKeyFromHollowAccountAlias());
    }
>>>>>>> 4761f799

    @HapiTest
    final Stream<DynamicTest> mintTokensWithExtremeValues() {
        var mintExtremeValue = "mintExtremeValue";
        var mintInvalidAddressType = "mintInvalidAddressType";

        var invalidTokenNFTTest = "invalidTokenNFTTest";
        var invalidTokenTest = "invalidTokenTest";
        return defaultHapiSpec("MintFungibleTokenWithInvalidAndExtremeValues")
                .given(
                        newKeyNamed(MULTI_KEY),
                        cryptoCreate(ACCOUNT).balance(ONE_HUNDRED_HBARS),
                        cryptoCreate(RECIPIENT).maxAutomaticTokenAssociations(1),
                        cryptoCreate(TOKEN_TREASURY),
                        tokenCreate(NON_FUNGIBLE_TOKEN)
                                .tokenType(TokenType.NON_FUNGIBLE_UNIQUE)
                                .supplyType(TokenSupplyType.INFINITE)
                                .initialSupply(0)
                                .treasury(TOKEN_TREASURY)
                                .adminKey(MULTI_KEY)
                                .supplyKey(MULTI_KEY),
                        tokenCreate(FUNGIBLE_TOKEN)
                                .tokenType(TokenType.FUNGIBLE_COMMON)
                                .supplyType(TokenSupplyType.INFINITE)
                                .initialSupply(1000)
                                .treasury(TOKEN_TREASURY)
                                .adminKey(MULTI_KEY)
                                .supplyKey(MULTI_KEY),
                        uploadInitCode(NEGATIVE_MINT_CONTRACT),
                        contractCreate(NEGATIVE_MINT_CONTRACT).gas(GAS_TO_OFFER))
                .when(withOpContext((spec, opLog) -> allRunFor(
                        spec,
                        // Fungible Mint calls with extreme values
                        contractCall(
                                        NEGATIVE_MINT_CONTRACT,
                                        mintExtremeValue,
                                        new byte[][] {},
                                        false,
                                        HapiParserUtil.asHeadlongAddress(
                                                asAddress(spec.registry().getTokenID(FUNGIBLE_TOKEN))))
                                .payingWith(GENESIS)
                                .via("mintExtremeValue")
                                .alsoSigningWithFullPrefix(MULTI_KEY)
                                .gas(GAS_TO_OFFER)
                                .hasKnownStatus(CONTRACT_REVERT_EXECUTED),
                        emptyChildRecordsCheck("mintExtremeValue", CONTRACT_REVERT_EXECUTED),
                        contractCall(
                                        NEGATIVE_MINT_CONTRACT,
                                        mintExtremeValue,
                                        new byte[][] {},
                                        true,
                                        HapiParserUtil.asHeadlongAddress(
                                                asAddress(spec.registry().getTokenID(FUNGIBLE_TOKEN))))
                                .payingWith(GENESIS)
                                .via("mintNegativeExtremeValue")
                                .alsoSigningWithFullPrefix(MULTI_KEY)
                                .gas(GAS_TO_OFFER)
                                .hasKnownStatus(CONTRACT_REVERT_EXECUTED),
                        emptyChildRecordsCheck("mintNegativeExtremeValue", CONTRACT_REVERT_EXECUTED),
                        contractCall(NEGATIVE_MINT_CONTRACT, mintInvalidAddressType, new byte[][] {}, 100L)
                                .payingWith(GENESIS)
                                .via(invalidTokenTest)
                                .alsoSigningWithFullPrefix(MULTI_KEY)
                                .gas(GAS_TO_OFFER),
                        // NFT Mint calls with extreme values
                        contractCall(
                                        NEGATIVE_MINT_CONTRACT,
                                        mintExtremeValue,
                                        new byte[][] {TEST_METADATA_1.getBytes()},
                                        false,
                                        HapiParserUtil.asHeadlongAddress(
                                                asAddress(spec.registry().getTokenID(NON_FUNGIBLE_TOKEN))))
                                .payingWith(GENESIS)
                                .via("mintExtremeValueNFT")
                                .alsoSigningWithFullPrefix(MULTI_KEY)
                                .gas(GAS_TO_OFFER)
                                .hasKnownStatus(CONTRACT_REVERT_EXECUTED),
                        emptyChildRecordsCheck("mintExtremeValueNFT", CONTRACT_REVERT_EXECUTED),
                        contractCall(
                                        NEGATIVE_MINT_CONTRACT,
                                        mintExtremeValue,
                                        new byte[][] {TEST_METADATA_1.getBytes()},
                                        true,
                                        HapiParserUtil.asHeadlongAddress(
                                                asAddress(spec.registry().getTokenID(NON_FUNGIBLE_TOKEN))))
                                .payingWith(GENESIS)
                                .via("mintNegativeExtremeValueNFT")
                                .alsoSigningWithFullPrefix(MULTI_KEY)
                                .gas(GAS_TO_OFFER)
                                .hasKnownStatus(CONTRACT_REVERT_EXECUTED),
                        emptyChildRecordsCheck("mintNegativeExtremeValueNFT", CONTRACT_REVERT_EXECUTED),
                        contractCall(
                                        NEGATIVE_MINT_CONTRACT,
                                        mintInvalidAddressType,
                                        new byte[][] {TEST_METADATA_1.getBytes()},
                                        0L)
                                .payingWith(GENESIS)
                                .via(invalidTokenNFTTest)
                                .alsoSigningWithFullPrefix(MULTI_KEY)
                                .gas(GAS_TO_OFFER),
                        getTxnRecord(invalidTokenTest).andAllChildRecords().logged(),
                        getTxnRecord(invalidTokenNFTTest).andAllChildRecords().logged())))
                .then(
                        getAccountBalance(TOKEN_TREASURY).hasTokenBalance(FUNGIBLE_TOKEN, 1_000),
                        getAccountBalance(TOKEN_TREASURY).hasTokenBalance(NON_FUNGIBLE_TOKEN, 0),
                        childRecordsCheck(
                                invalidTokenTest, SUCCESS, recordWith().status(INVALID_TOKEN_ID)),
                        childRecordsCheck(
                                invalidTokenNFTTest, SUCCESS, recordWith().status(INVALID_TOKEN_ID)));
    }

    @HapiTest
    final Stream<DynamicTest> mintTokensWithInvalidValues() {
        var mintToken = "mintToken";

        var fungibleMintWithMetadataTest = "fungibleMintWithMetadataTest";
        var mintWithZeroedAddressTest = "mintWithZeroedAddressTest";
        var mintWithZeroedAddressAndMetadataTest = "mintWithZeroedAddressAndMetadataTest";

        return defaultHapiSpec("MintFungibleTokenWithInvalidAndExtremeValues")
                .given(
                        newKeyNamed(MULTI_KEY),
                        cryptoCreate(ACCOUNT).balance(ONE_HUNDRED_HBARS),
                        cryptoCreate(RECIPIENT).maxAutomaticTokenAssociations(1),
                        cryptoCreate(TOKEN_TREASURY),
                        tokenCreate(FUNGIBLE_TOKEN)
                                .tokenType(TokenType.FUNGIBLE_COMMON)
                                .supplyType(TokenSupplyType.INFINITE)
                                .initialSupply(1000)
                                .treasury(TOKEN_TREASURY)
                                .adminKey(MULTI_KEY)
                                .supplyKey(MULTI_KEY),
                        tokenCreate(NON_FUNGIBLE_TOKEN)
                                .tokenType(TokenType.FUNGIBLE_COMMON)
                                .supplyType(TokenSupplyType.INFINITE)
                                .initialSupply(0)
                                .treasury(TOKEN_TREASURY)
                                .adminKey(MULTI_KEY)
                                .supplyKey(MULTI_KEY),
                        uploadInitCode(NEGATIVE_MINT_CONTRACT),
                        contractCreate(NEGATIVE_MINT_CONTRACT).gas(GAS_TO_OFFER))
                .when(withOpContext((spec, opLog) -> allRunFor(
                        spec,
                        newKeyNamed(CONTRACT_KEY).shape(CONTRACT.signedWith(NEGATIVE_MINT_CONTRACT)),
                        tokenUpdate(FUNGIBLE_TOKEN).supplyKey(CONTRACT_KEY).signedByPayerAnd(MULTI_KEY),
                        tokenUpdate(NON_FUNGIBLE_TOKEN).supplyKey(CONTRACT_KEY).signedByPayerAnd(MULTI_KEY),
                        contractCall(
                                        NEGATIVE_MINT_CONTRACT,
                                        mintToken,
                                        new byte[][] {genRandomBytes(100)},
                                        HapiParserUtil.asHeadlongAddress(
                                                asAddress(spec.registry().getTokenID(FUNGIBLE_TOKEN))),
                                        1L)
                                .payingWith(GENESIS)
                                .via(fungibleMintWithMetadataTest)
                                .alsoSigningWithFullPrefix(MULTI_KEY)
                                .gas(GAS_TO_OFFER)
                                .hasKnownStatus(CONTRACT_REVERT_EXECUTED),
                        contractCall(
                                        NEGATIVE_MINT_CONTRACT,
                                        mintToken,
                                        new byte[][] {},
                                        idAsHeadlongAddress(AccountID.newBuilder()
                                                .setAccountNum(0L)
                                                .build()),
                                        1L)
                                .payingWith(GENESIS)
                                .via(mintWithZeroedAddressTest)
                                .alsoSigningWithFullPrefix(MULTI_KEY)
                                .gas(GAS_TO_OFFER)
                                .hasKnownStatus(CONTRACT_REVERT_EXECUTED),
                        contractCall(
                                        NEGATIVE_MINT_CONTRACT,
                                        mintToken,
                                        new byte[][] {genRandomBytes(100)},
                                        idAsHeadlongAddress(AccountID.newBuilder()
                                                .setAccountNum(0L)
                                                .build()),
                                        0L)
                                .payingWith(GENESIS)
                                .via(mintWithZeroedAddressAndMetadataTest)
                                .alsoSigningWithFullPrefix(MULTI_KEY)
                                .gas(GAS_TO_OFFER)
                                .hasKnownStatus(CONTRACT_REVERT_EXECUTED),
                        getTxnRecord(fungibleMintWithMetadataTest)
                                .andAllChildRecords()
                                .logged(),
                        getTxnRecord(mintWithZeroedAddressTest)
                                .andAllChildRecords()
                                .logged(),
                        getTxnRecord(mintWithZeroedAddressAndMetadataTest)
                                .andAllChildRecords()
                                .logged())))
                .then(
                        getAccountBalance(TOKEN_TREASURY).hasTokenBalance(FUNGIBLE_TOKEN, 1_000),
                        getAccountBalance(TOKEN_TREASURY).hasTokenBalance(NON_FUNGIBLE_TOKEN, 0),
                        childRecordsCheck(
                                fungibleMintWithMetadataTest,
                                CONTRACT_REVERT_EXECUTED,
                                recordWith().status(INVALID_TRANSACTION_BODY)),
                        childRecordsCheck(
                                mintWithZeroedAddressTest,
                                CONTRACT_REVERT_EXECUTED,
                                recordWith().status(INVALID_TOKEN_ID)),
                        childRecordsCheck(
                                mintWithZeroedAddressAndMetadataTest,
                                CONTRACT_REVERT_EXECUTED,
                                recordWith().status(INVALID_TOKEN_ID)),
                        withOpContext((spec, opLog) -> {
                            final var baseTxnId = spec.registry().getTxnId(mintWithZeroedAddressAndMetadataTest);
                            final var childTxnId =
                                    baseTxnId.toBuilder().setNonce(1).build();
                            allRunFor(spec, getReceipt(childTxnId).hasPriorityStatus(INVALID_TOKEN_ID));
                            allRunFor(
                                    spec,
                                    getTxnRecord(childTxnId)
                                            .assertingNothingAboutHashes()
                                            .hasPriority(recordWith().status(INVALID_TOKEN_ID)));
                        }));
    }

    @HapiTest
    final Stream<DynamicTest> transferNftAfterNestedMint() {
        final var nestedTransferTxn = "nestedTransferTxn";
        final var v2SecuritySendNftAfterNestedMint = "v2SecuritySendNftAfterNestedMint";

        return defaultHapiSpec(
                        "TransferNftAfterNestedMint",
                        NONDETERMINISTIC_CONSTRUCTOR_PARAMETERS,
                        NONDETERMINISTIC_FUNCTION_PARAMETERS)
                .given(
                        overriding(CONTRACTS_MAX_NUM_WITH_HAPI_SIGS_ACCESS, CONTRACTS_V2_SECURITY_MODEL_BLOCK_CUTOFF),
                        newKeyNamed(MULTI_KEY),
                        cryptoCreate(ACCOUNT).balance(ONE_HUNDRED_HBARS),
                        cryptoCreate(RECIPIENT).maxAutomaticTokenAssociations(1),
                        cryptoCreate(TOKEN_TREASURY).balance(ONE_MILLION_HBARS),
                        tokenCreate(NON_FUNGIBLE_TOKEN)
                                .tokenType(TokenType.NON_FUNGIBLE_UNIQUE)
                                .supplyType(TokenSupplyType.INFINITE)
                                .initialSupply(0)
                                .treasury(TOKEN_TREASURY)
                                .adminKey(MULTI_KEY)
                                .supplyKey(MULTI_KEY),
                        uploadInitCode(NESTED_MINT_CONTRACT, MINT_NFT_CONTRACT),
                        contractCreate(MINT_NFT_CONTRACT).gas(GAS_TO_OFFER))
                .when(withOpContext((spec, opLog) -> allRunFor(
                        spec,
                        contractCreate(
                                        NESTED_MINT_CONTRACT,
                                        asHeadlongAddress(getNestedContractAddress(MINT_NFT_CONTRACT, spec)),
                                        HapiParserUtil.asHeadlongAddress(
                                                asAddress(spec.registry().getTokenID(NON_FUNGIBLE_TOKEN))))
                                .gas(GAS_TO_OFFER),
                        newKeyNamed(DELEGATE_CONTRACT_KEY_NAME)
                                .shape(DELEGATE_CONTRACT_KEY_SHAPE.signedWith(sigs(ON, NESTED_MINT_CONTRACT))),
                        cryptoUpdate(TOKEN_TREASURY).key(DELEGATE_CONTRACT_KEY_NAME),
                        tokenUpdate(NON_FUNGIBLE_TOKEN)
                                .supplyKey(DELEGATE_CONTRACT_KEY_NAME)
                                .signedByPayerAnd(MULTI_KEY),
                        contractCall(
                                        NESTED_MINT_CONTRACT,
                                        "sendNFTAfterMint",
                                        HapiParserUtil.asHeadlongAddress(
                                                asAddress(spec.registry().getAccountID(TOKEN_TREASURY))),
                                        HapiParserUtil.asHeadlongAddress(
                                                asAddress(spec.registry().getAccountID(RECIPIENT))),
                                        new byte[][] {TEST_METADATA_1.getBytes()},
                                        1L)
                                .payingWith(GENESIS)
                                .alsoSigningWithFullPrefix(MULTI_KEY)
                                .via(nestedTransferTxn)
                                .gas(GAS_TO_OFFER)
                                .hasKnownStatus(SUCCESS),
                        getTxnRecord(nestedTransferTxn).andAllChildRecords().logged(),
                        // Test Case: Account paying and signing a non fungible TOKEN MINT TRANSACTION,
                        // when the token is minted in the token treasury account
                        // SIGNER → call → CONTRACT A → delegatecall → CONTRACT B → call → PRECOMPILE
                        cryptoUpdate(ACCOUNT).key(DELEGATE_CONTRACT_KEY_NAME),
                        contractCall(
                                        NESTED_MINT_CONTRACT,
                                        "sendNFTAfterMint",
                                        HapiParserUtil.asHeadlongAddress(
                                                asAddress(spec.registry().getAccountID(TOKEN_TREASURY))),
                                        HapiParserUtil.asHeadlongAddress(
                                                asAddress(spec.registry().getAccountID(RECIPIENT))),
                                        new byte[][] {TEST_METADATA_2.getBytes()},
                                        2L)
                                .payingWith(TOKEN_TREASURY)
                                .signedBy(TOKEN_TREASURY)
                                .via(v2SecuritySendNftAfterNestedMint)
                                .gas(3 * GAS_TO_OFFER)
                                .hasKnownStatus(SUCCESS),
                        getTxnRecord(v2SecuritySendNftAfterNestedMint)
                                .andAllChildRecords()
                                .logged(),
                        // Token total supply should be now 2, both transferred to the RECIPIENT account
                        getAccountBalance(RECIPIENT).hasTokenBalance(NON_FUNGIBLE_TOKEN, 2L),
                        getTokenInfo(NON_FUNGIBLE_TOKEN).hasTotalSupply(2))))
                .then(
                        withOpContext((spec, opLog) -> {
                            if (!spec.isUsingEthCalls()) {
                                allRunFor(
                                        spec,
                                        assertTxnRecordHasNoTraceabilityEnrichedContractFnResult(nestedTransferTxn));
                            }
                        }),
                        withOpContext((spec, opLog) -> {
                            final var expectedGasUsage =
                                    expectedPrecompileGasFor(spec, TokenMint, TOKEN_NON_FUNGIBLE_UNIQUE);
                            allRunFor(
                                    spec,
                                    childRecordsCheck(
                                            nestedTransferTxn,
                                            SUCCESS,
                                            recordWith()
                                                    .status(SUCCESS)
                                                    .contractCallResult(resultWith()
                                                            .approxGasUsed(expectedGasUsage, 5)
                                                            .contractCallResult(htsPrecompileResult()
                                                                    .forFunction(FunctionType.HAPI_MINT)
                                                                    .withStatus(SUCCESS)
                                                                    .withTotalSupply(1L)
                                                                    .withSerialNumbers(1L))
                                                            .gas(3_836_587L)
                                                            .amount(0L)
                                                            .functionParameters(functionParameters()
                                                                    .forFunction(
                                                                            FunctionParameters.PrecompileFunction.MINT)
                                                                    .withTokenAddress(
                                                                            asAddress(
                                                                                    spec.registry()
                                                                                            .getTokenID(
                                                                                                    NON_FUNGIBLE_TOKEN)))
                                                                    .withAmount(0L)
                                                                    .withMetadata(List.of("Test metadata" + " 1"))
                                                                    .build())),
                                            recordWith()
                                                    .status(SUCCESS)
                                                    .contractCallResult(resultWith()
                                                            .contractCallResult(htsPrecompileResult()
                                                                    .withStatus(SUCCESS)))
                                                    .tokenTransfers(NonFungibleTransfers.changingNFTBalances()
                                                            .including(
                                                                    NON_FUNGIBLE_TOKEN,
                                                                    TOKEN_TREASURY,
                                                                    RECIPIENT,
                                                                    1))));
                        }));
    }

    @SuppressWarnings("java:S5669")
    @HapiTest
    final Stream<DynamicTest> rollbackOnFailedMintAfterFungibleTransfer() {
        final var failedMintTxn = "failedMintTxn";

        return defaultHapiSpec(
                        "RollbackOnFailedMintAfterFungibleTransfer",
                        ACCEPTED_MONO_GAS_CALCULATION_DIFFERENCE,
                        NONDETERMINISTIC_CONSTRUCTOR_PARAMETERS,
                        NONDETERMINISTIC_FUNCTION_PARAMETERS,
                        NONDETERMINISTIC_TRANSACTION_FEES)
                .given(
                        newKeyNamed(MULTI_KEY),
                        cryptoCreate(ACCOUNT).balance(5 * ONE_HUNDRED_HBARS),
                        cryptoCreate(RECIPIENT),
                        cryptoCreate(TOKEN_TREASURY),
                        tokenCreate(FUNGIBLE_TOKEN)
                                .tokenType(TokenType.FUNGIBLE_COMMON)
                                .initialSupply(TOTAL_SUPPLY)
                                .treasury(TOKEN_TREASURY)
                                .adminKey(MULTI_KEY)
                                .supplyKey(MULTI_KEY),
                        tokenAssociate(ACCOUNT, List.of(FUNGIBLE_TOKEN)),
                        tokenAssociate(RECIPIENT, List.of(FUNGIBLE_TOKEN)),
                        cryptoTransfer(moving(200, FUNGIBLE_TOKEN).between(TOKEN_TREASURY, ACCOUNT)),
                        uploadInitCode(MINT_CONTRACT))
                .when(withOpContext((spec, opLog) -> allRunFor(
                        spec,
                        contractCreate(
                                MINT_CONTRACT,
                                HapiParserUtil.asHeadlongAddress(
                                        asAddress(spec.registry().getTokenID(FUNGIBLE_TOKEN)))),
                        newKeyNamed(DELEGATE_KEY)
                                .shape(DELEGATE_CONTRACT_KEY_SHAPE.signedWith(sigs(ON, MINT_CONTRACT))),
                        cryptoUpdate(ACCOUNT).key(DELEGATE_KEY),
                        contractCall(
                                        MINT_CONTRACT,
                                        "revertMintAfterFailedMint",
                                        HapiParserUtil.asHeadlongAddress(
                                                asAddress(spec.registry().getAccountID(ACCOUNT))),
                                        HapiParserUtil.asHeadlongAddress(
                                                asAddress(spec.registry().getAccountID(RECIPIENT))),
                                        20L)
                                .payingWith(GENESIS)
                                .via(failedMintTxn)
                                .gas(GAS_TO_OFFER)
                                .hasKnownStatus(CONTRACT_REVERT_EXECUTED),
                        getTxnRecord(failedMintTxn).andAllChildRecords().logged())))
                .then(
                        getAccountBalance(ACCOUNT).hasTokenBalance(FUNGIBLE_TOKEN, 200),
                        getAccountBalance(RECIPIENT).hasTokenBalance(FUNGIBLE_TOKEN, 0),
                        childRecordsCheck(
                                failedMintTxn,
                                CONTRACT_REVERT_EXECUTED,
                                recordWith().status(REVERTED_SUCCESS),
                                recordWith()
                                        .contractCallResult(resultWith()
                                                .contractCallResult(htsPrecompileResult()
                                                        .forFunction(FunctionType.HAPI_MINT)
                                                        .withStatus(INVALID_FULL_PREFIX_SIGNATURE_FOR_PRECOMPILE)
                                                        .withTotalSupply(0L)
                                                        .withSerialNumbers()))));
    }
<<<<<<< HEAD
=======

    @HapiTest
    public HapiSpec createFungibleTokenSupplyKeyFromHollowAccountAlias() {
        return defaultHapiSpec("CreateFungibleTokenSupplyKeyFromHollowAccountAlias")
                .given(
                        // Create an ECDSA key
                        newKeyNamed(SECP_256K1_SOURCE_KEY).shape(SECP_256K1_SHAPE),
                        cryptoCreate(ACCOUNT).balance(ONE_MILLION_HBARS),
                        cryptoCreate(TOKEN_TREASURY).balance(ONE_MILLION_HBARS))
                .when(withOpContext((spec, opLog) -> {
                    final var ecdsaKey = spec.registry()
                            .getKey(SECP_256K1_SOURCE_KEY)
                            .getECDSASecp256K1()
                            .toByteArray();
                    final var evmAddress = ByteString.copyFrom(recoverAddressFromPubKey(ecdsaKey));
                    spec.registry()
                            .saveAccountAlias(
                                    SECP_256K1_SOURCE_KEY,
                                    AccountID.newBuilder().setAlias(evmAddress).build());

                    allRunFor(
                            spec,
                            // Transfer money to the alias --> creates HOLLOW ACCOUNT
                            cryptoTransfer(
                                    movingHbar(ONE_HUNDRED_HBARS).distributing(TOKEN_TREASURY, SECP_256K1_SOURCE_KEY)),
                            // Verify that the account is created and is hollow
                            getAliasedAccountInfo(SECP_256K1_SOURCE_KEY)
                                    .has(accountWith().hasEmptyKey()),
                            // Create a token with the ECDSA alias key as SUPPLY key
                            tokenCreate(FUNGIBLE_TOKEN)
                                    .tokenType(FUNGIBLE_COMMON)
                                    .supplyKey(SECP_256K1_SOURCE_KEY)
                                    .initialSupply(100L)
                                    .treasury(TOKEN_TREASURY));
                }))
                .then(withOpContext((spec, opLog) -> {
                    allRunFor(
                            spec,
                            mintToken(FUNGIBLE_TOKEN, 5)
                                    .signedBy(ACCOUNT, SECP_256K1_SOURCE_KEY)
                                    .payingWith(ACCOUNT),
                            getAccountBalance(TOKEN_TREASURY).hasTokenBalance(FUNGIBLE_TOKEN, 105L));
                }));
    }

    @HapiTest
    public HapiSpec createNFTTokenSupplyKeyFromHollowAccountAlias() {
        return defaultHapiSpec("CreateNFTTokenSupplyKeyFromHollowAccountAlias")
                .given(
                        // Create an ECDSA key
                        newKeyNamed(SECP_256K1_SOURCE_KEY).shape(SECP_256K1_SHAPE),
                        cryptoCreate(ACCOUNT).balance(ONE_MILLION_HBARS),
                        cryptoCreate(TOKEN_TREASURY).balance(ONE_MILLION_HBARS))
                .when(withOpContext((spec, opLog) -> {
                    final var ecdsaKey = spec.registry()
                            .getKey(SECP_256K1_SOURCE_KEY)
                            .getECDSASecp256K1()
                            .toByteArray();
                    final var evmAddress = ByteString.copyFrom(recoverAddressFromPubKey(ecdsaKey));
                    spec.registry()
                            .saveAccountAlias(
                                    SECP_256K1_SOURCE_KEY,
                                    AccountID.newBuilder().setAlias(evmAddress).build());

                    allRunFor(
                            spec,
                            // Transfer money to the alias --> creates HOLLOW ACCOUNT
                            cryptoTransfer(
                                    movingHbar(ONE_HUNDRED_HBARS).distributing(TOKEN_TREASURY, SECP_256K1_SOURCE_KEY)),
                            // Verify that the account is created and is hollow
                            getAliasedAccountInfo(SECP_256K1_SOURCE_KEY)
                                    .has(accountWith().hasEmptyKey()),
                            // Create a token with the ECDSA alias key as SUPPLY key
                            tokenCreate(NON_FUNGIBLE_TOKEN)
                                    .tokenType(NON_FUNGIBLE_UNIQUE)
                                    .supplyKey(SECP_256K1_SOURCE_KEY)
                                    .initialSupply(0L)
                                    .treasury(TOKEN_TREASURY));
                }))
                .then(withOpContext((spec, opLog) -> {
                    allRunFor(
                            spec,
                            mintToken(NON_FUNGIBLE_TOKEN, List.of(ByteString.copyFromUtf8("metadata1")))
                                    .signedBy(ACCOUNT, SECP_256K1_SOURCE_KEY)
                                    .payingWith(ACCOUNT),
                            getAccountBalance(TOKEN_TREASURY).hasTokenBalance(NON_FUNGIBLE_TOKEN, 1L));
                }));
    }

    @Override
    protected Logger getResultsLogger() {
        return LOG;
    }
>>>>>>> 4761f799
}<|MERGE_RESOLUTION|>--- conflicted
+++ resolved
@@ -16,11 +16,9 @@
 
 package com.hedera.services.bdd.suites.contract.precompile;
 
-import static com.hedera.node.app.service.evm.utils.EthSigsUtils.recoverAddressFromPubKey;
 import static com.hedera.services.bdd.junit.TestTags.SMART_CONTRACT;
 import static com.hedera.services.bdd.spec.HapiPropertySource.idAsHeadlongAddress;
 import static com.hedera.services.bdd.spec.HapiSpec.defaultHapiSpec;
-import static com.hedera.services.bdd.spec.assertions.AccountInfoAsserts.accountWith;
 import static com.hedera.services.bdd.spec.assertions.ContractFnResultAsserts.resultWith;
 import static com.hedera.services.bdd.spec.assertions.TransactionRecordAsserts.recordWith;
 import static com.hedera.services.bdd.spec.keys.KeyShape.CONTRACT;
@@ -28,7 +26,6 @@
 import static com.hedera.services.bdd.spec.keys.KeyShape.sigs;
 import static com.hedera.services.bdd.spec.keys.SigControl.ON;
 import static com.hedera.services.bdd.spec.queries.QueryVerbs.getAccountBalance;
-import static com.hedera.services.bdd.spec.queries.QueryVerbs.getAliasedAccountInfo;
 import static com.hedera.services.bdd.spec.queries.QueryVerbs.getReceipt;
 import static com.hedera.services.bdd.spec.queries.QueryVerbs.getTokenInfo;
 import static com.hedera.services.bdd.spec.queries.QueryVerbs.getTxnRecord;
@@ -44,7 +41,6 @@
 import static com.hedera.services.bdd.spec.transactions.TxnVerbs.uploadInitCode;
 import static com.hedera.services.bdd.spec.transactions.contract.HapiParserUtil.asHeadlongAddress;
 import static com.hedera.services.bdd.spec.transactions.token.TokenMovement.moving;
-import static com.hedera.services.bdd.spec.transactions.token.TokenMovement.movingHbar;
 import static com.hedera.services.bdd.spec.utilops.CustomSpecAssert.allRunFor;
 import static com.hedera.services.bdd.spec.utilops.UtilVerbs.childRecordsCheck;
 import static com.hedera.services.bdd.spec.utilops.UtilVerbs.emptyChildRecordsCheck;
@@ -75,10 +71,7 @@
 import static com.hederahashgraph.api.proto.java.ResponseCodeEnum.REVERTED_SUCCESS;
 import static com.hederahashgraph.api.proto.java.ResponseCodeEnum.SUCCESS;
 import static com.hederahashgraph.api.proto.java.SubType.TOKEN_NON_FUNGIBLE_UNIQUE;
-import static com.hederahashgraph.api.proto.java.TokenType.FUNGIBLE_COMMON;
-import static com.hederahashgraph.api.proto.java.TokenType.NON_FUNGIBLE_UNIQUE;
-
-import com.google.protobuf.ByteString;
+
 import com.hedera.node.app.hapi.utils.contracts.ParsingConstants.FunctionType;
 import com.hedera.services.bdd.junit.HapiTest;
 import com.hedera.services.bdd.spec.assertions.NonFungibleTransfers;
@@ -115,38 +108,6 @@
     private static final String TEST_METADATA_1 = "Test metadata 1";
     private static final String TEST_METADATA_2 = "Test metadata 2";
     private static final String RECIPIENT = "recipient";
-<<<<<<< HEAD
-=======
-    public static final String MINT_FUNGIBLE_TOKEN_WITH_EVENT = "mintFungibleTokenWithEvent";
-
-    public static void main(final String... args) {
-        new ContractMintHTSSuite().runSuiteAsync();
-    }
-
-    @Override
-    public boolean canRunConcurrent() {
-        return true;
-    }
-
-    @Override
-    public List<HapiSpec> getSpecsInSuite() {
-        return allOf(positiveSpecs(), negativeSpecs());
-    }
-
-    List<HapiSpec> negativeSpecs() {
-        return List.of(
-                rollbackOnFailedMintAfterFungibleTransfer(),
-                mintTokensWithExtremeValues(),
-                mintTokensWithInvalidValues());
-    }
-
-    List<HapiSpec> positiveSpecs() {
-        return List.of(
-                transferNftAfterNestedMint(),
-                createFungibleTokenSupplyKeyFromHollowAccountAlias(),
-                createNFTTokenSupplyKeyFromHollowAccountAlias());
-    }
->>>>>>> 4761f799
 
     @HapiTest
     final Stream<DynamicTest> mintTokensWithExtremeValues() {
@@ -560,100 +521,4 @@
                                                         .withTotalSupply(0L)
                                                         .withSerialNumbers()))));
     }
-<<<<<<< HEAD
-=======
-
-    @HapiTest
-    public HapiSpec createFungibleTokenSupplyKeyFromHollowAccountAlias() {
-        return defaultHapiSpec("CreateFungibleTokenSupplyKeyFromHollowAccountAlias")
-                .given(
-                        // Create an ECDSA key
-                        newKeyNamed(SECP_256K1_SOURCE_KEY).shape(SECP_256K1_SHAPE),
-                        cryptoCreate(ACCOUNT).balance(ONE_MILLION_HBARS),
-                        cryptoCreate(TOKEN_TREASURY).balance(ONE_MILLION_HBARS))
-                .when(withOpContext((spec, opLog) -> {
-                    final var ecdsaKey = spec.registry()
-                            .getKey(SECP_256K1_SOURCE_KEY)
-                            .getECDSASecp256K1()
-                            .toByteArray();
-                    final var evmAddress = ByteString.copyFrom(recoverAddressFromPubKey(ecdsaKey));
-                    spec.registry()
-                            .saveAccountAlias(
-                                    SECP_256K1_SOURCE_KEY,
-                                    AccountID.newBuilder().setAlias(evmAddress).build());
-
-                    allRunFor(
-                            spec,
-                            // Transfer money to the alias --> creates HOLLOW ACCOUNT
-                            cryptoTransfer(
-                                    movingHbar(ONE_HUNDRED_HBARS).distributing(TOKEN_TREASURY, SECP_256K1_SOURCE_KEY)),
-                            // Verify that the account is created and is hollow
-                            getAliasedAccountInfo(SECP_256K1_SOURCE_KEY)
-                                    .has(accountWith().hasEmptyKey()),
-                            // Create a token with the ECDSA alias key as SUPPLY key
-                            tokenCreate(FUNGIBLE_TOKEN)
-                                    .tokenType(FUNGIBLE_COMMON)
-                                    .supplyKey(SECP_256K1_SOURCE_KEY)
-                                    .initialSupply(100L)
-                                    .treasury(TOKEN_TREASURY));
-                }))
-                .then(withOpContext((spec, opLog) -> {
-                    allRunFor(
-                            spec,
-                            mintToken(FUNGIBLE_TOKEN, 5)
-                                    .signedBy(ACCOUNT, SECP_256K1_SOURCE_KEY)
-                                    .payingWith(ACCOUNT),
-                            getAccountBalance(TOKEN_TREASURY).hasTokenBalance(FUNGIBLE_TOKEN, 105L));
-                }));
-    }
-
-    @HapiTest
-    public HapiSpec createNFTTokenSupplyKeyFromHollowAccountAlias() {
-        return defaultHapiSpec("CreateNFTTokenSupplyKeyFromHollowAccountAlias")
-                .given(
-                        // Create an ECDSA key
-                        newKeyNamed(SECP_256K1_SOURCE_KEY).shape(SECP_256K1_SHAPE),
-                        cryptoCreate(ACCOUNT).balance(ONE_MILLION_HBARS),
-                        cryptoCreate(TOKEN_TREASURY).balance(ONE_MILLION_HBARS))
-                .when(withOpContext((spec, opLog) -> {
-                    final var ecdsaKey = spec.registry()
-                            .getKey(SECP_256K1_SOURCE_KEY)
-                            .getECDSASecp256K1()
-                            .toByteArray();
-                    final var evmAddress = ByteString.copyFrom(recoverAddressFromPubKey(ecdsaKey));
-                    spec.registry()
-                            .saveAccountAlias(
-                                    SECP_256K1_SOURCE_KEY,
-                                    AccountID.newBuilder().setAlias(evmAddress).build());
-
-                    allRunFor(
-                            spec,
-                            // Transfer money to the alias --> creates HOLLOW ACCOUNT
-                            cryptoTransfer(
-                                    movingHbar(ONE_HUNDRED_HBARS).distributing(TOKEN_TREASURY, SECP_256K1_SOURCE_KEY)),
-                            // Verify that the account is created and is hollow
-                            getAliasedAccountInfo(SECP_256K1_SOURCE_KEY)
-                                    .has(accountWith().hasEmptyKey()),
-                            // Create a token with the ECDSA alias key as SUPPLY key
-                            tokenCreate(NON_FUNGIBLE_TOKEN)
-                                    .tokenType(NON_FUNGIBLE_UNIQUE)
-                                    .supplyKey(SECP_256K1_SOURCE_KEY)
-                                    .initialSupply(0L)
-                                    .treasury(TOKEN_TREASURY));
-                }))
-                .then(withOpContext((spec, opLog) -> {
-                    allRunFor(
-                            spec,
-                            mintToken(NON_FUNGIBLE_TOKEN, List.of(ByteString.copyFromUtf8("metadata1")))
-                                    .signedBy(ACCOUNT, SECP_256K1_SOURCE_KEY)
-                                    .payingWith(ACCOUNT),
-                            getAccountBalance(TOKEN_TREASURY).hasTokenBalance(NON_FUNGIBLE_TOKEN, 1L));
-                }));
-    }
-
-    @Override
-    protected Logger getResultsLogger() {
-        return LOG;
-    }
->>>>>>> 4761f799
 }