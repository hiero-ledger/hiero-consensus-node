--- conflicted
+++ resolved
@@ -91,25 +91,7 @@
     }
 
     @HapiTest
-<<<<<<< HEAD
-    private HapiSpec factoryQuickSelfDestructContract() {
-=======
-    final HapiSpec factoryAndSelfDestructInConstructorContract() {
-        final var contract = "FactorySelfDestructConstructor";
-
-        final var sender = "sender";
-        return defaultHapiSpec("FactoryAndSelfDestructInConstructorContract")
-                .given(
-                        uploadInitCode(contract),
-                        cryptoCreate(sender).balance(ONE_HUNDRED_HBARS),
-                        contractCreate(contract).balance(10).payingWith(sender))
-                .when(contractCall(contract).hasKnownStatus(CONTRACT_DELETED).payingWith(sender))
-                .then(getContractBytecode(contract).hasCostAnswerPrecheck(CONTRACT_DELETED));
-    }
-
-    @HapiTest
     final HapiSpec factoryQuickSelfDestructContract() {
->>>>>>> 4db77942
         final var contract = "FactoryQuickSelfDestruct";
         final var sender = "sender";
         return defaultHapiSpec("FactoryQuickSelfDestructContract")
