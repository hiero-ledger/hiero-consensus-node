--- conflicted
+++ resolved
@@ -230,15 +230,7 @@
     }
 
     protected void registerTxnSubmitted(final HapiSpec spec) throws Throwable {
-<<<<<<< HEAD
-        if (txnSubmitted != Transaction.getDefaultInstance()) {
-            spec.registry().saveBytes(txnName, txnSubmitted.toByteString());
-            final TransactionID txnId = extractTxnId(txnSubmitted);
-            spec.registry().saveTxnId(txnName, txnId);
-        }
-=======
         registerTransaction(spec, txnName, txnSubmitted);
->>>>>>> 016c7793
     }
 
     protected Consumer<TransactionBody.Builder> bodyDef(final HapiSpec spec) {
