--- conflicted
+++ resolved
@@ -160,7 +160,6 @@
                 newKeyNamed(adminKey),
                 newKeyNamed(MULTI_KEY),
                 uploadInitCode(contract),
-<<<<<<< HEAD
                 contractCreate(contract)
                         .payingWith(GENESIS)
                         .adminKey(adminKey)
@@ -168,19 +167,6 @@
                         .gas(10_000_000L)
                         .via(CREATE_2_TXN)
                         .exposingContractIdTo(id -> factoryEvmAddress.set(asHexedSolidityAddress(id))),
-=======
-                withOpContext((spec, opLog) -> {
-                    final var op = contractCreate(contract)
-                            .payingWith(GENESIS)
-                            .adminKey(adminKey)
-                            .entityMemo(ENTITY_MEMO)
-                            .gas(10_000_000L)
-                            .via(CREATE_2_TXN)
-                            .exposingNumTo(num -> factoryEvmAddress.set(
-                                    asHexedSolidityAddress((int) spec.shard(), spec.realm(), num)));
-                    allRunFor(spec, op);
-                }),
->>>>>>> 0b62872b
                 cryptoCreate(PARTY).maxAutomaticTokenAssociations(2),
                 tokenCreate(A_TOKEN)
                         .tokenType(FUNGIBLE_COMMON)
@@ -286,25 +272,12 @@
         givenOps[0] = newKeyNamed(adminKey);
         givenOps[1] = newKeyNamed(MULTI_KEY);
         givenOps[2] = uploadInitCode(contract);
-<<<<<<< HEAD
         givenOps[3] = contractCreate(contract)
                 .payingWith(GENESIS)
                 .adminKey(adminKey)
                 .entityMemo(ENTITY_MEMO)
                 .via(CREATE_2_TXN)
                 .exposingContractIdTo(id -> factoryEvmAddress.set(asHexedSolidityAddress(id)));
-=======
-        givenOps[3] = withOpContext((spec, opLog) -> {
-            final var op = contractCreate(contract)
-                    .payingWith(GENESIS)
-                    .adminKey(adminKey)
-                    .entityMemo(ENTITY_MEMO)
-                    .via(CREATE_2_TXN)
-                    .exposingNumTo(num ->
-                            factoryEvmAddress.set(asHexedSolidityAddress((int) spec.shard(), spec.realm(), num)));
-            allRunFor(spec, op);
-        });
->>>>>>> 0b62872b
         givenOps[4] = cryptoCreate(PARTY).maxAutomaticTokenAssociations(2);
         givenOps[5] = setIdentifiers(Optional.empty(), Optional.empty(), Optional.of(partyId), Optional.of(partyAlias));
 
@@ -503,25 +476,12 @@
                 newKeyNamed(adminKey),
                 newKeyNamed(MULTI_KEY),
                 uploadInitCode(contract),
-<<<<<<< HEAD
                 contractCreate(contract)
                         .payingWith(GENESIS)
                         .adminKey(adminKey)
                         .entityMemo(ENTITY_MEMO)
                         .via(CREATE_2_TXN)
                         .exposingContractIdTo(id -> factoryEvmAddress.set(asHexedSolidityAddress(id))),
-=======
-                withOpContext((spec, opLog) -> {
-                    final var op = contractCreate(contract)
-                            .payingWith(GENESIS)
-                            .adminKey(adminKey)
-                            .entityMemo(ENTITY_MEMO)
-                            .via(CREATE_2_TXN)
-                            .exposingNumTo(num -> factoryEvmAddress.set(
-                                    asHexedSolidityAddress((int) spec.shard(), spec.realm(), num)));
-                    allRunFor(spec, op);
-                }),
->>>>>>> 0b62872b
                 cryptoCreate(PARTY).maxAutomaticTokenAssociations(2),
                 tokenCreate(A_TOKEN)
                         .tokenType(FUNGIBLE_COMMON)
