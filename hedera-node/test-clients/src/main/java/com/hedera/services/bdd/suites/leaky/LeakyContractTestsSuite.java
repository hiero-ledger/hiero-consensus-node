--- conflicted
+++ resolved
@@ -849,12 +849,8 @@
                                 .logged());
     }
 
-<<<<<<< HEAD
-    @HapiTest
-    private HapiSpec createTokenWithInvalidFeeCollector() {
-=======
+    @HapiTest
     final HapiSpec createTokenWithInvalidFeeCollector() {
->>>>>>> b88e9d9b
         return propertyPreservingHapiSpec("createTokenWithInvalidFeeCollector")
                 .preserving(CRYPTO_CREATE_WITH_ALIAS_ENABLED, CONTRACTS_MAX_NUM_WITH_HAPI_SIGS_ACCESS)
                 .given(
@@ -901,12 +897,8 @@
                                                 .error(INVALID_CUSTOM_FEE_COLLECTOR.name()))));
     }
 
-<<<<<<< HEAD
     // Requires legacy security model, cannot be enabled as @HapiTest without refactoring to use contract keys
-    private HapiSpec createTokenWithInvalidFixedFeeWithERC721Denomination() {
-=======
     final HapiSpec createTokenWithInvalidFixedFeeWithERC721Denomination() {
->>>>>>> b88e9d9b
         final String feeCollector = ACCOUNT_2;
         final String someARAccount = "someARAccount";
         return propertyPreservingHapiSpec("createTokenWithInvalidFixedFeeWithERC721Denomination")
@@ -961,12 +953,8 @@
                                                 .error(CUSTOM_FEE_DENOMINATION_MUST_BE_FUNGIBLE_COMMON.name()))));
     }
 
-<<<<<<< HEAD
     // Requires legacy security model, cannot be enabled as @HapiTest without refactoring to use contract keys
-    private HapiSpec createTokenWithInvalidRoyaltyFee() {
-=======
     final HapiSpec createTokenWithInvalidRoyaltyFee() {
->>>>>>> b88e9d9b
         final String feeCollector = ACCOUNT_2;
         AtomicReference<String> existingToken = new AtomicReference<>();
         final String treasuryAndFeeCollectorKey = "treasuryAndFeeCollectorKey";
