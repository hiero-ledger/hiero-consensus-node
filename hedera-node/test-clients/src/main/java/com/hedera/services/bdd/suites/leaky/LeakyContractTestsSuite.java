--- conflicted
+++ resolved
@@ -303,9 +303,7 @@
                 contractCreateNoncesExternalizationHappyPath(),
                 contractCreateFollowedByContractCallNoncesExternalization(),
                 shouldReturnNullWhenContractsNoncesExternalizationFlagIsDisabled(),
-<<<<<<< HEAD
-                congestionMultipliersRefreshOnPropertyUpdate());
-=======
+                congestionMultipliersRefreshOnPropertyUpdate(),
                 transferHbarsViaEip2390TxSuccessfully());
     }
 
@@ -356,7 +354,6 @@
                         getAccountBalance(RECEIVER).hasTinyBars(FIVE_HBARS),
                         getAutoCreatedAccountBalance(SECP_256K1_SOURCE_KEY)
                                 .hasTinyBars(changeFromSnapshot(aliasBalanceSnapshot, -FIVE_HBARS)));
->>>>>>> f7eeef33
     }
 
     private HapiSpec transferErc20TokenFromErc721TokenFails() {
