--- conflicted
+++ resolved
@@ -129,11 +129,7 @@
                 nodeUpdate("testNode").gossipCaCertificate(new byte[0]).hasPrecheck(INVALID_GOSSIP_CA_CERTIFICATE));
     }
 
-<<<<<<< HEAD
-    @LeakyHapiTest(overrides = "nodes.updateAccountIdAllowed")
-=======
     @LeakyHapiTest(overrides = {"nodes.updateAccountIdAllowed"})
->>>>>>> e68bcd1d
     final Stream<DynamicTest> updateAccountIdNotAllowed() throws CertificateEncodingException {
         final var nodeAccount = "nodeAccount";
         return hapiTest(
@@ -334,12 +330,11 @@
                 }))));
     }
 
-    @LeakyHapiTest(overrides = "nodes.updateAccountIdAllowed")
+    @HapiTest
     final Stream<DynamicTest> failsAtIngestForUnAuthorizedTxns() throws CertificateEncodingException {
         final String description = "His vorpal blade went snicker-snack!";
         final var nodeAccount = "nodeAccount";
         return hapiTest(
-                overriding("nodes.updateAccountIdAllowed", "false"),
                 newKeyNamed("adminKey"),
                 cryptoCreate("payer").balance(10_000_000_000L),
                 cryptoCreate(nodeAccount),
