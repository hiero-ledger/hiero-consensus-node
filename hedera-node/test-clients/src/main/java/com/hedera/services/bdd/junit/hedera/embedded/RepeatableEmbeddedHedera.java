--- conflicted
+++ resolved
@@ -93,14 +93,6 @@
                     new FakeEvent(nodeId, time.now(), semanticVersion, createAppPayloadWrapper(payload));
         }
         if (response.getNodeTransactionPrecheckCode() == OK) {
-<<<<<<< HEAD
-            hedera.onPreHandle(platform.lastCreatedEvent, state);
-            final var round = platform.nextConsensusRound();
-            // Handle each transaction in own round
-            hedera.handleWorkflow().handleRound(state, round);
-            hedera.onSealConsensusRound(round, state);
-            notifyBlockStreamManagerIfEnabled(round.getRoundNum());
-=======
             handleNextRound();
             // If handling this transaction scheduled TSS work, do it synchronously as well
             while (tssBaseService.hasTssSubmission()) {
@@ -110,7 +102,6 @@
                     handleNextRound();
                 }
             }
->>>>>>> 9780e5f1
         }
         return response;
     }
@@ -121,8 +112,7 @@
         // Handle each transaction in own round
         hedera.handleWorkflow().handleRound(state, round);
         hedera.onSealConsensusRound(round, state);
-        // Immediately notify the block stream manager of the "hash" at the end of this round
-        hedera.blockStreamManager().notify(new StateHashedNotification(round.getRoundNum(), FAKE_START_OF_STATE_HASH));
+        notifyBlockStreamManagerIfEnabled(round.getRoundNum());
     }
 
     private class SynchronousFakePlatform extends AbstractFakePlatform implements Platform {
