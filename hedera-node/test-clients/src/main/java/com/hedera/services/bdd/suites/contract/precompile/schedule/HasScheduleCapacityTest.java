// SPDX-License-Identifier: Apache-2.0
package com.hedera.services.bdd.suites.contract.precompile.schedule;

import static com.hedera.services.bdd.junit.TestTags.SMART_CONTRACT;
import static com.hedera.services.bdd.spec.HapiSpec.hapiTest;
import static com.hedera.services.bdd.spec.queries.QueryVerbs.getScheduleInfo;
import static com.hedera.services.bdd.spec.utilops.CustomSpecAssert.allRunFor;
import static com.hedera.services.bdd.suites.contract.Utils.FunctionType.FUNCTION;
import static com.hedera.services.bdd.suites.contract.Utils.asScheduleId;
import static com.hedera.services.bdd.suites.contract.Utils.getABIFor;

import com.esaulpaugh.headlong.abi.Address;
import com.hedera.services.bdd.junit.HapiTest;
import com.hedera.services.bdd.junit.HapiTestLifecycle;
import com.hedera.services.bdd.junit.LeakyRepeatableHapiTest;
import com.hedera.services.bdd.junit.RepeatableReason;
import com.hedera.services.bdd.junit.support.TestLifecycle;
import com.hedera.services.bdd.spec.assertions.ContractFnResultAsserts;
import com.hedera.services.bdd.spec.dsl.annotations.Contract;
import com.hedera.services.bdd.spec.dsl.entities.SpecContract;
import com.hedera.services.bdd.spec.utilops.UtilVerbs;
import com.hederahashgraph.api.proto.java.ResponseCodeEnum;
import java.math.BigInteger;
import java.util.concurrent.atomic.AtomicReference;
import java.util.stream.Stream;
import org.junit.jupiter.api.AfterAll;
import org.junit.jupiter.api.BeforeAll;
import org.junit.jupiter.api.DisplayName;
import org.junit.jupiter.api.DynamicTest;
import org.junit.jupiter.api.Tag;

/**
 * Tests success scenarios of the HRC-1215 functions when enabled
 * {@code contracts.systemContract.scheduleService.scheduleCall.enabled} feature flag. This tests checks just a happy
 * path because more detailed tests with be added to
 * <a href="https://github.com/hashgraph/hedera-evm-testing">hedera-evm-testing</a> repo
 */
@Tag(SMART_CONTRACT)
@HapiTestLifecycle
public class HasScheduleCapacityTest {

    @Contract(contract = "HIP1215Contract", creationGas = 4_000_000L, isImmutable = true)
    static SpecContract contract;

    @BeforeAll
    public static void setup(final TestLifecycle lifecycle) {
        lifecycle.doAdhoc(
                UtilVerbs.overriding("contracts.systemContract.scheduleService.scheduleCall.enabled", "true"));
    }

    @AfterAll
    public static void shutdown(final TestLifecycle lifecycle) {
        lifecycle.doAdhoc(UtilVerbs.restoreDefault("contracts.systemContract.scheduleService.scheduleCall.enabled"));
    }

    @HapiTest
    @DisplayName("call hasScheduleCapacity(uint256,uint256) success")
    public Stream<DynamicTest> hasScheduleCapacityTest() {
        return hapiTest(contract.call("hasScheduleCapacityExample", BigInteger.valueOf(30))
                .gas(100_000)
<<<<<<< HEAD
                .andAssert(txn -> txn.hasKnownStatus(ResponseCodeEnum.SUCCESS))
                .andAssert(txn -> txn.hasResults(
                        ContractFnResultAsserts.resultWith()
                                .resultThruAbi(
                                        getABIFor(FUNCTION, "hasScheduleCapacityExample", contract.name()),
                                        ContractFnResultAsserts.isLiteralResult(new Object[] {true})),
                        // for child record asserting, because hasScheduleCapacity is a view function
                        ContractFnResultAsserts.anyResult())));
=======
                .andAssert(txn -> txn.hasResults(ContractFnResultAsserts.resultWith()
                        .resultThruAbi(
                                getABIFor(FUNCTION, "hasScheduleCapacityExample", contract.name()),
                                ContractFnResultAsserts.isLiteralResult(new Object[] {true}))))
                .andAssert(txn -> txn.hasKnownStatus(ResponseCodeEnum.SUCCESS)));
>>>>>>> a4c9e19a
    }

    // LeakyRepeatableHapiTest: we should use Repeatable test for single threaded processing. In other case test fails
    // with
    // 'StreamValidationTest' 'expected from generated but did not find in translated [scheduleID]'

    // fees: default 'feeSchedules.json' do not contain HederaFunctionality.SCHEDULE_CREATE,
    // fee data for SubType.SCHEDULE_CREATE_CONTRACT_CALL
    // that is why we are reuploading 'scheduled-contract-fees.json' in tests
    @LeakyRepeatableHapiTest(
            value = RepeatableReason.NEEDS_SYNCHRONOUS_HANDLE_WORKFLOW,
            fees = "scheduled-contract-fees.json")
    @DisplayName("call hasScheduleCapacity -> scheduleCall -> deleteSchedule -> success")
    public Stream<DynamicTest> scheduleCallWithCapacityCheckAndDeleteTest() {
        return hapiTest(UtilVerbs.withOpContext((spec, opLog) -> {
            // create schedule
            final var scheduleAddress = new AtomicReference<Address>();
            allRunFor(
                    spec,
                    contract.call("scheduleCallWithCapacityCheckAndDeleteExample", BigInteger.valueOf(31))
                            .gas(2_000_000L)
                            .exposingResultTo(res -> scheduleAddress.set((Address) res[1]))
                            .andAssert(txn -> txn.hasKnownStatus(ResponseCodeEnum.SUCCESS)));
            final var scheduleId = asScheduleId(spec, scheduleAddress.get());
            final var scheduleIdString = String.valueOf(scheduleId.getScheduleNum());
            allRunFor(
                    spec,
                    // check schedule deleted
                    getScheduleInfo(scheduleIdString)
                            .hasScheduleId(scheduleIdString)
                            .isDeleted());
        }));
    }
}<|MERGE_RESOLUTION|>--- conflicted
+++ resolved
@@ -5,6 +5,7 @@
 import static com.hedera.services.bdd.spec.HapiSpec.hapiTest;
 import static com.hedera.services.bdd.spec.queries.QueryVerbs.getScheduleInfo;
 import static com.hedera.services.bdd.spec.utilops.CustomSpecAssert.allRunFor;
+import static com.hedera.services.bdd.spec.utilops.UtilVerbs.withOpContext;
 import static com.hedera.services.bdd.suites.contract.Utils.FunctionType.FUNCTION;
 import static com.hedera.services.bdd.suites.contract.Utils.asScheduleId;
 import static com.hedera.services.bdd.suites.contract.Utils.getABIFor;
@@ -44,8 +45,7 @@
 
     @BeforeAll
     public static void setup(final TestLifecycle lifecycle) {
-        lifecycle.doAdhoc(
-                UtilVerbs.overriding("contracts.systemContract.scheduleService.scheduleCall.enabled", "true"));
+        lifecycle.doAdhoc(UtilVerbs.overriding("contracts.systemContract.scheduleService.scheduleCall.enabled", "true"));
     }
 
     @AfterAll
@@ -58,22 +58,11 @@
     public Stream<DynamicTest> hasScheduleCapacityTest() {
         return hapiTest(contract.call("hasScheduleCapacityExample", BigInteger.valueOf(30))
                 .gas(100_000)
-<<<<<<< HEAD
-                .andAssert(txn -> txn.hasKnownStatus(ResponseCodeEnum.SUCCESS))
-                .andAssert(txn -> txn.hasResults(
-                        ContractFnResultAsserts.resultWith()
-                                .resultThruAbi(
-                                        getABIFor(FUNCTION, "hasScheduleCapacityExample", contract.name()),
-                                        ContractFnResultAsserts.isLiteralResult(new Object[] {true})),
-                        // for child record asserting, because hasScheduleCapacity is a view function
-                        ContractFnResultAsserts.anyResult())));
-=======
                 .andAssert(txn -> txn.hasResults(ContractFnResultAsserts.resultWith()
                         .resultThruAbi(
                                 getABIFor(FUNCTION, "hasScheduleCapacityExample", contract.name()),
                                 ContractFnResultAsserts.isLiteralResult(new Object[] {true}))))
                 .andAssert(txn -> txn.hasKnownStatus(ResponseCodeEnum.SUCCESS)));
->>>>>>> a4c9e19a
     }
 
     // LeakyRepeatableHapiTest: we should use Repeatable test for single threaded processing. In other case test fails
@@ -88,7 +77,7 @@
             fees = "scheduled-contract-fees.json")
     @DisplayName("call hasScheduleCapacity -> scheduleCall -> deleteSchedule -> success")
     public Stream<DynamicTest> scheduleCallWithCapacityCheckAndDeleteTest() {
-        return hapiTest(UtilVerbs.withOpContext((spec, opLog) -> {
+        return hapiTest(withOpContext((spec, opLog) -> {
             // create schedule
             final var scheduleAddress = new AtomicReference<Address>();
             allRunFor(
