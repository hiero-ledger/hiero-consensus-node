// SPDX-License-Identifier: Apache-2.0
package com.hedera.services.bdd.suites.contract.precompile.schedule;

import static com.hedera.services.bdd.junit.TestTags.MATS;
import static com.hedera.services.bdd.junit.TestTags.SMART_CONTRACT;
import static com.hedera.services.bdd.spec.HapiSpec.hapiTest;
import static com.hedera.services.bdd.spec.queries.QueryVerbs.getScheduleInfo;
import static com.hedera.services.bdd.spec.utilops.CustomSpecAssert.allRunFor;
import static com.hedera.services.bdd.spec.utilops.UtilVerbs.withOpContext;
import static com.hedera.services.bdd.suites.contract.Utils.FunctionType.FUNCTION;
import static com.hedera.services.bdd.suites.contract.Utils.asScheduleId;
import static com.hedera.services.bdd.suites.contract.Utils.getABIFor;

import com.esaulpaugh.headlong.abi.Address;
import com.hedera.services.bdd.junit.HapiTest;
import com.hedera.services.bdd.junit.HapiTestLifecycle;
import com.hedera.services.bdd.junit.LeakyHapiTest;
import com.hedera.services.bdd.junit.LeakyRepeatableHapiTest;
import com.hedera.services.bdd.junit.RepeatableReason;
import com.hedera.services.bdd.junit.support.TestLifecycle;
import com.hedera.services.bdd.spec.assertions.ContractFnResultAsserts;
import com.hedera.services.bdd.spec.dsl.annotations.Contract;
import com.hedera.services.bdd.spec.dsl.entities.SpecContract;
import com.hedera.services.bdd.spec.dsl.operations.transactions.CallContractOperation;
import com.hedera.services.bdd.spec.utilops.UtilVerbs;
import com.hederahashgraph.api.proto.java.ResponseCodeEnum;
import edu.umd.cs.findbugs.annotations.NonNull;
import java.math.BigInteger;
import java.util.concurrent.atomic.AtomicInteger;
import java.util.concurrent.atomic.AtomicReference;
import java.util.stream.Stream;
import org.junit.jupiter.api.AfterAll;
import org.junit.jupiter.api.BeforeAll;
import org.junit.jupiter.api.DisplayName;
import org.junit.jupiter.api.DynamicTest;
import org.junit.jupiter.api.Tag;

/**
 * Tests success scenarios of the HRC-1215 functions when enabled
 * {@code contracts.systemContract.scheduleService.scheduleCall.enabled} feature flag. This tests checks just a happy
 * path because more detailed tests with be added to
 * <a href="https://github.com/hashgraph/hedera-evm-testing">hedera-evm-testing</a> repo
 */
@Tag(SMART_CONTRACT)
@HapiTestLifecycle
public class HasScheduleCapacityTest {

    private static final AtomicInteger EXPIRY_SHIFT = new AtomicInteger(120);
    private static final BigInteger VALUE_MORE_THAN_LONG =
            BigInteger.valueOf(Long.MAX_VALUE).multiply(BigInteger.TEN);
    private static final String FUNCTION_NAME = "hasScheduleCapacityProxy";
    private static final String CAPACITY_CONFIG_NAME = "contracts.maxGasPerSecBackend";

    @Contract(contract = "HIP1215Contract", creationGas = 4_000_000L, isImmutable = true)
    static SpecContract contract;

    @BeforeAll
    public static void setup(final TestLifecycle lifecycle) {
        lifecycle.doAdhoc(
                UtilVerbs.overriding("contracts.systemContract.scheduleService.scheduleCall.enabled", "true"));
    }

    @AfterAll
    public static void shutdown(final TestLifecycle lifecycle) {
        lifecycle.doAdhoc(UtilVerbs.restoreDefault("contracts.systemContract.scheduleService.scheduleCall.enabled"));
    }

<<<<<<< HEAD
    private CallContractOperation hasScheduleCapacity(
            final boolean result, @NonNull final String function, @NonNull final Object... parameters) {
        return contract.call(function, parameters)
=======
    @HapiTest
    @DisplayName("call hasScheduleCapacity(uint256,uint256) success")
    @Tag(MATS)
    public Stream<DynamicTest> hasScheduleCapacityTest() {
        return hapiTest(contract.call("hasScheduleCapacityExample", BigInteger.valueOf(30))
>>>>>>> 34e8913e
                .gas(100_000)
                .andAssert(txn -> txn.hasResults(ContractFnResultAsserts.resultWith()
                        .resultThruAbi(
                                getABIFor(FUNCTION, function, contract.name()),
                                ContractFnResultAsserts.isLiteralResult(new Object[] {result}))))
                .andAssert(txn -> txn.hasKnownStatus(ResponseCodeEnum.SUCCESS));
    }

    @HapiTest
    @DisplayName("call hasScheduleCapacity(uint256,uint256) success return true")
    public Stream<DynamicTest> hasScheduleCapacityTest() {
        return hapiTest(hasScheduleCapacity(
                true, "hasScheduleCapacityExample", BigInteger.valueOf(EXPIRY_SHIFT.getAndIncrement())));
    }

    @HapiTest
    @DisplayName("call hasScheduleCapacity(uint256,uint256) success return false by 0 expiry")
    public Stream<DynamicTest> hasScheduleCapacity0ExpiryTest() {
        return hapiTest(hasScheduleCapacity(false, FUNCTION_NAME, BigInteger.ZERO, BigInteger.valueOf(2_000_000)));
    }

    @HapiTest
    @DisplayName("call hasScheduleCapacity(uint256,uint256) success return false by huge expiry")
    public Stream<DynamicTest> hasScheduleCapacityHugeExpiryTest() {
        return hapiTest(hasScheduleCapacity(false, FUNCTION_NAME, VALUE_MORE_THAN_LONG, BigInteger.valueOf(2_000_000)));
    }

    @HapiTest
    @DisplayName("call hasScheduleCapacity(uint256,uint256) success return false by huge gasLimit")
    public Stream<DynamicTest> hasScheduleCapacityHugeGasLimitTest() {
        final BigInteger expirySecond =
                BigInteger.valueOf(System.currentTimeMillis() / 1000 + EXPIRY_SHIFT.getAndIncrement());
        return hapiTest(hasScheduleCapacity(false, FUNCTION_NAME, expirySecond, VALUE_MORE_THAN_LONG));
    }

    // default 'feeSchedules.json' do not contain HederaFunctionality.SCHEDULE_CREATE,
    // fee data for SubType.SCHEDULE_CREATE_CONTRACT_CALL
    // that is why we are reuploading 'scheduled-contract-fees.json' in tests

    // execute separately from other tests because it is changes 'contracts.maxGasPerSecBackend' config
    @LeakyHapiTest(
            overrides = {CAPACITY_CONFIG_NAME},
            fees = "scheduled-contract-fees.json")
    @DisplayName("call hasScheduleCapacity(uint256,uint256) success return false by no capacity")
    public Stream<DynamicTest> hasScheduleCapacityOverflowTest() {
        final BigInteger expirySecond =
                BigInteger.valueOf(System.currentTimeMillis() / 1000 + EXPIRY_SHIFT.getAndIncrement());
        final BigInteger testGasLimit = BigInteger.valueOf(2_000_000);
        final BigInteger closeToMaxGasLimit = BigInteger.valueOf(14_000_000);
        return hapiTest(
                UtilVerbs.overriding(CAPACITY_CONFIG_NAME, "15000000"),
                hasScheduleCapacity(true, FUNCTION_NAME, expirySecond, testGasLimit),
                contract.call("scheduleCallWithDefaultCallData", expirySecond, closeToMaxGasLimit)
                        .gas(2_000_000)
                        // parent success and child success
                        .andAssert(txn -> txn.hasKnownStatuses(ResponseCodeEnum.SUCCESS, ResponseCodeEnum.SUCCESS)),
                hasScheduleCapacity(false, FUNCTION_NAME, expirySecond, testGasLimit),
                UtilVerbs.restoreDefault(CAPACITY_CONFIG_NAME));
    }

    // execute separately from other tests because it is changes 'contracts.maxGasPerSecBackend' config
    @LeakyHapiTest(overrides = {CAPACITY_CONFIG_NAME})
    @DisplayName("call hasScheduleCapacity(uint256,uint256) success return false by max+1 gasLimit")
    public Stream<DynamicTest> hasScheduleCapacityMaxGasLimitTest() {
        final BigInteger expirySecond =
                BigInteger.valueOf(System.currentTimeMillis() / 1000 + EXPIRY_SHIFT.getAndIncrement());
        return hapiTest(
                // limit is controlled by 'contracts.maxGasPerSecBackend' property
                UtilVerbs.overriding(CAPACITY_CONFIG_NAME, "15000000"),
                hasScheduleCapacity(false, FUNCTION_NAME, expirySecond, BigInteger.valueOf(15_000_001)),
                UtilVerbs.overriding(CAPACITY_CONFIG_NAME, "30000000"),
                hasScheduleCapacity(true, FUNCTION_NAME, expirySecond, BigInteger.valueOf(15_000_001)),
                UtilVerbs.restoreDefault(CAPACITY_CONFIG_NAME));
    }

    // LeakyRepeatableHapiTest: we should use Repeatable test for single threaded processing. In other case test fails
    // with 'StreamValidationTest' 'expected from generated but did not find in translated [scheduleID]'

    // fees: default 'feeSchedules.json' do not contain HederaFunctionality.SCHEDULE_CREATE,
    // fee data for SubType.SCHEDULE_CREATE_CONTRACT_CALL
    // that is why we are reuploading 'scheduled-contract-fees.json' in tests
    @LeakyRepeatableHapiTest(
            value = RepeatableReason.NEEDS_SYNCHRONOUS_HANDLE_WORKFLOW,
            fees = "scheduled-contract-fees.json")
    @DisplayName("call hasScheduleCapacity -> scheduleCall -> deleteSchedule -> success")
    @Tag(MATS)
    public Stream<DynamicTest> scheduleCallWithCapacityCheckAndDeleteTest() {
        return hapiTest(withOpContext((spec, opLog) -> {
            // create schedule
            final var scheduleAddress = new AtomicReference<Address>();
            allRunFor(
                    spec,
                    contract.call("scheduleCallWithCapacityCheckAndDeleteExample", BigInteger.valueOf(31))
                            .gas(2_000_000L)
                            .exposingResultTo(res -> scheduleAddress.set((Address) res[1]))
                            .andAssert(txn -> txn.hasKnownStatus(ResponseCodeEnum.SUCCESS)));
            final var scheduleId = asScheduleId(spec, scheduleAddress.get());
            final var scheduleIdString = String.valueOf(scheduleId.getScheduleNum());
            allRunFor(
                    spec,
                    // check schedule deleted
                    getScheduleInfo(scheduleIdString)
                            .hasScheduleId(scheduleIdString)
                            .isDeleted());
        }));
    }
}<|MERGE_RESOLUTION|>--- conflicted
+++ resolved
@@ -65,17 +65,9 @@
         lifecycle.doAdhoc(UtilVerbs.restoreDefault("contracts.systemContract.scheduleService.scheduleCall.enabled"));
     }
 
-<<<<<<< HEAD
     private CallContractOperation hasScheduleCapacity(
             final boolean result, @NonNull final String function, @NonNull final Object... parameters) {
         return contract.call(function, parameters)
-=======
-    @HapiTest
-    @DisplayName("call hasScheduleCapacity(uint256,uint256) success")
-    @Tag(MATS)
-    public Stream<DynamicTest> hasScheduleCapacityTest() {
-        return hapiTest(contract.call("hasScheduleCapacityExample", BigInteger.valueOf(30))
->>>>>>> 34e8913e
                 .gas(100_000)
                 .andAssert(txn -> txn.hasResults(ContractFnResultAsserts.resultWith()
                         .resultThruAbi(
@@ -86,6 +78,7 @@
 
     @HapiTest
     @DisplayName("call hasScheduleCapacity(uint256,uint256) success return true")
+    @Tag(MATS)
     public Stream<DynamicTest> hasScheduleCapacityTest() {
         return hapiTest(hasScheduleCapacity(
                 true, "hasScheduleCapacityExample", BigInteger.valueOf(EXPIRY_SHIFT.getAndIncrement())));
@@ -93,18 +86,21 @@
 
     @HapiTest
     @DisplayName("call hasScheduleCapacity(uint256,uint256) success return false by 0 expiry")
+    @Tag(MATS)
     public Stream<DynamicTest> hasScheduleCapacity0ExpiryTest() {
         return hapiTest(hasScheduleCapacity(false, FUNCTION_NAME, BigInteger.ZERO, BigInteger.valueOf(2_000_000)));
     }
 
     @HapiTest
     @DisplayName("call hasScheduleCapacity(uint256,uint256) success return false by huge expiry")
+    @Tag(MATS)
     public Stream<DynamicTest> hasScheduleCapacityHugeExpiryTest() {
         return hapiTest(hasScheduleCapacity(false, FUNCTION_NAME, VALUE_MORE_THAN_LONG, BigInteger.valueOf(2_000_000)));
     }
 
     @HapiTest
     @DisplayName("call hasScheduleCapacity(uint256,uint256) success return false by huge gasLimit")
+    @Tag(MATS)
     public Stream<DynamicTest> hasScheduleCapacityHugeGasLimitTest() {
         final BigInteger expirySecond =
                 BigInteger.valueOf(System.currentTimeMillis() / 1000 + EXPIRY_SHIFT.getAndIncrement());
@@ -120,6 +116,7 @@
             overrides = {CAPACITY_CONFIG_NAME},
             fees = "scheduled-contract-fees.json")
     @DisplayName("call hasScheduleCapacity(uint256,uint256) success return false by no capacity")
+    @Tag(MATS)
     public Stream<DynamicTest> hasScheduleCapacityOverflowTest() {
         final BigInteger expirySecond =
                 BigInteger.valueOf(System.currentTimeMillis() / 1000 + EXPIRY_SHIFT.getAndIncrement());
@@ -139,6 +136,7 @@
     // execute separately from other tests because it is changes 'contracts.maxGasPerSecBackend' config
     @LeakyHapiTest(overrides = {CAPACITY_CONFIG_NAME})
     @DisplayName("call hasScheduleCapacity(uint256,uint256) success return false by max+1 gasLimit")
+    @Tag(MATS)
     public Stream<DynamicTest> hasScheduleCapacityMaxGasLimitTest() {
         final BigInteger expirySecond =
                 BigInteger.valueOf(System.currentTimeMillis() / 1000 + EXPIRY_SHIFT.getAndIncrement());
