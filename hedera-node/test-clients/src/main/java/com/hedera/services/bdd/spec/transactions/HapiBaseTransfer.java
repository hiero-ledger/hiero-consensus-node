--- conflicted
+++ resolved
@@ -1,12 +1,8 @@
 // SPDX-License-Identifier: Apache-2.0
 package com.hedera.services.bdd.spec.transactions;
 
-<<<<<<< HEAD
-import static com.hedera.node.app.hapi.utils.CommonUtils.clampedAdd;
-=======
 import static com.hedera.node.app.hapi.utils.CommonPbjConverters.toPbj;
 import static com.hedera.node.app.service.token.impl.handlers.CryptoTransferHandler.getHookInfo;
->>>>>>> ff8577ca
 import static com.hedera.services.bdd.spec.transactions.TxnUtils.suFrom;
 import static java.util.stream.Collectors.groupingBy;
 import static java.util.stream.Collectors.mapping;
@@ -24,7 +20,6 @@
 import com.hedera.services.bdd.spec.transactions.token.TokenMovement;
 import com.hederahashgraph.api.proto.java.AccountAmount;
 import com.hederahashgraph.api.proto.java.AccountID;
-import com.hederahashgraph.api.proto.java.CryptoTransferTransactionBody;
 import com.hederahashgraph.api.proto.java.FeeData;
 import com.hederahashgraph.api.proto.java.NftTransfer;
 import com.hederahashgraph.api.proto.java.TokenID;
@@ -219,14 +214,6 @@
             numNftOwnershipChanges += tokenTransfers.getNftTransfersCount();
         }
 
-<<<<<<< HEAD
-        final var hookGasLimit = gatherHookGasLimit(op);
-        final var xferUsageMeta =
-                new CryptoTransferMeta(multiplier, numTokensInvolved, numTokenTransfers, numNftOwnershipChanges);
-
-        final var accumulator = new UsageAccumulator();
-        cryptoOpsUsage.cryptoTransferUsage(suFrom(svo), xferUsageMeta, baseMeta, accumulator, hookGasLimit);
-=======
         final CryptoTransferHandler.HookInfo hookInfo;
         if (txn.hasCryptoTransfer()) {
             hookInfo = getHookInfo(toPbj(txn).cryptoTransferOrThrow());
@@ -245,63 +232,8 @@
                 accumulator,
                 hookInfo.totalGasLimitOfHooks(),
                 hookInfo.usesHooks());
->>>>>>> ff8577ca
 
         final var feeData = AdapterUtils.feeDataFrom(accumulator);
         return feeData.toBuilder().setSubType(xferUsageMeta.getSubType()).build();
     }
-
-    private static long gatherHookGasLimit(final CryptoTransferTransactionBody op) {
-        long totalGas = 0L;
-        if (op.hasTransfers()) {
-            for (final var aa : op.getTransfers().getAccountAmountsList()) {
-                totalGas = addAllowanceHookGas(totalGas, aa);
-            }
-        }
-        for (final var ttl : op.getTokenTransfersList()) {
-            for (final var aa : ttl.getTransfersList()) {
-                totalGas = addAllowanceHookGas(totalGas, aa);
-            }
-            for (final var nft : ttl.getNftTransfersList()) {
-                totalGas = addNftHookGas(totalGas, nft);
-            }
-        }
-        return totalGas;
-    }
-
-    private static long addAllowanceHookGas(long gasTillNow, final AccountAmount aa) {
-        if (aa.hasPreTxAllowanceHook()) {
-            gasTillNow = clampedAdd(
-                    gasTillNow, aa.getPreTxAllowanceHook().getEvmHookCall().getGasLimit());
-        }
-        if (aa.hasPrePostTxAllowanceHook()) {
-            gasTillNow = clampedAdd(
-                    gasTillNow, aa.getPrePostTxAllowanceHook().getEvmHookCall().getGasLimit());
-        }
-        return gasTillNow;
-    }
-
-    private static long addNftHookGas(long gasTillNow, final NftTransfer nft) {
-        if (nft.hasPreTxSenderAllowanceHook()) {
-            gasTillNow = clampedAdd(
-                    gasTillNow,
-                    nft.getPreTxSenderAllowanceHook().getEvmHookCall().getGasLimit());
-        }
-        if (nft.hasPrePostTxSenderAllowanceHook()) {
-            gasTillNow = clampedAdd(
-                    gasTillNow,
-                    nft.getPreTxSenderAllowanceHook().getEvmHookCall().getGasLimit());
-        }
-        if (nft.hasPreTxReceiverAllowanceHook()) {
-            gasTillNow = clampedAdd(
-                    gasTillNow,
-                    nft.getPreTxReceiverAllowanceHook().getEvmHookCall().getGasLimit());
-        }
-        if (nft.hasPrePostTxReceiverAllowanceHook()) {
-            gasTillNow = clampedAdd(
-                    gasTillNow,
-                    nft.getPrePostTxReceiverAllowanceHook().getEvmHookCall().getGasLimit());
-        }
-        return gasTillNow;
-    }
 }