--- conflicted
+++ resolved
@@ -51,11 +51,7 @@
     private final AtomicReference<TimeUnit> unit = new AtomicReference<>(SECONDS);
     // Since the throttle is set to 50 ops per second, we will set the maxOpsPerSec to 55 to test the throttle
     private final AtomicInteger maxOpsPerSec = new AtomicInteger(55);
-<<<<<<< HEAD
-    private static final double ALLOWED_THROTTLE_NOISE_TOLERANCE = 0.15;
-=======
     private static final double ALLOWED_THROTTLE_NOISE_TOLERANCE = 0.12;
->>>>>>> 3f38154a
     private static final String NON_FUNGIBLE_TOKEN = "NON_FUNGIBLE_TOKEN";
     public static final int GAS_TO_OFFER = 1_000_000;
 
@@ -82,13 +78,9 @@
                         .assertStatusCounts((precheckStatusCountMap, statusCountMap) -> {
                             // To avoid external factors (e.g., limited CI resources or network issues),
                             // we will only consider statuses SUCCESS and CONTRACT_REVERT_EXECUTED.
-<<<<<<< HEAD
                             final var successCount = statusCountMap
                                     .getOrDefault(SUCCESS, new AtomicInteger(0))
                                     .get();
-=======
-                            final var successCount = statusCountMap.get(SUCCESS).get();
->>>>>>> 3f38154a
                             final var revertCount = statusCountMap
                                     .getOrDefault(CONTRACT_REVERT_EXECUTED, new AtomicInteger(0))
                                     .get();
