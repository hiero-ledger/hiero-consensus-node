/*
 * Copyright (C) 2024 Hedera Hashgraph, LLC
 *
 * Licensed under the Apache License, Version 2.0 (the "License");
 * you may not use this file except in compliance with the License.
 * You may obtain a copy of the License at
 *
 *      http://www.apache.org/licenses/LICENSE-2.0
 *
 * Unless required by applicable law or agreed to in writing, software
 * distributed under the License is distributed on an "AS IS" BASIS,
 * WITHOUT WARRANTIES OR CONDITIONS OF ANY KIND, either express or implied.
 * See the License for the specific language governing permissions and
 * limitations under the License.
 */

package com.hedera.services.bdd.spec.utilops.tss;

import static com.hedera.node.app.service.token.impl.handlers.staking.EndOfStakingPeriodUpdater.scaleStakeToWeight;
import static com.hedera.node.app.tss.handlers.TssUtils.computeNodeShares;
import static com.hedera.node.app.tss.handlers.TssUtils.computeSharesFromWeights;
import static com.hedera.node.app.tss.handlers.TssUtils.getThresholdForTssMessages;
import static com.hedera.services.bdd.junit.hedera.NodeSelector.exceptNodeIds;
import static com.hedera.services.bdd.junit.hedera.embedded.fakes.FakeTssLibrary.FAKE_SIGNATURE;
import static com.hedera.services.bdd.junit.hedera.utils.AddressBookUtils.CLASSIC_FIRST_NODE_ACCOUNT_NUM;
import static com.hedera.services.bdd.spec.transactions.TxnVerbs.cryptoCreate;
import static com.hedera.services.bdd.spec.transactions.TxnVerbs.nodeCreate;
import static com.hedera.services.bdd.spec.transactions.TxnVerbs.nodeDelete;
import static com.hedera.services.bdd.spec.utilops.CustomSpecAssert.allRunFor;
import static com.hedera.services.bdd.spec.utilops.EmbeddedVerbs.mutateStakingInfos;
import static com.hedera.services.bdd.spec.utilops.EmbeddedVerbs.mutateTssMessages;
import static com.hedera.services.bdd.spec.utilops.EmbeddedVerbs.mutateTssVotes;
import static com.hedera.services.bdd.spec.utilops.TssVerbs.submitTssMessage;
import static com.hedera.services.bdd.spec.utilops.UtilVerbs.blockingOrder;
import static com.hedera.services.bdd.spec.utilops.UtilVerbs.doWithStartupConfig;
import static com.hedera.services.bdd.spec.utilops.UtilVerbs.doingContextual;
import static com.hedera.services.bdd.spec.utilops.UtilVerbs.newKeyNamed;
import static com.hedera.services.bdd.spec.utilops.UtilVerbs.overriding;
import static com.hedera.services.bdd.spec.utilops.UtilVerbs.sourcingContextual;
import static com.hedera.services.bdd.spec.utilops.UtilVerbs.waitUntilStartOfNextStakingPeriod;
import static com.hedera.services.bdd.suites.hip869.NodeCreateTest.generateX509Certificates;
import static com.hedera.services.bdd.suites.utils.validation.ValidationScenarios.TINYBARS_PER_HBAR;
import static com.swirlds.platform.roster.RosterRetriever.getActiveRosterHash;
import static com.swirlds.platform.roster.RosterRetriever.getCandidateRosterHash;
import static com.swirlds.platform.roster.RosterRetriever.retrieveActive;
import static java.lang.Long.parseLong;
import static java.util.Objects.requireNonNull;
import static org.junit.jupiter.api.Assertions.assertEquals;

import com.hedera.cryptography.tss.api.TssMessage;
import com.hedera.hapi.block.stream.Block;
import com.hedera.hapi.node.base.AccountID;
import com.hedera.hapi.node.base.Transaction;
import com.hedera.hapi.node.state.common.EntityNumber;
import com.hedera.hapi.node.state.roster.Roster;
import com.hedera.hapi.node.state.tss.TssMessageMapKey;
import com.hedera.hapi.node.state.tss.TssVoteMapKey;
import com.hedera.hapi.node.transaction.SignedTransaction;
import com.hedera.hapi.node.transaction.TransactionBody;
import com.hedera.hapi.services.auxiliary.tss.TssMessageTransactionBody;
<<<<<<< HEAD
=======
import com.hedera.hapi.services.auxiliary.tss.TssVoteTransactionBody;
import com.hedera.node.app.roster.RosterService;
import com.hedera.node.app.tss.api.TssMessage;
>>>>>>> 14f70002
import com.hedera.pbj.runtime.ParseException;
import com.hedera.pbj.runtime.io.buffer.Bytes;
import com.hedera.services.bdd.junit.hedera.HederaNode;
import com.hedera.services.bdd.junit.hedera.embedded.fakes.FakeTssLibrary;
import com.hedera.services.bdd.spec.HapiSpec;
import com.hedera.services.bdd.spec.SpecOperation;
import com.hedera.services.bdd.spec.utilops.UtilOp;
import com.hedera.services.bdd.spec.utilops.streams.assertions.BlockStreamAssertion;
import com.swirlds.platform.state.service.WritableRosterStore;
import com.swirlds.state.spi.CommittableWritableStates;
import edu.umd.cs.findbugs.annotations.NonNull;
import edu.umd.cs.findbugs.annotations.Nullable;
import java.security.cert.CertificateEncodingException;
import java.util.ArrayList;
import java.util.BitSet;
import java.util.Collections;
import java.util.HashMap;
import java.util.List;
import java.util.Map;
import java.util.Set;
import java.util.TreeMap;
import java.util.concurrent.atomic.AtomicInteger;
import java.util.function.Function;
import java.util.function.LongFunction;
import java.util.function.LongUnaryOperator;
import java.util.stream.Collectors;
import java.util.stream.IntStream;
import java.util.stream.Stream;
import org.apache.logging.log4j.LogManager;
import org.apache.logging.log4j.Logger;
import org.junit.jupiter.api.Assertions;

/**
 * A convenience operation to test TSS roster rekeying scenarios in repeatable embedded mode. A scenario is built
 * by specifying,
 * <ol>
 *     <li>The distribution of HBAR stakes at the stake period boundary, and hence the number of shares each
 *     node should have in the candidate roster.</li>
 *     <li>The DAB edits that should be performed before the staking period change.</li>
 *     <li>The simulated message-submission behavior of the non-embedded nodes after the staking period
 *     change; where each non-embedded node will generate up to one {@link TssMessage} per share it is implied
 *     to own by the active roster in the embedded state, with that message being valid or invalid according
 *     to the {@link FakeTssLibrary} as requested.</li>
 * </ol>
 */
public class RekeyScenarioOp extends UtilOp implements BlockStreamAssertion {
    private static final Logger log = LogManager.getLogger(RekeyScenarioOp.class);
    private static final int NA = -1;
    private static final byte[] GOSSIP_CERTIFICATE;
    private static final Bytes FAKE_LEDGER_ID =
            Bytes.wrap(FakeTssLibrary.PRIVATE_KEY.createPublicKey().publicKey().toBytes());

    private record NonEmbeddedTssMessage(long nodeId, @NonNull TssMessage tssMessage) {}

    /**
     * The number of shares each node holds in the active TSS directory.
     */
    private final Map<Long, Integer> activeShares = new TreeMap<>();
    /**
     * The number of shares each node is expected to hold in the candidate TSS directory.
     */
    private final Map<Long, Integer> expectedShares = new HashMap<>();
    /**
     * The TSS messages submitted by the non-embedded nodes, in consensus order.
     */
    private final List<NonEmbeddedTssMessage> nonEmbeddedTssMessages = new ArrayList<>();

    @Nullable
    private Roster currentRoster;

    @Nullable
    private Bytes currentRosterHash;

    @Nullable
    private Bytes targetRosterHash;

    private int actualVotes = 0;
    private int actualMessages = 0;
    private int expectedVotes = NA;
    private int expectedMessages = NA;
    private int actualTssSignatures = 0;

    static {
        try {
            GOSSIP_CERTIFICATE = generateX509Certificates(1).getFirst().getEncoded();
        } catch (CertificateEncodingException e) {
            throw new IllegalStateException(e);
        }
    }

    /**
     * Enumerates the possible behaviors of non-embedded nodes after a staking period change.
     */
    public enum TssMessageSim {
        /**
         * The non-embedded node skips submitting TSS messages for its private shares.
         */
        SKIP_MESSAGES,
        /**
         * The non-embedded node submits valid TSS messages for its private shares.
         */
        VALID_MESSAGES,
        /**
         * The non-embedded node submits invalid TSS messages for its private shares.
         */
        INVALID_MESSAGES
    }

    /**
     * A record that encapsulates the DAB edits to be performed before the staking period change.
     *
     * @param nodesToDelete    the set of node IDs to delete
     * @param numNodesToCreate the number of nodes to create
     */
    public record DabEdits(@NonNull Set<Long> nodesToDelete, int numNodesToCreate) {
        public static DabEdits NO_DAB_EDITS = new DabEdits(Set.of(), 0);

        public DabEdits {
            requireNonNull(nodesToDelete);
        }
    }

    /**
     * A stake distribution where all nodes have equal stakes.
     */
    public static final LongUnaryOperator UNEQUAL_NODE_STAKES =
            nodeId -> (nodeId + 1) * 1_000_000_000L * TINYBARS_PER_HBAR;

    public static final LongUnaryOperator NODE_ZERO_DOMINANT_STAKES = nodeId -> switch ((int) nodeId) {
        case 0 -> 10_000_000_000L * TINYBARS_PER_HBAR;
        case 1, 2 -> 1_000_000_000L * TINYBARS_PER_HBAR;
        default -> 0;
    };

    /**
     * Factory for TSS message simulations that returns the given behaviors for each non-embedded node.
     */
    public static final Function<List<TssMessageSim>, LongFunction<TssMessageSim>> TSS_MESSAGE_SIMS =
            sims -> nodeId -> sims.get((int) ((nodeId - 1) % sims.size()));

    private final DabEdits dabEdits;
    private final LongUnaryOperator nodeStakes;
    private final LongFunction<TssMessageSim> tssMessageSims;
    private final BlockSigningType blockSigningType;

    /**
     * Constructs a {@link RekeyScenarioOp} with the given stake distribution, DAB edits, and TSS message submission
     * behaviors.
     *
     * @param dabEdits         the DAB edits
     * @param nodeStakes       the stake distribution
     * @param tssMessageSims   the TSS message submission behaviors
     * @param blockSigningType the block signing type
     */
    public RekeyScenarioOp(
            @NonNull final DabEdits dabEdits,
            @NonNull final LongUnaryOperator nodeStakes,
            @NonNull final LongFunction<TssMessageSim> tssMessageSims,
            @NonNull final BlockSigningType blockSigningType) {
        this.dabEdits = requireNonNull(dabEdits);
        this.nodeStakes = requireNonNull(nodeStakes);
        this.tssMessageSims = requireNonNull(tssMessageSims);
        this.blockSigningType = requireNonNull(blockSigningType);
    }

    @Override
    protected boolean submitOp(@NonNull final HapiSpec spec) throws Throwable {
        requireNonNull(spec);
        allRunFor(
                spec,
                Stream.of(
                                setupScenarioMocks(),
                                enableTss(),
                                submitDabOps(),
                                crossStakePeriodBoundary(),
                                simulateOtherNodeTssMessages())
                        .flatMap(Function.identity())
                        .toList());
        return false;
    }

    @Override
    public boolean test(@NonNull final Block block) throws AssertionError {
        final var blockNo = block.items().getFirst().blockHeaderOrThrow().number();
        log.info(
                "Pre-block#{}, votes={}/{}, messages={}/{}",
                blockNo,
                actualVotes,
                (expectedVotes == NA) ? "?" : expectedVotes,
                actualMessages,
                (expectedMessages == NA) ? "?" : expectedMessages);
        observeInteractionsIn(block);
        log.info(
                "Post-block#{}, votes={}/{}, messages={}/{}, tssSignatures={}",
                blockNo,
                actualVotes,
                (expectedVotes == NA) ? "?" : expectedVotes,
                actualMessages,
                (expectedMessages == NA) ? "?" : expectedMessages,
                actualTssSignatures);
        boolean votesAndMessagesMatch = true;
        if (expectedMessages != NA && expectedVotes != NA) {
            if (actualMessages > expectedMessages) {
                Assertions.fail(
                        "Too many messages submitted, expected " + expectedMessages + " but got " + actualMessages);
            }
            if (actualVotes > expectedVotes) {
                Assertions.fail("Too many votes submitted, expected " + expectedVotes + " but got " + actualVotes);
            }
            votesAndMessagesMatch = (actualMessages == expectedMessages) && (actualVotes == expectedVotes);
        }
        boolean signaturesMatch =
                switch (blockSigningType) {
                    case SIGN_WITH_FAKE -> actualTssSignatures == 0;
                    case SIGN_WITH_LEDGER_ID -> actualTssSignatures > 0;
                };
        return votesAndMessagesMatch && signaturesMatch;
    }

    private void observeInteractionsIn(@NonNull final Block block) {
        for (final var item : block.items()) {
            if (item.hasEventTransaction()) {
                try {
                    final var wrapper = Transaction.PROTOBUF.parse(
                            item.eventTransactionOrThrow().applicationTransactionOrThrow());
                    final var signedTxn = SignedTransaction.PROTOBUF.parse(wrapper.signedTransactionBytes());
                    final var body = TransactionBody.PROTOBUF.parse(signedTxn.bodyBytes());
                    if (body.nodeAccountIDOrElse(AccountID.DEFAULT).accountNumOrElse(0L)
                            == CLASSIC_FIRST_NODE_ACCOUNT_NUM) {
                        if (body.hasTssMessage()) {
                            actualMessages++;
                        } else if (body.hasTssVote()) {
                            actualVotes++;
                        }
                    }
                } catch (ParseException e) {
                    Assertions.fail(e.getMessage());
                }
            }
        }
        final var blockProof = block.items().getLast().blockProofOrThrow();
        if (blockProof.blockSignature().equals(Bytes.wrap(FAKE_SIGNATURE.toBytes()))) {
            actualTssSignatures++;
        }
    }

    /**
     * Returns a stream of operations that enable TSS feature flags.
     */
    private Stream<SpecOperation> enableTss() {
        if (blockSigningType == BlockSigningType.SIGN_WITH_LEDGER_ID) {
            return Stream.of(
                    overriding("tss.keyCandidateRoster", "true"), overriding("tss.signWithLedgerId", "true")
                    //                    overridingTwo("tss.signWithLedgerId", "true",
                    //                            "tss.maxSharesPerNode", "4")
                    );
        } else {
            return Stream.of(overriding("tss.keyCandidateRoster", "true"));
        }
    }

    /**
     * Returns a stream of operations that perform the requested DAB edits before the stake period boundary is crossed.
     */
    private Stream<SpecOperation> submitDabOps() {
        final List<SpecOperation> ops = new ArrayList<>();
        for (int i = 0, n = dabEdits.numNodesToCreate(); i < n; i++) {
            ops.add(newKeyNamed("adminKey" + i));
            ops.add(nodeCreate("newNode" + i).adminKey("adminKey" + i).gossipCaCertificate(GOSSIP_CERTIFICATE));
        }
        dabEdits.nodesToDelete.forEach(nodeId -> ops.add(nodeDelete("" + nodeId)));
        return ops.stream();
    }

    /**
     * Returns a stream of operations that performs the embedded state mutations and mock expectations to
     * enact the desired stake period boundary crossing scenario. In particular, this requires:
     * <ol>
     *     <li>Setting the node hbar stakes in state to the desired distribution (which determines the weights
     *     used in the participant directory derived from the candidate roster).</li>
     *     <li>Setting a well-known collection of TSS messages in state for the active roster hash.</li>
     *     <li>Preparing the {@link FakeTssLibrary} to certify these messages as valid.</li>
     *     <li>Preparing the {@link FakeTssLibrary} to decrypt the desired number of private shares
     *     for the embedded node, when it receives exactly the well-known {@link TssMessage}s.</li>
     *     <li>Preparing the {@link FakeTssLibrary} to return a well-known {@link TssMessage} for each
     *     mock private share, <i>assuming</i> the candidate participant directory has the expected
     *     node weights implied by the stake distribution at the start of the new period.</li>
     * </ol>
     */
    private Stream<SpecOperation> setupScenarioMocks() {
        return Stream.of(extractRosterMetadata(), setActiveRosterKeyMaterial(), setRequestedStakes());
    }

    /**
     * Returns a stream of operations that cross the stake period boundary, triggering the rekeying process.
     */
    private Stream<SpecOperation> crossStakePeriodBoundary() {
        return Stream.of(
                doWithStartupConfig(
                        "staking.periodMins",
                        stakePeriodMins -> waitUntilStartOfNextStakingPeriod(parseLong(stakePeriodMins))),
                // This transaction is now first in a new staking period and should trigger the TSS rekeying process,
                // in particular a successful TssMessage from the embedded node (and potentially a TssVote if the
                // non-embedded nodes submit sufficient TssMessages).
                cryptoCreate("rekeyingTransaction"));
    }

    /**
     * Returns a stream of operations that simulate the desired TSS message submission behavior of the
     * non-embedded nodes.
     */
    private Stream<SpecOperation> simulateOtherNodeTssMessages() {
        return Stream.of(doingContextual(spec -> {
            final var nextShareId = new AtomicInteger(activeShares.get(0L));
            final var numValidMessages = new AtomicInteger(expectedMessages);
            spec.targetNetworkOrThrow().nodesFor(exceptNodeIds(0L)).stream()
                    .map(HederaNode::getNodeId)
                    .forEach(nodeId -> {
                        final var sim = tssMessageSims.apply(nodeId);
                        switch (sim) {
                            case SKIP_MESSAGES -> nextShareId.getAndAdd(activeShares.get(nodeId));
                            case VALID_MESSAGES, INVALID_MESSAGES -> {
                                for (int i = 0, n = activeShares.get(nodeId); i < n; i++) {
                                    final var j = nextShareId.getAndIncrement();
                                    nonEmbeddedTssMessages.add(new NonEmbeddedTssMessage(
                                            nodeId,
                                            sim == TssMessageSim.VALID_MESSAGES
                                                    ? FakeTssLibrary.validMessage(j)
                                                    : FakeTssLibrary.invalidMessage(j)));
                                }
                                numValidMessages.getAndAdd(
                                        (sim == TssMessageSim.VALID_MESSAGES) ? activeShares.get(nodeId) : 0);
                            }
                        }
                    });
            Collections.shuffle(nonEmbeddedTssMessages);
            requireNonNull(currentRosterHash);
            targetRosterHash = getCandidateRosterHash(spec.embeddedStateOrThrow());
            final var totalShares =
                    activeShares.values().stream().mapToInt(Integer::intValue).sum();
            final var thresholdShares = getThresholdForTssMessages(totalShares);
            expectedVotes = numValidMessages.get() >= thresholdShares ? 1 : 0;
            allRunFor(
                    spec,
                    nonEmbeddedTssMessages.stream()
                            .map(m -> submitTssMessage(m.nodeId(), currentRosterHash, targetRosterHash, m.tssMessage()))
                            .toArray(SpecOperation[]::new));
        }));
    }

    /**
     * Returns an operation that extracts roster metadata from the embedded state to be used in the scenario.
     */
    private SpecOperation extractRosterMetadata() {
        return doingContextual(spec -> {
            final var state = spec.embeddedStateOrThrow();
            final var hedera = spec.repeatableEmbeddedHederaOrThrow();
            final var roundNo = hedera.lastRoundNo();

            final var writableStates = state.getWritableStates(RosterService.NAME);
            final var rosterStore = new WritableRosterStore(writableStates);
            final var activeEntries =
                    new ArrayList<>(rosterStore.getActiveRoster().rosterEntries());
            activeEntries.set(
                    activeEntries.size() - 1,
                    activeEntries.getLast().copyBuilder().weight(0).build());
            activeEntries.set(
                    0, activeEntries.getFirst().copyBuilder().weight(10).build());
            rosterStore.putActiveRoster(new Roster(activeEntries), roundNo + 1);
            ((CommittableWritableStates) writableStates).commit();

            // Extract all the roster metadata for the active roster
            currentRoster = requireNonNull(retrieveActive(state, roundNo));
            currentRosterHash = getActiveRosterHash(state, roundNo);
            computeNodeShares(
                            currentRoster.rosterEntries(),
                            spec.startupProperties().getInteger("tss.maxSharesPerNode"))
                    .forEach((nodeId, numShares) -> activeShares.put(nodeId, numShares.intValue()));
            expectedMessages = activeShares.get(0L);
            // Prepare the FakeTssLibrary to decrypt the private shares of the embedded node
            hedera.tssBaseService()
                    .fakeTssLibrary()
                    .setupDecryption(
                            directory -> {},
                            IntStream.range(0, activeShares.get(0L)).boxed().toList());
        });
    }

    /**
     * Returns an operation that sets the requested node stakes in state for the given spec. These stakes
     * should define the weights used in the participant directory derived from the candidate roster.
     */
    private SpecOperation setRequestedStakes() {
        return sourcingContextual(spec -> mutateStakingInfos(infos -> {
            final Map<Long, Long> stakes = new HashMap<>();
            spec.targetNetworkOrThrow().nodes().forEach(node -> {
                final var key = new EntityNumber(node.getNodeId());
                final var info = requireNonNull(infos.get(key));
                final var stake = nodeStakes.applyAsLong(node.getNodeId());
                infos.put(
                        key,
                        info.copyBuilder().stake(stake).stakeToReward(stake).build());
                stakes.put(node.getNodeId(), stake);
                log.info("Set stake for node {} to {} tinybars", node.getNodeId(), stake);
            });
            final var totalWeight = spec.startupProperties().getInteger("staking.sumOfConsensusWeights");
            final var totalStake =
                    stakes.values().stream().mapToLong(Long::longValue).sum();
            final var weights = stakes.keySet().stream().collect(Collectors.toMap(Function.identity(), nodeId ->
                    (long) scaleStakeToWeight(stakes.get(nodeId), totalStake, totalWeight)));
            final var maxShares = spec.startupProperties().getInteger("tss.maxSharesPerNode");
            computeSharesFromWeights(weights, maxShares)
                    .forEach((nodeId, numShares) -> expectedShares.put(nodeId, numShares.intValue()));
            spec.repeatableEmbeddedHederaOrThrow()
                    .tssBaseService()
                    .fakeTssLibrary()
                    .setupRekeyGeneration(directory -> {
                        expectedShares.forEach((nodeId, expectedNumShares) -> assertEquals(
                                expectedNumShares,
                                directory.ownedShares(nodeId).size(),
                                "Wrong number of shares for node" + nodeId));
                    });
        }));
    }

    /**
     * Returns an operation that sets the key material for the active roster in the embedded state.
     * This has two components.
     * <ol>
     *     <li>First, the synthetic TSS messages whose keys specify the active roster hash.</li>
     *     <li>Second, the synthetic TSS votes whose keys specify the source roster hash (which
     *     is empty, since the current roster is in the first active roster in this scenario) and
     *     whose values specify the active roster hash; and concur on the consensus subset of TSS
     *     messages used to form the TSS keys for the active roster (which for convenience we take
     *     in order of share index).</li>
     * </ol>
     */
    private SpecOperation setActiveRosterKeyMaterial() {
        final var nextShareId = new AtomicInteger(0);
<<<<<<< HEAD
        return mutateTssMessages(tssMessages -> {
            requireNonNull(sourceRosterHash);
            activeShares.forEach((nodeId, numShares) -> {
                for (int i = 0; i < numShares; i++) {
                    final var key = new TssMessageMapKey(sourceRosterHash, nextShareId.getAndIncrement());
                    final var tssMessage = Bytes.wrap(FakeTssLibrary.validMessage((int) key.sequenceNumber())
                            .toBytes());
                    final var value = TssMessageTransactionBody.newBuilder()
                            .sourceRosterHash(Bytes.EMPTY)
                            .targetRosterHash(sourceRosterHash)
                            .shareIndex(key.sequenceNumber())
                            .tssMessage(tssMessage)
                            .build();
                    tssMessages.put(key, value);
                }
            });
        });
=======
        final var voteSet = new BitSet();
        return blockingOrder(
                mutateTssMessages(tssMessages -> {
                    requireNonNull(currentRosterHash);
                    final var totalShares = activeShares.values().stream()
                            .mapToInt(Integer::intValue)
                            .sum();
                    final var thresholdShares = getThresholdForTssMessages(totalShares);
                    activeShares.forEach((nodeId, numShares) -> {
                        for (int i = 0; i < numShares; i++) {
                            final var shareId = nextShareId.getAndIncrement();
                            final var key = new TssMessageMapKey(currentRosterHash, shareId);
                            final var tssMessage = Bytes.wrap(FakeTssLibrary.validMessage((int) key.sequenceNumber())
                                    .bytes());
                            final var value = TssMessageTransactionBody.newBuilder()
                                    .sourceRosterHash(Bytes.EMPTY)
                                    .targetRosterHash(currentRosterHash)
                                    .shareIndex(key.sequenceNumber())
                                    .tssMessage(tssMessage)
                                    .build();
                            tssMessages.put(key, value);
                            if (voteSet.cardinality() < thresholdShares) {
                                voteSet.set(shareId);
                            }
                        }
                    });
                }),
                mutateTssVotes(tssVotes -> {
                    final var tssVote = Bytes.wrap(voteSet.toByteArray());
                    requireNonNull(currentRosterHash);
                    requireNonNull(currentRoster).rosterEntries().forEach(entry -> {
                        final var key = new TssVoteMapKey(currentRosterHash, entry.nodeId());
                        final var vote = TssVoteTransactionBody.newBuilder()
                                .tssVote(tssVote)
                                .sourceRosterHash(Bytes.EMPTY)
                                .targetRosterHash(currentRosterHash)
                                .ledgerId(FAKE_LEDGER_ID)
                                .build();
                        tssVotes.put(key, vote);
                    });
                }));
>>>>>>> 14f70002
    }

    public enum BlockSigningType {
        SIGN_WITH_LEDGER_ID,
        SIGN_WITH_FAKE
    }
}<|MERGE_RESOLUTION|>--- conflicted
+++ resolved
@@ -21,6 +21,7 @@
 import static com.hedera.node.app.tss.handlers.TssUtils.computeSharesFromWeights;
 import static com.hedera.node.app.tss.handlers.TssUtils.getThresholdForTssMessages;
 import static com.hedera.services.bdd.junit.hedera.NodeSelector.exceptNodeIds;
+import static com.hedera.services.bdd.junit.hedera.embedded.fakes.FakeTssLibrary.FAKE_LEDGER_ID;
 import static com.hedera.services.bdd.junit.hedera.embedded.fakes.FakeTssLibrary.FAKE_SIGNATURE;
 import static com.hedera.services.bdd.junit.hedera.utils.AddressBookUtils.CLASSIC_FIRST_NODE_ACCOUNT_NUM;
 import static com.hedera.services.bdd.spec.transactions.TxnVerbs.cryptoCreate;
@@ -58,12 +59,8 @@
 import com.hedera.hapi.node.transaction.SignedTransaction;
 import com.hedera.hapi.node.transaction.TransactionBody;
 import com.hedera.hapi.services.auxiliary.tss.TssMessageTransactionBody;
-<<<<<<< HEAD
-=======
 import com.hedera.hapi.services.auxiliary.tss.TssVoteTransactionBody;
 import com.hedera.node.app.roster.RosterService;
-import com.hedera.node.app.tss.api.TssMessage;
->>>>>>> 14f70002
 import com.hedera.pbj.runtime.ParseException;
 import com.hedera.pbj.runtime.io.buffer.Bytes;
 import com.hedera.services.bdd.junit.hedera.HederaNode;
@@ -113,8 +110,6 @@
     private static final Logger log = LogManager.getLogger(RekeyScenarioOp.class);
     private static final int NA = -1;
     private static final byte[] GOSSIP_CERTIFICATE;
-    private static final Bytes FAKE_LEDGER_ID =
-            Bytes.wrap(FakeTssLibrary.PRIVATE_KEY.createPublicKey().publicKey().toBytes());
 
     private record NonEmbeddedTssMessage(long nodeId, @NonNull TssMessage tssMessage) {}
 
@@ -503,25 +498,6 @@
      */
     private SpecOperation setActiveRosterKeyMaterial() {
         final var nextShareId = new AtomicInteger(0);
-<<<<<<< HEAD
-        return mutateTssMessages(tssMessages -> {
-            requireNonNull(sourceRosterHash);
-            activeShares.forEach((nodeId, numShares) -> {
-                for (int i = 0; i < numShares; i++) {
-                    final var key = new TssMessageMapKey(sourceRosterHash, nextShareId.getAndIncrement());
-                    final var tssMessage = Bytes.wrap(FakeTssLibrary.validMessage((int) key.sequenceNumber())
-                            .toBytes());
-                    final var value = TssMessageTransactionBody.newBuilder()
-                            .sourceRosterHash(Bytes.EMPTY)
-                            .targetRosterHash(sourceRosterHash)
-                            .shareIndex(key.sequenceNumber())
-                            .tssMessage(tssMessage)
-                            .build();
-                    tssMessages.put(key, value);
-                }
-            });
-        });
-=======
         final var voteSet = new BitSet();
         return blockingOrder(
                 mutateTssMessages(tssMessages -> {
@@ -535,7 +511,7 @@
                             final var shareId = nextShareId.getAndIncrement();
                             final var key = new TssMessageMapKey(currentRosterHash, shareId);
                             final var tssMessage = Bytes.wrap(FakeTssLibrary.validMessage((int) key.sequenceNumber())
-                                    .bytes());
+                                    .toBytes());
                             final var value = TssMessageTransactionBody.newBuilder()
                                     .sourceRosterHash(Bytes.EMPTY)
                                     .targetRosterHash(currentRosterHash)
@@ -558,12 +534,11 @@
                                 .tssVote(tssVote)
                                 .sourceRosterHash(Bytes.EMPTY)
                                 .targetRosterHash(currentRosterHash)
-                                .ledgerId(FAKE_LEDGER_ID)
+                                .ledgerId(Bytes.wrap(FAKE_LEDGER_ID.toBytes()))
                                 .build();
                         tssVotes.put(key, vote);
                     });
                 }));
->>>>>>> 14f70002
     }
 
     public enum BlockSigningType {
