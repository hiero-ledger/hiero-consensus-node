/*
 * Copyright (C) 2024 Hedera Hashgraph, LLC
 *
 * Licensed under the Apache License, Version 2.0 (the "License");
 * you may not use this file except in compliance with the License.
 * You may obtain a copy of the License at
 *
 *      http://www.apache.org/licenses/LICENSE-2.0
 *
 * Unless required by applicable law or agreed to in writing, software
 * distributed under the License is distributed on an "AS IS" BASIS,
 * WITHOUT WARRANTIES OR CONDITIONS OF ANY KIND, either express or implied.
 * See the License for the specific language governing permissions and
 * limitations under the License.
 */

package com.hedera.services.bdd.junit.hedera.embedded.fakes;

import static java.util.Collections.emptyList;
import static java.util.Objects.requireNonNull;

import com.hedera.cryptography.bls.BlsPrivateKey;
import com.hedera.cryptography.bls.BlsPublicKey;
import com.hedera.cryptography.bls.BlsSignature;
import com.hedera.cryptography.bls.SignatureSchema;
import com.hedera.cryptography.tss.api.TssMessage;
import com.hedera.cryptography.tss.api.TssParticipantDirectory;
import com.hedera.cryptography.tss.api.TssPrivateShare;
import com.hedera.cryptography.tss.api.TssPublicShare;
import com.hedera.cryptography.tss.api.TssShareSignature;
import com.hedera.node.app.tss.api.TssLibrary;
import com.hedera.pbj.runtime.io.buffer.Bytes;
import edu.umd.cs.findbugs.annotations.NonNull;
import edu.umd.cs.findbugs.annotations.Nullable;
import java.math.BigInteger;
import java.util.List;

public class FakeTssLibrary implements TssLibrary {
    private static final String VALID_MESSAGE_PREFIX = "VALID";
    private static final String INVALID_MESSAGE_PREFIX = "INVALID";

    private static final SignatureSchema SIGNATURE_SCHEMA = SignatureSchema.create(new byte[] {1});
<<<<<<< HEAD
    private static final BlsPrivateKey PRIVATE_KEY =
            new BlsPrivateKey(new FakeFieldElement(BigInteger.valueOf(42L)), SIGNATURE_SCHEMA);
=======
    private static final PairingPrivateKey PRIVATE_KEY =
            new PairingPrivateKey(new FakeFieldElement(BigInteger.valueOf(42L)), SIGNATURE_SCHEMA);
    public static final PairingSignature FAKE_SIGNATURE =
            new PairingSignature(new FakeGroupElement(BigInteger.valueOf(1L)), SIGNATURE_SCHEMA);
>>>>>>> 874e12fd

    public interface DirectoryAssertion {
        void assertExpected(@NonNull TssParticipantDirectory directory) throws AssertionError;
    }

    @Nullable
    private DirectoryAssertion decryptDirectoryAssertion;

    @Nullable
    private DirectoryAssertion rekeyGenerationDirectoryAssertion;

    @Nullable
    private List<TssPrivateShare> decryptedShares;

    /**
     * Returns a valid message with the given index.
     * @param i the index
     * @return the message
     */
    public static TssMessage validMessage(final int i) {
        return new FakeTssMessage((VALID_MESSAGE_PREFIX + i).getBytes());
    }

    /**
     * Returns an invalid message with the given index.
     * @param i the index
     * @return the message
     */
    public static TssMessage invalidMessage(final int i) {
        return new FakeTssMessage((INVALID_MESSAGE_PREFIX + i).getBytes());
    }

    /**
     * Returns the index of the share in the message.
     * @param message the message
     * @return the index
     */
    public static int getShareIndex(final TssMessage message) {
        final var s = new String(message.toBytes());
        return Integer.parseInt(s.substring(s.lastIndexOf('D') + 1));
    }

    @NonNull
    @Override
    public TssMessage generateTssMessage(@NonNull final TssParticipantDirectory tssParticipantDirectory) {
        return new FakeTssMessage(new byte[0]);
    }

    /**
     * Sets up the behavior to exhibit when receiving a call to
     * {@link #generateTssMessage(TssParticipantDirectory, TssPrivateShare)}.
     */
    public void setupRekeyGeneration(@NonNull final DirectoryAssertion rekeyGenerationDirectoryAssertion) {
        this.rekeyGenerationDirectoryAssertion = requireNonNull(rekeyGenerationDirectoryAssertion);
    }

    @Override
    public @NonNull TssMessage generateTssMessage(
            @NonNull final TssParticipantDirectory directory, @NonNull final TssPrivateShare privateShare) {
        requireNonNull(directory);
        requireNonNull(privateShare);
        if (rekeyGenerationDirectoryAssertion != null) {
            rekeyGenerationDirectoryAssertion.assertExpected(directory);
        }
        // The fake always returns a valid message
        return validMessage(privateShare.shareId());
    }

    @Override
    public boolean verifyTssMessage(
            @NonNull final TssParticipantDirectory participantDirectory, @NonNull final Bytes tssMessage) {
        return new String(tssMessage.toBytes()).startsWith(VALID_MESSAGE_PREFIX);
    }

    /**
     * Sets up the behavior to exhibit when receiving a call to {@link #decryptPrivateShares(TssParticipantDirectory, List)}.
     * @param decryptDirectoryAssertion the assertion to make about the directory
     * @param decryptedShareIds the ids of the private shares to return
     */
    public void setupDecryption(
            @NonNull final DirectoryAssertion decryptDirectoryAssertion,
            @NonNull final List<Integer> decryptedShareIds) {
        requireNonNull(decryptedShareIds);
        this.decryptDirectoryAssertion = requireNonNull(decryptDirectoryAssertion);
        this.decryptedShares = decryptedShareIds.stream()
                .map(id -> new TssPrivateShare(id, PRIVATE_KEY))
                .toList();
    }

    @Override
    public @NonNull List<TssPrivateShare> decryptPrivateShares(
            @NonNull final TssParticipantDirectory directory, @NonNull final List<TssMessage> tssMessages) {
        requireNonNull(directory);
        requireNonNull(tssMessages);
        if (decryptDirectoryAssertion != null) {
            decryptDirectoryAssertion.assertExpected(directory);
        }
        return decryptedShares == null ? emptyList() : decryptedShares;
    }

    @NonNull
    @Override
    public List<TssPublicShare> computePublicShares(
            @NonNull final TssParticipantDirectory participantDirectory,
            @NonNull final List<TssMessage> validTssMessages) {
        System.out.println("Computing public shares from " + validTssMessages.size() + " messages");
        return List.of();
    }

    @NonNull
    @Override
    public BlsPublicKey aggregatePublicShares(@NonNull final List<TssPublicShare> publicShares) {
        return PRIVATE_KEY.createPublicKey();
    }

    @NonNull
    @Override
    public TssShareSignature sign(@NonNull final TssPrivateShare privateShare, @NonNull final byte[] message) {
        return new TssShareSignature(
                privateShare.shareId(),
                new BlsSignature(new FakeGroupElement(BigInteger.valueOf(privateShare.shareId())), SIGNATURE_SCHEMA));
    }

    @Override
    public boolean verifySignature(
            @NonNull final TssParticipantDirectory participantDirectory,
            @NonNull final List<TssPublicShare> publicShares,
            @NonNull final TssShareSignature signature) {
        return true;
    }

    @NonNull
    @Override
<<<<<<< HEAD
    public BlsSignature aggregateSignatures(@NonNull final List<TssShareSignature> partialSignatures) {
        return new BlsSignature(new FakeGroupElement(BigInteger.valueOf(0L)), SIGNATURE_SCHEMA);
=======
    public PairingSignature aggregateSignatures(@NonNull final List<TssShareSignature> partialSignatures) {
        return FAKE_SIGNATURE;
>>>>>>> 874e12fd
    }

    @NonNull
    @Override
    public BlsPrivateKey aggregatePrivateShares(@NonNull final List<TssPrivateShare> privateShares) {
        return PRIVATE_KEY;
    }

    @NonNull
    @Override
    public TssMessage getTssMessageFromBytes(Bytes tssMessage, TssParticipantDirectory participantDirectory) {
        return new FakeTssMessage(new byte[0]);
    }
}<|MERGE_RESOLUTION|>--- conflicted
+++ resolved
@@ -40,15 +40,10 @@
     private static final String INVALID_MESSAGE_PREFIX = "INVALID";
 
     private static final SignatureSchema SIGNATURE_SCHEMA = SignatureSchema.create(new byte[] {1});
-<<<<<<< HEAD
     private static final BlsPrivateKey PRIVATE_KEY =
             new BlsPrivateKey(new FakeFieldElement(BigInteger.valueOf(42L)), SIGNATURE_SCHEMA);
-=======
-    private static final PairingPrivateKey PRIVATE_KEY =
-            new PairingPrivateKey(new FakeFieldElement(BigInteger.valueOf(42L)), SIGNATURE_SCHEMA);
-    public static final PairingSignature FAKE_SIGNATURE =
-            new PairingSignature(new FakeGroupElement(BigInteger.valueOf(1L)), SIGNATURE_SCHEMA);
->>>>>>> 874e12fd
+    public static final BlsSignature FAKE_SIGNATURE =
+            new BlsSignature(new FakeGroupElement(BigInteger.valueOf(1L)), SIGNATURE_SCHEMA);
 
     public interface DirectoryAssertion {
         void assertExpected(@NonNull TssParticipantDirectory directory) throws AssertionError;
@@ -120,7 +115,7 @@
     @Override
     public boolean verifyTssMessage(
             @NonNull final TssParticipantDirectory participantDirectory, @NonNull final Bytes tssMessage) {
-        return new String(tssMessage.toBytes()).startsWith(VALID_MESSAGE_PREFIX);
+        return tssMessage.toString().startsWith(VALID_MESSAGE_PREFIX);
     }
 
     /**
@@ -182,13 +177,8 @@
 
     @NonNull
     @Override
-<<<<<<< HEAD
     public BlsSignature aggregateSignatures(@NonNull final List<TssShareSignature> partialSignatures) {
-        return new BlsSignature(new FakeGroupElement(BigInteger.valueOf(0L)), SIGNATURE_SCHEMA);
-=======
-    public PairingSignature aggregateSignatures(@NonNull final List<TssShareSignature> partialSignatures) {
         return FAKE_SIGNATURE;
->>>>>>> 874e12fd
     }
 
     @NonNull
