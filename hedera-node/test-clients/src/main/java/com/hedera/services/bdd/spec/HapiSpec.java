/*
 * Copyright (C) 2020-2023 Hedera Hashgraph, LLC
 *
 * Licensed under the Apache License, Version 2.0 (the "License");
 * you may not use this file except in compliance with the License.
 * You may obtain a copy of the License at
 *
 *      http://www.apache.org/licenses/LICENSE-2.0
 *
 * Unless required by applicable law or agreed to in writing, software
 * distributed under the License is distributed on an "AS IS" BASIS,
 * WITHOUT WARRANTIES OR CONDITIONS OF ANY KIND, either express or implied.
 * See the License for the specific language governing permissions and
 * limitations under the License.
 */

package com.hedera.services.bdd.spec;

import static com.hedera.services.bdd.junit.RecordStreamAccess.RECORD_STREAM_ACCESS;
import static com.hedera.services.bdd.spec.HapiPropertySource.asSources;
import static com.hedera.services.bdd.spec.HapiPropertySource.inPriorityOrder;
import static com.hedera.services.bdd.spec.HapiSpec.CostSnapshotMode.COMPARE;
import static com.hedera.services.bdd.spec.HapiSpec.CostSnapshotMode.TAKE;
import static com.hedera.services.bdd.spec.HapiSpec.SpecStatus.ERROR;
import static com.hedera.services.bdd.spec.HapiSpec.SpecStatus.FAILED;
import static com.hedera.services.bdd.spec.HapiSpec.SpecStatus.FAILED_AS_EXPECTED;
import static com.hedera.services.bdd.spec.HapiSpec.SpecStatus.PASSED;
import static com.hedera.services.bdd.spec.HapiSpec.SpecStatus.PASSED_UNEXPECTEDLY;
import static com.hedera.services.bdd.spec.HapiSpec.SpecStatus.PENDING;
import static com.hedera.services.bdd.spec.HapiSpec.SpecStatus.RUNNING;
import static com.hedera.services.bdd.spec.assertions.TransactionRecordAsserts.recordWith;
import static com.hedera.services.bdd.spec.infrastructure.HapiApiClients.clientsFor;
import static com.hedera.services.bdd.spec.queries.QueryVerbs.getScheduleInfo;
import static com.hedera.services.bdd.spec.queries.QueryVerbs.getTxnRecord;
import static com.hedera.services.bdd.spec.transactions.TxnVerbs.cryptoTransfer;
import static com.hedera.services.bdd.spec.transactions.TxnVerbs.scheduleCreate;
import static com.hedera.services.bdd.spec.transactions.TxnVerbs.scheduleSign;
import static com.hedera.services.bdd.spec.utilops.UtilStateChange.initializeEthereumAccountForSpec;
import static com.hedera.services.bdd.spec.utilops.UtilStateChange.isEthereumAccountCreatedForSpec;
import static com.hedera.services.bdd.spec.utilops.UtilVerbs.blockingOrder;
import static com.hedera.services.bdd.spec.utilops.UtilVerbs.noOp;
import static com.hedera.services.bdd.spec.utilops.UtilVerbs.overridingAllOf;
import static com.hedera.services.bdd.spec.utilops.UtilVerbs.remembering;
import static com.hedera.services.bdd.spec.utilops.streams.RecordAssertions.triggerAndCloseAtLeastOneFileIfNotInterrupted;
import static com.hedera.services.bdd.suites.HapiSuite.DEFAULT_PAYER;
import static com.hedera.services.bdd.suites.HapiSuite.ETH_SUFFIX;
import static com.hedera.services.bdd.suites.HapiSuite.ONE_HBAR;
import static com.hederahashgraph.api.proto.java.ResponseCodeEnum.INVALID_SIGNATURE;
import static com.hederahashgraph.api.proto.java.ResponseCodeEnum.NO_NEW_VALID_SIGNATURES;
import static com.hederahashgraph.api.proto.java.ResponseCodeEnum.OK;
import static com.hederahashgraph.api.proto.java.ResponseCodeEnum.SUCCESS;
import static java.util.Collections.emptyList;
import static java.util.concurrent.CompletableFuture.allOf;
import static java.util.concurrent.CompletableFuture.runAsync;
import static java.util.concurrent.TimeUnit.MILLISECONDS;
import static java.util.stream.Collectors.joining;

import com.google.common.base.MoreObjects;
import com.google.common.io.ByteSource;
import com.google.common.io.CharSink;
import com.google.common.io.Files;
import com.hedera.services.bdd.junit.HapiTestNode;
import com.hedera.services.bdd.spec.fees.FeeCalculator;
import com.hedera.services.bdd.spec.fees.FeesAndRatesProvider;
import com.hedera.services.bdd.spec.fees.Payment;
import com.hedera.services.bdd.spec.infrastructure.HapiApiClients;
import com.hedera.services.bdd.spec.infrastructure.HapiSpecRegistry;
import com.hedera.services.bdd.spec.keys.KeyFactory;
import com.hedera.services.bdd.spec.persistence.EntityManager;
import com.hedera.services.bdd.spec.props.MapPropertySource;
import com.hedera.services.bdd.spec.transactions.HapiTxnOp;
import com.hedera.services.bdd.spec.transactions.TxnFactory;
import com.hedera.services.bdd.spec.utilops.UtilOp;
import com.hedera.services.bdd.spec.utilops.UtilVerbs;
import com.hedera.services.bdd.spec.utilops.records.AutoSnapshotModeOp;
import com.hedera.services.bdd.spec.utilops.records.SnapshotMatchMode;
import com.hedera.services.bdd.spec.utilops.records.SnapshotModeOp;
import com.hedera.services.bdd.spec.utilops.streams.RecordAssertions;
import com.hedera.services.bdd.spec.utilops.streams.assertions.EventualRecordStreamAssertion;
import com.hedera.services.bdd.suites.TargetNetworkType;
import com.hedera.services.stream.proto.AllAccountBalances;
import com.hedera.services.stream.proto.SingleAccountBalances;
import com.hederahashgraph.api.proto.java.AccountAmount;
import com.hederahashgraph.api.proto.java.AccountID;
import com.hederahashgraph.api.proto.java.Key;
import com.hederahashgraph.api.proto.java.ResponseCodeEnum;
import com.hederahashgraph.api.proto.java.TransferList;
import edu.umd.cs.findbugs.annotations.NonNull;
import edu.umd.cs.findbugs.annotations.Nullable;
import java.io.File;
import java.io.FileOutputStream;
import java.io.IOException;
import java.io.InputStream;
import java.io.Writer;
import java.nio.charset.StandardCharsets;
import java.security.GeneralSecurityException;
import java.util.ArrayList;
import java.util.Arrays;
import java.util.Collections;
import java.util.EnumMap;
import java.util.HashMap;
import java.util.List;
import java.util.Map;
import java.util.Optional;
import java.util.Properties;
import java.util.SplittableRandom;
import java.util.concurrent.BlockingQueue;
import java.util.concurrent.CompletableFuture;
import java.util.concurrent.PriorityBlockingQueue;
import java.util.concurrent.SynchronousQueue;
import java.util.concurrent.ThreadPoolExecutor;
import java.util.concurrent.TimeUnit;
import java.util.concurrent.atomic.AtomicBoolean;
import java.util.concurrent.atomic.AtomicInteger;
import java.util.concurrent.atomic.AtomicLong;
import java.util.concurrent.atomic.AtomicReference;
import java.util.function.Consumer;
import java.util.function.Function;
import java.util.function.Supplier;
import java.util.stream.IntStream;
import java.util.stream.LongStream;
import java.util.stream.Stream;
import org.apache.commons.io.FileUtils;
import org.apache.logging.log4j.LogManager;
import org.apache.logging.log4j.Logger;

public class HapiSpec implements Runnable {
    private static final long FIRST_NODE_ACCOUNT_NUM = 3L;
    private static final int NUM_IN_USE_NODE_ACCOUNTS = 4;
    private static final TransferList DEFAULT_NODE_BALANCE_FUNDING = TransferList.newBuilder()
            .addAllAccountAmounts(Stream.concat(
                            Stream.of(AccountAmount.newBuilder()
                                    .setAmount(-NUM_IN_USE_NODE_ACCOUNTS * ONE_HBAR)
                                    .setAccountID(AccountID.newBuilder().setAccountNum(2L))
                                    .build()),
                            LongStream.range(FIRST_NODE_ACCOUNT_NUM, FIRST_NODE_ACCOUNT_NUM + NUM_IN_USE_NODE_ACCOUNTS)
                                    .mapToObj(number -> AccountAmount.newBuilder()
                                            .setAmount(ONE_HBAR)
                                            .setAccountID(AccountID.newBuilder().setAccountNum(number))
                                            .build()))
                    .toList())
            .build();
    private static final AtomicLong NEXT_AUTO_SCHEDULE_NUM = new AtomicLong(1);
    private static final SplittableRandom RANDOM = new SplittableRandom();
    private static final String CI_PROPS_FLAG_FOR_NO_UNRECOVERABLE_NETWORK_FAILURES = "suppressNetworkFailures";
    private static final ThreadPoolExecutor THREAD_POOL =
            new ThreadPoolExecutor(0, 10_000, 250, MILLISECONDS, new SynchronousQueue<>());

    static final Logger log = LogManager.getLogger(HapiSpec.class);

    public SnapshotMatchMode[] getSnapshotMatchModes() {
        return snapshotMatchModes;
    }

    public enum SpecStatus {
        PENDING,
        RUNNING,
        PASSED,
        FAILED,
        FAILED_AS_EXPECTED,
        PASSED_UNEXPECTEDLY,
        ERROR
    }

    public enum CostSnapshotMode {
        OFF,
        TAKE,
        COMPARE
    }

    public enum UTF8Mode {
        FALSE,
        TRUE
    }

    private record Failure(Throwable cause, String opDescription) {
        private static String LOG_TPL = "%s when executing %s";

        @Override
        public String toString() {
            return String.format(LOG_TPL, cause.getMessage(), opDescription);
        }
    }

    private final Map<String, Long> privateKeyToNonce = new HashMap<>();

    public boolean isOnlySpecToRunInSuite() {
        return onlySpecToRunInSuite;
    }

    private final boolean onlySpecToRunInSuite;
    private final List<String> propertiesToPreserve;
    // Make the STANDALONE_MONO_NETWORK the default target type since we have much fewer touch-points
    // needed to re-target specs against a @HapiTest or CI Docker network than vice-versa
    TargetNetworkType targetNetworkType = TargetNetworkType.STANDALONE_MONO_NETWORK;
    List<Payment> costs = new ArrayList<>();
    List<Payment> costSnapshot = emptyList();
    String name;
    String suitePrefix = "";
    SpecStatus status;
    TxnFactory txnFactory;
    KeyFactory keyFactory;
    EntityManager entities;
    FeeCalculator feeCalculator;
    FeesAndRatesProvider ratesProvider;
    HapiSpecSetup hapiSetup;
    HapiApiClients hapiClients;
    HapiSpecRegistry hapiRegistry;
    HapiSpecOperation[] given;
    HapiSpecOperation[] when;
    HapiSpecOperation[] then;
    AtomicInteger adhoc = new AtomicInteger(0);
    AtomicInteger numLedgerOpsExecuted = new AtomicInteger(0);
    AtomicBoolean allOpsSubmitted = new AtomicBoolean(false);
    ThreadPoolExecutor finalizingExecutor;
    List<Consumer<Integer>> ledgerOpCountCallbacks = new ArrayList<>();
    CompletableFuture<Void> finalizingFuture;
    AtomicReference<Optional<Failure>> finishingError = new AtomicReference<>(Optional.empty());
    BlockingQueue<HapiSpecOpFinisher> pendingOps = new PriorityBlockingQueue<>();
    EnumMap<ResponseCodeEnum, AtomicInteger> precheckStatusCounts = new EnumMap<>(ResponseCodeEnum.class);
    EnumMap<ResponseCodeEnum, AtomicInteger> finalizedStatusCounts = new EnumMap<>(ResponseCodeEnum.class);
    /** These nodes can be used by some ops for controlling the nodes, such as restart, reconnect, etc. */
    List<HapiTestNode> nodes = emptyList();

    List<SingleAccountBalances> accountBalances = new ArrayList<>();
    private final SnapshotMatchMode[] snapshotMatchModes;

    /**
     * When this spec's final status is {@code FAILED}, contains the information on the failed
     * assertion that terminated {@code exec()}.
     */
    @Nullable
    private Failure failure = null;

    public static ThreadPoolExecutor getCommonThreadPool() {
        return THREAD_POOL;
    }

    public void adhocIncrement() {
        adhoc.getAndIncrement();
    }

    public int finalAdhoc() {
        return adhoc.get();
    }

    public int numPendingOps() {
        return pendingOps.size();
    }

    public int numLedgerOps() {
        return numLedgerOpsExecuted.get();
    }

    public synchronized void addLedgerOpCountCallback(Consumer<Integer> callback) {
        ledgerOpCountCallbacks.add(callback);
    }

    public void incrementNumLedgerOps() {
        int newNumLedgerOps = numLedgerOpsExecuted.incrementAndGet();
        ledgerOpCountCallbacks.forEach(c -> c.accept(newNumLedgerOps));
    }

    public TargetNetworkType targetNetworkType() {
        return targetNetworkType;
    }

    public HapiSpec setTargetNetworkType(TargetNetworkType targetNetworkType) {
        this.targetNetworkType = targetNetworkType;
        return this;
    }

    public synchronized void saveSingleAccountBalances(SingleAccountBalances sab) {
        accountBalances.add(sab);
    }

    public void exportAccountBalances(Supplier<String> dir) {
        AllAccountBalances.Builder allAccountBalancesBuilder =
                AllAccountBalances.newBuilder().addAllAllAccounts(accountBalances);
        try (FileOutputStream fout = FileUtils.openOutputStream(new File(dir.get()))) {
            allAccountBalancesBuilder.build().writeTo(fout);
        } catch (IOException e) {
            log.error(String.format("Could not export to '%s'!", dir), e);
            return;
        }

        log.info("Export {} account balances registered to file {}", accountBalances.size(), dir);
    }

    public void updatePrecheckCounts(ResponseCodeEnum finalStatus) {
        precheckStatusCounts
                .computeIfAbsent(finalStatus, ignore -> new AtomicInteger(0))
                .incrementAndGet();
    }

    public void updateResolvedCounts(ResponseCodeEnum finalStatus) {
        finalizedStatusCounts
                .computeIfAbsent(finalStatus, ignore -> new AtomicInteger(0))
                .incrementAndGet();
    }

    public Map<ResponseCodeEnum, AtomicInteger> finalizedStatusCounts() {
        return finalizedStatusCounts;
    }

    public Map<ResponseCodeEnum, AtomicInteger> precheckStatusCounts() {
        return precheckStatusCounts;
    }

    public String getName() {
        return name;
    }

    public void appendToName(String postfix) {
        this.name = this.name + postfix;
    }

    public String getSuitePrefix() {
        return suitePrefix;
    }

    public String logPrefix() {
        return "'" + name + "' - ";
    }

    public SpecStatus getStatus() {
        return status;
    }

    public SpecStatus getExpectedFinalStatus() {
        return setup().expectedFinalStatus();
    }

    public HapiSpec setSuitePrefix(String suitePrefix) {
        this.suitePrefix = suitePrefix;
        return this;
    }

    public void setNodes(List<HapiTestNode> nodes) {
        if (nodes != null) this.nodes = nodes;
    }

    public List<HapiTestNode> getNodes() {
        return nodes;
    }

    public static boolean ok(HapiSpec spec) {
        return spec.getStatus() == spec.getExpectedFinalStatus();
    }

    public static boolean notOk(HapiSpec spec) {
        return !ok(spec);
    }

    @Override
    public void run() {
        if (!init()) {
            return;
        }

        List<HapiSpecOperation> ops;

        if (!suitePrefix.endsWith(ETH_SUFFIX)) {
            ops = Stream.of(given, when, then).flatMap(Arrays::stream).toList();
        } else {
            if (!isEthereumAccountCreatedForSpec(this)) {
                initializeEthereumAccountForSpec(this);
            }
            ops = UtilVerbs.convertHapiCallsToEthereumCalls(
                    Stream.of(given, when, then).flatMap(Arrays::stream).toList());
        }

        exec(ops);

        if (hapiSetup.costSnapshotMode() == TAKE) {
            takeCostSnapshot();
        } else if (hapiSetup.costSnapshotMode() == COMPARE) {
            compareWithSnapshot();
        }

        nullOutInfrastructure();
    }

    @Nullable
    public Failure getCause() {
        return failure;
    }

    public long getNonce(final String privateKey) {
        return privateKeyToNonce.getOrDefault(privateKey, 0L);
    }

    public void incrementNonce(final String privateKey) {
        var updatedNonce = (privateKeyToNonce.getOrDefault(privateKey, 0L)) + 1;
        privateKeyToNonce.put(privateKey, updatedNonce);
    }

    public boolean isUsingEthCalls() {
        return suitePrefix.endsWith(ETH_SUFFIX);
    }

    public boolean tryReinitializingFees() {
        int secsWait = 0;
        if (ciPropsSource != null) {
            String secs = setup().ciPropertiesMap().get("secondsWaitingServerUp");
            if (secs != null) {
                secsWait = Integer.parseInt(secs);
                secsWait = Math.max(secsWait, 0);
            }
        }
        while (secsWait >= 0) {
            try {
                ratesProvider.init();
                feeCalculator.init();
                return true;
            } catch (final IOException t) {
                secsWait--;
                if (secsWait < 0) {
                    log.error("Fees failed to initialize! Please check if server is down...", t);
                    return false;
                } else {
                    log.warn(
                            "Hedera service is not reachable. Will wait and try connect again for" + " {} seconds...",
                            secsWait);
                    try {
                        Thread.sleep(1000);
                    } catch (InterruptedException ignored) {
                        log.error("Interrupted while waiting to connect to server");
                        Thread.currentThread().interrupt();
                    }
                }
            } catch (IllegalStateException | ReflectiveOperationException | GeneralSecurityException e) {
                status = ERROR; // These are unrecoverable; save a lot of time and just fail the test.
                log.error("Irrecoverable error in test nodes or client JVM. Unable to continue.", e);
                return false;
            }
        }
        return false;
    }

    private boolean init() {
        if (!tryReinitializingFees()) {
            status = ERROR;
            return false;
        }
        if (hapiSetup.costSnapshotMode() == COMPARE) {
            try {
                loadCostSnapshot();
            } catch (RuntimeException ignore) {
                status = ERROR;
                log.warn("Failed to load cost snapshot.", ignore);
                return false;
            }
        }
        if (hapiSetup.requiresPersistentEntities()) {
            entities = new EntityManager(this);
            if (!entities.init()) {
                status = ERROR;
                return false;
            }
        }
        return true;
    }

    private void tearDown() {
        if (finalizingExecutor != null) {
            finalizingExecutor.shutdown();
        }
    }

    @SuppressWarnings("java:S2629")
    private void exec(List<HapiSpecOperation> ops) {
        if (status == ERROR) {
            log.warn("'{}' failed to initialize, being skipped!", name);
            return;
        }

        if (hapiSetup.requiresPersistentEntities()) {
            List<HapiSpecOperation> creationOps = entities.requiredCreations();
            if (!creationOps.isEmpty()) {
                log.info("Inserting {} required creations to establish persistent entities.", creationOps.size());
                ops = Stream.concat(creationOps.stream(), ops.stream()).toList();
            }
        }
        log.info("{} test suite started !", logPrefix());

        status = RUNNING;
        if (hapiSetup.statusDeferredResolvesDoAsync()) {
            startFinalizingOps();
        }
        final var shouldPreserveProps = !propertiesToPreserve.isEmpty();
        final Map<String, String> preservedProperties = shouldPreserveProps ? new HashMap<>() : Collections.emptyMap();
        if (shouldPreserveProps) {
            ops = new ArrayList<>(ops);
            ops.add(0, remembering(preservedProperties, propertiesToPreserve));
        }
        final var autoScheduled = setup().txnTypesToSchedule();
        if (!autoScheduled.isEmpty()) {
            log.info("Auto-scheduling {}", autoScheduled);
        }
        @Nullable List<EventualRecordStreamAssertion> assertions = null;
        // No matter what, just distribute some hbar to the default node accounts
        cryptoTransfer((ignore, builder) -> builder.setTransfers(DEFAULT_NODE_BALANCE_FUNDING))
                .deferStatusResolution()
                .hasAnyStatusAtAll()
                .execFor(this);
        var snapshotOp = AutoSnapshotModeOp.from(this);
        if (snapshotOp != null) {
            // Ensure a mutable list
            ops = new ArrayList<>(ops);
            ops.add(0, (UtilOp) snapshotOp);
        }
        for (HapiSpecOperation op : ops) {
            if (!autoScheduled.isEmpty() && op.shouldSkipWhenAutoScheduling(autoScheduled)) {
                continue;
            }
            if (op instanceof EventualRecordStreamAssertion recordStreamAssertion) {
                if (assertions == null) {
                    assertions = new ArrayList<>();
                }
                assertions.add(recordStreamAssertion);
            } else if (op instanceof HapiTxnOp txn && autoScheduled.contains(txn.type())) {
                op = autoScheduledSequenceFor(txn);
            } else if (op instanceof SnapshotModeOp snapshotModeOp) {
                if (snapshotOp != null) {
                    log.warn("Repeated record snapshot op, all but last are no-ops");
                }
                snapshotOp = snapshotModeOp;
            }
            Optional<Throwable> error = op.execFor(this);
            Failure asyncFailure = null;
            if (error.isPresent() || (asyncFailure = finishingError.get().orElse(null)) != null) {
                status = FAILED;
                final var failedOp = op;
                failure = error.map(t -> new Failure(t, failedOp.toString())).orElse(asyncFailure);
                break;
            } else {
                log.info("'{}' finished initial execution of {}", name, op);
            }
        }
        allOpsSubmitted.set(true);
        status = (status != FAILED) ? PASSED : FAILED;

        if (status == PASSED) {
            finishFinalizingOps();
            if (finishingError.get().isPresent()) {
                status = FAILED;
            }
        }
        finalizingFuture.join();
        if (!preservedProperties.isEmpty()) {
            final var restoration = overridingAllOf(preservedProperties);
            Optional<Throwable> error = restoration.execFor(this);
            error.ifPresent(t -> {
                status = FAILED;
                failure = new Failure(t, restoration.toString());
            });
        }
        if (status == PASSED) {
            if (snapshotOp != null && snapshotOp.hasWorkToDo()) {
                triggerAndCloseAtLeastOneFileIfNotInterrupted(this);
                try {
                    snapshotOp.finishLifecycle();
                } catch (Throwable t) {
                    log.error("Record snapshot fuzzy-match failed", t);
                    status = FAILED;
                    failure = new Failure(t, "Record snapshot fuzzy-match");
                }
            }
            final var maybeRecordStreamError = checkRecordStream(assertions);
            if (maybeRecordStreamError.isPresent()) {
                status = FAILED;
                failure = maybeRecordStreamError.get();
            }
        } else if (assertions != null) {
            assertions.forEach(EventualRecordStreamAssertion::unsubscribe);
            RECORD_STREAM_ACCESS.stopMonitorIfNoSubscribers();
        }

        tearDown();
        log.info("{}final status: {}!", logPrefix(), status);

        if (hapiSetup.requiresPersistentEntities() && hapiSetup.updateManifestsForCreatedPersistentEntities()) {
            entities.updateCreatedEntityManifests();
        }
    }

    /**
     * Given a transaction, creates a sequence of operations that schedules the
     * transaction and validates its execution and record. This sequence of
     * operations looks like,
     * <ol>
     *     <li>A {@code ScheduleCreate} using the default payer, and including
     *     zero or more of the required signing keys for the transaction.</li>
     *     <li>Zero or more {@code ScheduleSign}'s targeting the created
     *     schedule, each including one or more of the required signing keys
     *     not used with the {@code ScheduleCreate}.</li>
     *     <li>A {@code ScheduleInfo} query that verifies the schedule has been
     *     executed (unless the expected pre-check or status of the transaction
     *     was {@code INVALID_SIGNATURE}, in which case the schedule shouldn't
     *     have been executed.)</li>
     *     <li>A {@code GetTransactionRecord} query that verifies the triggered
     *     transaction had the expected status (unless the expected pre-check
     *     or status of the transaction was {@code INVALID_SIGNATURE}).</li>
     * </ol>
     *
     * @param txn the transaction to auto-schedule
     * @return the sequence of operations that auto-schedules the transaction
     */
    private HapiSpecOperation autoScheduledSequenceFor(final HapiTxnOp<?> txn) {
        // For the signatures to have the expected semantics, we must
        // incorporate any signature control overrides into this spec
        final var sigControlOverrides = txn.setKeyControlOverrides(this);
        if (!sigControlOverrides.isEmpty()) {
            sigControlOverrides.forEach((key, control) -> keys().setControl(key, control));
        }

        final var scheduleCreatePayerKey = registry().getKey(DEFAULT_PAYER);
        final var signingKeys = txn.signersToUseFor(this).stream()
                // Skip empty keys, which will have no required signatures, but
                // should be rejected at consensus in most cases
                .filter(key -> !isEmpty(key))
                // The ScheduleCreate uses the default payer key, so we should
                // ignore it for signing requirement purposes
                .filter(key -> !scheduleCreatePayerKey.equals(key))
                // Without this we would commonly repeat the payer key and run
                // into SCHEDULE_ALREADY_EXECUTED
                .distinct()
                .toList();
        final var numKeys = signingKeys.size();
        final var numSignTxns = RANDOM.nextInt(numKeys + 1);
        final var indices = createAndSignIndicesGiven(numKeys, numSignTxns);
        // One slot for the ScheduleCreate, one for each ScheduleSign,
        // one for the GetScheduleInfo, and one for the GetTxnRecord
        final var orderedOps = new HapiSpecOperation[1 + numSignTxns + 2];
        final var num = NEXT_AUTO_SCHEDULE_NUM.getAndIncrement();
        final var schedule = "autoScheduled" + num;
        final var creation = "autoScheduleCreation" + num;
        orderedOps[0] = scheduleCreate(schedule, txn)
                .alsoSigningWithExplicit(signingKeys.subList(indices.get(0), indices.get(1)))
                .savingExpectedScheduledTxnId()
                .via(creation);
        for (int i = 1, n = indices.size(); i < n - 1; i++) {
            orderedOps[i] = scheduleSign(schedule)
                    .alsoSigningWithExplicit(signingKeys.subList(indices.get(i), indices.get(i + 1)))
                    // It's likely that some of the top-level transaction's signing keys will already
                    // be present (e.g. the default payer's signature), so we accommodate that here
                    // by adding NO_NEW_VALID_SIGNATURES to the list of acceptable statuses
                    .hasKnownStatusFrom(SUCCESS, NO_NEW_VALID_SIGNATURES);
        }

        final var expectedStatus =
                (txn.getExpectedPrecheck() == OK) ? txn.getExpectedStatus() : txn.getExpectedPrecheck();
        final var scheduleStateAssertion = getScheduleInfo(schedule);
        // If the original transaction was supposed to fail with INVALID_SIGNATURE,
        // then the schedule should not have been executed
        if (expectedStatus != INVALID_SIGNATURE) {
            scheduleStateAssertion.isExecuted();
        } else {
            scheduleStateAssertion.isNotExecuted();
        }
        orderedOps[orderedOps.length - 2] = scheduleStateAssertion;

        if (expectedStatus != INVALID_SIGNATURE) {
            final var recordAssertion = getTxnRecord(creation)
                    .scheduledBy(schedule)
                    .hasPriority(recordWith().status(expectedStatus));
            orderedOps[orderedOps.length - 1] = recordAssertion;
        } else {
            // If the original transaction was supposed to fail with INVALID_SIGNATURE, there
            // will be no scheduled transaction record to retrieve, so just use noOp()
            orderedOps[orderedOps.length - 1] = noOp();
        }
        return blockingOrder(orderedOps);
    }

    private boolean isEmpty(final Key key) {
        if (key.hasKeyList()) {
            return key.getKeyList().getKeysCount() == 0
                    || key.getKeyList().getKeysList().stream().allMatch(this::isEmpty);
        } else if (key.hasThresholdKey()) {
            return key.getThresholdKey().getKeys().getKeysCount() == 0
                    || key.getThresholdKey().getKeys().getKeysList().stream().allMatch(this::isEmpty);
        } else {
            return false;
        }
    }

    /**
     * Given the number of keys that will be used to sign the transaction, and the number of
     * {@code ScheduleSign} transactions that will be executed, create a list of indices that
     * can be used to choose which keys to sign with in both the initial {@code ScheduleCreate},
     * and any {@code ScheduleSign} transactions.
     *
     * @param numKeys the number of keys that will be used to sign the transaction
     * @param numSignTxns the number of {@code ScheduleSign} transactions that will be executed
     * @return a list of indices that can be used to choose signing keys
     */
    private static List<Integer> createAndSignIndicesGiven(final int numKeys, final int numSignTxns) {
        final List<Integer> endIndices = new ArrayList<>();
        endIndices.add(numKeys);
        int remainingSkipsAllowed = numKeys - numSignTxns;
        for (int i = 0; i < numSignTxns; i++) {
            final var skips = remainingSkipsAllowed > 0 ? RANDOM.nextInt(remainingSkipsAllowed) : 0;
            remainingSkipsAllowed -= skips;
            final var curIndex = endIndices.get(0);
            final var nextEndIndex = curIndex - skips - 1;
            endIndices.add(0, nextEndIndex);
        }
        endIndices.add(0, 0);
        return endIndices;
    }

    private Optional<Failure> checkRecordStream(@Nullable final List<EventualRecordStreamAssertion> assertions) {
        if (assertions == null) {
            return Optional.empty();
        }
        log.info("Checking record stream for {} assertions", assertions.size());
        Optional<Failure> answer = Optional.empty();
        // Keep submitting transactions to close record files (in almost every case, just
        // one file will need to be closed, since it's very rare to have a long-running spec)
        final var backgroundTraffic = THREAD_POOL.submit(() -> {
            while (true) {
                try {
                    RecordAssertions.triggerAndCloseAtLeastOneFile(this);
                } catch (final InterruptedException ignore) {
                    Thread.currentThread().interrupt();
                    return;
                }
            }
        });
        for (final var assertion : assertions) {
            log.info("Checking record stream for {}", assertion);
            try {
                // Each blocks until the assertion passes or times out
                assertion.assertHasPassed();
            } catch (final Throwable t) {
                log.warn("{}{} failed", logPrefix(), assertion, t);
                answer = Optional.of(new Failure(t, assertion.toString()));
                break;
            }
        }

        backgroundTraffic.cancel(true);
        RECORD_STREAM_ACCESS.stopMonitorIfNoSubscribers();
        return answer;
    }

    private void startFinalizingOps() {
        finalizingExecutor = new ThreadPoolExecutor(
                hapiSetup.numOpFinisherThreads(),
                hapiSetup.numOpFinisherThreads(),
                0,
                TimeUnit.SECONDS,
                new SynchronousQueue<>());
        finalizingFuture = allOf(IntStream.range(0, hapiSetup.numOpFinisherThreads())
                .mapToObj(ignore -> runAsync(
                        () -> {
                            while (true) {
                                HapiSpecOpFinisher op = pendingOps.poll();
                                if (op != null) {
                                    if (status != FAILED && finishingError.get().isEmpty()) {
                                        try {
                                            op.finishFor(this);
                                        } catch (Throwable t) {
                                            log.warn("{}{} failed!", logPrefix(), op);
                                            finishingError.set(Optional.of(new Failure(t, op.toString())));
                                        }
                                    }
                                } else {
                                    if (allOpsSubmitted.get()) {
                                        break;
                                    } else {
                                        try {
                                            MILLISECONDS.sleep(500);
                                        } catch (InterruptedException ignored) {
                                            Thread.currentThread().interrupt();
                                        }
                                    }
                                }
                            }
                        },
                        finalizingExecutor))
                .toArray(CompletableFuture[]::new));
    }

    @SuppressWarnings("java:S2629")
    private void finishFinalizingOps() {
        if (pendingOps.isEmpty()) {
            return;
        }
        log.info("{}executed {} ledger ops.", logPrefix(), numLedgerOpsExecuted.get());
        log.info("{}now finalizing {} more pending ops...", logPrefix(), pendingOps.size());
        if (!hapiSetup.statusDeferredResolvesDoAsync()) {
            startFinalizingOps();
        }
    }

    @SuppressWarnings({"java:S899", "ResultOfMethodCallIgnored"})
    public void offerFinisher(HapiSpecOpFinisher finisher) {
        pendingOps.offer(finisher);
    }

    public FeeCalculator fees() {
        return feeCalculator;
    }

    public TxnFactory txns() {
        return txnFactory;
    }

    public KeyFactory keys() {
        return keyFactory;
    }

    public EntityManager persistentEntities() {
        return entities;
    }

    public HapiSpecRegistry registry() {
        return hapiRegistry;
    }

    public HapiSpecSetup setup() {
        return hapiSetup;
    }

    public HapiApiClients clients() {
        return hapiClients;
    }

    public FeesAndRatesProvider ratesProvider() {
        return ratesProvider;
    }

    private static Map<String, String> ciPropsSource;
    private static String dynamicNodes;
    private static String tlsFromCi;
    private static String txnFromCi;
    private static String defaultPayer;
    private static String nodeSelectorFromCi;
    private static String defaultNodeAccount;
    private static Map<String, String> otherOverrides;
    private static boolean runningInCi = false;

    public static boolean isRunningInCi() {
        return runningInCi;
    }

    public static void runInCiMode(
            String nodes,
            String payer,
            String suggestedNode,
            String envTls,
            String envTxn,
            String envNodeSelector,
            Map<String, String> overrides) {
        runningInCi = true;
        tlsFromCi = envTls;
        txnFromCi = envTxn;
        dynamicNodes = nodes;
        defaultPayer = payer;
        defaultNodeAccount = String.format("0.0.%s", suggestedNode);
        nodeSelectorFromCi = envNodeSelector;
        otherOverrides = overrides;
        ciPropsSource = null;
    }

<<<<<<< HEAD
    public static Def.Given defaultHapiSpec(String name) {
        return internalDefaultHapiSpec(name, false, emptyList());
=======
    public static Def.Given defaultHapiSpec(String name, @NonNull final SnapshotMatchMode... snapshotMatchModes) {
        return internalDefaultHapiSpec(name, false, Collections.emptyList(), snapshotMatchModes);
>>>>>>> abb9bb46
    }

    public static Def.PropertyPreserving propertyPreservingHapiSpec(final String name) {
        return (String... props) -> internalDefaultHapiSpec(name, false, Arrays.asList(props));
    }

    public static Def.PropertyPreserving onlyPropertyPreservingHapiSpec(final String name) {
        return (String... props) -> internalDefaultHapiSpec(name, true, Arrays.asList(props));
    }

<<<<<<< HEAD
    public static Def.Given onlyDefaultHapiSpec(final String name) {
        return internalDefaultHapiSpec(name, true, emptyList());
=======
    public static Def.Given onlyDefaultHapiSpec(
            final String name, @NonNull final SnapshotMatchMode... snapshotMatchModes) {
        return internalDefaultHapiSpec(name, true, Collections.emptyList());
>>>>>>> abb9bb46
    }

    private static Def.Given internalDefaultHapiSpec(
            final String name,
            final boolean isOnly,
            final List<String> propertiesToPreserve,
            @NonNull final SnapshotMatchMode... snapshotMatchModes) {
        final Stream<Map<String, String>> prioritySource = runningInCi ? Stream.of(ciPropOverrides()) : Stream.empty();
        return customizedHapiSpec(isOnly, name, prioritySource, propertiesToPreserve, snapshotMatchModes)
                .withProperties();
    }

    public static Map<String, String> ciPropOverrides() {
        if (ciPropsSource == null) {
            // Make sure there is a port number specified for each node. Note that the node specification
            // is expected to be in the form of <host>[:<port>[:<account>]]. If port is not specified we will
            // default to 50211, if account is not specified, we leave it off.
            dynamicNodes = Stream.of(dynamicNodes.split(","))
                    .map(s -> s.contains(":") ? s : s + ":" + 50211)
                    .collect(joining(","));
            String ciPropertiesMap =
                    Optional.ofNullable(System.getenv("CI_PROPERTIES_MAP")).orElse("");
            log.info("CI_PROPERTIES_MAP: {}", ciPropertiesMap);
            ciPropsSource = new HashMap<>();
            ciPropsSource.put("node.selector", nodeSelectorFromCi);
            ciPropsSource.put("nodes", dynamicNodes);
            ciPropsSource.put("default.payer", defaultPayer);
            ciPropsSource.put("default.node", defaultNodeAccount);
            ciPropsSource.put("ci.properties.map", ciPropertiesMap);
            ciPropsSource.put("tls", tlsFromCi);
            ciPropsSource.put("txn", txnFromCi);

            final var explicitCiProps = MapPropertySource.parsedFromCommaDelimited(ciPropertiesMap);
            if (explicitCiProps.has(CI_PROPS_FLAG_FOR_NO_UNRECOVERABLE_NETWORK_FAILURES)) {
                ciPropsSource.put("warnings.suppressUnrecoverableNetworkFailures", "true");
            }
            ciPropsSource.putAll(otherOverrides);
            // merge properties from CI Properties Map with default ones
            ciPropsSource.putAll(explicitCiProps.getProps());
        }
        return ciPropsSource;
    }

    public static Def.Given defaultFailingHapiSpec(
            String name, @NonNull final SnapshotMatchMode... snapshotMatchModes) {
        final Stream<Map<String, String>> prioritySource = Stream.of(
                runningInCi ? ciPropOverrides() : Collections.emptyMap(), Map.of("expected.final.status", "FAILED"));
        return customizedHapiSpec(false, name, prioritySource, snapshotMatchModes)
                .withProperties();
    }

    public static Def.Sourced customHapiSpec(String name, @NonNull final SnapshotMatchMode... snapshotMatchModes) {
        final Stream<Map<String, String>> prioritySource = runningInCi ? Stream.of(ciPropOverrides()) : Stream.empty();
        return customizedHapiSpec(false, name, prioritySource, snapshotMatchModes);
    }

    public static Def.Sourced customFailingHapiSpec(
            String name, @NonNull final SnapshotMatchMode... snapshotMatchModes) {
        final Stream<Map<String, String>> prioritySource =
                runningInCi ? Stream.of(ciPropOverrides(), Map.of("expected.final.status", "FAILED")) : Stream.empty();
        return customizedHapiSpec(false, name, prioritySource, snapshotMatchModes);
    }

    private static <T> Def.Sourced customizedHapiSpec(
<<<<<<< HEAD
            final boolean isOnly, final String name, final Stream<T> prioritySource) {
        return customizedHapiSpec(isOnly, name, prioritySource, emptyList());
=======
            final boolean isOnly,
            final String name,
            final Stream<T> prioritySource,
            @NonNull final SnapshotMatchMode... snapshotMatchModes) {
        return customizedHapiSpec(isOnly, name, prioritySource, Collections.emptyList(), snapshotMatchModes);
>>>>>>> abb9bb46
    }

    private static <T> Def.Sourced customizedHapiSpec(
            final boolean isOnly,
            final String name,
            final Stream<T> prioritySource,
            final List<String> propertiesToPreserve,
            @NonNull final SnapshotMatchMode... snapshotMatchModes) {
        return (Object... sources) -> {
            Object[] allSources = Stream.of(
                            prioritySource, Stream.of(sources), Stream.of(HapiSpecSetup.getDefaultPropertySource()))
                    .flatMap(Function.identity())
                    .toArray();
            return (isOnly
                            ? onlyHapiSpec(name, propertiesToPreserve, snapshotMatchModes)
                            : hapiSpec(name, propertiesToPreserve, snapshotMatchModes))
                    .withSetup(setupFrom(allSources));
        };
    }

    private static HapiSpecSetup setupFrom(Object... objs) {
        return new HapiSpecSetup(inPriorityOrder(asSources(objs)));
    }

    public static Def.Setup hapiSpec(
            String name, List<String> propertiesToPreserve, @NonNull final SnapshotMatchMode... snapshotMatchModes) {
        return setup -> given -> when ->
                then -> new HapiSpec(name, false, setup, given, when, then, propertiesToPreserve, snapshotMatchModes);
    }

    public static Def.Setup onlyHapiSpec(
            final String name,
            final List<String> propertiesToPreserve,
            @NonNull final SnapshotMatchMode... snapshotMatchModes) {
        return setup -> given -> when ->
                then -> new HapiSpec(name, true, setup, given, when, then, propertiesToPreserve, snapshotMatchModes);
    }

    private HapiSpec(
            String name,
            boolean onlySpecToRunInSuite,
            HapiSpecSetup hapiSetup,
            HapiSpecOperation[] given,
            HapiSpecOperation[] when,
            HapiSpecOperation[] then,
            List<String> propertiesToPreserve,
            SnapshotMatchMode[] snapshotMatchModes) {
        this.snapshotMatchModes = snapshotMatchModes;
        status = PENDING;
        this.name = name;
        this.hapiSetup = hapiSetup;
        this.given = given;
        this.when = when;
        this.then = then;
        this.onlySpecToRunInSuite = onlySpecToRunInSuite;
        this.propertiesToPreserve = propertiesToPreserve;
        hapiClients = clientsFor(hapiSetup);
        try {
            hapiRegistry = new HapiSpecRegistry(hapiSetup);
            keyFactory = new KeyFactory(hapiSetup, hapiRegistry);
            txnFactory = new TxnFactory(hapiSetup, keyFactory);
            FeesAndRatesProvider scheduleProvider =
                    new FeesAndRatesProvider(txnFactory, keyFactory, hapiSetup, hapiClients, hapiRegistry);
            feeCalculator = new FeeCalculator(hapiSetup, scheduleProvider);
            this.ratesProvider = scheduleProvider;
        } catch (Throwable t) {
            log.error("Initialization failed for spec '{}'!", name, t);
            status = ERROR;
        }
    }

    interface Def {
        @FunctionalInterface
        interface Sourced {
            Given withProperties(Object... sources);
        }

        @FunctionalInterface
        interface PropertyPreserving {
            Given preserving(String... properties);
        }

        @FunctionalInterface
        interface Setup {
            Given withSetup(HapiSpecSetup setup);
        }

        @FunctionalInterface
        interface Given {
            When given(HapiSpecOperation... ops);
        }

        @FunctionalInterface
        interface When {
            Then when(HapiSpecOperation... ops);
        }

        @FunctionalInterface
        interface Then {
            HapiSpec then(HapiSpecOperation... ops);
        }
    }

    @Override
    public String toString() {
        final SpecStatus passingSpecStatus = ((status == PASSED) && notOk(this)) ? PASSED_UNEXPECTEDLY : status;
        final SpecStatus resolved = ((status == FAILED) && ok(this)) ? FAILED_AS_EXPECTED : passingSpecStatus;
        return MoreObjects.toStringHelper("Spec")
                .add("name", name)
                .add("status", resolved)
                .toString();
    }

    @SuppressWarnings("java:S2629")
    public synchronized void recordPayment(Payment payment) {
        log.info("{}+ cost snapshot :: {}", logPrefix(), payment);
        costs.add(payment);
    }

    private void compareWithSnapshot() {
        int nActual = costs.size();
        int nExpected = costSnapshot.size();
        boolean allMatch = (nActual == nExpected);
        if (!allMatch) {
            log.error("Expected {} payments to be recorded, not {}!", nExpected, nActual);
        }

        for (int i = 0; i < Math.min(nActual, nExpected); i++) {
            Payment actual = costs.get(i);
            Payment expected = costSnapshot.get(i);
            if (!actual.equals(expected)) {
                allMatch = false;
                log.error("Expected {} for payment {}, not {}!", expected, i, actual);
            }
        }

        if (!allMatch) {
            status = FAILED;
        }
    }

    private void takeCostSnapshot() {
        try {
            Properties deserializedCosts = new Properties();
            for (int i = 0; i < costs.size(); i++) {
                Payment cost = costs.get(i);
                deserializedCosts.put(String.format("%d.%s", i, cost.entryName()), "" + cost.tinyBars);
            }
            File file = new File(costSnapshotFilePath());
            CharSink sink = Files.asCharSink(file, StandardCharsets.UTF_8);
            try (final Writer writer = sink.openBufferedStream()) {
                deserializedCosts.store(writer, "Cost snapshot");
            }
        } catch (Exception e) {
            log.warn("Couldn't take cost snapshot to file '{}'!", costSnapshotFile(), e);
        }
    }

    private void loadCostSnapshot() {
        costSnapshot = costSnapshotFrom(costSnapshotFilePath());
    }

    public static List<Payment> costSnapshotFrom(String loc) {
        Properties serializedCosts = new Properties();
        final ByteSource source = Files.asByteSource(new File(loc));
        try (InputStream inStream = source.openBufferedStream()) {
            serializedCosts.load(inStream);
        } catch (IOException ie) {
            log.error("Couldn't load cost snapshots as requested!", ie);
            throw new IllegalArgumentException(ie);
        }
        Map<Integer, Payment> costsByOrder = new HashMap<>();
        serializedCosts.forEach((a, b) -> {
            String meta = (String) a;
            long amount = Long.parseLong((String) b);
            int i = meta.indexOf(".");
            costsByOrder.put(Integer.valueOf(meta.substring(0, i)), Payment.fromEntry(meta.substring(i + 1), amount));
        });
        return IntStream.range(0, costsByOrder.size())
                .mapToObj(costsByOrder::get)
                .toList();
    }

    private String costSnapshotFile() {
        return (suitePrefix.length() > 0)
                ? String.format("%s-%s-costs.properties", suitePrefix, name)
                : String.format("%s-costs.properties", name);
    }

    private String costSnapshotFilePath() {
        String dir = "cost-snapshots";
        ensureDir(dir);
        dir += ("/" + hapiSetup.costSnapshotDir());
        ensureDir(dir);
        return String.format("cost-snapshots/%s/%s", hapiSetup.costSnapshotDir(), costSnapshotFile());
    }

    /**
     * Add new properties that would merge with existing ones, if a property already exist then
     * override it with new value
     *
     * @param props A map of new properties
     */
    public void addOverrideProperties(final Map<String, Object> props) {
        hapiSetup.addOverrides(props);
    }

    public static void ensureDir(String path) {
        File f = new File(path);
        if (!f.exists()) {
            if (f.mkdirs()) {
                log.info("Created directory: {}", f.getAbsolutePath());
            } else {
                throw new IllegalStateException("Failed to create directory: " + f.getAbsolutePath());
            }
        }
    }

    private void nullOutInfrastructure() {
        txnFactory = null;
        keyFactory = null;
        entities = null;
        feeCalculator = null;
        ratesProvider = null;
        hapiClients = null;
        hapiRegistry = null;
    }
}<|MERGE_RESOLUTION|>--- conflicted
+++ resolved
@@ -866,13 +866,8 @@
         ciPropsSource = null;
     }
 
-<<<<<<< HEAD
-    public static Def.Given defaultHapiSpec(String name) {
-        return internalDefaultHapiSpec(name, false, emptyList());
-=======
     public static Def.Given defaultHapiSpec(String name, @NonNull final SnapshotMatchMode... snapshotMatchModes) {
-        return internalDefaultHapiSpec(name, false, Collections.emptyList(), snapshotMatchModes);
->>>>>>> abb9bb46
+        return internalDefaultHapiSpec(name, false, emptyList(), snapshotMatchModes);
     }
 
     public static Def.PropertyPreserving propertyPreservingHapiSpec(final String name) {
@@ -883,14 +878,9 @@
         return (String... props) -> internalDefaultHapiSpec(name, true, Arrays.asList(props));
     }
 
-<<<<<<< HEAD
-    public static Def.Given onlyDefaultHapiSpec(final String name) {
-        return internalDefaultHapiSpec(name, true, emptyList());
-=======
     public static Def.Given onlyDefaultHapiSpec(
             final String name, @NonNull final SnapshotMatchMode... snapshotMatchModes) {
-        return internalDefaultHapiSpec(name, true, Collections.emptyList());
->>>>>>> abb9bb46
+        return internalDefaultHapiSpec(name, true, emptyList());
     }
 
     private static Def.Given internalDefaultHapiSpec(
@@ -955,16 +945,11 @@
     }
 
     private static <T> Def.Sourced customizedHapiSpec(
-<<<<<<< HEAD
-            final boolean isOnly, final String name, final Stream<T> prioritySource) {
-        return customizedHapiSpec(isOnly, name, prioritySource, emptyList());
-=======
             final boolean isOnly,
             final String name,
             final Stream<T> prioritySource,
             @NonNull final SnapshotMatchMode... snapshotMatchModes) {
-        return customizedHapiSpec(isOnly, name, prioritySource, Collections.emptyList(), snapshotMatchModes);
->>>>>>> abb9bb46
+        return customizedHapiSpec(isOnly, name, prioritySource, emptyList(), snapshotMatchModes);
     }
 
     private static <T> Def.Sourced customizedHapiSpec(
