/*
 * Copyright (C) 2024 Hedera Hashgraph, LLC
 *
 * Licensed under the Apache License, Version 2.0 (the "License");
 * you may not use this file except in compliance with the License.
 * You may obtain a copy of the License at
 *
 *      http://www.apache.org/licenses/LICENSE-2.0
 *
 * Unless required by applicable law or agreed to in writing, software
 * distributed under the License is distributed on an "AS IS" BASIS,
 * WITHOUT WARRANTIES OR CONDITIONS OF ANY KIND, either express or implied.
 * See the License for the specific language governing permissions and
 * limitations under the License.
 */

package com.hedera.services.bdd.suites.integration;

import static com.hedera.node.config.types.StreamMode.RECORDS;
import static com.hedera.services.bdd.junit.RepeatableReason.NEEDS_TSS_CONTROL;
import static com.hedera.services.bdd.junit.RepeatableReason.NEEDS_VIRTUAL_TIME_FOR_FAST_EXECUTION;
import static com.hedera.services.bdd.junit.TestTags.INTEGRATION;
import static com.hedera.services.bdd.junit.hedera.embedded.EmbeddedMode.REPEATABLE;
import static com.hedera.services.bdd.spec.HapiSpec.hapiTest;
import static com.hedera.services.bdd.spec.transactions.TxnVerbs.cryptoCreate;
import static com.hedera.services.bdd.spec.utilops.CustomSpecAssert.allRunFor;
<<<<<<< HEAD
import static com.hedera.services.bdd.spec.utilops.EmbeddedVerbs.mutateTssMsgState;
=======
>>>>>>> 9b0f6567
import static com.hedera.services.bdd.spec.utilops.TssVerbs.rekeyingScenario;
import static com.hedera.services.bdd.spec.utilops.TssVerbs.startIgnoringTssSignatureRequests;
import static com.hedera.services.bdd.spec.utilops.TssVerbs.stopIgnoringTssSignatureRequests;
import static com.hedera.services.bdd.spec.utilops.UtilVerbs.blockStreamMustIncludePassFrom;
import static com.hedera.services.bdd.spec.utilops.UtilVerbs.doAdhoc;
import static com.hedera.services.bdd.spec.utilops.UtilVerbs.withOpContext;
import static com.hedera.services.bdd.spec.utilops.tss.RekeyScenarioOp.DabEdits.NO_DAB_EDITS;
import static com.hedera.services.bdd.spec.utilops.tss.RekeyScenarioOp.TSS_MESSAGE_SIMS;
import static com.hedera.services.bdd.spec.utilops.tss.RekeyScenarioOp.TssMessageSim.INVALID_MESSAGES;
import static com.hedera.services.bdd.spec.utilops.tss.RekeyScenarioOp.TssMessageSim.VALID_MESSAGES;
import static com.hedera.services.bdd.spec.utilops.tss.RekeyScenarioOp.UNEQUAL_NODE_STAKES;
<<<<<<< HEAD
import static com.hedera.services.bdd.suites.hip869.NodeCreateTest.generateX509Certificates;
import static java.lang.Long.parseLong;
=======
>>>>>>> 9b0f6567
import static org.junit.jupiter.api.Assertions.assertEquals;
import static org.junit.jupiter.api.Assertions.assertTrue;

import com.hedera.hapi.block.stream.Block;
import com.hedera.node.app.blocks.BlockStreamManager;
import com.hedera.services.bdd.junit.LeakyRepeatableHapiTest;
import com.hedera.services.bdd.junit.RepeatableHapiTest;
import com.hedera.services.bdd.junit.TargetEmbeddedMode;
import com.hedera.services.bdd.junit.hedera.embedded.fakes.FakeTssBaseService;
import com.hedera.services.bdd.spec.utilops.streams.assertions.BlockStreamAssertion;
import edu.umd.cs.findbugs.annotations.NonNull;
<<<<<<< HEAD
import java.security.cert.CertificateEncodingException;
import java.util.List;
import java.util.concurrent.atomic.AtomicBoolean;
import java.util.function.IntConsumer;
=======
import java.util.List;
>>>>>>> 9b0f6567
import java.util.stream.Stream;
import org.junit.jupiter.api.DynamicTest;
import org.junit.jupiter.api.Tag;

@Tag(INTEGRATION)
@TargetEmbeddedMode(REPEATABLE)
public class RepeatableIntegrationTests {
    /**
     * Validates behavior of the {@link BlockStreamManager} under specific conditions related to signature requests
     * and block creation.
     *
     * <p>This test follows three main steps:</p>
     * <ul>
     *     <li>Instructs the {@link FakeTssBaseService} to start ignoring signature requests and
     *     produces several blocks. In this scenario, each transaction is placed into its own round
     *     since the service is operating in repeatable mode.</li>
     *     <li>Verifies that no blocks are written, as no block proofs are available, which is the
     *     expected behavior when the service is ignoring signature requests.</li>
     *     <li>Reactivates the {@link FakeTssBaseService}, creates another block, and verifies that
     *     the {@link BlockStreamManager} processes pending block proofs. It checks that the expected
     *     blocks are written within a brief period after the service resumes normal behavior.</li>
     * </ul>
     *
     * <p>The test ensures that block production halts when block proofs are unavailable and
     * verifies that the system can catch up on pending proofs when the service resumes.</p>
     */
    @RepeatableHapiTest(NEEDS_TSS_CONTROL)
    Stream<DynamicTest> blockStreamManagerCatchesUpWithIndirectProofs() {
        final var indirectProofsAssertion = new IndirectProofsAssertion(2);
        return hapiTest(withOpContext((spec, opLog) -> {
            if (spec.startupProperties().getStreamMode("blockStream.streamMode") != RECORDS) {
                allRunFor(
                        spec,
                        startIgnoringTssSignatureRequests(),
                        blockStreamMustIncludePassFrom(ignore -> indirectProofsAssertion),
                        // Each transaction is placed into its own round and hence block with default config
                        cryptoCreate("firstIndirectProof"),
                        cryptoCreate("secondIndirectProof"),
                        stopIgnoringTssSignatureRequests(),
                        doAdhoc(indirectProofsAssertion::startExpectingBlocks),
                        cryptoCreate("directProof"));
            }
        }));
    }

    /**
     * Creates a rekeying scenario where the embedded node receives the threshold number of valid TSS messages.
<<<<<<< HEAD
     */
    @LeakyRepeatableHapiTest(
            value = {NEEDS_TSS_CONTROL, NEEDS_VIRTUAL_TIME_FOR_FAST_EXECUTION},
            overrides = {"tss.keyCandidateRoster"})
    Stream<DynamicTest> embeddedNodeVotesGivenThresholdValidMessages() {
        final var scenario = rekeyingScenario(
                // Changing stakes is enough to ensure the candidate roster is different from the active roster
                NO_DAB_EDITS,
                // Give unequal stake to all nodes (so they have different numbers of shares in the candidate roster)
                UNEQUAL_NODE_STAKES,
                // Submit invalid messages from node1, to verify the embedded node votes waits for the required
                // number of threshold valid messages
                TSS_MESSAGE_SIMS.apply(List.of(INVALID_MESSAGES, VALID_MESSAGES, VALID_MESSAGES)));
        return hapiTest(blockStreamMustIncludePassFrom(spec -> scenario), scenario);
    }

    /**
     * Validates that after the first transaction in a staking period, the embedded node generates a
     * {@link TssMessageTransactionBody} which then triggers a successful {@link TssVoteTransactionBody}.
     * This is a trivial placeholder for he real TSS rekeying process that begins on the first transaction
     * in a staking period.
     * <p>
     * <b>TODO:</b> Continue the rekeying happy path after the successful TSS message.
     * <ol>
     *     <li>(TSS-FUTURE) Initialize the roster such that the embedded node has more than one share;
     *     verify it creates a successful {@link TssMessageTransactionBody} for each of its shares.</li>
     *     <Li>(TSS-FUTURE) Submit valid TSS messages from other nodes in the embedded "network".</Li>
     *     <Li>(TSS-FUTURE) Confirm the embedded node votes yes for the the first {@code t} successful
     *     messages, where {@code t} suffices to meet the recovery threshold.</Li>
     *     <Li>(TSS-FUTURE) Confirm the embedded node's recovered ledger id in its
     *     {@link TssVoteTransactionBody} matches the id returned by the fake TSS library.</Li>
     * </ol>
=======
>>>>>>> 9b0f6567
     */
    @LeakyRepeatableHapiTest(
            value = {NEEDS_TSS_CONTROL, NEEDS_VIRTUAL_TIME_FOR_FAST_EXECUTION},
            overrides = {"tss.keyCandidateRoster"})
    Stream<DynamicTest> embeddedNodeVotesGivenThresholdValidMessages() {
        final var scenario = rekeyingScenario(
                // Changing stakes is enough to ensure the candidate roster is different from the active roster
                NO_DAB_EDITS,
                // Give unequal stake to all nodes (so they have different numbers of shares in the candidate roster)
                UNEQUAL_NODE_STAKES,
                // Submit invalid messages from node1, to verify the embedded node votes waits for the required
                // number of threshold valid messages
                TSS_MESSAGE_SIMS.apply(List.of(INVALID_MESSAGES, VALID_MESSAGES, VALID_MESSAGES)));
        return hapiTest(blockStreamMustIncludePassFrom(spec -> scenario), scenario);
    }

    /**
     * A {@link BlockStreamAssertion} used to verify the presence of some number {@code n} of expected indirect proofs
     * in the block stream. When constructed, it assumes proof construction is paused, and fails if any block
     * is written in this stage.
     * <p>
     * After {@link #startExpectingBlocks()} is called, the assertion will verify that the next {@code n} proofs are
     * indirect proofs with the correct number of sibling hashes; and are followed by a direct proof, at which point
     * it passes.
     */
    private static class IndirectProofsAssertion implements BlockStreamAssertion {
        private boolean proofsArePaused;
        private int remainingIndirectProofs;

        public IndirectProofsAssertion(final int remainingIndirectProofs) {
            this.proofsArePaused = true;
            this.remainingIndirectProofs = remainingIndirectProofs;
        }

        /**
         * Signals that the assertion should now expect proofs to be created, hence blocks to be written.
         */
        public void startExpectingBlocks() {
            proofsArePaused = false;
        }

        @Override
        public boolean test(@NonNull final Block block) throws AssertionError {
            if (proofsArePaused) {
                throw new AssertionError("No blocks should be written when proofs are unavailable");
            } else {
                final var items = block.items();
                final var proofItem = items.getLast();
                assertTrue(proofItem.hasBlockProof(), "Block proof is expected as the last item");
                final var proof = proofItem.blockProofOrThrow();
                if (remainingIndirectProofs == 0) {
                    assertTrue(
                            proof.siblingHashes().isEmpty(), "No sibling hashes should be present on a direct proof");
                    return true;
                } else {
                    assertEquals(
                            // Two sibling hashes per indirection level
                            2 * remainingIndirectProofs,
                            proof.siblingHashes().size(),
                            "Wrong number of sibling hashes for indirect proof");
                }
                remainingIndirectProofs--;
                return false;
            }
        }
    }
}<|MERGE_RESOLUTION|>--- conflicted
+++ resolved
@@ -24,10 +24,6 @@
 import static com.hedera.services.bdd.spec.HapiSpec.hapiTest;
 import static com.hedera.services.bdd.spec.transactions.TxnVerbs.cryptoCreate;
 import static com.hedera.services.bdd.spec.utilops.CustomSpecAssert.allRunFor;
-<<<<<<< HEAD
-import static com.hedera.services.bdd.spec.utilops.EmbeddedVerbs.mutateTssMsgState;
-=======
->>>>>>> 9b0f6567
 import static com.hedera.services.bdd.spec.utilops.TssVerbs.rekeyingScenario;
 import static com.hedera.services.bdd.spec.utilops.TssVerbs.startIgnoringTssSignatureRequests;
 import static com.hedera.services.bdd.spec.utilops.TssVerbs.stopIgnoringTssSignatureRequests;
@@ -39,11 +35,6 @@
 import static com.hedera.services.bdd.spec.utilops.tss.RekeyScenarioOp.TssMessageSim.INVALID_MESSAGES;
 import static com.hedera.services.bdd.spec.utilops.tss.RekeyScenarioOp.TssMessageSim.VALID_MESSAGES;
 import static com.hedera.services.bdd.spec.utilops.tss.RekeyScenarioOp.UNEQUAL_NODE_STAKES;
-<<<<<<< HEAD
-import static com.hedera.services.bdd.suites.hip869.NodeCreateTest.generateX509Certificates;
-import static java.lang.Long.parseLong;
-=======
->>>>>>> 9b0f6567
 import static org.junit.jupiter.api.Assertions.assertEquals;
 import static org.junit.jupiter.api.Assertions.assertTrue;
 
@@ -55,14 +46,7 @@
 import com.hedera.services.bdd.junit.hedera.embedded.fakes.FakeTssBaseService;
 import com.hedera.services.bdd.spec.utilops.streams.assertions.BlockStreamAssertion;
 import edu.umd.cs.findbugs.annotations.NonNull;
-<<<<<<< HEAD
-import java.security.cert.CertificateEncodingException;
 import java.util.List;
-import java.util.concurrent.atomic.AtomicBoolean;
-import java.util.function.IntConsumer;
-=======
-import java.util.List;
->>>>>>> 9b0f6567
 import java.util.stream.Stream;
 import org.junit.jupiter.api.DynamicTest;
 import org.junit.jupiter.api.Tag;
@@ -110,41 +94,6 @@
 
     /**
      * Creates a rekeying scenario where the embedded node receives the threshold number of valid TSS messages.
-<<<<<<< HEAD
-     */
-    @LeakyRepeatableHapiTest(
-            value = {NEEDS_TSS_CONTROL, NEEDS_VIRTUAL_TIME_FOR_FAST_EXECUTION},
-            overrides = {"tss.keyCandidateRoster"})
-    Stream<DynamicTest> embeddedNodeVotesGivenThresholdValidMessages() {
-        final var scenario = rekeyingScenario(
-                // Changing stakes is enough to ensure the candidate roster is different from the active roster
-                NO_DAB_EDITS,
-                // Give unequal stake to all nodes (so they have different numbers of shares in the candidate roster)
-                UNEQUAL_NODE_STAKES,
-                // Submit invalid messages from node1, to verify the embedded node votes waits for the required
-                // number of threshold valid messages
-                TSS_MESSAGE_SIMS.apply(List.of(INVALID_MESSAGES, VALID_MESSAGES, VALID_MESSAGES)));
-        return hapiTest(blockStreamMustIncludePassFrom(spec -> scenario), scenario);
-    }
-
-    /**
-     * Validates that after the first transaction in a staking period, the embedded node generates a
-     * {@link TssMessageTransactionBody} which then triggers a successful {@link TssVoteTransactionBody}.
-     * This is a trivial placeholder for he real TSS rekeying process that begins on the first transaction
-     * in a staking period.
-     * <p>
-     * <b>TODO:</b> Continue the rekeying happy path after the successful TSS message.
-     * <ol>
-     *     <li>(TSS-FUTURE) Initialize the roster such that the embedded node has more than one share;
-     *     verify it creates a successful {@link TssMessageTransactionBody} for each of its shares.</li>
-     *     <Li>(TSS-FUTURE) Submit valid TSS messages from other nodes in the embedded "network".</Li>
-     *     <Li>(TSS-FUTURE) Confirm the embedded node votes yes for the the first {@code t} successful
-     *     messages, where {@code t} suffices to meet the recovery threshold.</Li>
-     *     <Li>(TSS-FUTURE) Confirm the embedded node's recovered ledger id in its
-     *     {@link TssVoteTransactionBody} matches the id returned by the fake TSS library.</Li>
-     * </ol>
-=======
->>>>>>> 9b0f6567
      */
     @LeakyRepeatableHapiTest(
             value = {NEEDS_TSS_CONTROL, NEEDS_VIRTUAL_TIME_FOR_FAST_EXECUTION},
