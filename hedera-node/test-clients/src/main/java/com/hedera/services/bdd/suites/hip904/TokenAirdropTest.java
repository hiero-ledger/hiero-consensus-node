--- conflicted
+++ resolved
@@ -289,7 +289,38 @@
                                 validateChargedUsd("non fungible airdrop", 0.2, 1));
             }
 
-<<<<<<< HEAD
+            @HapiTest
+            @DisplayName("charge association fee for FT correctly")
+            final Stream<DynamicTest> chargeAssociationFeeForFT() {
+                var receiver = "receiver";
+                return hapiTest(
+                        cryptoCreate(receiver).maxAutomaticTokenAssociations(0),
+                        tokenAirdrop(moving(1, FUNGIBLE_TOKEN).between(OWNER, receiver))
+                                .payingWith(OWNER)
+                                .via("airdrop"),
+                        tokenAirdrop(moving(1, FUNGIBLE_TOKEN).between(OWNER, receiver))
+                                .payingWith(OWNER)
+                                .via("second airdrop"),
+                        validateChargedUsd("airdrop", 0.1, 1),
+                        validateChargedUsd("second airdrop", 0.05, 1));
+            }
+
+            @HapiTest
+            @DisplayName("charge association fee for NFT correctly")
+            final Stream<DynamicTest> chargeAssociationFeeForNFT() {
+                var receiver = "receiver";
+                return hapiTest(
+                        cryptoCreate(receiver).maxAutomaticTokenAssociations(0),
+                        tokenAirdrop(movingUnique(NON_FUNGIBLE_TOKEN, 1).between(OWNER, receiver))
+                                .payingWith(OWNER)
+                                .via("airdrop"),
+                        tokenAirdrop(movingUnique(NON_FUNGIBLE_TOKEN, 2).between(OWNER, receiver))
+                                .payingWith(OWNER)
+                                .via("second airdrop"),
+                        validateChargedUsd("airdrop", 0.1, 1),
+                        validateChargedUsd("second airdrop", 0.1, 1));
+            }
+
             @Nested
             @DisplayName("with multiple tokens")
             class AirdropMultipleTokens {
@@ -351,38 +382,6 @@
                                     getAccountBalance(RECEIVER_WITH_UNLIMITED_AUTO_ASSOCIATIONS)
                                             .hasTokenBalance("FT10", 10));
                 }
-=======
-            @HapiTest
-            @DisplayName("charge association fee for FT correctly")
-            final Stream<DynamicTest> chargeAssociationFeeForFT() {
-                var receiver = "receiver";
-                return hapiTest(
-                        cryptoCreate(receiver).maxAutomaticTokenAssociations(0),
-                        tokenAirdrop(moving(1, FUNGIBLE_TOKEN).between(OWNER, receiver))
-                                .payingWith(OWNER)
-                                .via("airdrop"),
-                        tokenAirdrop(moving(1, FUNGIBLE_TOKEN).between(OWNER, receiver))
-                                .payingWith(OWNER)
-                                .via("second airdrop"),
-                        validateChargedUsd("airdrop", 0.1, 1),
-                        validateChargedUsd("second airdrop", 0.05, 1));
-            }
-
-            @HapiTest
-            @DisplayName("charge association fee for NFT correctly")
-            final Stream<DynamicTest> chargeAssociationFeeForNFT() {
-                var receiver = "receiver";
-                return hapiTest(
-                        cryptoCreate(receiver).maxAutomaticTokenAssociations(0),
-                        tokenAirdrop(movingUnique(NON_FUNGIBLE_TOKEN, 1).between(OWNER, receiver))
-                                .payingWith(OWNER)
-                                .via("airdrop"),
-                        tokenAirdrop(movingUnique(NON_FUNGIBLE_TOKEN, 2).between(OWNER, receiver))
-                                .payingWith(OWNER)
-                                .via("second airdrop"),
-                        validateChargedUsd("airdrop", 0.1, 1),
-                        validateChargedUsd("second airdrop", 0.1, 1));
->>>>>>> 59ac7e82
             }
         }
 
