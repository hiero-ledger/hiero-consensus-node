--- conflicted
+++ resolved
@@ -427,92 +427,6 @@
                             getAccountBalance(receiver).hasTokenBalance(FUNGIBLE_TOKEN, 10));
         }
 
-<<<<<<< HEAD
-        @Nested
-        @DisplayName("and with receiverSigRequired=true")
-        class ReceiverSigRequiredTests {
-            private static final String RECEIVER_WITH_SIG_REQUIRED = "receiver_sig_required";
-
-            @HapiTest
-            @DisplayName("and no free slots")
-            final Stream<DynamicTest> receiverSigInPending() {
-
-                return defaultHapiSpec("should go to pending state")
-                        .given(cryptoCreate(RECEIVER_WITH_SIG_REQUIRED)
-                                .receiverSigRequired(true)
-                                .maxAutomaticTokenAssociations(0))
-                        .when(tokenAirdrop(moveFungibleTokensTo(RECEIVER_WITH_SIG_REQUIRED))
-                                .payingWith(OWNER)
-                                .via("sigTxn"))
-                        .then(
-                                getTxnRecord("sigTxn")
-                                        // assert transfers
-                                        .hasPriority(recordWith()
-                                                .pendingAirdrops(
-                                                        includingFungiblePendingAirdrop(moving(10, FUNGIBLE_TOKEN)
-                                                                .between(OWNER, RECEIVER_WITH_SIG_REQUIRED)))),
-                                // assert balances
-                                getAccountBalance(RECEIVER_WITH_SIG_REQUIRED).hasTokenBalance(FUNGIBLE_TOKEN, 0));
-            }
-
-            @HapiTest
-            @DisplayName("and with free slots")
-            final Stream<DynamicTest> receiverSigInPendingFreeSlots() {
-
-                return defaultHapiSpec("should go to pending state")
-                        .given(cryptoCreate(RECEIVER_WITH_SIG_REQUIRED)
-                                .receiverSigRequired(true)
-                                .maxAutomaticTokenAssociations(5))
-                        .when(tokenAirdrop(moveFungibleTokensTo(RECEIVER_WITH_SIG_REQUIRED))
-                                .payingWith(OWNER)
-                                .via("sigTxn"))
-                        .then(
-                                getTxnRecord("sigTxn")
-                                        // assert transfers
-                                        .hasPriority(recordWith()
-                                                .pendingAirdrops(
-                                                        includingFungiblePendingAirdrop(moving(10, FUNGIBLE_TOKEN)
-                                                                .between(OWNER, RECEIVER_WITH_SIG_REQUIRED)))),
-                                // assert balances
-                                getAccountBalance(RECEIVER_WITH_SIG_REQUIRED).hasTokenBalance(FUNGIBLE_TOKEN, 0));
-            }
-
-            @HapiTest
-            @DisplayName("and is associated")
-            final Stream<DynamicTest> receiverSigIsAssociatedFails() {
-
-                return defaultHapiSpec("should fail - RECEIVER_SIG_REQUIRED")
-                        .given(
-                                cryptoCreate(RECEIVER_WITH_SIG_REQUIRED)
-                                        .receiverSigRequired(true)
-                                        .maxAutomaticTokenAssociations(5),
-                                tokenAssociate(RECEIVER_WITH_SIG_REQUIRED, FUNGIBLE_TOKEN))
-                        .when()
-                        .then(tokenAirdrop(moveFungibleTokensTo(RECEIVER_WITH_SIG_REQUIRED))
-                                .payingWith(OWNER)
-                                .via("sigTxn")
-                                .hasKnownStatus(RECEIVER_SIG_REQUIRED));
-            }
-
-            @HapiTest
-            @DisplayName("multiple tokens with one associated")
-            final Stream<DynamicTest> multipleTokensOneAssociated() {
-
-                return defaultHapiSpec("should fail - RECEIVER_SIG_REQUIRED")
-                        .given(
-                                tokenCreate("FT_B").treasury(OWNER).initialSupply(500),
-                                cryptoCreate(RECEIVER_WITH_SIG_REQUIRED)
-                                        .receiverSigRequired(true)
-                                        .maxAutomaticTokenAssociations(0))
-                        .when(tokenAssociate(RECEIVER_WITH_SIG_REQUIRED, "FT_B"))
-                        .then(tokenAirdrop(
-                                        moving(10, FUNGIBLE_TOKEN).between(OWNER, RECEIVER_WITH_SIG_REQUIRED),
-                                        moving(10, "FT_B").between(OWNER, RECEIVER_WITH_SIG_REQUIRED))
-                                .payingWith(OWNER)
-                                .via("sigTxn")
-                                .hasKnownStatus(RECEIVER_SIG_REQUIRED));
-            }
-=======
         @HapiTest
         @DisplayName("that is alias with 0 free maxAutoAssociations")
         final Stream<DynamicTest> airdropToAliasWithNoFreeSlots() {
@@ -537,7 +451,92 @@
                                                     includingFungiblePendingAirdrop(moveFungibleTokensTo(validAlias)))),
                             getAccountBalance(validAlias).hasTokenBalance(NON_FUNGIBLE_TOKEN, 1),
                             getAccountBalance(validAlias).hasTokenBalance(FUNGIBLE_TOKEN, 0));
->>>>>>> a6a6350f
+        }
+
+        @Nested
+        @DisplayName("and with receiverSigRequired=true")
+        class ReceiverSigRequiredTests {
+            private static final String RECEIVER_WITH_SIG_REQUIRED = "receiver_sig_required";
+
+            @HapiTest
+            @DisplayName("and no free slots")
+            final Stream<DynamicTest> receiverSigInPending() {
+
+                return defaultHapiSpec("should go to pending state")
+                        .given(cryptoCreate(RECEIVER_WITH_SIG_REQUIRED)
+                                .receiverSigRequired(true)
+                                .maxAutomaticTokenAssociations(0))
+                        .when(tokenAirdrop(moveFungibleTokensTo(RECEIVER_WITH_SIG_REQUIRED))
+                                .payingWith(OWNER)
+                                .via("sigTxn"))
+                        .then(
+                                getTxnRecord("sigTxn")
+                                        // assert transfers
+                                        .hasPriority(recordWith()
+                                                .pendingAirdrops(
+                                                        includingFungiblePendingAirdrop(moving(10, FUNGIBLE_TOKEN)
+                                                                .between(OWNER, RECEIVER_WITH_SIG_REQUIRED)))),
+                                // assert balances
+                                getAccountBalance(RECEIVER_WITH_SIG_REQUIRED).hasTokenBalance(FUNGIBLE_TOKEN, 0));
+            }
+
+            @HapiTest
+            @DisplayName("and with free slots")
+            final Stream<DynamicTest> receiverSigInPendingFreeSlots() {
+
+                return defaultHapiSpec("should go to pending state")
+                        .given(cryptoCreate(RECEIVER_WITH_SIG_REQUIRED)
+                                .receiverSigRequired(true)
+                                .maxAutomaticTokenAssociations(5))
+                        .when(tokenAirdrop(moveFungibleTokensTo(RECEIVER_WITH_SIG_REQUIRED))
+                                .payingWith(OWNER)
+                                .via("sigTxn"))
+                        .then(
+                                getTxnRecord("sigTxn")
+                                        // assert transfers
+                                        .hasPriority(recordWith()
+                                                .pendingAirdrops(
+                                                        includingFungiblePendingAirdrop(moving(10, FUNGIBLE_TOKEN)
+                                                                .between(OWNER, RECEIVER_WITH_SIG_REQUIRED)))),
+                                // assert balances
+                                getAccountBalance(RECEIVER_WITH_SIG_REQUIRED).hasTokenBalance(FUNGIBLE_TOKEN, 0));
+            }
+
+            @HapiTest
+            @DisplayName("and is associated")
+            final Stream<DynamicTest> receiverSigIsAssociatedFails() {
+
+                return defaultHapiSpec("should fail - RECEIVER_SIG_REQUIRED")
+                        .given(
+                                cryptoCreate(RECEIVER_WITH_SIG_REQUIRED)
+                                        .receiverSigRequired(true)
+                                        .maxAutomaticTokenAssociations(5),
+                                tokenAssociate(RECEIVER_WITH_SIG_REQUIRED, FUNGIBLE_TOKEN))
+                        .when()
+                        .then(tokenAirdrop(moveFungibleTokensTo(RECEIVER_WITH_SIG_REQUIRED))
+                                .payingWith(OWNER)
+                                .via("sigTxn")
+                                .hasKnownStatus(RECEIVER_SIG_REQUIRED));
+            }
+
+            @HapiTest
+            @DisplayName("multiple tokens with one associated")
+            final Stream<DynamicTest> multipleTokensOneAssociated() {
+
+                return defaultHapiSpec("should fail - RECEIVER_SIG_REQUIRED")
+                        .given(
+                                tokenCreate("FT_B").treasury(OWNER).initialSupply(500),
+                                cryptoCreate(RECEIVER_WITH_SIG_REQUIRED)
+                                        .receiverSigRequired(true)
+                                        .maxAutomaticTokenAssociations(0))
+                        .when(tokenAssociate(RECEIVER_WITH_SIG_REQUIRED, "FT_B"))
+                        .then(tokenAirdrop(
+                                        moving(10, FUNGIBLE_TOKEN).between(OWNER, RECEIVER_WITH_SIG_REQUIRED),
+                                        moving(10, "FT_B").between(OWNER, RECEIVER_WITH_SIG_REQUIRED))
+                                .payingWith(OWNER)
+                                .via("sigTxn")
+                                .hasKnownStatus(RECEIVER_SIG_REQUIRED));
+            }
         }
     }
 
