/*
 * Copyright (C) 2020-2024 Hedera Hashgraph, LLC
 *
 * Licensed under the Apache License, Version 2.0 (the "License");
 * you may not use this file except in compliance with the License.
 * You may obtain a copy of the License at
 *
 *      http://www.apache.org/licenses/LICENSE-2.0
 *
 * Unless required by applicable law or agreed to in writing, software
 * distributed under the License is distributed on an "AS IS" BASIS,
 * WITHOUT WARRANTIES OR CONDITIONS OF ANY KIND, either express or implied.
 * See the License for the specific language governing permissions and
 * limitations under the License.
 */

package com.hedera.services.bdd.suites.hip904;

import static com.hedera.node.app.service.evm.utils.EthSigsUtils.recoverAddressFromPubKey;
import static com.hedera.services.bdd.junit.TestTags.CRYPTO;
import static com.hedera.services.bdd.spec.HapiSpec.defaultHapiSpec;
import static com.hedera.services.bdd.spec.HapiSpec.hapiTest;
import static com.hedera.services.bdd.spec.assertions.TransactionRecordAsserts.includingFungibleMovement;
import static com.hedera.services.bdd.spec.assertions.TransactionRecordAsserts.includingFungiblePendingAirdrop;
import static com.hedera.services.bdd.spec.assertions.TransactionRecordAsserts.includingNftPendingAirdrop;
import static com.hedera.services.bdd.spec.assertions.TransactionRecordAsserts.includingNonfungibleMovement;
import static com.hedera.services.bdd.spec.assertions.TransactionRecordAsserts.recordWith;
import static com.hedera.services.bdd.spec.queries.QueryVerbs.getAccountBalance;
import static com.hedera.services.bdd.spec.queries.QueryVerbs.getAliasedAccountBalance;
import static com.hedera.services.bdd.spec.queries.QueryVerbs.getAutoCreatedAccountBalance;
import static com.hedera.services.bdd.spec.queries.QueryVerbs.getTxnRecord;
import static com.hedera.services.bdd.spec.transactions.TxnVerbs.contractCreate;
import static com.hedera.services.bdd.spec.transactions.TxnVerbs.cryptoApproveAllowance;
import static com.hedera.services.bdd.spec.transactions.TxnVerbs.cryptoCreate;
import static com.hedera.services.bdd.spec.transactions.TxnVerbs.cryptoDelete;
import static com.hedera.services.bdd.spec.transactions.TxnVerbs.cryptoTransfer;
import static com.hedera.services.bdd.spec.transactions.TxnVerbs.cryptoUpdateAliased;
import static com.hedera.services.bdd.spec.transactions.TxnVerbs.mintToken;
import static com.hedera.services.bdd.spec.transactions.TxnVerbs.tokenAirdrop;
import static com.hedera.services.bdd.spec.transactions.TxnVerbs.tokenAssociate;
import static com.hedera.services.bdd.spec.transactions.TxnVerbs.tokenCreate;
<<<<<<< HEAD
import static com.hedera.services.bdd.spec.transactions.TxnVerbs.tokenFreeze;
import static com.hedera.services.bdd.spec.transactions.TxnVerbs.tokenPause;
=======
import static com.hedera.services.bdd.spec.transactions.TxnVerbs.uploadInitCode;
>>>>>>> 654df0f6
import static com.hedera.services.bdd.spec.transactions.token.CustomFeeSpecs.fixedHbarFee;
import static com.hedera.services.bdd.spec.transactions.token.CustomFeeSpecs.fixedHbarFeeInheritingRoyaltyCollector;
import static com.hedera.services.bdd.spec.transactions.token.CustomFeeSpecs.fixedHtsFee;
import static com.hedera.services.bdd.spec.transactions.token.CustomFeeSpecs.fractionalFee;
import static com.hedera.services.bdd.spec.transactions.token.CustomFeeSpecs.royaltyFeeWithFallback;
import static com.hedera.services.bdd.spec.transactions.token.TokenMovement.moving;
import static com.hedera.services.bdd.spec.transactions.token.TokenMovement.movingUnique;
import static com.hedera.services.bdd.spec.transactions.token.TokenMovement.movingWithAllowance;
import static com.hedera.services.bdd.spec.transactions.token.TokenMovement.movingWithDecimals;
import static com.hedera.services.bdd.spec.utilops.CustomSpecAssert.allRunFor;
import static com.hedera.services.bdd.spec.utilops.UtilVerbs.newKeyNamed;
import static com.hedera.services.bdd.spec.utilops.UtilVerbs.validateChargedUsd;
import static com.hedera.services.bdd.spec.utilops.UtilVerbs.withOpContext;
import static com.hedera.services.bdd.suites.HapiSuite.DEFAULT_PAYER;
import static com.hedera.services.bdd.suites.HapiSuite.FREEZE_ADMIN;
import static com.hedera.services.bdd.suites.HapiSuite.ONE_HBAR;
import static com.hedera.services.bdd.suites.HapiSuite.ONE_HUNDRED_HBARS;
import static com.hedera.services.bdd.suites.HapiSuite.ONE_MILLION_HBARS;
import static com.hedera.services.bdd.suites.crypto.AutoCreateUtils.updateSpecFor;
import static com.hederahashgraph.api.proto.java.ResponseCodeEnum.ACCOUNT_DELETED;
import static com.hederahashgraph.api.proto.java.ResponseCodeEnum.ACCOUNT_FROZEN_FOR_TOKEN;
import static com.hederahashgraph.api.proto.java.ResponseCodeEnum.ACCOUNT_HAS_PENDING_AIRDROPS;
import static com.hederahashgraph.api.proto.java.ResponseCodeEnum.CUSTOM_FEE_CHARGING_EXCEEDED_MAX_RECURSION_DEPTH;
import static com.hederahashgraph.api.proto.java.ResponseCodeEnum.INSUFFICIENT_PAYER_BALANCE;
import static com.hederahashgraph.api.proto.java.ResponseCodeEnum.INSUFFICIENT_SENDER_ACCOUNT_BALANCE_FOR_CUSTOM_FEE;
import static com.hederahashgraph.api.proto.java.ResponseCodeEnum.INSUFFICIENT_TOKEN_BALANCE;
import static com.hederahashgraph.api.proto.java.ResponseCodeEnum.INVALID_ACCOUNT_AMOUNTS;
import static com.hederahashgraph.api.proto.java.ResponseCodeEnum.INVALID_ACCOUNT_ID;
import static com.hederahashgraph.api.proto.java.ResponseCodeEnum.INVALID_ALIAS_KEY;
import static com.hederahashgraph.api.proto.java.ResponseCodeEnum.INVALID_RECEIVING_NODE_ACCOUNT;
import static com.hederahashgraph.api.proto.java.ResponseCodeEnum.INVALID_SIGNATURE;
import static com.hederahashgraph.api.proto.java.ResponseCodeEnum.INVALID_TOKEN_ID;
import static com.hederahashgraph.api.proto.java.ResponseCodeEnum.INVALID_TOKEN_NFT_SERIAL_NUMBER;
import static com.hederahashgraph.api.proto.java.ResponseCodeEnum.INVALID_TRANSACTION;
import static com.hederahashgraph.api.proto.java.ResponseCodeEnum.PENDING_NFT_AIRDROP_ALREADY_EXISTS;
import static com.hederahashgraph.api.proto.java.ResponseCodeEnum.SPENDER_DOES_NOT_HAVE_ALLOWANCE;
import static com.hederahashgraph.api.proto.java.ResponseCodeEnum.TOKEN_IS_PAUSED;
import static com.hederahashgraph.api.proto.java.ResponseCodeEnum.TOKEN_NOT_ASSOCIATED_TO_ACCOUNT;
import static com.hederahashgraph.api.proto.java.ResponseCodeEnum.TOKEN_REFERENCE_LIST_SIZE_LIMIT_EXCEEDED;
import static com.hederahashgraph.api.proto.java.TokenType.FUNGIBLE_COMMON;
import static com.hederahashgraph.api.proto.java.TokenType.NON_FUNGIBLE_UNIQUE;

import com.google.protobuf.ByteString;
import com.hedera.node.app.hapi.utils.ByteStringUtils;
import com.hedera.services.bdd.junit.HapiTest;
import com.hedera.services.bdd.junit.HapiTestLifecycle;
import com.hedera.services.bdd.junit.support.TestLifecycle;
import com.hedera.services.bdd.spec.SpecOperation;
import com.hedera.services.bdd.spec.keys.SigControl;
import com.hedera.services.bdd.spec.transactions.token.HapiTokenCreate;
import com.hedera.services.bdd.spec.transactions.token.TokenMovement;
import com.hederahashgraph.api.proto.java.TokenID;
import com.hederahashgraph.api.proto.java.TokenSupplyType;
import com.hederahashgraph.api.proto.java.TokenType;
import com.swirlds.common.utility.CommonUtils;
import edu.umd.cs.findbugs.annotations.NonNull;
import java.util.ArrayList;
import java.util.List;
import java.util.Map;
import java.util.OptionalLong;
import java.util.stream.Stream;
import org.junit.jupiter.api.BeforeAll;
import org.junit.jupiter.api.DisplayName;
import org.junit.jupiter.api.DynamicTest;
import org.junit.jupiter.api.Nested;
import org.junit.jupiter.api.Tag;

@Tag(CRYPTO)
@HapiTestLifecycle
@DisplayName("Token airdrop")
public class TokenAirdropTest {
    private static final String OWNER = "owner";
    // receivers
    private static final String RECEIVER_WITH_UNLIMITED_AUTO_ASSOCIATIONS = "receiverWithUnlimitedAutoAssociations";
    private static final String RECEIVER_WITH_FREE_AUTO_ASSOCIATIONS = "receiverWithFreeAutoAssociations";
    private static final String RECEIVER_WITHOUT_FREE_AUTO_ASSOCIATIONS = "receiverWithoutFreeAutoAssociations";
    private static final String RECEIVER_WITH_0_AUTO_ASSOCIATIONS = "receiverWith0AutoAssociations";
    private static final String ASSOCIATED_RECEIVER = "associatedReceiver";
    // tokens
    private static final String FUNGIBLE_TOKEN = "fungibleToken";
    private static final String NON_FUNGIBLE_TOKEN = "nonFungibleToken";
    private static final String FUNGIBLE_FREEZE_KEY = "fungibleTokenFreeze";
    // tokens with custom fees
    private static final String FT_WITH_HBAR_FIXED_FEE = "fungibleTokenWithHbarCustomFee";
    private static final String FT_WITH_HTS_FIXED_FEE = "fungibleTokenWithHtsCustomFee";
    private static final String FT_WITH_FRACTIONAL_FEE = "fungibleTokenWithFractionalFee";
    private static final String NFT_WITH_HTS_FIXED_FEE = "NftWithHtsFixedFee";
    private static final String NFT_WITH_ROYALTY_FEE = "NftWithRoyaltyFee";
    private static final String DENOM_TOKEN = "denomToken";
    private static final String HTS_COLLECTOR = "htsCollector";
    private static final String HTS_COLLECTOR2 = "htsCollector2";
    private static final String HBAR_COLLECTOR = "hbarCollector";
    private static final String TREASURY_FOR_CUSTOM_FEE_TOKENS = "treasuryForCustomFeeTokens";
    private static final String OWNER_OF_TOKENS_WITH_CUSTOM_FEES = "ownerOfTokensWithCustomFees";
    // all collectors exempt
    private static final String NFT_ALL_COLLECTORS_EXEMPT_OWNER = "nftAllCollectorsExemptOwner";
    private static final String NFT_ALL_COLLECTORS_EXEMPT_RECEIVER = "nftAllCollectorsExemptReceiver";
    private static final String NFT_ALL_COLLECTORS_EXEMPT_COLLECTOR = "nftAllCollectorsExemptCollector";
    private static final String NFT_ALL_COLLECTORS_EXEMPT_TOKEN = "nftAllCollectorsExemptToken";
    private static final String NFT_ALL_COLLECTORS_EXEMPT_KEY = "nftAllCollectorsExemptKey";

    private static final String FT_ALL_COLLECTORS_EXEMPT_OWNER = "ftAllCollectorsExemptOwner";
    private static final String FT_ALL_COLLECTORS_EXEMPT_RECEIVER = "ftAllCollectorsExemptReceiver";
    private static final String FT_ALL_COLLECTORS_EXEMPT_COLLECTOR = "ftAllCollectorsExemptCollector";
    private static final String FT_ALL_COLLECTORS_EXEMPT_TOKEN = "ftAllCollectorsExemptToken";

    @BeforeAll
    static void beforeAll(@NonNull final TestLifecycle lifecycle) {
        lifecycle.overrideInClass(Map.of(
                "tokens.airdrops.enabled", "true",
                "entities.unlimitedAutoAssociationsEnabled", "true"));
        lifecycle.doAdhoc(setUpTokensAndAllReceivers());
    }

    @Nested
    @DisplayName("to existing accounts")
    class AirdropToExistingAccounts {

        @Nested
        @DisplayName("with free auto associations slots")
        class AirdropToExistingAccountsWhitFreeAutoAssociations {

            @HapiTest
            final Stream<DynamicTest> tokenAirdropToExistingAccountsTransfers() {
                return defaultHapiSpec("should transfer fungible tokens")
                        .given()
                        .when( // associated receiver and receivers with free auto association slots
                                tokenAirdrop(
                                                moveFungibleTokensTo(ASSOCIATED_RECEIVER),
                                                moveFungibleTokensTo(RECEIVER_WITH_UNLIMITED_AUTO_ASSOCIATIONS),
                                                moveFungibleTokensTo(RECEIVER_WITH_FREE_AUTO_ASSOCIATIONS))
                                        .payingWith(OWNER)
                                        .via("fungible airdrop"))
                        .then( // assert txn record
                                getTxnRecord("fungible airdrop")
                                        .hasPriority(recordWith()
                                                .tokenTransfers(includingFungibleMovement(moving(30, FUNGIBLE_TOKEN)
                                                        .distributing(
                                                                OWNER,
                                                                RECEIVER_WITH_UNLIMITED_AUTO_ASSOCIATIONS,
                                                                RECEIVER_WITH_FREE_AUTO_ASSOCIATIONS,
                                                                ASSOCIATED_RECEIVER)))),
                                // assert balance
                                getAccountBalance(ASSOCIATED_RECEIVER).hasTokenBalance(FUNGIBLE_TOKEN, 10),
                                getAccountBalance(RECEIVER_WITH_UNLIMITED_AUTO_ASSOCIATIONS)
                                        .hasTokenBalance(FUNGIBLE_TOKEN, 10),
                                getAccountBalance(RECEIVER_WITH_FREE_AUTO_ASSOCIATIONS)
                                        .hasTokenBalance(FUNGIBLE_TOKEN, 10),
                                // associate receiver - will be simple transfer
                                // unlimited associations receiver - 0.1 (because not associated yet)
                                // free auto associations receiver - 0.1 (because not associated yet)
                                validateChargedUsd("fungible airdrop", 0.2, 1));
            }

            @HapiTest
            final Stream<DynamicTest> tokenMultipleAirdropsToSameAccount() {
                String receiver = "OneReceiver";
                return defaultHapiSpec("to multiple accounts should transfer fungible tokens")
                        .given()
                        .when(
                                cryptoCreate("Sender1"),
                                cryptoCreate("Sender2"),
                                cryptoCreate("Sender3"),
                                cryptoCreate(receiver).maxAutomaticTokenAssociations(1),
                                tokenAssociate("Sender1", FUNGIBLE_TOKEN),
                                tokenAssociate("Sender2", FUNGIBLE_TOKEN),
                                tokenAssociate("Sender3", FUNGIBLE_TOKEN),
                                cryptoTransfer(
                                        moving(10, FUNGIBLE_TOKEN).between(OWNER, "Sender1"),
                                        moving(10, FUNGIBLE_TOKEN).between(OWNER, "Sender2"),
                                        moving(10, FUNGIBLE_TOKEN).between(OWNER, "Sender3")),
                                tokenAirdrop(moving(10, FUNGIBLE_TOKEN).between("Sender1", receiver))
                                        .payingWith("Sender1"),
                                tokenAirdrop(moving(10, FUNGIBLE_TOKEN).between("Sender2", receiver))
                                        .payingWith("Sender2"),
                                tokenAirdrop(moving(10, FUNGIBLE_TOKEN).between("Sender3", receiver))
                                        .payingWith("Sender3")
                                        .via("multiple fungible airdrop"))
                        .then(
                                // assert balance
                                getAccountBalance(receiver).hasTokenBalance(FUNGIBLE_TOKEN, 30),
                                getAccountBalance("Sender1").hasTokenBalance(FUNGIBLE_TOKEN, 0),
                                getAccountBalance("Sender2").hasTokenBalance(FUNGIBLE_TOKEN, 0),
                                getAccountBalance("Sender3").hasTokenBalance(FUNGIBLE_TOKEN, 0));
            }

            @HapiTest
            final Stream<DynamicTest> nftAirdropToExistingAccountsTransfers() {
                return defaultHapiSpec("should transfer NFTs")
                        .given()
                        .when( // receivers with free auto association slots
                                tokenAirdrop(
                                                movingUnique(NON_FUNGIBLE_TOKEN, 3L)
                                                        .between(OWNER, RECEIVER_WITH_UNLIMITED_AUTO_ASSOCIATIONS),
                                                movingUnique(NON_FUNGIBLE_TOKEN, 4L)
                                                        .between(OWNER, RECEIVER_WITH_FREE_AUTO_ASSOCIATIONS),
                                                movingUnique(NON_FUNGIBLE_TOKEN, 5L)
                                                        .between(OWNER, ASSOCIATED_RECEIVER))
                                        .payingWith(OWNER)
                                        .via("non fungible airdrop"))
                        .then( // assert txn record
                                getTxnRecord("non fungible airdrop")
                                        .hasPriority(recordWith()
                                                .tokenTransfers(includingNonfungibleMovement(
                                                        movingUnique(NON_FUNGIBLE_TOKEN, 3L, 4L, 5L)
                                                                .distributing(
                                                                        RECEIVER_WITH_UNLIMITED_AUTO_ASSOCIATIONS,
                                                                        RECEIVER_WITH_FREE_AUTO_ASSOCIATIONS,
                                                                        ASSOCIATED_RECEIVER)))),
                                // assert account balances
                                getAccountBalance(ASSOCIATED_RECEIVER).hasTokenBalance(NON_FUNGIBLE_TOKEN, 1),
                                getAccountBalance(RECEIVER_WITH_UNLIMITED_AUTO_ASSOCIATIONS)
                                        .hasTokenBalance(NON_FUNGIBLE_TOKEN, 1),
                                getAccountBalance(RECEIVER_WITH_FREE_AUTO_ASSOCIATIONS)
                                        .hasTokenBalance(NON_FUNGIBLE_TOKEN, 1),
                                // associate receiver - will be simple transfer
                                // unlimited associations receiver - 0.1 (because not associated yet)
                                // free auto associations receiver - 0.1 (because not associated yet)
                                validateChargedUsd("non fungible airdrop", 0.2, 1));
            }
        }

        @Nested
        @DisplayName("without free auto associations slots")
        class AirdropToExistingAccountsWithoutFreeAutoAssociations {
            @HapiTest
            final Stream<DynamicTest> tokenAirdropToExistingAccountsPending() {
                return defaultHapiSpec("fungible tokens should be in pending state")
                        .given()
                        .when(tokenAirdrop(
                                        moveFungibleTokensTo(RECEIVER_WITHOUT_FREE_AUTO_ASSOCIATIONS),
                                        moveFungibleTokensTo(RECEIVER_WITH_0_AUTO_ASSOCIATIONS))
                                .payingWith(OWNER)
                                .via("fungible airdrop"))
                        .then( // assert txn record
                                getTxnRecord("fungible airdrop")
                                        .hasPriority(recordWith()
                                                .pendingAirdrops(includingFungiblePendingAirdrop(
                                                        moveFungibleTokensTo(RECEIVER_WITHOUT_FREE_AUTO_ASSOCIATIONS),
                                                        moveFungibleTokensTo(RECEIVER_WITH_0_AUTO_ASSOCIATIONS)))),
                                // assert balances
                                getAccountBalance(RECEIVER_WITH_0_AUTO_ASSOCIATIONS)
                                        .hasTokenBalance(FUNGIBLE_TOKEN, 0),
                                getAccountBalance(RECEIVER_WITHOUT_FREE_AUTO_ASSOCIATIONS)
                                        .hasTokenBalance(FUNGIBLE_TOKEN, 0),
                                // zero auto associations receiver - 0.1 (creates pending airdrop)
                                // without free auto associations receiver - 0.1 (creates pending airdrop)
                                validateChargedUsd("fungible airdrop", 0.2, 1));
            }

            @HapiTest
            final Stream<DynamicTest> nftAirdropToExistingAccountsPending() {
                return defaultHapiSpec("NFTs should be in pending state")
                        .given()
                        .when( // without free auto association slots
                                tokenAirdrop(
                                                movingUnique(NON_FUNGIBLE_TOKEN, 1L)
                                                        .between(OWNER, RECEIVER_WITH_0_AUTO_ASSOCIATIONS),
                                                movingUnique(NON_FUNGIBLE_TOKEN, 2L)
                                                        .between(OWNER, RECEIVER_WITHOUT_FREE_AUTO_ASSOCIATIONS))
                                        .payingWith(OWNER)
                                        .via("non fungible airdrop"))
                        .then( // assert the pending list
                                getTxnRecord("non fungible airdrop")
                                        .hasPriority(recordWith()
                                                .pendingAirdrops(includingNftPendingAirdrop(
                                                        movingUnique(NON_FUNGIBLE_TOKEN, 1L)
                                                                .between(OWNER, RECEIVER_WITH_0_AUTO_ASSOCIATIONS),
                                                        movingUnique(NON_FUNGIBLE_TOKEN, 2L)
                                                                .between(
                                                                        OWNER,
                                                                        RECEIVER_WITHOUT_FREE_AUTO_ASSOCIATIONS)))),

                                // assert account balances
                                getAccountBalance(RECEIVER_WITH_0_AUTO_ASSOCIATIONS)
                                        .hasTokenBalance(NON_FUNGIBLE_TOKEN, 0),
                                getAccountBalance(RECEIVER_WITHOUT_FREE_AUTO_ASSOCIATIONS)
                                        .hasTokenBalance(NON_FUNGIBLE_TOKEN, 0),
                                // zero auto associations receiver - 0.1 (creates pending airdrop)
                                // without free auto associations receiver - 0.1 (creates pending airdrop)
                                validateChargedUsd("non fungible airdrop", 0.2, 1));
            }

            @Nested
            @DisplayName("with multiple tokens")
            class AirdropMultipleTokens {
                // TODO transfer 10 tokens once MAX_CHILD_RECORDS is increased
                @HapiTest
                final Stream<DynamicTest> tokenAirdropMultipleTokens() {
                    return defaultHapiSpec("airdrop multiple tokens should pass")
                            .given(
                                    createTokenWithName("FT1"),
                                    createTokenWithName("FT2"),
                                    //                                    createTokenWithName("FT3"),
                                    //                                    createTokenWithName("FT4"),
                                    //                                    createTokenWithName("FT5"),
                                    //                                    createTokenWithName("FT6"),
                                    //                                    createTokenWithName("FT7"),
                                    //                                    createTokenWithName("FT8"),
                                    //                                    createTokenWithName("FT9"),
                                    createTokenWithName("FT10"))
                            .when(tokenAirdrop(
                                            defaultMovementOfToken("FT1"),
                                            defaultMovementOfToken("FT2"),
                                            //                                            defaultMovementOfToken("FT3"),
                                            //                                            defaultMovementOfToken("FT4"),
                                            //                                            defaultMovementOfToken("FT5"),
                                            //                                            defaultMovementOfToken("FT6"),
                                            //                                            defaultMovementOfToken("FT7"),
                                            //                                            defaultMovementOfToken("FT8"),
                                            //                                            defaultMovementOfToken("FT9"),
                                            defaultMovementOfToken("FT10"))
                                    .payingWith(OWNER)
                                    .via("fungible airdrop"))
                            .then(
                                    // assert balances
                                    getAccountBalance(RECEIVER_WITH_UNLIMITED_AUTO_ASSOCIATIONS)
                                            .hasTokenBalance("FT1", 10),
                                    getAccountBalance(RECEIVER_WITH_UNLIMITED_AUTO_ASSOCIATIONS)
                                            .hasTokenBalance("FT2", 10),
                                    //
                                    // getAccountBalance(RECEIVER_WITH_UNLIMITED_AUTO_ASSOCIATIONS)
                                    //                                            .hasTokenBalance("FT3", 10),
                                    //
                                    // getAccountBalance(RECEIVER_WITH_UNLIMITED_AUTO_ASSOCIATIONS)
                                    //                                            .hasTokenBalance("FT4", 10),
                                    //
                                    // getAccountBalance(RECEIVER_WITH_UNLIMITED_AUTO_ASSOCIATIONS)
                                    //                                            .hasTokenBalance("FT5", 10),
                                    //
                                    // getAccountBalance(RECEIVER_WITH_UNLIMITED_AUTO_ASSOCIATIONS)
                                    //                                            .hasTokenBalance("FT6", 10),
                                    //
                                    // getAccountBalance(RECEIVER_WITH_UNLIMITED_AUTO_ASSOCIATIONS)
                                    //                                            .hasTokenBalance("FT7", 10),
                                    //
                                    // getAccountBalance(RECEIVER_WITH_UNLIMITED_AUTO_ASSOCIATIONS)
                                    //                                            .hasTokenBalance("FT8", 10),
                                    //
                                    // getAccountBalance(RECEIVER_WITH_UNLIMITED_AUTO_ASSOCIATIONS)
                                    //                                            .hasTokenBalance("FT9", 10),
                                    getAccountBalance(RECEIVER_WITH_UNLIMITED_AUTO_ASSOCIATIONS)
                                            .hasTokenBalance("FT10", 10));
                }
            }
        }

        @HapiTest
        @DisplayName("in pending state")
        final Stream<DynamicTest> consequentAirdrops() {
            // Verify that when sending 2 consequent airdrops to a recipient,
            // which associated themselves to the token after the first airdrop,
            // the second airdrop is directly transferred to the recipient and the first airdrop remains in pending
            // state
            var receiver = "receiver";
            return defaultHapiSpec("should be not affected by following airdrops")
                    .given(
                            cryptoCreate(receiver).maxAutomaticTokenAssociations(0),
                            // send first airdrop
                            tokenAirdrop(moving(10, FUNGIBLE_TOKEN).between(OWNER, receiver))
                                    .payingWith(OWNER)
                                    .via("first"),
                            getTxnRecord("first")
                                    // assert pending airdrops
                                    .hasPriority(recordWith()
                                            .pendingAirdrops(includingFungiblePendingAirdrop(
                                                    moving(10, FUNGIBLE_TOKEN).between(OWNER, receiver)))),
                            // creates pending airdrop
                            validateChargedUsd("first", 0.1, 10))
                    .when(tokenAssociate(receiver, FUNGIBLE_TOKEN))
                    .then( // this time tokens should be transferred
                            tokenAirdrop(moving(10, FUNGIBLE_TOKEN).between(OWNER, receiver))
                                    .payingWith(OWNER)
                                    .via("second"),
                            // assert OWNER and receiver accounts to ensure first airdrop is still in pending state
                            getTxnRecord("second")
                                    // assert transfers
                                    .hasPriority(recordWith()
                                            .tokenTransfers(includingFungibleMovement(
                                                    moving(10, FUNGIBLE_TOKEN).between(OWNER, receiver)))),
                            // just a crypto transfer
                            validateChargedUsd("second", 0.001, 10),
                            // assert the account balance
                            getAccountBalance(receiver).hasTokenBalance(FUNGIBLE_TOKEN, 10));
        }

        @HapiTest
<<<<<<< HEAD
        @DisplayName("that is alias with 0 free maxAutoAssociations")
        final Stream<DynamicTest> airdropToAliasWithNoFreeSlots() {
            final var validAlias = "validAlias";
            return defaultHapiSpec("should go in pending state")
                    .given(newKeyNamed(validAlias))
                    .when(
                            cryptoTransfer(movingUnique(NON_FUNGIBLE_TOKEN, 10L).between(OWNER, validAlias))
                                    .payingWith(OWNER)
                                    .signedBy(OWNER, validAlias),
                            withOpContext((spec, opLog) -> updateSpecFor(spec, validAlias)),
                            cryptoUpdateAliased(validAlias)
                                    .maxAutomaticAssociations(1)
                                    .signedBy(validAlias, DEFAULT_PAYER))
                    .then(
                            tokenAirdrop(moveFungibleTokensTo(validAlias))
                                    .payingWith(OWNER)
                                    .via("aliasAirdrop"),
                            getTxnRecord("aliasAirdrop")
                                    .hasPriority(recordWith()
                                            .pendingAirdrops(
                                                    includingFungiblePendingAirdrop(moveFungibleTokensTo(validAlias)))),
                            getAccountBalance(validAlias).hasTokenBalance(NON_FUNGIBLE_TOKEN, 1),
                            getAccountBalance(validAlias).hasTokenBalance(FUNGIBLE_TOKEN, 0));
=======
        @DisplayName("airdrop to contract with admin key")
        final Stream<DynamicTest> airdropToContractWithAdminKey() {
            final var testContract = "ToyMaker";
            final var key = "key";
            return hapiTest(
                    newKeyNamed(key),
                    uploadInitCode(testContract),
                    contractCreate(testContract).adminKey(key),
                    tokenAirdrop(moving(10, FUNGIBLE_TOKEN).between(OWNER, testContract))
                            .signedBy(OWNER)
                            .payingWith(OWNER));
>>>>>>> 654df0f6
        }
    }

    // custom fees
    @Nested
    @DisplayName("with custom fees for")
    class AirdropTokensWithCustomFees {

        private static long hbarFee = 1_000L;
        private static long tokenTotal = 1_000L;
        private static long htsFee = 100L;

        @BeforeAll
        static void beforeAll(@NonNull final TestLifecycle lifecycle) {
            lifecycle.doAdhoc(setUpTokensWithCustomFees(1_000_000L, hbarFee, htsFee));
        }

        @HapiTest
        @DisplayName("fungible token with fixed Hbar fee")
        final Stream<DynamicTest> airdropFungibleWithFixedHbarCustomFee() {
            return defaultHapiSpec(" sender should prepay hbar custom fee")
                    .given(
                            cryptoCreate(OWNER_OF_TOKENS_WITH_CUSTOM_FEES).balance(ONE_MILLION_HBARS),
                            tokenAssociate(OWNER_OF_TOKENS_WITH_CUSTOM_FEES, FT_WITH_HBAR_FIXED_FEE),
                            cryptoTransfer(moving(1000, FT_WITH_HBAR_FIXED_FEE)
                                    .between(TREASURY_FOR_CUSTOM_FEE_TOKENS, OWNER_OF_TOKENS_WITH_CUSTOM_FEES)))
                    .when(tokenAirdrop(moving(1, FT_WITH_HBAR_FIXED_FEE)
                                    .between(OWNER_OF_TOKENS_WITH_CUSTOM_FEES, RECEIVER_WITH_0_AUTO_ASSOCIATIONS))
                            .fee(ONE_HUNDRED_HBARS)
                            .payingWith(OWNER_OF_TOKENS_WITH_CUSTOM_FEES)
                            .via("transferTx"))
                    .then(
                            // assert balances
                            getAccountBalance(RECEIVER_WITH_0_AUTO_ASSOCIATIONS)
                                    .hasTokenBalance(FT_WITH_HBAR_FIXED_FEE, 0),
                            getAccountBalance(HBAR_COLLECTOR).hasTinyBars(hbarFee),
                            withOpContext((spec, log) -> {
                                final var record = getTxnRecord("transferTx");
                                allRunFor(spec, record);
                                final var txFee = record.getResponseRecord().getTransactionFee();
                                // the token should not be transferred but the custom fee should be charged
                                final var ownerBalance = getAccountBalance(OWNER_OF_TOKENS_WITH_CUSTOM_FEES)
                                        .hasTinyBars(ONE_MILLION_HBARS - (txFee + hbarFee))
                                        .hasTokenBalance(FT_WITH_HBAR_FIXED_FEE, 1000);
                                allRunFor(spec, ownerBalance);
                            }),
                            // pending airdrop should be created
                            validateChargedUsd("transferTx", 0.1, 10));
        }

        @HapiTest
        @DisplayName("NFT with 2 layers fixed Hts fee")
        final Stream<DynamicTest> transferNonFungibleWithFixedHtsCustomFees2Layers() {
            return defaultHapiSpec("sender should prepay hts custom fee")
                    .given(
                            cryptoCreate(OWNER_OF_TOKENS_WITH_CUSTOM_FEES).balance(ONE_MILLION_HBARS),
                            tokenAssociate(OWNER_OF_TOKENS_WITH_CUSTOM_FEES, DENOM_TOKEN),
                            tokenAssociate(OWNER_OF_TOKENS_WITH_CUSTOM_FEES, FT_WITH_HTS_FIXED_FEE),
                            tokenAssociate(OWNER_OF_TOKENS_WITH_CUSTOM_FEES, NFT_WITH_HTS_FIXED_FEE),
                            tokenAssociate(RECEIVER_WITH_0_AUTO_ASSOCIATIONS, FT_WITH_HTS_FIXED_FEE),
                            cryptoTransfer(
                                    movingUnique(NFT_WITH_HTS_FIXED_FEE, 1L)
                                            .between(TREASURY_FOR_CUSTOM_FEE_TOKENS, OWNER_OF_TOKENS_WITH_CUSTOM_FEES),
                                    moving(tokenTotal, FT_WITH_HTS_FIXED_FEE)
                                            .between(TREASURY_FOR_CUSTOM_FEE_TOKENS, OWNER_OF_TOKENS_WITH_CUSTOM_FEES),
                                    moving(tokenTotal, DENOM_TOKEN)
                                            .between(TREASURY_FOR_CUSTOM_FEE_TOKENS, OWNER_OF_TOKENS_WITH_CUSTOM_FEES)))
                    .when(
                            tokenAirdrop(movingUnique(NFT_WITH_HTS_FIXED_FEE, 1L)
                                            .between(
                                                    OWNER_OF_TOKENS_WITH_CUSTOM_FEES,
                                                    RECEIVER_WITH_0_AUTO_ASSOCIATIONS))
                                    .fee(ONE_HUNDRED_HBARS)
                                    .payingWith(OWNER_OF_TOKENS_WITH_CUSTOM_FEES)
                                    .via("transferTx"),
                            // pending airdrop should be created
                            validateChargedUsd("transferTx", 0.1, 10))
                    .then(
                            getAccountBalance(OWNER_OF_TOKENS_WITH_CUSTOM_FEES)
                                    .hasTokenBalance(NFT_WITH_HTS_FIXED_FEE, 1)
                                    .hasTokenBalance(FT_WITH_HTS_FIXED_FEE, tokenTotal - htsFee)
                                    .hasTokenBalance(DENOM_TOKEN, tokenTotal - htsFee),
                            getAccountBalance(RECEIVER_WITH_0_AUTO_ASSOCIATIONS)
                                    .hasTokenBalance(NFT_WITH_HTS_FIXED_FEE, 0));
        }

        @HapiTest
        @DisplayName("fungible token with fractional fee")
        final Stream<DynamicTest> fungibleTokenWithFractionalFeesPaidByReceiverFails() {
            return defaultHapiSpec("should be successful transfer")
                    .given(
                            tokenAssociate(OWNER, FT_WITH_FRACTIONAL_FEE),
                            cryptoTransfer(
                                    moving(100, FT_WITH_FRACTIONAL_FEE).between(TREASURY_FOR_CUSTOM_FEE_TOKENS, OWNER)))
                    .when(tokenAirdrop(moving(25, FT_WITH_FRACTIONAL_FEE)
                                    .between(OWNER, RECEIVER_WITH_UNLIMITED_AUTO_ASSOCIATIONS))
                            .payingWith(OWNER)
                            .via("fractionalTxn"))
                    .then(
                            validateChargedUsd("fractionalTxn", 0.1, 10),
                            getTxnRecord("fractionalTxn")
                                    .hasPriority(recordWith()
                                            .tokenTransfers(includingFungibleMovement(moving(25, FT_WITH_FRACTIONAL_FEE)
                                                    .between(OWNER, RECEIVER_WITH_UNLIMITED_AUTO_ASSOCIATIONS)))),
                            getAccountBalance(OWNER).hasTokenBalance(FT_WITH_FRACTIONAL_FEE, 75),
                            getAccountBalance(RECEIVER_WITH_UNLIMITED_AUTO_ASSOCIATIONS)
                                    .hasTokenBalance(FT_WITH_FRACTIONAL_FEE, 25));
        }

        @HapiTest
        @DisplayName("NFT with royalty fee")
        final Stream<DynamicTest> nftWithRoyaltyFeesPaidByReceiverFails() {
            return defaultHapiSpec("should fail - INVALID_TRANSACTION")
                    .given()
                    .when(
                            tokenAssociate(OWNER, NFT_WITH_ROYALTY_FEE),
                            cryptoTransfer(movingUnique(NFT_WITH_ROYALTY_FEE, 1L)
                                    .between(TREASURY_FOR_CUSTOM_FEE_TOKENS, OWNER)))
                    .then(tokenAirdrop(movingUnique(NFT_WITH_ROYALTY_FEE, 1L)
                                    .between(OWNER, RECEIVER_WITH_UNLIMITED_AUTO_ASSOCIATIONS))
                            .signedByPayerAnd(RECEIVER_WITH_UNLIMITED_AUTO_ASSOCIATIONS, OWNER)
                            .hasKnownStatus(INVALID_TRANSACTION));
        }

        @HapiTest
        @DisplayName("NFT with royalty fee with fee collector as receiver")
        final Stream<DynamicTest> nftWithRoyaltyFeesPaidByReceiverWithFeeCollectorReceiver() {
            return hapiTest(
                    cryptoCreate(OWNER),
                    tokenAssociate(OWNER, NFT_WITH_ROYALTY_FEE),
                    cryptoTransfer(
                            movingUnique(NFT_WITH_ROYALTY_FEE, 2L).between(TREASURY_FOR_CUSTOM_FEE_TOKENS, OWNER)),
                    tokenAirdrop(movingUnique(NFT_WITH_ROYALTY_FEE, 2L).between(OWNER, HTS_COLLECTOR))
                            .signedByPayerAnd(HTS_COLLECTOR, OWNER));
        }

        @HapiTest
        @DisplayName("FT with royalty fee with fee collector as receiver")
        final Stream<DynamicTest> ftWithRoyaltyFeesPaidByReceiverWithFeeCollectorReceiver() {
            return hapiTest(
                    cryptoCreate(OWNER),
                    tokenAssociate(OWNER, FT_WITH_HTS_FIXED_FEE),
                    tokenAssociate(OWNER, DENOM_TOKEN),
                    cryptoTransfer(
                            moving(tokenTotal, DENOM_TOKEN).between(TREASURY_FOR_CUSTOM_FEE_TOKENS, OWNER),
                            moving(tokenTotal, FT_WITH_HTS_FIXED_FEE).between(TREASURY_FOR_CUSTOM_FEE_TOKENS, OWNER)),
                    tokenAirdrop(moving(50, FT_WITH_HTS_FIXED_FEE).between(OWNER, HTS_COLLECTOR))
                            .signedByPayerAnd(HTS_COLLECTOR, OWNER));
        }

        @HapiTest
        @DisplayName("NFT with royalty fee with treasury as receiver")
        final Stream<DynamicTest> nftWithRoyaltyFeesPaidByReceiverWithTreasuryReceiver() {
            return hapiTest(
                    cryptoCreate(OWNER),
                    tokenAssociate(OWNER, NFT_WITH_ROYALTY_FEE),
                    cryptoTransfer(
                            movingUnique(NFT_WITH_ROYALTY_FEE, 3L).between(TREASURY_FOR_CUSTOM_FEE_TOKENS, OWNER)),
                    tokenAirdrop(movingUnique(NFT_WITH_ROYALTY_FEE, 3L).between(OWNER, TREASURY_FOR_CUSTOM_FEE_TOKENS))
                            .signedByPayerAnd(TREASURY_FOR_CUSTOM_FEE_TOKENS, OWNER));
        }

        @HapiTest
        @DisplayName("FT with royalty fee with treasury as receiver")
        final Stream<DynamicTest> ftWithRoyaltyFeesPaidByReceiverWithTreasuryReceiver() {
            return hapiTest(
                    cryptoCreate(OWNER),
                    tokenAssociate(OWNER, FT_WITH_HTS_FIXED_FEE),
                    tokenAssociate(OWNER, DENOM_TOKEN),
                    cryptoTransfer(
                            moving(tokenTotal, DENOM_TOKEN).between(TREASURY_FOR_CUSTOM_FEE_TOKENS, OWNER),
                            moving(tokenTotal, FT_WITH_HTS_FIXED_FEE).between(TREASURY_FOR_CUSTOM_FEE_TOKENS, OWNER)),
                    tokenAirdrop(moving(50, FT_WITH_HTS_FIXED_FEE).between(OWNER, TREASURY_FOR_CUSTOM_FEE_TOKENS))
                            .signedByPayerAnd(TREASURY_FOR_CUSTOM_FEE_TOKENS, OWNER));
        }

        // When a receiver is a custom fee collector it should be exempt from the custom fee
        @HapiTest
        @DisplayName("NFT with royalty fee and allCollectorsExempt=true airdrop to NFT collector")
        final Stream<DynamicTest> nftWithARoyaltyFeeAndAllCollectorsExemptTrueAirdropToCollector() {
            return hapiTest(
                    mintToken(
                            NFT_ALL_COLLECTORS_EXEMPT_TOKEN, List.of(ByteStringUtils.wrapUnsafely("meta".getBytes()))),
                    cryptoTransfer(movingUnique(NFT_ALL_COLLECTORS_EXEMPT_TOKEN, 1L)
                            .between(TREASURY_FOR_CUSTOM_FEE_TOKENS, NFT_ALL_COLLECTORS_EXEMPT_OWNER)),
                    tokenAirdrop(movingUnique(NFT_ALL_COLLECTORS_EXEMPT_TOKEN, 1L)
                                    .between(NFT_ALL_COLLECTORS_EXEMPT_OWNER, NFT_ALL_COLLECTORS_EXEMPT_RECEIVER))
                            .signedByPayerAnd(NFT_ALL_COLLECTORS_EXEMPT_RECEIVER, NFT_ALL_COLLECTORS_EXEMPT_OWNER));
        }

        // When a receiver is a custom fee collector it should be exempt from the custom fee
        @HapiTest
        @DisplayName("FT with royalty fee and allCollectorsExempt=true airdrop to NFT collector")
        final Stream<DynamicTest> ftWithARoyaltyFeeAndAllCollectorsExemptTrueAirdropToCollector() {
            return hapiTest(
                    cryptoTransfer(moving(50, FT_ALL_COLLECTORS_EXEMPT_TOKEN)
                            .between(TREASURY_FOR_CUSTOM_FEE_TOKENS, FT_ALL_COLLECTORS_EXEMPT_OWNER)),
                    tokenAirdrop(moving(50, FT_ALL_COLLECTORS_EXEMPT_TOKEN)
                                    .between(FT_ALL_COLLECTORS_EXEMPT_OWNER, FT_ALL_COLLECTORS_EXEMPT_RECEIVER))
                            .signedByPayerAnd(FT_ALL_COLLECTORS_EXEMPT_RECEIVER, FT_ALL_COLLECTORS_EXEMPT_OWNER));
        }
    }

    @Nested
    @DisplayName("to non existing account")
    class AirdropToNonExistingAccounts {
        @HapiTest
        @DisplayName("ED25519 key")
        final Stream<DynamicTest> airdropToNonExistingED25519Account() {
            var ed25519key = "ed25519key";
            return defaultHapiSpec("should auto-create and transfer the tokens")
                    .given(newKeyNamed(ed25519key))
                    .when(tokenAirdrop(moving(10, FUNGIBLE_TOKEN).between(OWNER, ed25519key))
                            .payingWith(OWNER)
                            .via("ed25519Receiver"))
                    .then(
                            getAutoCreatedAccountBalance(ed25519key).hasTokenBalance(FUNGIBLE_TOKEN, 10),
                            // Any new auto-creation needs to explicitly associate token. So it will be $0.1
                            validateChargedUsd("ed25519Receiver", 0.1, 1));
        }

        @HapiTest
        @DisplayName("SECP256K1 key account")
        final Stream<DynamicTest> airdropToNonExistingSECP256K1Account() {
            var secp256K1 = "secp256K1";
            return defaultHapiSpec("should auto-create and transfer the tokens")
                    .given(newKeyNamed(secp256K1))
                    .when(tokenAirdrop(moving(10, FUNGIBLE_TOKEN).between(OWNER, secp256K1))
                            .payingWith(OWNER)
                            .via("secp256k1Receiver"))
                    .then(
                            getAutoCreatedAccountBalance(secp256K1).hasTokenBalance(FUNGIBLE_TOKEN, 10),
                            // Any new auto-creation needs to explicitly associate token. So it will be $0.1
                            validateChargedUsd("secp256k1Receiver", 0.1, 1));
        }

        @HapiTest
        @DisplayName("EVM address account")
        final Stream<DynamicTest> airdropToNonExistingEvmAddressAccount() {
            // calculate evmAddress;
            final byte[] publicKey =
                    CommonUtils.unhex("02641dc27aa851ddc5a238dc569718f82b4e5eb3b61030942432fe7ac9088459c5");
            final ByteString evmAddress = ByteStringUtils.wrapUnsafely(recoverAddressFromPubKey(publicKey));

            return defaultHapiSpec("should lazy-create and transfer the tokens")
                    .given()
                    .when(tokenAirdrop(moving(10, FUNGIBLE_TOKEN).between(OWNER, evmAddress))
                            .payingWith(OWNER)
                            .via("evmAddressReceiver"))
                    .then(
                            getAliasedAccountBalance(evmAddress).hasTokenBalance(FUNGIBLE_TOKEN, 10),
                            // Any new auto-creation needs to explicitly associate token. So it will be $0.1
                            validateChargedUsd("evmAddressReceiver", 0.1, 1));
        }
    }

    @Nested
    @DisplayName("negative scenarios")
    class InvalidAirdrops {
        @HapiTest
        @DisplayName("containing invalid token id")
        final Stream<DynamicTest> airdropInvalidTokenIdFails() {
            return defaultHapiSpec("should fail - INVALID_TOKEN_ID")
                    .given()
                    .when()
                    .then(withOpContext((spec, opLog) -> {
                        final var bogusTokenId = TokenID.newBuilder().setTokenNum(9999L);
                        spec.registry().saveTokenId("nonexistent", bogusTokenId.build());
                        allRunFor(
                                spec,
                                tokenAirdrop(movingWithDecimals(1L, "nonexistent", 2)
                                                .betweenWithDecimals(OWNER, RECEIVER_WITH_UNLIMITED_AUTO_ASSOCIATIONS))
                                        .payingWith(OWNER)
                                        .via("transferTx")
                                        .hasKnownStatus(INVALID_TOKEN_ID),
                                validateChargedUsd("transferTx", 0.001, 10));
                    }));
        }

        @HapiTest
        @DisplayName("containing negative NFT serial number")
        final Stream<DynamicTest> airdropNFTNegativeSerial() {
            return defaultHapiSpec("should fail - INVALID_TOKEN_NFT_SERIAL_NUMBER")
                    .given()
                    .when()
                    .then(tokenAirdrop(movingUnique(NON_FUNGIBLE_TOKEN, -5)
                                    .between(OWNER, RECEIVER_WITH_UNLIMITED_AUTO_ASSOCIATIONS))
                            .hasPrecheck(INVALID_TOKEN_NFT_SERIAL_NUMBER));
        }

        @HapiTest
        @DisplayName("in pending state")
        final Stream<DynamicTest> freezeAndAirdrop() {
            var sender = "Sender";
            return defaultHapiSpec("can't be frozen and airdropped again")
                    .given(
                            cryptoCreate(sender),
                            tokenAssociate(sender, FUNGIBLE_TOKEN),
                            cryptoTransfer(moving(10, FUNGIBLE_TOKEN).between(OWNER, sender)),
                            // send first airdrop
                            tokenAirdrop(moving(10, FUNGIBLE_TOKEN).between(sender, RECEIVER_WITH_0_AUTO_ASSOCIATIONS))
                                    .payingWith(sender)
                                    .via("first"),
                            getTxnRecord("first")
                                    // assert pending airdrops
                                    .hasPriority(recordWith()
                                            .pendingAirdrops(includingFungiblePendingAirdrop(moving(10, FUNGIBLE_TOKEN)
                                                    .between(sender, RECEIVER_WITH_0_AUTO_ASSOCIATIONS)))))
                    .when(tokenFreeze(FUNGIBLE_TOKEN, sender))
                    .then( // the airdrop should fail
                            tokenAirdrop(moving(10, FUNGIBLE_TOKEN).between(sender, RECEIVER_WITH_0_AUTO_ASSOCIATIONS))
                                    .payingWith(sender)
                                    .via("second")
                                    .hasKnownStatus(ACCOUNT_FROZEN_FOR_TOKEN));
        }

        /**
         *  When we set the token value as negative value, the transfer list that we aggregate just switch
         *  the roles of sender and receiver, so the sender checks will fail.
         */
        @HapiTest
        @DisplayName("containing negative amount")
        final Stream<DynamicTest> airdropNegativeAmountFails3() {
            var receiver = "receiver";
            return defaultHapiSpec("should fail - INVALID_SIGNATURE")
                    .given(
                            cryptoCreate(receiver),
                            tokenAssociate(receiver, FUNGIBLE_TOKEN),
                            cryptoTransfer(moving(15, FUNGIBLE_TOKEN).between(OWNER, receiver)))
                    .when()
                    .then(tokenAirdrop(moving(-15, FUNGIBLE_TOKEN).between(OWNER, receiver))
                            .hasKnownStatus(INVALID_SIGNATURE));
        }

        @HapiTest
        @DisplayName("with missing sender's signature")
        final Stream<DynamicTest> missingSenderSigFails() {
            return defaultHapiSpec("should fail - INVALID_SIGNATURE")
                    .given()
                    .when()
                    .then(tokenAirdrop(
                                    moving(1, FUNGIBLE_TOKEN).between(OWNER, RECEIVER_WITH_UNLIMITED_AUTO_ASSOCIATIONS))
                            .hasPrecheck(INVALID_SIGNATURE));
        }

        @HapiTest
        @DisplayName("with missing owner's signature")
        final Stream<DynamicTest> missingPayerSigFails() {
            var spender = "spender";
            return defaultHapiSpec("should fail - INVALID_SIGNATURE")
                    .given(cryptoCreate(spender).balance(ONE_HUNDRED_HBARS))
                    .when(cryptoApproveAllowance()
                            .payingWith(OWNER)
                            .addTokenAllowance(OWNER, FUNGIBLE_TOKEN, spender, 100))
                    .then(tokenAirdrop(movingWithAllowance(50, FUNGIBLE_TOKEN)
                                    .between(spender, RECEIVER_WITH_UNLIMITED_AUTO_ASSOCIATIONS))
                            // Should be signed by owner as well
                            .signedBy(spender)
                            .hasPrecheck(INVALID_SIGNATURE));
        }

        @HapiTest
        @DisplayName("owner does not have enough balance")
        final Stream<DynamicTest> ownerNotEnoughBalanceFails() {
            var lowBalanceOwner = "lowBalanceOwner";
            return defaultHapiSpec("should fail - INVALID_ACCOUNT_AMOUNTS")
                    .given(
                            cryptoCreate(lowBalanceOwner),
                            tokenAssociate(lowBalanceOwner, FUNGIBLE_TOKEN),
                            cryptoTransfer(moving(1, FUNGIBLE_TOKEN).between(OWNER, lowBalanceOwner)))
                    .when()
                    .then(tokenAirdrop(moving(99, FUNGIBLE_TOKEN)
                                    .between(lowBalanceOwner, RECEIVER_WITH_UNLIMITED_AUTO_ASSOCIATIONS))
                            .payingWith(lowBalanceOwner)
                            .hasKnownStatus(INSUFFICIENT_TOKEN_BALANCE));
        }

        @HapiTest
        @DisplayName("containing duplicate entries in the transfer list")
        final Stream<DynamicTest> duplicateEntryInTokenTransferFails() {
            return defaultHapiSpec("should fail - INVALID_ACCOUNT_AMOUNTS")
                    .given()
                    .when()
                    .then(tokenAirdrop(
                                    movingUnique(NON_FUNGIBLE_TOKEN, 1L)
                                            .between(OWNER, RECEIVER_WITH_UNLIMITED_AUTO_ASSOCIATIONS),
                                    movingUnique(NON_FUNGIBLE_TOKEN, 1L)
                                            .between(OWNER, RECEIVER_WITH_UNLIMITED_AUTO_ASSOCIATIONS))
                            .payingWith(OWNER)
                            .hasPrecheck(INVALID_ACCOUNT_AMOUNTS));
        }

        @HapiTest
        @DisplayName("already exists in pending airdrop state")
        final Stream<DynamicTest> duplicateEntryInPendingStateFails() {
            var receiver = "receiver";
            return defaultHapiSpec("should fail - PENDING_NFT_AIRDROP_ALREADY_EXISTS")
                    .given(cryptoCreate(receiver).maxAutomaticTokenAssociations(0))
                    .when()
                    .then(
                            tokenAirdrop(movingUnique(NON_FUNGIBLE_TOKEN, 1L).between(OWNER, receiver))
                                    .payingWith(OWNER),
                            tokenAirdrop(movingUnique(NON_FUNGIBLE_TOKEN, 1L).between(OWNER, receiver))
                                    .payingWith(OWNER)
                                    .hasKnownStatus(PENDING_NFT_AIRDROP_ALREADY_EXISTS));
        }

        @HapiTest
        @DisplayName("has transfer list size above the max to one account")
        final Stream<DynamicTest> aboveMaxTransfersFails() {
            return defaultHapiSpec("should fail - TOKEN_REFERENCE_LIST_SIZE_LIMIT_EXCEEDED")
                    .given(
                            createTokenWithName("FUNGIBLE1"),
                            createTokenWithName("FUNGIBLE2"),
                            createTokenWithName("FUNGIBLE3"),
                            createTokenWithName("FUNGIBLE4"),
                            createTokenWithName("FUNGIBLE5"),
                            createTokenWithName("FUNGIBLE6"),
                            createTokenWithName("FUNGIBLE7"),
                            createTokenWithName("FUNGIBLE8"),
                            createTokenWithName("FUNGIBLE9"),
                            createTokenWithName("FUNGIBLE10"),
                            createTokenWithName("FUNGIBLE11"))
                    .when()
                    .then(tokenAirdrop(
                                    defaultMovementOfToken("FUNGIBLE1"),
                                    defaultMovementOfToken("FUNGIBLE2"),
                                    defaultMovementOfToken("FUNGIBLE3"),
                                    defaultMovementOfToken("FUNGIBLE4"),
                                    defaultMovementOfToken("FUNGIBLE5"),
                                    defaultMovementOfToken("FUNGIBLE6"),
                                    defaultMovementOfToken("FUNGIBLE7"),
                                    defaultMovementOfToken("FUNGIBLE8"),
                                    defaultMovementOfToken("FUNGIBLE9"),
                                    defaultMovementOfToken("FUNGIBLE10"),
                                    defaultMovementOfToken("FUNGIBLE11"))
                            .payingWith(OWNER)
                            .hasPrecheck(TOKEN_REFERENCE_LIST_SIZE_LIMIT_EXCEEDED));
        }

        @HapiTest
        @DisplayName("airdrop from sender that is not associated with the fungible token")
        final Stream<DynamicTest> airdropFungibleTokenNotAssociatedWithSender() {
            final String OWNER_TWO = "owner2";
            return hapiTest(
                    cryptoCreate(OWNER_TWO).balance(ONE_HUNDRED_HBARS),
                    tokenAirdrop(moving(50, FUNGIBLE_TOKEN).between(OWNER_TWO, ASSOCIATED_RECEIVER))
                            .signedByPayerAnd(OWNER_TWO)
                            .hasKnownStatus(TOKEN_NOT_ASSOCIATED_TO_ACCOUNT));
        }

        @HapiTest
        @DisplayName("airdrop from sender that is not associated with the NFT")
        final Stream<DynamicTest> airdropNFTNotAssociatedWithSender() {
            final String OWNER_TWO = "owner2";
            return hapiTest(
                    cryptoCreate(OWNER_TWO).balance(ONE_HUNDRED_HBARS),
                    tokenAirdrop(movingUnique(NON_FUNGIBLE_TOKEN, 1L).between(OWNER_TWO, ASSOCIATED_RECEIVER))
                            .signedByPayerAnd(OWNER_TWO)
                            .hasKnownStatus(TOKEN_NOT_ASSOCIATED_TO_ACCOUNT));
        }

        @HapiTest
        @DisplayName("with different payer signature")
        final Stream<DynamicTest> missingTheRightPayerSigFails() {
            final String OWNER_TWO = "owner2";
            return hapiTest(
                    cryptoCreate(OWNER_TWO).balance(ONE_HUNDRED_HBARS),
                    tokenAirdrop(movingUnique(NON_FUNGIBLE_TOKEN, 1L).between(OWNER, ASSOCIATED_RECEIVER))
                            .signedByPayerAnd(OWNER_TWO)
                            .hasKnownStatus(INVALID_SIGNATURE));
        }

        @HapiTest
        @DisplayName("when sending fungible token to system address")
        final Stream<DynamicTest> fungibleTokenReceiverSystemAddress() {
            final String ALICE = "alice";
            final String FUNGIBLE_TOKEN_A = "fungibleTokenA";
            return hapiTest(
                    cryptoCreate(ALICE).balance(ONE_HUNDRED_HBARS),
                    tokenCreate(FUNGIBLE_TOKEN_A)
                            .treasury(ALICE)
                            .tokenType(FUNGIBLE_COMMON)
                            .initialSupply(100L),
                    tokenAirdrop(moving(10, FUNGIBLE_TOKEN_A).between(ALICE, FREEZE_ADMIN))
                            .signedByPayerAnd(ALICE)
                            .hasKnownStatus(INVALID_RECEIVING_NODE_ACCOUNT));
        }

        @HapiTest
        @DisplayName("when sending nft to system address")
        final Stream<DynamicTest> nftTokenReceiverSystemAddress() {
            final String ALICE = "alice";
            return hapiTest(
                    cryptoCreate(ALICE).balance(ONE_HUNDRED_HBARS),
                    tokenAssociate(ALICE, NON_FUNGIBLE_TOKEN),
                    tokenAirdrop(movingUnique(NON_FUNGIBLE_TOKEN, 1L).between(ALICE, FREEZE_ADMIN))
                            .signedByPayerAnd(ALICE)
                            .hasPrecheck(INVALID_RECEIVING_NODE_ACCOUNT));
        }

        @HapiTest
        @DisplayName("with missing crypto allowance")
        final Stream<DynamicTest> missingSpenderAllowancesFails() {
            var spender = "spender";
            return hapiTest(
                    cryptoCreate(spender).balance(ONE_HUNDRED_HBARS),
                    tokenAssociate(spender, NON_FUNGIBLE_TOKEN),
                    tokenAirdrop(TokenMovement.movingUniqueWithAllowance(NON_FUNGIBLE_TOKEN, 1L)
                                    .between(spender, RECEIVER_WITH_UNLIMITED_AUTO_ASSOCIATIONS))
                            .signedByPayerAnd(spender, OWNER)
                            .hasKnownStatus(SPENDER_DOES_NOT_HAVE_ALLOWANCE));
        }

        @HapiTest
        @DisplayName("spender has more allowances more that the owner balance")
        final Stream<DynamicTest> spenderHasMoreAllowancesThatTheOwner() {
            final String ALICE = "alice";
            final String BOB = "bob";
            final String CAROL = "carol";
            final String FUNGIBLE_TOKEN_A = "fungibleTokenA";
            return hapiTest(
                    cryptoCreate(ALICE).balance(ONE_HUNDRED_HBARS),
                    cryptoCreate(BOB).balance(ONE_HUNDRED_HBARS),
                    cryptoCreate(CAROL).balance(ONE_HUNDRED_HBARS),
                    tokenCreate(FUNGIBLE_TOKEN_A)
                            .treasury(ALICE)
                            .tokenType(FUNGIBLE_COMMON)
                            .initialSupply(15L),
                    tokenAssociate(BOB, FUNGIBLE_TOKEN_A),
                    tokenAssociate(CAROL, FUNGIBLE_TOKEN_A),
                    cryptoApproveAllowance().payingWith(ALICE).addTokenAllowance(ALICE, FUNGIBLE_TOKEN_A, BOB, 10L),
                    tokenAirdrop(moving(10L, FUNGIBLE_TOKEN_A).between(ALICE, CAROL))
                            .signedByPayerAnd(ALICE),
                    tokenAirdrop(movingWithAllowance(6L, FUNGIBLE_TOKEN_A).between(ALICE, CAROL))
                            .signedBy(BOB)
                            .payingWith(BOB)
                            .hasKnownStatus(INSUFFICIENT_TOKEN_BALANCE));
        }

        @HapiTest
        @DisplayName("FT to deleted ECDSA account")
        final Stream<DynamicTest> ftOnDeletedECDSAAccount() {
            final var ecdsaKey = "ecdsaKey";
            final var deletedAccount = "deletedAccount";
            return hapiTest(
                    newKeyNamed(ecdsaKey).shape(SigControl.SECP256K1_ON),
                    cryptoCreate(deletedAccount).key(ecdsaKey),
                    cryptoDelete(deletedAccount),
                    tokenAirdrop(moving(10, FUNGIBLE_TOKEN).between(OWNER, deletedAccount))
                            .signedBy(OWNER)
                            .payingWith(OWNER)
                            .hasKnownStatus(ACCOUNT_DELETED));
        }

        @HapiTest
        @DisplayName("NFT to deleted ECDSA account")
        final Stream<DynamicTest> nftToDeletedECDSAAccount() {
            final var ecdsaKey = "ecdsaKey";
            final var deletedAccount = "deletedAccount";
            return hapiTest(
                    newKeyNamed(ecdsaKey).shape(SigControl.SECP256K1_ON),
                    cryptoCreate(deletedAccount).key(ecdsaKey),
                    cryptoDelete(deletedAccount),
                    tokenAirdrop(TokenMovement.movingUnique(NON_FUNGIBLE_TOKEN, 6)
                                    .between(OWNER, deletedAccount))
                            .signedBy(OWNER)
                            .payingWith(OWNER)
                            .hasKnownStatus(ACCOUNT_DELETED));
        }

        @HapiTest
        @DisplayName("FT on deleted ED25519 account")
        final Stream<DynamicTest> ftOnDeletedED25519Account() {
            final var ed25519 = "ED25519";
            final var deletedAccount = "deletedAccount";
            return hapiTest(
                    newKeyNamed(ed25519).shape(SigControl.ED25519_ON),
                    cryptoCreate(deletedAccount).key(ed25519),
                    cryptoDelete(deletedAccount),
                    tokenAirdrop(moving(10, FUNGIBLE_TOKEN).between(OWNER, deletedAccount))
                            .signedBy(OWNER)
                            .payingWith(OWNER)
                            .hasKnownStatus(ACCOUNT_DELETED));
        }

        @HapiTest
        @DisplayName("NFT on deleted ED25519 account")
        final Stream<DynamicTest> nftOnDeletedED25519Account() {
            final var ed25519 = "ED25519";
            final var deletedAccount = "deletedAccount";
            return hapiTest(
                    newKeyNamed(ed25519).shape(SigControl.SECP256K1_ON),
                    cryptoCreate(deletedAccount).key(ed25519),
                    cryptoDelete(deletedAccount),
                    tokenAirdrop(TokenMovement.movingUnique(NON_FUNGIBLE_TOKEN, 7)
                                    .between(OWNER, deletedAccount))
                            .signedBy(OWNER)
                            .payingWith(OWNER)
                            .hasKnownStatus(ACCOUNT_DELETED));
        }

        @HapiTest
        @DisplayName("transfer fungible token to incorrect account")
        final Stream<DynamicTest> transferFungibleTokenToIncorrectAccount() {
            final String ALICE = "alice";
            final String FUNGIBLE_TOKEN_A = "fungibleTokenA";
            return hapiTest(
                    cryptoCreate(ALICE).balance(ONE_HUNDRED_HBARS),
                    tokenCreate(FUNGIBLE_TOKEN_A)
                            .treasury(ALICE)
                            .tokenType(FUNGIBLE_COMMON)
                            .initialSupply(15L),
                    tokenAirdrop(moving(10L, FUNGIBLE_TOKEN_A).between(ALICE, "0.0.999999999999999"))
                            .signedByPayerAnd(ALICE)
                            .hasKnownStatus(INVALID_ACCOUNT_ID));
        }

        @HapiTest
        @DisplayName("transfer fungible token from invalid account")
        final Stream<DynamicTest> transferFungibleTokenFromIncorrectAccount() {
            final String ALICE = "alice";
            final String FUNGIBLE_TOKEN_A = "fungibleTokenA";
            return hapiTest(
                    cryptoCreate(ALICE).balance(ONE_HUNDRED_HBARS),
                    tokenCreate(FUNGIBLE_TOKEN_A)
                            .treasury(ALICE)
                            .tokenType(FUNGIBLE_COMMON)
                            .initialSupply(15L),
                    tokenAirdrop(moving(10L, FUNGIBLE_TOKEN_A).between("0.0.999999999999999", ALICE))
                            .signedByPayerAnd(ALICE)
                            .hasKnownStatus(INVALID_ACCOUNT_ID));
        }

        @HapiTest
        @DisplayName("transfer NFT to incorrect account")
        final Stream<DynamicTest> transferNFTTokenToIncorrectAccount() {
            final String ALICE = "alice";
            return hapiTest(
                    cryptoCreate(ALICE).balance(ONE_HUNDRED_HBARS),
                    tokenAssociate(ALICE, NON_FUNGIBLE_TOKEN),
                    tokenAirdrop(TokenMovement.movingUniqueWithAllowance(NON_FUNGIBLE_TOKEN, 1L)
                                    .between(ALICE, "0.0.999999999999999"))
                            .signedByPayerAnd(ALICE, OWNER)
                            .hasKnownStatus(INVALID_ACCOUNT_ID));
        }

        @HapiTest
        @DisplayName("transfer NFT to from invalid account")
        final Stream<DynamicTest> transferNFTTokenFromIncorrectAccount() {
            final String ALICE = "alice";
            return hapiTest(
                    cryptoCreate(ALICE).balance(ONE_HUNDRED_HBARS),
                    tokenAssociate(ALICE, NON_FUNGIBLE_TOKEN),
                    tokenAirdrop(TokenMovement.movingUniqueWithAllowance(NON_FUNGIBLE_TOKEN, 1L)
                                    .between("0.0.999999999999999", ALICE))
                            .signedByPayerAnd(ALICE, OWNER)
                            .hasKnownStatus(INVALID_ACCOUNT_ID));
        }

        @HapiTest
        @DisplayName("transfer fungible token to incorrect alias")
        final Stream<DynamicTest> transferFungibleTokenToIncorrectAliasAccount() {
            final String ALICE = "alice";
            final String FUNGIBLE_TOKEN_A = "fungibleTokenA";
            return hapiTest(
                    cryptoCreate(ALICE).balance(ONE_HUNDRED_HBARS),
                    tokenCreate(FUNGIBLE_TOKEN_A)
                            .treasury(ALICE)
                            .tokenType(FUNGIBLE_COMMON)
                            .initialSupply(15L),
                    tokenAirdrop(moving(10L, FUNGIBLE_TOKEN_A)
                                    .between(ALICE, "0x0000000000000000000000691752902764108185"))
                            .signedByPayerAnd(ALICE)
                            .hasKnownStatus(INVALID_ALIAS_KEY));
        }

        @HapiTest
        @DisplayName("transfer fungible token from incorrect alias")
        final Stream<DynamicTest> transferFungibleTokenFromIncorrectAliasAccount() {
            final String ALICE = "alice";
            final String FUNGIBLE_TOKEN_A = "fungibleTokenA";
            return hapiTest(
                    cryptoCreate(ALICE).balance(ONE_HUNDRED_HBARS),
                    tokenCreate(FUNGIBLE_TOKEN_A)
                            .treasury(ALICE)
                            .tokenType(FUNGIBLE_COMMON)
                            .initialSupply(15L),
                    tokenAirdrop(moving(10L, FUNGIBLE_TOKEN_A)
                                    .between("0x0000000000000000000000691752902764108185", ALICE))
                            .signedByPayerAnd(ALICE)
                            .hasKnownStatus(INVALID_ACCOUNT_ID));
        }

        @HapiTest
        @DisplayName("transfer invalid fungible token")
        final Stream<DynamicTest> transferInvalidFungibleToken() {
            final String ALICE = "alice";
            final String BOB = "bob";
            final String FUNGIBLE_TOKEN_A = "fungibleTokenA";
            return hapiTest(
                    cryptoCreate(ALICE).balance(ONE_HUNDRED_HBARS),
                    cryptoCreate(BOB).balance(ONE_HUNDRED_HBARS),
                    withOpContext((spec, opLog) -> {
                        spec.registry()
                                .saveTokenId(
                                        FUNGIBLE_TOKEN_A,
                                        TokenID.newBuilder()
                                                .setTokenNum(5555555L)
                                                .build());
                    }),
                    tokenAirdrop(moving(50L, FUNGIBLE_TOKEN_A).between(ALICE, BOB))
                            .signedByPayerAnd(ALICE)
                            .hasKnownStatus(INVALID_TOKEN_ID));
        }

        @HapiTest
        @DisplayName("transfer invalid NFT token")
        final Stream<DynamicTest> transferInvalidNFT() {
            final String ALICE = "alice";
            final String BOB = "bob";
            final String nftKey = "nftKey";

            final String NON_FUNGIBLE_TOKEN_A = "onnFungibleTokenA";
            return hapiTest(
                    cryptoCreate(ALICE).balance(ONE_HUNDRED_HBARS),
                    cryptoCreate(BOB).balance(ONE_HUNDRED_HBARS),
                    newKeyNamed(nftKey),
                    tokenCreate(NON_FUNGIBLE_TOKEN_A)
                            .treasury(OWNER)
                            .tokenType(NON_FUNGIBLE_UNIQUE)
                            .initialSupply(0L)
                            .name(NON_FUNGIBLE_TOKEN_A)
                            .supplyKey(nftKey),
                    tokenAssociate(ALICE, NON_FUNGIBLE_TOKEN_A),
                    withOpContext((spec, opLog) -> {
                        spec.registry()
                                .saveTokenId(
                                        NON_FUNGIBLE_TOKEN_A,
                                        TokenID.newBuilder()
                                                .setTokenNum(5555555L)
                                                .build());
                    }),
                    tokenAirdrop(TokenMovement.movingUniqueWithAllowance(NON_FUNGIBLE_TOKEN_A, 1L)
                                    .between(ALICE, BOB))
                            .signedByPayerAnd(ALICE)
                            .hasKnownStatus(INVALID_TOKEN_ID));
        }

        @HapiTest
        @DisplayName("duplicate nft airdrop during handle")
        final Stream<DynamicTest> duplicateNFTHandleTokenAirdrop() {
            return hapiTest(
                    tokenAirdrop(movingUnique(NON_FUNGIBLE_TOKEN, 9L).between(OWNER, RECEIVER_WITH_0_AUTO_ASSOCIATIONS))
                            .payingWith(OWNER),
                    tokenAirdrop(movingUnique(NON_FUNGIBLE_TOKEN, 9L).between(OWNER, RECEIVER_WITH_0_AUTO_ASSOCIATIONS))
                            .payingWith(OWNER)
                            .hasKnownStatus(PENDING_NFT_AIRDROP_ALREADY_EXISTS));
        }

        @HapiTest
        @DisplayName("duplicate nft airdrop during pure checks")
        final Stream<DynamicTest> duplicateNFTPreHAndleTokenAirdrop() {
            return hapiTest(tokenAirdrop(
                            movingUnique(NON_FUNGIBLE_TOKEN, 9L).between(OWNER, RECEIVER_WITH_0_AUTO_ASSOCIATIONS),
                            movingUnique(NON_FUNGIBLE_TOKEN, 9L).between(OWNER, RECEIVER_WITH_0_AUTO_ASSOCIATIONS))
                    .payingWith(OWNER)
                    .hasPrecheck(INVALID_ACCOUNT_AMOUNTS));
        }

        @HapiTest
        @DisplayName("not enough hbar to pay for the trx fee")
        final Stream<DynamicTest> notEnoughHbarToPayForTheTrx() {
            final String ALICE = "alice";
            final String BOB = "bob";
            final String FUNGIBLE_TOKEN_A = "fungibleTokenA";
            return hapiTest(
                    cryptoCreate(ALICE).balance(0L),
                    cryptoCreate(BOB).balance(0L),
                    tokenCreate(FUNGIBLE_TOKEN_A)
                            .treasury(ALICE)
                            .tokenType(FUNGIBLE_COMMON)
                            .initialSupply(15L),
                    tokenAssociate(BOB, FUNGIBLE_TOKEN_A),
                    tokenAirdrop(moving(10, FUNGIBLE_TOKEN_A).between(ALICE, BOB))
                            .payingWith(ALICE)
                            .hasPrecheck(INSUFFICIENT_PAYER_BALANCE));
        }

        @HapiTest
        @DisplayName("more than 10 tokens to multiple accounts")
        final Stream<DynamicTest> moreThanTenTokensToMultipleAccounts() {
            final String ALICE = "alice";
            final String BOB = "bob";
            final String CAROL = "carol";
            final String STEVE = "steve";
            final String TOM = "tom";
            final String YULIA = "yulia";
            final String FUNGIBLE_TOKEN_A = "fungibleTokenA";
            final String FUNGIBLE_TOKEN_B = "fungibleTokenB";
            final String FUNGIBLE_TOKEN_C = "fungibleTokenC";
            final String FUNGIBLE_TOKEN_D = "fungibleTokenD";
            final String FUNGIBLE_TOKEN_E = "fungibleTokenE";
            final String FUNGIBLE_TOKEN_F = "fungibleTokenF";
            final String FUNGIBLE_TOKEN_G = "fungibleTokenG";
            final String FUNGIBLE_TOKEN_H = "fungibleTokenH";
            final String FUNGIBLE_TOKEN_I = "fungibleTokenI";
            final String FUNGIBLE_TOKEN_J = "fungibleTokenJ";
            final String FUNGIBLE_TOKEN_K = "fungibleTokenK";

            return hapiTest(
                    cryptoCreate(ALICE).balance(ONE_HUNDRED_HBARS),
                    cryptoCreate(BOB).balance(ONE_HUNDRED_HBARS),
                    cryptoCreate(CAROL).balance(ONE_HUNDRED_HBARS),
                    cryptoCreate(STEVE).balance(ONE_HUNDRED_HBARS),
                    cryptoCreate(TOM).balance(ONE_HUNDRED_HBARS),
                    cryptoCreate(YULIA).balance(ONE_HUNDRED_HBARS),
                    tokenCreate(FUNGIBLE_TOKEN_A)
                            .treasury(ALICE)
                            .tokenType(FUNGIBLE_COMMON)
                            .initialSupply(15L),
                    tokenCreate(FUNGIBLE_TOKEN_B)
                            .treasury(ALICE)
                            .tokenType(FUNGIBLE_COMMON)
                            .initialSupply(15L),
                    tokenCreate(FUNGIBLE_TOKEN_C)
                            .treasury(ALICE)
                            .tokenType(FUNGIBLE_COMMON)
                            .initialSupply(15L),
                    tokenCreate(FUNGIBLE_TOKEN_D)
                            .treasury(ALICE)
                            .tokenType(FUNGIBLE_COMMON)
                            .initialSupply(15L),
                    tokenCreate(FUNGIBLE_TOKEN_E)
                            .treasury(ALICE)
                            .tokenType(FUNGIBLE_COMMON)
                            .initialSupply(15L),
                    tokenCreate(FUNGIBLE_TOKEN_F)
                            .treasury(ALICE)
                            .tokenType(FUNGIBLE_COMMON)
                            .initialSupply(15L),
                    tokenCreate(FUNGIBLE_TOKEN_G)
                            .treasury(ALICE)
                            .tokenType(FUNGIBLE_COMMON)
                            .initialSupply(15L),
                    tokenCreate(FUNGIBLE_TOKEN_H)
                            .treasury(ALICE)
                            .tokenType(FUNGIBLE_COMMON)
                            .initialSupply(15L),
                    tokenCreate(FUNGIBLE_TOKEN_I)
                            .treasury(ALICE)
                            .tokenType(FUNGIBLE_COMMON)
                            .initialSupply(15L),
                    tokenCreate(FUNGIBLE_TOKEN_J)
                            .treasury(ALICE)
                            .tokenType(FUNGIBLE_COMMON)
                            .initialSupply(15L),
                    tokenCreate(FUNGIBLE_TOKEN_K)
                            .treasury(ALICE)
                            .tokenType(FUNGIBLE_COMMON)
                            .initialSupply(15L),
                    tokenAssociate(BOB, FUNGIBLE_TOKEN_A),
                    tokenAssociate(CAROL, FUNGIBLE_TOKEN_B),
                    tokenAssociate(CAROL, FUNGIBLE_TOKEN_C),
                    tokenAssociate(CAROL, FUNGIBLE_TOKEN_D),
                    tokenAssociate(TOM, FUNGIBLE_TOKEN_E),
                    tokenAssociate(TOM, FUNGIBLE_TOKEN_F),
                    tokenAssociate(YULIA, FUNGIBLE_TOKEN_G),
                    tokenAssociate(YULIA, FUNGIBLE_TOKEN_H),
                    tokenAssociate(STEVE, FUNGIBLE_TOKEN_I),
                    tokenAssociate(STEVE, FUNGIBLE_TOKEN_J),
                    tokenAssociate(STEVE, FUNGIBLE_TOKEN_K),
                    tokenAirdrop(
                                    moving(10L, FUNGIBLE_TOKEN_A).between(ALICE, BOB),
                                    moving(10L, FUNGIBLE_TOKEN_B).between(ALICE, CAROL),
                                    moving(10L, FUNGIBLE_TOKEN_C).between(ALICE, CAROL),
                                    moving(10L, FUNGIBLE_TOKEN_D).between(ALICE, CAROL),
                                    moving(10L, FUNGIBLE_TOKEN_E).between(ALICE, TOM),
                                    moving(10L, FUNGIBLE_TOKEN_F).between(ALICE, TOM),
                                    moving(10L, FUNGIBLE_TOKEN_G).between(ALICE, YULIA),
                                    moving(10L, FUNGIBLE_TOKEN_H).between(ALICE, YULIA),
                                    moving(10L, FUNGIBLE_TOKEN_I).between(ALICE, STEVE),
                                    moving(10L, FUNGIBLE_TOKEN_J).between(ALICE, STEVE),
                                    moving(10L, FUNGIBLE_TOKEN_K).between(ALICE, STEVE))
                            .signedByPayerAnd(ALICE)
                            .hasPrecheck(TOKEN_REFERENCE_LIST_SIZE_LIMIT_EXCEEDED));
        }

        @HapiTest
        @DisplayName("account that supposed to pay has no enough tokens to pay custom fees")
        final Stream<DynamicTest> accountThatSupposedToPayHasNoEnoughTokensForCustomFees() {
            final String ALICE = "alice";
            final String BOB = "bob";
            final String TOM = "tom";
            final String FUNGIBLE_TOKEN_A = "fungibleTokenA";
            return hapiTest(
                    cryptoCreate(ALICE).balance(ONE_HBAR),
                    cryptoCreate(BOB).balance(ONE_HUNDRED_HBARS),
                    cryptoCreate(TOM).balance(ONE_HUNDRED_HBARS),
                    cryptoCreate(HBAR_COLLECTOR).balance(0L),
                    tokenCreate(FUNGIBLE_TOKEN_A)
                            .treasury(TOM)
                            .tokenType(FUNGIBLE_COMMON)
                            .initialSupply(15L)
                            .withCustom(fixedHbarFee(ONE_HUNDRED_HBARS, HBAR_COLLECTOR)),
                    tokenAssociate(BOB, FUNGIBLE_TOKEN_A),
                    tokenAssociate(ALICE, FUNGIBLE_TOKEN_A),
                    cryptoTransfer(moving(10, FUNGIBLE_TOKEN_A).between(TOM, ALICE)),
                    tokenAirdrop(moving(10, FUNGIBLE_TOKEN_A).between(ALICE, BOB))
                            .payingWith(ALICE)
                            .signedByPayerAnd(ALICE)
                            .hasKnownStatus(INSUFFICIENT_SENDER_ACCOUNT_BALANCE_FOR_CUSTOM_FEE));
        }

        @HapiTest
        @DisplayName("account that has a token is frozen supposed to fail")
        final Stream<DynamicTest> accountThatHasTokenIsFrozenSupposedToFail() {
            final String ALICE = "alice";
            final String BOB = "bob";
            final String FUNGIBLE_TOKEN_A = "fungibleTokenA";
            return hapiTest(
                    newKeyNamed("freezeKey"),
                    cryptoCreate(ALICE).balance(ONE_HBAR),
                    cryptoCreate(BOB).balance(ONE_HUNDRED_HBARS),
                    tokenCreate(FUNGIBLE_TOKEN_A)
                            .treasury(ALICE)
                            .tokenType(FUNGIBLE_COMMON)
                            .freezeKey("freezeKey")
                            .initialSupply(15L),
                    tokenFreeze(FUNGIBLE_TOKEN_A, ALICE),
                    tokenAssociate(BOB, FUNGIBLE_TOKEN_A),
                    tokenAirdrop(moving(10, FUNGIBLE_TOKEN_A).between(ALICE, BOB))
                            .payingWith(ALICE)
                            .signedByPayerAnd(ALICE)
                            .hasKnownStatus(ACCOUNT_FROZEN_FOR_TOKEN));
        }

        @HapiTest
        @DisplayName("account that has a token is paused supposed to fail")
        final Stream<DynamicTest> accountThatHasTokenIsPausedSupposedToFail() {
            final String ALICE = "alice";
            final String BOB = "bob";
            final String FUNGIBLE_TOKEN_A = "fungibleTokenA";
            return hapiTest(
                    newKeyNamed("pauseKey"),
                    cryptoCreate(ALICE).balance(ONE_HBAR),
                    cryptoCreate(BOB).balance(ONE_HUNDRED_HBARS),
                    tokenCreate(FUNGIBLE_TOKEN_A)
                            .treasury(ALICE)
                            .tokenType(FUNGIBLE_COMMON)
                            .pauseKey("pauseKey")
                            .initialSupply(15L),
                    tokenPause(FUNGIBLE_TOKEN_A),
                    tokenAssociate(BOB, FUNGIBLE_TOKEN_A).hasKnownStatus(TOKEN_IS_PAUSED),
                    tokenAirdrop(moving(10, FUNGIBLE_TOKEN_A).between(ALICE, BOB))
                            .payingWith(ALICE)
                            .signedByPayerAnd(ALICE)
                            .hasKnownStatus(TOKEN_IS_PAUSED));
        }

        @HapiTest
        @DisplayName("token with three layers of custom fees")
        final Stream<DynamicTest> tokenWithThreeLayersOfCustomFees() {
            final String ALICE = "alice";
            final String BOB = "bob";
            final String TOM = "tom";
            final String COLLECTOR = "collector";
            final String FUNGIBLE_TOKEN_A = "fungibleTokenA";
            final String FUNGIBLE_TOKEN_B = "fungibleTokenB";
            final String FUNGIBLE_TOKEN_C = "fungibleTokenC";
            final String FUNGIBLE_TOKEN_D = "fungibleTokenD";

            return hapiTest(
                    cryptoCreate(ALICE).balance(ONE_MILLION_HBARS),
                    cryptoCreate(BOB).balance(ONE_HUNDRED_HBARS),
                    cryptoCreate(TOM).balance(ONE_HUNDRED_HBARS),
                    cryptoCreate(COLLECTOR).balance(0L),
                    tokenCreate(FUNGIBLE_TOKEN_A)
                            .treasury(TOM)
                            .tokenType(FUNGIBLE_COMMON)
                            .initialSupply(5000L)
                            .withCustom(fixedHbarFee(100, COLLECTOR)),
                    tokenAssociate(COLLECTOR, FUNGIBLE_TOKEN_A),
                    tokenCreate(FUNGIBLE_TOKEN_B)
                            .treasury(TOM)
                            .tokenType(FUNGIBLE_COMMON)
                            .initialSupply(5000L)
                            .withCustom(fixedHtsFee(100, FUNGIBLE_TOKEN_A, COLLECTOR)),
                    tokenAssociate(COLLECTOR, FUNGIBLE_TOKEN_B),
                    tokenCreate(FUNGIBLE_TOKEN_C)
                            .treasury(TOM)
                            .tokenType(FUNGIBLE_COMMON)
                            .initialSupply(5000L)
                            .withCustom(fixedHtsFee(100, FUNGIBLE_TOKEN_B, COLLECTOR)),
                    tokenAssociate(COLLECTOR, FUNGIBLE_TOKEN_C),
                    tokenCreate(FUNGIBLE_TOKEN_D)
                            .treasury(TOM)
                            .tokenType(FUNGIBLE_COMMON)
                            .initialSupply(5000L)
                            .withCustom(fixedHtsFee(100, FUNGIBLE_TOKEN_C, COLLECTOR)),
                    tokenAssociate(COLLECTOR, FUNGIBLE_TOKEN_D),
                    tokenAssociate(BOB, FUNGIBLE_TOKEN_D),
                    tokenAssociate(ALICE, FUNGIBLE_TOKEN_D),
                    tokenAssociate(ALICE, FUNGIBLE_TOKEN_C),
                    tokenAssociate(ALICE, FUNGIBLE_TOKEN_B),
                    tokenAssociate(ALICE, FUNGIBLE_TOKEN_A),
                    cryptoTransfer(moving(1000, FUNGIBLE_TOKEN_D).between(TOM, ALICE)),
                    tokenAirdrop(moving(10, FUNGIBLE_TOKEN_D).between(ALICE, BOB))
                            .payingWith(ALICE)
                            .signedByPayerAnd(ALICE)
                            .hasKnownStatus(CUSTOM_FEE_CHARGING_EXCEEDED_MAX_RECURSION_DEPTH));
        }

        @HapiTest
        @DisplayName("airdrop to contract without admin key")
        final Stream<DynamicTest> airdropToContractWithoutAdminKey() {
            final var testContract = "ToyMaker";
            return hapiTest(
                    uploadInitCode(testContract),
                    contractCreate(testContract).omitAdminKey(),
                    tokenAirdrop(moving(10, FUNGIBLE_TOKEN).between(OWNER, testContract))
                            .signedBy(OWNER)
                            .payingWith(OWNER)
                            .hasKnownStatus(INVALID_TRANSACTION_BODY));
        }
    }

    @Nested
    @DisplayName("delete account with relation ")
    class DeleteAccount {
        @HapiTest
        @DisplayName("to fungible token pending airdrop")
        final Stream<DynamicTest> canNotDeleteAccountRelatedToAirdrop() {
            var receiver = "receiverToDelete";
            return defaultHapiSpec("should fail - ACCOUNT_HAS_PENDING_AIRDROPS")
                    .given()
                    .when()
                    .then(
                            cryptoCreate(receiver).maxAutomaticTokenAssociations(0),
                            tokenAirdrop(moving(10, FUNGIBLE_TOKEN).between(OWNER, receiver))
                                    .payingWith(OWNER),
                            cryptoDelete(OWNER).hasKnownStatus(ACCOUNT_HAS_PENDING_AIRDROPS));
        }

        @HapiTest
        @DisplayName("to non-fungible token pending airdrop")
        final Stream<DynamicTest> canNotDeleteAccountRelatedToNFTAirdrop() {
            return defaultHapiSpec("should fail - ACCOUNT_HAS_PENDING_AIRDROPS")
                    .given()
                    .when()
                    .then(
                            tokenAirdrop(TokenMovement.movingUnique(NON_FUNGIBLE_TOKEN, 6L)
                                            .between(OWNER, RECEIVER_WITH_0_AUTO_ASSOCIATIONS))
                                    .payingWith(OWNER),
                            cryptoDelete(OWNER).hasKnownStatus(ACCOUNT_HAS_PENDING_AIRDROPS));
        }
    }

    private TokenMovement defaultMovementOfToken(String token) {
        return moving(10, token).between(OWNER, RECEIVER_WITH_UNLIMITED_AUTO_ASSOCIATIONS);
    }

    private TokenMovement moveFungibleTokensTo(String receiver) {
        return moving(10, FUNGIBLE_TOKEN).between(OWNER, receiver);
    }

    /**
     * Create Fungible token and set up all scenario receivers
     * - receiver with unlimited auto associations
     * - associated receiver
     * - receiver with 0 auto associations
     * - receiver with free auto associations
     * - receiver with positive number associations, but without fee ones
     *
     * @return array of operations
     */
    private static SpecOperation[] setUpTokensAndAllReceivers() {
        var nftSupplyKey = "nftSupplyKey";
        final var t = new ArrayList<SpecOperation>(List.of(
                cryptoCreate(OWNER).balance(ONE_HUNDRED_HBARS),
                // base tokens
                newKeyNamed(FUNGIBLE_FREEZE_KEY),
                tokenCreate(FUNGIBLE_TOKEN)
                        .treasury(OWNER)
                        .tokenType(FUNGIBLE_COMMON)
                        .freezeKey(FUNGIBLE_FREEZE_KEY)
                        .initialSupply(1000L),
                tokenCreate("dummy").treasury(OWNER).tokenType(FUNGIBLE_COMMON).initialSupply(100L),
                newKeyNamed(nftSupplyKey),
                tokenCreate(NON_FUNGIBLE_TOKEN)
                        .treasury(OWNER)
                        .tokenType(NON_FUNGIBLE_UNIQUE)
                        .initialSupply(0L)
                        .name(NON_FUNGIBLE_TOKEN)
                        .supplyKey(nftSupplyKey),
                mintToken(
                        NON_FUNGIBLE_TOKEN,
                        List.of(
                                ByteString.copyFromUtf8("a"),
                                ByteString.copyFromUtf8("b"),
                                ByteString.copyFromUtf8("c"),
                                ByteString.copyFromUtf8("d"),
                                ByteString.copyFromUtf8("e"),
                                ByteString.copyFromUtf8("f"),
                                ByteString.copyFromUtf8("g"),
                                ByteString.copyFromUtf8("h"),
                                ByteString.copyFromUtf8("duplicateNFTHandleTokenAirdrop"),
                                ByteString.copyFromUtf8("ten"))),

                // all kind of receivers
                cryptoCreate(RECEIVER_WITH_UNLIMITED_AUTO_ASSOCIATIONS).maxAutomaticTokenAssociations(-1),
                cryptoCreate(RECEIVER_WITH_0_AUTO_ASSOCIATIONS).maxAutomaticTokenAssociations(0),
                cryptoCreate(RECEIVER_WITH_FREE_AUTO_ASSOCIATIONS).maxAutomaticTokenAssociations(100),
                cryptoCreate(RECEIVER_WITHOUT_FREE_AUTO_ASSOCIATIONS).maxAutomaticTokenAssociations(1),
                // fill the auto associate slot
                cryptoTransfer(moving(10, "dummy").between(OWNER, RECEIVER_WITHOUT_FREE_AUTO_ASSOCIATIONS)),
                cryptoCreate(ASSOCIATED_RECEIVER),
                tokenAssociate(ASSOCIATED_RECEIVER, FUNGIBLE_TOKEN),
                tokenAssociate(ASSOCIATED_RECEIVER, NON_FUNGIBLE_TOKEN)));

        return t.toArray(new SpecOperation[0]);
    }

    private static SpecOperation[] setUpTokensWithCustomFees(long tokenTotal, long hbarFee, long htsFee) {
        var nftWithCustomFeeSupplyKey = "nftWithCustomFeeSupplyKey";
        final var t = new ArrayList<SpecOperation>(List.of(
                // tokens with custom fees
                cryptoCreate(TREASURY_FOR_CUSTOM_FEE_TOKENS),
                cryptoCreate(HBAR_COLLECTOR).balance(0L),
                tokenCreate(FT_WITH_HBAR_FIXED_FEE)
                        .treasury(TREASURY_FOR_CUSTOM_FEE_TOKENS)
                        .tokenType(TokenType.FUNGIBLE_COMMON)
                        .initialSupply(tokenTotal)
                        .withCustom(fixedHbarFee(hbarFee, HBAR_COLLECTOR)),
                cryptoCreate(HTS_COLLECTOR),
                cryptoCreate(HTS_COLLECTOR2),
                tokenCreate(DENOM_TOKEN)
                        .treasury(TREASURY_FOR_CUSTOM_FEE_TOKENS)
                        .initialSupply(tokenTotal),
                tokenAssociate(HTS_COLLECTOR, DENOM_TOKEN),
                tokenCreate(FT_WITH_HTS_FIXED_FEE)
                        .treasury(TREASURY_FOR_CUSTOM_FEE_TOKENS)
                        .tokenType(TokenType.FUNGIBLE_COMMON)
                        .initialSupply(tokenTotal)
                        .withCustom(fixedHtsFee(htsFee, DENOM_TOKEN, HTS_COLLECTOR)),
                tokenAssociate(HTS_COLLECTOR2, FT_WITH_HTS_FIXED_FEE),
                newKeyNamed(nftWithCustomFeeSupplyKey),
                tokenCreate(NFT_WITH_HTS_FIXED_FEE)
                        .treasury(TREASURY_FOR_CUSTOM_FEE_TOKENS)
                        .tokenType(TokenType.NON_FUNGIBLE_UNIQUE)
                        .supplyKey(nftWithCustomFeeSupplyKey)
                        .supplyType(TokenSupplyType.INFINITE)
                        .initialSupply(0)
                        .withCustom(fixedHtsFee(htsFee, FT_WITH_HTS_FIXED_FEE, HTS_COLLECTOR2)),
                mintToken(NFT_WITH_HTS_FIXED_FEE, List.of(ByteStringUtils.wrapUnsafely("meta1".getBytes()))),
                tokenCreate(FT_WITH_FRACTIONAL_FEE)
                        .treasury(TREASURY_FOR_CUSTOM_FEE_TOKENS)
                        .tokenType(FUNGIBLE_COMMON)
                        .withCustom(fractionalFee(1, 10L, 1L, OptionalLong.empty(), TREASURY_FOR_CUSTOM_FEE_TOKENS))
                        .initialSupply(Long.MAX_VALUE),
                tokenCreate(NFT_WITH_ROYALTY_FEE)
                        .maxSupply(100L)
                        .initialSupply(0)
                        .supplyType(TokenSupplyType.FINITE)
                        .tokenType(NON_FUNGIBLE_UNIQUE)
                        .supplyKey(nftWithCustomFeeSupplyKey)
                        .treasury(TREASURY_FOR_CUSTOM_FEE_TOKENS)
                        .withCustom(
                                royaltyFeeWithFallback(1, 2, fixedHbarFeeInheritingRoyaltyCollector(1), HTS_COLLECTOR)),
                tokenAssociate(HTS_COLLECTOR, NFT_WITH_ROYALTY_FEE),
                mintToken(NFT_WITH_ROYALTY_FEE, List.of(ByteStringUtils.wrapUnsafely("meta1".getBytes()))),

                // all collectors exempt setup
                cryptoCreate(NFT_ALL_COLLECTORS_EXEMPT_OWNER),
                cryptoCreate(NFT_ALL_COLLECTORS_EXEMPT_RECEIVER),
                cryptoCreate(NFT_ALL_COLLECTORS_EXEMPT_COLLECTOR),
                newKeyNamed(NFT_ALL_COLLECTORS_EXEMPT_KEY),
                tokenCreate(NFT_ALL_COLLECTORS_EXEMPT_TOKEN)
                        .maxSupply(100L)
                        .initialSupply(0)
                        .supplyType(TokenSupplyType.FINITE)
                        .tokenType(NON_FUNGIBLE_UNIQUE)
                        .supplyKey(NFT_ALL_COLLECTORS_EXEMPT_KEY)
                        .treasury(TREASURY_FOR_CUSTOM_FEE_TOKENS)
                        // setting a custom fee with allCollectorsExempt=true(see HIP-573)
                        .withCustom(royaltyFeeWithFallback(
                                1,
                                2,
                                fixedHbarFeeInheritingRoyaltyCollector(1),
                                NFT_ALL_COLLECTORS_EXEMPT_COLLECTOR,
                                true))
                        // set the receiver as a custom fee collector
                        .withCustom(royaltyFeeWithFallback(
                                1, 2, fixedHbarFeeInheritingRoyaltyCollector(1), NFT_ALL_COLLECTORS_EXEMPT_RECEIVER)),
                tokenAssociate(NFT_ALL_COLLECTORS_EXEMPT_OWNER, NFT_ALL_COLLECTORS_EXEMPT_TOKEN),
                cryptoCreate(FT_ALL_COLLECTORS_EXEMPT_OWNER),
                cryptoCreate(FT_ALL_COLLECTORS_EXEMPT_RECEIVER),
                cryptoCreate(FT_ALL_COLLECTORS_EXEMPT_COLLECTOR).balance(0L),
                tokenCreate(FT_ALL_COLLECTORS_EXEMPT_TOKEN)
                        .initialSupply(100L)
                        .tokenType(FUNGIBLE_COMMON)
                        .treasury(TREASURY_FOR_CUSTOM_FEE_TOKENS)
                        // setting a custom fee with allCollectorsExempt=true(see HIP-573)
                        .withCustom(fixedHbarFee(100, FT_ALL_COLLECTORS_EXEMPT_COLLECTOR, true))
                        // set the receiver as a custom fee collector
                        .withCustom(fixedHbarFee(100, FT_ALL_COLLECTORS_EXEMPT_RECEIVER)),
                tokenAssociate(FT_ALL_COLLECTORS_EXEMPT_OWNER, FT_ALL_COLLECTORS_EXEMPT_TOKEN)));

        // mint 99 NFTs
        for (int i = 0; i < 99; i++) {
            t.add(mintToken(NFT_WITH_ROYALTY_FEE, List.of(ByteStringUtils.wrapUnsafely(("meta" + i).getBytes()))));
        }

        return t.toArray(new SpecOperation[0]);
    }

    /**
     * Create and mint NFT and set up all scenario receivers
     * - receiver with unlimited auto associations
     * - associated receiver
     * - receiver with 0 auto associations
     * - receiver with free auto associations
     * - receiver with positive number associations, but without fee ones
     *
     * @return array of operations
     */
    private HapiTokenCreate createTokenWithName(String tokenName) {
        return tokenCreate(tokenName)
                .tokenType(TokenType.FUNGIBLE_COMMON)
                .treasury(OWNER)
                .initialSupply(500);
    }
}<|MERGE_RESOLUTION|>--- conflicted
+++ resolved
@@ -39,12 +39,9 @@
 import static com.hedera.services.bdd.spec.transactions.TxnVerbs.tokenAirdrop;
 import static com.hedera.services.bdd.spec.transactions.TxnVerbs.tokenAssociate;
 import static com.hedera.services.bdd.spec.transactions.TxnVerbs.tokenCreate;
-<<<<<<< HEAD
 import static com.hedera.services.bdd.spec.transactions.TxnVerbs.tokenFreeze;
 import static com.hedera.services.bdd.spec.transactions.TxnVerbs.tokenPause;
-=======
 import static com.hedera.services.bdd.spec.transactions.TxnVerbs.uploadInitCode;
->>>>>>> 654df0f6
 import static com.hedera.services.bdd.spec.transactions.token.CustomFeeSpecs.fixedHbarFee;
 import static com.hedera.services.bdd.spec.transactions.token.CustomFeeSpecs.fixedHbarFeeInheritingRoyaltyCollector;
 import static com.hedera.services.bdd.spec.transactions.token.CustomFeeSpecs.fixedHtsFee;
@@ -432,7 +429,6 @@
         }
 
         @HapiTest
-<<<<<<< HEAD
         @DisplayName("that is alias with 0 free maxAutoAssociations")
         final Stream<DynamicTest> airdropToAliasWithNoFreeSlots() {
             final var validAlias = "validAlias";
@@ -456,7 +452,9 @@
                                                     includingFungiblePendingAirdrop(moveFungibleTokensTo(validAlias)))),
                             getAccountBalance(validAlias).hasTokenBalance(NON_FUNGIBLE_TOKEN, 1),
                             getAccountBalance(validAlias).hasTokenBalance(FUNGIBLE_TOKEN, 0));
-=======
+        }
+
+        @HapiTest
         @DisplayName("airdrop to contract with admin key")
         final Stream<DynamicTest> airdropToContractWithAdminKey() {
             final var testContract = "ToyMaker";
@@ -468,7 +466,6 @@
                     tokenAirdrop(moving(10, FUNGIBLE_TOKEN).between(OWNER, testContract))
                             .signedBy(OWNER)
                             .payingWith(OWNER));
->>>>>>> 654df0f6
         }
     }
 
