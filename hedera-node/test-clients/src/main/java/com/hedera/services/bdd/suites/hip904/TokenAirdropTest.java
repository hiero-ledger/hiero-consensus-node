--- conflicted
+++ resolved
@@ -39,13 +39,10 @@
 import static com.hedera.services.bdd.spec.transactions.TxnVerbs.tokenAirdrop;
 import static com.hedera.services.bdd.spec.transactions.TxnVerbs.tokenAssociate;
 import static com.hedera.services.bdd.spec.transactions.TxnVerbs.tokenClaimAirdrop;
-<<<<<<< HEAD
 import static com.hedera.services.bdd.spec.transactions.TxnVerbs.tokenCreate;
+import static com.hedera.services.bdd.spec.transactions.TxnVerbs.tokenDissociate;
 import static com.hedera.services.bdd.spec.transactions.TxnVerbs.tokenFreeze;
 import static com.hedera.services.bdd.spec.transactions.TxnVerbs.tokenPause;
-=======
-import static com.hedera.services.bdd.spec.transactions.TxnVerbs.tokenDissociate;
->>>>>>> 913bc05e
 import static com.hedera.services.bdd.spec.transactions.TxnVerbs.tokenReject;
 import static com.hedera.services.bdd.spec.transactions.TxnVerbs.uploadInitCode;
 import static com.hedera.services.bdd.spec.transactions.token.CustomFeeSpecs.fixedHbarFee;
@@ -65,14 +62,11 @@
 import static com.hedera.services.bdd.suites.HapiSuite.FREEZE_ADMIN;
 import static com.hedera.services.bdd.suites.HapiSuite.ONE_HBAR;
 import static com.hedera.services.bdd.suites.HapiSuite.ONE_HUNDRED_HBARS;
-<<<<<<< HEAD
 import static com.hedera.services.bdd.suites.HapiSuite.ONE_MILLION_HBARS;
+import static com.hedera.services.bdd.suites.HapiSuite.flattened;
 import static com.hedera.services.bdd.suites.crypto.AutoCreateUtils.updateSpecFor;
 import static com.hederahashgraph.api.proto.java.ResponseCodeEnum.ACCOUNT_DELETED;
 import static com.hederahashgraph.api.proto.java.ResponseCodeEnum.ACCOUNT_FROZEN_FOR_TOKEN;
-=======
-import static com.hedera.services.bdd.suites.HapiSuite.flattened;
->>>>>>> 913bc05e
 import static com.hederahashgraph.api.proto.java.ResponseCodeEnum.ACCOUNT_HAS_PENDING_AIRDROPS;
 import static com.hederahashgraph.api.proto.java.ResponseCodeEnum.CUSTOM_FEE_CHARGING_EXCEEDED_MAX_RECURSION_DEPTH;
 import static com.hederahashgraph.api.proto.java.ResponseCodeEnum.INSUFFICIENT_PAYER_BALANCE;
@@ -754,13 +748,9 @@
                                     .hasTokenBalance(FT_WITH_HTS_FIXED_FEE, 0) // hts was charged
                                     .hasTokenBalance(DENOM_TOKEN, 0), // hts was charged
                             getAccountBalance(RECEIVER_WITH_0_AUTO_ASSOCIATIONS)
-<<<<<<< HEAD
-                                    .hasTokenBalance(NFT_WITH_HTS_FIXED_FEE, 0));
-=======
                                     .hasTokenBalance(NFT_WITH_HTS_FIXED_FEE, 0),
                             getAccountBalance(HTS_COLLECTOR).hasTokenBalance(DENOM_TOKEN, htsFee),
                             getAccountBalance(HTS_COLLECTOR).hasTokenBalance(FT_WITH_HTS_FIXED_FEE, htsFee));
->>>>>>> 913bc05e
         }
 
         @HapiTest
