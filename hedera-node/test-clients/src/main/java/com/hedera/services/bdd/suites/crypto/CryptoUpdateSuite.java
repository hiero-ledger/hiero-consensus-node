--- conflicted
+++ resolved
@@ -157,15 +157,9 @@
                         accountsToHaveKeysRotated.stream().map(ROTATION_TXN))
                 .toArray(String[]::new);
         return hapiTest(flatten(
-<<<<<<< HEAD
+                cryptoTransfer(tinyBarsFromTo(GENESIS, ADDRESS_BOOK_CONTROL, 1)),
                 recordStreamMustIncludePassWithoutBackgroundTrafficFrom(
-                        visibleNonSyntheticItems(
-                                keyRotationsValidator(evmAddresses, accountsToHaveKeysRotated), allTxnIds),
-=======
-                cryptoTransfer(tinyBarsFromTo(GENESIS, ADDRESS_BOOK_CONTROL, 1)),
-                recordStreamMustIncludePassFrom(
                         visibleNonSyntheticItems(keyRotationsValidator(accountsToHaveKeysRotated), allTxnIds),
->>>>>>> 6f23c4fc
                         Duration.ofSeconds(15)),
                 // If the FileAlterationObserver just started the monitor, there's a chance we could miss the
                 // first couple of creations, so wait for a new record file boundary
