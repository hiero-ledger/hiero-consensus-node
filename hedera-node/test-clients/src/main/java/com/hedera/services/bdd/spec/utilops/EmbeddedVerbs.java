--- conflicted
+++ resolved
@@ -40,10 +40,6 @@
 import com.hedera.services.bdd.spec.utilops.embedded.MutateStakingInfosOp;
 import com.hedera.services.bdd.spec.utilops.embedded.MutateTokenOp;
 import com.hedera.services.bdd.spec.utilops.embedded.MutateTssMessagesOp;
-<<<<<<< HEAD
-import com.hedera.services.bdd.spec.utilops.embedded.MutateTssMsgState;
-=======
->>>>>>> 9b0f6567
 import com.hedera.services.bdd.spec.utilops.embedded.ViewAccountOp;
 import com.hedera.services.bdd.spec.utilops.embedded.ViewNodeOp;
 import com.hedera.services.bdd.spec.utilops.embedded.ViewPendingAirdropOp;
@@ -95,31 +91,6 @@
     public static MutateScheduleExpiriesOp mutateScheduleExpiries(
             @NonNull final Consumer<WritableKVState<ProtoLong, ScheduleIdList>> mutation) {
         return new MutateScheduleExpiriesOp(mutation);
-<<<<<<< HEAD
-    }
-
-    /**
-     * Returns an operation that allows the test author to directly mutate the staking infos.
-     *
-     * @param mutation the mutation to apply to the staking infos
-     * @return the operation that will mutate the staking infos
-     */
-    public static MutateStakingInfosOp mutateStakingInfos(
-            @NonNull final Consumer<WritableKVState<EntityNumber, StakingNodeInfo>> mutation) {
-        return new MutateStakingInfosOp(mutation);
-    }
-
-    /**
-     * Returns an operation that allows the test author to directly mutate the TSS messages.
-     *
-     * @param mutation the mutation to apply to the TSS messages
-     * @return the operation that will mutate the TSS messages
-     */
-    public static MutateTssMessagesOp mutateTssMessages(
-            @NonNull final Consumer<WritableKVState<TssMessageMapKey, TssMessageTransactionBody>> mutation) {
-        return new MutateTssMessagesOp(mutation);
-=======
->>>>>>> 9b0f6567
     }
 
     /**
