// SPDX-License-Identifier: Apache-2.0
package com.hedera.services.bdd.suites.integration.hip1195;

import static com.hedera.node.app.service.contract.impl.state.WritableEvmHookStore.minimalKey;
import static com.hedera.services.bdd.junit.EmbeddedReason.NEEDS_STATE_ACCESS;
import static com.hedera.services.bdd.junit.TestTags.INTEGRATION;
import static com.hedera.services.bdd.junit.hedera.NodeSelector.byNodeId;
import static com.hedera.services.bdd.junit.hedera.embedded.EmbeddedMode.CONCURRENT;
import static com.hedera.services.bdd.spec.HapiPropertySource.asAccount;
import static com.hedera.services.bdd.spec.HapiSpec.hapiTest;
import static com.hedera.services.bdd.spec.transactions.TxnUtils.accountAllowanceHook;
import static com.hedera.services.bdd.spec.transactions.TxnVerbs.accountLambdaSStore;
import static com.hedera.services.bdd.spec.transactions.TxnVerbs.contractCreate;
import static com.hedera.services.bdd.spec.transactions.TxnVerbs.contractLambdaSStore;
import static com.hedera.services.bdd.spec.transactions.TxnVerbs.createDefaultContract;
import static com.hedera.services.bdd.spec.transactions.TxnVerbs.cryptoCreate;
import static com.hedera.services.bdd.spec.transactions.TxnVerbs.cryptoTransfer;
import static com.hedera.services.bdd.spec.transactions.TxnVerbs.cryptoUpdate;
import static com.hedera.services.bdd.spec.transactions.TxnVerbs.uploadInitCode;
import static com.hedera.services.bdd.spec.transactions.token.TokenMovement.movingHbar;
import static com.hedera.services.bdd.spec.utilops.EmbeddedVerbs.viewAccount;
import static com.hedera.services.bdd.spec.utilops.EmbeddedVerbs.viewContract;
import static com.hedera.services.bdd.spec.utilops.SidecarVerbs.GLOBAL_WATCHER;
import static com.hedera.services.bdd.spec.utilops.SidecarVerbs.expectContractStateChangesSidecarFor;
import static com.hedera.services.bdd.spec.utilops.UtilVerbs.newKeyNamed;
import static com.hedera.services.bdd.spec.utilops.UtilVerbs.sourcing;
import static com.hedera.services.bdd.spec.utilops.UtilVerbs.withOpContext;
import static com.hedera.services.bdd.suites.HapiSuite.DEFAULT_PAYER;
import static com.hedera.services.bdd.suites.HapiSuite.GENESIS;
import static com.hedera.services.bdd.suites.HapiSuite.ONE_HUNDRED_HBARS;
import static com.hedera.services.bdd.suites.contract.Utils.asHexedSolidityAddress;
import static com.hedera.services.bdd.suites.contract.traceability.EncodingUtils.formattedAssertionValue;
import static com.hedera.services.bdd.suites.integration.hip1195.Hip1195EnabledTest.HOOK_CONTRACT_NUM;
import static com.hederahashgraph.api.proto.java.ResponseCodeEnum.INVALID_SIGNATURE;
import static com.hederahashgraph.api.proto.java.ResponseCodeEnum.REJECTED_BY_ACCOUNT_ALLOWANCE_HOOK;
import static java.nio.charset.StandardCharsets.UTF_8;
import static java.util.Objects.requireNonNull;
import static org.hiero.base.utility.CommonUtils.unhex;
import static org.hyperledger.besu.crypto.Hash.keccak256;
import static org.junit.jupiter.api.Assertions.assertEquals;

import com.esaulpaugh.headlong.abi.Single;
import com.esaulpaugh.headlong.abi.TupleType;
import com.google.protobuf.ByteString;
import com.hedera.hapi.node.hooks.LambdaMappingEntry;
import com.hedera.hapi.node.state.token.Account;
import com.hedera.pbj.runtime.io.buffer.Bytes;
import com.hedera.services.bdd.junit.EmbeddedHapiTest;
import com.hedera.services.bdd.junit.HapiTest;
import com.hedera.services.bdd.junit.HapiTestLifecycle;
import com.hedera.services.bdd.junit.TargetEmbeddedMode;
import com.hedera.services.bdd.junit.support.TestLifecycle;
import com.hedera.services.bdd.spec.assertions.StateChange;
import com.hedera.services.bdd.spec.assertions.StorageChange;
import com.hedera.services.bdd.spec.dsl.annotations.Contract;
import com.hedera.services.bdd.spec.dsl.entities.SpecContract;
import com.hedera.services.bdd.spec.verification.traceability.SidecarWatcher;
import edu.umd.cs.findbugs.annotations.NonNull;
import java.util.List;
import java.util.Map;
import java.util.concurrent.atomic.AtomicReference;
import java.util.stream.Stream;
import org.junit.jupiter.api.BeforeAll;
import org.junit.jupiter.api.DynamicTest;
import org.junit.jupiter.api.Order;
import org.junit.jupiter.api.Tag;

@Order(14)
@Tag(INTEGRATION)
@HapiTestLifecycle
@TargetEmbeddedMode(CONCURRENT)
public class Hip1195StorageTest {
    private static final String OWNER = "owner";

    @Contract(contract = "StorageMappingHook", creationGas = 5_000_000)
    static SpecContract STORAGE_GET_MAPPING_HOOK;

    @Contract(contract = "OneTimeCodeHook", creationGas = 5_000_000)
    static SpecContract STORAGE_SET_SLOT_HOOK;

    @Contract(contract = "StorageAccessHook", creationGas = 5_000_000)
    static SpecContract STORAGE_GET_SLOT_HOOK;

    @Contract(contract = "StorageLinkedListHook", creationGas = 5_000_000)
    static SpecContract STORAGE_MODIFICATIONS_HOOK;

    @BeforeAll
    static void beforeAll(@NonNull final TestLifecycle testLifecycle) {
        testLifecycle.overrideInClass(Map.of("hooks.hooksEnabled", "true"));
        testLifecycle.doAdhoc(STORAGE_GET_SLOT_HOOK.getInfo());
        testLifecycle.doAdhoc(STORAGE_GET_MAPPING_HOOK.getInfo());
        testLifecycle.doAdhoc(STORAGE_SET_SLOT_HOOK.getInfo());
        testLifecycle.doAdhoc(STORAGE_MODIFICATIONS_HOOK.getInfo());
        testLifecycle.doAdhoc(withOpContext(
                (spec, opLog) -> GLOBAL_WATCHER.set(new SidecarWatcher(spec.recordStreamsLoc(byNodeId(0))))));
    }

    @HapiTest
    final Stream<DynamicTest> lambdaSStoreUpdateExistingStorageSlotWithoutChangingCount() {
        final Bytes slotKey = Bytes.wrap("existingSlot");
        final Bytes oldValue = Bytes.wrap("oldValue");
        final Bytes newValue = Bytes.wrap("newValue");
        return hapiTest(
                cryptoCreate("ownerAccount").withHooks(accountAllowanceHook(235L, STORAGE_GET_SLOT_HOOK.name())),
                accountLambdaSStore("ownerAccount", 235L)
                        .putSlot(slotKey, oldValue)
                        .signedBy(DEFAULT_PAYER, "ownerAccount"),
                viewAccount("ownerAccount", (Account a) -> assertEquals(1, a.numberLambdaStorageSlots())),
                accountLambdaSStore("ownerAccount", 235L)
                        .putSlot(slotKey, newValue)
                        .signedBy(DEFAULT_PAYER, "ownerAccount"),
                viewAccount("ownerAccount", (Account a) -> assertEquals(1, a.numberLambdaStorageSlots())));
    }

    @HapiTest
    final Stream<DynamicTest> lambdaSStoreAddNewStorageSlotAuthorizedByOwnerKey() {
        final Bytes slotKey = Bytes.wrap("newSlot");
        final Bytes slotValue = Bytes.wrap("newValue");
        return hapiTest(
                cryptoCreate("ownerAccount").withHooks(accountAllowanceHook(234L, STORAGE_GET_SLOT_HOOK.name())),
                viewAccount("ownerAccount", (Account a) -> assertEquals(0, a.numberLambdaStorageSlots())),
                accountLambdaSStore("ownerAccount", 234L)
                        .putSlot(slotKey, slotValue)
                        .signedBy(DEFAULT_PAYER, "ownerAccount"),
                viewAccount("ownerAccount", (Account a) -> assertEquals(1, a.numberLambdaStorageSlots())));
    }

    @HapiTest
    final Stream<DynamicTest> lambdaSStoreRemoveAllStorageSlots() {
        final Bytes slot1 = Bytes.wrap("slot1");
        final Bytes slot2 = Bytes.wrap("slot2");
        final Bytes slot3 = Bytes.wrap("slot3");
        final Bytes value = Bytes.wrap("value");
        return hapiTest(
                cryptoCreate("ownerAccount").withHooks(accountAllowanceHook(237L, STORAGE_GET_SLOT_HOOK.name())),
                accountLambdaSStore("ownerAccount", 237L)
                        .putSlot(slot1, value)
                        .putSlot(slot2, value)
                        .putSlot(slot3, value)
                        .signedBy(DEFAULT_PAYER, "ownerAccount"),
                viewAccount("ownerAccount", (Account a) -> assertEquals(3, a.numberLambdaStorageSlots())),
                accountLambdaSStore("ownerAccount", 237L)
                        .removeSlot(slot1)
                        .removeSlot(slot2)
                        .removeSlot(slot3)
                        .signedBy(DEFAULT_PAYER, "ownerAccount"),
                viewAccount("ownerAccount", (Account a) -> assertEquals(0, a.numberLambdaStorageSlots())));
    }

    @HapiTest
    final Stream<DynamicTest> lambdaSStoreWithInvalidSignatureFails() {
        final Bytes slotKey = Bytes.wrap("slot");
        final Bytes slotValue = Bytes.wrap("value");
        return hapiTest(
                newKeyNamed("wrongKey"),
                cryptoCreate("ownerAccount").withHooks(accountAllowanceHook(239L, STORAGE_GET_SLOT_HOOK.name())),
                accountLambdaSStore("ownerAccount", 239L)
                        .putSlot(slotKey, slotValue)
                        .signedBy(DEFAULT_PAYER, "wrongKey")
                        .hasKnownStatus(INVALID_SIGNATURE));
    }

    @EmbeddedHapiTest(NEEDS_STATE_ACCESS)
    final Stream<DynamicTest> removeStorageSlotsAndDeleteHook() {
        final Bytes A = Bytes.wrap("a");
        final Bytes B = Bytes.wrap("Bb");
        return hapiTest(
                cryptoCreate("accountToCleanup").withHooks(accountAllowanceHook(221L, STORAGE_GET_SLOT_HOOK.name())),
                accountLambdaSStore("accountToCleanup", 221L).putSlot(A, B),
                viewAccount("accountToCleanup", (Account a) -> assertEquals(1, a.numberLambdaStorageSlots())),
                accountLambdaSStore("accountToCleanup", 221L).removeSlot(A),
                viewAccount("accountToCleanup", (Account a) -> assertEquals(0, a.numberLambdaStorageSlots())),
                cryptoUpdate("accountToCleanup").removingHooks(221L),
                viewAccount("accountToCleanup", (Account a) -> {
                    assertEquals(0L, a.firstHookId());
                    assertEquals(0, a.numberHooksInUse());
                }));
    }

<<<<<<< HEAD
    @HapiTest
=======
    @EmbeddedHapiTest(NEEDS_STATE_ACCESS)
>>>>>>> 7b596709
    final Stream<DynamicTest> accountLambdaSStoreWithMappingEntry() {
        final var mappingSlot = Bytes.EMPTY;
        final AtomicReference<byte[]> keyMirror = new AtomicReference<>();
        return hapiTest(
                cryptoCreate("ownerAccount").withHooks(accountAllowanceHook(238L, STORAGE_GET_MAPPING_HOOK.name())),
                withOpContext((spec, opLog) -> keyMirror.set(
                        unhex(asHexedSolidityAddress(spec.registry().getAccountID(DEFAULT_PAYER))))),
                sourcing(() -> accountLambdaSStore("ownerAccount", 238L)
                        .putMappingEntry(
                                mappingSlot,
                                LambdaMappingEntry.newBuilder()
                                        .key(Bytes.wrap(keyMirror.get()))
                                        .value(Bytes.wrap(new byte[] {(byte) 0x01}))
                                        .build())
                        .signedBy(DEFAULT_PAYER, "ownerAccount")),
                viewAccount("ownerAccount", (Account a) -> assertEquals(1, a.numberLambdaStorageSlots())));
<<<<<<< HEAD
    }

    @HapiTest
    final Stream<DynamicTest> contractLambdaSStoreWithMappingEntry() {
        final var mappingSlot = Bytes.EMPTY;
        final AtomicReference<byte[]> keyMirror = new AtomicReference<>();
        return hapiTest(
                createDefaultContract("ownerContract")
                        .withHooks(accountAllowanceHook(238L, STORAGE_GET_MAPPING_HOOK.name())),
                withOpContext((spec, opLog) -> keyMirror.set(
                        unhex(asHexedSolidityAddress(spec.registry().getAccountID(DEFAULT_PAYER))))),
                sourcing(() -> contractLambdaSStore("ownerContract", 238L)
                        .putMappingEntry(
                                mappingSlot,
                                LambdaMappingEntry.newBuilder()
                                        .key(Bytes.wrap(keyMirror.get()))
                                        .value(Bytes.wrap(new byte[] {(byte) 0x01}))
                                        .build())
                        .signedBy(DEFAULT_PAYER, "ownerContract")),
                viewAccount("ownerContract", (Account a) -> assertEquals(1, a.numberLambdaStorageSlots())));
=======
>>>>>>> 7b596709
    }

    @EmbeddedHapiTest(NEEDS_STATE_ACCESS)
    final Stream<DynamicTest> contractLambdaSStoreWithMappingEntry() {
        final var mappingSlot = Bytes.EMPTY;
        final AtomicReference<byte[]> keyMirror = new AtomicReference<>();
        return hapiTest(
                createDefaultContract("ownerContract")
                        .withHooks(accountAllowanceHook(238L, STORAGE_GET_MAPPING_HOOK.name())),
                withOpContext((spec, opLog) -> keyMirror.set(
                        unhex(asHexedSolidityAddress(spec.registry().getAccountID(DEFAULT_PAYER))))),
                sourcing(() -> contractLambdaSStore("ownerContract", 238L)
                        .putMappingEntry(
                                mappingSlot,
                                LambdaMappingEntry.newBuilder()
                                        .key(Bytes.wrap(keyMirror.get()))
                                        .value(Bytes.wrap(new byte[] {(byte) 0x01}))
                                        .build())
                        .signedBy(DEFAULT_PAYER, "ownerContract")),
                viewAccount("ownerContract", (Account a) -> assertEquals(1, a.numberLambdaStorageSlots())));
    }

    @EmbeddedHapiTest(NEEDS_STATE_ACCESS)
    final Stream<DynamicTest> cryptoCreateAccountWithHookWithStorageSlotsAndMappingEntries() {
        final var mappingSlot = Bytes.EMPTY;
        final AtomicReference<byte[]> payerMirror = new AtomicReference<>();
        return hapiTest(
                cryptoCreate("accountWithStorage")
                        .withHooks(accountAllowanceHook(214L, STORAGE_GET_MAPPING_HOOK.name())),
                withOpContext((spec, opLog) -> payerMirror.set(
                        unhex(asHexedSolidityAddress(spec.registry().getAccountID(DEFAULT_PAYER))))),
                sourcing(() -> accountLambdaSStore("accountWithStorage", 214L)
                        .putSlot(Bytes.wrap(new byte[] {0x01}), Bytes.wrap(new byte[] {0x02}))
                        .putMappingEntry(
                                mappingSlot,
                                LambdaMappingEntry.newBuilder()
                                        .key(Bytes.wrap(payerMirror.get()))
                                        .value(Bytes.wrap(new byte[] {(byte) 0x01}))
                                        .build())
                        .signedBy(DEFAULT_PAYER, "accountWithStorage")),
                viewAccount("accountWithStorage", (Account a) -> {
                    assertEquals(214L, a.firstHookId());
                    assertEquals(1, a.numberHooksInUse());
                    assertEquals(2, a.numberLambdaStorageSlots());
                }));
    }

    @HapiTest
    final Stream<DynamicTest> storageAccessWorks() {
        return hapiTest(
                cryptoCreate(OWNER)
                        .withHooks(accountAllowanceHook(124L, STORAGE_GET_SLOT_HOOK.name()))
                        .receiverSigRequired(true),
                // gets rejected because the return value from the allow function is false bye default
                cryptoTransfer(movingHbar(10).between(OWNER, GENESIS))
                        .withPreHookFor(OWNER, 124L, 25_000L, "")
                        .signedBy(DEFAULT_PAYER)
                        .hasKnownStatus(REJECTED_BY_ACCOUNT_ALLOWANCE_HOOK),
                // Change the hook storage's zero slot to 0x01 so that the hook returns true
                accountLambdaSStore(OWNER, 124L)
                        .putSlot(Bytes.EMPTY, Bytes.wrap(new byte[] {(byte) 0x01}))
                        .signedBy(DEFAULT_PAYER, OWNER),
                // now the transfer works
                cryptoTransfer(movingHbar(10).between(OWNER, GENESIS))
                        .withPreHookFor(OWNER, 124L, 25_000L, "")
                        .signedBy(DEFAULT_PAYER));
    }

    @EmbeddedHapiTest(NEEDS_STATE_ACCESS)
    final Stream<DynamicTest> storageSettingWorks() {
        final var passcode = "open-sesame";
        final var passcodeHash = Bytes.wrap(keccak256(org.apache.tuweni.bytes.Bytes.wrap(passcode.getBytes(UTF_8)))
                .toArray());
        final var tupleType = TupleType.parse("(string)");
        final var correctPassword = ByteString.copyFrom(tupleType.encode(Single.of(passcode)));
        final var wrongPassword = ByteString.copyFrom(tupleType.encode(Single.of("open-sunflower")));

        return hapiTest(
                cryptoCreate(OWNER).withHooks(accountAllowanceHook(124L, STORAGE_SET_SLOT_HOOK.name())),
                viewAccount(OWNER, (Account a) -> {
                    assertEquals(124L, a.firstHookId());
                    assertEquals(1, a.numberHooksInUse());
                    assertEquals(0, a.numberLambdaStorageSlots());
                }),
                // gets rejected because the return value from the allow function is false by default
                cryptoTransfer(movingHbar(10).between(OWNER, GENESIS))
                        .withPreHookFor(OWNER, 124L, 25_000L, "")
                        .signedBy(DEFAULT_PAYER)
                        .hasKnownStatus(REJECTED_BY_ACCOUNT_ALLOWANCE_HOOK),
                // update the required pass code in the hook.
                // Since the contract uses a keccak256 hash of the passcode, we store that in the slot 0
                accountLambdaSStore(OWNER, 124L)
                        .putSlot(Bytes.EMPTY, passcodeHash)
                        .signedBy(DEFAULT_PAYER, OWNER),
                viewAccount(OWNER, (Account a) -> assertEquals(1, a.numberLambdaStorageSlots())),
                // since the contract calls abi.decode on the input bytes, we need to pass in the encoded
                // parameters
                cryptoTransfer(movingHbar(10).between(OWNER, GENESIS))
                        .withPreHookFor(OWNER, 124L, 25_000L, wrongPassword)
                        .signedBy(DEFAULT_PAYER)
                        .hasKnownStatus(REJECTED_BY_ACCOUNT_ALLOWANCE_HOOK),
                // submitting the correct encoded passcode works
                cryptoTransfer(movingHbar(10).between(OWNER, GENESIS))
                        .withPreHookFor(OWNER, 124L, 25_000L, correctPassword)
                        .signedBy(DEFAULT_PAYER)
                        .via("storageSetTxn"),
                viewAccount(OWNER, (Account a) -> assertEquals(0, a.numberLambdaStorageSlots())),
                // since it resets the storage slots we should not be able to do another transfer
                cryptoTransfer(movingHbar(10).between(OWNER, GENESIS))
                        .withPreHookFor(OWNER, 124L, 25_000L, correctPassword)
                        .signedBy(DEFAULT_PAYER)
                        .hasKnownStatus(REJECTED_BY_ACCOUNT_ALLOWANCE_HOOK),
                expectContractStateChangesSidecarFor(
                        "storageSetTxn",
                        1,
                        List.of(StateChange.stateChangeFor(HOOK_CONTRACT_NUM)
                                .withStorageChanges(StorageChange.readAndWritten(
                                        formattedAssertionValue(0),
                                        formattedAssertionValue(passcodeHash.toHex()),
                                        formattedAssertionValue(0))))),
                withOpContext(
                        (spec, opLog) -> requireNonNull(GLOBAL_WATCHER.get()).assertExpectations(spec)));
    }

<<<<<<< HEAD
    @HapiTest
=======
    @EmbeddedHapiTest(NEEDS_STATE_ACCESS)
>>>>>>> 7b596709
    final Stream<DynamicTest> contractStorageSettingWorks() {
        final var passcode = "open-sesame";
        final var passHash32 = Bytes.wrap(keccak256(org.apache.tuweni.bytes.Bytes.wrap(passcode.getBytes(UTF_8)))
                .toArray());
        final var tupleType = TupleType.parse("(string)");
        final var correctPassword = ByteString.copyFrom(tupleType.encode(Single.of(passcode)));
        final var wrongPassword = ByteString.copyFrom(tupleType.encode(Single.of("open-sunflower")));

        return hapiTest(
                createDefaultContract(OWNER).withHooks(accountAllowanceHook(124L, STORAGE_SET_SLOT_HOOK.name())),
                cryptoTransfer(movingHbar(ONE_HUNDRED_HBARS).between(DEFAULT_PAYER, OWNER)),
                viewAccount(OWNER, (Account a) -> {
                    assertEquals(124L, a.firstHookId());
                    assertEquals(1, a.numberHooksInUse());
                    assertEquals(0, a.numberLambdaStorageSlots());
                }),
                cryptoTransfer(movingHbar(10).between(OWNER, GENESIS))
                        .withPreHookFor(OWNER, 124L, 25_000L, "")
                        .signedBy(DEFAULT_PAYER)
                        .hasKnownStatus(REJECTED_BY_ACCOUNT_ALLOWANCE_HOOK),
                contractLambdaSStore(OWNER, 124L)
                        .putSlot(Bytes.EMPTY, passHash32)
                        .signedBy(DEFAULT_PAYER, OWNER),
                viewAccount(OWNER, (Account a) -> assertEquals(1, a.numberLambdaStorageSlots())),
                cryptoTransfer(movingHbar(10).between(OWNER, GENESIS))
                        .withPreHookFor(OWNER, 124L, 25_000L, wrongPassword)
                        .hasKnownStatus(REJECTED_BY_ACCOUNT_ALLOWANCE_HOOK),
                cryptoTransfer(movingHbar(10).between(OWNER, GENESIS))
                        .withPreHookFor(OWNER, 124L, 25_000L, correctPassword),
                viewAccount(OWNER, (Account a) -> assertEquals(0, a.numberLambdaStorageSlots())),
                // Passcode is a one-time use
                cryptoTransfer(movingHbar(10).between(OWNER, GENESIS))
                        .withPreHookFor(OWNER, 124L, 25_000L, correctPassword)
                        .hasKnownStatus(REJECTED_BY_ACCOUNT_ALLOWANCE_HOOK));
    }

<<<<<<< HEAD
    @HapiTest
=======
    @EmbeddedHapiTest(NEEDS_STATE_ACCESS)
>>>>>>> 7b596709
    final Stream<DynamicTest> storageAccessFromMappingWorks() {
        final var mappingSlot = Bytes.EMPTY;
        final AtomicReference<byte[]> defaultPayerMirror = new AtomicReference<>();

        return hapiTest(
                cryptoCreate(OWNER).withHooks(accountAllowanceHook(124L, STORAGE_GET_MAPPING_HOOK.name())),
                viewAccount(OWNER, (Account a) -> assertEquals(0, a.numberLambdaStorageSlots())),
                withOpContext(
                        (spec, opLog) -> defaultPayerMirror.set(unhex(asHexedSolidityAddress(asAccount(spec, 2))))),
                cryptoTransfer(movingHbar(10).between(OWNER, GENESIS))
                        .withPreHookFor(OWNER, 124L, 25_000L, "")
                        .signedBy(DEFAULT_PAYER)
                        .hasKnownStatus(REJECTED_BY_ACCOUNT_ALLOWANCE_HOOK),
                // Change the hook storage's mapping slot to have key 0x00 -> 0x01 so that the hook returns true
                // (the hook reads the mapping at slot 0, with key msg.sender; if the value is true, it
                // returns true)
                sourcing(() -> accountLambdaSStore(OWNER, 124L)
                        .putMappingEntry(
                                mappingSlot,
                                LambdaMappingEntry.newBuilder()
                                        .key(minimalKey(Bytes.wrap(defaultPayerMirror.get())))
                                        .value(Bytes.wrap(new byte[] {(byte) 0x01}))
                                        .build())
                        .signedBy(DEFAULT_PAYER, OWNER)),
                viewAccount(OWNER, (Account a) -> assertEquals(1, a.numberLambdaStorageSlots())),
                cryptoTransfer(movingHbar(10).between(OWNER, GENESIS))
                        .withPreHookFor(OWNER, 124L, 25_000L, "")
                        .signedBy(DEFAULT_PAYER),
                viewAccount(OWNER, (Account a) -> assertEquals(1, a.numberLambdaStorageSlots())));
    }

    @EmbeddedHapiTest(NEEDS_STATE_ACCESS)
    final Stream<DynamicTest> hookZeroWriteIntoEmptySlotDoesNotChangeCount() {
        final var opcode = ByteString.copyFrom(new byte[] {0x01});
        return hapiTest(
                cryptoCreate("ownerZero").withHooks(accountAllowanceHook(246L, STORAGE_MODIFICATIONS_HOOK.name())),
                viewAccount("ownerZero", (Account a) -> assertEquals(0, a.numberLambdaStorageSlots())),
                cryptoTransfer(movingHbar(10).between("ownerZero", GENESIS))
                        .withPreHookFor("ownerZero", 246L, 250_000L, opcode)
                        .signedBy(DEFAULT_PAYER),
                viewAccount("ownerZero", (Account a) -> assertEquals(0, a.numberLambdaStorageSlots())));
    }

    @EmbeddedHapiTest(NEEDS_STATE_ACCESS)
    final Stream<DynamicTest> hookRemoveAllExistingSlotsInOneTransaction() {
        final var opAdd = ByteString.copyFrom(new byte[] {0x02});
        final var opRemoveAll = ByteString.copyFrom(new byte[] {0x03});
        return hapiTest(
                cryptoCreate("ownerRemove").withHooks(accountAllowanceHook(247L, STORAGE_MODIFICATIONS_HOOK.name())),
                // Populate three slots
                cryptoTransfer(movingHbar(10).between("ownerRemove", GENESIS))
                        .withPreHookFor("ownerRemove", 247L, 250_000L, opAdd)
                        .signedBy(DEFAULT_PAYER),
                viewAccount("ownerRemove", (Account a) -> assertEquals(3, a.numberLambdaStorageSlots())),
                // Remove all slots in one transaction
                cryptoTransfer(movingHbar(10).between("ownerRemove", GENESIS))
                        .withPreHookFor("ownerRemove", 247L, 250_000L, opRemoveAll)
                        .signedBy(DEFAULT_PAYER),
                viewAccount("ownerRemove", (Account a) -> assertEquals(0, a.numberLambdaStorageSlots())));
    }

    @EmbeddedHapiTest(NEEDS_STATE_ACCESS)
    final Stream<DynamicTest> hookRemoveAllExistingSlotsInOneTransactionContract() {
        final var opAdd = ByteString.copyFrom(new byte[] {0x02});
        final var opRemoveAll = ByteString.copyFrom(new byte[] {0x03});
        final var MULTIPURPOSE = "Multipurpose";
        return hapiTest(
                uploadInitCode(MULTIPURPOSE),
                contractCreate(MULTIPURPOSE)
                        .balance(ONE_HUNDRED_HBARS)
                        .withHooks(accountAllowanceHook(247L, STORAGE_MODIFICATIONS_HOOK.name())),
                viewContract(MULTIPURPOSE, (Account a) -> assertEquals(0, a.numberLambdaStorageSlots())),
                // Populate three slots
                cryptoTransfer(movingHbar(10).between(MULTIPURPOSE, GENESIS))
                        .withPreHookFor(MULTIPURPOSE, 247L, 250_000L, opAdd)
                        .signedBy(DEFAULT_PAYER),
                viewContract(MULTIPURPOSE, (Account a) -> assertEquals(3, a.numberLambdaStorageSlots())),
                // Remove all slots in one transaction
                cryptoTransfer(movingHbar(10).between(MULTIPURPOSE, GENESIS))
                        .withPreHookFor(MULTIPURPOSE, 247L, 250_000L, opRemoveAll)
                        .signedBy(DEFAULT_PAYER),
                viewContract(MULTIPURPOSE, (Account a) -> assertEquals(0, a.numberLambdaStorageSlots())));
    }

    @EmbeddedHapiTest(NEEDS_STATE_ACCESS)
    final Stream<DynamicTest> hookAddAndRemoveAllInSingleTransaction() {
        final var opAddRemove = ByteString.copyFrom(new byte[] {0x04});
        return hapiTest(
                cryptoCreate("ownerAddRem").withHooks(accountAllowanceHook(248L, STORAGE_MODIFICATIONS_HOOK.name())),
                viewAccount("ownerAddRem", (Account a) -> assertEquals(0, a.numberLambdaStorageSlots())),
                // Add and remove all in one transaction
                cryptoTransfer(movingHbar(10).between("ownerAddRem", GENESIS))
                        .withPreHookFor("ownerAddRem", 248L, 250_000L, opAddRemove)
                        .signedBy(DEFAULT_PAYER),
                viewAccount("ownerAddRem", (Account a) -> assertEquals(0, a.numberLambdaStorageSlots())));
    }

    @EmbeddedHapiTest(NEEDS_STATE_ACCESS)
    final Stream<DynamicTest> deleteHooksWithoutStorageSlots() {
        return hapiTest(
                cryptoCreate("accountToDelete").withHooks(accountAllowanceHook(222L, STORAGE_GET_SLOT_HOOK.name())),
                viewAccount("accountToDelete", (Account a) -> {
                    assertEquals(222L, a.firstHookId());
                    assertEquals(1, a.numberHooksInUse());
                }),
                cryptoUpdate("accountToDelete").removingHooks(222L),
                viewAccount("accountToDelete", (Account a) -> {
                    assertEquals(0L, a.firstHookId());
                    assertEquals(0, a.numberHooksInUse());
                }));
    }
}<|MERGE_RESOLUTION|>--- conflicted
+++ resolved
@@ -177,11 +177,7 @@
                 }));
     }
 
-<<<<<<< HEAD
-    @HapiTest
-=======
-    @EmbeddedHapiTest(NEEDS_STATE_ACCESS)
->>>>>>> 7b596709
+    @EmbeddedHapiTest(NEEDS_STATE_ACCESS)
     final Stream<DynamicTest> accountLambdaSStoreWithMappingEntry() {
         final var mappingSlot = Bytes.EMPTY;
         final AtomicReference<byte[]> keyMirror = new AtomicReference<>();
@@ -198,29 +194,6 @@
                                         .build())
                         .signedBy(DEFAULT_PAYER, "ownerAccount")),
                 viewAccount("ownerAccount", (Account a) -> assertEquals(1, a.numberLambdaStorageSlots())));
-<<<<<<< HEAD
-    }
-
-    @HapiTest
-    final Stream<DynamicTest> contractLambdaSStoreWithMappingEntry() {
-        final var mappingSlot = Bytes.EMPTY;
-        final AtomicReference<byte[]> keyMirror = new AtomicReference<>();
-        return hapiTest(
-                createDefaultContract("ownerContract")
-                        .withHooks(accountAllowanceHook(238L, STORAGE_GET_MAPPING_HOOK.name())),
-                withOpContext((spec, opLog) -> keyMirror.set(
-                        unhex(asHexedSolidityAddress(spec.registry().getAccountID(DEFAULT_PAYER))))),
-                sourcing(() -> contractLambdaSStore("ownerContract", 238L)
-                        .putMappingEntry(
-                                mappingSlot,
-                                LambdaMappingEntry.newBuilder()
-                                        .key(Bytes.wrap(keyMirror.get()))
-                                        .value(Bytes.wrap(new byte[] {(byte) 0x01}))
-                                        .build())
-                        .signedBy(DEFAULT_PAYER, "ownerContract")),
-                viewAccount("ownerContract", (Account a) -> assertEquals(1, a.numberLambdaStorageSlots())));
-=======
->>>>>>> 7b596709
     }
 
     @EmbeddedHapiTest(NEEDS_STATE_ACCESS)
@@ -345,11 +318,7 @@
                         (spec, opLog) -> requireNonNull(GLOBAL_WATCHER.get()).assertExpectations(spec)));
     }
 
-<<<<<<< HEAD
-    @HapiTest
-=======
-    @EmbeddedHapiTest(NEEDS_STATE_ACCESS)
->>>>>>> 7b596709
+    @EmbeddedHapiTest(NEEDS_STATE_ACCESS)
     final Stream<DynamicTest> contractStorageSettingWorks() {
         final var passcode = "open-sesame";
         final var passHash32 = Bytes.wrap(keccak256(org.apache.tuweni.bytes.Bytes.wrap(passcode.getBytes(UTF_8)))
@@ -386,11 +355,7 @@
                         .hasKnownStatus(REJECTED_BY_ACCOUNT_ALLOWANCE_HOOK));
     }
 
-<<<<<<< HEAD
-    @HapiTest
-=======
-    @EmbeddedHapiTest(NEEDS_STATE_ACCESS)
->>>>>>> 7b596709
+    @EmbeddedHapiTest(NEEDS_STATE_ACCESS)
     final Stream<DynamicTest> storageAccessFromMappingWorks() {
         final var mappingSlot = Bytes.EMPTY;
         final AtomicReference<byte[]> defaultPayerMirror = new AtomicReference<>();
