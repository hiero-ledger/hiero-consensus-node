--- conflicted
+++ resolved
@@ -7,12 +7,7 @@
 import static com.swirlds.platform.roster.RosterUtils.rosterFrom;
 import static com.swirlds.platform.system.InitTrigger.GENESIS;
 import static com.swirlds.platform.system.InitTrigger.RESTART;
-<<<<<<< HEAD
-import static com.swirlds.platform.system.status.PlatformStatus.ACTIVE;
-import static com.swirlds.platform.system.status.PlatformStatus.FREEZE_COMPLETE;
 import static com.swirlds.platform.test.fixtures.state.FakeConsensusStateEventHandler.CONFIGURATION;
-=======
->>>>>>> cbe09d5b
 import static java.util.Objects.requireNonNull;
 import static java.util.Spliterators.spliteratorUnknownSize;
 import static java.util.stream.Collectors.toMap;
@@ -171,12 +166,8 @@
                 (hints, history, configProvider) ->
                         this.blockHashSigner = new LapsingBlockHashSigner(hints, history, configProvider),
                 metrics,
-<<<<<<< HEAD
-                new PlatformStateFacade(ServicesSoftwareVersion::new),
+                new PlatformStateFacade(),
                 CONFIGURATION);
-=======
-                new PlatformStateFacade());
->>>>>>> cbe09d5b
         version = (ServicesSoftwareVersion) hedera.getSoftwareVersion();
         blockStreamEnabled = hedera.isBlockStreamEnabled();
         Runtime.getRuntime().addShutdownHook(new Thread(executorService::shutdownNow));
