--- conflicted
+++ resolved
@@ -19,10 +19,7 @@
 import static com.hedera.hapi.util.HapiUtils.parseAccount;
 import static com.hedera.node.app.hapi.utils.CommonPbjConverters.fromPbj;
 import static com.hedera.services.bdd.junit.hedera.ExternalPath.ADDRESS_BOOK;
-<<<<<<< HEAD
 import static com.swirlds.platform.roster.RosterRetriever.buildRoster;
-=======
->>>>>>> 7f75a4d0
 import static com.swirlds.platform.roster.RosterUtils.rosterFrom;
 import static com.swirlds.platform.state.service.PbjConverter.toPbjAddressBook;
 import static com.swirlds.platform.state.service.schemas.V0540PlatformStateSchema.PLATFORM_STATE_KEY;
@@ -45,6 +42,7 @@
 import com.hedera.node.app.fixtures.state.FakeServicesRegistry;
 import com.hedera.node.app.fixtures.state.FakeState;
 import com.hedera.node.app.info.DiskStartupNetworks;
+import com.hedera.node.app.roster.RosterService;
 import com.hedera.node.app.version.ServicesSoftwareVersion;
 import com.hedera.node.internal.network.Network;
 import com.hedera.pbj.runtime.io.buffer.BufferedData;
@@ -65,6 +63,7 @@
 import com.swirlds.platform.listeners.PlatformStatusChangeNotification;
 import com.swirlds.platform.roster.RosterUtils;
 import com.swirlds.platform.state.service.PlatformStateService;
+import com.swirlds.platform.state.service.WritableRosterStore;
 import com.swirlds.platform.system.InitTrigger;
 import com.swirlds.platform.system.SoftwareVersion;
 import com.swirlds.platform.system.address.Address;
@@ -147,11 +146,7 @@
                         NodeId.of(metadata.rosterEntryOrThrow().nodeId()),
                         metadata.nodeOrThrow().accountIdOrThrow()))
                 .collect(toMap(Pair::left, Pair::right));
-<<<<<<< HEAD
-        defaultNodeId = addressBook.getNodeId(0);
-=======
         defaultNodeId = NodeId.FIRST_NODE_ID;
->>>>>>> 7f75a4d0
         defaultNodeAccountId = fromPbj(accountIds.get(defaultNodeId));
         hedera = new Hedera(
                 ConstructableRegistry.getInstance(),
@@ -174,9 +169,6 @@
         start();
     }
 
-<<<<<<< HEAD
-        hedera.initializeStatesApi(state, fakePlatform().getContext().getMetrics(), GENESIS, network, configuration);
-=======
     @Override
     public void start() {
         final InitTrigger trigger;
@@ -193,7 +185,6 @@
                 network,
                 ServicesMain.buildPlatformConfig(),
                 addressBook);
->>>>>>> 7f75a4d0
 
         // TODO - remove this after https://github.com/hashgraph/hedera-services/issues/16552 is done
         // and we are running all CI tests with the Roster lifecycle enabled
@@ -205,18 +196,13 @@
                 .addressBook(toPbjAddressBook(addressBook))
                 .build());
         ((CommittableWritableStates) writableStates).commit();
-<<<<<<< HEAD
 
         final var writableRosterStates = state.getWritableStates(RosterService.NAME);
         final WritableRosterStore writableRosterStore = new WritableRosterStore(writableRosterStates);
         if (!hedera.isRosterLifecycleEnabled()) {
             writableRosterStore.putActiveRoster(buildRoster(addressBook), 0);
             ((CommittableWritableStates) writableRosterStates).commit();
-        } else {
-            writableRosterStore.putActiveRoster(roster, 0);
-        }
-=======
->>>>>>> 7f75a4d0
+        }
         // --- end of temporary code block ---
 
         hedera.setRosterHistory(RosterUtils.createRosterHistory(writableRosterStore));
