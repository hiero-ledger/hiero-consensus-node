--- conflicted
+++ resolved
@@ -173,20 +173,12 @@
                 new FakeServiceMigrator(),
                 this::now,
                 DiskStartupNetworks::new,
-<<<<<<< HEAD
-                (hintsService, historyService, configProvider) ->
-                        this.blockHashSigner = new LapsingBlockHashSigner(hintsService, historyService, configProvider),
-                appContext -> this.hintsService = new FakeHintsService(appContext),
-                appContext -> this.historyService = new FakeHistoryService(),
-                metrics,
-                new StoreMetricsServiceImpl(metrics));
-=======
                 (appContext, bootstrapConfig) -> this.hintsService = new FakeHintsService(appContext, bootstrapConfig),
                 (appContext, bootstrapConfig) -> this.historyService = new FakeHistoryService(),
                 (hints, history, configProvider) ->
                         this.blockHashSigner = new LapsingBlockHashSigner(hints, history, configProvider),
-                metrics);
->>>>>>> b69c60b1
+                metrics,
+                new StoreMetricsServiceImpl(metrics));
         version = (ServicesSoftwareVersion) hedera.getSoftwareVersion();
         blockStreamEnabled = hedera.isBlockStreamEnabled();
         Runtime.getRuntime().addShutdownHook(new Thread(executorService::shutdownNow));
