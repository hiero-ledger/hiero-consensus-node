// SPDX-License-Identifier: Apache-2.0
package com.hedera.services.bdd.junit.hedera.embedded;

import static com.hedera.node.app.hapi.utils.CommonPbjConverters.fromPbj;
import static com.hedera.services.bdd.junit.hedera.ExternalPath.ADDRESS_BOOK;
import static com.hedera.services.bdd.junit.hedera.embedded.fakes.FakePlatformContext.PLATFORM_CONFIG;
import static com.swirlds.platform.system.InitTrigger.GENESIS;
import static com.swirlds.platform.system.InitTrigger.RESTART;
import static java.util.Objects.requireNonNull;
import static java.util.Spliterators.spliteratorUnknownSize;
import static java.util.stream.Collectors.toMap;
import static java.util.stream.StreamSupport.stream;
import static org.hiero.consensus.model.status.PlatformStatus.ACTIVE;
import static org.hiero.consensus.model.status.PlatformStatus.FREEZE_COMPLETE;
import static org.hiero.consensus.roster.RosterUtils.rosterFrom;

import com.hedera.hapi.node.base.SemanticVersion;
import com.hedera.hapi.node.state.roster.Roster;
import com.hedera.node.app.Hedera;
import com.hedera.node.app.ServicesMain;
import com.hedera.node.app.fixtures.state.FakeServiceMigrator;
import com.hedera.node.app.fixtures.state.FakeServicesRegistry;
import com.hedera.node.app.fixtures.state.FakeState;
import com.hedera.node.app.hints.impl.HintsServiceImpl;
import com.hedera.node.app.history.impl.HistoryServiceImpl;
import com.hedera.node.app.info.DiskStartupNetworks;
import com.hedera.node.internal.network.Network;
import com.hedera.pbj.runtime.io.buffer.BufferedData;
import com.hedera.pbj.runtime.io.buffer.Bytes;
import com.hedera.services.bdd.junit.hedera.embedded.fakes.AbstractFakePlatform;
import com.hedera.services.bdd.junit.hedera.embedded.fakes.FakeHintsService;
import com.hedera.services.bdd.junit.hedera.embedded.fakes.FakeHistoryService;
import com.hedera.services.bdd.junit.hedera.embedded.fakes.LapsingBlockHashSigner;
import com.hederahashgraph.api.proto.java.AccountID;
import com.hederahashgraph.api.proto.java.Query;
import com.hederahashgraph.api.proto.java.Response;
import com.hederahashgraph.api.proto.java.Timestamp;
import com.hederahashgraph.api.proto.java.Transaction;
import com.hederahashgraph.api.proto.java.TransactionResponse;
import com.swirlds.base.utility.Pair;
import com.swirlds.common.metrics.config.MetricsConfig;
import com.swirlds.common.metrics.platform.DefaultPlatformMetrics;
import com.swirlds.common.metrics.platform.MetricKeyRegistry;
import com.swirlds.common.metrics.platform.PlatformMetricsFactoryImpl;
import com.swirlds.metrics.api.Metrics;
import com.swirlds.platform.config.legacy.LegacyConfigPropertiesLoader;
import com.swirlds.platform.listeners.PlatformStatusChangeNotification;
import com.swirlds.platform.state.service.PlatformStateFacade;
import com.swirlds.platform.system.InitTrigger;
import com.swirlds.platform.system.state.notifications.StateHashedNotification;
import com.swirlds.platform.test.fixtures.addressbook.RandomAddressBookBuilder;
import edu.umd.cs.findbugs.annotations.NonNull;
import java.io.IOException;
import java.io.UncheckedIOException;
import java.nio.file.Path;
import java.util.Map;
import java.util.Random;
import java.util.concurrent.Executors;
import java.util.concurrent.ScheduledExecutorService;
import java.util.concurrent.atomic.AtomicInteger;
import org.apache.logging.log4j.LogManager;
import org.apache.logging.log4j.Logger;
import org.hiero.base.constructable.ConstructableRegistry;
import org.hiero.base.crypto.Hash;
import org.hiero.consensus.model.node.NodeId;
import org.hiero.consensus.model.roster.AddressBook;

/**
 * Implementation support for {@link EmbeddedHedera}.
 */
public abstract class AbstractEmbeddedHedera implements EmbeddedHedera {
    private static final Logger log = LogManager.getLogger(AbstractEmbeddedHedera.class);

    private static final int NANOS_IN_A_SECOND = 1_000_000_000;
    private static final SemanticVersion EARLIER_SEMVER =
            SemanticVersion.newBuilder().patch(1).build();
    private static final SemanticVersion LATER_SEMVER =
            SemanticVersion.newBuilder().major(999).build();

    protected static final NodeId MISSING_NODE_ID = NodeId.of(666L);
    protected static final int MAX_PLATFORM_TXN_SIZE = 1024 * 6;
    protected static final int MAX_QUERY_RESPONSE_SIZE = 1024 * 1024 * 2;
    protected static final Hash FAKE_START_OF_STATE_HASH = new Hash(new byte[48]);
    protected static final TransactionResponse OK_RESPONSE = TransactionResponse.getDefaultInstance();
    protected static final PlatformStatusChangeNotification ACTIVE_NOTIFICATION =
            new PlatformStatusChangeNotification(ACTIVE);
    protected static final PlatformStatusChangeNotification FREEZE_COMPLETE_NOTIFICATION =
            new PlatformStatusChangeNotification(FREEZE_COMPLETE);

    protected final Map<AccountID, NodeId> nodeIds;
    protected final Map<NodeId, com.hedera.hapi.node.base.AccountID> accountIds;
    protected final AccountID defaultNodeAccountId;
    protected final AddressBook addressBook;
    protected final Network network;
    protected final Roster roster;
    protected final NodeId defaultNodeId;
    protected final AtomicInteger nextNano = new AtomicInteger(0);
    protected final Metrics metrics;
    protected final ScheduledExecutorService executorService = Executors.newSingleThreadScheduledExecutor();

    /**
     * A trigger for the Hedera platform to use when initializing the state.
     */
    protected InitTrigger trigger = GENESIS;

    /**
     * Non-final because we may re-create state via {@link EmbeddedHedera#restart(FakeState)}.
     */
    protected FakeState state;

    protected Hedera hedera;
    protected SemanticVersion version;
    protected boolean blockStreamEnabled;

    /**
     * Non-final because the compiler can't tell that the {@link com.hedera.node.app.Hedera.HintsServiceFactory} lambda we give the
     * {@link Hedera} constructor will always set this (the fake's {@link HintsServiceImpl}
     * delegate needs to be constructed from the Hedera instance's {@link com.hedera.node.app.spi.AppContext}).
     */
    protected FakeHintsService hintsService;
    /**
     * Non-final because the compiler can't tell that the {@link com.hedera.node.app.Hedera.HistoryServiceFactory}
     * lambda we give the {@link Hedera} constructor will always set this (the fake's
     * {@link HistoryServiceImpl} delegate needs to be constructed from the Hedera
     * instance's {@link com.hedera.node.app.spi.AppContext}).
     */
    protected FakeHistoryService historyService;
    /**
     * Non-final because the compiler can't tell that the {@link com.hedera.node.app.Hedera.BlockHashSignerFactory}
     * lambda we give the {@link Hedera} constructor will always set this (the fake's delegate will ultimately need
     * needs to be constructed from the Hedera instance's {@code HintsService} and {@code HistoryService}).
     */
    protected LapsingBlockHashSigner blockHashSigner;

    protected AbstractEmbeddedHedera(@NonNull final EmbeddedNode node) {
        requireNonNull(node);
        addressBook = loadAddressBook(node.getExternalPath(ADDRESS_BOOK));
        network = node.startupNetwork().orElseThrow();
        roster = rosterFrom(network);
        nodeIds = network.nodeMetadata().stream()
                .map(metadata -> Pair.of(
                        fromPbj(metadata.nodeOrThrow().accountIdOrThrow()),
                        NodeId.of(metadata.rosterEntryOrThrow().nodeId())))
                .collect(toMap(Pair::left, Pair::right));
        accountIds = network.nodeMetadata().stream()
                .map(metadata -> Pair.of(
                        NodeId.of(metadata.rosterEntryOrThrow().nodeId()),
                        metadata.nodeOrThrow().accountIdOrThrow()))
                .collect(toMap(Pair::left, Pair::right));
        defaultNodeId = NodeId.FIRST_NODE_ID;
        defaultNodeAccountId = fromPbj(accountIds.get(defaultNodeId));
        final var metricsConfig = PLATFORM_CONFIG.getConfigData(MetricsConfig.class);
        metrics = new DefaultPlatformMetrics(
                defaultNodeId,
                new MetricKeyRegistry(),
                executorService,
                new PlatformMetricsFactoryImpl(metricsConfig),
                metricsConfig);
        state = new FakeState();
        rebuildHedera();
        Runtime.getRuntime().addShutdownHook(new Thread(executorService::shutdownNow));
    }

    @Override
    public void restart(@NonNull final FakeState state) {
        this.state = requireNonNull(state);
        rebuildHedera();
        this.trigger = RESTART;
        start();
    }

    @Override
    public void start() {
        hedera.initializeStatesApi(state, trigger, ServicesMain.buildPlatformConfig());
        hedera.setInitialStateHash(FAKE_START_OF_STATE_HASH);
        hedera.onStateInitialized(state, fakePlatform(), GENESIS);
        hedera.init(fakePlatform(), defaultNodeId);
        fakePlatform().start();
        fakePlatform().notifyListeners(ACTIVE_NOTIFICATION);
        if (trigger == GENESIS) {
            // Trigger creation of system entities
            handleRoundWith(mockStateSignatureTxn());
        }
    }

    @Override
    public Hedera hedera() {
        return hedera;
    }

    @Override
    public Roster roster() {
        return roster;
    }

    @Override
    public void stop() {
        fakePlatform().notifyListeners(FREEZE_COMPLETE_NOTIFICATION);
        executorService.shutdownNow();
    }

    @Override
    public FakeState state() {
        return state;
    }

    @Override
    public SemanticVersion version() {
        return version;
    }

    @Override
    public Timestamp nextValidStart() {
        var candidateNano = nextNano.getAndIncrement();
        if (candidateNano >= NANOS_IN_A_SECOND) {
            candidateNano = 0;
            nextNano.set(1);
        }
        final var then = now().minusSeconds(validStartOffsetSecs()).minusNanos(candidateNano);
        return Timestamp.newBuilder()
                .setSeconds(then.getEpochSecond())
                .setNanos(then.getNano())
                .build();
    }

    @Override
    public Response send(
            @NonNull final Query query, @NonNull final AccountID nodeAccountId, final boolean asNodeOperator) {
        requireNonNull(query);
        requireNonNull(nodeAccountId);
        if (!defaultNodeAccountId.equals(nodeAccountId) && !isFree(query)) {
            // It's possible this was intentional, but make a little noise to remind test author this happens
            log.warn("All paid queries get INVALID_NODE_ACCOUNT for non-default nodes in embedded mode");
        }
        final var responseBuffer = BufferedData.allocate(MAX_QUERY_RESPONSE_SIZE);
        if (asNodeOperator) {
            hedera.operatorQueryWorkflow().handleQuery(Bytes.wrap(query.toByteArray()), responseBuffer);
        } else {
            hedera.queryWorkflow().handleQuery(Bytes.wrap(query.toByteArray()), responseBuffer);
        }
        return parseQueryResponse(responseBuffer);
    }

    /**
     * If block stream is enabled, notifies the block stream manager of the state hash at the end of the round
     * given by {@code roundNumber}. (The block stream manager must have this information to construct the
     * block hash for round {@code roundNumber + 1}.)
     * @param roundNumber the round number of the state hash
     */
    protected void notifyStateHashed(final long roundNumber) {
        if (blockStreamEnabled) {
            hedera.blockStreamManager().notify(new StateHashedNotification(roundNumber, FAKE_START_OF_STATE_HASH));
        }
    }

    /**
     * Handles an empty round to trigger system work like genesis entity creations.
     */
    protected abstract void handleRoundWith(@NonNull byte[] serializedTxn);

    /**
     * Submits a transaction to the given node account with the given version.
     * @param transaction the transaction to submit
     * @param nodeAccountId the account ID of the node to submit the transaction to
     * @param version the version of the transaction
     * @return the response to the transaction
     */
    protected abstract TransactionResponse submit(
            @NonNull Transaction transaction, @NonNull AccountID nodeAccountId, @NonNull SemanticVersion version);

    /**
     * Returns the number of seconds to offset the next valid start time.
     * @return the number of seconds to offset the next valid start time
     */
    protected abstract long validStartOffsetSecs();

    /**
     * Returns the fake platform to start and stop.
     *
     * @return the fake platform
     */
    protected abstract AbstractFakePlatform fakePlatform();

    /**
<<<<<<< HEAD
     * Rebuilds the Hedera instance with the current state and configuration.
     * <p>
     * <b>Important:</b> Has the side effect of registering commit listeners on the current fake state.
     */
    private void rebuildHedera() {
        hedera = new Hedera(
                ConstructableRegistry.getInstance(),
                FakeServicesRegistry.FACTORY,
                new FakeServiceMigrator(),
                this::now,
                DiskStartupNetworks::new,
                (appContext, bootstrapConfig) -> this.hintsService = new FakeHintsService(appContext, bootstrapConfig),
                (appContext, bootstrapConfig) ->
                        this.historyService = new FakeHistoryService(appContext, bootstrapConfig),
                (hints, history, configProvider) ->
                        this.blockHashSigner = new LapsingBlockHashSigner(hints, history, configProvider),
                metrics,
                new PlatformStateFacade(),
                () -> this.state);
        version = hedera.getSemanticVersion();
        blockStreamEnabled = hedera.isBlockStreamEnabled();
    }

    /**
     * Fails fast if somehow a user tries to manipulate the version when submitting to the default node account.
     *
     * @param syntheticVersion the synthetic version
     */
    private void assertCurrent(@NonNull final SyntheticVersion syntheticVersion) {
        if (syntheticVersion != SyntheticVersion.PRESENT) {
            throw new UnsupportedOperationException("Event version used at ingest by default node is always PRESENT");
        }
    }

    /**
=======
>>>>>>> e210dc6c
     * Gives a pretend state signature transaction.
     */
    private byte[] mockStateSignatureTxn() {
        return hedera.encodeSystemTransaction(com.hedera.hapi.platform.event.StateSignatureTransaction.newBuilder()
                        .round(1L)
                        .hash(Bytes.wrap(new byte[48]))
                        .signature(Bytes.wrap(new byte[256]))
                        .build())
                .toByteArray();
    }

    protected static TransactionResponse parseTransactionResponse(@NonNull final BufferedData responseBuffer) {
        try {
            return TransactionResponse.parseFrom(AbstractEmbeddedHedera.usedBytesFrom(responseBuffer));
        } catch (IOException e) {
            throw new UncheckedIOException(e);
        }
    }

    protected static Response parseQueryResponse(@NonNull final BufferedData responseBuffer) {
        try {
            return Response.parseFrom(AbstractEmbeddedHedera.usedBytesFrom(responseBuffer));
        } catch (IOException e) {
            throw new UncheckedIOException(e);
        }
    }

    protected static void warnOfSkippedIngestChecks(
            @NonNull final AccountID nodeAccountId, @NonNull final NodeId nodeId) {
        requireNonNull(nodeAccountId);
        requireNonNull(nodeId);
        // Bypass ingest for any other node, but make a little noise to remind test author this happens
        log.warn(
                "Bypassing ingest checks for transaction to node{} ({}.{}.{})",
                nodeId,
                nodeAccountId.getShardNum(),
                nodeAccountId.getRealmNum(),
                nodeAccountId.getAccountNum());
    }

    private static boolean isFree(@NonNull final Query query) {
        return query.hasCryptogetAccountBalance() || query.hasTransactionGetReceipt();
    }

    private static byte[] usedBytesFrom(@NonNull final BufferedData responseBuffer) {
        final byte[] bytes = new byte[Math.toIntExact(responseBuffer.position())];
        responseBuffer.resetPosition();
        responseBuffer.readBytes(bytes);
        return bytes;
    }

    private static AddressBook loadAddressBook(@NonNull final Path path) {
        requireNonNull(path);
        final var configFile = LegacyConfigPropertiesLoader.loadConfigFile(path.toAbsolutePath());
        final var randomAddressBook = RandomAddressBookBuilder.create(new Random())
                .withSize(1)
                .withRealKeysEnabled(true)
                .build();
        final var sigCert = requireNonNull(randomAddressBook.iterator().next().getSigCert());
        final var addressBook = configFile.getAddressBook();
        return new AddressBook(stream(spliteratorUnknownSize(addressBook.iterator(), 0), false)
                .map(address -> address.copySetSigCert(sigCert))
                .toList());
    }
}<|MERGE_RESOLUTION|>--- conflicted
+++ resolved
@@ -282,7 +282,6 @@
     protected abstract AbstractFakePlatform fakePlatform();
 
     /**
-<<<<<<< HEAD
      * Rebuilds the Hedera instance with the current state and configuration.
      * <p>
      * <b>Important:</b> Has the side effect of registering commit listeners on the current fake state.
@@ -307,19 +306,6 @@
     }
 
     /**
-     * Fails fast if somehow a user tries to manipulate the version when submitting to the default node account.
-     *
-     * @param syntheticVersion the synthetic version
-     */
-    private void assertCurrent(@NonNull final SyntheticVersion syntheticVersion) {
-        if (syntheticVersion != SyntheticVersion.PRESENT) {
-            throw new UnsupportedOperationException("Event version used at ingest by default node is always PRESENT");
-        }
-    }
-
-    /**
-=======
->>>>>>> e210dc6c
      * Gives a pretend state signature transaction.
      */
     private byte[] mockStateSignatureTxn() {
