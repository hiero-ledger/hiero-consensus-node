/*
 * Copyright (C) 2021-2024 Hedera Hashgraph, LLC
 *
 * Licensed under the Apache License, Version 2.0 (the "License");
 * you may not use this file except in compliance with the License.
 * You may obtain a copy of the License at
 *
 *      http://www.apache.org/licenses/LICENSE-2.0
 *
 * Unless required by applicable law or agreed to in writing, software
 * distributed under the License is distributed on an "AS IS" BASIS,
 * WITHOUT WARRANTIES OR CONDITIONS OF ANY KIND, either express or implied.
 * See the License for the specific language governing permissions and
 * limitations under the License.
 */

package com.hedera.services.bdd.spec.infrastructure.providers.ops.token;

import static com.hedera.services.bdd.spec.transactions.TxnVerbs.tokenAssociate;
import static com.hederahashgraph.api.proto.java.ResponseCodeEnum.ACCOUNT_DELETED;
import static com.hederahashgraph.api.proto.java.ResponseCodeEnum.TOKEN_ALREADY_ASSOCIATED_TO_ACCOUNT;
import static com.hederahashgraph.api.proto.java.ResponseCodeEnum.TOKEN_WAS_DELETED;

import com.hedera.services.bdd.spec.HapiSpecOperation;
import com.hedera.services.bdd.spec.infrastructure.OpProvider;
import com.hedera.services.bdd.spec.infrastructure.listeners.TokenAccountRegistryRel;
import com.hedera.services.bdd.spec.infrastructure.providers.names.RegistrySourcedNameProvider;
import com.hederahashgraph.api.proto.java.AccountID;
import com.hederahashgraph.api.proto.java.ResponseCodeEnum;
import com.hederahashgraph.api.proto.java.TokenID;
import java.util.HashSet;
import java.util.Optional;
import java.util.Set;
import org.apache.logging.log4j.LogManager;
import org.apache.logging.log4j.Logger;

public class RandomTokenAssociation implements OpProvider {
    static final Logger log = LogManager.getLogger(RandomTokenAssociation.class);

    public static final int MAX_TOKENS_PER_OP = 2;
    public static final int DEFAULT_CEILING_NUM = 10_000;

    protected int ceilingNum = DEFAULT_CEILING_NUM;

<<<<<<< HEAD
    private final ResponseCodeEnum[] customOutcomes;
=======
    protected final RegistrySourcedNameProvider<TokenID> tokens;
    protected final RegistrySourcedNameProvider<AccountID> accounts;
    protected final RegistrySourcedNameProvider<TokenAccountRegistryRel> tokenRels;
>>>>>>> a8db016e
    private final ResponseCodeEnum[] permissibleOutcomes =
            standardOutcomesAnd(TOKEN_ALREADY_ASSOCIATED_TO_ACCOUNT, TOKEN_WAS_DELETED, ACCOUNT_DELETED);

    public RandomTokenAssociation(
            RegistrySourcedNameProvider<TokenID> tokens,
            RegistrySourcedNameProvider<AccountID> accounts,
            RegistrySourcedNameProvider<TokenAccountRegistryRel> tokenRels,
            ResponseCodeEnum[] customOutcomes) {
        this.tokens = tokens;
        this.accounts = accounts;
        this.tokenRels = tokenRels;
        this.customOutcomes = customOutcomes;
    }

    public RandomTokenAssociation ceiling(int n) {
        ceilingNum = n;
        return this;
    }

    @Override
    public Optional<HapiSpecOperation> get() {
        if (tokenRels.numPresent() >= ceilingNum) {
            return Optional.empty();
        }

        var account = accounts.getQualifying();
        if (account.isEmpty()) {
            return Optional.empty();
        }

        int numTokensToTry = BASE_RANDOM.nextInt(MAX_TOKENS_PER_OP) + 1;
        Set<String> chosen = new HashSet<>();
        while (numTokensToTry-- > 0) {
            var token = tokens.getQualifyingExcept(chosen);
            token.ifPresent(chosen::add);
        }
        if (chosen.isEmpty()) {
            return Optional.empty();
        }
        String[] toUse = chosen.toArray(new String[0]);
        var op = tokenAssociate(account.get(), toUse)
                .payingWith(account.get())
                .signedBy(account.get())
                .hasPrecheckFrom(plus(STANDARD_PERMISSIBLE_PRECHECKS, customOutcomes))
                .hasKnownStatusFrom(permissibleOutcomes);

        return Optional.of(op);
    }
}<|MERGE_RESOLUTION|>--- conflicted
+++ resolved
@@ -42,13 +42,10 @@
 
     protected int ceilingNum = DEFAULT_CEILING_NUM;
 
-<<<<<<< HEAD
     private final ResponseCodeEnum[] customOutcomes;
-=======
     protected final RegistrySourcedNameProvider<TokenID> tokens;
     protected final RegistrySourcedNameProvider<AccountID> accounts;
     protected final RegistrySourcedNameProvider<TokenAccountRegistryRel> tokenRels;
->>>>>>> a8db016e
     private final ResponseCodeEnum[] permissibleOutcomes =
             standardOutcomesAnd(TOKEN_ALREADY_ASSOCIATED_TO_ACCOUNT, TOKEN_WAS_DELETED, ACCOUNT_DELETED);
 
