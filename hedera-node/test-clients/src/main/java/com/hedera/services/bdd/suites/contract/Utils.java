// SPDX-License-Identifier: Apache-2.0
package com.hedera.services.bdd.suites.contract;

import static com.esaulpaugh.headlong.abi.Address.toChecksumAddress;
import static com.hedera.node.app.hapi.utils.keys.KeyUtils.relocatedIfNotPresentInWorkingDir;
import static com.hedera.node.app.service.contract.impl.utils.ConversionUtils.NUM_LONG_ZEROS;
import static com.hedera.services.bdd.spec.HapiPropertySource.asDotDelimitedLongArray;
import static com.hedera.services.bdd.spec.dsl.entities.SpecContract.VARIANT_NONE;
import static com.hedera.services.bdd.spec.queries.QueryVerbs.getTxnRecord;
import static com.hedera.services.bdd.spec.transactions.contract.HapiParserUtil.asHeadlongAddress;
import static com.hedera.services.bdd.spec.utilops.CustomSpecAssert.allRunFor;
import static com.hedera.services.bdd.spec.utilops.UtilVerbs.assertionsHold;
import static com.hedera.services.bdd.spec.utilops.UtilVerbs.withOpContext;
import static com.hedera.services.bdd.suites.contract.Utils.FunctionType.CONSTRUCTOR;
import static com.hederahashgraph.api.proto.java.HederaFunctionality.ContractCall;
import static com.hederahashgraph.api.proto.java.SubType.DEFAULT;
import static java.lang.System.arraycopy;
import static java.util.Objects.requireNonNull;
import static org.apache.commons.lang3.StringUtils.EMPTY;
import static org.hiero.base.utility.CommonUtils.hex;
import static org.hiero.base.utility.CommonUtils.unhex;
import static org.junit.jupiter.api.Assertions.assertEquals;

import com.esaulpaugh.headlong.abi.Address;
import com.google.common.primitives.Ints;
import com.google.common.primitives.Longs;
import com.google.protobuf.ByteString;
import com.hedera.hapi.node.base.ScheduleID;
import com.hedera.node.app.hapi.fees.pricing.AssetsLoader;
import com.hedera.services.bdd.spec.HapiPropertySource;
import com.hedera.services.bdd.spec.HapiSpec;
import com.hedera.services.bdd.spec.HapiSpecOperation;
import com.hedera.services.bdd.spec.transactions.TxnUtils;
import com.hedera.services.bdd.spec.utilops.CustomSpecAssert;
import com.hederahashgraph.api.proto.java.AccountAmount;
import com.hederahashgraph.api.proto.java.AccountID;
import com.hederahashgraph.api.proto.java.ContractID;
import com.hederahashgraph.api.proto.java.HederaFunctionality;
import com.hederahashgraph.api.proto.java.Key;
import com.hederahashgraph.api.proto.java.NftTransfer;
import com.hederahashgraph.api.proto.java.SubType;
import com.hederahashgraph.api.proto.java.Timestamp;
import com.hederahashgraph.api.proto.java.TokenID;
import edu.umd.cs.findbugs.annotations.NonNull;
import java.io.File;
import java.io.FileInputStream;
import java.io.IOException;
import java.io.InputStream;
import java.io.UncheckedIOException;
import java.math.BigDecimal;
import java.math.BigInteger;
import java.nio.charset.StandardCharsets;
import java.nio.file.Files;
import java.nio.file.Path;
import java.time.Instant;
import java.util.Arrays;
import java.util.Collections;
import java.util.List;
import java.util.concurrent.atomic.AtomicReference;
import java.util.function.Function;
import java.util.stream.IntStream;
import java.util.stream.LongStream;
import org.apache.commons.io.FileUtils;
import org.apache.logging.log4j.LogManager;
import org.apache.logging.log4j.Logger;
import org.apache.tuweni.bytes.Bytes;
import org.apache.tuweni.bytes.Bytes32;
import org.bouncycastle.util.encoders.Hex;
import org.hiero.base.utility.CommonUtils;
import org.hyperledger.besu.crypto.Hash;
import org.json.JSONArray;
import org.json.JSONObject;
import org.json.JSONTokener;

public class Utils {
    public static final String RESOURCE_PATH = "src/main/resources/contract/%1$s/%2$s/%2$s%3$s";
    public static final String DEFAULT_CONTRACTS_ROOT = "contracts";

    public static final String UNIQUE_CLASSPATH_RESOURCE_TPL = "contract/contracts/%s/%s";
    private static final Logger log = LogManager.getLogger(Utils.class);
    private static final String JSON_EXTENSION = ".json";

    public static ByteString eventSignatureOf(String event) {
        return ByteString.copyFrom(Hash.keccak256(Bytes.wrap(event.getBytes())).toArray());
    }

    public static ByteString parsedToByteString(long shard, long realm, long n) {
        final var hexString =
                Bytes.wrap(asSolidityAddress((int) shard, realm, n)).toHexString();
        return ByteString.copyFrom(Bytes32.fromHexStringLenient(hexString).toArray());
    }

    public static ByteString parsedToByteString(long n) {
        return ByteString.copyFrom(
                Bytes32.fromHexStringLenient(Long.toHexString(n)).toArray());
    }

    public static String asHexedAddress(final TokenID id) {
        return Bytes.wrap(asSolidityAddress((int) id.getShardNum(), id.getRealmNum(), id.getTokenNum()))
                .toHexString();
    }

    public static byte[] asAddress(final TokenID id) {
        return asSolidityAddress((int) id.getShardNum(), id.getRealmNum(), id.getTokenNum());
    }

    public static byte[] asAddress(final AccountID id) {
        return asSolidityAddress((int) id.getShardNum(), id.getRealmNum(), id.getAccountNum());
    }

    public static byte[] asAddress(final ContractID id) {
        if (id.getEvmAddress().size() == 20) {
            return id.getEvmAddress().toByteArray();
        }
        return asSolidityAddress((int) id.getShardNum(), id.getRealmNum(), id.getContractNum());
    }

<<<<<<< HEAD
=======
    public static byte[] asSolidityAddress(final int shard, final long realm, final long num) {
        final byte[] solidityAddress = new byte[20];

        arraycopy(Ints.toByteArray(shard), 0, solidityAddress, 0, 4);
        arraycopy(Longs.toByteArray(realm), 0, solidityAddress, 4, 8);
        arraycopy(Longs.toByteArray(num), 0, solidityAddress, 12, 8);

        return solidityAddress;
    }

    public static byte[] asSolidityAddress(final HapiSpec spec, final long num) {
        return asSolidityAddress((int) spec.shard(), spec.realm(), num);
    }

>>>>>>> 5eb581b8
    public static byte[] asAddressInTopic(final byte[] solidityAddress) {
        final byte[] topicAddress = new byte[32];

        arraycopy(solidityAddress, 0, topicAddress, 12, 20);
        return topicAddress;
    }

    /**
     * Returns the bytecode of the contract by the name of the contract from the classpath resource.
     *
     * @param contractName the name of the contract
     * @param variant the variant system contract if any
     * @return the bytecode of the contract
     * @throws IllegalArgumentException if the contract is not found
     * @throws UncheckedIOException if an I/O error occurs
     */
    public static ByteString getInitcodeOf(@NonNull final String contractName, @NonNull final String variant) {
        final var path = getResourcePath(defaultContractsRoot(variant), contractName, ".bin");
        try {
            final var bytes = Files.readAllBytes(relocatedIfNotPresentInWorkingDir(Path.of(path)));
            return ByteString.copyFrom(bytes);
        } catch (IOException e) {
            throw new UncheckedIOException(e);
        }
    }

    public static ByteString extractByteCode(String path) {
        try {
            final var bytes = Files.readAllBytes(relocatedIfNotPresentInWorkingDir(Path.of(path)));
            return ByteString.copyFrom(bytes);
        } catch (IOException e) {
            log.warn("An error occurred while reading file", e);
            return ByteString.EMPTY;
        }
    }

    public static ByteString extractBytecodeUnhexed(final String path) {
        try {
            final var bytes = Files.readAllBytes(Path.of(path));
            return ByteString.copyFrom(Hex.decode(bytes));
        } catch (IOException e) {
            log.warn("An error occurred while reading file", e);
            return ByteString.EMPTY;
        }
    }

    /**
     * This method extracts the function ABI by the name of the desired function and the name of the
     * respective contract. Depending on the desired function type, it can deliver either a
     * constructor ABI, or function ABI from the contract ABI
     *
     * @param type accepts {@link FunctionType} - enum, either CONSTRUCTOR, or FUNCTION
     * @param functionName the name of the function. If the desired function is constructor, the
     *     function name must be EMPTY ("")
     * @param contractName the name of the contract
     */
    public static String getABIFor(final FunctionType type, final String functionName, final String contractName) {
        return getABIFor(VARIANT_NONE, type, functionName, contractName);
    }

    /**
     * This method extracts the function ABI by the name of the desired function and the name of the
     * respective contract. Depending on the desired function type, it can deliver either a
     * constructor ABI, or function ABI from the contract ABI
     *
     * This overloaded method allows for a variant contract root folder
     *
     * @param variant variant contract root folder
     * @param type accepts {@link FunctionType} - enum, either CONSTRUCTOR, or FUNCTION
     * @param functionName the name of the function. If the desired function is constructor, the
     *     function name must be EMPTY ("")
     * @param contractName the name of the contract
     */
    public static String getABIFor(
            final String variant, final FunctionType type, final String functionName, final String contractName) {
        try {
            final var path = getResourcePath(defaultContractsRoot(variant), contractName, JSON_EXTENSION);
            try (final var input = new FileInputStream(path)) {
                return getFunctionAbiFrom(input, functionName, type);
            }
        } catch (final Exception ignore) {
            return getResourceABIFor(type, functionName, contractName);
        }
    }

    public static String getResourceABIFor(
            final FunctionType type, final String functionName, final String contractName) {
        final var resourcePath =
                String.format(UNIQUE_CLASSPATH_RESOURCE_TPL, contractName, contractName + JSON_EXTENSION);
        try (final var input = Utils.class.getClassLoader().getResourceAsStream(resourcePath)) {
            return getFunctionAbiFrom(input, functionName, type);
        } catch (final IOException e) {
            throw new UncheckedIOException(e);
        }
    }

    private static String getFunctionAbiFrom(final InputStream in, final String functionName, final FunctionType type) {
        final var array = new JSONArray(new JSONTokener(in));
        return IntStream.range(0, array.length())
                .mapToObj(array::getJSONObject)
                .filter(object -> type == CONSTRUCTOR
                        ? object.getString("type").equals(type.toString().toLowerCase())
                        : object.getString("type").equals(type.toString().toLowerCase())
                                && object.getString("name").equals(functionName))
                .map(JSONObject::toString)
                .findFirst()
                .orElseThrow(() -> new IllegalArgumentException("No such function found: " + functionName));
    }

    /**
     * Delivers the entire contract ABI by contract name
     *
     * @param contractName the name of the contract
     */
    public static String getABIForContract(final String contractName) {
        final var path = getResourcePath(contractName, JSON_EXTENSION);
        var ABI = EMPTY;
        try {
            ABI = FileUtils.readFileToString(new File(path), StandardCharsets.UTF_8);
        } catch (IOException e) {
            e.printStackTrace();
        }
        return ABI;
    }

    /**
     * Generates a path to a desired contract resource
     *
     * @param resourceName the name of the contract
     * @param extension the type of the desired contract resource (.bin or .json)
     */
    public static String getResourcePath(String resourceName, final String extension) {
        return getResourcePath(DEFAULT_CONTRACTS_ROOT, resourceName, extension);
    }

    /**
     * Generates a path to a desired contract resource
     *
     * @param resourceName the name of the contract
     * @param extension the type of the desired contract resource (.bin or .json)
     */
    public static String getResourcePath(String rootDirectory, String resourceName, final String extension) {
        resourceName = resourceName.replaceAll("\\d*$", "");
        final var path = String.format(RESOURCE_PATH, rootDirectory, resourceName, extension);
        final var file = relocatedIfNotPresentInWorkingDir(new File(path));
        if (!file.exists()) {
            throw new IllegalArgumentException("Invalid argument: " + path.substring(path.lastIndexOf('/') + 1));
        }
        return file.getPath();
    }

    public enum FunctionType {
        CONSTRUCTOR,
        FUNCTION
    }

    public static TokenID asToken(String v) {
        long[] nativeParts = asDotDelimitedLongArray(v);
        return TokenID.newBuilder()
                .setShardNum(nativeParts[0])
                .setRealmNum(nativeParts[1])
                .setTokenNum(nativeParts[2])
                .build();
    }

    public static AccountAmount aaWith(final AccountID account, final long amount) {
        return AccountAmount.newBuilder()
                .setAccountID(account)
                .setAmount(amount)
                .build();
    }

    public static AccountAmount aaWith(final HapiSpec spec, final byte[] bytes, final long amount) {
        final var acctId = accountIdWithHexedEvmAddress(spec.shard(), spec.realm(), hex(bytes));
        return AccountAmount.newBuilder().setAccountID(acctId).setAmount(amount).build();
    }

    public static AccountAmount aaWith(final HapiSpec spec, final ByteString hexedEvmAddress, final long amount) {
        final var acctId = accountIdWithHexedEvmAddress(spec.shard(), spec.realm(), hexedEvmAddress.toStringUtf8());
        return AccountAmount.newBuilder().setAccountID(acctId).setAmount(amount).build();
    }

    public static AccountAmount aaWith(HapiSpec spec, final String hexedEvmAddress, final long amount) {
        return aaWith(spec.shard(), spec.realm(), hexedEvmAddress, amount);
    }

    public static AccountAmount aaWith(long shard, long realm, final String hexedEvmAddress, final long amount) {
        return AccountAmount.newBuilder()
                .setAccountID(accountIdWithHexedEvmAddress(shard, realm, hexedEvmAddress))
                .setAmount(amount)
                .build();
    }

    public static NftTransfer ocWith(final AccountID from, final AccountID to, final long serialNo) {
        return NftTransfer.newBuilder()
                .setSenderAccountID(from)
                .setReceiverAccountID(to)
                .setSerialNumber(serialNo)
                .build();
    }

    public static AccountID accountIdWithHexedEvmAddress(HapiSpec spec, final String hexedEvmAddress) {
        return accountIdWithHexedEvmAddress(spec.shard(), spec.realm(), hexedEvmAddress);
    }

    public static AccountID accountIdWithHexedEvmAddress(
            final long shard, final long realm, final String hexedEvmAddress) {
        return AccountID.newBuilder()
                .setShardNum(shard)
                .setRealmNum(realm)
                .setAlias(ByteString.copyFrom(unhex(hexedEvmAddress)))
                .build();
    }

    public static AccountID accountIdFromEvmAddress(final HapiSpec spec, final ByteString evmAddress) {
        return AccountID.newBuilder()
                .setShardNum(spec.shard())
                .setRealmNum(spec.realm())
                .setAlias(evmAddress)
                .build();
    }

    public static Key aliasContractIdKey(final long shard, final long realm, final String hexedEvmAddress) {
        return Key.newBuilder()
                .setContractID(ContractID.newBuilder()
                        .setShardNum(shard)
                        .setRealmNum(realm)
                        .setEvmAddress(ByteString.copyFrom(CommonUtils.unhex(hexedEvmAddress))))
                .build();
    }

    public static Key aliasDelegateContractKey(final long shard, final long realm, final String hexedEvmAddress) {
        return Key.newBuilder()
                .setDelegatableContractId(ContractID.newBuilder()
                        .setShardNum(shard)
                        .setRealmNum(realm)
                        .setEvmAddress(ByteString.copyFrom(CommonUtils.unhex(hexedEvmAddress))))
                .build();
    }

    public static HapiSpecOperation captureOneChildCreate2MetaFor(
            final String desc,
            final String creation2,
            final AtomicReference<String> mirrorAddr,
            final AtomicReference<String> create2Addr) {
        return captureChildCreate2MetaFor(1, 0, desc, creation2, mirrorAddr, create2Addr);
    }

    /**
     * This method captures the meta information of a CREATE2 operation. It extracts the mirror and the create2 addresses.
     * Additionally, it verifies the number of children
     */
    public static HapiSpecOperation captureChildCreate2MetaFor(
            final int givenNumExpectedChildren,
            final int givenChildOfInterest,
            final String desc,
            final String creation2,
            final AtomicReference<String> mirrorAddr,
            final AtomicReference<String> create2Addr) {
        return withOpContext((spec, opLog) -> {
            final var lookup = getTxnRecord(creation2).andAllChildRecords().logged();
            allRunFor(spec, lookup);
            final var response = lookup.getResponse().getTransactionGetRecord();
            final var numRecords = response.getChildTransactionRecordsCount();
            int numExpectedChildren = givenNumExpectedChildren;
            int childOfInterest = givenChildOfInterest;

            // if we use ethereum transaction for contract creation, we have one additional child record
            var creation2ContractId =
                    lookup.getResponseRecord().getContractCreateResult().getContractID();
            if (spec.registry().hasEVMAddress(String.valueOf(creation2ContractId.getContractNum()))) {
                numExpectedChildren++;
                childOfInterest++;
            }

            if (numRecords == numExpectedChildren + 1
                    && TxnUtils.isEndOfStakingPeriodRecord(response.getChildTransactionRecords(0))) {
                // This transaction may have had a preceding record for the end-of-day
                // staking calculations
                numExpectedChildren++;
                childOfInterest++;
            }
            assertEquals(numExpectedChildren, response.getChildTransactionRecordsCount(), "Wrong # of children");
            final var create2Record = response.getChildTransactionRecords(childOfInterest);
            final var create2Address =
                    create2Record.getContractCreateResult().getEvmAddress().getValue();
            create2Addr.set(hex(create2Address.toByteArray()));
            final var createdId = create2Record.getReceipt().getContractID();
            mirrorAddr.set(hex(asSolidityAddress(createdId)));
            opLog.info("{} is @ {} (mirror {})", desc, create2Addr.get(), mirrorAddr.get());
        });
    }

    public static Instant asInstant(final Timestamp timestamp) {
        return Instant.ofEpochSecond(timestamp.getSeconds(), timestamp.getNanos());
    }

    public static Address[] nCopiesOfSender(final int n, final Address mirrorAddr) {
        return Collections.nCopies(n, mirrorAddr).toArray(Address[]::new);
    }

    public static Address[] nNonMirrorAddressFrom(final int n, final long m) {
        return LongStream.range(m, m + n).mapToObj(Utils::nonMirrorAddrWith).toArray(Address[]::new);
    }

    public static Address headlongFromHexed(final String addr) {
        return Address.wrap(toChecksumAddress("0x" + addr));
    }

    public static Address mirrorAddrWith(HapiSpec spec, final long num) {
        return Address.wrap(
                toChecksumAddress(new BigInteger(1, asSolidityAddress((int) spec.shard(), spec.realm(), num))));
    }

    public static Function<HapiSpec, Object[]> mirrorAddrParamFunction(final long contractNum) {
        return spec -> List.of(mirrorAddrWith(spec, contractNum)).toArray();
    }

    public static Address mirrorAddrWith(final long shard, final long realm, final long num) {
        return Address.wrap(toChecksumAddress(new BigInteger(1, asSolidityAddress((int) shard, realm, num))));
    }

    public static Address nonMirrorAddrWith(final long num) {
        return nonMirrorAddrWith(666, num);
    }

    public static Address nonMirrorAddrWith(final long seed, final long num) {
        return Address.wrap(toChecksumAddress(new BigInteger(1, asSolidityAddress((int) seed, seed, num))));
<<<<<<< HEAD
    }

    public static Address numAsHeadlongAddress(HapiSpec spec, final long num) {
        return idAsHeadlongAddress(AccountID.newBuilder()
                .setShardNum(spec.shard())
                .setRealmNum(spec.realm())
                .setAccountNum(num)
                .build());
    }

    public static Address idAsHeadlongAddress(final AccountID accountId) {
        return asHeadlongAddress(
                asSolidityAddress((int) accountId.getShardNum(), accountId.getRealmNum(), accountId.getAccountNum()));
    }

    public static Address idAsHeadlongAddress(final TokenID tokenId) {
        return asHeadlongAddress(
                asSolidityAddress((int) tokenId.getShardNum(), tokenId.getRealmNum(), tokenId.getTokenNum()));
    }

    public static byte[] asSolidityAddress(final AccountID accountId) {
        return asSolidityAddress((int) accountId.getShardNum(), accountId.getRealmNum(), accountId.getAccountNum());
    }

    public static byte[] asSolidityAddress(final ContractID contractId) {
        return asSolidityAddress((int) contractId.getShardNum(), contractId.getRealmNum(), contractId.getContractNum());
    }

    public static byte[] asSolidityAddress(final TokenID tokenId) {
        return asSolidityAddress((int) tokenId.getShardNum(), tokenId.getRealmNum(), tokenId.getTokenNum());
    }

    public static byte[] asSolidityAddress(HapiSpec spec, final long num) {
        return asSolidityAddress((int) spec.shard(), spec.realm(), num);
    }

    public static byte[] asSolidityAddress(final int shard, final long realm, final long num) {
        final byte[] solidityAddress = new byte[20];

        arraycopy(Ints.toByteArray(shard), 0, solidityAddress, 0, 4);
        arraycopy(Longs.toByteArray(realm), 0, solidityAddress, 4, 8);
        arraycopy(Longs.toByteArray(num), 0, solidityAddress, 12, 8);

        return solidityAddress;
    }

    public static String asHexedSolidityAddress(final AccountID accountId) {
        return CommonUtils.hex(asSolidityAddress(accountId));
    }

    public static String asHexedSolidityAddress(final ContractID contractId) {
        return CommonUtils.hex(asSolidityAddress(contractId));
    }

    public static String asHexedSolidityAddress(final TokenID tokenId) {
        return CommonUtils.hex(asSolidityAddress(tokenId));
    }

    public static String asHexedSolidityAddress(final HapiSpec spec, final long num) {
        return CommonUtils.hex(asSolidityAddress(spec, num));
    }

    public static String asHexedSolidityAddress(final int shard, final long realm, final long num) {
        return CommonUtils.hex(asSolidityAddress(shard, realm, num));
    }

    public static ContractID contractIdFromHexedMirrorAddress(final String hexedEvm) {
        byte[] unhex = CommonUtils.unhex(hexedEvm);
        return ContractID.newBuilder()
                .setShardNum(Ints.fromByteArray(Arrays.copyOfRange(unhex, 0, 4)))
                .setRealmNum(Longs.fromByteArray(Arrays.copyOfRange(unhex, 4, 12)))
                .setContractNum(Longs.fromByteArray(Arrays.copyOfRange(unhex, 12, 20)))
                .build();
    }

    public static AccountID accountIdFromHexedMirrorAddress(final String hexedEvm) {
        byte[] unhex = CommonUtils.unhex(hexedEvm);
        return AccountID.newBuilder()
                .setShardNum(Ints.fromByteArray(Arrays.copyOfRange(unhex, 0, 4)))
                .setRealmNum(Longs.fromByteArray(Arrays.copyOfRange(unhex, 4, 12)))
                .setAccountNum(Longs.fromByteArray(Arrays.copyOfRange(unhex, 12, 20)))
                .build();
    }

    public static String literalIdFromHexedMirrorAddress(final String hexedEvm) {
        byte[] unhex = CommonUtils.unhex(hexedEvm);
        return HapiPropertySource.asContractString(ContractID.newBuilder()
                .setShardNum(Ints.fromByteArray(Arrays.copyOfRange(unhex, 0, 4)))
                .setRealmNum(Longs.fromByteArray(Arrays.copyOfRange(unhex, 4, 12)))
                .setContractNum(Longs.fromByteArray(Arrays.copyOfRange(unhex, 12, 20)))
                .build());
=======
>>>>>>> 5eb581b8
    }

    public static long expectedPrecompileGasFor(
            final HapiSpec spec, final HederaFunctionality function, final SubType type) {
        final var gasThousandthsOfTinycentPrice = spec.fees()
                .getCurrentOpFeeData()
                .get(ContractCall)
                .get(DEFAULT)
                .getServicedata()
                .getGas();
        final var assetsLoader = new AssetsLoader();
        final BigDecimal hapiUsdPrice;
        try {
            hapiUsdPrice = assetsLoader.loadCanonicalPrices().get(function).get(type);
        } catch (final IOException e) {
            throw new UncheckedIOException(e);
        }
        final var precompileTinycentPrice = hapiUsdPrice
                .multiply(BigDecimal.valueOf(1.2))
                .multiply(BigDecimal.valueOf(100 * 100_000_000L))
                .longValueExact();
        return (precompileTinycentPrice * 1000 / gasThousandthsOfTinycentPrice);
    }

    @NonNull
    public static String getNestedContractAddress(final String outerContract, final HapiSpec spec) {
        return asHexedSolidityAddress(spec.registry().getContractId(outerContract));
    }

    @NonNull
    @SuppressWarnings("java:S5960")
    public static CustomSpecAssert assertTxnRecordHasNoTraceabilityEnrichedContractFnResult(
            final String nestedTransferTxn) {
        return assertionsHold((spec, log) -> {
            final var subOp = getTxnRecord(nestedTransferTxn);
            allRunFor(spec, subOp);

            final var rcd = subOp.getResponseRecord();

            final var contractCallResult = rcd.getContractCallResult();
            assertEquals(0L, contractCallResult.getGas(), "Result not expected to externalize gas");
            assertEquals(0L, contractCallResult.getAmount(), "Result not expected to externalize amount");
            assertEquals(ByteString.EMPTY, contractCallResult.getFunctionParameters());
        });
    }

    @NonNull
    public static String defaultContractsRoot(@NonNull final String variant) {
        return variant.isEmpty() ? DEFAULT_CONTRACTS_ROOT : DEFAULT_CONTRACTS_ROOT + "_" + requireNonNull(variant);
    }

    /**
     * Converts a long-zero address to a {@link ScheduleID} with id number instead of alias.
     *
     * @param address the EVM address
     * @return the {@link ScheduleID}
     */
    public static com.hederahashgraph.api.proto.java.ScheduleID asScheduleId(
            @NonNull final com.esaulpaugh.headlong.abi.Address address) {
        var addressHex = toChecksumAddress(address.value());
        if (addressHex.startsWith("0x")) {
            addressHex = addressHex.substring(2);
        }
        var shard = addressHex.substring(0, 8);
        var realm = addressHex.substring(8, 24);
        var scheduleNum = addressHex.substring(24, 40);

        return com.hederahashgraph.api.proto.java.ScheduleID.newBuilder()
                .setShardNum(new BigInteger(shard, 16).longValue())
                .setRealmNum(new BigInteger(realm, 16).longValue())
                .setScheduleNum(new BigInteger(scheduleNum, 16).longValue())
                .build();
    }

    public static boolean isLongZeroAddress(final long shard, final long realm, final byte[] explicit) {
        // check if first bytes are matching the shard and the realm
        final byte[] shardAndRealm = new byte[12];
        arraycopy(Ints.toByteArray((int) shard), 0, shardAndRealm, 0, 4);
        arraycopy(Longs.toByteArray(realm), 0, shardAndRealm, 4, 8);
        for (int i = 0; i < NUM_LONG_ZEROS; i++) {
            if (explicit[i] != shardAndRealm[i]) {
                return false;
            }
        }
        return true;
    }
}<|MERGE_RESOLUTION|>--- conflicted
+++ resolved
@@ -115,8 +115,6 @@
         return asSolidityAddress((int) id.getShardNum(), id.getRealmNum(), id.getContractNum());
     }
 
-<<<<<<< HEAD
-=======
     public static byte[] asSolidityAddress(final int shard, final long realm, final long num) {
         final byte[] solidityAddress = new byte[20];
 
@@ -131,7 +129,6 @@
         return asSolidityAddress((int) spec.shard(), spec.realm(), num);
     }
 
->>>>>>> 5eb581b8
     public static byte[] asAddressInTopic(final byte[] solidityAddress) {
         final byte[] topicAddress = new byte[32];
 
@@ -460,7 +457,6 @@
 
     public static Address nonMirrorAddrWith(final long seed, final long num) {
         return Address.wrap(toChecksumAddress(new BigInteger(1, asSolidityAddress((int) seed, seed, num))));
-<<<<<<< HEAD
     }
 
     public static Address numAsHeadlongAddress(HapiSpec spec, final long num) {
@@ -552,8 +548,6 @@
                 .setRealmNum(Longs.fromByteArray(Arrays.copyOfRange(unhex, 4, 12)))
                 .setContractNum(Longs.fromByteArray(Arrays.copyOfRange(unhex, 12, 20)))
                 .build());
-=======
->>>>>>> 5eb581b8
     }
 
     public static long expectedPrecompileGasFor(
