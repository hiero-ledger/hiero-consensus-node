--- conflicted
+++ resolved
@@ -56,10 +56,7 @@
 import com.hederahashgraph.api.proto.java.Timestamp;
 import com.hederahashgraph.api.proto.java.TokenAssociateTransactionBody;
 import com.hederahashgraph.api.proto.java.TokenBurnTransactionBody;
-<<<<<<< HEAD
-=======
 import com.hederahashgraph.api.proto.java.TokenCancelAirdropTransactionBody;
->>>>>>> 56de3d16
 import com.hederahashgraph.api.proto.java.TokenClaimAirdropTransactionBody;
 import com.hederahashgraph.api.proto.java.TokenCreateTransactionBody;
 import com.hederahashgraph.api.proto.java.TokenDeleteTransactionBody;
@@ -453,13 +450,10 @@
                 .build();
     }
 
-<<<<<<< HEAD
-=======
     public Consumer<TokenCancelAirdropTransactionBody.Builder> defaultDefTokenCancelAirdropTransactionBody() {
         return builder -> {};
     }
 
->>>>>>> 56de3d16
     public Consumer<TokenClaimAirdropTransactionBody.Builder> defaultDefTokenClaimAirdropTransactionBody() {
         return builder -> {};
     }
