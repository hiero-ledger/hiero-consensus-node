// SPDX-License-Identifier: Apache-2.0
package com.hedera.services.bdd.suites.token;

import static com.hedera.services.bdd.junit.TestTags.TOKEN;
import static com.hedera.services.bdd.spec.HapiSpec.defaultHapiSpec;
import static com.hedera.services.bdd.spec.HapiSpec.hapiTest;
import static com.hedera.services.bdd.spec.queries.QueryVerbs.getAccountBalance;
import static com.hedera.services.bdd.spec.queries.QueryVerbs.getAccountInfo;
import static com.hedera.services.bdd.spec.queries.QueryVerbs.getTokenInfo;
import static com.hedera.services.bdd.spec.queries.QueryVerbs.getTokenNftInfo;
import static com.hedera.services.bdd.spec.queries.QueryVerbs.getTxnRecord;
import static com.hedera.services.bdd.spec.transactions.TxnVerbs.burnToken;
import static com.hedera.services.bdd.spec.transactions.TxnVerbs.cryptoCreate;
import static com.hedera.services.bdd.spec.transactions.TxnVerbs.cryptoDelete;
import static com.hedera.services.bdd.spec.transactions.TxnVerbs.cryptoTransfer;
import static com.hedera.services.bdd.spec.transactions.TxnVerbs.grantTokenKyc;
import static com.hedera.services.bdd.spec.transactions.TxnVerbs.mintToken;
import static com.hedera.services.bdd.spec.transactions.TxnVerbs.tokenAssociate;
import static com.hedera.services.bdd.spec.transactions.TxnVerbs.tokenCreate;
import static com.hedera.services.bdd.spec.transactions.TxnVerbs.tokenDelete;
import static com.hedera.services.bdd.spec.transactions.TxnVerbs.tokenFeeScheduleUpdate;
import static com.hedera.services.bdd.spec.transactions.TxnVerbs.tokenFreeze;
import static com.hedera.services.bdd.spec.transactions.TxnVerbs.tokenUnfreeze;
import static com.hedera.services.bdd.spec.transactions.TxnVerbs.tokenUpdate;
import static com.hedera.services.bdd.spec.transactions.TxnVerbs.wipeTokenAccount;
import static com.hedera.services.bdd.spec.transactions.token.CustomFeeSpecs.fixedHbarFee;
import static com.hedera.services.bdd.spec.transactions.token.CustomFeeSpecs.fixedHbarFeeInheritingRoyaltyCollector;
import static com.hedera.services.bdd.spec.transactions.token.CustomFeeSpecs.royaltyFeeWithFallback;
import static com.hedera.services.bdd.spec.transactions.token.CustomFeeTests.fixedHbarFeeInSchedule;
import static com.hedera.services.bdd.spec.transactions.token.TokenMovement.moving;
import static com.hedera.services.bdd.spec.transactions.token.TokenMovement.movingUnique;
import static com.hedera.services.bdd.spec.utilops.CustomSpecAssert.allRunFor;
import static com.hedera.services.bdd.spec.utilops.UtilVerbs.doSeveralWithStartupConfigNow;
import static com.hedera.services.bdd.spec.utilops.UtilVerbs.doWithStartupConfigNow;
import static com.hedera.services.bdd.spec.utilops.UtilVerbs.newKeyNamed;
import static com.hedera.services.bdd.spec.utilops.UtilVerbs.overriding;
import static com.hedera.services.bdd.spec.utilops.UtilVerbs.specOps;
import static com.hedera.services.bdd.spec.utilops.UtilVerbs.withOpContext;
import static com.hedera.services.bdd.suites.HapiSuite.ADDRESS_BOOK_CONTROL;
import static com.hedera.services.bdd.suites.HapiSuite.DEFAULT_PAYER;
import static com.hedera.services.bdd.suites.HapiSuite.GENESIS;
import static com.hedera.services.bdd.suites.HapiSuite.ONE_HBAR;
import static com.hedera.services.bdd.suites.HapiSuite.ONE_HUNDRED_HBARS;
import static com.hedera.services.bdd.suites.HapiSuite.ONE_MILLION_HBARS;
import static com.hedera.services.bdd.suites.HapiSuite.THREE_MONTHS_IN_SECONDS;
import static com.hedera.services.bdd.suites.HapiSuite.ZERO_BYTE_MEMO;
import static com.hedera.services.bdd.suites.HapiSuite.salted;
import static com.hederahashgraph.api.proto.java.ResponseCodeEnum.ACCOUNT_DELETED;
import static com.hederahashgraph.api.proto.java.ResponseCodeEnum.ACCOUNT_FROZEN_FOR_TOKEN;
import static com.hederahashgraph.api.proto.java.ResponseCodeEnum.INVALID_ADMIN_KEY;
import static com.hederahashgraph.api.proto.java.ResponseCodeEnum.INVALID_AUTORENEW_ACCOUNT;
import static com.hederahashgraph.api.proto.java.ResponseCodeEnum.INVALID_CUSTOM_FEE_SCHEDULE_KEY;
import static com.hederahashgraph.api.proto.java.ResponseCodeEnum.INVALID_EXPIRATION_TIME;
import static com.hederahashgraph.api.proto.java.ResponseCodeEnum.INVALID_RENEWAL_PERIOD;
import static com.hederahashgraph.api.proto.java.ResponseCodeEnum.INVALID_SIGNATURE;
import static com.hederahashgraph.api.proto.java.ResponseCodeEnum.INVALID_TOKEN_ID;
import static com.hederahashgraph.api.proto.java.ResponseCodeEnum.INVALID_ZERO_BYTE_IN_STRING;
import static com.hederahashgraph.api.proto.java.ResponseCodeEnum.NO_REMAINING_AUTOMATIC_ASSOCIATIONS;
import static com.hederahashgraph.api.proto.java.ResponseCodeEnum.SUCCESS;
import static com.hederahashgraph.api.proto.java.ResponseCodeEnum.TOKEN_HAS_NO_FEE_SCHEDULE_KEY;
import static com.hederahashgraph.api.proto.java.ResponseCodeEnum.TOKEN_HAS_NO_FREEZE_KEY;
import static com.hederahashgraph.api.proto.java.ResponseCodeEnum.TOKEN_HAS_NO_KYC_KEY;
import static com.hederahashgraph.api.proto.java.ResponseCodeEnum.TOKEN_HAS_NO_METADATA_KEY;
import static com.hederahashgraph.api.proto.java.ResponseCodeEnum.TOKEN_HAS_NO_PAUSE_KEY;
import static com.hederahashgraph.api.proto.java.ResponseCodeEnum.TOKEN_HAS_NO_SUPPLY_KEY;
import static com.hederahashgraph.api.proto.java.ResponseCodeEnum.TOKEN_HAS_NO_WIPE_KEY;
import static com.hederahashgraph.api.proto.java.ResponseCodeEnum.TOKEN_IS_IMMUTABLE;
import static com.hederahashgraph.api.proto.java.ResponseCodeEnum.TOKEN_NAME_TOO_LONG;
import static com.hederahashgraph.api.proto.java.ResponseCodeEnum.TOKEN_SYMBOL_TOO_LONG;
import static com.hederahashgraph.api.proto.java.ResponseCodeEnum.TOKEN_WAS_DELETED;
import static com.hederahashgraph.api.proto.java.ResponseCodeEnum.TRANSACTION_REQUIRES_ZERO_TOKEN_BALANCES;
import static com.hederahashgraph.api.proto.java.TokenType.NON_FUNGIBLE_UNIQUE;
import static java.lang.Long.parseLong;

import com.google.protobuf.ByteString;
import com.hedera.services.bdd.junit.HapiTest;
import com.hedera.services.bdd.junit.LeakyHapiTest;
import com.hedera.services.bdd.spec.queries.crypto.ExpectedTokenRel;
import com.hedera.services.bdd.spec.transactions.TxnUtils;
import com.hederahashgraph.api.proto.java.TokenFreezeStatus;
import com.hederahashgraph.api.proto.java.TokenKycStatus;
import com.hederahashgraph.api.proto.java.TokenPauseStatus;
import com.hederahashgraph.api.proto.java.TokenType;
import java.time.Instant;
import java.util.List;
import java.util.stream.Stream;
import org.junit.jupiter.api.DynamicTest;
import org.junit.jupiter.api.Tag;

@Tag(TOKEN)
public class TokenUpdateSpecs {
    private static final int MAX_NAME_LENGTH = 100;
    private static final int MAX_SYMBOL_LENGTH = 100;
    private static final String PAYER = "payer";
    private static final String TREASURY_UPDATE_TXN = "treasuryUpdateTxn";
    private static final String INVALID_TREASURY = "invalidTreasury";

    private static String TOKEN_TREASURY = "treasury";

    @HapiTest
    final Stream<DynamicTest> canUpdateExpiryOnlyOpWithoutAdminKey() {
        String originalMemo = "First things first";
        String saltedName = salted("primary");
        final var civilian = "civilian";
        return defaultHapiSpec("ValidatesNewExpiry")
                .given(
                        cryptoCreate(civilian).balance(ONE_HUNDRED_HBARS),
                        cryptoCreate(TOKEN_TREASURY).balance(0L),
                        newKeyNamed("adminKey"),
                        newKeyNamed("freezeKey"),
                        newKeyNamed("newFreezeKey"),
                        newKeyNamed("kycKey"),
                        newKeyNamed("newKycKey"),
                        newKeyNamed("supplyKey"),
                        newKeyNamed("newSupplyKey"),
                        newKeyNamed("wipeKey"),
                        newKeyNamed("newWipeKey"),
                        newKeyNamed("pauseKey"),
                        newKeyNamed("newPauseKey"),
                        tokenCreate("primary")
                                .autoRenewAccount(civilian)
                                .name(saltedName)
                                .entityMemo(originalMemo)
                                .treasury(TOKEN_TREASURY)
                                .initialSupply(500)
                                .decimals(1)
                                .freezeKey("freezeKey")
                                .kycKey("kycKey")
                                .supplyKey("supplyKey")
                                .wipeKey("wipeKey")
                                .pauseKey("pauseKey")
                                .payingWith(civilian))
                .when()
                .then(doWithStartupConfigNow("entities.maxLifetime", (value, now) -> tokenUpdate("primary")
                        .expiry(parseLong(value) + now.getEpochSecond() - 12345)));
    }

    @HapiTest
    final Stream<DynamicTest> validatesNewExpiry() {
        return hapiTest(tokenCreate("tbu"), doSeveralWithStartupConfigNow("entities.maxLifetime", (value, now) -> {
            final var maxLifetime = Long.parseLong(value);
            final var okExpiry = now.getEpochSecond() + maxLifetime - 12_345L;
            final var excessiveExpiry = now.getEpochSecond() + maxLifetime + 12_345L;
            return specOps(
                    tokenUpdate("tbu").expiry(excessiveExpiry).hasKnownStatus(INVALID_EXPIRATION_TIME),
                    tokenUpdate("tbu").expiry(okExpiry));
        }));
    }

    @HapiTest
    final Stream<DynamicTest> validatesAlreadyDeletedToken() {
        return defaultHapiSpec("ValidatesAlreadyDeletedToken")
                .given(
                        newKeyNamed("adminKey"),
                        cryptoCreate(TOKEN_TREASURY).balance(0L),
                        tokenCreate("tbd").adminKey("adminKey").treasury(TOKEN_TREASURY),
                        tokenDelete("tbd"))
                .when()
                .then(tokenUpdate("tbd").signedByPayerAnd("adminKey").hasKnownStatus(TOKEN_WAS_DELETED));
    }

    @HapiTest
    final Stream<DynamicTest> tokensCanBeMadeImmutableWithEmptyKeyList() {
        final var mutableForNow = "mutableForNow";
        return defaultHapiSpec("TokensCanBeMadeImmutableWithEmptyKeyList")
                .given(
                        newKeyNamed("initialAdmin"),
                        cryptoCreate("neverToBe").balance(0L),
                        tokenCreate(mutableForNow).adminKey("initialAdmin"))
                .when(
                        tokenUpdate(mutableForNow)
                                .usingInvalidAdminKey()
                                .signedByPayerAnd("initialAdmin")
                                .hasPrecheck(INVALID_ADMIN_KEY),
                        tokenUpdate(mutableForNow).properlyEmptyingAdminKey().signedByPayerAnd("initialAdmin"))
                .then(
                        getTokenInfo(mutableForNow),
                        tokenUpdate(mutableForNow)
                                .treasury("neverToBe")
                                .signedBy(GENESIS, "initialAdmin", "neverToBe")
                                .hasKnownStatus(TOKEN_IS_IMMUTABLE));
    }

    @HapiTest
    final Stream<DynamicTest> standardImmutabilitySemanticsHold() {
        long then = Instant.now().getEpochSecond() + 1_234_567L;
        final var immutable = "immutable";
        return defaultHapiSpec("StandardImmutabilitySemanticsHold")
                .given(tokenCreate(immutable).expiry(then))
                .when(
                        tokenUpdate(immutable).treasury(ADDRESS_BOOK_CONTROL).hasKnownStatus(TOKEN_IS_IMMUTABLE),
                        tokenUpdate(immutable).expiry(then - 1).hasKnownStatus(INVALID_EXPIRATION_TIME),
                        tokenUpdate(immutable).expiry(then + 1))
                .then(getTokenInfo(immutable).logged());
    }

    @HapiTest
    final Stream<DynamicTest> validatesMissingRef() {
        return defaultHapiSpec("ValidatesMissingRef")
                .given(cryptoCreate(PAYER))
                .when()
                .then(
                        tokenUpdate("0.0.0")
                                .fee(ONE_HBAR)
                                .payingWith(PAYER)
                                .signedBy(PAYER)
                                .hasKnownStatus(INVALID_TOKEN_ID),
                        tokenUpdate("1.2.3")
                                .fee(ONE_HBAR)
                                .payingWith(PAYER)
                                .signedBy(PAYER)
                                .hasKnownStatus(INVALID_TOKEN_ID));
    }

    @HapiTest
    final Stream<DynamicTest> validatesMissingAdminKey() {
        return defaultHapiSpec("ValidatesMissingAdminKey")
                .given(
                        cryptoCreate(TOKEN_TREASURY).balance(0L),
                        cryptoCreate(PAYER),
                        tokenCreate("tbd").treasury(TOKEN_TREASURY))
                .when()
                .then(tokenUpdate("tbd")
                        .autoRenewAccount(GENESIS)
                        .payingWith(PAYER)
                        .signedBy(PAYER, GENESIS)
                        .hasKnownStatus(TOKEN_IS_IMMUTABLE));
    }

    @HapiTest
    final Stream<DynamicTest> keysChange() {
        return defaultHapiSpec("KeysChange")
                .given(
                        newKeyNamed("adminKey"),
                        newKeyNamed("newAdminKey"),
                        newKeyNamed("kycThenFreezeKey"),
                        newKeyNamed("freezeThenKycKey"),
                        newKeyNamed("wipeThenSupplyKey"),
                        newKeyNamed("supplyThenWipeKey"),
                        newKeyNamed("oldFeeScheduleKey"),
                        newKeyNamed("newFeeScheduleKey"),
                        cryptoCreate("misc").balance(0L),
                        cryptoCreate(TOKEN_TREASURY).balance(0L),
                        tokenCreate("tbu")
                                .treasury(TOKEN_TREASURY)
                                .freezeDefault(true)
                                .initialSupply(10)
                                .adminKey("adminKey")
                                .kycKey("kycThenFreezeKey")
                                .freezeKey("freezeThenKycKey")
                                .supplyKey("supplyThenWipeKey")
                                .wipeKey("wipeThenSupplyKey")
                                .feeScheduleKey("oldFeeScheduleKey"))
                .when(
                        getTokenInfo("tbu").logged(),
                        tokenUpdate("tbu")
                                .adminKey("newAdminKey")
                                .kycKey("freezeThenKycKey")
                                .freezeKey("kycThenFreezeKey")
                                .wipeKey("supplyThenWipeKey")
                                .supplyKey("wipeThenSupplyKey")
                                .feeScheduleKey("newFeeScheduleKey")
                                .signedByPayerAnd("adminKey", "newAdminKey"),
                        tokenAssociate("misc", "tbu"))
                .then(
                        getTokenInfo("tbu").logged(),
                        tokenUnfreeze("tbu", "misc").signedBy(GENESIS, "kycThenFreezeKey"),
                        grantTokenKyc("tbu", "misc").signedBy(GENESIS, "freezeThenKycKey"),
                        getAccountInfo("misc").logged(),
                        cryptoTransfer(moving(5, "tbu").between(TOKEN_TREASURY, "misc")),
                        mintToken("tbu", 10).signedBy(GENESIS, "wipeThenSupplyKey"),
                        burnToken("tbu", 10).signedBy(GENESIS, "wipeThenSupplyKey"),
                        wipeTokenAccount("tbu", "misc", 5).signedBy(GENESIS, "supplyThenWipeKey"),
                        getAccountInfo(TOKEN_TREASURY).logged());
    }

    @HapiTest
    final Stream<DynamicTest> newTreasuryAutoAssociationWorks() {
        return defaultHapiSpec("NewTreasuryAutoAssociationWorks")
                .given(
                        newKeyNamed("adminKey"),
                        cryptoCreate("oldTreasury").balance(0L),
                        tokenCreate("tbu").adminKey("adminKey").treasury("oldTreasury"))
                .when(
                        cryptoCreate("newTreasuryWithoutRemainingAutoAssociations")
                                .balance(0L),
                        cryptoCreate("newTreasuryWithRemainingAutoAssociations")
                                .balance(0L)
                                .maxAutomaticTokenAssociations(10))
                .then(
                        tokenUpdate("tbu")
                                .treasury("newTreasuryWithoutRemainingAutoAssociations")
                                .signedByPayerAnd("adminKey", "newTreasuryWithoutRemainingAutoAssociations")
                                .hasKnownStatus(NO_REMAINING_AUTOMATIC_ASSOCIATIONS),
                        tokenUpdate("tbu")
                                .treasury("newTreasuryWithRemainingAutoAssociations")
                                .signedByPayerAnd("adminKey", "newTreasuryWithRemainingAutoAssociations"),
                        getTokenInfo("tbu").hasTreasury("newTreasuryWithRemainingAutoAssociations"));
    }

    @HapiTest
    final Stream<DynamicTest> newTreasuryMustSign() {
        return defaultHapiSpec("NewTreasuryMustSign")
                .given(
                        newKeyNamed("adminKey"),
                        cryptoCreate("oldTreasury").balance(0L),
                        cryptoCreate("newTreasury").balance(0L),
                        tokenCreate("tbu").adminKey("adminKey").treasury("oldTreasury"))
                .when(
                        tokenAssociate("newTreasury", "tbu"),
                        cryptoTransfer(moving(1, "tbu").between("oldTreasury", "newTreasury")))
                .then(
                        tokenUpdate("tbu")
                                .treasury("newTreasury")
                                .signedBy(GENESIS, "adminKey")
                                .hasKnownStatus(INVALID_SIGNATURE),
                        tokenUpdate("tbu").treasury("newTreasury").signedByPayerAnd("adminKey", "newTreasury"));
    }

    @HapiTest
    final Stream<DynamicTest> treasuryEvolves() {
        return defaultHapiSpec("TreasuryEvolves")
                .given(
                        newKeyNamed("adminKey"),
                        newKeyNamed("kycKey"),
                        newKeyNamed("freezeKey"),
                        cryptoCreate("oldTreasury").balance(0L),
                        cryptoCreate("newTreasury").balance(0L),
                        tokenCreate("tbu")
                                .adminKey("adminKey")
                                .freezeDefault(true)
                                .kycKey("kycKey")
                                .freezeKey("freezeKey")
                                .treasury("oldTreasury"))
                .when(
                        getAccountInfo("oldTreasury").logged(),
                        getAccountInfo("newTreasury").logged(),
                        tokenAssociate("newTreasury", "tbu"),
                        tokenUpdate("tbu")
                                .treasury("newTreasury")
                                .via(TREASURY_UPDATE_TXN)
                                .signedByPayerAnd("adminKey", "newTreasury"))
                .then(
                        getAccountInfo("oldTreasury").logged(),
                        getAccountInfo("newTreasury").logged(),
                        getTxnRecord(TREASURY_UPDATE_TXN).logged());
    }

    @HapiTest
    final Stream<DynamicTest> validAutoRenewWorks() {
        final var firstPeriod = THREE_MONTHS_IN_SECONDS;
        final var secondPeriod = THREE_MONTHS_IN_SECONDS + 1234;
        return defaultHapiSpec("validAutoRenewWorks")
                .given(
                        cryptoCreate("autoRenew").balance(0L),
                        cryptoCreate("newAutoRenew").balance(0L),
                        newKeyNamed("adminKey"))
                .when(
                        tokenCreate("tbu")
                                .adminKey("adminKey")
                                .autoRenewAccount("autoRenew")
                                .autoRenewPeriod(firstPeriod),
                        tokenUpdate("tbu")
                                .signedBy(GENESIS, "adminKey")
                                .autoRenewAccount("newAutoRenew")
                                .autoRenewPeriod(secondPeriod)
                                .hasKnownStatus(INVALID_SIGNATURE),
                        tokenUpdate("tbu")
                                .autoRenewAccount("newAutoRenew")
                                .autoRenewPeriod(secondPeriod)
                                .signedByPayerAnd("adminKey", "newAutoRenew"))
                .then(getTokenInfo("tbu").logged());
    }

    @HapiTest
    final Stream<DynamicTest> symbolChanges() {
        var hopefullyUnique = "ORIGINAL" + TxnUtils.randomUppercase(5);

        return defaultHapiSpec("SymbolChanges")
                .given(newKeyNamed("adminKey"), cryptoCreate(TOKEN_TREASURY).balance(0L))
                .when(
                        tokenCreate("tbu").adminKey("adminKey").treasury(TOKEN_TREASURY),
                        tokenUpdate("tbu").symbol(hopefullyUnique).signedByPayerAnd("adminKey"))
                .then(
                        getTokenInfo("tbu").hasSymbol(hopefullyUnique),
                        tokenAssociate(GENESIS, "tbu"),
                        cryptoTransfer(moving(1, "tbu").between(TOKEN_TREASURY, GENESIS)));
    }

    @HapiTest
    final Stream<DynamicTest> changeAutoRenewAccount() {
        var account = "autoRenewAccount";

        return defaultHapiSpec("AutoRenewAccountChange")
                .given(
                        newKeyNamed("adminKey"),
                        cryptoCreate(TOKEN_TREASURY).balance(0L),
                        cryptoCreate(account).balance(0L))
                .when(
                        tokenCreate("tbu").adminKey("adminKey").treasury(TOKEN_TREASURY),
                        tokenUpdate("tbu")
                                .autoRenewPeriod(THREE_MONTHS_IN_SECONDS + 1)
                                .autoRenewAccount(account)
                                .signedByPayerAnd("adminKey", account))
                .then(getTokenInfo("tbu").hasAutoRenewAccount(account));
    }

    @HapiTest
    final Stream<DynamicTest> nameChanges() {
        var hopefullyUnique = "ORIGINAL" + TxnUtils.randomUppercase(5);

        return defaultHapiSpec("NameChanges")
                .given(newKeyNamed("adminKey"), cryptoCreate(TOKEN_TREASURY).balance(0L))
                .when(
                        tokenCreate("tbu").adminKey("adminKey").treasury(TOKEN_TREASURY),
                        tokenUpdate("tbu").name(hopefullyUnique).signedByPayerAnd("adminKey"))
                .then(getTokenInfo("tbu").hasName(hopefullyUnique));
    }

    @HapiTest
    final Stream<DynamicTest> tooLongNameCheckHolds() {
        var tooLongName = "ORIGINAL" + TxnUtils.randomUppercase(MAX_NAME_LENGTH + 1);

        return defaultHapiSpec("TooLongNameCheckHolds")
                .given(newKeyNamed("adminKey"), cryptoCreate(TOKEN_TREASURY).balance(0L))
                .when(tokenCreate("tbu").adminKey("adminKey").treasury(TOKEN_TREASURY))
                .then(tokenUpdate("tbu")
                        .name(tooLongName)
                        .signedByPayerAnd("adminKey")
                        .hasPrecheck(TOKEN_NAME_TOO_LONG));
    }

    @HapiTest
    final Stream<DynamicTest> tooLongSymbolCheckHolds() {
        var tooLongSymbol = TxnUtils.randomUppercase(MAX_SYMBOL_LENGTH + 1);

        return defaultHapiSpec("TooLongSymbolCheckHolds")
                .given(newKeyNamed("adminKey"), cryptoCreate(TOKEN_TREASURY).balance(0L))
                .when(tokenCreate("tbu").adminKey("adminKey").treasury(TOKEN_TREASURY))
                .then(tokenUpdate("tbu")
                        .symbol(tooLongSymbol)
                        .signedByPayerAnd("adminKey")
                        .hasPrecheck(TOKEN_SYMBOL_TOO_LONG));
    }

    @HapiTest
    final Stream<DynamicTest> deletedAutoRenewAccountCheckHolds() {
        return defaultHapiSpec("DeletedAutoRenewAccountCheckHolds")
                .given(
                        newKeyNamed("adminKey"),
                        cryptoCreate("autoRenewAccount").balance(0L),
                        cryptoCreate(TOKEN_TREASURY).balance(0L))
                .when(
                        cryptoDelete("autoRenewAccount"),
                        tokenCreate("tbu").adminKey("adminKey").treasury(TOKEN_TREASURY))
                .then(tokenUpdate("tbu")
                        .autoRenewAccount("autoRenewAccount")
                        .signedByPayerAnd("adminKey", "autoRenewAccount")
                        .hasKnownStatus(INVALID_AUTORENEW_ACCOUNT));
    }

    @HapiTest
    final Stream<DynamicTest> renewalPeriodCheckHolds() {
        return defaultHapiSpec("RenewalPeriodCheckHolds")
                .given(
                        newKeyNamed("adminKey"),
                        cryptoCreate(TOKEN_TREASURY).balance(0L),
                        cryptoCreate("autoRenewAccount").balance(0L))
                .when(
                        tokenCreate("tbu").adminKey("adminKey").treasury(TOKEN_TREASURY),
                        tokenCreate("withAutoRenewAcc")
                                .adminKey("adminKey")
                                .autoRenewAccount("autoRenewAccount")
                                .treasury(TOKEN_TREASURY))
                .then(
                        tokenUpdate("tbu")
                                .autoRenewAccount("autoRenewAccount")
                                .autoRenewPeriod(-1123)
                                .signedByPayerAnd("adminKey", "autoRenewAccount")
                                .hasKnownStatus(INVALID_RENEWAL_PERIOD),
                        tokenUpdate("tbu")
                                .autoRenewAccount("autoRenewAccount")
                                .autoRenewPeriod(0)
                                .signedByPayerAnd("adminKey", "autoRenewAccount")
                                .hasKnownStatus(INVALID_RENEWAL_PERIOD),
                        tokenUpdate("withAutoRenewAcc")
                                .autoRenewPeriod(-1)
                                .signedByPayerAnd("adminKey")
                                .hasKnownStatus(INVALID_RENEWAL_PERIOD),
                        tokenUpdate("withAutoRenewAcc")
                                .autoRenewPeriod(100000000000L)
                                .signedByPayerAnd("adminKey")
                                .hasKnownStatus(INVALID_RENEWAL_PERIOD));
    }

    @HapiTest
    final Stream<DynamicTest> invalidTreasuryCheckHolds() {
        return defaultHapiSpec("InvalidTreasuryCheckHolds")
                .given(
                        newKeyNamed("adminKey"),
                        cryptoCreate(TOKEN_TREASURY).balance(0L),
                        cryptoCreate(INVALID_TREASURY).balance(0L))
                .when(
                        cryptoDelete(INVALID_TREASURY),
                        tokenCreate("tbu").adminKey("adminKey").treasury(TOKEN_TREASURY))
                .then(tokenUpdate("tbu")
                        .treasury(INVALID_TREASURY)
                        .signedByPayerAnd("adminKey", INVALID_TREASURY)
                        .hasKnownStatus(ACCOUNT_DELETED));
    }

    @HapiTest
    final Stream<DynamicTest> updateHappyPath() {
        String originalMemo = "First things first";
        String updatedMemo = "Nothing left to do";
        String saltedName = salted("primary");
        String newSaltedName = salted("primary");
        final var civilian = "civilian";
        return defaultHapiSpec("UpdateHappyPath")
                .given(
                        cryptoCreate(civilian).balance(ONE_HUNDRED_HBARS),
                        cryptoCreate(TOKEN_TREASURY).balance(0L),
                        cryptoCreate("newTokenTreasury").balance(0L),
                        cryptoCreate("autoRenewAccount").balance(0L),
                        cryptoCreate("newAutoRenewAccount").balance(0L),
                        newKeyNamed("adminKey"),
                        newKeyNamed("freezeKey"),
                        newKeyNamed("newFreezeKey"),
                        newKeyNamed("kycKey"),
                        newKeyNamed("newKycKey"),
                        newKeyNamed("supplyKey"),
                        newKeyNamed("newSupplyKey"),
                        newKeyNamed("wipeKey"),
                        newKeyNamed("newWipeKey"),
                        newKeyNamed("pauseKey"),
                        newKeyNamed("newPauseKey"),
                        tokenCreate("primary")
                                .name(saltedName)
                                .entityMemo(originalMemo)
                                .treasury(TOKEN_TREASURY)
                                .autoRenewAccount("autoRenewAccount")
                                .autoRenewPeriod(THREE_MONTHS_IN_SECONDS)
                                .initialSupply(500)
                                .decimals(1)
                                .adminKey("adminKey")
                                .freezeKey("freezeKey")
                                .kycKey("kycKey")
                                .supplyKey("supplyKey")
                                .wipeKey("wipeKey")
                                .pauseKey("pauseKey")
                                .payingWith(civilian))
                .when(
                        tokenAssociate("newTokenTreasury", "primary"),
                        tokenUpdate("primary")
                                .entityMemo(ZERO_BYTE_MEMO)
                                .signedByPayerAnd("adminKey")
                                .hasPrecheck(INVALID_ZERO_BYTE_IN_STRING),
                        tokenUpdate("primary")
                                .name(newSaltedName)
                                .entityMemo(updatedMemo)
                                .treasury("newTokenTreasury")
                                .autoRenewAccount("newAutoRenewAccount")
                                .autoRenewPeriod(THREE_MONTHS_IN_SECONDS + 1)
                                .freezeKey("newFreezeKey")
                                .kycKey("newKycKey")
                                .supplyKey("newSupplyKey")
                                .wipeKey("newWipeKey")
                                .pauseKey("newPauseKey")
                                .signedByPayerAnd("adminKey", "newTokenTreasury", "newAutoRenewAccount", civilian)
                                .payingWith(civilian))
                .then(
                        getAccountBalance(TOKEN_TREASURY).hasTokenBalance("primary", 0),
                        getAccountBalance("newTokenTreasury").hasTokenBalance("primary", 500),
                        getAccountInfo(TOKEN_TREASURY)
                                .hasToken(ExpectedTokenRel.relationshipWith("primary")
                                        .balance(0)),
                        getAccountInfo("newTokenTreasury")
                                .hasToken(ExpectedTokenRel.relationshipWith("primary")
                                        .freeze(TokenFreezeStatus.Unfrozen)
                                        .kyc(TokenKycStatus.Granted)
                                        .balance(500)),
                        getTokenInfo("primary")
                                .logged()
                                .hasEntityMemo(updatedMemo)
                                .hasRegisteredId("primary")
                                .hasName(newSaltedName)
                                .hasTreasury("newTokenTreasury")
                                .hasFreezeKey("primary")
                                .hasKycKey("primary")
                                .hasSupplyKey("primary")
                                .hasWipeKey("primary")
                                .hasPauseKey("primary")
                                .hasTotalSupply(500)
                                .hasAutoRenewAccount("newAutoRenewAccount")
                                .hasPauseStatus(TokenPauseStatus.Unpaused)
                                .hasAutoRenewPeriod(THREE_MONTHS_IN_SECONDS + 1));
    }

    @HapiTest
    final Stream<DynamicTest> updateTokenTreasuryRequiresZeroTokenBalance() {
        return defaultHapiSpec("updateTokenTreasuryRequiresZeroTokenBalance")
                .given(
                        cryptoCreate("oldTreasury"),
                        cryptoCreate("newTreasury"),
                        newKeyNamed("adminKey"),
                        newKeyNamed("supplyKey"),
                        tokenCreate("non-fungible")
                                .tokenType(NON_FUNGIBLE_UNIQUE)
                                .initialSupply(0)
                                .adminKey("adminKey")
                                .supplyKey("supplyKey")
                                .treasury("oldTreasury"))
                .when(
                        mintToken(
                                "non-fungible",
                                List.of(ByteString.copyFromUtf8("memo"), ByteString.copyFromUtf8("memo1"))),
                        tokenAssociate("newTreasury", "non-fungible"),
                        cryptoTransfer(movingUnique("non-fungible", 1).between("oldTreasury", "newTreasury")))
                .then(tokenUpdate("non-fungible")
                        .treasury("newTreasury")
                        .signedByPayerAnd("adminKey", "newTreasury")
                        .hasKnownStatus(TRANSACTION_REQUIRES_ZERO_TOKEN_BALANCES));
    }

    @HapiTest
    final Stream<DynamicTest> tokenUpdateCanClearMemo() {
        final var token = "token";
        final var multiKey = "multiKey";
        final var memoToBeErased = "memoToBeErased";
        return defaultHapiSpec("TokenUpdateCanClearMemo")
                .given(
                        newKeyNamed(multiKey),
                        tokenCreate(token).entityMemo(memoToBeErased).adminKey(multiKey),
                        getTokenInfo(token).hasEntityMemo(memoToBeErased))
                .when(tokenUpdate(token).entityMemo("").signedByPayerAnd(multiKey))
                .then(getTokenInfo(token).logged().hasEntityMemo(""));
    }

    @HapiTest
    final Stream<DynamicTest> updateNftTreasuryHappyPath() {
        return defaultHapiSpec("UpdateNftTreasuryHappyPath")
                .given(
                        cryptoCreate(TOKEN_TREASURY),
                        cryptoCreate("newTokenTreasury"),
                        newKeyNamed("adminKeyA"),
                        newKeyNamed("supplyKeyA"),
                        newKeyNamed("pauseKeyA"),
                        tokenCreate("primary")
                                .tokenType(TokenType.NON_FUNGIBLE_UNIQUE)
                                .treasury(TOKEN_TREASURY)
                                .initialSupply(0)
                                .adminKey("adminKeyA")
                                .supplyKey("supplyKeyA")
                                .pauseKey("pauseKeyA"),
                        mintToken("primary", List.of(ByteString.copyFromUtf8("memo1"))))
                .when(
                        tokenAssociate("newTokenTreasury", "primary"),
                        tokenUpdate("primary")
                                .treasury("newTokenTreasury")
                                .via("tokenUpdateTxn")
                                .signedByPayerAnd("adminKeyA", "newTokenTreasury"))
                .then(
                        getAccountBalance(TOKEN_TREASURY).hasTokenBalance("primary", 0),
                        getAccountBalance("newTokenTreasury").hasTokenBalance("primary", 1),
                        getTokenInfo("primary")
                                .hasTreasury("newTokenTreasury")
                                .hasPauseKey("primary")
                                .hasPauseStatus(TokenPauseStatus.Unpaused)
                                .logged(),
                        getTokenNftInfo("primary", 1)
                                .hasAccountID("newTokenTreasury")
                                .logged());
    }

    @HapiTest
    final Stream<DynamicTest> safeToUpdateCustomFeesWithNewFallbackWhileTransferring() {
        final var uniqueTokenFeeKey = "uniqueTokenFeeKey";
        final var hbarCollector = "hbarFee";
        final var beneficiary = "luckyOne";
        final var multiKey = "allSeasons";
        final var sender = "sender";

        return defaultHapiSpec("SafeToUpdateCustomFeesWithNewFallbackWhileTransferring")
                .given(
                        newKeyNamed(multiKey),
                        cryptoCreate(hbarCollector),
                        cryptoCreate(TOKEN_TREASURY),
                        cryptoCreate(sender).maxAutomaticTokenAssociations(100),
                        cryptoCreate(beneficiary).maxAutomaticTokenAssociations(100))
                .when()
                .then(withOpContext((spec, opLog) -> {
                    for (int i = 0; i < 3; i++) {
                        final var name = uniqueTokenFeeKey + i;
                        final var creation = tokenCreate(name)
                                .tokenType(NON_FUNGIBLE_UNIQUE)
                                .treasury(TOKEN_TREASURY)
                                .supplyKey(multiKey)
                                .feeScheduleKey(multiKey)
                                .initialSupply(0);
                        final var mint = mintToken(name, List.of(ByteString.copyFromUtf8("SOLO")));
                        final var normalXfer = cryptoTransfer(
                                        movingUnique(name, 1L).between(TOKEN_TREASURY, sender))
                                .fee(ONE_HBAR);
                        final var update = tokenFeeScheduleUpdate(name)
                                .withCustom(royaltyFeeWithFallback(
                                        1, 10, fixedHbarFeeInheritingRoyaltyCollector(1), hbarCollector))
                                .deferStatusResolution();
                        final var raceXfer = cryptoTransfer(
                                        movingUnique(name, 1L).between(sender, beneficiary))
                                .signedBy(DEFAULT_PAYER, sender)
                                .fee(ONE_HBAR)
                                /* The beneficiary needs to sign now b/c of the fallback fee (and the
                                 * lack of any fungible value going back to the treasury for this NFT). */
                                .hasKnownStatus(INVALID_SIGNATURE);
                        allRunFor(spec, creation, mint, normalXfer, update, raceXfer);
                    }
                }));
    }

    @HapiTest
    final Stream<DynamicTest> customFeesOnlyUpdatableWithKey() {
        final var origHbarFee = 1_234L;
        final var newHbarFee = 4_321L;

        final var tokenNoFeeKey = "justSchedule";
        final var uniqueTokenFeeKey = "uniqueTokenFeeKey";
        final var tokenWithFeeKey = "bothScheduleAndKey";
        final var hbarCollector = "hbarFee";

        final var adminKey = "admin";
        final var feeScheduleKey = "feeSchedule";
        final var newFeeScheduleKey = "feeScheduleRedux";

        return defaultHapiSpec("CustomFeesOnlyUpdatableWithKey")
                .given(
                        newKeyNamed(adminKey),
                        newKeyNamed(feeScheduleKey),
                        newKeyNamed(newFeeScheduleKey),
                        cryptoCreate(hbarCollector),
                        tokenCreate(tokenNoFeeKey)
                                .adminKey(adminKey)
                                .withCustom(fixedHbarFee(origHbarFee, hbarCollector)),
                        tokenCreate(uniqueTokenFeeKey)
                                .tokenType(NON_FUNGIBLE_UNIQUE)
                                .supplyKey(adminKey)
                                .feeScheduleKey(feeScheduleKey)
                                .initialSupply(0)
                                .adminKey(adminKey)
                                .withCustom(fixedHbarFee(origHbarFee, hbarCollector)),
                        tokenCreate(tokenWithFeeKey)
                                .adminKey(adminKey)
                                .feeScheduleKey(feeScheduleKey)
                                .withCustom(fixedHbarFee(origHbarFee, hbarCollector)))
                .when(
                        tokenUpdate(tokenNoFeeKey)
                                .feeScheduleKey(newFeeScheduleKey)
                                .signedByPayerAnd(adminKey)
                                .hasKnownStatus(TOKEN_HAS_NO_FEE_SCHEDULE_KEY),
                        tokenUpdate(tokenWithFeeKey)
                                .usingInvalidFeeScheduleKey()
                                .feeScheduleKey(newFeeScheduleKey)
                                .signedByPayerAnd(adminKey)
                                .hasPrecheck(INVALID_CUSTOM_FEE_SCHEDULE_KEY),
                        tokenUpdate(tokenWithFeeKey)
                                .feeScheduleKey(newFeeScheduleKey)
                                .signedByPayerAnd(adminKey),
                        tokenFeeScheduleUpdate(tokenWithFeeKey).withCustom(fixedHbarFee(newHbarFee, hbarCollector)),
                        tokenFeeScheduleUpdate(uniqueTokenFeeKey)
                                .withCustom(royaltyFeeWithFallback(
                                        1, 3, fixedHbarFeeInheritingRoyaltyCollector(1_000), hbarCollector)))
                .then(getTokenInfo(tokenWithFeeKey)
                        .hasCustom(fixedHbarFeeInSchedule(newHbarFee, hbarCollector))
                        .hasFeeScheduleKey(tokenWithFeeKey));
    }

    @HapiTest
    final Stream<DynamicTest> tokenUpdateTokenHasNoFreezeKey() {
        final var tokenName = "token";
        final var HBAR_COLLECTOR = "hbarFee";

        final var admin = "admin";
        final var adminKey = "adminKey";
        final var freezeKey = "freezeKey";
        final var freeze = "freeze";
        final var freezeKey2 = "freezeKey2";

        return defaultHapiSpec("tokenUpdateTokenHasNoFreezeKey")
                .given(
                        newKeyNamed(adminKey),
                        newKeyNamed(freezeKey),
                        newKeyNamed(freezeKey2),
                        cryptoCreate(HBAR_COLLECTOR),
                        cryptoCreate(TOKEN_TREASURY),
                        cryptoCreate(admin).key(adminKey).balance(ONE_MILLION_HBARS),
                        cryptoCreate(freeze).key(freezeKey).balance(ONE_MILLION_HBARS),
                        tokenCreate(tokenName)
                                .treasury(TOKEN_TREASURY)
                                .initialSupply(10)
                                .adminKey(adminKey)
                                .payingWith(admin))
                .when(tokenUpdate(tokenName)
                        .freezeKey(freezeKey2)
                        .signedBy(adminKey, freezeKey)
                        .payingWith(freeze)
                        .hasKnownStatus(TOKEN_HAS_NO_FREEZE_KEY))
                .then();
    }

    @HapiTest
    final Stream<DynamicTest> tokenUpdateTokenHasNoSupplyKey() {
        final var tokenName = "token";
        final var HBAR_COLLECTOR = "hbarFee";

        final var admin = "admin";
        final var adminKey = "adminKey";
        final var supplyKey = "supplyKey";
        final var supply = "supply";
        final var supplyKey2 = "supplyKey2";

        return defaultHapiSpec("tokenUpdateTokenHasNoSupplyKey")
                .given(
                        newKeyNamed(adminKey),
                        newKeyNamed(supplyKey),
                        newKeyNamed(supplyKey2),
                        cryptoCreate(HBAR_COLLECTOR),
                        cryptoCreate(TOKEN_TREASURY),
                        cryptoCreate(admin).key(adminKey).balance(ONE_MILLION_HBARS),
                        cryptoCreate(supply).key(supplyKey).balance(ONE_MILLION_HBARS),
                        tokenCreate(tokenName)
                                .treasury(TOKEN_TREASURY)
                                .initialSupply(10)
                                .adminKey(adminKey)
                                .payingWith(admin))
                .when(tokenUpdate(tokenName)
                        .supplyKey(supplyKey2)
                        .signedBy(adminKey, supplyKey)
                        .payingWith(supply)
                        .hasKnownStatus(TOKEN_HAS_NO_SUPPLY_KEY))
                .then();
    }

    @HapiTest
    final Stream<DynamicTest> tokenUpdateTokenHasNoKycKey() {
        final var tokenName = "token";
        final var HBAR_COLLECTOR = "hbarFee";

        final var admin = "admin";
        final var adminKey = "adminKey";
        final var kycKey = "kycKey";
        final var kyc = "kyc";
        final var kycKey2 = "kycKey2";

        return defaultHapiSpec("tokenUpdateTokenHasNoKycKey")
                .given(
                        newKeyNamed(adminKey),
                        newKeyNamed(kycKey),
                        newKeyNamed(kycKey2),
                        cryptoCreate(HBAR_COLLECTOR),
                        cryptoCreate(TOKEN_TREASURY),
                        cryptoCreate(admin).key(adminKey).balance(ONE_MILLION_HBARS),
                        cryptoCreate(kyc).key(kycKey).balance(ONE_MILLION_HBARS),
                        tokenCreate(tokenName)
                                .treasury(TOKEN_TREASURY)
                                .initialSupply(10)
                                .adminKey(adminKey)
                                .payingWith(admin))
                .when(tokenUpdate(tokenName)
                        .kycKey(kycKey2)
                        .signedBy(adminKey, kycKey)
                        .payingWith(kyc)
                        .hasKnownStatus(TOKEN_HAS_NO_KYC_KEY))
                .then();
    }

    @HapiTest
    final Stream<DynamicTest> tokenUpdateTokenHasNoWipeKey() {
        final var tokenName = "token";
        final var HBAR_COLLECTOR = "hbarFee";

        final var admin = "admin";
        final var adminKey = "adminKey";
        final var wipeKey = "wipeKey";
        final var wipe = "wipe";
        final var wipeKey2 = "wipeKey2";

        return defaultHapiSpec("tokenUpdateTokenHasNoWipeKey")
                .given(
                        newKeyNamed(adminKey),
                        newKeyNamed(wipeKey),
                        newKeyNamed(wipeKey2),
                        cryptoCreate(HBAR_COLLECTOR),
                        cryptoCreate(TOKEN_TREASURY),
                        cryptoCreate(admin).key(adminKey).balance(ONE_MILLION_HBARS),
                        cryptoCreate(wipe).key(wipeKey).balance(ONE_MILLION_HBARS),
                        tokenCreate(tokenName)
                                .treasury(TOKEN_TREASURY)
                                .initialSupply(10)
                                .adminKey(adminKey)
                                .payingWith(admin))
                .when(tokenUpdate(tokenName)
                        .wipeKey(wipeKey2)
                        .signedBy(adminKey, wipeKey)
                        .payingWith(wipe)
                        .hasKnownStatus(TOKEN_HAS_NO_WIPE_KEY))
                .then();
    }

    @HapiTest
    final Stream<DynamicTest> tokenUpdateTokenHasNoPauseKey() {
        final var tokenName = "token";
        final var HBAR_COLLECTOR = "hbarFee";

        final var admin = "admin";
        final var adminKey = "adminKey";
        final var pauseKey = "pauseKey";
        final var pause = "pause";
        final var pauseKey2 = "pauseKey2";

        return defaultHapiSpec("tokenUpdateTokenHasNoPauseKey")
                .given(
                        newKeyNamed(adminKey),
                        newKeyNamed(pauseKey),
                        newKeyNamed(pauseKey2),
                        cryptoCreate(HBAR_COLLECTOR),
                        cryptoCreate(TOKEN_TREASURY),
                        cryptoCreate(admin).key(adminKey).balance(ONE_MILLION_HBARS),
                        cryptoCreate(pause).key(pauseKey).balance(ONE_MILLION_HBARS),
                        tokenCreate(tokenName)
                                .treasury(TOKEN_TREASURY)
                                .initialSupply(10)
                                .adminKey(adminKey)
                                .payingWith(admin))
                .when(tokenUpdate(tokenName)
                        .pauseKey(pauseKey2)
                        .signedBy(adminKey, pauseKey)
                        .payingWith(pause)
                        .hasKnownStatus(TOKEN_HAS_NO_PAUSE_KEY))
                .then();
    }

    @HapiTest
    final Stream<DynamicTest> tokenUpdateTokenHasNoMetadataKey() {
        final var tokenName = "token";
        final var HBAR_COLLECTOR = "hbarFee";

        final var admin = "admin";
        final var adminKey = "adminKey";
        final var metadataKey = "metadataKey";
        final var metadata = "metadata";
        final var metadataKey2 = "metadataKey2";

        return defaultHapiSpec("tokenUpdateTokenHasNoMetadataKey")
                .given(
                        newKeyNamed(adminKey),
                        newKeyNamed(metadataKey),
                        newKeyNamed(metadataKey2),
                        cryptoCreate(HBAR_COLLECTOR),
                        cryptoCreate(TOKEN_TREASURY),
                        cryptoCreate(admin).key(adminKey).balance(ONE_MILLION_HBARS),
                        cryptoCreate(metadata).key(metadataKey).balance(ONE_MILLION_HBARS),
                        tokenCreate(tokenName)
                                .treasury(TOKEN_TREASURY)
                                .initialSupply(10)
                                .adminKey(adminKey)
                                .payingWith(admin))
                .when(tokenUpdate(tokenName)
                        .metadataKey(metadataKey2)
                        .signedBy(adminKey, metadataKey)
                        .payingWith(metadata)
                        .hasKnownStatus(TOKEN_HAS_NO_METADATA_KEY))
                .then();
    }

    @HapiTest
    final Stream<DynamicTest> updateUniqueTreasuryWithNfts() {
        final var specialKey = "special";

        return defaultHapiSpec("UpdateUniqueTreasuryWithNfts")
                .given(
                        newKeyNamed(specialKey),
                        cryptoCreate("oldTreasury").balance(0L),
                        cryptoCreate("newTreasury").balance(0L),
                        tokenCreate("tbu")
                                .tokenType(NON_FUNGIBLE_UNIQUE)
                                .initialSupply(0L)
                                .adminKey(specialKey)
                                .supplyKey(specialKey)
                                .treasury("oldTreasury"))
                .when(
                        mintToken("tbu", List.of(ByteString.copyFromUtf8("BLAMMO"))),
                        getAccountInfo("oldTreasury").logged(),
                        getAccountInfo("newTreasury").logged(),
                        tokenAssociate("newTreasury", "tbu"),
                        tokenUpdate("tbu").memo("newMemo").signedByPayerAnd(specialKey),
                        tokenUpdate("tbu").treasury("newTreasury").signedByPayerAnd(specialKey, "newTreasury"),
                        burnToken("tbu", List.of(1L)),
                        getTokenInfo("tbu").hasTreasury("newTreasury"),
                        tokenUpdate("tbu")
                                .treasury("newTreasury")
                                .via(TREASURY_UPDATE_TXN)
                                .signedByPayerAnd(specialKey, "newTreasury"))
                .then(
                        getAccountInfo("oldTreasury").logged(),
                        getAccountInfo("newTreasury").logged(),
                        getTokenInfo("tbu").hasTreasury("newTreasury"));
    }

    @LeakyHapiTest(overrides = {"tokens.nfts.useTreasuryWildcards"})
    final Stream<DynamicTest> tokenFrozenOnTreasuryCannotBeUpdated() {
        final var accountToFreeze = "account";
        final var adminKey = "adminKey";
        final var tokenToFreeze = "token";
        return hapiTest(
                overriding("tokens.nfts.useTreasuryWildcards", "false"),
                newKeyNamed(adminKey),
                cryptoCreate(accountToFreeze),
                tokenCreate(tokenToFreeze)
                        .treasury(accountToFreeze)
                        .tokenType(NON_FUNGIBLE_UNIQUE)
                        .initialSupply(0)
                        .supplyKey(adminKey)
                        .freezeKey(adminKey)
                        .adminKey(adminKey)
                        .hasKnownStatus(SUCCESS),
                tokenFreeze(tokenToFreeze, accountToFreeze),
                tokenAssociate(DEFAULT_PAYER, tokenToFreeze),
                tokenUpdate(tokenToFreeze)
                        .treasury(DEFAULT_PAYER)
                        .signedBy(DEFAULT_PAYER, adminKey)
                        .hasKnownStatus(ACCOUNT_FROZEN_FOR_TOKEN));
    }
<<<<<<< HEAD
=======

    @HapiTest
    final Stream<DynamicTest> tokenUpdateReduceExpiry() {
        return hapiTest(
                cryptoCreate("adminKey"),
                cryptoCreate("supplyKey"),
                tokenCreate("token")
                        .tokenType(NON_FUNGIBLE_UNIQUE)
                        .initialSupply(0)
                        .adminKey("adminKey")
                        .supplyKey("supplyKey")
                        .expiry(Instant.now().getEpochSecond() + 1000),
                tokenUpdate("token")
                        .expiry(Instant.now().getEpochSecond() + 500)
                        .hasKnownStatus(EXPIRATION_REDUCTION_NOT_ALLOWED));
    }

    @HapiTest
    final Stream<DynamicTest> withLongMinAutoRenewPeriod() {
        return hapiTest(
                cryptoCreate("adminKey"),
                cryptoCreate("supplyKey"),
                tokenCreate("token")
                        .tokenType(NON_FUNGIBLE_UNIQUE)
                        .initialSupply(0)
                        .adminKey("adminKey")
                        .supplyKey("supplyKey"),
                tokenUpdate("token")
                        .autoRenewAccount("supplyKey")
                        .autoRenewPeriod(Long.MIN_VALUE)
                        .hasKnownStatus(INVALID_RENEWAL_PERIOD));
    }

    @HapiTest
    final Stream<DynamicTest> withNegativeAutoRenewPeriod() {
        return hapiTest(
                cryptoCreate("adminKey"),
                cryptoCreate("supplyKey"),
                tokenCreate("token")
                        .tokenType(NON_FUNGIBLE_UNIQUE)
                        .initialSupply(0)
                        .adminKey("adminKey")
                        .supplyKey("supplyKey"),
                tokenUpdate("token")
                        .autoRenewAccount("supplyKey")
                        .autoRenewPeriod(-1)
                        .hasKnownStatus(INVALID_RENEWAL_PERIOD));
    }

    @HapiTest
    final Stream<DynamicTest> withNegativeExpiry() {
        return hapiTest(
                cryptoCreate("adminKey"),
                cryptoCreate("supplyKey"),
                tokenCreate("token")
                        .tokenType(NON_FUNGIBLE_UNIQUE)
                        .initialSupply(0)
                        .adminKey("adminKey")
                        .supplyKey("supplyKey"),
                tokenUpdate("token").expiry(-1).hasKnownStatus(INVALID_EXPIRATION_TIME));
    }
>>>>>>> 2c7e6809
}<|MERGE_RESOLUTION|>--- conflicted
+++ resolved
@@ -47,6 +47,8 @@
 import static com.hedera.services.bdd.suites.HapiSuite.salted;
 import static com.hederahashgraph.api.proto.java.ResponseCodeEnum.ACCOUNT_DELETED;
 import static com.hederahashgraph.api.proto.java.ResponseCodeEnum.ACCOUNT_FROZEN_FOR_TOKEN;
+import static com.hederahashgraph.api.proto.java.ResponseCodeEnum.AUTORENEW_DURATION_NOT_IN_RANGE;
+import static com.hederahashgraph.api.proto.java.ResponseCodeEnum.EXPIRATION_REDUCTION_NOT_ALLOWED;
 import static com.hederahashgraph.api.proto.java.ResponseCodeEnum.INVALID_ADMIN_KEY;
 import static com.hederahashgraph.api.proto.java.ResponseCodeEnum.INVALID_AUTORENEW_ACCOUNT;
 import static com.hederahashgraph.api.proto.java.ResponseCodeEnum.INVALID_CUSTOM_FEE_SCHEDULE_KEY;
@@ -189,7 +191,7 @@
                 .given(tokenCreate(immutable).expiry(then))
                 .when(
                         tokenUpdate(immutable).treasury(ADDRESS_BOOK_CONTROL).hasKnownStatus(TOKEN_IS_IMMUTABLE),
-                        tokenUpdate(immutable).expiry(then - 1).hasKnownStatus(INVALID_EXPIRATION_TIME),
+                        tokenUpdate(immutable).expiry(then - 1).hasKnownStatus(EXPIRATION_REDUCTION_NOT_ALLOWED),
                         tokenUpdate(immutable).expiry(then + 1))
                 .then(getTokenInfo(immutable).logged());
     }
@@ -490,7 +492,7 @@
                         tokenUpdate("withAutoRenewAcc")
                                 .autoRenewPeriod(100000000000L)
                                 .signedByPayerAnd("adminKey")
-                                .hasKnownStatus(INVALID_RENEWAL_PERIOD));
+                                .hasKnownStatus(AUTORENEW_DURATION_NOT_IN_RANGE));
     }
 
     @HapiTest
@@ -1029,8 +1031,6 @@
                         .signedBy(DEFAULT_PAYER, adminKey)
                         .hasKnownStatus(ACCOUNT_FROZEN_FOR_TOKEN));
     }
-<<<<<<< HEAD
-=======
 
     @HapiTest
     final Stream<DynamicTest> tokenUpdateReduceExpiry() {
@@ -1092,5 +1092,4 @@
                         .supplyKey("supplyKey"),
                 tokenUpdate("token").expiry(-1).hasKnownStatus(INVALID_EXPIRATION_TIME));
     }
->>>>>>> 2c7e6809
 }