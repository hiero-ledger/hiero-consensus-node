--- conflicted
+++ resolved
@@ -13,12 +13,8 @@
     private static final String BLOCK_NODE_VERSION = "0.17.0";
     private static final DockerImageName DEFAULT_IMAGE_NAME =
             DockerImageName.parse("ghcr.io/hiero-ledger/hiero-block-node:" + BLOCK_NODE_VERSION);
-<<<<<<< HEAD
     private static final int GRPC_PORT = 40840;
     private static final int HEALTH_PORT = 16007;
-=======
-    private static final int CONTAINER_PORT = 40840;
->>>>>>> 418b09c1
 
     /**
      * Creates a new block node container with the default image.
