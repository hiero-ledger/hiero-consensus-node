// SPDX-License-Identifier: Apache-2.0
package com.hedera.services.bdd.junit.hedera.containers;

import java.time.Duration;
import org.testcontainers.containers.GenericContainer;
import org.testcontainers.containers.wait.strategy.Wait;
import org.testcontainers.utility.DockerImageName;

/**
 * A test container for running a block node server instance.
 */
public class BlockNodeContainer extends GenericContainer<BlockNodeContainer> {
    private static final String BLOCK_NODE_VERSION = "0.17.0";
    private static final DockerImageName DEFAULT_IMAGE_NAME =
            DockerImageName.parse("ghcr.io/hiero-ledger/hiero-block-node:" + BLOCK_NODE_VERSION);
    private static final int GRPC_PORT = 40840;
    private static final int HEALTH_PORT = 16007;

    /**
     * Creates a new block node container with the default image.
     * @param blockNodeId the id of the block node
     * @param port the internal port of the block node container to expose
     */
    public BlockNodeContainer(final long blockNodeId, final int port) {
        this(DEFAULT_IMAGE_NAME, blockNodeId, port);
    }

    /**
     * Creates a new block node container with the specified image.
     *
     * @param dockerImageName the docker image to use
     */
    private BlockNodeContainer(DockerImageName dockerImageName, final long blockNodeId, final int port) {
        super(dockerImageName);

        // Expose the gRPC port for block node communication
        this.addFixedExposedPort(port, GRPC_PORT);
        // Also expose the health check port
        this.addExposedPort(HEALTH_PORT);
        this.withNetworkAliases("block-node-" + blockNodeId)
                .withEnv("VERSION", BLOCK_NODE_VERSION)
                // Use HTTP health check on the health port to verify the service is ready
<<<<<<< HEAD
                .waitingFor(Wait.forHttp("/-/healthy")
                        .forPort(HEALTH_PORT)
                        .withStartupTimeout(Duration.ofMinutes(2)));
=======
                .waitingFor(Wait.forHttp("/-/healthy").forPort(HEALTH_PORT).withStartupTimeout(Duration.ofMinutes(2)));
>>>>>>> 39544465
    }

    @Override
    public void start() {
        if (!isRunning()) {
            super.start();
        }
        waitForHealthy(Duration.ofMinutes(2));
    }

    @Override
    public void stop() {
        if (isRunning()) {
            super.stop();
        }
    }

    /**
     * Gets the mapped port for the block node gRPC server.
     *
     * @return the host port mapped to the container's internal port
     */
    public int getPort() {
        return getMappedPort(GRPC_PORT);
    }

    /**
     * Waits for the block node container to be healthy by configuring the health check timeout.
     *
     * @param timeout the maximum duration to wait for the container's health check to pass
     */
    public void waitForHealthy(final Duration timeout) {
        this.waitingFor(Wait.forHealthcheck().withStartupTimeout(timeout));
    }

    @Override
    public String toString() {
        return this.getHost() + ":" + this.getPort();
    }
}<|MERGE_RESOLUTION|>--- conflicted
+++ resolved
@@ -40,13 +40,7 @@
         this.withNetworkAliases("block-node-" + blockNodeId)
                 .withEnv("VERSION", BLOCK_NODE_VERSION)
                 // Use HTTP health check on the health port to verify the service is ready
-<<<<<<< HEAD
-                .waitingFor(Wait.forHttp("/-/healthy")
-                        .forPort(HEALTH_PORT)
-                        .withStartupTimeout(Duration.ofMinutes(2)));
-=======
                 .waitingFor(Wait.forHttp("/-/healthy").forPort(HEALTH_PORT).withStartupTimeout(Duration.ofMinutes(2)));
->>>>>>> 39544465
     }
 
     @Override
