--- conflicted
+++ resolved
@@ -47,11 +47,8 @@
 import static com.hedera.services.bdd.spec.utilops.UtilVerbs.sourcing;
 import static com.hedera.services.bdd.spec.utilops.UtilVerbs.withOpContext;
 import static com.hedera.services.bdd.spec.utilops.records.SnapshotMatchMode.ALLOW_SKIPPED_ENTITY_IDS;
-<<<<<<< HEAD
 import static com.hedera.services.bdd.spec.utilops.records.SnapshotMatchMode.EXPECT_STREAMLINED_INGEST_RECORDS;
-=======
 import static com.hedera.services.bdd.spec.utilops.records.SnapshotMatchMode.FULLY_NONDETERMINISTIC;
->>>>>>> 8b128836
 import static com.hedera.services.bdd.spec.utilops.records.SnapshotMatchMode.HIGHLY_NON_DETERMINISTIC_FEES;
 import static com.hedera.services.bdd.spec.utilops.records.SnapshotMatchMode.NONDETERMINISTIC_CONTRACT_CALL_RESULTS;
 import static com.hedera.services.bdd.spec.utilops.records.SnapshotMatchMode.NONDETERMINISTIC_ETHEREUM_DATA;
@@ -121,14 +118,9 @@
 import com.hedera.node.app.hapi.utils.ethereum.EthTxData;
 import com.hedera.node.app.hapi.utils.ethereum.EthTxData.EthTransactionType;
 import com.hedera.services.bdd.junit.HapiTest;
-<<<<<<< HEAD
-import com.hedera.services.bdd.spec.HapiPropertySource;
-import com.hedera.services.bdd.spec.HapiSpec;
-import com.hedera.services.bdd.spec.HapiSpecOperation;
-=======
 import com.hedera.services.bdd.junit.OrderedInIsolation;
 import com.hedera.services.bdd.spec.HapiPropertySource;
->>>>>>> 8b128836
+import com.hedera.services.bdd.spec.HapiSpecOperation;
 import com.hedera.services.bdd.spec.assertions.StateChange;
 import com.hedera.services.bdd.spec.assertions.StorageChange;
 import com.hedera.services.bdd.spec.queries.meta.HapiGetTxnRecord;
@@ -155,20 +147,11 @@
 import org.apache.tuweni.bytes.Bytes;
 import org.junit.jupiter.api.DynamicTest;
 import org.junit.jupiter.api.Order;
-<<<<<<< HEAD
-import org.junit.jupiter.api.TestMethodOrder;
-
-// @HapiTestSuite(fuzzyMatch = true)
-@TestMethodOrder(MethodOrderer.OrderAnnotation.class)
-// @Tag(SMART_CONTRACT)
-public class TraceabilitySuite extends HapiSuite {
-=======
 import org.junit.jupiter.api.Tag;
 
 @OrderedInIsolation
 @Tag(SMART_CONTRACT)
 public class TraceabilitySuite {
->>>>>>> 8b128836
 
     private static final Logger log = LogManager.getLogger(TraceabilitySuite.class);
 
@@ -196,48 +179,6 @@
     private static final String LAZY_CREATE_PROPERTY = "lazyCreation.enabled";
     public static final String SIDECARS_PROP = "contracts.sidecars";
 
-<<<<<<< HEAD
-    public static void main(final String... args) {
-        new TraceabilitySuite().runSuiteSync();
-    }
-
-    @SuppressWarnings("java:S5960")
-    @Override
-    public List<HapiSpec> getSpecsInSuite() {
-        return List.of(
-                suiteSetup(),
-                traceabilityE2EScenario1(),
-                traceabilityE2EScenario2(),
-                traceabilityE2EScenario3(),
-                traceabilityE2EScenario4(),
-                traceabilityE2EScenario5(),
-                traceabilityE2EScenario6(),
-                traceabilityE2EScenario7(),
-                traceabilityE2EScenario8(),
-                traceabilityE2EScenario9(),
-                traceabilityE2EScenario10(),
-                traceabilityE2EScenario11(),
-                traceabilityE2EScenario12(),
-                traceabilityE2EScenario13(),
-                traceabilityE2EScenario14(),
-                traceabilityE2EScenario15(),
-                traceabilityE2EScenario16(),
-                traceabilityE2EScenario17(),
-                traceabilityE2EScenario18(),
-                traceabilityE2EScenario19(),
-                traceabilityE2EScenario20(),
-                traceabilityE2EScenario21(),
-                testTransferToNonExistingSystemAccounts(),
-                vanillaBytecodeSidecar(),
-                vanillaBytecodeSidecar2(),
-                actionsShowPropagatedRevert(),
-                ethereumLazyCreateExportsExpectedSidecars(),
-                hollowAccountCreate2MergeExportsExpectedSidecars(),
-                assertSidecars());
-    }
-
-=======
->>>>>>> 8b128836
     @HapiTest
     @Order(1)
     final Stream<DynamicTest> suiteSetup() {
@@ -5187,9 +5128,8 @@
     }
 
     @HapiTest
-<<<<<<< HEAD
     @Order(28)
-    final HapiSpec testTransferToNonExistingSystemAccounts() {
+    final Stream<DynamicTest> testTransferToNonExistingSystemAccounts() {
         final var contract = "CryptoTransfer";
         final HapiSpecOperation[] opsArray = new HapiSpecOperation[nonExistingSystemAccounts.size() * 3];
         final HapiSpecOperation[] sidecarChecker = new HapiSpecOperation[nonExistingSystemAccounts.size() * 3];
@@ -5268,14 +5208,8 @@
                 .then(sidecarChecker);
     }
 
-    @SuppressWarnings("java:S5960")
-    @HapiTest
-    @Order(29)
-    final HapiSpec assertSidecars() {
-=======
     @Order(Integer.MAX_VALUE)
     public final Stream<DynamicTest> assertSidecars() {
->>>>>>> 8b128836
         return defaultHapiSpec("assertSidecars")
                 .given()
                 .when(tearDownSidecarWatcher())
