--- conflicted
+++ resolved
@@ -71,10 +71,7 @@
 import static com.hedera.services.bdd.suites.contract.traceability.EncodingUtils.encodeFunctionCall;
 import static com.hedera.services.bdd.suites.contract.traceability.EncodingUtils.encodeTuple;
 import static com.hedera.services.bdd.suites.contract.traceability.EncodingUtils.formattedAssertionValue;
-<<<<<<< HEAD
-=======
 import static com.hedera.services.bdd.suites.contract.traceability.EncodingUtils.getInitcode;
->>>>>>> d3f2bdae
 import static com.hedera.services.bdd.suites.contract.traceability.EncodingUtils.hexedSolidityAddressToHeadlongAddress;
 import static com.hedera.services.bdd.suites.contract.traceability.EncodingUtils.uint256ReturnWithValue;
 import static com.hedera.services.bdd.suites.crypto.AutoAccountCreationSuite.PARTY;
@@ -109,19 +106,9 @@
 import com.hedera.services.bdd.spec.transactions.TxnUtils;
 import com.hedera.services.bdd.spec.transactions.TxnVerbs;
 import com.hedera.services.bdd.spec.transactions.contract.HapiParserUtil;
-<<<<<<< HEAD
 import com.hedera.services.bdd.suites.SidecarAwareHapiSuite;
 import com.hedera.services.stream.proto.CallOperationType;
 import com.hedera.services.stream.proto.ContractAction;
-=======
-import com.hedera.services.bdd.spec.utilops.CustomSpecAssert;
-import com.hedera.services.bdd.spec.verification.traceability.ExpectedSidecar;
-import com.hedera.services.bdd.suites.SidecarAwareHapiSuite;
-import com.hedera.services.stream.proto.CallOperationType;
-import com.hedera.services.stream.proto.ContractAction;
-import com.hedera.services.stream.proto.ContractBytecode;
-import com.hedera.services.stream.proto.TransactionSidecarRecord;
->>>>>>> d3f2bdae
 import com.hederahashgraph.api.proto.java.AccountID;
 import com.hederahashgraph.api.proto.java.ContractID;
 import com.hederahashgraph.api.proto.java.TokenID;
@@ -5179,119 +5166,4 @@
     protected Logger getResultsLogger() {
         return log;
     }
-<<<<<<< HEAD
-=======
-
-    private CustomSpecAssert expectContractBytecodeSidecarFor(
-            final String contractCreateTxn,
-            final String contractName,
-            final String binFileName,
-            final Object... constructorArgs) {
-        return withOpContext((spec, opLog) -> {
-            final var txnRecord = getTxnRecord(contractCreateTxn);
-            final var contractBytecode = getContractBytecode(contractName).saveResultTo(RUNTIME_CODE);
-            allRunFor(spec, txnRecord, contractBytecode);
-            final var consensusTimestamp = txnRecord.getResponseRecord().getConsensusTimestamp();
-            final var initCode = getInitcode(binFileName, constructorArgs);
-            addExpectedSidecar(new ExpectedSidecar(
-                    spec.getName(),
-                    TransactionSidecarRecord.newBuilder()
-                            .setConsensusTimestamp(consensusTimestamp)
-                            .setBytecode(ContractBytecode.newBuilder()
-                                    .setContractId(txnRecord
-                                            .getResponseRecord()
-                                            .getContractCreateResult()
-                                            .getContractID())
-                                    .setInitcode(initCode)
-                                    .setRuntimeBytecode(
-                                            ByteString.copyFrom(spec.registry().getBytes(RUNTIME_CODE)))
-                                    .build())
-                            .build()));
-        });
-    }
-
-    private CustomSpecAssert expectFailedContractBytecodeSidecarFor(
-            final String contractCreateTxn, final String binFileName, final Object... constructorArgs) {
-        return withOpContext((spec, opLog) -> {
-            final var txnRecord = getTxnRecord(contractCreateTxn);
-            allRunFor(spec, txnRecord);
-            final var consensusTimestamp = txnRecord.getResponseRecord().getConsensusTimestamp();
-            final var initCode = getInitcode(binFileName, constructorArgs);
-            addExpectedSidecar(new ExpectedSidecar(
-                    spec.getName(),
-                    TransactionSidecarRecord.newBuilder()
-                            .setConsensusTimestamp(consensusTimestamp)
-                            .setBytecode(ContractBytecode.newBuilder()
-                                    .setInitcode(initCode)
-                                    .build())
-                            .build()));
-        });
-    }
-
-    private CustomSpecAssert expectContractBytecodeWithMinimalFieldsSidecarFor(
-            final String contractCreateTxn, final String contractName) {
-        return withOpContext((spec, opLog) -> {
-            final var txnRecord = getTxnRecord(contractCreateTxn).andAllChildRecords();
-            final var contractBytecode = getContractBytecode(contractName).saveResultTo(RUNTIME_CODE);
-            allRunFor(spec, txnRecord, contractBytecode);
-            final var consensusTimestamp =
-                    txnRecord.getFirstNonStakingChildRecord().getConsensusTimestamp();
-            addExpectedSidecar(new ExpectedSidecar(
-                    spec.getName(),
-                    TransactionSidecarRecord.newBuilder()
-                            .setConsensusTimestamp(consensusTimestamp)
-                            .setBytecode(ContractBytecode.newBuilder()
-                                    .setContractId(txnRecord
-                                            .getResponseRecord()
-                                            .getContractCreateResult()
-                                            .getContractID())
-                                    .setRuntimeBytecode(
-                                            ByteString.copyFrom(spec.registry().getBytes(RUNTIME_CODE)))
-                                    .build())
-                            .build()));
-        });
-    }
-
-    private CustomSpecAssert expectContractBytecode(final String contractCreateTxn, final String contractName) {
-        return withOpContext((spec, opLog) -> {
-            final var txnRecord = getTxnRecord(contractCreateTxn);
-            final var contractBytecode = getContractBytecode(contractName).saveResultTo(RUNTIME_CODE);
-            allRunFor(spec, txnRecord, contractBytecode);
-            final var consensusTimestamp = txnRecord.getResponseRecord().getConsensusTimestamp();
-            addExpectedSidecar(new ExpectedSidecar(
-                    spec.getName(),
-                    TransactionSidecarRecord.newBuilder()
-                            .setConsensusTimestamp(consensusTimestamp)
-                            .setBytecode(ContractBytecode.newBuilder()
-                                    .setContractId(txnRecord
-                                            .getResponseRecord()
-                                            .getContractCreateResult()
-                                            .getContractID())
-                                    .setRuntimeBytecode(
-                                            ByteString.copyFrom(spec.registry().getBytes(RUNTIME_CODE)))
-                                    .build())
-                            .build()));
-        });
-    }
-
-    private void expectContractBytecode(
-            final String specName,
-            final Timestamp timestamp,
-            final ContractID contractID,
-            final ByteString initCode,
-            final ByteString runtimeCode) {
-        addExpectedSidecar(new ExpectedSidecar(
-                specName,
-                TransactionSidecarRecord.newBuilder()
-                        .setConsensusTimestamp(timestamp)
-                        .setBytecode(ContractBytecode.newBuilder()
-                                // recipient should be the original hollow account
-                                // id as a contract
-                                .setContractId(contractID)
-                                .setInitcode(initCode)
-                                .setRuntimeBytecode(runtimeCode)
-                                .build())
-                        .build()));
-    }
->>>>>>> d3f2bdae
 }