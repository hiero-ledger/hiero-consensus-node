--- conflicted
+++ resolved
@@ -4746,25 +4746,15 @@
                 newKeyNamed(adminKey),
                 newKeyNamed(MULTI_KEY),
                 uploadInitCode(create2Factory),
-<<<<<<< HEAD
-                contractCreate(create2Factory)
+                withOpContext((spec, opLog) -> {
+                    final var op =contractCreate(create2Factory)
                         .payingWith(GENESIS)
                         .adminKey(adminKey)
                         .entityMemo(entityMemo)
                         .via(CREATE_2_TXN)
-                        .exposingNumTo(num -> factoryEvmAddress.set(asHexedSolidityAddress(0, 0, num))),
-=======
-                withOpContext((spec, opLog) -> {
-                    final var op = contractCreate(create2Factory)
-                            .payingWith(GENESIS)
-                            .adminKey(adminKey)
-                            .entityMemo(entityMemo)
-                            .via(CREATE_2_TXN)
-                            .exposingNumTo(num -> factoryEvmAddress.set(
-                                    HapiPropertySource.asHexedSolidityAddress((int) spec.shard(), spec.realm(), num)));
+                        .exposingNumTo(num -> factoryEvmAddress.set(asHexedSolidityAddress((int) spec.shard(), spec.realm(), num)));
                     allRunFor(spec, op);
                 }),
->>>>>>> 0b62872b
                 cryptoCreate(PARTY).maxAutomaticTokenAssociations(2),
                 sourcing(() -> contractCallLocal(
                                 create2Factory, GET_BYTECODE, asHeadlongAddress(factoryEvmAddress.get()), salt)
