--- conflicted
+++ resolved
@@ -3944,12 +3944,7 @@
                 uploadInitCode(contract),
                 contractCreate(contract)
                         .via(CREATE_TXN)
-<<<<<<< HEAD
-                        .exposingNumTo(num -> factoryEvmAddress.set(asHexedSolidityAddress(0, 0, num))),
-=======
-                        .exposingContractIdTo(
-                                id -> factoryEvmAddress.set(HapiPropertySource.asHexedSolidityAddress(id))),
->>>>>>> f9f94664
+                        .exposingContractIdTo(id -> factoryEvmAddress.set(asHexedSolidityAddress(id))),
                 withOpContext((spec, opLog) -> allRunFor(
                         spec,
                         expectContractActionSidecarFor(
@@ -4751,26 +4746,13 @@
                 newKeyNamed(adminKey),
                 newKeyNamed(MULTI_KEY),
                 uploadInitCode(create2Factory),
-<<<<<<< HEAD
-                withOpContext((spec, opLog) -> {
-                    final var op = contractCreate(create2Factory)
-                            .payingWith(GENESIS)
-                            .adminKey(adminKey)
-                            .entityMemo(entityMemo)
-                            .via(CREATE_2_TXN)
-                            .exposingNumTo(num -> factoryEvmAddress.set(
-                                    asHexedSolidityAddress((int) spec.shard(), spec.realm(), num)));
-                    allRunFor(spec, op);
-                }),
-=======
                 contractCreate(create2Factory)
                         .payingWith(GENESIS)
                         .adminKey(adminKey)
                         .entityMemo(entityMemo)
                         .via(CREATE_2_TXN)
                         .exposingContractIdTo(
-                                id -> factoryEvmAddress.set(HapiPropertySource.asHexedSolidityAddress(id))),
->>>>>>> f9f94664
+                                id -> factoryEvmAddress.set(asHexedSolidityAddress(id))),
                 cryptoCreate(PARTY).maxAutomaticTokenAssociations(2),
                 sourcing(() -> contractCallLocal(
                                 create2Factory, GET_BYTECODE, asHeadlongAddress(factoryEvmAddress.get()), salt)
