/*
 * Copyright (C) 2022-2024 Hedera Hashgraph, LLC
 *
 * Licensed under the Apache License, Version 2.0 (the "License");
 * you may not use this file except in compliance with the License.
 * You may obtain a copy of the License at
 *
 *      http://www.apache.org/licenses/LICENSE-2.0
 *
 * Unless required by applicable law or agreed to in writing, software
 * distributed under the License is distributed on an "AS IS" BASIS,
 * WITHOUT WARRANTIES OR CONDITIONS OF ANY KIND, either express or implied.
 * See the License for the specific language governing permissions and
 * limitations under the License.
 */

package com.hedera.services.bdd.suites.contract.traceability;

import static com.hedera.node.app.service.evm.utils.EthSigsUtils.recoverAddressFromPubKey;
import static com.hedera.services.bdd.junit.TestTags.SMART_CONTRACT;
import static com.hedera.services.bdd.spec.HapiPropertySource.asContract;
import static com.hedera.services.bdd.spec.HapiSpec.defaultHapiSpec;
import static com.hedera.services.bdd.spec.HapiSpec.propertyPreservingHapiSpec;
import static com.hedera.services.bdd.spec.assertions.AccountInfoAsserts.accountWith;
import static com.hedera.services.bdd.spec.queries.QueryVerbs.contractCallLocal;
import static com.hedera.services.bdd.spec.queries.QueryVerbs.getAccountInfo;
import static com.hedera.services.bdd.spec.queries.QueryVerbs.getAliasedAccountInfo;
import static com.hedera.services.bdd.spec.queries.QueryVerbs.getContractBytecode;
import static com.hedera.services.bdd.spec.queries.QueryVerbs.getTxnRecord;
import static com.hedera.services.bdd.spec.transactions.TxnVerbs.contractCall;
import static com.hedera.services.bdd.spec.transactions.TxnVerbs.contractCreate;
import static com.hedera.services.bdd.spec.transactions.TxnVerbs.contractCustomCreate;
import static com.hedera.services.bdd.spec.transactions.TxnVerbs.cryptoCreate;
import static com.hedera.services.bdd.spec.transactions.TxnVerbs.cryptoTransfer;
import static com.hedera.services.bdd.spec.transactions.TxnVerbs.ethereumContractCreate;
import static com.hedera.services.bdd.spec.transactions.TxnVerbs.ethereumCryptoTransfer;
import static com.hedera.services.bdd.spec.transactions.TxnVerbs.mintToken;
import static com.hedera.services.bdd.spec.transactions.TxnVerbs.tokenCreate;
import static com.hedera.services.bdd.spec.transactions.TxnVerbs.uploadInitCode;
import static com.hedera.services.bdd.spec.transactions.contract.HapiParserUtil.asHeadlongAddress;
import static com.hedera.services.bdd.spec.transactions.crypto.HapiCryptoTransfer.tinyBarsFromAccountToAlias;
import static com.hedera.services.bdd.spec.transactions.token.TokenMovement.movingUnique;
import static com.hedera.services.bdd.spec.utilops.CustomSpecAssert.allRunFor;
import static com.hedera.services.bdd.spec.utilops.UtilVerbs.newKeyNamed;
import static com.hedera.services.bdd.spec.utilops.UtilVerbs.overriding;
import static com.hedera.services.bdd.spec.utilops.UtilVerbs.overridingThree;
import static com.hedera.services.bdd.spec.utilops.UtilVerbs.overridingTwo;
import static com.hedera.services.bdd.spec.utilops.UtilVerbs.sourcing;
import static com.hedera.services.bdd.spec.utilops.UtilVerbs.withOpContext;
import static com.hedera.services.bdd.spec.utilops.records.SnapshotMatchMode.ALLOW_SKIPPED_ENTITY_IDS;
import static com.hedera.services.bdd.spec.utilops.records.SnapshotMatchMode.FULLY_NONDETERMINISTIC;
import static com.hedera.services.bdd.spec.utilops.records.SnapshotMatchMode.HIGHLY_NON_DETERMINISTIC_FEES;
import static com.hedera.services.bdd.spec.utilops.records.SnapshotMatchMode.NONDETERMINISTIC_CONTRACT_CALL_RESULTS;
import static com.hedera.services.bdd.spec.utilops.records.SnapshotMatchMode.NONDETERMINISTIC_ETHEREUM_DATA;
import static com.hedera.services.bdd.spec.utilops.records.SnapshotMatchMode.NONDETERMINISTIC_FUNCTION_PARAMETERS;
import static com.hedera.services.bdd.spec.utilops.records.SnapshotMatchMode.NONDETERMINISTIC_NONCE;
import static com.hedera.services.bdd.spec.utilops.records.SnapshotMatchMode.NONDETERMINISTIC_TRANSACTION_FEES;
import static com.hedera.services.bdd.suites.contract.Utils.aaWith;
import static com.hedera.services.bdd.suites.contract.Utils.asAddress;
import static com.hedera.services.bdd.suites.contract.Utils.asToken;
import static com.hedera.services.bdd.suites.contract.Utils.captureOneChildCreate2MetaFor;
import static com.hedera.services.bdd.suites.contract.Utils.extractBytecodeUnhexed;
import static com.hedera.services.bdd.suites.contract.Utils.getNestedContractAddress;
import static com.hedera.services.bdd.suites.contract.Utils.getResourcePath;
import static com.hedera.services.bdd.suites.contract.opcodes.Create2OperationSuite.CONTRACT_REPORTED_ADDRESS_MESSAGE;
import static com.hedera.services.bdd.suites.contract.opcodes.Create2OperationSuite.CONTRACT_REPORTED_LOG_MESSAGE;
import static com.hedera.services.bdd.suites.contract.opcodes.Create2OperationSuite.DEPLOY;
import static com.hedera.services.bdd.suites.contract.opcodes.Create2OperationSuite.EXPECTED_CREATE2_ADDRESS_MESSAGE;
import static com.hedera.services.bdd.suites.contract.opcodes.Create2OperationSuite.GET_ADDRESS;
import static com.hedera.services.bdd.suites.contract.opcodes.Create2OperationSuite.GET_BYTECODE;
import static com.hedera.services.bdd.suites.contract.traceability.EncodingUtils.encodeFunctionCall;
import static com.hedera.services.bdd.suites.contract.traceability.EncodingUtils.encodeTuple;
import static com.hedera.services.bdd.suites.contract.traceability.EncodingUtils.formattedAssertionValue;
import static com.hedera.services.bdd.suites.contract.traceability.EncodingUtils.hexedSolidityAddressToHeadlongAddress;
import static com.hedera.services.bdd.suites.contract.traceability.EncodingUtils.uint256ReturnWithValue;
import static com.hedera.services.bdd.suites.crypto.AutoAccountCreationSuite.PARTY;
import static com.hedera.services.bdd.suites.token.TokenAssociationSpecs.MULTI_KEY;
import static com.hedera.services.stream.proto.ContractActionType.CALL;
import static com.hedera.services.stream.proto.ContractActionType.CREATE;
import static com.hedera.services.stream.proto.ContractActionType.PRECOMPILE;
import static com.hedera.services.stream.proto.ContractActionType.SYSTEM;
import static com.hederahashgraph.api.proto.java.ResponseCodeEnum.CONTRACT_REVERT_EXECUTED;
import static com.hederahashgraph.api.proto.java.ResponseCodeEnum.INSUFFICIENT_GAS;
import static com.hederahashgraph.api.proto.java.ResponseCodeEnum.INVALID_SOLIDITY_ADDRESS;
import static com.hederahashgraph.api.proto.java.ResponseCodeEnum.SUCCESS;
import static com.hederahashgraph.api.proto.java.TokenType.NON_FUNGIBLE_UNIQUE;
import static com.swirlds.common.utility.CommonUtils.hex;
import static org.hyperledger.besu.crypto.Hash.keccak256;

import com.esaulpaugh.headlong.abi.Address;
import com.esaulpaugh.headlong.abi.Function;
import com.google.common.hash.Hashing;
import com.google.protobuf.ByteString;
import com.hedera.node.app.hapi.utils.ByteStringUtils;
import com.hedera.node.app.hapi.utils.ethereum.EthTxData;
import com.hedera.node.app.hapi.utils.ethereum.EthTxData.EthTransactionType;
import com.hedera.services.bdd.junit.HapiTest;
import com.hedera.services.bdd.junit.HapiTestSuite;
import com.hedera.services.bdd.spec.HapiPropertySource;
import com.hedera.services.bdd.spec.assertions.StateChange;
import com.hedera.services.bdd.spec.assertions.StorageChange;
import com.hedera.services.bdd.spec.queries.meta.HapiGetTxnRecord;
import com.hedera.services.bdd.spec.transactions.TxnUtils;
import com.hedera.services.bdd.spec.transactions.TxnVerbs;
import com.hedera.services.bdd.spec.transactions.contract.HapiParserUtil;
import com.hedera.services.bdd.suites.SidecarAwareHapiSuite;
import com.hedera.services.stream.proto.CallOperationType;
import com.hedera.services.stream.proto.ContractAction;
import com.hederahashgraph.api.proto.java.AccountID;
import com.hederahashgraph.api.proto.java.ContractID;
import com.hederahashgraph.api.proto.java.TokenID;
import com.hederahashgraph.api.proto.java.TokenType;
import com.hederahashgraph.api.proto.java.TransferList;
import com.swirlds.common.utility.CommonUtils;
import java.math.BigInteger;
import java.nio.charset.StandardCharsets;
import java.util.Arrays;
import java.util.List;
import java.util.concurrent.atomic.AtomicReference;
import java.util.stream.Stream;
import org.apache.commons.lang3.ArrayUtils;
import org.apache.logging.log4j.LogManager;
import org.apache.logging.log4j.Logger;
import org.apache.tuweni.bytes.Bytes;
import org.junit.jupiter.api.DynamicTest;
import org.junit.jupiter.api.MethodOrderer;
import org.junit.jupiter.api.Order;
import org.junit.jupiter.api.Tag;
import org.junit.jupiter.api.TestMethodOrder;

@HapiTestSuite(fuzzyMatch = true)
@TestMethodOrder(MethodOrderer.OrderAnnotation.class)
@Tag(SMART_CONTRACT)
public class TraceabilitySuite extends SidecarAwareHapiSuite {

    private static final Logger log = LogManager.getLogger(TraceabilitySuite.class);

    private static final ByteString EMPTY = ByteStringUtils.wrapUnsafely(new byte[0]);
    private static final ByteString CALL_CODE_INPUT_SUFFIX = ByteStringUtils.wrapUnsafely(new byte[28]);
    private static final String TRACEABILITY = "Traceability";
    private static final String TRACEABILITY_CALLCODE = "TraceabilityCallcode";
    private static final String REVERTING_CONTRACT = "RevertingContract";
    private static final String PAY_RECEIVABLE_CONTRACT = "PayReceivable";
    private static final String FIRST_CREATE_TXN = "FirstCreateTxn";
    private static final String SECOND_CREATE_TXN = "SecondCreateTxn";
    private static final String THIRD_CREATE_TXN = "ThirdCreateTxn";
    private static final String SECOND = "B";
    private static final String THIRD = "C";
    private static final String TRACEABILITY_TXN = "nestedtxn";
    private static final String GET_ZERO_SLOT = "getSlot0";
    private static final String GET_FIRST_SLOT = "getSlot1";
    private static final String GET_SECOND_SLOT = "getSlot2";
    private static final String SET_ZERO_SLOT = "setSlot0";
    private static final String SET_FIRST_SLOT = "setSlot1";
    private static final String SET_SECOND_SLOT = "setSlot2";
    private static final String DELEGATE_CALL_ADDRESS_GET_SLOT_2 = "delegateCallAddressGetSlot2";
    private static final String AUTO_ACCOUNT_TXN = "autoAccount";
    private static final String CHAIN_ID_PROPERTY = "contracts.chainId";
    private static final String LAZY_CREATE_PROPERTY = "lazyCreation.enabled";
    public static final String SIDECARS_PROP = "contracts.sidecars";

    public static void main(final String... args) {
        new TraceabilitySuite().runSuiteSync();
    }

    @Override
    public List<Stream<DynamicTest>> getSpecsInSuite() {
        return List.of(
                suiteSetup(),
                traceabilityE2EScenario1(),
                traceabilityE2EScenario2(),
                traceabilityE2EScenario3(),
                traceabilityE2EScenario4(),
                traceabilityE2EScenario5(),
                traceabilityE2EScenario6(),
                traceabilityE2EScenario7(),
                traceabilityE2EScenario8(),
                traceabilityE2EScenario9(),
                traceabilityE2EScenario10(),
                traceabilityE2EScenario11(),
                traceabilityE2EScenario12(),
                traceabilityE2EScenario13(),
                traceabilityE2EScenario14(),
                traceabilityE2EScenario15(),
                traceabilityE2EScenario16(),
                traceabilityE2EScenario17(),
                traceabilityE2EScenario18(),
                traceabilityE2EScenario19(),
                traceabilityE2EScenario20(),
                traceabilityE2EScenario21(),
                vanillaBytecodeSidecar(),
                vanillaBytecodeSidecar2(),
                actionsShowPropagatedRevert(),
                ethereumLazyCreateExportsExpectedSidecars(),
                hollowAccountCreate2MergeExportsExpectedSidecars(),
                assertSidecars());
    }

    @HapiTest
    @Order(1)
    final Stream<DynamicTest> suiteSetup() {
        return defaultHapiSpec("suiteSetup")
                .given()
                .when()
                .then(
                        initializeSidecarWatcher(),
                        overridingTwo(
                                "contracts.throttle.throttleByGas", "false",
                                "contracts.enforceCreationThrottle", "false"));
    }

    @HapiTest
    @Order(2)
    final Stream<DynamicTest> traceabilityE2EScenario1() {
        return defaultHapiSpec(
                        "traceabilityE2EScenario1",
                        NONDETERMINISTIC_FUNCTION_PARAMETERS,
                        NONDETERMINISTIC_TRANSACTION_FEES)
                .given(
                        uploadInitCode(TRACEABILITY),
                        contractCreate(TRACEABILITY, BigInteger.valueOf(55), BigInteger.TWO, BigInteger.TWO)
                                .gas(500_000L)
                                .via(FIRST_CREATE_TXN),
                        expectContractStateChangesSidecarFor(
                                FIRST_CREATE_TXN,
                                List.of(StateChange.stateChangeFor(TRACEABILITY)
                                        .withStorageChanges(
                                                StorageChange.readAndWritten(
                                                        formattedAssertionValue(0),
                                                        formattedAssertionValue(0),
                                                        formattedAssertionValue(55)),
                                                StorageChange.readAndWritten(
                                                        formattedAssertionValue(1),
                                                        formattedAssertionValue(0),
                                                        formattedAssertionValue(2)),
                                                StorageChange.readAndWritten(
                                                        formattedAssertionValue(2),
                                                        formattedAssertionValue(0),
                                                        formattedAssertionValue(2))))),
                        withOpContext((spec, opLog) -> allRunFor(
                                spec,
                                expectContractActionSidecarFor(
                                        FIRST_CREATE_TXN,
                                        List.of(ContractAction.newBuilder()
                                                .setCallType(CREATE)
                                                .setCallOperationType(CallOperationType.OP_CREATE)
                                                .setCallingAccount(TxnUtils.asId(GENESIS, spec))
                                                .setGas(298224)
                                                .setRecipientContract(
                                                        spec.registry().getContractId(TRACEABILITY))
                                                .setGasUsed(68492)
                                                .setOutput(EMPTY)
                                                .build())))),
                        expectContractBytecodeSidecarFor(
                                FIRST_CREATE_TXN,
                                TRACEABILITY,
                                TRACEABILITY,
                                BigInteger.valueOf(55),
                                BigInteger.TWO,
                                BigInteger.TWO),
                        contractCustomCreate(
                                        TRACEABILITY, SECOND, BigInteger.ZERO, BigInteger.ZERO, BigInteger.valueOf(12))
                                .via(SECOND_CREATE_TXN),
                        expectContractStateChangesSidecarFor(
                                SECOND_CREATE_TXN,
                                List.of(StateChange.stateChangeFor(TRACEABILITY + SECOND)
                                        .withStorageChanges(
                                                StorageChange.readAndWritten(
                                                        formattedAssertionValue(0),
                                                        formattedAssertionValue(0),
                                                        formattedAssertionValue(0)),
                                                StorageChange.readAndWritten(
                                                        formattedAssertionValue(1),
                                                        formattedAssertionValue(0),
                                                        formattedAssertionValue(0)),
                                                StorageChange.readAndWritten(
                                                        formattedAssertionValue(2),
                                                        formattedAssertionValue(0),
                                                        formattedAssertionValue(12))))),
                        withOpContext((spec, opLog) -> allRunFor(
                                spec,
                                expectContractActionSidecarFor(
                                        SECOND_CREATE_TXN,
                                        List.of(ContractAction.newBuilder()
                                                .setCallType(CREATE)
                                                .setCallOperationType(CallOperationType.OP_CREATE)
                                                .setCallingAccount(TxnUtils.asId(GENESIS, spec))
                                                .setGas(48248)
                                                .setRecipientContract(
                                                        spec.registry().getContractId(TRACEABILITY + SECOND))
                                                .setGasUsed(28692)
                                                .setOutput(EMPTY)
                                                .build())))),
                        expectContractBytecodeSidecarFor(
                                SECOND_CREATE_TXN,
                                TRACEABILITY + SECOND,
                                TRACEABILITY,
                                BigInteger.ZERO,
                                BigInteger.ZERO,
                                BigInteger.valueOf(12)),
                        contractCustomCreate(
                                        TRACEABILITY, THIRD, BigInteger.ZERO, BigInteger.valueOf(11), BigInteger.ZERO)
                                .via(THIRD_CREATE_TXN),
                        expectContractStateChangesSidecarFor(
                                THIRD_CREATE_TXN,
                                List.of(StateChange.stateChangeFor(TRACEABILITY + THIRD)
                                        .withStorageChanges(
                                                StorageChange.readAndWritten(
                                                        formattedAssertionValue(0),
                                                        formattedAssertionValue(0),
                                                        formattedAssertionValue(0)),
                                                StorageChange.readAndWritten(
                                                        formattedAssertionValue(1),
                                                        formattedAssertionValue(0),
                                                        formattedAssertionValue(11)),
                                                StorageChange.readAndWritten(
                                                        formattedAssertionValue(2),
                                                        formattedAssertionValue(0),
                                                        formattedAssertionValue(0))))),
                        withOpContext((spec, opLog) -> allRunFor(
                                spec,
                                expectContractActionSidecarFor(
                                        THIRD_CREATE_TXN,
                                        List.of(ContractAction.newBuilder()
                                                .setCallType(CREATE)
                                                .setCallOperationType(CallOperationType.OP_CREATE)
                                                .setCallingAccount(TxnUtils.asId(GENESIS, spec))
                                                .setGas(48248)
                                                .setRecipientContract(
                                                        spec.registry().getContractId(TRACEABILITY + THIRD))
                                                .setGasUsed(28692)
                                                .setOutput(EMPTY)
                                                .build())))),
                        expectContractBytecodeSidecarFor(
                                THIRD_CREATE_TXN,
                                TRACEABILITY + THIRD,
                                TRACEABILITY,
                                BigInteger.ZERO,
                                BigInteger.valueOf(11),
                                BigInteger.ZERO))
                .when(withOpContext((spec, opLog) -> allRunFor(
                        spec,
                        contractCall(
                                        TRACEABILITY,
                                        "eetScenario1",
                                        asHeadlongAddress(getNestedContractAddress(TRACEABILITY + "B", spec)),
                                        asHeadlongAddress(getNestedContractAddress(TRACEABILITY + "C", spec)))
                                .gas(1_000_000)
                                .via(TRACEABILITY_TXN))))
                .then(
                        expectContractStateChangesSidecarFor(
                                TRACEABILITY_TXN,
                                List.of(
                                        StateChange.stateChangeFor(TRACEABILITY)
                                                .withStorageChanges(
                                                        StorageChange.onlyRead(
                                                                formattedAssertionValue(0),
                                                                formattedAssertionValue(55)),
                                                        StorageChange.readAndWritten(
                                                                formattedAssertionValue(1),
                                                                formattedAssertionValue(2),
                                                                formattedAssertionValue(55))),
                                        StateChange.stateChangeFor(TRACEABILITY + SECOND)
                                                .withStorageChanges(StorageChange.readAndWritten(
                                                        formattedAssertionValue(2),
                                                        formattedAssertionValue(12),
                                                        formattedAssertionValue(143))),
                                        StateChange.stateChangeFor(TRACEABILITY + THIRD)
                                                .withStorageChanges(
                                                        StorageChange.readAndWritten(
                                                                formattedAssertionValue(0),
                                                                formattedAssertionValue(0),
                                                                formattedAssertionValue(0)),
                                                        StorageChange.readAndWritten(
                                                                formattedAssertionValue(1),
                                                                formattedAssertionValue(11),
                                                                formattedAssertionValue(0))))),
                        withOpContext((spec, opLog) -> allRunFor(
                                spec,
                                expectContractActionSidecarFor(
                                        TRACEABILITY_TXN,
                                        List.of(
                                                ContractAction.newBuilder()
                                                        .setCallType(CALL)
                                                        .setCallingAccount(TxnUtils.asId(GENESIS, spec))
                                                        .setCallOperationType(CallOperationType.OP_CALL)
                                                        .setGas(978632)
                                                        .setGasUsed(33979)
                                                        .setRecipientContract(
                                                                spec.registry().getContractId(TRACEABILITY))
                                                        .setOutput(EMPTY)
                                                        .setInput(encodeFunctionCall(
                                                                TRACEABILITY,
                                                                "eetScenario1",
                                                                hexedSolidityAddressToHeadlongAddress(
                                                                        getNestedContractAddress(
                                                                                TRACEABILITY + "B", spec)),
                                                                hexedSolidityAddressToHeadlongAddress(
                                                                        getNestedContractAddress(
                                                                                TRACEABILITY + "C", spec))))
                                                        .build(),
                                                ContractAction.newBuilder()
                                                        .setCallType(CALL)
                                                        .setCallOperationType(CallOperationType.OP_CALL)
                                                        .setCallingContract(
                                                                spec.registry().getContractId(TRACEABILITY))
                                                        .setGas(962655)
                                                        .setGasUsed(2347)
                                                        .setCallDepth(1)
                                                        .setRecipientContract(
                                                                spec.registry().getContractId(TRACEABILITY))
                                                        .setOutput(uint256ReturnWithValue(BigInteger.valueOf(55)))
                                                        .setInput(encodeFunctionCall(TRACEABILITY, GET_ZERO_SLOT))
                                                        .build(),
                                                ContractAction.newBuilder()
                                                        .setCallType(CALL)
                                                        .setCallOperationType(CallOperationType.OP_CALL)
                                                        .setCallingContract(
                                                                spec.registry().getContractId(TRACEABILITY))
                                                        .setCallDepth(1)
                                                        .setGas(959873)
                                                        .setGasUsed(5324)
                                                        .setRecipientContract(
                                                                spec.registry().getContractId(TRACEABILITY))
                                                        .setOutput(EMPTY)
                                                        .setInput(encodeFunctionCall(
                                                                TRACEABILITY, SET_FIRST_SLOT, BigInteger.valueOf(55)))
                                                        .build(),
                                                ContractAction.newBuilder()
                                                        .setCallType(CALL)
                                                        .setCallOperationType(CallOperationType.OP_CALL)
                                                        .setCallingContract(
                                                                spec.registry().getContractId(TRACEABILITY))
                                                        .setGas(951947)
                                                        .setGasUsed(2315)
                                                        .setCallDepth(1)
                                                        .setRecipientContract(
                                                                spec.registry().getContractId(TRACEABILITY + SECOND))
                                                        .setOutput(uint256ReturnWithValue(BigInteger.valueOf(12)))
                                                        .setInput(encodeFunctionCall(TRACEABILITY, GET_SECOND_SLOT))
                                                        .build(),
                                                ContractAction.newBuilder()
                                                        .setCallType(CALL)
                                                        .setCallOperationType(CallOperationType.OP_CALL)
                                                        .setCallingContract(
                                                                spec.registry().getContractId(TRACEABILITY))
                                                        .setGas(949181)
                                                        .setGasUsed(3180)
                                                        .setCallDepth(1)
                                                        .setRecipientContract(
                                                                spec.registry().getContractId(TRACEABILITY + SECOND))
                                                        .setOutput(EMPTY)
                                                        .setInput(encodeFunctionCall(
                                                                TRACEABILITY, SET_SECOND_SLOT, BigInteger.valueOf(143)))
                                                        .build(),
                                                ContractAction.newBuilder()
                                                        .setCallType(CALL)
                                                        .setCallOperationType(CallOperationType.OP_CALL)
                                                        .setCallingContract(
                                                                spec.registry().getContractId(TRACEABILITY))
                                                        .setGas(945691)
                                                        .setGasUsed(5778)
                                                        .setCallDepth(1)
                                                        .setRecipientContract(
                                                                spec.registry().getContractId(TRACEABILITY + SECOND))
                                                        .setOutput(EMPTY)
                                                        .setInput(encodeFunctionCall(
                                                                TRACEABILITY,
                                                                "callAddressGetSlot0",
                                                                hexedSolidityAddressToHeadlongAddress(
                                                                        getNestedContractAddress(
                                                                                TRACEABILITY + THIRD, spec))))
                                                        .build(),
                                                ContractAction.newBuilder()
                                                        .setCallType(CALL)
                                                        .setCallOperationType(CallOperationType.OP_CALL)
                                                        .setCallingContract(
                                                                spec.registry().getContractId(TRACEABILITY + SECOND))
                                                        .setGas(927670)
                                                        .setGasUsed(2347)
                                                        .setCallDepth(2)
                                                        .setRecipientContract(
                                                                spec.registry().getContractId(TRACEABILITY + THIRD))
                                                        .setOutput(uint256ReturnWithValue(BigInteger.valueOf(0)))
                                                        .setInput(encodeFunctionCall(TRACEABILITY, GET_ZERO_SLOT))
                                                        .build(),
                                                ContractAction.newBuilder()
                                                        .setCallType(CALL)
                                                        .setCallOperationType(CallOperationType.OP_CALL)
                                                        .setCallingContract(
                                                                spec.registry().getContractId(TRACEABILITY))
                                                        .setGas(939625)
                                                        .setGasUsed(1501)
                                                        .setCallDepth(1)
                                                        .setRecipientContract(
                                                                spec.registry().getContractId(TRACEABILITY + SECOND))
                                                        .setOutput(EMPTY)
                                                        .setInput(encodeFunctionCall(
                                                                TRACEABILITY,
                                                                "callAddressSetSlot0",
                                                                hexedSolidityAddressToHeadlongAddress(
                                                                        getNestedContractAddress(
                                                                                TRACEABILITY + THIRD, spec)),
                                                                BigInteger.valueOf(0)))
                                                        .build(),
                                                ContractAction.newBuilder()
                                                        .setCallType(CALL)
                                                        .setCallOperationType(CallOperationType.OP_CALL)
                                                        .setCallingContract(
                                                                spec.registry().getContractId(TRACEABILITY + SECOND))
                                                        .setGas(923945)
                                                        .setGasUsed(423)
                                                        .setCallDepth(2)
                                                        .setRecipientContract(
                                                                spec.registry().getContractId(TRACEABILITY + THIRD))
                                                        .setOutput(EMPTY)
                                                        .setInput(encodeFunctionCall(
                                                                TRACEABILITY, SET_ZERO_SLOT, BigInteger.valueOf(0)))
                                                        .build(),
                                                ContractAction.newBuilder()
                                                        .setCallType(CALL)
                                                        .setCallOperationType(CallOperationType.OP_CALL)
                                                        .setCallingContract(
                                                                spec.registry().getContractId(TRACEABILITY))
                                                        .setGas(937787)
                                                        .setGasUsed(3345)
                                                        .setCallDepth(1)
                                                        .setRecipientContract(
                                                                spec.registry().getContractId(TRACEABILITY + SECOND))
                                                        .setOutput(EMPTY)
                                                        .setInput(encodeFunctionCall(
                                                                TRACEABILITY,
                                                                "callAddressGetSlot1",
                                                                hexedSolidityAddressToHeadlongAddress(
                                                                        getNestedContractAddress(
                                                                                TRACEABILITY + THIRD, spec))))
                                                        .build(),
                                                ContractAction.newBuilder()
                                                        .setCallType(CALL)
                                                        .setCallOperationType(CallOperationType.OP_CALL)
                                                        .setCallingContract(
                                                                spec.registry().getContractId(TRACEABILITY + SECOND))
                                                        .setGas(922327)
                                                        .setGasUsed(2391)
                                                        .setCallDepth(2)
                                                        .setRecipientContract(
                                                                spec.registry().getContractId(TRACEABILITY + THIRD))
                                                        .setOutput(uint256ReturnWithValue(BigInteger.valueOf(11)))
                                                        .setInput(encodeFunctionCall(TRACEABILITY, GET_FIRST_SLOT))
                                                        .build(),
                                                ContractAction.newBuilder()
                                                        .setCallType(CALL)
                                                        .setCallOperationType(CallOperationType.OP_CALL)
                                                        .setCallingContract(
                                                                spec.registry().getContractId(TRACEABILITY))
                                                        .setGas(934107)
                                                        .setGasUsed(4235)
                                                        .setCallDepth(1)
                                                        .setRecipientContract(
                                                                spec.registry().getContractId(TRACEABILITY + SECOND))
                                                        .setOutput(EMPTY)
                                                        .setInput(encodeFunctionCall(
                                                                TRACEABILITY,
                                                                "callAddressSetSlot1",
                                                                hexedSolidityAddressToHeadlongAddress(
                                                                        getNestedContractAddress(
                                                                                TRACEABILITY + THIRD, spec)),
                                                                BigInteger.valueOf(0)))
                                                        .build(),
                                                ContractAction.newBuilder()
                                                        .setCallType(CALL)
                                                        .setCallOperationType(CallOperationType.OP_CALL)
                                                        .setCallingContract(
                                                                spec.registry().getContractId(TRACEABILITY + SECOND))
                                                        .setGas(918579)
                                                        .setGasUsed(3224)
                                                        .setCallDepth(2)
                                                        .setRecipientContract(
                                                                spec.registry().getContractId(TRACEABILITY + THIRD))
                                                        .setOutput(EMPTY)
                                                        .setInput(encodeFunctionCall(
                                                                TRACEABILITY, SET_FIRST_SLOT, BigInteger.valueOf(0)))
                                                        .build())))));
    }

    @HapiTest
    @Order(3)
    final Stream<DynamicTest> traceabilityE2EScenario2() {
        return defaultHapiSpec(
                        "traceabilityE2EScenario2",
                        NONDETERMINISTIC_FUNCTION_PARAMETERS,
                        NONDETERMINISTIC_TRANSACTION_FEES)
                .given(
                        uploadInitCode(TRACEABILITY),
                        contractCreate(TRACEABILITY, BigInteger.ZERO, BigInteger.ZERO, BigInteger.ZERO)
                                .via(FIRST_CREATE_TXN),
                        expectContractStateChangesSidecarFor(
                                FIRST_CREATE_TXN,
                                List.of(StateChange.stateChangeFor(TRACEABILITY)
                                        .withStorageChanges(
                                                StorageChange.readAndWritten(
                                                        formattedAssertionValue(0),
                                                        formattedAssertionValue(0),
                                                        formattedAssertionValue(0)),
                                                StorageChange.readAndWritten(
                                                        formattedAssertionValue(1),
                                                        formattedAssertionValue(0),
                                                        formattedAssertionValue(0)),
                                                StorageChange.readAndWritten(
                                                        formattedAssertionValue(2),
                                                        formattedAssertionValue(0),
                                                        formattedAssertionValue(0))))),
                        withOpContext((spec, opLog) -> allRunFor(
                                spec,
                                expectContractActionSidecarFor(
                                        FIRST_CREATE_TXN,
                                        List.of(ContractAction.newBuilder()
                                                .setCallType(CREATE)
                                                .setCallOperationType(CallOperationType.OP_CREATE)
                                                .setCallingAccount(TxnUtils.asId(GENESIS, spec))
                                                .setGas(48260)
                                                .setRecipientContract(
                                                        spec.registry().getContractId(TRACEABILITY))
                                                .setGasUsed(8792)
                                                .setOutput(EMPTY)
                                                .build())))),
                        expectContractBytecodeSidecarFor(
                                FIRST_CREATE_TXN,
                                TRACEABILITY,
                                TRACEABILITY,
                                BigInteger.ZERO,
                                BigInteger.ZERO,
                                BigInteger.ZERO),
                        contractCustomCreate(
                                        TRACEABILITY, SECOND, BigInteger.ZERO, BigInteger.ZERO, BigInteger.valueOf(99))
                                .via(SECOND_CREATE_TXN),
                        expectContractStateChangesSidecarFor(
                                SECOND_CREATE_TXN,
                                List.of(StateChange.stateChangeFor(TRACEABILITY + SECOND)
                                        .withStorageChanges(
                                                StorageChange.readAndWritten(
                                                        formattedAssertionValue(0),
                                                        formattedAssertionValue(0),
                                                        formattedAssertionValue(0)),
                                                StorageChange.readAndWritten(
                                                        formattedAssertionValue(1),
                                                        formattedAssertionValue(0),
                                                        formattedAssertionValue(0)),
                                                StorageChange.readAndWritten(
                                                        formattedAssertionValue(2),
                                                        formattedAssertionValue(0),
                                                        formattedAssertionValue(99))))),
                        withOpContext((spec, opLog) -> allRunFor(
                                spec,
                                expectContractActionSidecarFor(
                                        SECOND_CREATE_TXN,
                                        List.of(ContractAction.newBuilder()
                                                .setCallType(CREATE)
                                                .setCallOperationType(CallOperationType.OP_CREATE)
                                                .setCallingAccount(TxnUtils.asId(GENESIS, spec))
                                                .setGas(48248)
                                                .setRecipientContract(
                                                        spec.registry().getContractId(TRACEABILITY + SECOND))
                                                .setGasUsed(28692)
                                                .setOutput(EMPTY)
                                                .build())))),
                        expectContractBytecodeSidecarFor(
                                SECOND_CREATE_TXN,
                                TRACEABILITY + SECOND,
                                TRACEABILITY,
                                BigInteger.ZERO,
                                BigInteger.ZERO,
                                BigInteger.valueOf(99)),
                        contractCustomCreate(
                                        TRACEABILITY, THIRD, BigInteger.ZERO, BigInteger.valueOf(88), BigInteger.ZERO)
                                .via(THIRD_CREATE_TXN),
                        expectContractStateChangesSidecarFor(
                                THIRD_CREATE_TXN,
                                List.of(StateChange.stateChangeFor(TRACEABILITY + THIRD)
                                        .withStorageChanges(
                                                StorageChange.readAndWritten(
                                                        formattedAssertionValue(0),
                                                        formattedAssertionValue(0),
                                                        formattedAssertionValue(0)),
                                                StorageChange.readAndWritten(
                                                        formattedAssertionValue(1),
                                                        formattedAssertionValue(0),
                                                        formattedAssertionValue(88)),
                                                StorageChange.readAndWritten(
                                                        formattedAssertionValue(2),
                                                        formattedAssertionValue(0),
                                                        formattedAssertionValue(0))))),
                        withOpContext((spec, opLog) -> allRunFor(
                                spec,
                                expectContractActionSidecarFor(
                                        THIRD_CREATE_TXN,
                                        List.of(ContractAction.newBuilder()
                                                .setCallType(CREATE)
                                                .setCallOperationType(CallOperationType.OP_CREATE)
                                                .setCallingAccount(TxnUtils.asId(GENESIS, spec))
                                                .setGas(48248)
                                                .setRecipientContract(
                                                        spec.registry().getContractId(TRACEABILITY + THIRD))
                                                .setGasUsed(28692)
                                                .setOutput(EMPTY)
                                                .build())))),
                        expectContractBytecodeSidecarFor(
                                THIRD_CREATE_TXN,
                                TRACEABILITY + THIRD,
                                TRACEABILITY,
                                BigInteger.ZERO,
                                BigInteger.valueOf(88),
                                BigInteger.ZERO))
                .when(withOpContext((spec, opLog) -> allRunFor(
                        spec,
                        contractCall(
                                        TRACEABILITY,
                                        "eetScenario2",
                                        asHeadlongAddress(getNestedContractAddress(TRACEABILITY + "B", spec)),
                                        asHeadlongAddress(getNestedContractAddress(TRACEABILITY + "C", spec)))
                                .gas(1_000_000)
                                .via(TRACEABILITY_TXN))))
                .then(
                        expectContractStateChangesSidecarFor(
                                TRACEABILITY_TXN,
                                List.of(
                                        StateChange.stateChangeFor(TRACEABILITY)
                                                .withStorageChanges(
                                                        StorageChange.onlyRead(
                                                                formattedAssertionValue(0), formattedAssertionValue(0)),
                                                        StorageChange.readAndWritten(
                                                                formattedAssertionValue(1),
                                                                formattedAssertionValue(0),
                                                                formattedAssertionValue(55))),
                                        StateChange.stateChangeFor(TRACEABILITY + SECOND)
                                                .withStorageChanges(
                                                        StorageChange.readAndWritten(
                                                                formattedAssertionValue(0),
                                                                formattedAssertionValue(0),
                                                                formattedAssertionValue(100)),
                                                        StorageChange.readAndWritten(
                                                                formattedAssertionValue(1),
                                                                formattedAssertionValue(0),
                                                                formattedAssertionValue(0)),
                                                        StorageChange.readAndWritten(
                                                                formattedAssertionValue(2),
                                                                formattedAssertionValue(99),
                                                                formattedAssertionValue(143))))),
                        withOpContext((spec, opLog) -> allRunFor(
                                spec,
                                expectContractActionSidecarFor(
                                        TRACEABILITY_TXN,
                                        List.of(
                                                ContractAction.newBuilder()
                                                        .setCallType(CALL)
                                                        .setCallingAccount(TxnUtils.asId(GENESIS, spec))
                                                        .setCallOperationType(CallOperationType.OP_CALL)
                                                        .setGas(978632)
                                                        .setGasUsed(70255)
                                                        .setRecipientContract(
                                                                spec.registry().getContractId(TRACEABILITY))
                                                        .setOutput(EMPTY)
                                                        .setInput(encodeFunctionCall(
                                                                TRACEABILITY,
                                                                "eetScenario2",
                                                                hexedSolidityAddressToHeadlongAddress(
                                                                        getNestedContractAddress(
                                                                                TRACEABILITY + "B", spec)),
                                                                hexedSolidityAddressToHeadlongAddress(
                                                                        getNestedContractAddress(
                                                                                TRACEABILITY + "C", spec))))
                                                        .build(),
                                                ContractAction.newBuilder()
                                                        .setCallType(CALL)
                                                        .setCallOperationType(CallOperationType.OP_CALL)
                                                        .setCallingContract(
                                                                spec.registry().getContractId(TRACEABILITY))
                                                        .setGas(962721)
                                                        .setGasUsed(2347)
                                                        .setCallDepth(1)
                                                        .setRecipientContract(
                                                                spec.registry().getContractId(TRACEABILITY))
                                                        .setOutput(uint256ReturnWithValue(BigInteger.valueOf(0)))
                                                        .setInput(encodeFunctionCall(TRACEABILITY, GET_ZERO_SLOT))
                                                        .build(),
                                                ContractAction.newBuilder()
                                                        .setCallType(CALL)
                                                        .setCallOperationType(CallOperationType.OP_CALL)
                                                        .setCallingContract(
                                                                spec.registry().getContractId(TRACEABILITY))
                                                        .setCallDepth(1)
                                                        .setGas(959939)
                                                        .setGasUsed(22424)
                                                        .setRecipientContract(
                                                                spec.registry().getContractId(TRACEABILITY))
                                                        .setOutput(EMPTY)
                                                        .setInput(encodeFunctionCall(
                                                                TRACEABILITY, SET_FIRST_SLOT, BigInteger.valueOf(55)))
                                                        .build(),
                                                ContractAction.newBuilder()
                                                        .setCallType(CALL)
                                                        .setCallOperationType(CallOperationType.OP_CALL)
                                                        .setCallingContract(
                                                                spec.registry().getContractId(TRACEABILITY))
                                                        .setGas(937512)
                                                        .setGasUsed(5811)
                                                        .setCallDepth(1)
                                                        .setRecipientContract(
                                                                spec.registry().getContractId(TRACEABILITY))
                                                        .setOutput(EMPTY)
                                                        .setInput(encodeFunctionCall(
                                                                TRACEABILITY,
                                                                "callAddressGetSlot2",
                                                                hexedSolidityAddressToHeadlongAddress(
                                                                        getNestedContractAddress(
                                                                                TRACEABILITY + SECOND, spec))))
                                                        .build(),
                                                ContractAction.newBuilder()
                                                        .setCallType(CALL)
                                                        .setCallOperationType(CallOperationType.OP_CALL)
                                                        .setCallingContract(
                                                                spec.registry().getContractId(TRACEABILITY))
                                                        .setGas(919554)
                                                        .setGasUsed(2315)
                                                        .setCallDepth(2)
                                                        .setRecipientContract(
                                                                spec.registry().getContractId(TRACEABILITY + SECOND))
                                                        .setOutput(uint256ReturnWithValue(BigInteger.valueOf(99)))
                                                        .setInput(encodeFunctionCall(TRACEABILITY, GET_SECOND_SLOT))
                                                        .build(),
                                                ContractAction.newBuilder()
                                                        .setCallType(CALL)
                                                        .setCallOperationType(CallOperationType.OP_CALL)
                                                        .setCallingContract(
                                                                spec.registry().getContractId(TRACEABILITY))
                                                        .setGas(931421)
                                                        .setGasUsed(4235)
                                                        .setCallDepth(1)
                                                        .setRecipientContract(
                                                                spec.registry().getContractId(TRACEABILITY))
                                                        .setOutput(EMPTY)
                                                        .setInput(encodeFunctionCall(
                                                                TRACEABILITY,
                                                                "callAddressSetSlot2",
                                                                hexedSolidityAddressToHeadlongAddress(
                                                                        getNestedContractAddress(
                                                                                TRACEABILITY + SECOND, spec)),
                                                                BigInteger.valueOf(143)))
                                                        .build(),
                                                ContractAction.newBuilder()
                                                        .setCallType(CALL)
                                                        .setCallOperationType(CallOperationType.OP_CALL)
                                                        .setCallingContract(
                                                                spec.registry().getContractId(TRACEABILITY))
                                                        .setGas(915892)
                                                        .setGasUsed(3180)
                                                        .setCallDepth(2)
                                                        .setRecipientContract(
                                                                spec.registry().getContractId(TRACEABILITY + SECOND))
                                                        .setOutput(EMPTY)
                                                        .setInput(encodeFunctionCall(
                                                                TRACEABILITY, SET_SECOND_SLOT, BigInteger.valueOf(143)))
                                                        .build(),
                                                ContractAction.newBuilder()
                                                        .setCallType(CALL)
                                                        .setCallOperationType(CallOperationType.OP_CALL)
                                                        .setCallingContract(
                                                                spec.registry().getContractId(TRACEABILITY))
                                                        .setGas(926886)
                                                        .setGasUsed(5819)
                                                        .setCallDepth(1)
                                                        .setRecipientContract(
                                                                spec.registry().getContractId(TRACEABILITY + SECOND))
                                                        .setOutput(EMPTY)
                                                        .setInput(encodeFunctionCall(
                                                                TRACEABILITY,
                                                                "delegateCallAddressGetSlot0",
                                                                hexedSolidityAddressToHeadlongAddress(
                                                                        getNestedContractAddress(
                                                                                TRACEABILITY + THIRD, spec))))
                                                        .build(),
                                                ContractAction.newBuilder()
                                                        .setCallType(CALL)
                                                        .setCallOperationType(CallOperationType.OP_DELEGATECALL)
                                                        .setCallingContract(
                                                                spec.registry().getContractId(TRACEABILITY + SECOND))
                                                        .setGas(909118)
                                                        .setGasUsed(2347)
                                                        .setCallDepth(2)
                                                        .setRecipientContract(
                                                                spec.registry().getContractId(TRACEABILITY + THIRD))
                                                        .setOutput(uint256ReturnWithValue(BigInteger.valueOf(0)))
                                                        .setInput(encodeFunctionCall(TRACEABILITY, GET_ZERO_SLOT))
                                                        .build(),
                                                ContractAction.newBuilder()
                                                        .setCallType(CALL)
                                                        .setCallOperationType(CallOperationType.OP_CALL)
                                                        .setCallingContract(
                                                                spec.registry().getContractId(TRACEABILITY))
                                                        .setGas(920783)
                                                        .setGasUsed(21353)
                                                        .setCallDepth(1)
                                                        .setRecipientContract(
                                                                spec.registry().getContractId(TRACEABILITY + SECOND))
                                                        .setOutput(EMPTY)
                                                        .setInput(encodeFunctionCall(
                                                                TRACEABILITY,
                                                                "delegateCallAddressSetSlot0",
                                                                hexedSolidityAddressToHeadlongAddress(
                                                                        getNestedContractAddress(
                                                                                TRACEABILITY + THIRD, spec)),
                                                                BigInteger.valueOf(100)))
                                                        .build(),
                                                ContractAction.newBuilder()
                                                        .setCallType(CALL)
                                                        .setCallOperationType(CallOperationType.OP_DELEGATECALL)
                                                        .setCallingContract(
                                                                spec.registry().getContractId(TRACEABILITY + SECOND))
                                                        .setGas(905444)
                                                        .setGasUsed(20323)
                                                        .setCallDepth(2)
                                                        .setRecipientContract(
                                                                spec.registry().getContractId(TRACEABILITY + THIRD))
                                                        .setOutput(EMPTY)
                                                        .setInput(encodeFunctionCall(
                                                                TRACEABILITY, SET_ZERO_SLOT, BigInteger.valueOf(100)))
                                                        .build(),
                                                ContractAction.newBuilder()
                                                        .setCallType(CALL)
                                                        .setCallOperationType(CallOperationType.OP_CALL)
                                                        .setCallingContract(
                                                                spec.registry().getContractId(TRACEABILITY))
                                                        .setGas(899403)
                                                        .setGasUsed(3387)
                                                        .setCallDepth(1)
                                                        .setRecipientContract(
                                                                spec.registry().getContractId(TRACEABILITY + SECOND))
                                                        .setOutput(EMPTY)
                                                        .setInput(encodeFunctionCall(
                                                                TRACEABILITY,
                                                                "delegateCallAddressGetSlot1",
                                                                hexedSolidityAddressToHeadlongAddress(
                                                                        getNestedContractAddress(
                                                                                TRACEABILITY + THIRD, spec))))
                                                        .build(),
                                                ContractAction.newBuilder()
                                                        .setCallType(CALL)
                                                        .setCallOperationType(CallOperationType.OP_DELEGATECALL)
                                                        .setCallingContract(
                                                                spec.registry().getContractId(TRACEABILITY + SECOND))
                                                        .setGas(884502)
                                                        .setGasUsed(2391)
                                                        .setCallDepth(2)
                                                        .setRecipientContract(
                                                                spec.registry().getContractId(TRACEABILITY + THIRD))
                                                        .setOutput(uint256ReturnWithValue(BigInteger.valueOf(0)))
                                                        .setInput(encodeFunctionCall(TRACEABILITY, GET_FIRST_SLOT))
                                                        .build(),
                                                ContractAction.newBuilder()
                                                        .setCallType(CALL)
                                                        .setCallOperationType(CallOperationType.OP_CALL)
                                                        .setCallingContract(
                                                                spec.registry().getContractId(TRACEABILITY))
                                                        .setGas(895682)
                                                        .setGasUsed(1476)
                                                        .setCallDepth(1)
                                                        .setRecipientContract(
                                                                spec.registry().getContractId(TRACEABILITY + SECOND))
                                                        .setOutput(EMPTY)
                                                        .setInput(encodeFunctionCall(
                                                                TRACEABILITY,
                                                                "delegateCallAddressSetSlot1",
                                                                hexedSolidityAddressToHeadlongAddress(
                                                                        getNestedContractAddress(
                                                                                TRACEABILITY + THIRD, spec)),
                                                                BigInteger.valueOf(0)))
                                                        .build(),
                                                ContractAction.newBuilder()
                                                        .setCallType(CALL)
                                                        .setCallOperationType(CallOperationType.OP_DELEGATECALL)
                                                        .setCallingContract(
                                                                spec.registry().getContractId(TRACEABILITY + SECOND))
                                                        .setGas(880714)
                                                        .setGasUsed(424)
                                                        .setCallDepth(2)
                                                        .setRecipientContract(
                                                                spec.registry().getContractId(TRACEABILITY + THIRD))
                                                        .setOutput(EMPTY)
                                                        .setInput(encodeFunctionCall(
                                                                TRACEABILITY, SET_FIRST_SLOT, BigInteger.valueOf(0)))
                                                        .build())))));
    }

    @HapiTest
    @Order(4)
    final Stream<DynamicTest> traceabilityE2EScenario3() {
        return defaultHapiSpec(
                        "traceabilityE2EScenario3", NONDETERMINISTIC_FUNCTION_PARAMETERS, HIGHLY_NON_DETERMINISTIC_FEES)
                .given(
                        uploadInitCode(TRACEABILITY),
                        contractCreate(TRACEABILITY, BigInteger.valueOf(55), BigInteger.TWO, BigInteger.TWO)
                                .via(FIRST_CREATE_TXN)
                                .gas(500_000L),
                        expectContractStateChangesSidecarFor(
                                FIRST_CREATE_TXN,
                                List.of(StateChange.stateChangeFor(TRACEABILITY)
                                        .withStorageChanges(
                                                StorageChange.readAndWritten(
                                                        formattedAssertionValue(0),
                                                        formattedAssertionValue(0),
                                                        formattedAssertionValue(55)),
                                                StorageChange.readAndWritten(
                                                        formattedAssertionValue(1),
                                                        formattedAssertionValue(0),
                                                        formattedAssertionValue(2)),
                                                StorageChange.readAndWritten(
                                                        formattedAssertionValue(2),
                                                        formattedAssertionValue(0),
                                                        formattedAssertionValue(2))))),
                        withOpContext((spec, opLog) -> allRunFor(
                                spec,
                                expectContractActionSidecarFor(
                                        FIRST_CREATE_TXN,
                                        List.of(ContractAction.newBuilder()
                                                .setCallType(CREATE)
                                                .setCallOperationType(CallOperationType.OP_CREATE)
                                                .setCallingAccount(TxnUtils.asId(GENESIS, spec))
                                                .setGas(298224)
                                                .setRecipientContract(
                                                        spec.registry().getContractId(TRACEABILITY))
                                                .setGasUsed(68492)
                                                .setOutput(EMPTY)
                                                .build())))),
                        expectContractBytecodeSidecarFor(
                                FIRST_CREATE_TXN,
                                TRACEABILITY,
                                TRACEABILITY,
                                BigInteger.valueOf(55),
                                BigInteger.TWO,
                                BigInteger.TWO),
                        contractCustomCreate(
                                        TRACEABILITY, SECOND, BigInteger.ZERO, BigInteger.ZERO, BigInteger.valueOf(12))
                                .via(SECOND_CREATE_TXN),
                        expectContractStateChangesSidecarFor(
                                SECOND_CREATE_TXN,
                                List.of(StateChange.stateChangeFor(TRACEABILITY + SECOND)
                                        .withStorageChanges(
                                                StorageChange.readAndWritten(
                                                        formattedAssertionValue(0),
                                                        formattedAssertionValue(0),
                                                        formattedAssertionValue(0)),
                                                StorageChange.readAndWritten(
                                                        formattedAssertionValue(1),
                                                        formattedAssertionValue(0),
                                                        formattedAssertionValue(0)),
                                                StorageChange.readAndWritten(
                                                        formattedAssertionValue(2),
                                                        formattedAssertionValue(0),
                                                        formattedAssertionValue(12))))),
                        withOpContext((spec, opLog) -> allRunFor(
                                spec,
                                expectContractActionSidecarFor(
                                        SECOND_CREATE_TXN,
                                        List.of(ContractAction.newBuilder()
                                                .setCallType(CREATE)
                                                .setCallOperationType(CallOperationType.OP_CREATE)
                                                .setCallingAccount(TxnUtils.asId(GENESIS, spec))
                                                .setGas(48248)
                                                .setRecipientContract(
                                                        spec.registry().getContractId(TRACEABILITY + SECOND))
                                                .setGasUsed(28692)
                                                .setOutput(EMPTY)
                                                .build())))),
                        expectContractBytecodeSidecarFor(
                                SECOND_CREATE_TXN,
                                TRACEABILITY + SECOND,
                                TRACEABILITY,
                                BigInteger.ZERO,
                                BigInteger.ZERO,
                                BigInteger.valueOf(12)),
                        contractCustomCreate(
                                        TRACEABILITY, THIRD, BigInteger.ZERO, BigInteger.valueOf(11), BigInteger.ZERO)
                                .via(THIRD_CREATE_TXN),
                        expectContractStateChangesSidecarFor(
                                THIRD_CREATE_TXN,
                                List.of(StateChange.stateChangeFor(TRACEABILITY + THIRD)
                                        .withStorageChanges(
                                                StorageChange.readAndWritten(
                                                        formattedAssertionValue(0),
                                                        formattedAssertionValue(0),
                                                        formattedAssertionValue(0)),
                                                StorageChange.readAndWritten(
                                                        formattedAssertionValue(1),
                                                        formattedAssertionValue(0),
                                                        formattedAssertionValue(11)),
                                                StorageChange.readAndWritten(
                                                        formattedAssertionValue(2),
                                                        formattedAssertionValue(0),
                                                        formattedAssertionValue(0))))),
                        withOpContext((spec, opLog) -> allRunFor(
                                spec,
                                expectContractActionSidecarFor(
                                        THIRD_CREATE_TXN,
                                        List.of(ContractAction.newBuilder()
                                                .setCallType(CREATE)
                                                .setCallOperationType(CallOperationType.OP_CREATE)
                                                .setCallingAccount(TxnUtils.asId(GENESIS, spec))
                                                .setGas(48248)
                                                .setRecipientContract(
                                                        spec.registry().getContractId(TRACEABILITY + THIRD))
                                                .setGasUsed(28692)
                                                .setOutput(EMPTY)
                                                .build())))),
                        expectContractBytecodeSidecarFor(
                                THIRD_CREATE_TXN,
                                TRACEABILITY + THIRD,
                                TRACEABILITY,
                                BigInteger.ZERO,
                                BigInteger.valueOf(11),
                                BigInteger.ZERO))
                .when(withOpContext((spec, opLog) -> allRunFor(
                        spec,
                        contractCall(
                                        TRACEABILITY,
                                        "eetScenario3",
                                        asHeadlongAddress(getNestedContractAddress(TRACEABILITY + "B", spec)),
                                        asHeadlongAddress(getNestedContractAddress(TRACEABILITY + "C", spec)))
                                .gas(1_000_000)
                                .via(TRACEABILITY_TXN))))
                .then(
                        expectContractStateChangesSidecarFor(
                                TRACEABILITY_TXN,
                                List.of(
                                        StateChange.stateChangeFor(TRACEABILITY)
                                                .withStorageChanges(
                                                        StorageChange.onlyRead(
                                                                formattedAssertionValue(0),
                                                                formattedAssertionValue(55)),
                                                        StorageChange.readAndWritten(
                                                                formattedAssertionValue(1),
                                                                formattedAssertionValue(2),
                                                                formattedAssertionValue(55252)),
                                                        StorageChange.readAndWritten(
                                                                formattedAssertionValue(2),
                                                                formattedAssertionValue(2),
                                                                formattedAssertionValue(524))),
                                        StateChange.stateChangeFor(TRACEABILITY + THIRD)
                                                .withStorageChanges(
                                                        StorageChange.readAndWritten(
                                                                formattedAssertionValue(0),
                                                                formattedAssertionValue(0),
                                                                formattedAssertionValue(54)),
                                                        StorageChange.readAndWritten(
                                                                formattedAssertionValue(1),
                                                                formattedAssertionValue(11),
                                                                formattedAssertionValue(0))))),
                        withOpContext((spec, opLog) -> allRunFor(
                                spec,
                                expectContractActionSidecarFor(
                                        TRACEABILITY_TXN,
                                        List.of(
                                                ContractAction.newBuilder()
                                                        .setCallType(CALL)
                                                        .setCallingAccount(TxnUtils.asId(GENESIS, spec))
                                                        .setCallOperationType(CallOperationType.OP_CALL)
                                                        .setGas(978632)
                                                        .setGasUsed(57011)
                                                        .setRecipientContract(
                                                                spec.registry().getContractId(TRACEABILITY))
                                                        .setOutput(EMPTY)
                                                        .setInput(encodeFunctionCall(
                                                                TRACEABILITY,
                                                                "eetScenario3",
                                                                hexedSolidityAddressToHeadlongAddress(
                                                                        getNestedContractAddress(
                                                                                TRACEABILITY + "B", spec)),
                                                                hexedSolidityAddressToHeadlongAddress(
                                                                        getNestedContractAddress(
                                                                                TRACEABILITY + "C", spec))))
                                                        .build(),
                                                ContractAction.newBuilder()
                                                        .setCallType(CALL)
                                                        .setCallOperationType(CallOperationType.OP_CALL)
                                                        .setCallingContract(
                                                                spec.registry().getContractId(TRACEABILITY))
                                                        .setGas(962697)
                                                        .setGasUsed(2347)
                                                        .setCallDepth(1)
                                                        .setRecipientContract(
                                                                spec.registry().getContractId(TRACEABILITY))
                                                        .setOutput(uint256ReturnWithValue(BigInteger.valueOf(55)))
                                                        .setInput(encodeFunctionCall(TRACEABILITY, GET_ZERO_SLOT))
                                                        .build(),
                                                ContractAction.newBuilder()
                                                        .setCallType(CALL)
                                                        .setCallOperationType(CallOperationType.OP_CALL)
                                                        .setCallingContract(
                                                                spec.registry().getContractId(TRACEABILITY))
                                                        .setCallDepth(1)
                                                        .setGas(959915)
                                                        .setGasUsed(5324)
                                                        .setRecipientContract(
                                                                spec.registry().getContractId(TRACEABILITY))
                                                        .setOutput(EMPTY)
                                                        .setInput(encodeFunctionCall(
                                                                TRACEABILITY,
                                                                SET_FIRST_SLOT,
                                                                BigInteger.valueOf(55252)))
                                                        .build(),
                                                ContractAction.newBuilder()
                                                        .setCallType(CALL)
                                                        .setCallOperationType(CallOperationType.OP_CALL)
                                                        .setCallingContract(
                                                                spec.registry().getContractId(TRACEABILITY))
                                                        .setGas(954321)
                                                        .setGasUsed(5810)
                                                        .setCallDepth(1)
                                                        .setRecipientContract(
                                                                spec.registry().getContractId(TRACEABILITY))
                                                        .setOutput(EMPTY)
                                                        .setInput(encodeFunctionCall(
                                                                TRACEABILITY,
                                                                DELEGATE_CALL_ADDRESS_GET_SLOT_2,
                                                                hexedSolidityAddressToHeadlongAddress(
                                                                        getNestedContractAddress(
                                                                                TRACEABILITY + THIRD, spec))))
                                                        .build(),
                                                ContractAction.newBuilder()
                                                        .setCallType(CALL)
                                                        .setCallOperationType(CallOperationType.OP_DELEGATECALL)
                                                        .setCallingContract(
                                                                spec.registry().getContractId(TRACEABILITY))
                                                        .setGas(936102)
                                                        .setGasUsed(2315)
                                                        .setCallDepth(2)
                                                        .setRecipientContract(
                                                                spec.registry().getContractId(TRACEABILITY + THIRD))
                                                        .setOutput(uint256ReturnWithValue(BigInteger.valueOf(2)))
                                                        .setInput(encodeFunctionCall(TRACEABILITY, GET_SECOND_SLOT))
                                                        .build(),
                                                ContractAction.newBuilder()
                                                        .setCallType(CALL)
                                                        .setCallOperationType(CallOperationType.OP_CALL)
                                                        .setCallingContract(
                                                                spec.registry().getContractId(TRACEABILITY))
                                                        .setGas(948230)
                                                        .setGasUsed(4209)
                                                        .setCallDepth(1)
                                                        .setRecipientContract(
                                                                spec.registry().getContractId(TRACEABILITY))
                                                        .setOutput(EMPTY)
                                                        .setInput(encodeFunctionCall(
                                                                TRACEABILITY,
                                                                "delegateCallAddressSetSlot2",
                                                                hexedSolidityAddressToHeadlongAddress(
                                                                        getNestedContractAddress(
                                                                                TRACEABILITY + THIRD, spec)),
                                                                BigInteger.valueOf(524)))
                                                        .build(),
                                                ContractAction.newBuilder()
                                                        .setCallType(CALL)
                                                        .setCallOperationType(CallOperationType.OP_DELEGATECALL)
                                                        .setCallingContract(
                                                                spec.registry().getContractId(TRACEABILITY))
                                                        .setGas(932463)
                                                        .setGasUsed(3180)
                                                        .setCallDepth(2)
                                                        .setRecipientContract(
                                                                spec.registry().getContractId(TRACEABILITY + THIRD))
                                                        .setOutput(EMPTY)
                                                        .setInput(encodeFunctionCall(
                                                                TRACEABILITY, SET_SECOND_SLOT, BigInteger.valueOf(524)))
                                                        .build(),
                                                ContractAction.newBuilder()
                                                        .setCallType(CALL)
                                                        .setCallOperationType(CallOperationType.OP_DELEGATECALL)
                                                        .setCallingContract(
                                                                spec.registry().getContractId(TRACEABILITY))
                                                        .setGas(941036)
                                                        .setGasUsed(3278)
                                                        .setCallDepth(1)
                                                        .setRecipientContract(
                                                                spec.registry().getContractId(TRACEABILITY + SECOND))
                                                        .setOutput(EMPTY)
                                                        .setInput(encodeFunctionCall(
                                                                TRACEABILITY,
                                                                "callAddressGetSlot0",
                                                                hexedSolidityAddressToHeadlongAddress(
                                                                        getNestedContractAddress(
                                                                                TRACEABILITY + THIRD, spec))))
                                                        .build(),
                                                ContractAction.newBuilder()
                                                        .setCallType(CALL)
                                                        .setCallOperationType(CallOperationType.OP_CALL)
                                                        .setCallingContract(
                                                                spec.registry().getContractId(TRACEABILITY + SECOND))
                                                        .setGas(925548)
                                                        .setGasUsed(2347)
                                                        .setCallDepth(2)
                                                        .setRecipientContract(
                                                                spec.registry().getContractId(TRACEABILITY + THIRD))
                                                        .setOutput(uint256ReturnWithValue(BigInteger.valueOf(0)))
                                                        .setInput(encodeFunctionCall(TRACEABILITY, GET_ZERO_SLOT))
                                                        .build(),
                                                ContractAction.newBuilder()
                                                        .setCallType(CALL)
                                                        .setCallOperationType(CallOperationType.OP_DELEGATECALL)
                                                        .setCallingContract(
                                                                spec.registry().getContractId(TRACEABILITY))
                                                        .setGas(937112)
                                                        .setGasUsed(21401)
                                                        .setCallDepth(1)
                                                        .setRecipientContract(
                                                                spec.registry().getContractId(TRACEABILITY + SECOND))
                                                        .setOutput(EMPTY)
                                                        .setInput(encodeFunctionCall(
                                                                TRACEABILITY,
                                                                "callAddressSetSlot0",
                                                                hexedSolidityAddressToHeadlongAddress(
                                                                        getNestedContractAddress(
                                                                                TRACEABILITY + THIRD, spec)),
                                                                BigInteger.valueOf(54)))
                                                        .build(),
                                                ContractAction.newBuilder()
                                                        .setCallType(CALL)
                                                        .setCallOperationType(CallOperationType.OP_CALL)
                                                        .setCallingContract(
                                                                spec.registry().getContractId(TRACEABILITY + SECOND))
                                                        .setGas(921471)
                                                        .setGasUsed(20323)
                                                        .setCallDepth(2)
                                                        .setRecipientContract(
                                                                spec.registry().getContractId(TRACEABILITY + THIRD))
                                                        .setOutput(EMPTY)
                                                        .setInput(encodeFunctionCall(
                                                                TRACEABILITY, SET_ZERO_SLOT, BigInteger.valueOf(54)))
                                                        .build(),
                                                ContractAction.newBuilder()
                                                        .setCallType(CALL)
                                                        .setCallOperationType(CallOperationType.OP_DELEGATECALL)
                                                        .setCallingContract(
                                                                spec.registry().getContractId(TRACEABILITY))
                                                        .setGas(915443)
                                                        .setGasUsed(3345)
                                                        .setCallDepth(1)
                                                        .setRecipientContract(
                                                                spec.registry().getContractId(TRACEABILITY + SECOND))
                                                        .setOutput(EMPTY)
                                                        .setInput(encodeFunctionCall(
                                                                TRACEABILITY,
                                                                "callAddressGetSlot1",
                                                                hexedSolidityAddressToHeadlongAddress(
                                                                        getNestedContractAddress(
                                                                                TRACEABILITY + THIRD, spec))))
                                                        .build(),
                                                ContractAction.newBuilder()
                                                        .setCallType(CALL)
                                                        .setCallOperationType(CallOperationType.OP_CALL)
                                                        .setCallingContract(
                                                                spec.registry().getContractId(TRACEABILITY + SECOND))
                                                        .setGas(900333)
                                                        .setGasUsed(2391)
                                                        .setCallDepth(2)
                                                        .setRecipientContract(
                                                                spec.registry().getContractId(TRACEABILITY + THIRD))
                                                        .setOutput(uint256ReturnWithValue(BigInteger.valueOf(11)))
                                                        .setInput(encodeFunctionCall(TRACEABILITY, GET_FIRST_SLOT))
                                                        .build(),
                                                ContractAction.newBuilder()
                                                        .setCallType(CALL)
                                                        .setCallOperationType(CallOperationType.OP_DELEGATECALL)
                                                        .setCallingContract(
                                                                spec.registry().getContractId(TRACEABILITY))
                                                        .setGas(911452)
                                                        .setGasUsed(4235)
                                                        .setCallDepth(1)
                                                        .setRecipientContract(
                                                                spec.registry().getContractId(TRACEABILITY + SECOND))
                                                        .setOutput(EMPTY)
                                                        .setInput(encodeFunctionCall(
                                                                TRACEABILITY,
                                                                "callAddressSetSlot1",
                                                                hexedSolidityAddressToHeadlongAddress(
                                                                        getNestedContractAddress(
                                                                                TRACEABILITY + THIRD, spec)),
                                                                BigInteger.valueOf(0)))
                                                        .build(),
                                                ContractAction.newBuilder()
                                                        .setCallType(CALL)
                                                        .setCallOperationType(CallOperationType.OP_CALL)
                                                        .setCallingContract(
                                                                spec.registry().getContractId(TRACEABILITY + SECOND))
                                                        .setGas(896278)
                                                        .setGasUsed(3224)
                                                        .setCallDepth(2)
                                                        .setRecipientContract(
                                                                spec.registry().getContractId(TRACEABILITY + THIRD))
                                                        .setOutput(EMPTY)
                                                        .setInput(encodeFunctionCall(
                                                                TRACEABILITY, SET_FIRST_SLOT, BigInteger.valueOf(0)))
                                                        .build())))));
    }

    @HapiTest
    @Order(5)
    final Stream<DynamicTest> traceabilityE2EScenario4() {
        return defaultHapiSpec(
                        "traceabilityE2EScenario4", NONDETERMINISTIC_FUNCTION_PARAMETERS, HIGHLY_NON_DETERMINISTIC_FEES)
                .given(
                        uploadInitCode(TRACEABILITY),
                        contractCreate(TRACEABILITY, BigInteger.TWO, BigInteger.valueOf(3), BigInteger.valueOf(4))
                                .via(FIRST_CREATE_TXN)
                                .gas(500_000L),
                        expectContractStateChangesSidecarFor(
                                FIRST_CREATE_TXN,
                                List.of(StateChange.stateChangeFor(TRACEABILITY)
                                        .withStorageChanges(
                                                StorageChange.readAndWritten(
                                                        formattedAssertionValue(0),
                                                        formattedAssertionValue(0),
                                                        formattedAssertionValue(2)),
                                                StorageChange.readAndWritten(
                                                        formattedAssertionValue(1),
                                                        formattedAssertionValue(0),
                                                        formattedAssertionValue(3)),
                                                StorageChange.readAndWritten(
                                                        formattedAssertionValue(2),
                                                        formattedAssertionValue(0),
                                                        formattedAssertionValue(4))))),
                        withOpContext((spec, opLog) -> allRunFor(
                                spec,
                                expectContractActionSidecarFor(
                                        FIRST_CREATE_TXN,
                                        List.of(ContractAction.newBuilder()
                                                .setCallType(CREATE)
                                                .setCallOperationType(CallOperationType.OP_CREATE)
                                                .setCallingAccount(TxnUtils.asId(GENESIS, spec))
                                                .setGas(298224)
                                                .setRecipientContract(
                                                        spec.registry().getContractId(TRACEABILITY))
                                                .setGasUsed(68492)
                                                .setOutput(EMPTY)
                                                .build())))),
                        expectContractBytecodeSidecarFor(
                                FIRST_CREATE_TXN,
                                TRACEABILITY,
                                TRACEABILITY,
                                BigInteger.TWO,
                                BigInteger.valueOf(3),
                                BigInteger.valueOf(4)),
                        contractCustomCreate(TRACEABILITY, SECOND, BigInteger.ZERO, BigInteger.ZERO, BigInteger.ZERO)
                                .via(SECOND_CREATE_TXN),
                        expectContractStateChangesSidecarFor(
                                SECOND_CREATE_TXN,
                                List.of(StateChange.stateChangeFor(TRACEABILITY + SECOND)
                                        .withStorageChanges(
                                                StorageChange.readAndWritten(
                                                        formattedAssertionValue(0),
                                                        formattedAssertionValue(0),
                                                        formattedAssertionValue(0)),
                                                StorageChange.readAndWritten(
                                                        formattedAssertionValue(1),
                                                        formattedAssertionValue(0),
                                                        formattedAssertionValue(0)),
                                                StorageChange.readAndWritten(
                                                        formattedAssertionValue(2),
                                                        formattedAssertionValue(0),
                                                        formattedAssertionValue(0))))),
                        withOpContext((spec, opLog) -> allRunFor(
                                spec,
                                expectContractActionSidecarFor(
                                        SECOND_CREATE_TXN,
                                        List.of(ContractAction.newBuilder()
                                                .setCallType(CREATE)
                                                .setCallOperationType(CallOperationType.OP_CREATE)
                                                .setCallingAccount(TxnUtils.asId(GENESIS, spec))
                                                .setGas(48260)
                                                .setRecipientContract(
                                                        spec.registry().getContractId(TRACEABILITY + SECOND))
                                                .setGasUsed(8792)
                                                .setOutput(EMPTY)
                                                .build())))),
                        expectContractBytecodeSidecarFor(
                                SECOND_CREATE_TXN,
                                TRACEABILITY + SECOND,
                                TRACEABILITY,
                                BigInteger.ZERO,
                                BigInteger.ZERO,
                                BigInteger.ZERO),
                        contractCustomCreate(TRACEABILITY, THIRD, BigInteger.ZERO, BigInteger.ZERO, BigInteger.ZERO)
                                .via(THIRD_CREATE_TXN),
                        expectContractStateChangesSidecarFor(
                                THIRD_CREATE_TXN,
                                List.of(StateChange.stateChangeFor(TRACEABILITY + THIRD)
                                        .withStorageChanges(
                                                StorageChange.readAndWritten(
                                                        formattedAssertionValue(0),
                                                        formattedAssertionValue(0),
                                                        formattedAssertionValue(0)),
                                                StorageChange.readAndWritten(
                                                        formattedAssertionValue(1),
                                                        formattedAssertionValue(0),
                                                        formattedAssertionValue(0)),
                                                StorageChange.readAndWritten(
                                                        formattedAssertionValue(2),
                                                        formattedAssertionValue(0),
                                                        formattedAssertionValue(0))))),
                        withOpContext((spec, opLog) -> allRunFor(
                                spec,
                                expectContractActionSidecarFor(
                                        THIRD_CREATE_TXN,
                                        List.of(ContractAction.newBuilder()
                                                .setCallType(CREATE)
                                                .setCallOperationType(CallOperationType.OP_CREATE)
                                                .setCallingAccount(TxnUtils.asId(GENESIS, spec))
                                                .setGas(48260)
                                                .setRecipientContract(
                                                        spec.registry().getContractId(TRACEABILITY + THIRD))
                                                .setGasUsed(8792)
                                                .setOutput(EMPTY)
                                                .build())))),
                        expectContractBytecodeSidecarFor(
                                THIRD_CREATE_TXN,
                                TRACEABILITY + THIRD,
                                TRACEABILITY,
                                BigInteger.ZERO,
                                BigInteger.ZERO,
                                BigInteger.ZERO))
                .when(withOpContext((spec, opLog) -> allRunFor(
                        spec,
                        contractCall(
                                        TRACEABILITY,
                                        "eetScenario4",
                                        asHeadlongAddress(getNestedContractAddress(TRACEABILITY + "B", spec)),
                                        asHeadlongAddress(getNestedContractAddress(TRACEABILITY + "C", spec)))
                                .gas(1_000_000)
                                .via(TRACEABILITY_TXN))))
                .then(
                        expectContractStateChangesSidecarFor(
                                TRACEABILITY_TXN,
                                List.of(StateChange.stateChangeFor(TRACEABILITY)
                                        .withStorageChanges(
                                                StorageChange.readAndWritten(
                                                        formattedAssertionValue(0),
                                                        formattedAssertionValue(2),
                                                        formattedAssertionValue(55)),
                                                StorageChange.readAndWritten(
                                                        formattedAssertionValue(1),
                                                        formattedAssertionValue(3),
                                                        formattedAssertionValue(4)),
                                                StorageChange.onlyRead(
                                                        formattedAssertionValue(2), formattedAssertionValue(4))))),
                        withOpContext((spec, opLog) -> allRunFor(
                                spec,
                                expectContractActionSidecarFor(
                                        TRACEABILITY_TXN,
                                        List.of(
                                                ContractAction.newBuilder()
                                                        .setCallType(CALL)
                                                        .setCallingAccount(TxnUtils.asId(GENESIS, spec))
                                                        .setCallOperationType(CallOperationType.OP_CALL)
                                                        .setGas(978632)
                                                        .setGasUsed(23913)
                                                        .setRecipientContract(
                                                                spec.registry().getContractId(TRACEABILITY))
                                                        .setOutput(EMPTY)
                                                        .setInput(encodeFunctionCall(
                                                                TRACEABILITY,
                                                                "eetScenario4",
                                                                hexedSolidityAddressToHeadlongAddress(
                                                                        getNestedContractAddress(
                                                                                TRACEABILITY + "B", spec)),
                                                                hexedSolidityAddressToHeadlongAddress(
                                                                        getNestedContractAddress(
                                                                                TRACEABILITY + "C", spec))))
                                                        .build(),
                                                ContractAction.newBuilder()
                                                        .setCallType(CALL)
                                                        .setCallOperationType(CallOperationType.OP_CALL)
                                                        .setCallingContract(
                                                                spec.registry().getContractId(TRACEABILITY))
                                                        .setGas(962676)
                                                        .setGasUsed(2347)
                                                        .setCallDepth(1)
                                                        .setRecipientContract(
                                                                spec.registry().getContractId(TRACEABILITY))
                                                        .setOutput(uint256ReturnWithValue(BigInteger.valueOf(2)))
                                                        .setInput(encodeFunctionCall(TRACEABILITY, GET_ZERO_SLOT))
                                                        .build(),
                                                ContractAction.newBuilder()
                                                        .setCallType(CALL)
                                                        .setCallOperationType(CallOperationType.OP_CALL)
                                                        .setCallingContract(
                                                                spec.registry().getContractId(TRACEABILITY))
                                                        .setCallDepth(1)
                                                        .setGas(959894)
                                                        .setGasUsed(3223)
                                                        .setRecipientContract(
                                                                spec.registry().getContractId(TRACEABILITY))
                                                        .setOutput(EMPTY)
                                                        .setInput(encodeFunctionCall(
                                                                TRACEABILITY, SET_ZERO_SLOT, BigInteger.valueOf(3)))
                                                        .build(),
                                                ContractAction.newBuilder()
                                                        .setCallType(CALL)
                                                        .setCallOperationType(CallOperationType.OP_CALL)
                                                        .setCallingContract(
                                                                spec.registry().getContractId(TRACEABILITY))
                                                        .setGas(956509)
                                                        .setGasUsed(2391)
                                                        .setCallDepth(1)
                                                        .setRecipientContract(
                                                                spec.registry().getContractId(TRACEABILITY))
                                                        .setOutput(uint256ReturnWithValue(BigInteger.valueOf(3)))
                                                        .setInput(encodeFunctionCall(TRACEABILITY, GET_FIRST_SLOT))
                                                        .build(),
                                                ContractAction.newBuilder()
                                                        .setCallType(CALL)
                                                        .setCallOperationType(CallOperationType.OP_CALL)
                                                        .setCallingContract(
                                                                spec.registry().getContractId(TRACEABILITY))
                                                        .setCallDepth(1)
                                                        .setGas(953687)
                                                        .setGasUsed(3224)
                                                        .setRecipientContract(
                                                                spec.registry().getContractId(TRACEABILITY))
                                                        .setOutput(EMPTY)
                                                        .setInput(encodeFunctionCall(
                                                                TRACEABILITY, SET_FIRST_SLOT, BigInteger.valueOf(4)))
                                                        .build(),
                                                ContractAction.newBuilder()
                                                        .setCallType(CALL)
                                                        .setCallOperationType(CallOperationType.OP_CALL)
                                                        .setCallingContract(
                                                                spec.registry().getContractId(TRACEABILITY))
                                                        .setGas(950160)
                                                        .setGasUsed(5810)
                                                        .setCallDepth(1)
                                                        .setRecipientContract(
                                                                spec.registry().getContractId(TRACEABILITY))
                                                        .setOutput(EMPTY)
                                                        .setInput(encodeFunctionCall(
                                                                TRACEABILITY,
                                                                DELEGATE_CALL_ADDRESS_GET_SLOT_2,
                                                                hexedSolidityAddressToHeadlongAddress(
                                                                        getNestedContractAddress(
                                                                                TRACEABILITY + SECOND, spec))))
                                                        .build(),
                                                ContractAction.newBuilder()
                                                        .setCallType(CALL)
                                                        .setCallOperationType(CallOperationType.OP_DELEGATECALL)
                                                        .setCallingContract(
                                                                spec.registry().getContractId(TRACEABILITY))
                                                        .setGas(932006)
                                                        .setGasUsed(2315)
                                                        .setCallDepth(2)
                                                        .setRecipientContract(
                                                                spec.registry().getContractId(TRACEABILITY + SECOND))
                                                        .setOutput(uint256ReturnWithValue(BigInteger.valueOf(4)))
                                                        .setInput(encodeFunctionCall(TRACEABILITY, GET_SECOND_SLOT))
                                                        .build(),
                                                ContractAction.newBuilder()
                                                        .setCallType(CALL)
                                                        .setCallOperationType(CallOperationType.OP_DELEGATECALL)
                                                        .setCallingContract(
                                                                spec.registry().getContractId(TRACEABILITY))
                                                        .setGas(943755)
                                                        .setGasUsed(3953)
                                                        .setCallDepth(1)
                                                        .setRecipientContract(
                                                                spec.registry().getContractId(TRACEABILITY + SECOND))
                                                        .setOutput(EMPTY)
                                                        .setInput(encodeFunctionCall(
                                                                TRACEABILITY,
                                                                "delegateCallAddressSetSlot0",
                                                                hexedSolidityAddressToHeadlongAddress(
                                                                        getNestedContractAddress(
                                                                                TRACEABILITY + THIRD, spec)),
                                                                BigInteger.valueOf(55)))
                                                        .build(),
                                                ContractAction.newBuilder()
                                                        .setCallType(CALL)
                                                        .setCallOperationType(CallOperationType.OP_DELEGATECALL)
                                                        .setCallingContract(
                                                                spec.registry().getContractId(TRACEABILITY + SECOND))
                                                        .setGas(925596)
                                                        .setGasUsed(423)
                                                        .setCallDepth(2)
                                                        .setRecipientContract(
                                                                spec.registry().getContractId(TRACEABILITY + THIRD))
                                                        .setOutput(EMPTY)
                                                        .setInput(encodeFunctionCall(
                                                                TRACEABILITY, SET_ZERO_SLOT, BigInteger.valueOf(55)))
                                                        .build())))));
    }

    @HapiTest
    @Order(6)
<<<<<<< HEAD
    final Stream<DynamicTest> traceabilityE2EScenario5() {
        return defaultHapiSpec("traceabilityE2EScenario5", NONDETERMINISTIC_FUNCTION_PARAMETERS)
=======
    final HapiSpec traceabilityE2EScenario5() {
        return defaultHapiSpec("traceabilityE2EScenario5", FULLY_NONDETERMINISTIC)
>>>>>>> ea0b8751
                .given(
                        uploadInitCode(TRACEABILITY),
                        contractCreate(TRACEABILITY, BigInteger.valueOf(55), BigInteger.TWO, BigInteger.TWO)
                                .via(FIRST_CREATE_TXN)
                                .gas(500_000L),
                        expectContractStateChangesSidecarFor(
                                FIRST_CREATE_TXN,
                                List.of(StateChange.stateChangeFor(TRACEABILITY)
                                        .withStorageChanges(
                                                StorageChange.readAndWritten(
                                                        formattedAssertionValue(0),
                                                        formattedAssertionValue(0),
                                                        formattedAssertionValue(55)),
                                                StorageChange.readAndWritten(
                                                        formattedAssertionValue(1),
                                                        formattedAssertionValue(0),
                                                        formattedAssertionValue(2)),
                                                StorageChange.readAndWritten(
                                                        formattedAssertionValue(2),
                                                        formattedAssertionValue(0),
                                                        formattedAssertionValue(2))))),
                        withOpContext((spec, opLog) -> allRunFor(
                                spec,
                                expectContractActionSidecarFor(
                                        FIRST_CREATE_TXN,
                                        List.of(ContractAction.newBuilder()
                                                .setCallType(CREATE)
                                                .setCallOperationType(CallOperationType.OP_CREATE)
                                                .setCallingAccount(TxnUtils.asId(GENESIS, spec))
                                                .setGas(298224)
                                                .setRecipientContract(
                                                        spec.registry().getContractId(TRACEABILITY))
                                                .setGasUsed(68492)
                                                .setOutput(EMPTY)
                                                .build())))),
                        expectContractBytecodeSidecarFor(
                                FIRST_CREATE_TXN,
                                TRACEABILITY,
                                TRACEABILITY,
                                BigInteger.valueOf(55),
                                BigInteger.TWO,
                                BigInteger.TWO),
                        contractCustomCreate(
                                        TRACEABILITY, SECOND, BigInteger.ZERO, BigInteger.ZERO, BigInteger.valueOf(12))
                                .via(SECOND_CREATE_TXN)
                                .gas(500_000L),
                        expectContractStateChangesSidecarFor(
                                SECOND_CREATE_TXN,
                                List.of(StateChange.stateChangeFor(TRACEABILITY + SECOND)
                                        .withStorageChanges(
                                                StorageChange.readAndWritten(
                                                        formattedAssertionValue(0),
                                                        formattedAssertionValue(0),
                                                        formattedAssertionValue(0)),
                                                StorageChange.readAndWritten(
                                                        formattedAssertionValue(1),
                                                        formattedAssertionValue(0),
                                                        formattedAssertionValue(0)),
                                                StorageChange.readAndWritten(
                                                        formattedAssertionValue(2),
                                                        formattedAssertionValue(0),
                                                        formattedAssertionValue(12))))),
                        withOpContext((spec, opLog) -> allRunFor(
                                spec,
                                expectContractActionSidecarFor(
                                        SECOND_CREATE_TXN,
                                        List.of(ContractAction.newBuilder()
                                                .setCallType(CREATE)
                                                .setCallOperationType(CallOperationType.OP_CREATE)
                                                .setCallingAccount(TxnUtils.asId(GENESIS, spec))
                                                .setGas(298248)
                                                .setRecipientContract(
                                                        spec.registry().getContractId(TRACEABILITY + SECOND))
                                                .setGasUsed(28692)
                                                .setOutput(EMPTY)
                                                .build())))),
                        expectContractBytecodeSidecarFor(
                                SECOND_CREATE_TXN,
                                TRACEABILITY + SECOND,
                                TRACEABILITY,
                                BigInteger.ZERO,
                                BigInteger.ZERO,
                                BigInteger.valueOf(12)),
                        contractCustomCreate(
                                        TRACEABILITY, THIRD, BigInteger.valueOf(4), BigInteger.ONE, BigInteger.ZERO)
                                .via(THIRD_CREATE_TXN)
                                .gas(500_000L),
                        expectContractStateChangesSidecarFor(
                                THIRD_CREATE_TXN,
                                List.of(StateChange.stateChangeFor(TRACEABILITY + THIRD)
                                        .withStorageChanges(
                                                StorageChange.readAndWritten(
                                                        formattedAssertionValue(0),
                                                        formattedAssertionValue(0),
                                                        formattedAssertionValue(4)),
                                                StorageChange.readAndWritten(
                                                        formattedAssertionValue(1),
                                                        formattedAssertionValue(0),
                                                        formattedAssertionValue(1)),
                                                StorageChange.readAndWritten(
                                                        formattedAssertionValue(2),
                                                        formattedAssertionValue(0),
                                                        formattedAssertionValue(0))))),
                        withOpContext((spec, opLog) -> allRunFor(
                                spec,
                                expectContractActionSidecarFor(
                                        THIRD_CREATE_TXN,
                                        List.of(ContractAction.newBuilder()
                                                .setCallType(CREATE)
                                                .setCallOperationType(CallOperationType.OP_CREATE)
                                                .setCallingAccount(TxnUtils.asId(GENESIS, spec))
                                                .setGas(298236)
                                                .setRecipientContract(
                                                        spec.registry().getContractId(TRACEABILITY + THIRD))
                                                .setGasUsed(48592)
                                                .setOutput(EMPTY)
                                                .build())))),
                        expectContractBytecodeSidecarFor(
                                THIRD_CREATE_TXN,
                                TRACEABILITY + THIRD,
                                TRACEABILITY,
                                BigInteger.valueOf(4),
                                BigInteger.ONE,
                                BigInteger.ZERO))
                .when(withOpContext((spec, opLog) -> allRunFor(
                        spec,
                        contractCall(
                                        TRACEABILITY,
                                        "eetScenario5",
                                        asHeadlongAddress(getNestedContractAddress(TRACEABILITY + "B", spec)),
                                        asHeadlongAddress(getNestedContractAddress(TRACEABILITY + "C", spec)))
                                .gas(1_000_000)
                                .via(TRACEABILITY_TXN))))
                .then(
                        expectContractStateChangesSidecarFor(
                                TRACEABILITY_TXN,
                                List.of(
                                        StateChange.stateChangeFor(TRACEABILITY)
                                                .withStorageChanges(
                                                        StorageChange.onlyRead(
                                                                formattedAssertionValue(0),
                                                                formattedAssertionValue(55)),
                                                        StorageChange.readAndWritten(
                                                                formattedAssertionValue(1),
                                                                formattedAssertionValue(2),
                                                                formattedAssertionValue(55252))),
                                        StateChange.stateChangeFor(TRACEABILITY + SECOND)
                                                .withStorageChanges(StorageChange.readAndWritten(
                                                        formattedAssertionValue(2),
                                                        formattedAssertionValue(12),
                                                        formattedAssertionValue(524))),
                                        StateChange.stateChangeFor(TRACEABILITY + THIRD)
                                                .withStorageChanges(
                                                        StorageChange.onlyRead(
                                                                formattedAssertionValue(0), formattedAssertionValue(4)),
                                                        StorageChange.onlyRead(
                                                                formattedAssertionValue(1),
                                                                formattedAssertionValue(1))))),
                        withOpContext((spec, opLog) -> allRunFor(
                                spec,
                                expectContractActionSidecarFor(
                                        TRACEABILITY_TXN,
                                        List.of(
                                                ContractAction.newBuilder()
                                                        .setCallType(CALL)
                                                        .setCallingAccount(TxnUtils.asId(GENESIS, spec))
                                                        .setCallOperationType(CallOperationType.OP_CALL)
                                                        .setGas(978632)
                                                        .setGasUsed(27376)
                                                        .setRecipientContract(
                                                                spec.registry().getContractId(TRACEABILITY))
                                                        .setOutput(EMPTY)
                                                        .setInput(encodeFunctionCall(
                                                                TRACEABILITY,
                                                                "eetScenario5",
                                                                hexedSolidityAddressToHeadlongAddress(
                                                                        getNestedContractAddress(
                                                                                TRACEABILITY + "B", spec)),
                                                                hexedSolidityAddressToHeadlongAddress(
                                                                        getNestedContractAddress(
                                                                                TRACEABILITY + "C", spec))))
                                                        .build(),
                                                ContractAction.newBuilder()
                                                        .setCallType(CALL)
                                                        .setCallOperationType(CallOperationType.OP_CALL)
                                                        .setCallingContract(
                                                                spec.registry().getContractId(TRACEABILITY))
                                                        .setGas(962719)
                                                        .setGasUsed(2347)
                                                        .setCallDepth(1)
                                                        .setRecipientContract(
                                                                spec.registry().getContractId(TRACEABILITY))
                                                        .setOutput(uint256ReturnWithValue(BigInteger.valueOf(55)))
                                                        .setInput(encodeFunctionCall(TRACEABILITY, GET_ZERO_SLOT))
                                                        .build(),
                                                ContractAction.newBuilder()
                                                        .setCallType(CALL)
                                                        .setCallOperationType(CallOperationType.OP_CALL)
                                                        .setCallingContract(
                                                                spec.registry().getContractId(TRACEABILITY))
                                                        .setCallDepth(1)
                                                        .setGas(959937)
                                                        .setGasUsed(5324)
                                                        .setRecipientContract(
                                                                spec.registry().getContractId(TRACEABILITY))
                                                        .setOutput(EMPTY)
                                                        .setInput(encodeFunctionCall(
                                                                TRACEABILITY,
                                                                SET_FIRST_SLOT,
                                                                BigInteger.valueOf(55252)))
                                                        .build(),
                                                ContractAction.newBuilder()
                                                        .setCallType(CALL)
                                                        .setCallOperationType(CallOperationType.OP_CALL)
                                                        .setCallingContract(
                                                                spec.registry().getContractId(TRACEABILITY))
                                                        .setGas(952011)
                                                        .setGasUsed(2315)
                                                        .setCallDepth(1)
                                                        .setRecipientContract(
                                                                spec.registry().getContractId(TRACEABILITY + SECOND))
                                                        .setOutput(uint256ReturnWithValue(BigInteger.valueOf(12)))
                                                        .setInput(encodeFunctionCall(TRACEABILITY, GET_SECOND_SLOT))
                                                        .build(),
                                                ContractAction.newBuilder()
                                                        .setCallType(CALL)
                                                        .setCallOperationType(CallOperationType.OP_CALL)
                                                        .setCallingContract(
                                                                spec.registry().getContractId(TRACEABILITY))
                                                        .setGas(949245)
                                                        .setGasUsed(3180)
                                                        .setCallDepth(1)
                                                        .setRecipientContract(
                                                                spec.registry().getContractId(TRACEABILITY + SECOND))
                                                        .setOutput(EMPTY)
                                                        .setInput(encodeFunctionCall(
                                                                TRACEABILITY, SET_SECOND_SLOT, BigInteger.valueOf(524)))
                                                        .build(),
                                                ContractAction.newBuilder()
                                                        .setCallType(CALL)
                                                        .setCallOperationType(CallOperationType.OP_CALL)
                                                        .setCallingContract(
                                                                spec.registry().getContractId(TRACEABILITY))
                                                        .setGas(945755)
                                                        .setGasUsed(5777)
                                                        .setCallDepth(1)
                                                        .setRecipientContract(
                                                                spec.registry().getContractId(TRACEABILITY + SECOND))
                                                        .setOutput(EMPTY)
                                                        .setInput(encodeFunctionCall(
                                                                TRACEABILITY,
                                                                "staticCallAddressGetSlot0",
                                                                hexedSolidityAddressToHeadlongAddress(
                                                                        getNestedContractAddress(
                                                                                TRACEABILITY + THIRD, spec))))
                                                        .build(),
                                                ContractAction.newBuilder()
                                                        .setCallType(CALL)
                                                        .setCallOperationType(CallOperationType.OP_STATICCALL)
                                                        .setCallingContract(
                                                                spec.registry().getContractId(TRACEABILITY + SECOND))
                                                        .setGas(927734)
                                                        .setGasUsed(2347)
                                                        .setCallDepth(2)
                                                        .setRecipientContract(
                                                                spec.registry().getContractId(TRACEABILITY + THIRD))
                                                        .setOutput(uint256ReturnWithValue(BigInteger.valueOf(4)))
                                                        .setInput(encodeFunctionCall(TRACEABILITY, GET_ZERO_SLOT))
                                                        .build(),
                                                ContractAction.newBuilder()
                                                        .setCallType(CALL)
                                                        .setCallOperationType(CallOperationType.OP_CALL)
                                                        .setCallingContract(
                                                                spec.registry().getContractId(TRACEABILITY))
                                                        .setGas(939707)
                                                        .setGasUsed(3320)
                                                        .setCallDepth(1)
                                                        .setRecipientContract(
                                                                spec.registry().getContractId(TRACEABILITY + SECOND))
                                                        .setOutput(EMPTY)
                                                        .setInput(encodeFunctionCall(
                                                                TRACEABILITY,
                                                                "staticCallAddressGetSlot1",
                                                                hexedSolidityAddressToHeadlongAddress(
                                                                        getNestedContractAddress(
                                                                                TRACEABILITY + THIRD, spec))))
                                                        .build(),
                                                ContractAction.newBuilder()
                                                        .setCallType(CALL)
                                                        .setCallOperationType(CallOperationType.OP_STATICCALL)
                                                        .setCallingContract(
                                                                spec.registry().getContractId(TRACEABILITY + SECOND))
                                                        .setGas(924242)
                                                        .setGasUsed(2391)
                                                        .setCallDepth(2)
                                                        .setRecipientContract(
                                                                spec.registry().getContractId(TRACEABILITY + THIRD))
                                                        .setOutput(uint256ReturnWithValue(BigInteger.valueOf(1)))
                                                        .setInput(encodeFunctionCall(TRACEABILITY, GET_FIRST_SLOT))
                                                        .build())))));
    }

    @HapiTest
    @Order(7)
<<<<<<< HEAD
    final Stream<DynamicTest> traceabilityE2EScenario6() {
        return defaultHapiSpec(
                        "traceabilityE2EScenario6",
                        NONDETERMINISTIC_FUNCTION_PARAMETERS,
                        NONDETERMINISTIC_TRANSACTION_FEES)
=======
    final HapiSpec traceabilityE2EScenario6() {
        return defaultHapiSpec("traceabilityE2EScenario6", FULLY_NONDETERMINISTIC)
>>>>>>> ea0b8751
                .given(
                        uploadInitCode(TRACEABILITY),
                        contractCreate(TRACEABILITY, BigInteger.TWO, BigInteger.valueOf(3), BigInteger.valueOf(4))
                                .via(FIRST_CREATE_TXN)
                                .gas(500_000L),
                        expectContractStateChangesSidecarFor(
                                FIRST_CREATE_TXN,
                                List.of(StateChange.stateChangeFor(TRACEABILITY)
                                        .withStorageChanges(
                                                StorageChange.readAndWritten(
                                                        formattedAssertionValue(0),
                                                        formattedAssertionValue(0),
                                                        formattedAssertionValue(2)),
                                                StorageChange.readAndWritten(
                                                        formattedAssertionValue(1),
                                                        formattedAssertionValue(0),
                                                        formattedAssertionValue(3)),
                                                StorageChange.readAndWritten(
                                                        formattedAssertionValue(2),
                                                        formattedAssertionValue(0),
                                                        formattedAssertionValue(4))))),
                        withOpContext((spec, opLog) -> allRunFor(
                                spec,
                                expectContractActionSidecarFor(
                                        FIRST_CREATE_TXN,
                                        List.of(ContractAction.newBuilder()
                                                .setCallType(CREATE)
                                                .setCallOperationType(CallOperationType.OP_CREATE)
                                                .setCallingAccount(TxnUtils.asId(GENESIS, spec))
                                                .setGas(298224)
                                                .setRecipientContract(
                                                        spec.registry().getContractId(TRACEABILITY))
                                                .setGasUsed(68492)
                                                .setOutput(EMPTY)
                                                .build())))),
                        expectContractBytecodeSidecarFor(
                                FIRST_CREATE_TXN,
                                TRACEABILITY,
                                TRACEABILITY,
                                BigInteger.TWO,
                                BigInteger.valueOf(3),
                                BigInteger.valueOf(4)),
                        contractCustomCreate(
                                        TRACEABILITY, SECOND, BigInteger.ZERO, BigInteger.ZERO, BigInteger.valueOf(3))
                                .via(SECOND_CREATE_TXN),
                        expectContractStateChangesSidecarFor(
                                SECOND_CREATE_TXN,
                                List.of(StateChange.stateChangeFor(TRACEABILITY + SECOND)
                                        .withStorageChanges(
                                                StorageChange.readAndWritten(
                                                        formattedAssertionValue(0),
                                                        formattedAssertionValue(0),
                                                        formattedAssertionValue(0)),
                                                StorageChange.readAndWritten(
                                                        formattedAssertionValue(1),
                                                        formattedAssertionValue(0),
                                                        formattedAssertionValue(0)),
                                                StorageChange.readAndWritten(
                                                        formattedAssertionValue(2),
                                                        formattedAssertionValue(0),
                                                        formattedAssertionValue(3))))),
                        withOpContext((spec, opLog) -> allRunFor(
                                spec,
                                expectContractActionSidecarFor(
                                        SECOND_CREATE_TXN,
                                        List.of(ContractAction.newBuilder()
                                                .setCallType(CREATE)
                                                .setCallOperationType(CallOperationType.OP_CREATE)
                                                .setCallingAccount(TxnUtils.asId(GENESIS, spec))
                                                .setGas(48248)
                                                .setRecipientContract(
                                                        spec.registry().getContractId(TRACEABILITY + SECOND))
                                                .setGasUsed(28692)
                                                .setOutput(EMPTY)
                                                .build())))),
                        expectContractBytecodeSidecarFor(
                                SECOND_CREATE_TXN,
                                TRACEABILITY + SECOND,
                                TRACEABILITY,
                                BigInteger.ZERO,
                                BigInteger.ZERO,
                                BigInteger.valueOf(3)),
                        contractCustomCreate(TRACEABILITY, THIRD, BigInteger.ZERO, BigInteger.ONE, BigInteger.ZERO)
                                .via(THIRD_CREATE_TXN),
                        expectContractStateChangesSidecarFor(
                                THIRD_CREATE_TXN,
                                List.of(StateChange.stateChangeFor(TRACEABILITY + THIRD)
                                        .withStorageChanges(
                                                StorageChange.readAndWritten(
                                                        formattedAssertionValue(0),
                                                        formattedAssertionValue(0),
                                                        formattedAssertionValue(0)),
                                                StorageChange.readAndWritten(
                                                        formattedAssertionValue(1),
                                                        formattedAssertionValue(0),
                                                        formattedAssertionValue(1)),
                                                StorageChange.readAndWritten(
                                                        formattedAssertionValue(2),
                                                        formattedAssertionValue(0),
                                                        formattedAssertionValue(0))))),
                        withOpContext((spec, opLog) -> allRunFor(
                                spec,
                                expectContractActionSidecarFor(
                                        THIRD_CREATE_TXN,
                                        List.of(ContractAction.newBuilder()
                                                .setCallType(CREATE)
                                                .setCallOperationType(CallOperationType.OP_CREATE)
                                                .setCallingAccount(TxnUtils.asId(GENESIS, spec))
                                                .setGas(48248)
                                                .setRecipientContract(
                                                        spec.registry().getContractId(TRACEABILITY + THIRD))
                                                .setGasUsed(28692)
                                                .setOutput(EMPTY)
                                                .build())))),
                        expectContractBytecodeSidecarFor(
                                THIRD_CREATE_TXN,
                                TRACEABILITY + THIRD,
                                TRACEABILITY,
                                BigInteger.ZERO,
                                BigInteger.ONE,
                                BigInteger.ZERO))
                .when(withOpContext((spec, opLog) -> allRunFor(
                        spec,
                        contractCall(
                                        TRACEABILITY,
                                        "eetScenario6",
                                        asHeadlongAddress(getNestedContractAddress(TRACEABILITY + "B", spec)),
                                        asHeadlongAddress(getNestedContractAddress(TRACEABILITY + "C", spec)))
                                .gas(1_000_000)
                                .via(TRACEABILITY_TXN))))
                .then(
                        expectContractStateChangesSidecarFor(
                                TRACEABILITY_TXN,
                                List.of(
                                        StateChange.stateChangeFor(TRACEABILITY)
                                                .withStorageChanges(
                                                        StorageChange.onlyRead(
                                                                formattedAssertionValue(0), formattedAssertionValue(2)),
                                                        StorageChange.readAndWritten(
                                                                formattedAssertionValue(1),
                                                                formattedAssertionValue(3),
                                                                formattedAssertionValue(4)),
                                                        StorageChange.readAndWritten(
                                                                formattedAssertionValue(2),
                                                                formattedAssertionValue(4),
                                                                formattedAssertionValue(5))),
                                        StateChange.stateChangeFor(TRACEABILITY + THIRD)
                                                .withStorageChanges(
                                                        StorageChange.onlyRead(
                                                                formattedAssertionValue(0), formattedAssertionValue(0)),
                                                        StorageChange.onlyRead(
                                                                formattedAssertionValue(1),
                                                                formattedAssertionValue(1))))),
                        withOpContext((spec, opLog) -> allRunFor(
                                spec,
                                expectContractActionSidecarFor(
                                        TRACEABILITY_TXN,
                                        List.of(
                                                ContractAction.newBuilder()
                                                        .setCallType(CALL)
                                                        .setCallingAccount(TxnUtils.asId(GENESIS, spec))
                                                        .setCallOperationType(CallOperationType.OP_CALL)
                                                        .setGas(978632)
                                                        .setGasUsed(29910)
                                                        .setRecipientContract(
                                                                spec.registry().getContractId(TRACEABILITY))
                                                        .setOutput(EMPTY)
                                                        .setInput(encodeFunctionCall(
                                                                TRACEABILITY,
                                                                "eetScenario6",
                                                                hexedSolidityAddressToHeadlongAddress(
                                                                        getNestedContractAddress(
                                                                                TRACEABILITY + "B", spec)),
                                                                hexedSolidityAddressToHeadlongAddress(
                                                                        getNestedContractAddress(
                                                                                TRACEABILITY + "C", spec))))
                                                        .build(),
                                                ContractAction.newBuilder()
                                                        .setCallType(CALL)
                                                        .setCallOperationType(CallOperationType.OP_CALL)
                                                        .setCallingContract(
                                                                spec.registry().getContractId(TRACEABILITY))
                                                        .setGas(962720)
                                                        .setGasUsed(2347)
                                                        .setCallDepth(1)
                                                        .setRecipientContract(
                                                                spec.registry().getContractId(TRACEABILITY))
                                                        .setOutput(uint256ReturnWithValue(BigInteger.valueOf(2)))
                                                        .setInput(encodeFunctionCall(TRACEABILITY, GET_ZERO_SLOT))
                                                        .build(),
                                                ContractAction.newBuilder()
                                                        .setCallType(CALL)
                                                        .setCallOperationType(CallOperationType.OP_CALL)
                                                        .setCallingContract(
                                                                spec.registry().getContractId(TRACEABILITY))
                                                        .setCallDepth(1)
                                                        .setGas(959938)
                                                        .setGasUsed(5324)
                                                        .setRecipientContract(
                                                                spec.registry().getContractId(TRACEABILITY))
                                                        .setOutput(EMPTY)
                                                        .setInput(encodeFunctionCall(
                                                                TRACEABILITY, SET_FIRST_SLOT, BigInteger.valueOf(4)))
                                                        .build(),
                                                ContractAction.newBuilder()
                                                        .setCallType(CALL)
                                                        .setCallOperationType(CallOperationType.OP_CALL)
                                                        .setCallingContract(
                                                                spec.registry().getContractId(TRACEABILITY))
                                                        .setGas(954344)
                                                        .setGasUsed(5810)
                                                        .setCallDepth(1)
                                                        .setRecipientContract(
                                                                spec.registry().getContractId(TRACEABILITY))
                                                        .setOutput(EMPTY)
                                                        .setInput(encodeFunctionCall(
                                                                TRACEABILITY,
                                                                DELEGATE_CALL_ADDRESS_GET_SLOT_2,
                                                                hexedSolidityAddressToHeadlongAddress(
                                                                        getNestedContractAddress(
                                                                                TRACEABILITY + SECOND, spec))))
                                                        .build(),
                                                ContractAction.newBuilder()
                                                        .setCallType(CALL)
                                                        .setCallOperationType(CallOperationType.OP_DELEGATECALL)
                                                        .setCallingContract(
                                                                spec.registry().getContractId(TRACEABILITY))
                                                        .setGas(936124)
                                                        .setGasUsed(2315)
                                                        .setCallDepth(2)
                                                        .setRecipientContract(
                                                                spec.registry().getContractId(TRACEABILITY + SECOND))
                                                        .setOutput(uint256ReturnWithValue(BigInteger.valueOf(4)))
                                                        .setInput(encodeFunctionCall(TRACEABILITY, GET_SECOND_SLOT))
                                                        .build(),
                                                ContractAction.newBuilder()
                                                        .setCallType(CALL)
                                                        .setCallOperationType(CallOperationType.OP_CALL)
                                                        .setCallingContract(
                                                                spec.registry().getContractId(TRACEABILITY))
                                                        .setGas(948254)
                                                        .setGasUsed(4209)
                                                        .setCallDepth(1)
                                                        .setRecipientContract(
                                                                spec.registry().getContractId(TRACEABILITY))
                                                        .setOutput(EMPTY)
                                                        .setInput(encodeFunctionCall(
                                                                TRACEABILITY,
                                                                "delegateCallAddressSetSlot2",
                                                                hexedSolidityAddressToHeadlongAddress(
                                                                        getNestedContractAddress(
                                                                                TRACEABILITY + SECOND, spec)),
                                                                BigInteger.valueOf(5)))
                                                        .build(),
                                                ContractAction.newBuilder()
                                                        .setCallType(CALL)
                                                        .setCallOperationType(CallOperationType.OP_DELEGATECALL)
                                                        .setCallingContract(
                                                                spec.registry().getContractId(TRACEABILITY))
                                                        .setGas(932487)
                                                        .setGasUsed(3180)
                                                        .setCallDepth(2)
                                                        .setRecipientContract(
                                                                spec.registry().getContractId(TRACEABILITY + SECOND))
                                                        .setOutput(EMPTY)
                                                        .setInput(encodeFunctionCall(
                                                                TRACEABILITY, SET_SECOND_SLOT, BigInteger.valueOf(5)))
                                                        .build(),
                                                ContractAction.newBuilder()
                                                        .setCallType(CALL)
                                                        .setCallOperationType(CallOperationType.OP_DELEGATECALL)
                                                        .setCallingContract(
                                                                spec.registry().getContractId(TRACEABILITY))
                                                        .setGas(943521)
                                                        .setGasUsed(5777)
                                                        .setCallDepth(1)
                                                        .setRecipientContract(
                                                                spec.registry().getContractId(TRACEABILITY + SECOND))
                                                        .setOutput(EMPTY)
                                                        .setInput(encodeFunctionCall(
                                                                TRACEABILITY,
                                                                "staticCallAddressGetSlot0",
                                                                hexedSolidityAddressToHeadlongAddress(
                                                                        getNestedContractAddress(
                                                                                TRACEABILITY + THIRD, spec))))
                                                        .build(),
                                                ContractAction.newBuilder()
                                                        .setCallType(CALL)
                                                        .setCallOperationType(CallOperationType.OP_STATICCALL)
                                                        .setCallingContract(
                                                                spec.registry().getContractId(TRACEABILITY + SECOND))
                                                        .setGas(925534)
                                                        .setGasUsed(2347)
                                                        .setCallDepth(2)
                                                        .setRecipientContract(
                                                                spec.registry().getContractId(TRACEABILITY + THIRD))
                                                        .setOutput(uint256ReturnWithValue(BigInteger.valueOf(0)))
                                                        .setInput(encodeFunctionCall(TRACEABILITY, GET_ZERO_SLOT))
                                                        .build(),
                                                ContractAction.newBuilder()
                                                        .setCallType(CALL)
                                                        .setCallOperationType(CallOperationType.OP_DELEGATECALL)
                                                        .setCallingContract(
                                                                spec.registry().getContractId(TRACEABILITY))
                                                        .setGas(937229)
                                                        .setGasUsed(3320)
                                                        .setCallDepth(1)
                                                        .setRecipientContract(
                                                                spec.registry().getContractId(TRACEABILITY + SECOND))
                                                        .setOutput(EMPTY)
                                                        .setInput(encodeFunctionCall(
                                                                TRACEABILITY,
                                                                "staticCallAddressGetSlot1",
                                                                hexedSolidityAddressToHeadlongAddress(
                                                                        getNestedContractAddress(
                                                                                TRACEABILITY + THIRD, spec))))
                                                        .build(),
                                                ContractAction.newBuilder()
                                                        .setCallType(CALL)
                                                        .setCallOperationType(CallOperationType.OP_STATICCALL)
                                                        .setCallingContract(
                                                                spec.registry().getContractId(TRACEABILITY + SECOND))
                                                        .setGas(921803)
                                                        .setGasUsed(2391)
                                                        .setCallDepth(2)
                                                        .setRecipientContract(
                                                                spec.registry().getContractId(TRACEABILITY + THIRD))
                                                        .setOutput(uint256ReturnWithValue(BigInteger.valueOf(1)))
                                                        .setInput(encodeFunctionCall(TRACEABILITY, GET_FIRST_SLOT))
                                                        .build())))));
    }

    @HapiTest
    @Order(8)
<<<<<<< HEAD
    final Stream<DynamicTest> traceabilityE2EScenario7() {
        return defaultHapiSpec("traceabilityE2EScenario7", NONDETERMINISTIC_FUNCTION_PARAMETERS)
=======
    final HapiSpec traceabilityE2EScenario7() {
        return defaultHapiSpec(
                        "traceabilityE2EScenario7",
                        NONDETERMINISTIC_FUNCTION_PARAMETERS,
                        NONDETERMINISTIC_TRANSACTION_FEES)
>>>>>>> ea0b8751
                .given(
                        uploadInitCode(TRACEABILITY_CALLCODE),
                        contractCreate(TRACEABILITY_CALLCODE, BigInteger.valueOf(55), BigInteger.TWO, BigInteger.TWO)
                                .via(FIRST_CREATE_TXN),
                        expectContractStateChangesSidecarFor(
                                FIRST_CREATE_TXN,
                                List.of(StateChange.stateChangeFor(TRACEABILITY_CALLCODE)
                                        .withStorageChanges(
                                                StorageChange.readAndWritten(
                                                        formattedAssertionValue(0),
                                                        formattedAssertionValue(0),
                                                        formattedAssertionValue(55)),
                                                StorageChange.readAndWritten(
                                                        formattedAssertionValue(1),
                                                        formattedAssertionValue(0),
                                                        formattedAssertionValue(2)),
                                                StorageChange.readAndWritten(
                                                        formattedAssertionValue(2),
                                                        formattedAssertionValue(0),
                                                        formattedAssertionValue(2))))),
                        withOpContext((spec, opLog) -> allRunFor(
                                spec,
                                expectContractActionSidecarFor(
                                        FIRST_CREATE_TXN,
                                        List.of(ContractAction.newBuilder()
                                                .setCallType(CREATE)
                                                .setCallOperationType(CallOperationType.OP_CREATE)
                                                .setCallingAccount(TxnUtils.asId(GENESIS, spec))
                                                .setGas(115992)
                                                .setRecipientContract(
                                                        spec.registry().getContractId(TRACEABILITY_CALLCODE))
                                                .setGasUsed(67632)
                                                .setOutput(EMPTY)
                                                .build())))),
                        expectContractBytecodeSidecarFor(
                                FIRST_CREATE_TXN,
                                TRACEABILITY_CALLCODE,
                                TRACEABILITY_CALLCODE,
                                BigInteger.valueOf(55),
                                BigInteger.TWO,
                                BigInteger.TWO),
                        contractCustomCreate(
                                        TRACEABILITY_CALLCODE,
                                        SECOND,
                                        BigInteger.ZERO,
                                        BigInteger.ZERO,
                                        BigInteger.valueOf(12))
                                .via(SECOND_CREATE_TXN),
                        expectContractStateChangesSidecarFor(
                                SECOND_CREATE_TXN,
                                List.of(StateChange.stateChangeFor(TRACEABILITY_CALLCODE + SECOND)
                                        .withStorageChanges(
                                                StorageChange.readAndWritten(
                                                        formattedAssertionValue(0),
                                                        formattedAssertionValue(0),
                                                        formattedAssertionValue(0)),
                                                StorageChange.readAndWritten(
                                                        formattedAssertionValue(1),
                                                        formattedAssertionValue(0),
                                                        formattedAssertionValue(0)),
                                                StorageChange.readAndWritten(
                                                        formattedAssertionValue(2),
                                                        formattedAssertionValue(0),
                                                        formattedAssertionValue(12))))),
                        withOpContext((spec, opLog) -> allRunFor(
                                spec,
                                expectContractActionSidecarFor(
                                        SECOND_CREATE_TXN,
                                        List.of(ContractAction.newBuilder()
                                                .setCallType(CREATE)
                                                .setCallOperationType(CallOperationType.OP_CREATE)
                                                .setCallingAccount(TxnUtils.asId(GENESIS, spec))
                                                .setGas(116016)
                                                .setRecipientContract(
                                                        spec.registry().getContractId(TRACEABILITY_CALLCODE + SECOND))
                                                .setGasUsed(27832)
                                                .setOutput(EMPTY)
                                                .build())))),
                        expectContractBytecodeSidecarFor(
                                SECOND_CREATE_TXN,
                                TRACEABILITY_CALLCODE + SECOND,
                                TRACEABILITY_CALLCODE,
                                BigInteger.ZERO,
                                BigInteger.ZERO,
                                BigInteger.valueOf(12)),
                        contractCustomCreate(
                                        TRACEABILITY_CALLCODE,
                                        THIRD,
                                        BigInteger.valueOf(4),
                                        BigInteger.ONE,
                                        BigInteger.ZERO)
                                .via(THIRD_CREATE_TXN),
                        expectContractStateChangesSidecarFor(
                                THIRD_CREATE_TXN,
                                List.of(StateChange.stateChangeFor(TRACEABILITY_CALLCODE + THIRD)
                                        .withStorageChanges(
                                                StorageChange.readAndWritten(
                                                        formattedAssertionValue(0),
                                                        formattedAssertionValue(0),
                                                        formattedAssertionValue(4)),
                                                StorageChange.readAndWritten(
                                                        formattedAssertionValue(1),
                                                        formattedAssertionValue(0),
                                                        formattedAssertionValue(1)),
                                                StorageChange.readAndWritten(
                                                        formattedAssertionValue(2),
                                                        formattedAssertionValue(0),
                                                        formattedAssertionValue(0))))),
                        withOpContext((spec, opLog) -> allRunFor(
                                spec,
                                expectContractActionSidecarFor(
                                        THIRD_CREATE_TXN,
                                        List.of(ContractAction.newBuilder()
                                                .setCallType(CREATE)
                                                .setCallOperationType(CallOperationType.OP_CREATE)
                                                .setCallingAccount(TxnUtils.asId(GENESIS, spec))
                                                .setGas(116004)
                                                .setRecipientContract(
                                                        spec.registry().getContractId(TRACEABILITY_CALLCODE + THIRD))
                                                .setGasUsed(47732)
                                                .setOutput(EMPTY)
                                                .build())))),
                        expectContractBytecodeSidecarFor(
                                THIRD_CREATE_TXN,
                                TRACEABILITY_CALLCODE + THIRD,
                                TRACEABILITY_CALLCODE,
                                BigInteger.valueOf(4),
                                BigInteger.ONE,
                                BigInteger.ZERO))
                .when(withOpContext((spec, opLog) -> allRunFor(
                        spec,
                        contractCall(
                                        TRACEABILITY_CALLCODE,
                                        "eetScenario7",
                                        asHeadlongAddress(getNestedContractAddress(TRACEABILITY_CALLCODE + "B", spec)),
                                        asHeadlongAddress(getNestedContractAddress(TRACEABILITY_CALLCODE + "C", spec)))
                                .gas(1_000_000)
                                .via(TRACEABILITY_TXN))))
                .then(
                        expectContractStateChangesSidecarFor(
                                TRACEABILITY_TXN,
                                List.of(
                                        StateChange.stateChangeFor(TRACEABILITY_CALLCODE)
                                                .withStorageChanges(
                                                        StorageChange.onlyRead(
                                                                formattedAssertionValue(0),
                                                                formattedAssertionValue(55)),
                                                        StorageChange.readAndWritten(
                                                                formattedAssertionValue(1),
                                                                formattedAssertionValue(2),
                                                                formattedAssertionValue(55252))),
                                        StateChange.stateChangeFor(TRACEABILITY_CALLCODE + SECOND)
                                                .withStorageChanges(
                                                        StorageChange.readAndWritten(
                                                                formattedAssertionValue(0),
                                                                formattedAssertionValue(0),
                                                                formattedAssertionValue(54)),
                                                        StorageChange.readAndWritten(
                                                                formattedAssertionValue(1),
                                                                formattedAssertionValue(0),
                                                                formattedAssertionValue(0)),
                                                        StorageChange.readAndWritten(
                                                                formattedAssertionValue(2),
                                                                formattedAssertionValue(12),
                                                                formattedAssertionValue(524))))),
                        withOpContext((spec, opLog) -> allRunFor(
                                spec,
                                expectContractActionSidecarFor(
                                        TRACEABILITY_TXN,
                                        List.of(
                                                ContractAction.newBuilder()
                                                        .setCallType(CALL)
                                                        .setCallingAccount(TxnUtils.asId(GENESIS, spec))
                                                        .setCallOperationType(CallOperationType.OP_CALL)
                                                        .setGas(978632)
                                                        .setGasUsed(51483)
                                                        .setRecipientContract(
                                                                spec.registry().getContractId(TRACEABILITY_CALLCODE))
                                                        .setOutput(EMPTY)
                                                        .setInput(encodeFunctionCall(
                                                                TRACEABILITY_CALLCODE,
                                                                "eetScenario7",
                                                                hexedSolidityAddressToHeadlongAddress(
                                                                        getNestedContractAddress(
                                                                                TRACEABILITY_CALLCODE + "B", spec)),
                                                                hexedSolidityAddressToHeadlongAddress(
                                                                        getNestedContractAddress(
                                                                                TRACEABILITY_CALLCODE + "C", spec))))
                                                        .build(),
                                                ContractAction.newBuilder()
                                                        .setCallType(CALL)
                                                        .setCallOperationType(CallOperationType.OP_CALL)
                                                        .setCallingContract(
                                                                spec.registry().getContractId(TRACEABILITY_CALLCODE))
                                                        .setGas(962797)
                                                        .setGasUsed(2500)
                                                        .setCallDepth(1)
                                                        .setRecipientContract(
                                                                spec.registry().getContractId(TRACEABILITY_CALLCODE))
                                                        .setOutput(uint256ReturnWithValue(BigInteger.valueOf(55)))
                                                        .setInput(encodeFunctionCall(
                                                                TRACEABILITY_CALLCODE, GET_ZERO_SLOT))
                                                        .build(),
                                                ContractAction.newBuilder()
                                                        .setCallType(CALL)
                                                        .setCallOperationType(CallOperationType.OP_CALL)
                                                        .setCallingContract(
                                                                spec.registry().getContractId(TRACEABILITY_CALLCODE))
                                                        .setCallDepth(1)
                                                        .setGas(959897)
                                                        .setGasUsed(5249)
                                                        .setRecipientContract(
                                                                spec.registry().getContractId(TRACEABILITY_CALLCODE))
                                                        .setOutput(EMPTY)
                                                        .setInput(encodeFunctionCall(
                                                                TRACEABILITY_CALLCODE,
                                                                SET_FIRST_SLOT,
                                                                BigInteger.valueOf(55252)))
                                                        .build(),
                                                ContractAction.newBuilder()
                                                        .setCallType(CALL)
                                                        .setCallOperationType(CallOperationType.OP_CALL)
                                                        .setCallingContract(
                                                                spec.registry().getContractId(TRACEABILITY_CALLCODE))
                                                        .setGas(951931)
                                                        .setGasUsed(2368)
                                                        .setCallDepth(1)
                                                        .setRecipientContract(spec.registry()
                                                                .getContractId(TRACEABILITY_CALLCODE + SECOND))
                                                        .setOutput(uint256ReturnWithValue(BigInteger.valueOf(12)))
                                                        .setInput(encodeFunctionCall(
                                                                TRACEABILITY_CALLCODE, GET_SECOND_SLOT))
                                                        .build(),
                                                ContractAction.newBuilder()
                                                        .setCallType(CALL)
                                                        .setCallOperationType(CallOperationType.OP_CALL)
                                                        .setCallingContract(
                                                                spec.registry().getContractId(TRACEABILITY_CALLCODE))
                                                        .setGas(949163)
                                                        .setGasUsed(3215)
                                                        .setCallDepth(1)
                                                        .setRecipientContract(spec.registry()
                                                                .getContractId(TRACEABILITY_CALLCODE + SECOND))
                                                        .setOutput(EMPTY)
                                                        .setInput(encodeFunctionCall(
                                                                TRACEABILITY, SET_SECOND_SLOT, BigInteger.valueOf(524)))
                                                        .build(),
                                                ContractAction.newBuilder()
                                                        .setCallType(CALL)
                                                        .setCallOperationType(CallOperationType.OP_CALL)
                                                        .setCallingContract(
                                                                spec.registry().getContractId(TRACEABILITY_CALLCODE))
                                                        .setGas(945630)
                                                        .setGasUsed(6069)
                                                        .setCallDepth(1)
                                                        .setRecipientContract(spec.registry()
                                                                .getContractId(TRACEABILITY_CALLCODE + SECOND))
                                                        .setOutput(EMPTY)
                                                        .setInput(encodeFunctionCall(
                                                                TRACEABILITY_CALLCODE,
                                                                "callcodeAddressGetSlot0",
                                                                hexedSolidityAddressToHeadlongAddress(
                                                                        getNestedContractAddress(
                                                                                TRACEABILITY_CALLCODE + THIRD, spec))))
                                                        .build(),
                                                ContractAction.newBuilder()
                                                        .setCallType(CALL)
                                                        .setCallOperationType(CallOperationType.OP_CALLCODE)
                                                        .setCallingContract(spec.registry()
                                                                .getContractId(TRACEABILITY_CALLCODE + SECOND))
                                                        .setGas(927361)
                                                        .setGasUsed(2500)
                                                        .setCallDepth(2)
                                                        .setRecipientContract(spec.registry()
                                                                .getContractId(TRACEABILITY_CALLCODE + THIRD))
                                                        .setOutput(uint256ReturnWithValue(BigInteger.valueOf(0)))
                                                        .setInput(
                                                                encodeFunctionCall(TRACEABILITY_CALLCODE, GET_ZERO_SLOT)
                                                                        .concat(CALL_CODE_INPUT_SUFFIX))
                                                        .build(),
                                                ContractAction.newBuilder()
                                                        .setCallType(CALL)
                                                        .setCallOperationType(CallOperationType.OP_CALL)
                                                        .setCallingContract(
                                                                spec.registry().getContractId(TRACEABILITY_CALLCODE))
                                                        .setGas(939264)
                                                        .setGasUsed(21544)
                                                        .setCallDepth(1)
                                                        .setRecipientContract(spec.registry()
                                                                .getContractId(TRACEABILITY_CALLCODE + SECOND))
                                                        .setOutput(EMPTY)
                                                        .setInput(encodeFunctionCall(
                                                                TRACEABILITY_CALLCODE,
                                                                "callcodeAddressSetSlot0",
                                                                hexedSolidityAddressToHeadlongAddress(
                                                                        getNestedContractAddress(
                                                                                TRACEABILITY_CALLCODE + THIRD, spec)),
                                                                BigInteger.valueOf(54)))
                                                        .build(),
                                                ContractAction.newBuilder()
                                                        .setCallType(CALL)
                                                        .setCallOperationType(CallOperationType.OP_CALLCODE)
                                                        .setCallingContract(spec.registry()
                                                                .getContractId(TRACEABILITY_CALLCODE + SECOND))
                                                        .setGas(923465)
                                                        .setGasUsed(20381)
                                                        .setCallDepth(2)
                                                        .setRecipientContract(spec.registry()
                                                                .getContractId(TRACEABILITY_CALLCODE + THIRD))
                                                        .setOutput(EMPTY)
                                                        .setInput(encodeFunctionCall(
                                                                        TRACEABILITY_CALLCODE,
                                                                        SET_ZERO_SLOT,
                                                                        BigInteger.valueOf(54))
                                                                .concat(CALL_CODE_INPUT_SUFFIX))
                                                        .build(),
                                                ContractAction.newBuilder()
                                                        .setCallType(CALL)
                                                        .setCallOperationType(CallOperationType.OP_CALL)
                                                        .setCallingContract(
                                                                spec.registry().getContractId(TRACEABILITY_CALLCODE))
                                                        .setGas(917687)
                                                        .setGasUsed(3393)
                                                        .setCallDepth(1)
                                                        .setRecipientContract(spec.registry()
                                                                .getContractId(TRACEABILITY_CALLCODE + SECOND))
                                                        .setOutput(EMPTY)
                                                        .setInput(encodeFunctionCall(
                                                                TRACEABILITY_CALLCODE,
                                                                "callcodeAddressGetSlot1",
                                                                hexedSolidityAddressToHeadlongAddress(
                                                                        getNestedContractAddress(
                                                                                TRACEABILITY_CALLCODE + THIRD, spec))))
                                                        .build(),
                                                ContractAction.newBuilder()
                                                        .setCallType(CALL)
                                                        .setCallOperationType(CallOperationType.OP_CALLCODE)
                                                        .setCallingContract(spec.registry()
                                                                .getContractId(TRACEABILITY_CALLCODE + SECOND))
                                                        .setGas(902511)
                                                        .setGasUsed(2522)
                                                        .setCallDepth(2)
                                                        .setRecipientContract(spec.registry()
                                                                .getContractId(TRACEABILITY_CALLCODE + THIRD))
                                                        .setOutput(uint256ReturnWithValue(BigInteger.valueOf(0)))
                                                        .setInput(encodeFunctionCall(
                                                                        TRACEABILITY_CALLCODE, GET_FIRST_SLOT)
                                                                .concat(CALL_CODE_INPUT_SUFFIX))
                                                        .build(),
                                                ContractAction.newBuilder()
                                                        .setCallType(CALL)
                                                        .setCallOperationType(CallOperationType.OP_CALL)
                                                        .setCallingContract(
                                                                spec.registry().getContractId(TRACEABILITY_CALLCODE))
                                                        .setGas(913958)
                                                        .setGasUsed(1270)
                                                        .setCallDepth(1)
                                                        .setRecipientContract(spec.registry()
                                                                .getContractId(TRACEABILITY_CALLCODE + SECOND))
                                                        .setOutput(EMPTY)
                                                        .setInput(encodeFunctionCall(
                                                                TRACEABILITY_CALLCODE,
                                                                "callcodeAddressSetSlot1",
                                                                hexedSolidityAddressToHeadlongAddress(
                                                                        getNestedContractAddress(
                                                                                TRACEABILITY_CALLCODE + THIRD, spec)),
                                                                BigInteger.valueOf(0)))
                                                        .build(),
                                                ContractAction.newBuilder()
                                                        .setCallType(CALL)
                                                        .setCallOperationType(CallOperationType.OP_CALLCODE)
                                                        .setCallingContract(spec.registry()
                                                                .getContractId(TRACEABILITY_CALLCODE + SECOND))
                                                        .setGas(898793)
                                                        .setGasUsed(349)
                                                        .setCallDepth(2)
                                                        .setRecipientContract(spec.registry()
                                                                .getContractId(TRACEABILITY_CALLCODE + THIRD))
                                                        .setOutput(EMPTY)
                                                        .setInput(encodeFunctionCall(
                                                                        TRACEABILITY_CALLCODE,
                                                                        SET_FIRST_SLOT,
                                                                        BigInteger.valueOf(0))
                                                                .concat(CALL_CODE_INPUT_SUFFIX))
                                                        .build())))));
    }

    @HapiTest
    @Order(9)
<<<<<<< HEAD
    final Stream<DynamicTest> traceabilityE2EScenario8() {
        return defaultHapiSpec("traceabilityE2EScenario8", NONDETERMINISTIC_FUNCTION_PARAMETERS)
=======
    final HapiSpec traceabilityE2EScenario8() {
        return defaultHapiSpec(
                        "traceabilityE2EScenario8",
                        NONDETERMINISTIC_FUNCTION_PARAMETERS,
                        NONDETERMINISTIC_TRANSACTION_FEES)
>>>>>>> ea0b8751
                .given(
                        uploadInitCode(TRACEABILITY_CALLCODE),
                        contractCreate(TRACEABILITY_CALLCODE, BigInteger.valueOf(55), BigInteger.TWO, BigInteger.TWO)
                                .via(FIRST_CREATE_TXN),
                        expectContractStateChangesSidecarFor(
                                FIRST_CREATE_TXN,
                                List.of(StateChange.stateChangeFor(TRACEABILITY_CALLCODE)
                                        .withStorageChanges(
                                                StorageChange.readAndWritten(
                                                        formattedAssertionValue(0),
                                                        formattedAssertionValue(0),
                                                        formattedAssertionValue(55)),
                                                StorageChange.readAndWritten(
                                                        formattedAssertionValue(1),
                                                        formattedAssertionValue(0),
                                                        formattedAssertionValue(2)),
                                                StorageChange.readAndWritten(
                                                        formattedAssertionValue(2),
                                                        formattedAssertionValue(0),
                                                        formattedAssertionValue(2))))),
                        withOpContext((spec, opLog) -> allRunFor(
                                spec,
                                expectContractActionSidecarFor(
                                        FIRST_CREATE_TXN,
                                        List.of(ContractAction.newBuilder()
                                                .setCallType(CREATE)
                                                .setCallOperationType(CallOperationType.OP_CREATE)
                                                .setCallingAccount(TxnUtils.asId(GENESIS, spec))
                                                .setGas(115992)
                                                .setRecipientContract(
                                                        spec.registry().getContractId(TRACEABILITY_CALLCODE))
                                                .setGasUsed(67632)
                                                .setOutput(EMPTY)
                                                .build())))),
                        expectContractBytecodeSidecarFor(
                                FIRST_CREATE_TXN,
                                TRACEABILITY_CALLCODE,
                                TRACEABILITY_CALLCODE,
                                BigInteger.valueOf(55),
                                BigInteger.TWO,
                                BigInteger.TWO),
                        contractCustomCreate(
                                        TRACEABILITY_CALLCODE,
                                        SECOND,
                                        BigInteger.ZERO,
                                        BigInteger.ZERO,
                                        BigInteger.valueOf(12))
                                .via(SECOND_CREATE_TXN),
                        expectContractStateChangesSidecarFor(
                                SECOND_CREATE_TXN,
                                List.of(StateChange.stateChangeFor(TRACEABILITY_CALLCODE + SECOND)
                                        .withStorageChanges(
                                                StorageChange.readAndWritten(
                                                        formattedAssertionValue(0),
                                                        formattedAssertionValue(0),
                                                        formattedAssertionValue(0)),
                                                StorageChange.readAndWritten(
                                                        formattedAssertionValue(1),
                                                        formattedAssertionValue(0),
                                                        formattedAssertionValue(0)),
                                                StorageChange.readAndWritten(
                                                        formattedAssertionValue(2),
                                                        formattedAssertionValue(0),
                                                        formattedAssertionValue(12))))),
                        withOpContext((spec, opLog) -> allRunFor(
                                spec,
                                expectContractActionSidecarFor(
                                        SECOND_CREATE_TXN,
                                        List.of(ContractAction.newBuilder()
                                                .setCallType(CREATE)
                                                .setCallOperationType(CallOperationType.OP_CREATE)
                                                .setCallingAccount(TxnUtils.asId(GENESIS, spec))
                                                .setGas(116016)
                                                .setRecipientContract(
                                                        spec.registry().getContractId(TRACEABILITY_CALLCODE + SECOND))
                                                .setGasUsed(27832)
                                                .setOutput(EMPTY)
                                                .build())))),
                        expectContractBytecodeSidecarFor(
                                SECOND_CREATE_TXN,
                                TRACEABILITY_CALLCODE + SECOND,
                                TRACEABILITY_CALLCODE,
                                BigInteger.ZERO,
                                BigInteger.ZERO,
                                BigInteger.valueOf(12)),
                        contractCustomCreate(
                                        TRACEABILITY_CALLCODE,
                                        THIRD,
                                        BigInteger.valueOf(4),
                                        BigInteger.ONE,
                                        BigInteger.ZERO)
                                .via(THIRD_CREATE_TXN),
                        expectContractStateChangesSidecarFor(
                                THIRD_CREATE_TXN,
                                List.of(StateChange.stateChangeFor(TRACEABILITY_CALLCODE + THIRD)
                                        .withStorageChanges(
                                                StorageChange.readAndWritten(
                                                        formattedAssertionValue(0),
                                                        formattedAssertionValue(0),
                                                        formattedAssertionValue(4)),
                                                StorageChange.readAndWritten(
                                                        formattedAssertionValue(1),
                                                        formattedAssertionValue(0),
                                                        formattedAssertionValue(1)),
                                                StorageChange.readAndWritten(
                                                        formattedAssertionValue(2),
                                                        formattedAssertionValue(0),
                                                        formattedAssertionValue(0))))),
                        withOpContext((spec, opLog) -> allRunFor(
                                spec,
                                expectContractActionSidecarFor(
                                        THIRD_CREATE_TXN,
                                        List.of(ContractAction.newBuilder()
                                                .setCallType(CREATE)
                                                .setCallOperationType(CallOperationType.OP_CREATE)
                                                .setCallingAccount(TxnUtils.asId(GENESIS, spec))
                                                .setGas(116004)
                                                .setRecipientContract(
                                                        spec.registry().getContractId(TRACEABILITY_CALLCODE + THIRD))
                                                .setGasUsed(47732)
                                                .setOutput(EMPTY)
                                                .build())))),
                        expectContractBytecodeSidecarFor(
                                THIRD_CREATE_TXN,
                                TRACEABILITY_CALLCODE + THIRD,
                                TRACEABILITY_CALLCODE,
                                BigInteger.valueOf(4),
                                BigInteger.ONE,
                                BigInteger.ZERO))
                .when(withOpContext((spec, opLog) -> allRunFor(
                        spec,
                        contractCall(
                                        TRACEABILITY_CALLCODE,
                                        "eetScenario8",
                                        asHeadlongAddress(getNestedContractAddress(TRACEABILITY_CALLCODE + "B", spec)),
                                        asHeadlongAddress(getNestedContractAddress(TRACEABILITY_CALLCODE + "C", spec)))
                                .gas(1_000_000)
                                .via(TRACEABILITY_TXN))))
                .then(
                        expectContractStateChangesSidecarFor(
                                TRACEABILITY_TXN,
                                List.of(StateChange.stateChangeFor(TRACEABILITY_CALLCODE)
                                        .withStorageChanges(
                                                StorageChange.readAndWritten(
                                                        formattedAssertionValue(0),
                                                        formattedAssertionValue(55),
                                                        formattedAssertionValue(55)),
                                                StorageChange.readAndWritten(
                                                        formattedAssertionValue(1),
                                                        formattedAssertionValue(2),
                                                        formattedAssertionValue(55252)),
                                                StorageChange.readAndWritten(
                                                        formattedAssertionValue(2),
                                                        formattedAssertionValue(2),
                                                        formattedAssertionValue(524))))),
                        withOpContext((spec, opLog) -> allRunFor(
                                spec,
                                expectContractActionSidecarFor(
                                        TRACEABILITY_TXN,
                                        List.of(
                                                ContractAction.newBuilder()
                                                        .setCallType(CALL)
                                                        .setCallingAccount(TxnUtils.asId(GENESIS, spec))
                                                        .setCallOperationType(CallOperationType.OP_CALL)
                                                        .setGas(978632)
                                                        .setGasUsed(29301)
                                                        .setRecipientContract(
                                                                spec.registry().getContractId(TRACEABILITY_CALLCODE))
                                                        .setOutput(EMPTY)
                                                        .setInput(encodeFunctionCall(
                                                                TRACEABILITY_CALLCODE,
                                                                "eetScenario8",
                                                                hexedSolidityAddressToHeadlongAddress(
                                                                        getNestedContractAddress(
                                                                                TRACEABILITY_CALLCODE + "B", spec)),
                                                                hexedSolidityAddressToHeadlongAddress(
                                                                        getNestedContractAddress(
                                                                                TRACEABILITY_CALLCODE + "C", spec))))
                                                        .build(),
                                                ContractAction.newBuilder()
                                                        .setCallType(CALL)
                                                        .setCallOperationType(CallOperationType.OP_CALL)
                                                        .setCallingContract(
                                                                spec.registry().getContractId(TRACEABILITY_CALLCODE))
                                                        .setGas(962562)
                                                        .setGasUsed(2500)
                                                        .setCallDepth(1)
                                                        .setRecipientContract(
                                                                spec.registry().getContractId(TRACEABILITY_CALLCODE))
                                                        .setOutput(uint256ReturnWithValue(BigInteger.valueOf(55)))
                                                        .setInput(encodeFunctionCall(
                                                                TRACEABILITY_CALLCODE, GET_ZERO_SLOT))
                                                        .build(),
                                                ContractAction.newBuilder()
                                                        .setCallType(CALL)
                                                        .setCallOperationType(CallOperationType.OP_CALL)
                                                        .setCallingContract(
                                                                spec.registry().getContractId(TRACEABILITY_CALLCODE))
                                                        .setCallDepth(1)
                                                        .setGas(959662)
                                                        .setGasUsed(3281)
                                                        .setRecipientContract(
                                                                spec.registry().getContractId(TRACEABILITY_CALLCODE))
                                                        .setOutput(EMPTY)
                                                        .setInput(encodeFunctionCall(
                                                                TRACEABILITY_CALLCODE,
                                                                SET_ZERO_SLOT,
                                                                BigInteger.valueOf(2)))
                                                        .build(),
                                                ContractAction.newBuilder()
                                                        .setCallType(CALL)
                                                        .setCallOperationType(CallOperationType.OP_CALL)
                                                        .setCallingContract(
                                                                spec.registry().getContractId(TRACEABILITY_CALLCODE))
                                                        .setGas(956103)
                                                        .setGasUsed(2522)
                                                        .setCallDepth(1)
                                                        .setRecipientContract(
                                                                spec.registry().getContractId(TRACEABILITY_CALLCODE))
                                                        .setOutput(uint256ReturnWithValue(BigInteger.valueOf(2)))
                                                        .setInput(encodeFunctionCall(
                                                                TRACEABILITY_CALLCODE, GET_FIRST_SLOT))
                                                        .build(),
                                                ContractAction.newBuilder()
                                                        .setCallType(CALL)
                                                        .setCallOperationType(CallOperationType.OP_CALL)
                                                        .setCallingContract(
                                                                spec.registry().getContractId(TRACEABILITY_CALLCODE))
                                                        .setCallDepth(1)
                                                        .setGas(953185)
                                                        .setGasUsed(3149)
                                                        .setRecipientContract(
                                                                spec.registry().getContractId(TRACEABILITY_CALLCODE))
                                                        .setOutput(EMPTY)
                                                        .setInput(encodeFunctionCall(
                                                                TRACEABILITY_CALLCODE,
                                                                SET_FIRST_SLOT,
                                                                BigInteger.valueOf(55252)))
                                                        .build(),
                                                ContractAction.newBuilder()
                                                        .setCallType(CALL)
                                                        .setCallOperationType(CallOperationType.OP_CALL)
                                                        .setCallingContract(
                                                                spec.registry().getContractId(TRACEABILITY_CALLCODE))
                                                        .setGas(949717)
                                                        .setGasUsed(5783)
                                                        .setCallDepth(1)
                                                        .setRecipientContract(
                                                                spec.registry().getContractId(TRACEABILITY_CALLCODE))
                                                        .setOutput(EMPTY)
                                                        .setInput(encodeFunctionCall(
                                                                TRACEABILITY_CALLCODE,
                                                                "callcodeAddressGetSlot2",
                                                                hexedSolidityAddressToHeadlongAddress(
                                                                        getNestedContractAddress(
                                                                                TRACEABILITY_CALLCODE + SECOND, spec))))
                                                        .build(),
                                                ContractAction.newBuilder()
                                                        .setCallType(CALL)
                                                        .setCallOperationType(CallOperationType.OP_CALLCODE)
                                                        .setCallingContract(
                                                                spec.registry().getContractId(TRACEABILITY_CALLCODE))
                                                        .setGas(931536)
                                                        .setGasUsed(2368)
                                                        .setCallDepth(2)
                                                        .setRecipientContract(spec.registry()
                                                                .getContractId(TRACEABILITY_CALLCODE + SECOND))
                                                        .setOutput(uint256ReturnWithValue(BigInteger.valueOf(2)))
                                                        .setInput(encodeFunctionCall(
                                                                        TRACEABILITY_CALLCODE, GET_SECOND_SLOT)
                                                                .concat(CALL_CODE_INPUT_SUFFIX))
                                                        .build(),
                                                ContractAction.newBuilder()
                                                        .setCallType(CALL)
                                                        .setCallOperationType(CallOperationType.OP_CALL)
                                                        .setCallingContract(
                                                                spec.registry().getContractId(TRACEABILITY_CALLCODE))
                                                        .setGas(943633)
                                                        .setGasUsed(4290)
                                                        .setCallDepth(1)
                                                        .setRecipientContract(
                                                                spec.registry().getContractId(TRACEABILITY_CALLCODE))
                                                        .setOutput(EMPTY)
                                                        .setInput(encodeFunctionCall(
                                                                TRACEABILITY_CALLCODE,
                                                                "callcodeAddressSetSlot2",
                                                                hexedSolidityAddressToHeadlongAddress(
                                                                        getNestedContractAddress(
                                                                                TRACEABILITY_CALLCODE + SECOND, spec)),
                                                                BigInteger.valueOf(524)))
                                                        .build(),
                                                ContractAction.newBuilder()
                                                        .setCallType(CALL)
                                                        .setCallOperationType(CallOperationType.OP_CALLCODE)
                                                        .setCallingContract(
                                                                spec.registry().getContractId(TRACEABILITY_CALLCODE))
                                                        .setGas(927853)
                                                        .setGasUsed(3215)
                                                        .setCallDepth(2)
                                                        .setRecipientContract(spec.registry()
                                                                .getContractId(TRACEABILITY_CALLCODE + SECOND))
                                                        .setOutput(EMPTY)
                                                        .setInput(encodeFunctionCall(
                                                                        TRACEABILITY_CALLCODE,
                                                                        SET_SECOND_SLOT,
                                                                        BigInteger.valueOf(524))
                                                                .concat(CALL_CODE_INPUT_SUFFIX))
                                                        .build(),
                                                ContractAction.newBuilder()
                                                        .setCallType(CALL)
                                                        .setCallOperationType(CallOperationType.OP_CALLCODE)
                                                        .setCallingContract(
                                                                spec.registry().getContractId(TRACEABILITY_CALLCODE))
                                                        .setGas(938599)
                                                        .setGasUsed(4144)
                                                        .setCallDepth(1)
                                                        .setRecipientContract(spec.registry()
                                                                .getContractId(TRACEABILITY_CALLCODE + SECOND))
                                                        .setOutput(EMPTY)
                                                        .setInput(encodeFunctionCall(
                                                                        TRACEABILITY_CALLCODE,
                                                                        "callcodeAddressSetSlot0",
                                                                        hexedSolidityAddressToHeadlongAddress(
                                                                                getNestedContractAddress(
                                                                                        TRACEABILITY_CALLCODE + THIRD,
                                                                                        spec)),
                                                                        BigInteger.valueOf(55))
                                                                .concat(CALL_CODE_INPUT_SUFFIX))
                                                        .build(),
                                                ContractAction.newBuilder()
                                                        .setCallType(CALL)
                                                        .setCallOperationType(CallOperationType.OP_CALLCODE)
                                                        .setCallingContract(spec.registry()
                                                                .getContractId(TRACEABILITY_CALLCODE + SECOND))
                                                        .setGas(920350)
                                                        .setGasUsed(481)
                                                        .setCallDepth(2)
                                                        .setRecipientContract(spec.registry()
                                                                .getContractId(TRACEABILITY_CALLCODE + THIRD))
                                                        .setOutput(EMPTY)
                                                        .setInput(encodeFunctionCall(
                                                                        TRACEABILITY_CALLCODE,
                                                                        SET_ZERO_SLOT,
                                                                        BigInteger.valueOf(55))
                                                                .concat(CALL_CODE_INPUT_SUFFIX))
                                                        .build())))));
    }

    @HapiTest
    @Order(10)
<<<<<<< HEAD
    final Stream<DynamicTest> traceabilityE2EScenario9() {
        return defaultHapiSpec(
                        "traceabilityE2EScenario9", NONDETERMINISTIC_FUNCTION_PARAMETERS, HIGHLY_NON_DETERMINISTIC_FEES)
=======
    final HapiSpec traceabilityE2EScenario9() {
        return defaultHapiSpec("traceabilityE2EScenario9", FULLY_NONDETERMINISTIC)
>>>>>>> ea0b8751
                .given(
                        uploadInitCode(TRACEABILITY),
                        contractCreate(TRACEABILITY, BigInteger.valueOf(55), BigInteger.TWO, BigInteger.TWO)
                                .via(FIRST_CREATE_TXN)
                                .gas(500_000L),
                        expectContractStateChangesSidecarFor(
                                FIRST_CREATE_TXN,
                                List.of(StateChange.stateChangeFor(TRACEABILITY)
                                        .withStorageChanges(
                                                StorageChange.readAndWritten(
                                                        formattedAssertionValue(0),
                                                        formattedAssertionValue(0),
                                                        formattedAssertionValue(55)),
                                                StorageChange.readAndWritten(
                                                        formattedAssertionValue(1),
                                                        formattedAssertionValue(0),
                                                        formattedAssertionValue(2)),
                                                StorageChange.readAndWritten(
                                                        formattedAssertionValue(2),
                                                        formattedAssertionValue(0),
                                                        formattedAssertionValue(2))))),
                        withOpContext((spec, opLog) -> allRunFor(
                                spec,
                                expectContractActionSidecarFor(
                                        FIRST_CREATE_TXN,
                                        List.of(ContractAction.newBuilder()
                                                .setCallType(CREATE)
                                                .setCallOperationType(CallOperationType.OP_CREATE)
                                                .setCallingAccount(TxnUtils.asId(GENESIS, spec))
                                                .setGas(298224)
                                                .setRecipientContract(
                                                        spec.registry().getContractId(TRACEABILITY))
                                                .setGasUsed(68492)
                                                .setOutput(EMPTY)
                                                .build())))),
                        expectContractBytecodeSidecarFor(
                                FIRST_CREATE_TXN,
                                TRACEABILITY,
                                TRACEABILITY,
                                BigInteger.valueOf(55),
                                BigInteger.TWO,
                                BigInteger.TWO),
                        contractCustomCreate(
                                        TRACEABILITY, SECOND, BigInteger.ZERO, BigInteger.ZERO, BigInteger.valueOf(12))
                                .via(SECOND_CREATE_TXN),
                        expectContractStateChangesSidecarFor(
                                SECOND_CREATE_TXN,
                                List.of(StateChange.stateChangeFor(TRACEABILITY + SECOND)
                                        .withStorageChanges(
                                                StorageChange.readAndWritten(
                                                        formattedAssertionValue(0),
                                                        formattedAssertionValue(0),
                                                        formattedAssertionValue(0)),
                                                StorageChange.readAndWritten(
                                                        formattedAssertionValue(1),
                                                        formattedAssertionValue(0),
                                                        formattedAssertionValue(0)),
                                                StorageChange.readAndWritten(
                                                        formattedAssertionValue(2),
                                                        formattedAssertionValue(0),
                                                        formattedAssertionValue(12))))),
                        withOpContext((spec, opLog) -> allRunFor(
                                spec,
                                expectContractActionSidecarFor(
                                        SECOND_CREATE_TXN,
                                        List.of(ContractAction.newBuilder()
                                                .setCallType(CREATE)
                                                .setCallOperationType(CallOperationType.OP_CREATE)
                                                .setCallingAccount(TxnUtils.asId(GENESIS, spec))
                                                .setGas(48248)
                                                .setRecipientContract(
                                                        spec.registry().getContractId(TRACEABILITY + SECOND))
                                                .setGasUsed(28692)
                                                .setOutput(EMPTY)
                                                .build())))),
                        expectContractBytecodeSidecarFor(
                                SECOND_CREATE_TXN,
                                TRACEABILITY + SECOND,
                                TRACEABILITY,
                                BigInteger.ZERO,
                                BigInteger.ZERO,
                                BigInteger.valueOf(12)),
                        contractCustomCreate(TRACEABILITY, THIRD, BigInteger.ZERO, BigInteger.ONE, BigInteger.ZERO)
                                .via(THIRD_CREATE_TXN),
                        expectContractStateChangesSidecarFor(
                                THIRD_CREATE_TXN,
                                List.of(StateChange.stateChangeFor(TRACEABILITY + THIRD)
                                        .withStorageChanges(
                                                StorageChange.readAndWritten(
                                                        formattedAssertionValue(0),
                                                        formattedAssertionValue(0),
                                                        formattedAssertionValue(0)),
                                                StorageChange.readAndWritten(
                                                        formattedAssertionValue(1),
                                                        formattedAssertionValue(0),
                                                        formattedAssertionValue(1)),
                                                StorageChange.readAndWritten(
                                                        formattedAssertionValue(2),
                                                        formattedAssertionValue(0),
                                                        formattedAssertionValue(0))))),
                        withOpContext((spec, opLog) -> allRunFor(
                                spec,
                                expectContractActionSidecarFor(
                                        THIRD_CREATE_TXN,
                                        List.of(ContractAction.newBuilder()
                                                .setCallType(CREATE)
                                                .setCallOperationType(CallOperationType.OP_CREATE)
                                                .setCallingAccount(TxnUtils.asId(GENESIS, spec))
                                                .setGas(48248)
                                                .setRecipientContract(
                                                        spec.registry().getContractId(TRACEABILITY + THIRD))
                                                .setGasUsed(28692)
                                                .setOutput(EMPTY)
                                                .build())))),
                        expectContractBytecodeSidecarFor(
                                THIRD_CREATE_TXN,
                                TRACEABILITY + THIRD,
                                TRACEABILITY,
                                BigInteger.ZERO,
                                BigInteger.ONE,
                                BigInteger.ZERO))
                .when(withOpContext((spec, opLog) -> allRunFor(
                        spec,
                        contractCall(
                                        TRACEABILITY,
                                        "eetScenario9",
                                        asHeadlongAddress(getNestedContractAddress(TRACEABILITY + "B", spec)),
                                        asHeadlongAddress(getNestedContractAddress(TRACEABILITY + "C", spec)))
                                .hasKnownStatus(CONTRACT_REVERT_EXECUTED)
                                .gas(1_000_000)
                                .via(TRACEABILITY_TXN))))
                .then(
                        expectContractStateChangesSidecarFor(
                                TRACEABILITY_TXN,
                                List.of(
                                        StateChange.stateChangeFor(TRACEABILITY)
                                                .withStorageChanges(
                                                        StorageChange.onlyRead(
                                                                formattedAssertionValue(0),
                                                                formattedAssertionValue(55)),
                                                        StorageChange.onlyRead(
                                                                formattedAssertionValue(1),
                                                                formattedAssertionValue(2))),
                                        StateChange.stateChangeFor(TRACEABILITY + SECOND)
                                                .withStorageChanges(StorageChange.onlyRead(
                                                        formattedAssertionValue(2), formattedAssertionValue(12))),
                                        StateChange.stateChangeFor(TRACEABILITY + THIRD)
                                                .withStorageChanges(
                                                        StorageChange.onlyRead(
                                                                formattedAssertionValue(0), formattedAssertionValue(0)),
                                                        StorageChange.onlyRead(
                                                                formattedAssertionValue(1),
                                                                formattedAssertionValue(1))))),
                        withOpContext((spec, opLog) -> allRunFor(
                                spec,
                                expectContractActionSidecarFor(
                                        TRACEABILITY_TXN,
                                        List.of(
                                                ContractAction.newBuilder()
                                                        .setCallType(CALL)
                                                        .setCallingAccount(TxnUtils.asId(GENESIS, spec))
                                                        .setCallOperationType(CallOperationType.OP_CALL)
                                                        .setGas(978632)
                                                        .setGasUsed(50335)
                                                        .setRecipientContract(
                                                                spec.registry().getContractId(TRACEABILITY))
                                                        .setRevertReason(EMPTY)
                                                        .setInput(encodeFunctionCall(
                                                                TRACEABILITY,
                                                                "eetScenario9",
                                                                hexedSolidityAddressToHeadlongAddress(
                                                                        getNestedContractAddress(
                                                                                TRACEABILITY + "B", spec)),
                                                                hexedSolidityAddressToHeadlongAddress(
                                                                        getNestedContractAddress(
                                                                                TRACEABILITY + "C", spec))))
                                                        .build(),
                                                ContractAction.newBuilder()
                                                        .setCallType(CALL)
                                                        .setCallOperationType(CallOperationType.OP_CALL)
                                                        .setCallingContract(
                                                                spec.registry().getContractId(TRACEABILITY))
                                                        .setGas(962678)
                                                        .setGasUsed(2347)
                                                        .setCallDepth(1)
                                                        .setRecipientContract(
                                                                spec.registry().getContractId(TRACEABILITY))
                                                        .setOutput(uint256ReturnWithValue(BigInteger.valueOf(55)))
                                                        .setInput(encodeFunctionCall(TRACEABILITY, GET_ZERO_SLOT))
                                                        .build(),
                                                ContractAction.newBuilder()
                                                        .setCallType(CALL)
                                                        .setCallOperationType(CallOperationType.OP_CALL)
                                                        .setCallingContract(
                                                                spec.registry().getContractId(TRACEABILITY))
                                                        .setCallDepth(1)
                                                        .setGas(959896)
                                                        .setGasUsed(5324)
                                                        .setRecipientContract(
                                                                spec.registry().getContractId(TRACEABILITY))
                                                        .setOutput(EMPTY)
                                                        .setInput(encodeFunctionCall(
                                                                TRACEABILITY,
                                                                SET_FIRST_SLOT,
                                                                BigInteger.valueOf(55252)))
                                                        .build(),
                                                ContractAction.newBuilder()
                                                        .setCallType(CALL)
                                                        .setCallOperationType(CallOperationType.OP_CALL)
                                                        .setCallingContract(
                                                                spec.registry().getContractId(TRACEABILITY))
                                                        .setGas(951970)
                                                        .setGasUsed(2315)
                                                        .setCallDepth(1)
                                                        .setRecipientContract(
                                                                spec.registry().getContractId(TRACEABILITY + SECOND))
                                                        .setOutput(uint256ReturnWithValue(BigInteger.valueOf(12)))
                                                        .setInput(encodeFunctionCall(TRACEABILITY, GET_SECOND_SLOT))
                                                        .build(),
                                                ContractAction.newBuilder()
                                                        .setCallType(CALL)
                                                        .setCallOperationType(CallOperationType.OP_CALL)
                                                        .setCallingContract(
                                                                spec.registry().getContractId(TRACEABILITY))
                                                        .setGas(949204)
                                                        .setGasUsed(3180)
                                                        .setCallDepth(1)
                                                        .setRecipientContract(
                                                                spec.registry().getContractId(TRACEABILITY + SECOND))
                                                        .setOutput(EMPTY)
                                                        .setInput(encodeFunctionCall(
                                                                TRACEABILITY, SET_SECOND_SLOT, BigInteger.valueOf(524)))
                                                        .build(),
                                                ContractAction.newBuilder()
                                                        .setCallType(CALL)
                                                        .setCallOperationType(CallOperationType.OP_CALL)
                                                        .setCallingContract(
                                                                spec.registry().getContractId(TRACEABILITY))
                                                        .setGas(943262)
                                                        .setGasUsed(29899)
                                                        .setCallDepth(1)
                                                        .setRecipientContract(
                                                                spec.registry().getContractId(TRACEABILITY + THIRD))
                                                        .setRevertReason(EMPTY)
                                                        .setInput(encodeFunctionCall(
                                                                TRACEABILITY, "callToContractCForE2EScenario92"))
                                                        .build(),
                                                ContractAction.newBuilder()
                                                        .setCallType(CALL)
                                                        .setCallOperationType(CallOperationType.OP_CALL)
                                                        .setCallingContract(
                                                                spec.registry().getContractId(TRACEABILITY + THIRD))
                                                        .setGas(928136)
                                                        .setGasUsed(2347)
                                                        .setCallDepth(2)
                                                        .setRecipientContract(
                                                                spec.registry().getContractId(TRACEABILITY + THIRD))
                                                        .setOutput(uint256ReturnWithValue(BigInteger.valueOf(0)))
                                                        .setInput(encodeFunctionCall(TRACEABILITY, GET_ZERO_SLOT))
                                                        .build(),
                                                ContractAction.newBuilder()
                                                        .setCallType(CALL)
                                                        .setCallOperationType(CallOperationType.OP_CALL)
                                                        .setCallingContract(
                                                                spec.registry().getContractId(TRACEABILITY + THIRD))
                                                        .setGas(925354)
                                                        .setGasUsed(20323)
                                                        .setCallDepth(2)
                                                        .setRecipientContract(
                                                                spec.registry().getContractId(TRACEABILITY + THIRD))
                                                        .setOutput(EMPTY)
                                                        .setInput(encodeFunctionCall(
                                                                TRACEABILITY, SET_ZERO_SLOT, BigInteger.valueOf(55)))
                                                        .build(),
                                                ContractAction.newBuilder()
                                                        .setCallType(CALL)
                                                        .setCallOperationType(CallOperationType.OP_CALL)
                                                        .setCallingContract(
                                                                spec.registry().getContractId(TRACEABILITY + THIRD))
                                                        .setGas(905136)
                                                        .setGasUsed(2391)
                                                        .setCallDepth(2)
                                                        .setRecipientContract(
                                                                spec.registry().getContractId(TRACEABILITY + THIRD))
                                                        .setOutput(uint256ReturnWithValue(BigInteger.valueOf(1)))
                                                        .setInput(encodeFunctionCall(TRACEABILITY, GET_FIRST_SLOT))
                                                        .build(),
                                                ContractAction.newBuilder()
                                                        .setCallType(CALL)
                                                        .setCallOperationType(CallOperationType.OP_CALL)
                                                        .setCallingContract(
                                                                spec.registry().getContractId(TRACEABILITY + THIRD))
                                                        .setGas(902302)
                                                        .setGasUsed(3224)
                                                        .setCallDepth(2)
                                                        .setRecipientContract(
                                                                spec.registry().getContractId(TRACEABILITY + THIRD))
                                                        .setOutput(EMPTY)
                                                        .setInput(encodeFunctionCall(
                                                                TRACEABILITY, SET_FIRST_SLOT, BigInteger.valueOf(155)))
                                                        .build())))));
    }

    @HapiTest
    @Order(11)
<<<<<<< HEAD
    final Stream<DynamicTest> traceabilityE2EScenario10() {
        return defaultHapiSpec("traceabilityE2EScenario10", NONDETERMINISTIC_FUNCTION_PARAMETERS)
=======
    final HapiSpec traceabilityE2EScenario10() {
        return defaultHapiSpec(
                        "traceabilityE2EScenario10",
                        NONDETERMINISTIC_FUNCTION_PARAMETERS,
                        NONDETERMINISTIC_TRANSACTION_FEES)
>>>>>>> ea0b8751
                .given(
                        uploadInitCode(TRACEABILITY),
                        contractCreate(TRACEABILITY, BigInteger.TWO, BigInteger.valueOf(3), BigInteger.valueOf(4))
                                .via(FIRST_CREATE_TXN)
                                .gas(500_000L),
                        expectContractStateChangesSidecarFor(
                                FIRST_CREATE_TXN,
                                List.of(StateChange.stateChangeFor(TRACEABILITY)
                                        .withStorageChanges(
                                                StorageChange.readAndWritten(
                                                        formattedAssertionValue(0),
                                                        formattedAssertionValue(0),
                                                        formattedAssertionValue(2)),
                                                StorageChange.readAndWritten(
                                                        formattedAssertionValue(1),
                                                        formattedAssertionValue(0),
                                                        formattedAssertionValue(3)),
                                                StorageChange.readAndWritten(
                                                        formattedAssertionValue(2),
                                                        formattedAssertionValue(0),
                                                        formattedAssertionValue(4))))),
                        withOpContext((spec, opLog) -> allRunFor(
                                spec,
                                expectContractActionSidecarFor(
                                        FIRST_CREATE_TXN,
                                        List.of(ContractAction.newBuilder()
                                                .setCallType(CREATE)
                                                .setCallOperationType(CallOperationType.OP_CREATE)
                                                .setCallingAccount(TxnUtils.asId(GENESIS, spec))
                                                .setGas(298224)
                                                .setRecipientContract(
                                                        spec.registry().getContractId(TRACEABILITY))
                                                .setGasUsed(68492)
                                                .setOutput(EMPTY)
                                                .build())))),
                        expectContractBytecodeSidecarFor(
                                FIRST_CREATE_TXN,
                                TRACEABILITY,
                                TRACEABILITY,
                                BigInteger.TWO,
                                BigInteger.valueOf(3),
                                BigInteger.valueOf(4)),
                        contractCustomCreate(
                                        TRACEABILITY, SECOND, BigInteger.ZERO, BigInteger.ZERO, BigInteger.valueOf(3))
                                .via(SECOND_CREATE_TXN),
                        expectContractStateChangesSidecarFor(
                                SECOND_CREATE_TXN,
                                List.of(StateChange.stateChangeFor(TRACEABILITY + SECOND)
                                        .withStorageChanges(
                                                StorageChange.readAndWritten(
                                                        formattedAssertionValue(0),
                                                        formattedAssertionValue(0),
                                                        formattedAssertionValue(0)),
                                                StorageChange.readAndWritten(
                                                        formattedAssertionValue(1),
                                                        formattedAssertionValue(0),
                                                        formattedAssertionValue(0)),
                                                StorageChange.readAndWritten(
                                                        formattedAssertionValue(2),
                                                        formattedAssertionValue(0),
                                                        formattedAssertionValue(3))))),
                        withOpContext((spec, opLog) -> allRunFor(
                                spec,
                                expectContractActionSidecarFor(
                                        SECOND_CREATE_TXN,
                                        List.of(ContractAction.newBuilder()
                                                .setCallType(CREATE)
                                                .setCallOperationType(CallOperationType.OP_CREATE)
                                                .setCallingAccount(TxnUtils.asId(GENESIS, spec))
                                                .setGas(48248)
                                                .setRecipientContract(
                                                        spec.registry().getContractId(TRACEABILITY + SECOND))
                                                .setGasUsed(28692)
                                                .setOutput(EMPTY)
                                                .build())))),
                        expectContractBytecodeSidecarFor(
                                SECOND_CREATE_TXN,
                                TRACEABILITY + SECOND,
                                TRACEABILITY,
                                BigInteger.ZERO,
                                BigInteger.ZERO,
                                BigInteger.valueOf(3)),
                        contractCustomCreate(TRACEABILITY, THIRD, BigInteger.ZERO, BigInteger.ONE, BigInteger.ZERO)
                                .via(THIRD_CREATE_TXN),
                        expectContractStateChangesSidecarFor(
                                THIRD_CREATE_TXN,
                                List.of(StateChange.stateChangeFor(TRACEABILITY + THIRD)
                                        .withStorageChanges(
                                                StorageChange.readAndWritten(
                                                        formattedAssertionValue(0),
                                                        formattedAssertionValue(0),
                                                        formattedAssertionValue(0)),
                                                StorageChange.readAndWritten(
                                                        formattedAssertionValue(1),
                                                        formattedAssertionValue(0),
                                                        formattedAssertionValue(1)),
                                                StorageChange.readAndWritten(
                                                        formattedAssertionValue(2),
                                                        formattedAssertionValue(0),
                                                        formattedAssertionValue(0))))),
                        withOpContext((spec, opLog) -> allRunFor(
                                spec,
                                expectContractActionSidecarFor(
                                        THIRD_CREATE_TXN,
                                        List.of(ContractAction.newBuilder()
                                                .setCallType(CREATE)
                                                .setCallOperationType(CallOperationType.OP_CREATE)
                                                .setCallingAccount(TxnUtils.asId(GENESIS, spec))
                                                .setGas(48248)
                                                .setRecipientContract(
                                                        spec.registry().getContractId(TRACEABILITY + THIRD))
                                                .setGasUsed(28692)
                                                .setOutput(EMPTY)
                                                .build())))),
                        expectContractBytecodeSidecarFor(
                                THIRD_CREATE_TXN,
                                TRACEABILITY + THIRD,
                                TRACEABILITY,
                                BigInteger.ZERO,
                                BigInteger.ONE,
                                BigInteger.ZERO))
                .when(withOpContext((spec, opLog) -> allRunFor(
                        spec,
                        contractCall(
                                        TRACEABILITY,
                                        "eetScenario10",
                                        asHeadlongAddress(getNestedContractAddress(TRACEABILITY + "B", spec)),
                                        asHeadlongAddress(getNestedContractAddress(TRACEABILITY + "C", spec)))
                                .gas(1_000_000)
                                .via(TRACEABILITY_TXN))))
                .then(
                        expectContractStateChangesSidecarFor(
                                TRACEABILITY_TXN,
                                List.of(
                                        StateChange.stateChangeFor(TRACEABILITY)
                                                .withStorageChanges(
                                                        StorageChange.onlyRead(
                                                                formattedAssertionValue(0), formattedAssertionValue(2)),
                                                        StorageChange.readAndWritten(
                                                                formattedAssertionValue(1),
                                                                formattedAssertionValue(3),
                                                                formattedAssertionValue(4))),
                                        StateChange.stateChangeFor(TRACEABILITY + SECOND)
                                                .withStorageChanges(StorageChange.readAndWritten(
                                                        formattedAssertionValue(2),
                                                        formattedAssertionValue(3),
                                                        formattedAssertionValue(5))),
                                        StateChange.stateChangeFor(TRACEABILITY + THIRD)
                                                .withStorageChanges(
                                                        StorageChange.onlyRead(
                                                                formattedAssertionValue(0), formattedAssertionValue(0)),
                                                        StorageChange.onlyRead(
                                                                formattedAssertionValue(1),
                                                                formattedAssertionValue(1))))),
                        withOpContext((spec, opLog) -> allRunFor(
                                spec,
                                expectContractActionSidecarFor(
                                        TRACEABILITY_TXN,
                                        List.of(
                                                ContractAction.newBuilder()
                                                        .setCallType(CALL)
                                                        .setCallingAccount(TxnUtils.asId(GENESIS, spec))
                                                        .setCallOperationType(CallOperationType.OP_CALL)
                                                        .setGas(978632)
                                                        .setGasUsed(52541)
                                                        .setRecipientContract(
                                                                spec.registry().getContractId(TRACEABILITY))
                                                        .setOutput(EMPTY)
                                                        .setInput(encodeFunctionCall(
                                                                TRACEABILITY,
                                                                "eetScenario10",
                                                                hexedSolidityAddressToHeadlongAddress(
                                                                        getNestedContractAddress(
                                                                                TRACEABILITY + "B", spec)),
                                                                hexedSolidityAddressToHeadlongAddress(
                                                                        getNestedContractAddress(
                                                                                TRACEABILITY + "C", spec))))
                                                        .build(),
                                                ContractAction.newBuilder()
                                                        .setCallType(CALL)
                                                        .setCallOperationType(CallOperationType.OP_CALL)
                                                        .setCallingContract(
                                                                spec.registry().getContractId(TRACEABILITY))
                                                        .setGas(962676)
                                                        .setGasUsed(2347)
                                                        .setCallDepth(1)
                                                        .setRecipientContract(
                                                                spec.registry().getContractId(TRACEABILITY))
                                                        .setOutput(uint256ReturnWithValue(BigInteger.valueOf(2)))
                                                        .setInput(encodeFunctionCall(TRACEABILITY, GET_ZERO_SLOT))
                                                        .build(),
                                                ContractAction.newBuilder()
                                                        .setCallType(CALL)
                                                        .setCallOperationType(CallOperationType.OP_CALL)
                                                        .setCallingContract(
                                                                spec.registry().getContractId(TRACEABILITY))
                                                        .setCallDepth(1)
                                                        .setGas(959894)
                                                        .setGasUsed(5324)
                                                        .setRecipientContract(
                                                                spec.registry().getContractId(TRACEABILITY))
                                                        .setOutput(EMPTY)
                                                        .setInput(encodeFunctionCall(
                                                                TRACEABILITY, SET_FIRST_SLOT, BigInteger.valueOf(4)))
                                                        .build(),
                                                ContractAction.newBuilder()
                                                        .setCallType(CALL)
                                                        .setCallOperationType(CallOperationType.OP_CALL)
                                                        .setCallingContract(
                                                                spec.registry().getContractId(TRACEABILITY))
                                                        .setGas(954300)
                                                        .setGasUsed(5811)
                                                        .setCallDepth(1)
                                                        .setRecipientContract(
                                                                spec.registry().getContractId(TRACEABILITY))
                                                        .setOutput(EMPTY)
                                                        .setInput(encodeFunctionCall(
                                                                TRACEABILITY,
                                                                "callAddressGetSlot2",
                                                                hexedSolidityAddressToHeadlongAddress(
                                                                        getNestedContractAddress(
                                                                                TRACEABILITY + SECOND, spec))))
                                                        .build(),
                                                ContractAction.newBuilder()
                                                        .setCallType(CALL)
                                                        .setCallOperationType(CallOperationType.OP_CALL)
                                                        .setCallingContract(
                                                                spec.registry().getContractId(TRACEABILITY))
                                                        .setGas(936080)
                                                        .setGasUsed(2315)
                                                        .setCallDepth(2)
                                                        .setRecipientContract(
                                                                spec.registry().getContractId(TRACEABILITY + SECOND))
                                                        .setOutput(uint256ReturnWithValue(BigInteger.valueOf(3)))
                                                        .setInput(encodeFunctionCall(TRACEABILITY, GET_SECOND_SLOT))
                                                        .build(),
                                                ContractAction.newBuilder()
                                                        .setCallType(CALL)
                                                        .setCallOperationType(CallOperationType.OP_CALL)
                                                        .setCallingContract(
                                                                spec.registry().getContractId(TRACEABILITY))
                                                        .setGas(948209)
                                                        .setGasUsed(4235)
                                                        .setCallDepth(1)
                                                        .setRecipientContract(
                                                                spec.registry().getContractId(TRACEABILITY))
                                                        .setOutput(EMPTY)
                                                        .setInput(encodeFunctionCall(
                                                                TRACEABILITY,
                                                                "callAddressSetSlot2",
                                                                hexedSolidityAddressToHeadlongAddress(
                                                                        getNestedContractAddress(
                                                                                TRACEABILITY + SECOND, spec)),
                                                                BigInteger.valueOf(5)))
                                                        .build(),
                                                ContractAction.newBuilder()
                                                        .setCallType(CALL)
                                                        .setCallOperationType(CallOperationType.OP_CALL)
                                                        .setCallingContract(
                                                                spec.registry().getContractId(TRACEABILITY))
                                                        .setGas(932417)
                                                        .setGasUsed(3180)
                                                        .setCallDepth(2)
                                                        .setRecipientContract(
                                                                spec.registry().getContractId(TRACEABILITY + SECOND))
                                                        .setOutput(EMPTY)
                                                        .setInput(encodeFunctionCall(
                                                                TRACEABILITY, SET_SECOND_SLOT, BigInteger.valueOf(5)))
                                                        .build(),
                                                ContractAction.newBuilder()
                                                        .setCallType(CALL)
                                                        .setCallOperationType(CallOperationType.OP_CALL)
                                                        .setCallingContract(
                                                                spec.registry().getContractId(TRACEABILITY))
                                                        .setGas(941228)
                                                        .setGasUsed(29898)
                                                        .setCallDepth(1)
                                                        .setRecipientContract(
                                                                spec.registry().getContractId(TRACEABILITY + THIRD))
                                                        .setRevertReason(EMPTY)
                                                        .setInput(encodeFunctionCall(
                                                                TRACEABILITY, "failingGettingAndSetting"))
                                                        .build(),
                                                ContractAction.newBuilder()
                                                        .setCallType(CALL)
                                                        .setCallOperationType(CallOperationType.OP_CALL)
                                                        .setCallingContract(
                                                                spec.registry().getContractId(TRACEABILITY + THIRD))
                                                        .setGas(926135)
                                                        .setGasUsed(2347)
                                                        .setCallDepth(2)
                                                        .setRecipientContract(
                                                                spec.registry().getContractId(TRACEABILITY + THIRD))
                                                        .setOutput(uint256ReturnWithValue(BigInteger.valueOf(0)))
                                                        .setInput(encodeFunctionCall(TRACEABILITY, GET_ZERO_SLOT))
                                                        .build(),
                                                ContractAction.newBuilder()
                                                        .setCallType(CALL)
                                                        .setCallOperationType(CallOperationType.OP_CALL)
                                                        .setCallingContract(
                                                                spec.registry().getContractId(TRACEABILITY + THIRD))
                                                        .setGas(923353)
                                                        .setGasUsed(20323)
                                                        .setCallDepth(2)
                                                        .setRecipientContract(
                                                                spec.registry().getContractId(TRACEABILITY + THIRD))
                                                        .setOutput(EMPTY)
                                                        .setInput(encodeFunctionCall(
                                                                TRACEABILITY, SET_ZERO_SLOT, BigInteger.valueOf(12)))
                                                        .build(),
                                                ContractAction.newBuilder()
                                                        .setCallType(CALL)
                                                        .setCallOperationType(CallOperationType.OP_CALL)
                                                        .setCallingContract(
                                                                spec.registry().getContractId(TRACEABILITY + THIRD))
                                                        .setGas(903135)
                                                        .setGasUsed(2391)
                                                        .setCallDepth(2)
                                                        .setRecipientContract(
                                                                spec.registry().getContractId(TRACEABILITY + THIRD))
                                                        .setOutput(uint256ReturnWithValue(BigInteger.valueOf(1)))
                                                        .setInput(encodeFunctionCall(TRACEABILITY, GET_FIRST_SLOT))
                                                        .build(),
                                                ContractAction.newBuilder()
                                                        .setCallType(CALL)
                                                        .setCallOperationType(CallOperationType.OP_CALL)
                                                        .setCallingContract(
                                                                spec.registry().getContractId(TRACEABILITY + THIRD))
                                                        .setGas(900301)
                                                        .setGasUsed(3224)
                                                        .setCallDepth(2)
                                                        .setRecipientContract(
                                                                spec.registry().getContractId(TRACEABILITY + THIRD))
                                                        .setOutput(EMPTY)
                                                        .setInput(encodeFunctionCall(
                                                                TRACEABILITY, SET_FIRST_SLOT, BigInteger.valueOf(0)))
                                                        .build())))));
    }

    @HapiTest
    @Order(12)
    final Stream<DynamicTest> traceabilityE2EScenario11() {
        return defaultHapiSpec("traceabilityE2EScenario11", NONDETERMINISTIC_FUNCTION_PARAMETERS)
                .given(
                        uploadInitCode(TRACEABILITY),
                        contractCreate(TRACEABILITY, BigInteger.TWO, BigInteger.valueOf(3), BigInteger.valueOf(4))
                                .via(FIRST_CREATE_TXN)
                                .gas(500_000L),
                        expectContractStateChangesSidecarFor(
                                FIRST_CREATE_TXN,
                                List.of(StateChange.stateChangeFor(TRACEABILITY)
                                        .withStorageChanges(
                                                StorageChange.readAndWritten(
                                                        formattedAssertionValue(0),
                                                        formattedAssertionValue(0),
                                                        formattedAssertionValue(2)),
                                                StorageChange.readAndWritten(
                                                        formattedAssertionValue(1),
                                                        formattedAssertionValue(0),
                                                        formattedAssertionValue(3)),
                                                StorageChange.readAndWritten(
                                                        formattedAssertionValue(2),
                                                        formattedAssertionValue(0),
                                                        formattedAssertionValue(4))))),
                        withOpContext((spec, opLog) -> allRunFor(
                                spec,
                                expectContractActionSidecarFor(
                                        FIRST_CREATE_TXN,
                                        List.of(ContractAction.newBuilder()
                                                .setCallType(CREATE)
                                                .setCallOperationType(CallOperationType.OP_CREATE)
                                                .setCallingAccount(TxnUtils.asId(GENESIS, spec))
                                                .setGas(298224)
                                                .setRecipientContract(
                                                        spec.registry().getContractId(TRACEABILITY))
                                                .setGasUsed(68492)
                                                .setOutput(EMPTY)
                                                .build())))),
                        expectContractBytecodeSidecarFor(
                                FIRST_CREATE_TXN,
                                TRACEABILITY,
                                TRACEABILITY,
                                BigInteger.TWO,
                                BigInteger.valueOf(3),
                                BigInteger.valueOf(4)),
                        contractCustomCreate(
                                        TRACEABILITY, SECOND, BigInteger.ZERO, BigInteger.ZERO, BigInteger.valueOf(3))
                                .via(SECOND_CREATE_TXN),
                        expectContractStateChangesSidecarFor(
                                SECOND_CREATE_TXN,
                                List.of(StateChange.stateChangeFor(TRACEABILITY + SECOND)
                                        .withStorageChanges(
                                                StorageChange.readAndWritten(
                                                        formattedAssertionValue(0),
                                                        formattedAssertionValue(0),
                                                        formattedAssertionValue(0)),
                                                StorageChange.readAndWritten(
                                                        formattedAssertionValue(1),
                                                        formattedAssertionValue(0),
                                                        formattedAssertionValue(0)),
                                                StorageChange.readAndWritten(
                                                        formattedAssertionValue(2),
                                                        formattedAssertionValue(0),
                                                        formattedAssertionValue(3))))),
                        withOpContext((spec, opLog) -> allRunFor(
                                spec,
                                expectContractActionSidecarFor(
                                        SECOND_CREATE_TXN,
                                        List.of(ContractAction.newBuilder()
                                                .setCallType(CREATE)
                                                .setCallOperationType(CallOperationType.OP_CREATE)
                                                .setCallingAccount(TxnUtils.asId(GENESIS, spec))
                                                .setGas(48248)
                                                .setRecipientContract(
                                                        spec.registry().getContractId(TRACEABILITY + SECOND))
                                                .setGasUsed(28692)
                                                .setOutput(EMPTY)
                                                .build())))),
                        expectContractBytecodeSidecarFor(
                                SECOND_CREATE_TXN,
                                TRACEABILITY + SECOND,
                                TRACEABILITY,
                                BigInteger.ZERO,
                                BigInteger.ZERO,
                                BigInteger.valueOf(3)),
                        contractCustomCreate(TRACEABILITY, THIRD, BigInteger.ZERO, BigInteger.ONE, BigInteger.ZERO)
                                .via(THIRD_CREATE_TXN),
                        expectContractStateChangesSidecarFor(
                                THIRD_CREATE_TXN,
                                List.of(StateChange.stateChangeFor(TRACEABILITY + THIRD)
                                        .withStorageChanges(
                                                StorageChange.readAndWritten(
                                                        formattedAssertionValue(0),
                                                        formattedAssertionValue(0),
                                                        formattedAssertionValue(0)),
                                                StorageChange.readAndWritten(
                                                        formattedAssertionValue(1),
                                                        formattedAssertionValue(0),
                                                        formattedAssertionValue(1)),
                                                StorageChange.readAndWritten(
                                                        formattedAssertionValue(2),
                                                        formattedAssertionValue(0),
                                                        formattedAssertionValue(0))))),
                        withOpContext((spec, opLog) -> allRunFor(
                                spec,
                                expectContractActionSidecarFor(
                                        THIRD_CREATE_TXN,
                                        List.of(ContractAction.newBuilder()
                                                .setCallType(CREATE)
                                                .setCallOperationType(CallOperationType.OP_CREATE)
                                                .setCallingAccount(TxnUtils.asId(GENESIS, spec))
                                                .setGas(48248)
                                                .setRecipientContract(
                                                        spec.registry().getContractId(TRACEABILITY + THIRD))
                                                .setGasUsed(28692)
                                                .setOutput(EMPTY)
                                                .build())))),
                        expectContractBytecodeSidecarFor(
                                THIRD_CREATE_TXN,
                                TRACEABILITY + THIRD,
                                TRACEABILITY,
                                BigInteger.ZERO,
                                BigInteger.ONE,
                                BigInteger.ZERO))
                .when(withOpContext((spec, opLog) -> allRunFor(
                        spec,
                        contractCall(
                                        TRACEABILITY,
                                        "eetScenario11",
                                        asHeadlongAddress(getNestedContractAddress(TRACEABILITY + "B", spec)),
                                        asHeadlongAddress(getNestedContractAddress(TRACEABILITY + "C", spec)))
                                .gas(1_000_000)
                                .via(TRACEABILITY_TXN))))
                .then(
                        expectContractStateChangesSidecarFor(
                                TRACEABILITY_TXN,
                                List.of(
                                        StateChange.stateChangeFor(TRACEABILITY)
                                                .withStorageChanges(
                                                        StorageChange.onlyRead(
                                                                formattedAssertionValue(0), formattedAssertionValue(2)),
                                                        StorageChange.readAndWritten(
                                                                formattedAssertionValue(1),
                                                                formattedAssertionValue(3),
                                                                formattedAssertionValue(4))),
                                        StateChange.stateChangeFor(TRACEABILITY + THIRD)
                                                .withStorageChanges(
                                                        StorageChange.readAndWritten(
                                                                formattedAssertionValue(0),
                                                                formattedAssertionValue(0),
                                                                formattedAssertionValue(123)),
                                                        StorageChange.readAndWritten(
                                                                formattedAssertionValue(1),
                                                                formattedAssertionValue(1),
                                                                formattedAssertionValue(0))))),
                        withOpContext((spec, opLog) -> allRunFor(
                                spec,
                                expectContractActionSidecarFor(
                                        TRACEABILITY_TXN,
                                        List.of(
                                                ContractAction.newBuilder()
                                                        .setCallType(CALL)
                                                        .setCallingAccount(TxnUtils.asId(GENESIS, spec))
                                                        .setCallOperationType(CallOperationType.OP_CALL)
                                                        .setGas(978632)
                                                        .setGasUsed(44077)
                                                        .setRecipientContract(
                                                                spec.registry().getContractId(TRACEABILITY))
                                                        .setOutput(EMPTY)
                                                        .setInput(encodeFunctionCall(
                                                                TRACEABILITY,
                                                                "eetScenario11",
                                                                hexedSolidityAddressToHeadlongAddress(
                                                                        getNestedContractAddress(
                                                                                TRACEABILITY + "B", spec)),
                                                                hexedSolidityAddressToHeadlongAddress(
                                                                        getNestedContractAddress(
                                                                                TRACEABILITY + "C", spec))))
                                                        .build(),
                                                ContractAction.newBuilder()
                                                        .setCallType(CALL)
                                                        .setCallOperationType(CallOperationType.OP_CALL)
                                                        .setCallingContract(
                                                                spec.registry().getContractId(TRACEABILITY))
                                                        .setGas(962676)
                                                        .setGasUsed(2347)
                                                        .setCallDepth(1)
                                                        .setRecipientContract(
                                                                spec.registry().getContractId(TRACEABILITY))
                                                        .setOutput(uint256ReturnWithValue(BigInteger.valueOf(2)))
                                                        .setInput(encodeFunctionCall(TRACEABILITY, GET_ZERO_SLOT))
                                                        .build(),
                                                ContractAction.newBuilder()
                                                        .setCallType(CALL)
                                                        .setCallOperationType(CallOperationType.OP_CALL)
                                                        .setCallingContract(
                                                                spec.registry().getContractId(TRACEABILITY))
                                                        .setCallDepth(1)
                                                        .setGas(959894)
                                                        .setGasUsed(5324)
                                                        .setRecipientContract(
                                                                spec.registry().getContractId(TRACEABILITY))
                                                        .setOutput(EMPTY)
                                                        .setInput(encodeFunctionCall(
                                                                TRACEABILITY, SET_FIRST_SLOT, BigInteger.valueOf(4)))
                                                        .build(),
                                                ContractAction.newBuilder()
                                                        .setCallType(CALL)
                                                        .setCallOperationType(CallOperationType.OP_DELEGATECALL)
                                                        .setCallingContract(
                                                                spec.registry().getContractId(TRACEABILITY))
                                                        .setGas(951979)
                                                        .setGasUsed(237)
                                                        .setCallDepth(1)
                                                        .setRecipientContract(
                                                                spec.registry().getContractId(TRACEABILITY + SECOND))
                                                        .setRevertReason(EMPTY)
                                                        .setInput(ByteString.copyFrom(
                                                                "readAndWriteThenRevert()"
                                                                        .getBytes(StandardCharsets.UTF_8)))
                                                        .build(),
                                                ContractAction.newBuilder()
                                                        .setCallType(CALL)
                                                        .setCallOperationType(CallOperationType.OP_CALL)
                                                        .setCallingContract(
                                                                spec.registry().getContractId(TRACEABILITY))
                                                        .setGas(949041)
                                                        .setGasUsed(2347)
                                                        .setCallDepth(1)
                                                        .setRecipientContract(
                                                                spec.registry().getContractId(TRACEABILITY + THIRD))
                                                        .setOutput(uint256ReturnWithValue(BigInteger.valueOf(0)))
                                                        .setInput(encodeFunctionCall(TRACEABILITY, GET_ZERO_SLOT))
                                                        .build(),
                                                ContractAction.newBuilder()
                                                        .setCallType(CALL)
                                                        .setCallOperationType(CallOperationType.OP_CALL)
                                                        .setCallingContract(
                                                                spec.registry().getContractId(TRACEABILITY))
                                                        .setCallDepth(1)
                                                        .setGas(946244)
                                                        .setGasUsed(20323)
                                                        .setRecipientContract(
                                                                spec.registry().getContractId(TRACEABILITY + THIRD))
                                                        .setOutput(EMPTY)
                                                        .setInput(encodeFunctionCall(
                                                                TRACEABILITY, SET_ZERO_SLOT, BigInteger.valueOf(123)))
                                                        .build(),
                                                ContractAction.newBuilder()
                                                        .setCallType(CALL)
                                                        .setCallOperationType(CallOperationType.OP_CALL)
                                                        .setCallingContract(
                                                                spec.registry().getContractId(TRACEABILITY))
                                                        .setGas(926025)
                                                        .setGasUsed(2391)
                                                        .setCallDepth(1)
                                                        .setRecipientContract(
                                                                spec.registry().getContractId(TRACEABILITY + THIRD))
                                                        .setOutput(uint256ReturnWithValue(BigInteger.valueOf(1)))
                                                        .setInput(encodeFunctionCall(TRACEABILITY, GET_FIRST_SLOT))
                                                        .build(),
                                                ContractAction.newBuilder()
                                                        .setCallType(CALL)
                                                        .setCallOperationType(CallOperationType.OP_CALL)
                                                        .setCallingContract(
                                                                spec.registry().getContractId(TRACEABILITY))
                                                        .setGas(923172)
                                                        .setGasUsed(3224)
                                                        .setCallDepth(1)
                                                        .setRecipientContract(
                                                                spec.registry().getContractId(TRACEABILITY + THIRD))
                                                        .setOutput(EMPTY)
                                                        .setInput(encodeFunctionCall(
                                                                TRACEABILITY, SET_FIRST_SLOT, BigInteger.valueOf(0)))
                                                        .build())))));
    }

    @HapiTest
    @Order(13)
    final Stream<DynamicTest> traceabilityE2EScenario12() {
        final var contract = "CreateTrivial";
        final var scenario12 = "traceabilityE2EScenario12";
        return defaultHapiSpec(scenario12)
                .given(uploadInitCode(contract))
                .when(contractCreate(contract)
                        .via(TRACEABILITY_TXN)
                        .inlineInitCode(extractBytecodeUnhexed(getResourcePath(contract, ".bin"))))
                .then(
                        withOpContext((spec, opLog) -> {
                            final HapiGetTxnRecord txnRecord = getTxnRecord(TRACEABILITY_TXN);
                            allRunFor(
                                    spec,
                                    txnRecord,
                                    expectContractActionSidecarFor(
                                            TRACEABILITY_TXN,
                                            List.of(ContractAction.newBuilder()
                                                    .setCallType(CREATE)
                                                    .setCallOperationType(CallOperationType.OP_CREATE)
                                                    .setCallingAccount(
                                                            spec.registry().getAccountID(GENESIS))
                                                    .setRecipientContract(
                                                            spec.registry().getContractId(contract))
                                                    .setGas(184672)
                                                    .setGasUsed(214)
                                                    .setOutput(EMPTY)
                                                    .build())));
                        }),
                        expectContractBytecode(TRACEABILITY_TXN, contract));
    }

    @HapiTest
    @Order(14)
    final Stream<DynamicTest> traceabilityE2EScenario13() {
        final AtomicReference<AccountID> accountIDAtomicReference = new AtomicReference<>();
        return defaultHapiSpec("traceabilityE2EScenario13", FULLY_NONDETERMINISTIC)
                .given(
                        newKeyNamed(SECP_256K1_SOURCE_KEY).shape(SECP_256K1_SHAPE),
                        cryptoCreate(RELAYER).balance(6 * ONE_MILLION_HBARS),
                        cryptoTransfer(tinyBarsFromAccountToAlias(GENESIS, SECP_256K1_SOURCE_KEY, ONE_HUNDRED_HBARS))
                                .via(AUTO_ACCOUNT_TXN),
                        getAliasedAccountInfo(SECP_256K1_SOURCE_KEY).exposingIdTo(accountIDAtomicReference::set),
                        getTxnRecord(AUTO_ACCOUNT_TXN).andAllChildRecords(),
                        uploadInitCode(PAY_RECEIVABLE_CONTRACT))
                .when(ethereumContractCreate(PAY_RECEIVABLE_CONTRACT)
                        .type(EthTxData.EthTransactionType.EIP1559)
                        .signingWith(SECP_256K1_SOURCE_KEY)
                        .payingWith(RELAYER)
                        .nonce(0)
                        .maxGasAllowance(ONE_HUNDRED_HBARS)
                        .gasLimit(1_000_000L)
                        .hasKnownStatus(SUCCESS)
                        .via(FIRST_CREATE_TXN))
                .then(
                        withOpContext((spec, opLog) -> {
                            final HapiGetTxnRecord txnRecord = getTxnRecord(FIRST_CREATE_TXN);
                            allRunFor(
                                    spec,
                                    txnRecord,
                                    expectContractActionSidecarFor(
                                            FIRST_CREATE_TXN,
                                            List.of(ContractAction.newBuilder()
                                                    .setCallType(CREATE)
                                                    .setCallOperationType(CallOperationType.OP_CREATE)
                                                    .setCallingAccount(accountIDAtomicReference.get())
                                                    .setRecipientContract(
                                                            spec.registry().getContractId(PAY_RECEIVABLE_CONTRACT))
                                                    .setGas(937984)
                                                    .setGasUsed(135)
                                                    .setOutput(EMPTY)
                                                    .build())));
                        }),
                        expectContractBytecodeWithMinimalFieldsSidecarFor(FIRST_CREATE_TXN, PAY_RECEIVABLE_CONTRACT));
    }

    @HapiTest
    @Order(15)
<<<<<<< HEAD
    final Stream<DynamicTest> traceabilityE2EScenario14() {
        return defaultHapiSpec(
                        "traceabilityE2EScenario14", NONDETERMINISTIC_ETHEREUM_DATA, NONDETERMINISTIC_TRANSACTION_FEES)
=======
    final HapiSpec traceabilityE2EScenario14() {
        return defaultHapiSpec("traceabilityE2EScenario14", FULLY_NONDETERMINISTIC)
>>>>>>> ea0b8751
                .given(
                        newKeyNamed(SECP_256K1_SOURCE_KEY).shape(SECP_256K1_SHAPE),
                        cryptoCreate(RELAYER).balance(6 * ONE_MILLION_HBARS),
                        cryptoTransfer(tinyBarsFromAccountToAlias(GENESIS, SECP_256K1_SOURCE_KEY, ONE_HUNDRED_HBARS))
                                .via(AUTO_ACCOUNT_TXN),
                        getTxnRecord(AUTO_ACCOUNT_TXN).andAllChildRecords(),
                        uploadInitCode(PAY_RECEIVABLE_CONTRACT))
                .when(ethereumContractCreate(PAY_RECEIVABLE_CONTRACT)
                        .type(EthTransactionType.EIP1559)
                        .signingWith(SECP_256K1_SOURCE_KEY)
                        .payingWith(RELAYER)
                        .nonce(0)
                        .maxGasAllowance(ONE_HUNDRED_HBARS)
                        .gasLimit(1_000_000L)
                        .hasKnownStatus(SUCCESS)
                        .via(TRACEABILITY_TXN))
                .then(withOpContext((spec, opLog) -> {
                    final AtomicReference<AccountID> accountIDAtomicReference = new AtomicReference<>();
                    final var hapiGetAccountInfo =
                            getAliasedAccountInfo(SECP_256K1_SOURCE_KEY).exposingIdTo(accountIDAtomicReference::set);
                    allRunFor(spec, hapiGetAccountInfo);
                    allRunFor(
                            spec,
                            expectContractActionSidecarFor(
                                    TRACEABILITY_TXN,
                                    List.of(ContractAction.newBuilder()
                                            .setCallType(CREATE)
                                            .setCallOperationType(CallOperationType.OP_CREATE)
                                            .setCallingAccount(accountIDAtomicReference.get())
                                            .setGas(937984)
                                            .setRecipientContract(
                                                    spec.registry().getContractId(PAY_RECEIVABLE_CONTRACT))
                                            .setGasUsed(135)
                                            .setOutput(EMPTY)
                                            .build())),
                            expectContractBytecodeWithMinimalFieldsSidecarFor(
                                    TRACEABILITY_TXN, PAY_RECEIVABLE_CONTRACT));
                }));
    }

    @HapiTest
    @Order(16)
    final Stream<DynamicTest> traceabilityE2EScenario15() {
        final String GET_BYTECODE = "getBytecode";
        final String DEPLOY = "deploy";
        final var CREATE_2_TXN = "Create2Txn";
        final var CREATE_TXN = "CreateTxn";
        final var tcValue = 1_234L;
        final var contract = "Create2Factory";
        final var salt = 42;
        final AtomicReference<String> factoryEvmAddress = new AtomicReference<>();
        final AtomicReference<String> expectedCreate2Address = new AtomicReference<>();
        final AtomicReference<byte[]> testContractInitcode = new AtomicReference<>();
        final AtomicReference<byte[]> bytecodeFromMirror = new AtomicReference<>();
        final AtomicReference<String> mirrorLiteralId = new AtomicReference<>();
        final String specName = "traceabilityE2EScenario15";
        return defaultHapiSpec(
                        specName,
                        NONDETERMINISTIC_FUNCTION_PARAMETERS,
                        NONDETERMINISTIC_CONTRACT_CALL_RESULTS,
                        NONDETERMINISTIC_NONCE)
                .given(
                        uploadInitCode(contract),
                        contractCreate(contract)
                                .via(CREATE_TXN)
                                .exposingNumTo(num ->
                                        factoryEvmAddress.set(HapiPropertySource.asHexedSolidityAddress(0, 0, num))),
                        withOpContext((spec, opLog) -> allRunFor(
                                spec,
                                expectContractActionSidecarFor(
                                        CREATE_TXN,
                                        List.of(ContractAction.newBuilder()
                                                .setCallType(CREATE)
                                                .setCallOperationType(CallOperationType.OP_CREATE)
                                                .setCallingAccount(TxnUtils.asId(GENESIS, spec))
                                                .setGas(153184)
                                                .setRecipientContract(
                                                        spec.registry().getContractId(contract))
                                                .setGasUsed(613)
                                                .setOutput(EMPTY)
                                                .build())))),
                        expectContractBytecodeSidecarFor(CREATE_TXN, contract, contract))
                .when(
                        sourcing(() -> contractCallLocal(
                                        contract,
                                        GET_BYTECODE,
                                        asHeadlongAddress(factoryEvmAddress.get()),
                                        BigInteger.valueOf(salt))
                                .exposingTypedResultsTo(results -> {
                                    final var tcInitcode = (byte[]) results[0];
                                    testContractInitcode.set(tcInitcode);
                                    log.info(
                                            "Contract reported TestContract" + " initcode is {} bytes",
                                            tcInitcode.length);
                                })),
                        sourcing(() -> contractCallLocal(
                                        contract, "getAddress", testContractInitcode.get(), BigInteger.valueOf(salt))
                                .exposingTypedResultsTo(results -> {
                                    log.info("Contract reported address" + " results {}", results);
                                    final var expectedAddr = (Address) results[0];
                                    final var hexedAddress = expectedAddr.toString();
                                    log.info("  --> Expected CREATE2 address" + " is {}", hexedAddress);
                                    expectedCreate2Address.set(hexedAddress);
                                })),
                        sourcing(() -> contractCall(
                                        contract, DEPLOY, testContractInitcode.get(), BigInteger.valueOf(salt))
                                .payingWith(GENESIS)
                                .gas(4_000_000L)
                                .sending(tcValue)
                                .via(CREATE_2_TXN)),
                        withOpContext((spec, opLog) -> {
                            final var parentId = spec.registry().getContractId(contract);
                            final var childId = ContractID.newBuilder()
                                    .setContractNum(parentId.getContractNum() + 1L)
                                    .build();
                            mirrorLiteralId.set("0.0." + childId.getContractNum());
                            final var topLevelCallTxnRecord = getTxnRecord(CREATE_2_TXN)
                                    .andAllChildRecords()
                                    .logged();
                            final var hapiGetContractBytecode = getContractBytecode(mirrorLiteralId.get())
                                    .exposingBytecodeTo(bytecodeFromMirror::set);
                            allRunFor(
                                    spec,
                                    topLevelCallTxnRecord,
                                    expectContractStateChangesSidecarFor(
                                            CREATE_2_TXN,
                                            List.of(StateChange.stateChangeFor(
                                                            HapiPropertySource.asContractString(childId))
                                                    .withStorageChanges(
                                                            StorageChange.readAndWritten(
                                                                    formattedAssertionValue(0L),
                                                                    formattedAssertionValue(0L),
                                                                    ByteStringUtils.wrapUnsafely(
                                                                            Bytes.fromHexString(factoryEvmAddress.get())
                                                                                    .trimLeadingZeros()
                                                                                    .toArrayUnsafe())),
                                                            StorageChange.readAndWritten(
                                                                    formattedAssertionValue(1L),
                                                                    formattedAssertionValue(0L),
                                                                    formattedAssertionValue(salt))))),
                                    expectContractActionSidecarFor(
                                            CREATE_2_TXN,
                                            List.of(
                                                    ContractAction.newBuilder()
                                                            .setCallType(CALL)
                                                            .setCallOperationType(CallOperationType.OP_CALL)
                                                            .setCallingAccount(TxnUtils.asId(GENESIS, spec))
                                                            .setGas(3965516)
                                                            .setValue(tcValue)
                                                            .setRecipientContract(
                                                                    spec.registry()
                                                                            .getContractId(contract))
                                                            .setGasUsed(80193)
                                                            .setOutput(EMPTY)
                                                            .setInput(
                                                                    encodeFunctionCall(
                                                                            contract,
                                                                            DEPLOY,
                                                                            testContractInitcode.get(),
                                                                            BigInteger.valueOf(salt)))
                                                            .build(),
                                                    ContractAction.newBuilder()
                                                            .setCallType(CREATE)
                                                            .setCallOperationType(CallOperationType.OP_CREATE2)
                                                            .setCallingContract(
                                                                    spec.registry()
                                                                            .getContractId(contract))
                                                            .setGas(3870552)
                                                            .setRecipientContract(childId)
                                                            .setGasUsed(44936)
                                                            .setValue(tcValue)
                                                            .setOutput(EMPTY)
                                                            .setCallDepth(1)
                                                            .build())),
                                    hapiGetContractBytecode);
                            expectContractBytecode(
                                    specName,
                                    topLevelCallTxnRecord
                                            .getFirstNonStakingChildRecord()
                                            .getConsensusTimestamp(),
                                    asContract(mirrorLiteralId.get()),
                                    ByteStringUtils.wrapUnsafely(testContractInitcode.get()),
                                    ByteStringUtils.wrapUnsafely(bytecodeFromMirror.get()));
                        }))
                .then();
    }

    @HapiTest
    @Order(17)
    final Stream<DynamicTest> traceabilityE2EScenario16() {
        final AtomicReference<TokenID> vanillaTokenID = new AtomicReference<>();
        final String PRECOMPILE_CALLER = "PrecompileCaller";
        final String txn = "payTxn";
        final String toHash = "toHash";
        return defaultHapiSpec("traceabilityE2EScenario16", FULLY_NONDETERMINISTIC)
                .given(
                        tokenCreate("goodToken")
                                .tokenType(TokenType.FUNGIBLE_COMMON)
                                .treasury(GENESIS)
                                .exposingCreatedIdTo(id -> vanillaTokenID.set(asToken(id))),
                        uploadInitCode(PRECOMPILE_CALLER),
                        contractCreate(PRECOMPILE_CALLER).via(txn),
                        withOpContext((spec, opLog) -> {
                            final HapiGetTxnRecord txnRecord = getTxnRecord(txn);
                            allRunFor(
                                    spec,
                                    txnRecord,
                                    expectContractActionSidecarFor(
                                            txn,
                                            List.of(ContractAction.newBuilder()
                                                    .setCallType(CREATE)
                                                    .setCallOperationType(CallOperationType.OP_CREATE)
                                                    .setCallingAccount(
                                                            spec.registry().getAccountID(GENESIS))
                                                    .setRecipientContract(
                                                            spec.registry().getContractId(PRECOMPILE_CALLER))
                                                    .setGas(125628)
                                                    .setGasUsed(942)
                                                    .setOutput(EMPTY)
                                                    .build())));
                        }),
                        expectContractBytecodeSidecarFor(txn, PRECOMPILE_CALLER, PRECOMPILE_CALLER))
                .when(sourcing(() -> contractCall(
                                PRECOMPILE_CALLER,
                                "callSha256AndIsToken",
                                toHash.getBytes(),
                                HapiParserUtil.asHeadlongAddress(asAddress(vanillaTokenID.get())))
                        .via("callTxn")))
                .then(withOpContext((spec, opLog) -> {
                    final byte[] expectedHash =
                            Hashing.sha256().hashBytes(toHash.getBytes()).asBytes();
                    allRunFor(
                            spec,
                            expectContractActionSidecarFor(
                                    "callTxn",
                                    List.of(
                                            ContractAction.newBuilder()
                                                    .setCallType(CALL)
                                                    .setCallOperationType(CallOperationType.OP_CALL)
                                                    .setCallingAccount(
                                                            spec.registry().getAccountID(GENESIS))
                                                    .setGas(78304)
                                                    .setRecipientContract(
                                                            spec.registry().getContractId(PRECOMPILE_CALLER))
                                                    .setGasUsed(5330)
                                                    .setInput(encodeFunctionCall(
                                                            PRECOMPILE_CALLER,
                                                            "callSha256AndIsToken",
                                                            toHash.getBytes(),
                                                            hexedSolidityAddressToHeadlongAddress(
                                                                    HapiPropertySource.asHexedSolidityAddress(
                                                                            vanillaTokenID.get()))))
                                                    .setOutput(ByteStringUtils.wrapUnsafely(
                                                            encodeTuple("(bool,bytes32)", true, expectedHash)))
                                                    .build(),
                                            ContractAction.newBuilder()
                                                    .setCallType(PRECOMPILE)
                                                    .setCallOperationType(CallOperationType.OP_STATICCALL)
                                                    .setCallingContract(
                                                            spec.registry().getContractId(PRECOMPILE_CALLER))
                                                    .setGas(75902)
                                                    // SHA 256 precompile address is
                                                    // 0x02
                                                    .setRecipientContract(ContractID.newBuilder()
                                                            .setContractNum(2)
                                                            .build())
                                                    .setGasUsed(72)
                                                    .setInput(ByteStringUtils.wrapUnsafely(toHash.getBytes()))
                                                    .setOutput(ByteStringUtils.wrapUnsafely(expectedHash))
                                                    .setCallDepth(1)
                                                    .build(),
                                            ContractAction.newBuilder()
                                                    .setCallType(SYSTEM)
                                                    .setCallOperationType(CallOperationType.OP_CALL)
                                                    .setCallingContract(
                                                            spec.registry().getContractId(PRECOMPILE_CALLER))
                                                    .setGas(72555)
                                                    // HTS precompile address is
                                                    // 0x167
                                                    .setRecipientContract(ContractID.newBuilder()
                                                            .setContractNum(359)
                                                            .build())
                                                    .setGasUsed(100)
                                                    .setInput(ByteStringUtils.wrapUnsafely(Function.parse(
                                                                    "isToken" + "(address)")
                                                            .encodeCallWithArgs(
                                                                    hexedSolidityAddressToHeadlongAddress(
                                                                            HapiPropertySource.asHexedSolidityAddress(
                                                                                    vanillaTokenID.get())))
                                                            .array()))
                                                    .setOutput(ByteStringUtils.wrapUnsafely(encodeTuple(
                                                            ("(int64,bool)"), (long) SUCCESS.getNumber(), true)))
                                                    .setCallDepth(1)
                                                    .build())));
                }));
    }

    @HapiTest
    @Order(18)
    final Stream<DynamicTest> traceabilityE2EScenario17() {
        return defaultHapiSpec("traceabilityE2EScenario17")
                .given(
                        uploadInitCode(REVERTING_CONTRACT),
                        contractCreate(REVERTING_CONTRACT, BigInteger.valueOf(6))
                                .via(FIRST_CREATE_TXN),
                        withOpContext((spec, opLog) -> allRunFor(
                                spec,
                                expectContractActionSidecarFor(
                                        FIRST_CREATE_TXN,
                                        List.of(ContractAction.newBuilder()
                                                .setCallType(CREATE)
                                                .setCallOperationType(CallOperationType.OP_CREATE)
                                                .setCallingAccount(TxnUtils.asId(GENESIS, spec))
                                                .setGas(185276)
                                                .setRecipientContract(
                                                        spec.registry().getContractId(REVERTING_CONTRACT))
                                                .setGasUsed(345)
                                                .setOutput(EMPTY)
                                                .build())))),
                        expectContractBytecodeSidecarFor(
                                FIRST_CREATE_TXN, REVERTING_CONTRACT, REVERTING_CONTRACT, BigInteger.valueOf(6)))
                .when(withOpContext((spec, opLog) -> allRunFor(
                        spec,
                        contractCall(REVERTING_CONTRACT, "createContract", BigInteger.valueOf(4))
                                .gas(1_000_000)
                                .hasKnownStatus(CONTRACT_REVERT_EXECUTED)
                                .via(TRACEABILITY_TXN))))
                .then(withOpContext((spec, opLog) -> allRunFor(
                        spec,
                        expectContractActionSidecarFor(
                                TRACEABILITY_TXN,
                                List.of(
                                        ContractAction.newBuilder()
                                                .setCallType(CALL)
                                                .setCallingAccount(TxnUtils.asId(GENESIS, spec))
                                                .setCallOperationType(CallOperationType.OP_CALL)
                                                .setGas(978796)
                                                .setGasUsed(32583)
                                                .setRecipientContract(
                                                        spec.registry().getContractId(REVERTING_CONTRACT))
                                                .setRevertReason(EMPTY)
                                                .setInput(encodeFunctionCall(
                                                        REVERTING_CONTRACT, "createContract", BigInteger.valueOf(4)))
                                                .build(),
                                        ContractAction.newBuilder()
                                                .setCallType(CREATE)
                                                .setCallOperationType(CallOperationType.OP_CREATE)
                                                .setCallingContract(
                                                        spec.registry().getContractId(REVERTING_CONTRACT))
                                                .setGas(931667)
                                                .setCallDepth(1)
                                                .setGasUsed(201)
                                                .setRevertReason(EMPTY)
                                                .build())))));
    }

    @HapiTest
    @Order(19)
    final Stream<DynamicTest> traceabilityE2EScenario18() {
        return defaultHapiSpec("traceabilityE2EScenario18")
                .given(uploadInitCode(REVERTING_CONTRACT))
                .when(contractCreate(REVERTING_CONTRACT, BigInteger.valueOf(4))
                        .via(FIRST_CREATE_TXN)
                        .hasKnownStatus(CONTRACT_REVERT_EXECUTED))
                .then(
                        withOpContext((spec, opLog) -> allRunFor(
                                spec,
                                expectContractActionSidecarFor(
                                        FIRST_CREATE_TXN,
                                        List.of(ContractAction.newBuilder()
                                                .setCallType(CREATE)
                                                .setCallOperationType(CallOperationType.OP_CREATE)
                                                .setCallingAccount(TxnUtils.asId(GENESIS, spec))
                                                .setGas(185276)
                                                .setGasUsed(201)
                                                .setRevertReason(EMPTY)
                                                .build())))),
                        expectFailedContractBytecodeSidecarFor(
                                FIRST_CREATE_TXN, REVERTING_CONTRACT, BigInteger.valueOf(4)));
    }

    @HapiTest
    @Order(20)
    final Stream<DynamicTest> traceabilityE2EScenario19() {
        final var RECEIVER = "RECEIVER";
        final var hbarsToSend = 1;
        final var transferTxn = "payTxn";
        return defaultHapiSpec("traceabilityE2EScenario19", FULLY_NONDETERMINISTIC)
                .given(
                        newKeyNamed(SECP_256K1_SOURCE_KEY).shape(SECP_256K1_SHAPE),
                        cryptoCreate(RECEIVER).balance(0L),
                        cryptoCreate(RELAYER).balance(6 * ONE_MILLION_HBARS),
                        cryptoTransfer(tinyBarsFromAccountToAlias(GENESIS, SECP_256K1_SOURCE_KEY, ONE_HUNDRED_HBARS))
                                .via(AUTO_ACCOUNT_TXN),
                        getTxnRecord(AUTO_ACCOUNT_TXN).andAllChildRecords())
                .when(ethereumCryptoTransfer(RECEIVER, hbarsToSend)
                        .type(EthTxData.EthTransactionType.EIP1559)
                        .signingWith(SECP_256K1_SOURCE_KEY)
                        .gasLimit(2_000_000L)
                        .payingWith(RELAYER)
                        .via(transferTxn))
                .then(withOpContext((spec, opLog) -> {
                    final AtomicReference<AccountID> ethSenderAccountReference = new AtomicReference<>();
                    final var hapiGetAccountInfo =
                            getAliasedAccountInfo(SECP_256K1_SOURCE_KEY).exposingIdTo(ethSenderAccountReference::set);
                    allRunFor(spec, hapiGetAccountInfo);
                    allRunFor(
                            spec,
                            expectContractActionSidecarFor(
                                    transferTxn,
                                    List.of(ContractAction.newBuilder()
                                            .setCallType(CALL)
                                            .setCallOperationType(CallOperationType.OP_CALL)
                                            .setCallingAccount(ethSenderAccountReference.get())
                                            .setGas(1979000)
                                            .setGasUsed(0) // we only transfer
                                            // hbars, no code
                                            // executed
                                            .setValue(hbarsToSend)
                                            .setRecipientAccount(spec.registry().getAccountID(RECEIVER))
                                            .setOutput(EMPTY)
                                            .build())));
                }));
    }

    @HapiTest
    @Order(21)
<<<<<<< HEAD
    final Stream<DynamicTest> traceabilityE2EScenario20() {
        return defaultHapiSpec("traceabilityE2EScenario20", NONDETERMINISTIC_TRANSACTION_FEES)
=======
    final HapiSpec traceabilityE2EScenario20() {
        return defaultHapiSpec("traceabilityE2EScenario20", HIGHLY_NON_DETERMINISTIC_FEES)
>>>>>>> ea0b8751
                .given(uploadInitCode(REVERTING_CONTRACT))
                .when(contractCreate(REVERTING_CONTRACT, BigInteger.valueOf(6))
                        .via(FIRST_CREATE_TXN)
                        .gas(64774)
                        .hasKnownStatus(INSUFFICIENT_GAS))
                .then(
                        withOpContext((spec, opLog) -> allRunFor(
                                spec,
                                expectContractActionSidecarFor(
                                        FIRST_CREATE_TXN,
                                        List.of(ContractAction.newBuilder()
                                                .setCallType(CREATE)
                                                .setCallOperationType(CallOperationType.OP_CREATE)
                                                .setCallingAccount(TxnUtils.asId(GENESIS, spec))
                                                .setGas(50)
                                                .setGasUsed(50)
                                                .setError(ByteString.copyFromUtf8(INSUFFICIENT_GAS.name()))
                                                .build())))),
                        expectFailedContractBytecodeSidecarFor(
                                FIRST_CREATE_TXN, REVERTING_CONTRACT, BigInteger.valueOf(6)));
    }

    @HapiTest
    @Order(22)
<<<<<<< HEAD
    final Stream<DynamicTest> traceabilityE2EScenario21() {
        return defaultHapiSpec("traceabilityE2EScenario21")
=======
    final HapiSpec traceabilityE2EScenario21() {
        return defaultHapiSpec("traceabilityE2EScenario21", FULLY_NONDETERMINISTIC)
>>>>>>> ea0b8751
                .given(
                        uploadInitCode(REVERTING_CONTRACT),
                        contractCreate(REVERTING_CONTRACT, BigInteger.valueOf(6))
                                .via(FIRST_CREATE_TXN),
                        withOpContext((spec, opLog) -> allRunFor(
                                spec,
                                expectContractActionSidecarFor(
                                        FIRST_CREATE_TXN,
                                        List.of(ContractAction.newBuilder()
                                                .setCallType(CREATE)
                                                .setCallOperationType(CallOperationType.OP_CREATE)
                                                .setCallingAccount(TxnUtils.asId(GENESIS, spec))
                                                .setGas(185276)
                                                .setRecipientContract(
                                                        spec.registry().getContractId(REVERTING_CONTRACT))
                                                .setGasUsed(345)
                                                .setOutput(EMPTY)
                                                .build())))),
                        expectContractBytecodeSidecarFor(
                                FIRST_CREATE_TXN, REVERTING_CONTRACT, REVERTING_CONTRACT, BigInteger.valueOf(6)))
                .when(withOpContext((spec, opLog) -> allRunFor(
                        spec,
                        contractCall(REVERTING_CONTRACT, "callingWrongAddress")
                                .gas(1_000_000)
                                .hasKnownStatusFrom(SUCCESS, INVALID_SOLIDITY_ADDRESS)
                                .via(TRACEABILITY_TXN))))
                .then(withOpContext((spec, opLog) -> allRunFor(
                        spec,
                        expectContractActionSidecarFor(
                                TRACEABILITY_TXN,
                                List.of(
                                        ContractAction.newBuilder()
                                                .setCallType(CALL)
                                                .setCallingAccount(TxnUtils.asId(GENESIS, spec))
                                                .setCallOperationType(CallOperationType.OP_CALL)
                                                .setGas(978936)
                                                .setGasUsed(18360)
                                                .setOutput(EMPTY)
                                                /*
                                                   For EVM v0.34 use this code block instead:
                                                .setGasUsed(979000)
                                                .setError(ByteString.copyFromUtf8(INVALID_SOLIDITY_ADDRESS.name()))
                                                */
                                                .setRecipientContract(
                                                        spec.registry().getContractId(REVERTING_CONTRACT))
                                                .setInput(encodeFunctionCall(REVERTING_CONTRACT, "callingWrongAddress"))
                                                .build(),
                                        ContractAction.newBuilder()
                                                .setCallType(PRECOMPILE)
                                                .setCallingContract(
                                                        spec.registry().getContractId(REVERTING_CONTRACT))
                                                .setCallOperationType(CallOperationType.OP_CALL)
                                                .setCallDepth(1)
                                                .setInput(ByteStringUtils.wrapUnsafely(
                                                        Function.parse("boo" + "(uint256)")
                                                                .encodeCallWithArgs(BigInteger.valueOf(234))
                                                                .array()))
                                                .setGas(960576)
                                                .setRecipientContract(ContractID.newBuilder()
                                                        .setContractNum(0)
                                                        .build())
                                                .setOutput(EMPTY)
                                                /*
                                                   For EVM v0.34 use this code block instead:

                                                .setGas(978487)
                                                .setError(ByteString.copyFromUtf8(INVALID_SOLIDITY_ADDRESS.name()))

                                                */
                                                .build())))));
    }

    @HapiTest
    @Order(23)
    final Stream<DynamicTest> vanillaBytecodeSidecar() {
        final var EMPTY_CONSTRUCTOR_CONTRACT = "EmptyConstructor";
        final var vanillaBytecodeSidecar = "vanillaBytecodeSidecar";
        final var firstTxn = "firstTxn";
        return defaultHapiSpec(vanillaBytecodeSidecar)
                .given(uploadInitCode(EMPTY_CONSTRUCTOR_CONTRACT))
                .when(contractCreate(EMPTY_CONSTRUCTOR_CONTRACT)
                        .hasKnownStatus(SUCCESS)
                        .via(firstTxn))
                .then(
                        withOpContext((spec, opLog) -> {
                            final HapiGetTxnRecord txnRecord = getTxnRecord(firstTxn);
                            allRunFor(
                                    spec,
                                    txnRecord,
                                    expectContractActionSidecarFor(
                                            firstTxn,
                                            List.of(ContractAction.newBuilder()
                                                    .setCallType(CREATE)
                                                    .setCallOperationType(CallOperationType.OP_CREATE)
                                                    .setCallingAccount(
                                                            spec.registry().getAccountID(GENESIS))
                                                    .setRecipientContract(
                                                            spec.registry().getContractId(EMPTY_CONSTRUCTOR_CONTRACT))
                                                    .setGas(195600)
                                                    .setGasUsed(66)
                                                    .setOutput(EMPTY)
                                                    .build())));
                        }),
                        expectContractBytecodeSidecarFor(
                                firstTxn, EMPTY_CONSTRUCTOR_CONTRACT, EMPTY_CONSTRUCTOR_CONTRACT));
    }

    @HapiTest
    @Order(24)
    final Stream<DynamicTest> vanillaBytecodeSidecar2() {
        final var contract = "CreateTrivial";
        final String trivialCreate = "vanillaBytecodeSidecar2";
        final var firstTxn = "firstTxn";
        return defaultHapiSpec(trivialCreate, NONDETERMINISTIC_TRANSACTION_FEES)
                .given(uploadInitCode(contract))
                .when(contractCreate(contract).via(firstTxn))
                .then(
                        withOpContext((spec, opLog) -> {
                            final HapiGetTxnRecord txnRecord = getTxnRecord(firstTxn);
                            allRunFor(
                                    spec,
                                    txnRecord,
                                    expectContractActionSidecarFor(
                                            firstTxn,
                                            List.of(ContractAction.newBuilder()
                                                    .setCallType(CREATE)
                                                    .setCallOperationType(CallOperationType.OP_CREATE)
                                                    .setCallingAccount(
                                                            spec.registry().getAccountID(GENESIS))
                                                    .setRecipientContract(
                                                            spec.registry().getContractId(contract))
                                                    .setGas(184672)
                                                    .setGasUsed(214)
                                                    .setOutput(EMPTY)
                                                    .build())));
                        }),
                        expectContractBytecodeSidecarFor(firstTxn, contract, contract));
    }

    @HapiTest
    @Order(25)
    final Stream<DynamicTest> actionsShowPropagatedRevert() {
        final var APPROVE_BY_DELEGATE = "ApproveByDelegateCall";
        final var badApproval = "BadApproval";
        final var somebody = "somebody";
        final var somebodyElse = "somebodyElse";
        final var tokenInQuestion = "TokenInQuestion";
        final var someSupplyKey = "someSupplyKey";
        final AtomicReference<String> tiqMirrorAddr = new AtomicReference<>();
        final AtomicReference<String> somebodyMirrorAddr = new AtomicReference<>();
        final AtomicReference<String> somebodyElseMirrorAddr = new AtomicReference<>();
        final String contractCreateTxn = "contractCreate";
        final var serialNumberId = MAX_UINT256_VALUE;
        return propertyPreservingHapiSpec(
                        "ActionsShowPropagatedRevert",
                        NONDETERMINISTIC_FUNCTION_PARAMETERS,
                        NONDETERMINISTIC_TRANSACTION_FEES)
                .preserving(SIDECARS_PROP)
                .given(
                        overriding(SIDECARS_PROP, "CONTRACT_ACTION"),
                        uploadInitCode(APPROVE_BY_DELEGATE),
                        contractCreate(APPROVE_BY_DELEGATE).gas(500_000).via(contractCreateTxn),
                        withOpContext((spec, opLog) -> {
                            final HapiGetTxnRecord txnRecord = getTxnRecord(contractCreateTxn);
                            allRunFor(
                                    spec,
                                    txnRecord,
                                    expectContractActionSidecarFor(
                                            contractCreateTxn,
                                            List.of(ContractAction.newBuilder()
                                                    .setCallType(CREATE)
                                                    .setCallOperationType(CallOperationType.OP_CREATE)
                                                    .setCallingAccount(
                                                            spec.registry().getAccountID(GENESIS))
                                                    .setRecipientContract(
                                                            spec.registry().getContractId(APPROVE_BY_DELEGATE))
                                                    .setGas(433856)
                                                    .setGasUsed(214)
                                                    .setOutput(EMPTY)
                                                    .build())));
                        }),
                        cryptoCreate(TOKEN_TREASURY),
                        cryptoCreate(somebody)
                                .maxAutomaticTokenAssociations(2)
                                .exposingCreatedIdTo(
                                        id -> somebodyMirrorAddr.set(HapiPropertySource.asHexedSolidityAddress(id))),
                        cryptoCreate(somebodyElse)
                                .maxAutomaticTokenAssociations(2)
                                .exposingCreatedIdTo(id ->
                                        somebodyElseMirrorAddr.set(HapiPropertySource.asHexedSolidityAddress(id))),
                        newKeyNamed(someSupplyKey),
                        tokenCreate(tokenInQuestion)
                                .supplyKey(someSupplyKey)
                                .tokenType(NON_FUNGIBLE_UNIQUE)
                                .treasury(TOKEN_TREASURY)
                                .initialSupply(0)
                                .exposingCreatedIdTo(idLit -> tiqMirrorAddr.set(
                                        HapiPropertySource.asHexedSolidityAddress(HapiPropertySource.asToken(idLit)))),
                        mintToken(
                                tokenInQuestion,
                                List.of(
                                        ByteString.copyFromUtf8("A penny for"),
                                        ByteString.copyFromUtf8("the Old Guy"))),
                        cryptoTransfer(movingUnique(tokenInQuestion, 1L).between(TOKEN_TREASURY, somebody)))
                .when(sourcing(() -> contractCall(
                                APPROVE_BY_DELEGATE,
                                "doIt",
                                asHeadlongAddress(tiqMirrorAddr.get()),
                                asHeadlongAddress(somebodyElseMirrorAddr.get()),
                                serialNumberId)
                        .payingWith(somebody)
                        .gas(1_000_000)
                        .via(badApproval)
                        .hasKnownStatus(CONTRACT_REVERT_EXECUTED)))
                .then(withOpContext((spec, opLog) -> {
                    final HapiGetTxnRecord txnRecord = getTxnRecord(badApproval);
                    allRunFor(
                            spec,
                            txnRecord,
                            expectContractActionSidecarFor(
                                    badApproval,
                                    List.of(
                                            ContractAction.newBuilder()
                                                    .setCallType(CALL)
                                                    .setCallOperationType(CallOperationType.OP_CALL)
                                                    .setCallingAccount(
                                                            spec.registry().getAccountID(somebody))
                                                    .setRecipientContract(
                                                            spec.registry().getContractId(APPROVE_BY_DELEGATE))
                                                    .setInput(encodeFunctionCall(
                                                            APPROVE_BY_DELEGATE,
                                                            "doIt",
                                                            hexedSolidityAddressToHeadlongAddress(
                                                                    HapiPropertySource.asHexedSolidityAddress(
                                                                            spec.registry()
                                                                                    .getTokenID(tokenInQuestion))),
                                                            hexedSolidityAddressToHeadlongAddress(
                                                                    HapiPropertySource.asHexedSolidityAddress(
                                                                            spec.registry()
                                                                                    .getAccountID(somebodyElse))),
                                                            serialNumberId))
                                                    .setGas(978120)
                                                    .setGasUsed(948098)
                                                    .setRevertReason(ByteString.EMPTY)
                                                    .build(),
                                            ContractAction.newBuilder()
                                                    .setCallType(CALL)
                                                    .setCallOperationType(CallOperationType.OP_DELEGATECALL)
                                                    .setCallingContract(
                                                            spec.registry().getContractId(APPROVE_BY_DELEGATE))
                                                    .setRecipientContract(ContractID.newBuilder()
                                                            .setContractNum(
                                                                    spec.registry()
                                                                            .getTokenID(tokenInQuestion)
                                                                            .getTokenNum())
                                                            .build())
                                                    .setGas(958481)
                                                    .setGasUsed(943594)
                                                    .setInput(ByteStringUtils.wrapUnsafely(Function.parse(
                                                                    "approve(address,uint256)")
                                                            .encodeCallWithArgs(
                                                                    hexedSolidityAddressToHeadlongAddress(
                                                                            HapiPropertySource.asHexedSolidityAddress(
                                                                                    spec.registry()
                                                                                            .getAccountID(
                                                                                                    somebodyElse))),
                                                                    serialNumberId)
                                                            .array()))
                                                    .setRevertReason(ByteString.EMPTY)
                                                    .setCallDepth(1)
                                                    .build(),
                                            ContractAction.newBuilder()
                                                    .setCallType(SYSTEM)
                                                    .setCallOperationType(CallOperationType.OP_DELEGATECALL)
                                                    .setCallingContract(ContractID.newBuilder()
                                                            .setContractNum(
                                                                    spec.registry()
                                                                            .getTokenID(tokenInQuestion)
                                                                            .getTokenNum())
                                                            .build())
                                                    .setRecipientContract(ContractID.newBuilder()
                                                            .setContractNum(359L)
                                                            .build())
                                                    .setGas(940841)
                                                    .setGasUsed(940841)
                                                    .setInput(ByteStringUtils.wrapUnsafely(ArrayUtils.addAll(
                                                            ArrayUtils.addAll(
                                                                    Arrays.copyOfRange(
                                                                            keccak256(
                                                                                            Bytes.of(
                                                                                                    "redirectForToken(address,bytes)"
                                                                                                            .getBytes()))
                                                                                    .toArrayUnsafe(),
                                                                            0,
                                                                            4),
                                                                    Arrays.copyOfRange(
                                                                            encodeTuple(
                                                                                    "(address)",
                                                                                    hexedSolidityAddressToHeadlongAddress(
                                                                                            HapiPropertySource
                                                                                                    .asHexedSolidityAddress(
                                                                                                            spec.registry()
                                                                                                                    .getTokenID(
                                                                                                                            tokenInQuestion)))),
                                                                            12,
                                                                            32)),
                                                            Function.parse("approve(address,uint256)")
                                                                    .encodeCallWithArgs(
                                                                            hexedSolidityAddressToHeadlongAddress(
                                                                                    HapiPropertySource
                                                                                            .asHexedSolidityAddress(
                                                                                                    spec.registry()
                                                                                                            .getAccountID(
                                                                                                                    somebodyElse))),
                                                                            serialNumberId)
                                                                    .array())))
                                                    .setError(ByteString.copyFrom("PRECOMPILE_ERROR".getBytes()))
                                                    .setCallDepth(2)
                                                    .build())));
                }));
    }

    @HapiTest
    @Order(26)
    final Stream<DynamicTest> ethereumLazyCreateExportsExpectedSidecars() {
        final var RECIPIENT_KEY = "lazyAccountRecipient";
        final var RECIPIENT_KEY2 = "lazyAccountRecipient2";
        final var lazyCreateTxn = "lazyCreateTxn";
        final var failedlazyCreateTxn = "payTxn2";
        final var valueToSend = FIVE_HBARS;
        return propertyPreservingHapiSpec(
                        "ethereumLazyCreateExportsExpectedSidecars",
                        NONDETERMINISTIC_ETHEREUM_DATA,
                        NONDETERMINISTIC_NONCE,
                        ALLOW_SKIPPED_ENTITY_IDS,
                        NONDETERMINISTIC_CONTRACT_CALL_RESULTS)
                .preserving(CHAIN_ID_PROPERTY, LAZY_CREATE_PROPERTY, "contracts.evm.version")
                .given(
                        overridingThree(
                                CHAIN_ID_PROPERTY,
                                "298",
                                LAZY_CREATE_PROPERTY,
                                "true",
                                "contracts.evm.version",
                                "v0.34"),
                        newKeyNamed(SECP_256K1_SOURCE_KEY).shape(SECP_256K1_SHAPE),
                        newKeyNamed(RECIPIENT_KEY).shape(SECP_256K1_SHAPE),
                        newKeyNamed(RECIPIENT_KEY2).shape(SECP_256K1_SHAPE),
                        cryptoCreate(RELAYER).balance(6 * ONE_MILLION_HBARS),
                        cryptoTransfer(tinyBarsFromAccountToAlias(GENESIS, SECP_256K1_SOURCE_KEY, ONE_HUNDRED_HBARS))
                                .via(AUTO_ACCOUNT_TXN),
                        getTxnRecord(AUTO_ACCOUNT_TXN).andAllChildRecords())
                .when(withOpContext((spec, opLog) -> allRunFor(
                        spec,
                        TxnVerbs.ethereumCryptoTransferToAlias(
                                        spec.registry().getKey(RECIPIENT_KEY).getECDSASecp256K1(), valueToSend)
                                .type(EthTxData.EthTransactionType.EIP1559)
                                .signingWith(SECP_256K1_SOURCE_KEY)
                                .payingWith(RELAYER)
                                .nonce(0)
                                .maxFeePerGas(0L)
                                .maxGasAllowance(FIVE_HBARS)
                                .gasLimit(200_000L)
                                .via(failedlazyCreateTxn)
                                .hasKnownStatus(INSUFFICIENT_GAS),
                        TxnVerbs.ethereumCryptoTransferToAlias(
                                        spec.registry().getKey(RECIPIENT_KEY).getECDSASecp256K1(), valueToSend)
                                .type(EthTxData.EthTransactionType.EIP1559)
                                .signingWith(SECP_256K1_SOURCE_KEY)
                                .payingWith(RELAYER)
                                .nonce(1)
                                .maxFeePerGas(0L)
                                .maxGasAllowance(FIVE_HBARS)
                                .gasLimit(2_000_000L)
                                .via(lazyCreateTxn)
                                .hasKnownStatus(SUCCESS))))
                .then(withOpContext((spec, opLog) -> {
                    final var ecdsaSecp256K1 =
                            spec.registry().getKey(RECIPIENT_KEY).getECDSASecp256K1();
                    final var firstAliasAsByteString =
                            ByteStringUtils.wrapUnsafely(recoverAddressFromPubKey(ecdsaSecp256K1.toByteArray()));
                    final AtomicReference<AccountID> lazyAccountIdReference = new AtomicReference<>();
                    final var lazyAccountInfoCheck = getAliasedAccountInfo(firstAliasAsByteString)
                            .logged()
                            .has(accountWith().balance(FIVE_HBARS).key(EMPTY_KEY))
                            .exposingIdTo(lazyAccountIdReference::set);
                    final AtomicReference<AccountID> ethSenderAccountReference = new AtomicReference<>();
                    final var hapiGetAccountInfo =
                            getAliasedAccountInfo(SECP_256K1_SOURCE_KEY).exposingIdTo(ethSenderAccountReference::set);
                    allRunFor(spec, hapiGetAccountInfo, lazyAccountInfoCheck);
                    allRunFor(
                            spec,
                            expectContractActionSidecarFor(
                                    failedlazyCreateTxn,
                                    List.of(ContractAction.newBuilder()
                                            .setCallType(CALL)
                                            .setCallOperationType(CallOperationType.OP_CALL)
                                            .setCallingAccount(ethSenderAccountReference.get())
                                            .setGas(179000)
                                            .setGasUsed(179000)
                                            .setValue(valueToSend)
                                            .setTargetedAddress(firstAliasAsByteString)
                                            .setError(ByteString.copyFromUtf8(INSUFFICIENT_GAS.name()))
                                            .build())),
                            expectContractActionSidecarFor(
                                    lazyCreateTxn,
                                    List.of(ContractAction.newBuilder()
                                            .setCallType(CALL)
                                            .setCallOperationType(CallOperationType.OP_CALL)
                                            .setCallingAccount(ethSenderAccountReference.get())
                                            .setGas(1_979_000)
                                            .setGasUsed(555_112)
                                            .setValue(valueToSend)
                                            .setRecipientAccount(lazyAccountIdReference.get())
                                            .setOutput(EMPTY)
                                            .build())));
                }));
    }

    @SuppressWarnings("java:S5960")
    @HapiTest
    @Order(27)
    final Stream<DynamicTest> hollowAccountCreate2MergeExportsExpectedSidecars() {
        final var tcValue = 1_234L;
        final var create2Factory = "Create2Factory";
        final var creation = "creation";
        final var salt = BigInteger.valueOf(42);
        final var adminKey = "ADMIN_KEY";
        final var entityMemo = "JUST DO IT";
        final AtomicReference<String> factoryEvmAddress = new AtomicReference<>();
        final AtomicReference<String> expectedCreate2Address = new AtomicReference<>();
        final AtomicReference<String> hollowCreationAddress = new AtomicReference<>();
        final AtomicReference<String> mergedAliasAddr = new AtomicReference<>();
        final AtomicReference<String> mergedMirrorAddr = new AtomicReference<>();
        final AtomicReference<byte[]> testContractInitcode = new AtomicReference<>();
        final AtomicReference<AccountID> mergedAccountId = new AtomicReference<>();
        final var CREATE_2_TXN = "create2Txn";
        final var specName = "hollowAccountCreate2MergeExportsExpectedSidecars";
        return propertyPreservingHapiSpec(
                        specName,
                        NONDETERMINISTIC_FUNCTION_PARAMETERS,
                        NONDETERMINISTIC_TRANSACTION_FEES,
                        NONDETERMINISTIC_CONTRACT_CALL_RESULTS,
                        NONDETERMINISTIC_NONCE)
                .preserving(LAZY_CREATE_PROPERTY, SIDECARS_PROP)
                .given(
                        overriding(LAZY_CREATE_PROPERTY, "true"),
                        overriding(SIDECARS_PROP, ""),
                        newKeyNamed(adminKey),
                        newKeyNamed(MULTI_KEY),
                        uploadInitCode(create2Factory),
                        contractCreate(create2Factory)
                                .payingWith(GENESIS)
                                .adminKey(adminKey)
                                .entityMemo(entityMemo)
                                .via(CREATE_2_TXN)
                                .exposingNumTo(num ->
                                        factoryEvmAddress.set(HapiPropertySource.asHexedSolidityAddress(0, 0, num))),
                        cryptoCreate(PARTY).maxAutomaticTokenAssociations(2))
                .when(
                        sourcing(() -> contractCallLocal(
                                        create2Factory, GET_BYTECODE, asHeadlongAddress(factoryEvmAddress.get()), salt)
                                .exposingTypedResultsTo(results -> {
                                    final var tcInitcode = (byte[]) results[0];
                                    testContractInitcode.set(tcInitcode);
                                    log.info(CONTRACT_REPORTED_LOG_MESSAGE, tcInitcode.length);
                                })
                                .payingWith(GENESIS)
                                .nodePayment(ONE_HBAR)),
                        sourcing(() -> contractCallLocal(create2Factory, GET_ADDRESS, testContractInitcode.get(), salt)
                                .exposingTypedResultsTo(results -> {
                                    log.info(CONTRACT_REPORTED_ADDRESS_MESSAGE, results);
                                    final var expectedAddrBytes = (Address) results[0];
                                    final var hexedAddress = hex(Bytes.fromHexString(expectedAddrBytes.toString())
                                            .toArray());
                                    log.info(EXPECTED_CREATE2_ADDRESS_MESSAGE, hexedAddress);
                                    expectedCreate2Address.set(hexedAddress);
                                })
                                .payingWith(GENESIS)),
                        // Create a hollow account at the desired address
                        cryptoTransfer((spec, b) -> {
                                    final var defaultPayerId = spec.registry().getAccountID(DEFAULT_PAYER);
                                    b.setTransfers(TransferList.newBuilder()
                                            .addAccountAmounts(aaWith(
                                                    ByteString.copyFrom(
                                                            CommonUtils.unhex(expectedCreate2Address.get())),
                                                    +ONE_HBAR))
                                            .addAccountAmounts(aaWith(defaultPayerId, -ONE_HBAR)));
                                })
                                .signedBy(DEFAULT_PAYER, PARTY)
                                .fee(ONE_HBAR)
                                .via(creation),
                        getTxnRecord(creation)
                                .andAllChildRecords()
                                .exposingCreationsTo(l -> hollowCreationAddress.set(l.getFirst())),
                        // save the id of the hollow account
                        sourcing(() -> getAccountInfo(hollowCreationAddress.get())
                                .logged()
                                .exposingIdTo(mergedAccountId::set)),
                        sourcing(() ->
                                overriding(SIDECARS_PROP, "CONTRACT_ACTION,CONTRACT_STATE_CHANGE,CONTRACT_BYTECODE")),
                        sourcing(() -> contractCall(create2Factory, DEPLOY, testContractInitcode.get(), salt)
                                .payingWith(GENESIS)
                                .gas(4_000_000L)
                                .sending(tcValue)
                                .via(CREATE_2_TXN)),
                        captureOneChildCreate2MetaFor(
                                "Merged deployed create2Factory with hollow account",
                                CREATE_2_TXN,
                                mergedMirrorAddr,
                                mergedAliasAddr))
                .then(
                        // assert sidecars
                        withOpContext((spec, opLog) -> {
                            final var mergedContractIdAsString =
                                    HapiPropertySource.asAccountString(mergedAccountId.get());
                            final AtomicReference<byte[]> mergedContractBytecode = new AtomicReference<>();
                            final var hapiGetContractBytecode = getContractBytecode(mergedContractIdAsString)
                                    .exposingBytecodeTo(mergedContractBytecode::set);
                            final var topLevelCallTxnRecord =
                                    getTxnRecord(CREATE_2_TXN).andAllChildRecords();
                            allRunFor(
                                    spec,
                                    topLevelCallTxnRecord,
                                    expectContractStateChangesSidecarFor(
                                            CREATE_2_TXN,
                                            List.of(
                                                    // recipient should be the original
                                                    // hollow account id as a contract
                                                    StateChange.stateChangeFor(mergedContractIdAsString)
                                                            .withStorageChanges(
                                                                    StorageChange.readAndWritten(
                                                                            formattedAssertionValue(0L),
                                                                            formattedAssertionValue(0L),
                                                                            ByteStringUtils.wrapUnsafely(
                                                                                    Bytes.fromHexString(
                                                                                                    factoryEvmAddress
                                                                                                            .get())
                                                                                            .trimLeadingZeros()
                                                                                            .toArrayUnsafe())),
                                                                    StorageChange.readAndWritten(
                                                                            formattedAssertionValue(1L),
                                                                            formattedAssertionValue(0L),
                                                                            formattedAssertionValue(
                                                                                    salt.longValue()))))),
                                    expectContractActionSidecarFor(
                                            CREATE_2_TXN,
                                            List.of(
                                                    ContractAction.newBuilder()
                                                            .setCallType(CALL)
                                                            .setCallOperationType(CallOperationType.OP_CALL)
                                                            .setCallingAccount(TxnUtils.asId(GENESIS, spec))
                                                            .setGas(3965516)
                                                            .setValue(tcValue)
                                                            .setRecipientContract(
                                                                    spec.registry()
                                                                            .getContractId(create2Factory))
                                                            .setGasUsed(80135)
                                                            .setOutput(EMPTY)
                                                            .setInput(
                                                                    encodeFunctionCall(
                                                                            create2Factory,
                                                                            DEPLOY,
                                                                            testContractInitcode.get(),
                                                                            salt))
                                                            .build(),
                                                    ContractAction.newBuilder()
                                                            .setCallType(CREATE)
                                                            .setCallOperationType(CallOperationType.OP_CREATE2)
                                                            .setCallingContract(
                                                                    spec.registry()
                                                                            .getContractId(create2Factory))
                                                            .setGas(3870609)
                                                            // recipient should be the
                                                            // original hollow account id as
                                                            // a contract
                                                            .setRecipientContract(asContract(mergedContractIdAsString))
                                                            .setGasUsed(44936)
                                                            .setValue(tcValue)
                                                            .setOutput(EMPTY)
                                                            .setCallDepth(1)
                                                            .build())),
                                    hapiGetContractBytecode);
                            expectContractBytecode(
                                    specName,
                                    topLevelCallTxnRecord
                                            .getFirstNonStakingChildRecord()
                                            .getConsensusTimestamp(),
                                    asContract(mergedContractIdAsString),
                                    ByteStringUtils.wrapUnsafely(testContractInitcode.get()),
                                    ByteStringUtils.wrapUnsafely(mergedContractBytecode.get()));
                        }));
    }

    @HapiTest
    @Order(Integer.MAX_VALUE)
    public final Stream<DynamicTest> assertSidecars() {
        return defaultHapiSpec("assertSidecars")
                .given()
                .when(tearDownSidecarWatcher())
                .then(assertNoMismatchedSidecars());
    }

    @Override
    protected Logger getResultsLogger() {
        return log;
    }
}<|MERGE_RESOLUTION|>--- conflicted
+++ resolved
@@ -1696,13 +1696,8 @@
 
     @HapiTest
     @Order(6)
-<<<<<<< HEAD
     final Stream<DynamicTest> traceabilityE2EScenario5() {
-        return defaultHapiSpec("traceabilityE2EScenario5", NONDETERMINISTIC_FUNCTION_PARAMETERS)
-=======
-    final HapiSpec traceabilityE2EScenario5() {
         return defaultHapiSpec("traceabilityE2EScenario5", FULLY_NONDETERMINISTIC)
->>>>>>> ea0b8751
                 .given(
                         uploadInitCode(TRACEABILITY),
                         contractCreate(TRACEABILITY, BigInteger.valueOf(55), BigInteger.TWO, BigInteger.TWO)
@@ -2007,16 +2002,8 @@
 
     @HapiTest
     @Order(7)
-<<<<<<< HEAD
     final Stream<DynamicTest> traceabilityE2EScenario6() {
-        return defaultHapiSpec(
-                        "traceabilityE2EScenario6",
-                        NONDETERMINISTIC_FUNCTION_PARAMETERS,
-                        NONDETERMINISTIC_TRANSACTION_FEES)
-=======
-    final HapiSpec traceabilityE2EScenario6() {
         return defaultHapiSpec("traceabilityE2EScenario6", FULLY_NONDETERMINISTIC)
->>>>>>> ea0b8751
                 .given(
                         uploadInitCode(TRACEABILITY),
                         contractCreate(TRACEABILITY, BigInteger.TWO, BigInteger.valueOf(3), BigInteger.valueOf(4))
@@ -2351,16 +2338,8 @@
 
     @HapiTest
     @Order(8)
-<<<<<<< HEAD
     final Stream<DynamicTest> traceabilityE2EScenario7() {
         return defaultHapiSpec("traceabilityE2EScenario7", NONDETERMINISTIC_FUNCTION_PARAMETERS)
-=======
-    final HapiSpec traceabilityE2EScenario7() {
-        return defaultHapiSpec(
-                        "traceabilityE2EScenario7",
-                        NONDETERMINISTIC_FUNCTION_PARAMETERS,
-                        NONDETERMINISTIC_TRANSACTION_FEES)
->>>>>>> ea0b8751
                 .given(
                         uploadInitCode(TRACEABILITY_CALLCODE),
                         contractCreate(TRACEABILITY_CALLCODE, BigInteger.valueOf(55), BigInteger.TWO, BigInteger.TWO)
@@ -2750,16 +2729,11 @@
 
     @HapiTest
     @Order(9)
-<<<<<<< HEAD
     final Stream<DynamicTest> traceabilityE2EScenario8() {
-        return defaultHapiSpec("traceabilityE2EScenario8", NONDETERMINISTIC_FUNCTION_PARAMETERS)
-=======
-    final HapiSpec traceabilityE2EScenario8() {
         return defaultHapiSpec(
                         "traceabilityE2EScenario8",
                         NONDETERMINISTIC_FUNCTION_PARAMETERS,
                         NONDETERMINISTIC_TRANSACTION_FEES)
->>>>>>> ea0b8751
                 .given(
                         uploadInitCode(TRACEABILITY_CALLCODE),
                         contractCreate(TRACEABILITY_CALLCODE, BigInteger.valueOf(55), BigInteger.TWO, BigInteger.TWO)
@@ -3110,14 +3084,8 @@
 
     @HapiTest
     @Order(10)
-<<<<<<< HEAD
     final Stream<DynamicTest> traceabilityE2EScenario9() {
-        return defaultHapiSpec(
-                        "traceabilityE2EScenario9", NONDETERMINISTIC_FUNCTION_PARAMETERS, HIGHLY_NON_DETERMINISTIC_FEES)
-=======
-    final HapiSpec traceabilityE2EScenario9() {
         return defaultHapiSpec("traceabilityE2EScenario9", FULLY_NONDETERMINISTIC)
->>>>>>> ea0b8751
                 .given(
                         uploadInitCode(TRACEABILITY),
                         contractCreate(TRACEABILITY, BigInteger.valueOf(55), BigInteger.TWO, BigInteger.TWO)
@@ -3423,16 +3391,11 @@
 
     @HapiTest
     @Order(11)
-<<<<<<< HEAD
     final Stream<DynamicTest> traceabilityE2EScenario10() {
-        return defaultHapiSpec("traceabilityE2EScenario10", NONDETERMINISTIC_FUNCTION_PARAMETERS)
-=======
-    final HapiSpec traceabilityE2EScenario10() {
         return defaultHapiSpec(
                         "traceabilityE2EScenario10",
                         NONDETERMINISTIC_FUNCTION_PARAMETERS,
                         NONDETERMINISTIC_TRANSACTION_FEES)
->>>>>>> ea0b8751
                 .given(
                         uploadInitCode(TRACEABILITY),
                         contractCreate(TRACEABILITY, BigInteger.TWO, BigInteger.valueOf(3), BigInteger.valueOf(4))
@@ -4129,14 +4092,8 @@
 
     @HapiTest
     @Order(15)
-<<<<<<< HEAD
     final Stream<DynamicTest> traceabilityE2EScenario14() {
-        return defaultHapiSpec(
-                        "traceabilityE2EScenario14", NONDETERMINISTIC_ETHEREUM_DATA, NONDETERMINISTIC_TRANSACTION_FEES)
-=======
-    final HapiSpec traceabilityE2EScenario14() {
         return defaultHapiSpec("traceabilityE2EScenario14", FULLY_NONDETERMINISTIC)
->>>>>>> ea0b8751
                 .given(
                         newKeyNamed(SECP_256K1_SOURCE_KEY).shape(SECP_256K1_SHAPE),
                         cryptoCreate(RELAYER).balance(6 * ONE_MILLION_HBARS),
@@ -4564,13 +4521,8 @@
 
     @HapiTest
     @Order(21)
-<<<<<<< HEAD
     final Stream<DynamicTest> traceabilityE2EScenario20() {
-        return defaultHapiSpec("traceabilityE2EScenario20", NONDETERMINISTIC_TRANSACTION_FEES)
-=======
-    final HapiSpec traceabilityE2EScenario20() {
         return defaultHapiSpec("traceabilityE2EScenario20", HIGHLY_NON_DETERMINISTIC_FEES)
->>>>>>> ea0b8751
                 .given(uploadInitCode(REVERTING_CONTRACT))
                 .when(contractCreate(REVERTING_CONTRACT, BigInteger.valueOf(6))
                         .via(FIRST_CREATE_TXN)
@@ -4595,13 +4547,8 @@
 
     @HapiTest
     @Order(22)
-<<<<<<< HEAD
     final Stream<DynamicTest> traceabilityE2EScenario21() {
-        return defaultHapiSpec("traceabilityE2EScenario21")
-=======
-    final HapiSpec traceabilityE2EScenario21() {
         return defaultHapiSpec("traceabilityE2EScenario21", FULLY_NONDETERMINISTIC)
->>>>>>> ea0b8751
                 .given(
                         uploadInitCode(REVERTING_CONTRACT),
                         contractCreate(REVERTING_CONTRACT, BigInteger.valueOf(6))
