// SPDX-License-Identifier: Apache-2.0
package com.hedera.services.bdd.junit.hedera.subprocess;

import static com.hedera.node.app.info.DiskStartupNetworks.GENESIS_NETWORK_JSON;
import static com.hedera.node.app.info.DiskStartupNetworks.OVERRIDE_NETWORK_JSON;
import static com.hedera.services.bdd.junit.hedera.ExternalPath.APPLICATION_PROPERTIES;
import static com.hedera.services.bdd.junit.hedera.ExternalPath.DATA_CONFIG_DIR;
import static com.hedera.services.bdd.junit.hedera.ExternalPath.LOG4J2_XML;
import static com.hedera.services.bdd.junit.hedera.NodeSelector.byNodeId;
import static com.hedera.services.bdd.junit.hedera.subprocess.ProcessUtils.awaitStatus;
import static com.hedera.services.bdd.junit.hedera.utils.AddressBookUtils.classicMetadataFor;
import static com.hedera.services.bdd.junit.hedera.utils.AddressBookUtils.configTxtForLocal;
import static com.hedera.services.bdd.junit.hedera.utils.WorkingDirUtils.CANDIDATE_ROSTER_JSON;
import static com.hedera.services.bdd.spec.TargetNetworkType.SUBPROCESS_NETWORK;
import static com.hedera.services.bdd.suites.utils.sysfiles.BookEntryPojo.asOctets;
import static java.util.Objects.requireNonNull;
import static java.util.stream.Collectors.toMap;
import static org.hiero.base.concurrent.interrupt.Uninterruptable.abortAndThrowIfInterrupted;
import static org.hiero.consensus.model.status.PlatformStatus.ACTIVE;

import com.google.protobuf.ByteString;
import com.hedera.hapi.node.base.AccountID;
import com.hedera.hapi.node.state.roster.RosterEntry;
import com.hedera.node.app.info.DiskStartupNetworks;
import com.hedera.node.app.tss.TssBlockHashSigner;
import com.hedera.node.app.workflows.handle.HandleWorkflow;
import com.hedera.node.internal.network.Network;
import com.hedera.node.internal.network.NodeMetadata;
import com.hedera.pbj.runtime.ParseException;
import com.hedera.pbj.runtime.io.stream.ReadableStreamingData;
import com.hedera.services.bdd.junit.extensions.NetworkTargetingExtension;
import com.hedera.services.bdd.junit.hedera.AbstractGrpcNetwork;
import com.hedera.services.bdd.junit.hedera.BlockNodeMode;
import com.hedera.services.bdd.junit.hedera.HederaNetwork;
import com.hedera.services.bdd.junit.hedera.HederaNode;
import com.hedera.services.bdd.junit.hedera.NodeSelector;
import com.hedera.services.bdd.junit.hedera.simulator.SimulatedBlockNodeServer;
import com.hedera.services.bdd.junit.hedera.subprocess.SubProcessNode.ReassignPorts;
import com.hedera.services.bdd.junit.hedera.utils.WorkingDirUtils;
import com.hedera.services.bdd.junit.hedera.utils.WorkingDirUtils.OnlyRoster;
import com.hedera.services.bdd.spec.HapiPropertySource;
import com.hedera.services.bdd.spec.TargetNetworkType;
import com.hedera.services.bdd.spec.infrastructure.HapiClients;
import com.hedera.services.bdd.spec.utilops.FakeNmt;
import com.hederahashgraph.api.proto.java.ServiceEndpoint;
import edu.umd.cs.findbugs.annotations.NonNull;
import edu.umd.cs.findbugs.annotations.Nullable;
import java.io.IOException;
import java.io.UncheckedIOException;
import java.net.ServerSocket;
import java.nio.file.Files;
import java.nio.file.Path;
import java.nio.file.StandardOpenOption;
import java.time.Duration;
import java.time.Instant;
import java.util.ArrayList;
import java.util.Collections;
import java.util.HashMap;
import java.util.List;
import java.util.Map;
import java.util.SplittableRandom;
import java.util.concurrent.CompletableFuture;
import java.util.concurrent.CountDownLatch;
import java.util.concurrent.TimeUnit;
import java.util.concurrent.atomic.AtomicReference;
import java.util.function.Consumer;
import java.util.function.UnaryOperator;
import java.util.stream.IntStream;
import org.apache.logging.log4j.LogManager;
import org.apache.logging.log4j.Logger;

/**
 * A network of Hedera nodes started in subprocesses and accessed via gRPC. Unlike
 * nodes in a remote or embedded network, its nodes support lifecycle operations like
 * stopping and restarting.
 */
public class SubProcessNetwork extends AbstractGrpcNetwork implements HederaNetwork {
    public static final String SHARED_NETWORK_NAME = "SHARED_NETWORK";
    private static final Logger log = LogManager.getLogger(SubProcessNetwork.class);

    // 3 gRPC ports, 2 gossip ports, 1 Prometheus
    private static final int PORTS_PER_NODE = 6;
    private static final SplittableRandom RANDOM = new SplittableRandom();
    private static final int FIRST_CANDIDATE_PORT = 30000;
    private static final int LAST_CANDIDATE_PORT = 40000;

    private static final String SUBPROCESS_HOST = "127.0.0.1";
    private static final ByteString SUBPROCESS_ENDPOINT = asOctets(SUBPROCESS_HOST);
    private static final GrpcPinger GRPC_PINGER = new GrpcPinger();
    private static final PrometheusClient PROMETHEUS_CLIENT = new PrometheusClient();

    private static int nextGrpcPort;
    private static int nextNodeOperatorPort;
    private static int nextInternalGossipPort;
    private static int nextExternalGossipPort;
    private static int nextPrometheusPort;
    private static boolean nextPortsInitialized = false;

    private final Map<Long, AccountID> pendingNodeAccounts = new HashMap<>();
    private final AtomicReference<DeferredRun> ready = new AtomicReference<>();

    private long maxNodeId;
    private String configTxt;
    private final String genesisConfigTxt;
    private final long shard;
    private final long realm;

<<<<<<< HEAD
    private List<Consumer<HederaNode>> postInitWorkingDirActions = new ArrayList<>();
    private BlockNodeMode blockNodeMode = BlockNodeMode.NONE;
    private final List<SimulatedBlockNodeServer> simulatedBlockNodes = new ArrayList<>();
=======
    private final List<Consumer<HederaNode>> postInitWorkingDirActions = new ArrayList<>();
    private final List<Consumer<HederaNetwork>> onReadyListeners = new ArrayList<>();
>>>>>>> 5dbcd550

    @Nullable
    private UnaryOperator<Network> overrideCustomizer = null;

    private final Map<Long, List<String>> applicationPropertyOverrides = new HashMap<>();

    /**
     * Wraps a runnable, allowing us to defer running it until we know we are the privileged runner
     * out of potentially several concurrent threads.
     */
    private static class DeferredRun {
        private static final Duration SCHEDULING_TIMEOUT = Duration.ofSeconds(10);

        /**
         * Counts down when the runnable has been scheduled by the creating thread.
         */
        private final CountDownLatch latch = new CountDownLatch(1);
        /**
         * The runnable to be completed asynchronously.
         */
        private final Runnable runnable;
        /**
         * The future result, if this supplier was the privileged one.
         */
        @Nullable
        private CompletableFuture<Void> future;

        public DeferredRun(@NonNull final Runnable runnable) {
            this.runnable = requireNonNull(runnable);
        }

        /**
         * Schedules the supplier to run asynchronously, marking it as the privileged supplier for this entity.
         */
        public void runAsync() {
            future = CompletableFuture.runAsync(runnable);
            latch.countDown();
        }

        /**
         * Blocks until the future result is available, then returns it.
         */
        public @NonNull CompletableFuture<Void> futureOrThrow() {
            awaitScheduling();
            return requireNonNull(future);
        }

        private void awaitScheduling() {
            if (future == null) {
                abortAndThrowIfInterrupted(
                        () -> {
                            if (!latch.await(SCHEDULING_TIMEOUT.toMillis(), TimeUnit.MILLISECONDS)) {
                                throw new IllegalStateException(
                                        "Result future not scheduled within " + SCHEDULING_TIMEOUT);
                            }
                        },
                        "Interrupted while awaiting scheduling of the result future");
            }
        }
    }

    private SubProcessNetwork(
            @NonNull final String networkName, @NonNull final List<SubProcessNode> nodes, long shard, long realm) {
        super(networkName, nodes.stream().map(node -> (HederaNode) node).toList());
        this.shard = shard;
        this.realm = realm;
        this.maxNodeId =
                Collections.max(nodes.stream().map(SubProcessNode::getNodeId).toList());
        this.configTxt = configTxtForLocal(name(), nodes(), nextInternalGossipPort, nextExternalGossipPort);
        this.genesisConfigTxt = configTxt;
        this.postInitWorkingDirActions.add(this::configureApplicationProperties);
    }

    /**
     * Creates a shared network of sub-process nodes with the given size.
     *
     * @param size the number of nodes in the network
     * @return the shared network
     */
    public static synchronized HederaNetwork newSharedNetwork(
            String networkName, final int size, final long shard, final long realm) {
        if (NetworkTargetingExtension.SHARED_NETWORK.get() != null) {
            throw new UnsupportedOperationException("Only one shared network allowed per launcher session");
        }
        final var sharedNetwork = liveNetwork(networkName, size, shard, realm);
        NetworkTargetingExtension.SHARED_NETWORK.set(sharedNetwork);
        return sharedNetwork;
    }

    /**
     * Returns the network type; for now this is always
     * {@link TargetNetworkType#SUBPROCESS_NETWORK}.
     *
     * @return the network type
     */
    @Override
    public TargetNetworkType type() {
        return SUBPROCESS_NETWORK;
    }

    /**
     * Starts all nodes in the network.
     */
    @Override
    public void start() {
        nodes.forEach(node -> {
            node.initWorkingDir(configTxt);
            executePostInitWorkingDirActions(node);
            node.start();
        });
    }

    /**
     * Add a listener to be notified when the network is ready.
     * @param listener the listener to notify when the network is ready
     */
    public void onReady(@NonNull final Consumer<HederaNetwork> listener) {
        requireNonNull(listener);
        if (ready.get() != null) {
            throw new IllegalStateException("Listeners must be registered before awaitReady()");
        }
        onReadyListeners.add(listener);
    }

    private void executePostInitWorkingDirActions(HederaNode node) {
        for (Consumer<HederaNode> action : postInitWorkingDirActions) {
            action.accept(node);
        }
    }

    /**
     * Forcibly stops all nodes in the network.
     */
    @Override
    public void terminate() {
        // Then stop network nodes first to prevent new streaming requests
        nodes.forEach(HederaNode::stopFuture);
    }

    /**
     * Waits for all nodes in the network to be ready within the given timeout.
     */
    @Override
    public void awaitReady(@NonNull final Duration timeout) {
        if (ready.get() == null) {
            log.info(
                    "Newly waiting for network '{}' to be ready in thread '{}'",
                    name(),
                    Thread.currentThread().getName());
            final var deferredRun = new DeferredRun(() -> {
                final var deadline = Instant.now().plus(timeout);
                // Block until all nodes are ACTIVE and ready to handle transactions
                nodes.forEach(node -> awaitStatus(node, Duration.between(Instant.now(), deadline), ACTIVE));
                nodes.forEach(node -> node.logFuture(HandleWorkflow.SYSTEM_ENTITIES_CREATED_MSG)
                        .orTimeout(10, TimeUnit.SECONDS)
                        .join());
                nodes.forEach(node -> CompletableFuture.anyOf(
                                // Only the block stream uses TSS, so it is deactivated when streamMode=RECORDS
                                node.logFuture("blockStream.streamMode = RECORDS")
                                        .orTimeout(3, TimeUnit.MINUTES),
                                node.logFuture(TssBlockHashSigner.SIGNER_READY_MSG)
                                        .orTimeout(30, TimeUnit.MINUTES))
                        .join());
                this.clients = HapiClients.clientsFor(this);
            });
            if (ready.compareAndSet(null, deferredRun)) {
                // We only need one thread to wait for readiness
                deferredRun.runAsync();
            }
        }
        final var future = ready.get().futureOrThrow();
        future.thenRun(() -> onReadyListeners.forEach(listener -> listener.accept(this)));
        future.join();
    }

    /**
     * Returns the genesis <i>config.txt</i> file for the network.
     *
     * @return the genesis <i>config.txt</i> file
     */
    public String genesisConfigTxt() {
        return genesisConfigTxt;
    }

    /**
     * Updates the account id for the node with the given id.
     *
     * @param nodeId the node id
     * @param accountId the account id
     */
    public void updateNodeAccount(final long nodeId, final AccountID accountId) {
        final var nodes = nodesFor(byNodeId(nodeId));
        if (!nodes.isEmpty()) {
            ((SubProcessNode) nodes.getFirst()).reassignNodeAccountIdFrom(accountId);
        } else {
            pendingNodeAccounts.put(nodeId, accountId);
        }
    }

    /**
     * Sets a one-time use customizer for use during the next {@literal override-network.json} refresh.
     * @param overrideCustomizer the customizer to apply to the override network
     */
    public void setOneTimeOverrideCustomizer(@NonNull final UnaryOperator<Network> overrideCustomizer) {
        requireNonNull(overrideCustomizer);
        this.overrideCustomizer = overrideCustomizer;
    }

    /**
     * Refreshes the node <i>override-network.json</i> files with the weights from the latest
     * <i>candidate-roster.json</i> (if present); and reassigns ports to avoid binding conflicts.
     */
    public void refreshOverrideWithNewPorts() {
        log.info("Reassigning ports for network '{}' starting from {}", name(), nextGrpcPort);
        reinitializePorts();
        log.info("  -> Network '{}' ports now starting from {}", name(), nextGrpcPort);
        nodes.forEach(node -> {
            final int nodeId = (int) node.getNodeId();
            ((SubProcessNode) node)
                    .reassignPorts(
                            nextGrpcPort + nodeId * 2,
                            nextNodeOperatorPort + nodeId,
                            nextInternalGossipPort + nodeId * 2,
                            nextExternalGossipPort + nodeId * 2,
                            nextPrometheusPort + nodeId);
        });
        final var weights = maybeLatestCandidateWeights();
        configTxt = configTxtForLocal(networkName, nodes, nextInternalGossipPort, nextExternalGossipPort, weights);
        refreshOverrideNetworks(ReassignPorts.YES);
    }

    /**
     * Refreshes the clients for the network, e.g. after reassigning metadata.
     */
    public void refreshClients() {
        HapiClients.tearDown();
        this.clients = HapiClients.clientsFor(this);
    }

    /**
     * Removes the matching node from the network and updates the <i>config.txt</i> file for the remaining nodes
     * from the given source.
     *
     * @param selector the selector for the node to remove
     */
    public void removeNode(@NonNull final NodeSelector selector) {
        requireNonNull(selector);
        final var node = getRequiredNode(selector);
        node.stopFuture();
        nodes.remove(node);
        configTxt = configTxtForLocal(
                networkName, nodes, nextInternalGossipPort, nextExternalGossipPort, latestCandidateWeights());
        refreshOverrideNetworks(ReassignPorts.NO);
    }

    /**
     * Adds a node with the given id to the network and updates the <i>config.txt</i> file for the remaining nodes
     * from the given source.
     *
     * @param nodeId the id of the node to add
     */
    public void addNode(final long nodeId) {
        final var i = Collections.binarySearch(
                nodes.stream().map(HederaNode::getNodeId).toList(), nodeId);
        if (i >= 0) {
            throw new IllegalArgumentException("Node with id " + nodeId + " already exists in network");
        }
        this.maxNodeId = Math.max(maxNodeId, nodeId);
        final var insertionPoint = -i - 1;
        final var node = new SubProcessNode(
                classicMetadataFor(
                        (int) nodeId,
                        name(),
                        SUBPROCESS_HOST,
                        SHARED_NETWORK_NAME.equals(name()) ? null : name(),
                        nextGrpcPort + (int) nodeId * 2,
                        nextNodeOperatorPort + (int) nodeId,
                        nextInternalGossipPort + (int) nodeId * 2,
                        nextExternalGossipPort + (int) nodeId * 2,
                        nextPrometheusPort + (int) nodeId,
                        shard,
                        realm),
                GRPC_PINGER,
                PROMETHEUS_CLIENT);
        final var accountId = pendingNodeAccounts.remove(nodeId);
        if (accountId != null) {
            node.reassignNodeAccountIdFrom(accountId);
        }
        nodes.add(insertionPoint, node);
        configTxt = configTxtForLocal(
                networkName, nodes, nextInternalGossipPort, nextExternalGossipPort, latestCandidateWeights());
        nodes.get(insertionPoint).initWorkingDir(configTxt);
        if (blockNodeMode.equals(BlockNodeMode.SIMULATOR)) {
            executePostInitWorkingDirActions(node);
        }

        refreshOverrideNetworks(ReassignPorts.NO);
    }

    /**
     * Returns the gossip endpoints that can be automatically managed by this {@link SubProcessNetwork}
     * for the given node id.
     *
     * @return the gossip endpoints
     */
    public List<ServiceEndpoint> gossipEndpointsForNextNodeId() {
        final var nextNodeId = maxNodeId + 1;
        return List.of(
                endpointFor(nextInternalGossipPort + (int) nextNodeId * 2),
                endpointFor(nextExternalGossipPort + (int) nextNodeId * 2));
    }

    /**
     * Returns the gRPC endpoint that can be automatically managed by this {@link SubProcessNetwork}
     * for the given node id.
     *
     * @return the gRPC endpoint
     */
    public ServiceEndpoint grpcEndpointForNextNodeId() {
        final var nextNodeId = maxNodeId + 1;
        return endpointFor(nextGrpcPort + (int) nextNodeId * 2);
    }

    @Override
    protected HapiPropertySource networkOverrides() {
        return WorkingDirUtils.hapiTestStartupProperties();
    }

    /**
     * Creates a network of live (sub-process) nodes with the given name and size. This method is
     * synchronized because we don't want to re-use any ports across different networks.
     *
     * @param name the name of the network
     * @param size the number of nodes in the network
     * @return the network
     */
    private static synchronized HederaNetwork liveNetwork(
            @NonNull final String name, final int size, final long shard, final long realm) {
        if (!nextPortsInitialized) {
            initializeNextPortsForNetwork(size);
        }
        final var network = new SubProcessNetwork(
                name,
                IntStream.range(0, size)
                        .mapToObj(nodeId -> new SubProcessNode(
                                classicMetadataFor(
                                        nodeId,
                                        name,
                                        SUBPROCESS_HOST,
                                        SHARED_NETWORK_NAME.equals(name) ? null : name,
                                        nextGrpcPort,
                                        nextNodeOperatorPort,
                                        nextInternalGossipPort,
                                        nextExternalGossipPort,
                                        nextPrometheusPort,
                                        shard,
                                        realm),
                                GRPC_PINGER,
                                PROMETHEUS_CLIENT))
                        .toList(),
                shard,
                realm);
        Runtime.getRuntime().addShutdownHook(new Thread(network::terminate));
        return network;
    }

    /**
     * Writes the override <i>config.txt</i> and <i>override-network.json</i> files for each node in the network,
     * as implied by the current {@link SubProcessNetwork#configTxt} field. (Note the weights in this {@code configTxt}
     * field are maintained in very brittle fashion by getting up-to-date values from {@code node0}'s
     * <i>candidate-roster.json</i> file during the {@link FakeNmt} operations that precede the upgrade; at some point
     * we should clean this up.)
     */
    private void refreshOverrideNetworks(@NonNull final ReassignPorts reassignPorts) {
        log.info("Refreshing override networks for '{}' - \n{}", name(), configTxt);
        nodes.forEach(node -> {
            var overrideNetwork = WorkingDirUtils.networkFrom(configTxt, OnlyRoster.NO);
            if (overrideCustomizer != null) {
                // Apply the override customizer to the network
                overrideNetwork = overrideCustomizer.apply(overrideNetwork);
            }
            final var genesisNetworkPath = node.getExternalPath(DATA_CONFIG_DIR).resolve(GENESIS_NETWORK_JSON);
            final var isGenesis = genesisNetworkPath.toFile().exists();
            // Only write override-network.json if a node is not starting from genesis; otherwise it will adopt
            // an override roster in a later round after its genesis reconnect and immediately ISS
            if (!isGenesis) {
                try {
                    Files.writeString(
                            node.getExternalPath(DATA_CONFIG_DIR).resolve(OVERRIDE_NETWORK_JSON),
                            Network.JSON.toJSON(overrideNetwork));
                } catch (IOException e) {
                    throw new UncheckedIOException(e);
                }
            } else if (reassignPorts == ReassignPorts.YES) {
                // If reassigning points, ensure any genesis-network.json for this node has the new ports
                final var genesisNetwork =
                        DiskStartupNetworks.loadNetworkFrom(genesisNetworkPath).orElseThrow();
                final var nodePorts = overrideNetwork.nodeMetadata().stream()
                        .map(NodeMetadata::rosterEntryOrThrow)
                        .collect(toMap(RosterEntry::nodeId, RosterEntry::gossipEndpoint));
                final var updatedNetwork = genesisNetwork
                        .copyBuilder()
                        .nodeMetadata(genesisNetwork.nodeMetadata().stream()
                                .map(metadata -> withReassignedPorts(
                                        metadata,
                                        nodePorts.get(
                                                metadata.rosterEntryOrThrow().nodeId())))
                                .toList())
                        .build();
                try {
                    Files.writeString(genesisNetworkPath, Network.JSON.toJSON(updatedNetwork));
                } catch (IOException e) {
                    throw new UncheckedIOException(e);
                }
            }
        });
        overrideCustomizer = null;
    }

    private NodeMetadata withReassignedPorts(
            @NonNull final NodeMetadata metadata,
            @NonNull final List<com.hedera.hapi.node.base.ServiceEndpoint> endpoints) {
        return new NodeMetadata(
                metadata.rosterEntryOrThrow()
                        .copyBuilder()
                        .gossipEndpoint(endpoints)
                        .build(),
                metadata.nodeOrThrow()
                        .copyBuilder()
                        .gossipEndpoint(endpoints.getLast(), endpoints.getFirst())
                        .build());
    }

    private void reinitializePorts() {
        final var effectiveSize = (int) (maxNodeId + 1);
        final var firstGrpcPort = nodes().getFirst().getGrpcPort();
        final var totalPortsUsed = effectiveSize * PORTS_PER_NODE;
        final var newFirstGrpcPort = firstGrpcPort + totalPortsUsed;
        initializeNextPortsForNetwork(effectiveSize, newFirstGrpcPort);
    }

    private ServiceEndpoint endpointFor(final int port) {
        return ServiceEndpoint.newBuilder()
                .setIpAddressV4(SUBPROCESS_ENDPOINT)
                .setPort(port)
                .build();
    }

    private static void initializeNextPortsForNetwork(final int size) {
        initializeNextPortsForNetwork(size, randomPortAfter(FIRST_CANDIDATE_PORT, size * PORTS_PER_NODE));
    }

    /**
     * Initializes the next ports for the network with the given size and first gRPC port.
     *
     * @param size the number of nodes in the network
     * @param firstGrpcPort the first gRPC port
     */
    public static void initializeNextPortsForNetwork(final int size, final int firstGrpcPort) {
        // Suppose firstGrpcPort is 10000 with 4 nodes in the network, then the port assignments are,
        //   - grpcPort = 10000, 10002, 10004, 10006
        //   - nodeOperatorPort = 10008, 10009, 10010, 10011
        //   - gossipPort = 10012, 10014, 10016, 10018
        //   - gossipTlsPort = 10013, 10015, 10017, 10019
        //   - prometheusPort = 10020, 10021, 10022, 10023
        nextGrpcPort = firstGrpcPort;
        nextNodeOperatorPort = nextGrpcPort + 2 * size;
        nextInternalGossipPort = nextNodeOperatorPort + size;
        nextExternalGossipPort = nextInternalGossipPort + 1;
        nextPrometheusPort = nextInternalGossipPort + 2 * size;
        nextPortsInitialized = true;
    }

    private static int randomPortAfter(final int firstAvailable, final int numRequired) {
        return RANDOM.nextInt(firstAvailable, LAST_CANDIDATE_PORT + 1 - numRequired);
    }

    /**
     * Loads and returns the node weights for the latest candidate roster, if available.
     *
     * @return the node weights, or an empty map if there is no <i>candidate-roster.json</i>
     */
    private Map<Long, Long> maybeLatestCandidateWeights() {
        try {
            return latestCandidateWeights();
        } catch (Exception ignore) {
            return Collections.emptyMap();
        }
    }

    /**
     * Loads and returns the node weights for the latest candidate roster.
     *
     * @return the node weights
     * @throws IllegalStateException if the <i>candidate-roster.json</i> file cannot be read or parsed
     */
    private Map<Long, Long> latestCandidateWeights() {
        final var candidateRosterPath =
                nodes().getFirst().metadata().workingDirOrThrow().resolve(CANDIDATE_ROSTER_JSON);
        try (final var fin = Files.newInputStream(candidateRosterPath)) {
            final var network = Network.JSON.parse(new ReadableStreamingData(fin));
            return network.nodeMetadata().stream()
                    .map(NodeMetadata::rosterEntryOrThrow)
                    .collect(toMap(RosterEntry::nodeId, RosterEntry::weight));
        } catch (IOException | ParseException e) {
            throw new IllegalStateException(e);
        }
    }

    public static int findAvailablePort() {
        // Find a random available port between 30000 and 40000
        int attempts = 0;
        while (attempts < 100) {
            int port = RANDOM.nextInt(FIRST_CANDIDATE_PORT, LAST_CANDIDATE_PORT);
            try (ServerSocket socket = new ServerSocket(port)) {
                return port;
            } catch (IOException e) {
                attempts++;
            }
        }
        throw new RuntimeException("Could not find available port after 100 attempts");
    }

    public void configureApplicationProperties(HederaNode node) {
        // Update bootstrap properties for the node from bootstrapPropertyOverrides if there are any
        final var nodeId = node.getNodeId();
        if (applicationPropertyOverrides.containsKey(nodeId)) {
            final var properties = applicationPropertyOverrides.get(nodeId);
            log.info("Configuring application properties for node {}: {}", nodeId, properties);
            Path appPropertiesPath = node.getExternalPath(APPLICATION_PROPERTIES);
            log.info(
                    "Attempting to update application.properties at path {} for node {}",
                    appPropertiesPath,
                    node.getNodeId());

            try {
                // First check if file exists and log current content
                if (Files.exists(appPropertiesPath)) {
                    String currentContent = Files.readString(appPropertiesPath);
                    log.info(
                            "Current application.properties content for node {}: {}", node.getNodeId(), currentContent);
                } else {
                    log.info(
                            "application.properties does not exist yet for node {}, will create new file",
                            node.getNodeId());
                }

                // Prepare the block stream config string
                StringBuilder propertyBuilder = new StringBuilder();
                for (int i = 0; i < properties.size(); i += 2) {
                    propertyBuilder.append(properties.get(i)).append("=").append(properties.get(i + 1));
                    if (i < properties.size() - 1) {
                        propertyBuilder.append(System.lineSeparator());
                    }
                }

                // Write the properties with CREATE and APPEND options
                Files.writeString(
                        appPropertiesPath,
                        propertyBuilder.toString(),
                        StandardOpenOption.CREATE,
                        StandardOpenOption.APPEND);

                // Verify the file was updated
                String updatedContent = Files.readString(appPropertiesPath);
                log.info(
                        "application.properties content after update for node {}: {}",
                        node.getNodeId(),
                        updatedContent);
            } catch (IOException e) {
                log.error("Failed to update application.properties for node {}: {}", node.getNodeId(), e.getMessage());
                throw new RuntimeException("Failed to update application.properties for node " + node.getNodeId(), e);
            }
        } else {
            log.info("No bootstrap property overrides for node {}", nodeId);
        }
    }

    public List<Consumer<HederaNode>> getPostInitWorkingDirActions() {
        return postInitWorkingDirActions;
    }

    @Override
    public long shard() {
        return shard;
    }

    @Override
    public long realm() {
        return realm;
    }

    @Override
    public PrometheusClient prometheusClient() {
        return PROMETHEUS_CLIENT;
    }

    /**
     * Configures the log level for the block node communication package in the node's log4j2.xml file.
     * This allows for more detailed logging of block streaming operations during tests.
     *
     * @param node the node whose logging configuration should be updated
     * @param logLevel the log level to set (e.g., "DEBUG", "INFO", "WARN")
     */
    public void configureBlockNodeCommunicationLogLevel(
            @NonNull final HederaNode node, @NonNull final String logLevel) {
        requireNonNull(node, "Node cannot be null");
        requireNonNull(logLevel, "Log level cannot be null");
        final Path loggerConfigPath = node.getExternalPath(LOG4J2_XML);
        try {
            // Read the existing XML file
            String xmlContent = Files.readString(loggerConfigPath);

            // Check if the logger configuration for streaming package exists
            if (xmlContent.contains("<Logger name=\"com.hedera.node.app.blocks.impl.streaming\" level=")) {
                // Update the existing logger configuration
                final String updatedXmlContent = xmlContent.replaceAll(
                        "<Logger name=\"com.hedera.node.app.blocks.impl.streaming\" level=\"[^\"]*\"",
                        "<Logger name=\"com.hedera.node.app.blocks.impl.streaming\" level=\"" + logLevel + "\"");

                // Write the updated XML back to the file
                Files.writeString(loggerConfigPath, updatedXmlContent);

                log.info("Updated existing com.hedera.node.app.blocks.impl.streaming logger to level {}", logLevel);
            } else {
                // If the logger configuration doesn't exist, add it
                final int insertPosition = xmlContent.lastIndexOf("</Loggers>");
                if (insertPosition != -1) {
                    // Create the new logger configuration
                    final StringBuilder newLogger = new StringBuilder();
                    newLogger
                            .append("    <Logger name=\"com.hedera.node.app.blocks.impl.streaming\" ")
                            .append("level=\"" + logLevel + "\" additivity=\"false\">\n")
                            .append("      <AppenderRef ref=\"Console\"/>\n")
                            .append("      <AppenderRef ref=\"RollingFile\"/>\n")
                            .append("    </Logger>\n\n");

                    // Insert the new logger configuration
                    final String updatedXmlContent =
                            xmlContent.substring(0, insertPosition) + newLogger + xmlContent.substring(insertPosition);

                    // Write the updated XML back to the file
                    Files.writeString(loggerConfigPath, updatedXmlContent);

                    log.info(
                            "Successfully added com.hedera.node.app.blocks.impl.streaming logger at level {}",
                            logLevel);
                } else {
                    log.info("Could not find </Loggers> tag in log4j2.xml");
                }
            }
        } catch (IOException e) {
            log.error("Error updating log4j2.xml: {}", e.getMessage());
        }
    }

    /**
     * Gets the current block node mode for this network.
     *
     * @return the current block node mode
     */
    public @NonNull BlockNodeMode getBlockNodeMode() {
        return blockNodeMode;
    }

    /**
     * Configure the block node mode for this network.
     * @param mode the block node mode to use
     */
    public void setBlockNodeMode(@NonNull final BlockNodeMode mode) {
        requireNonNull(mode, "Block node mode cannot be null");
        log.info("Setting block node mode from {} to {}", this.blockNodeMode, mode);
        this.blockNodeMode = mode;
    }

    public Map<Long, List<String>> getApplicationPropertyOverrides() {
        return applicationPropertyOverrides;
    }
}<|MERGE_RESOLUTION|>--- conflicted
+++ resolved
@@ -105,14 +105,10 @@
     private final long shard;
     private final long realm;
 
-<<<<<<< HEAD
-    private List<Consumer<HederaNode>> postInitWorkingDirActions = new ArrayList<>();
+    private final List<Consumer<HederaNode>> postInitWorkingDirActions = new ArrayList<>();
+    private final List<Consumer<HederaNetwork>> onReadyListeners = new ArrayList<>();
     private BlockNodeMode blockNodeMode = BlockNodeMode.NONE;
     private final List<SimulatedBlockNodeServer> simulatedBlockNodes = new ArrayList<>();
-=======
-    private final List<Consumer<HederaNode>> postInitWorkingDirActions = new ArrayList<>();
-    private final List<Consumer<HederaNetwork>> onReadyListeners = new ArrayList<>();
->>>>>>> 5dbcd550
 
     @Nullable
     private UnaryOperator<Network> overrideCustomizer = null;
