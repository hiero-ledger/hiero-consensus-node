// SPDX-License-Identifier: Apache-2.0
package com.hedera.services.bdd.junit.hedera.subprocess;

import static com.hedera.node.app.info.DiskStartupNetworks.GENESIS_NETWORK_JSON;
import static com.hedera.node.app.info.DiskStartupNetworks.OVERRIDE_NETWORK_JSON;
import static com.hedera.services.bdd.junit.hedera.ExternalPath.APPLICATION_PROPERTIES;
import static com.hedera.services.bdd.junit.hedera.ExternalPath.DATA_CONFIG_DIR;
import static com.hedera.services.bdd.junit.hedera.NodeSelector.byNodeId;
import static com.hedera.services.bdd.junit.hedera.subprocess.ProcessUtils.awaitStatus;
import static com.hedera.services.bdd.junit.hedera.utils.AddressBookUtils.classicMetadataFor;
import static com.hedera.services.bdd.junit.hedera.utils.AddressBookUtils.configTxtForLocal;
import static com.hedera.services.bdd.junit.hedera.utils.WorkingDirUtils.CANDIDATE_ROSTER_JSON;
import static com.hedera.services.bdd.spec.TargetNetworkType.SUBPROCESS_NETWORK;
import static com.hedera.services.bdd.suites.utils.sysfiles.BookEntryPojo.asOctets;
import static com.swirlds.common.threading.interrupt.Uninterruptable.abortAndThrowIfInterrupted;
import static com.swirlds.platform.system.status.PlatformStatus.ACTIVE;
import static java.util.Objects.requireNonNull;
import static java.util.stream.Collectors.toMap;

import com.google.protobuf.ByteString;
import com.hedera.hapi.node.base.AccountID;
import com.hedera.hapi.node.state.roster.RosterEntry;
import com.hedera.node.app.info.DiskStartupNetworks;
import com.hedera.node.app.tss.TssBlockHashSigner;
import com.hedera.node.internal.network.BlockNodeConfig;
import com.hedera.node.internal.network.BlockNodeConnectionInfo;
import com.hedera.node.internal.network.Network;
import com.hedera.node.internal.network.NodeMetadata;
import com.hedera.pbj.runtime.ParseException;
import com.hedera.pbj.runtime.io.stream.ReadableStreamingData;
import com.hedera.services.bdd.junit.extensions.NetworkTargetingExtension;
import com.hedera.services.bdd.junit.hedera.AbstractGrpcNetwork;
import com.hedera.services.bdd.junit.hedera.BlockNodeMode;
import com.hedera.services.bdd.junit.hedera.HederaNetwork;
import com.hedera.services.bdd.junit.hedera.HederaNode;
import com.hedera.services.bdd.junit.hedera.NodeSelector;
import com.hedera.services.bdd.junit.hedera.containers.BlockNodeContainer;
import com.hedera.services.bdd.junit.hedera.simulator.SimulatedBlockNodeServer;
import com.hedera.services.bdd.junit.hedera.subprocess.SubProcessNode.ReassignPorts;
import com.hedera.services.bdd.junit.hedera.utils.WorkingDirUtils;
import com.hedera.services.bdd.junit.hedera.utils.WorkingDirUtils.OnlyRoster;
import com.hedera.services.bdd.spec.HapiPropertySource;
import com.hedera.services.bdd.spec.TargetNetworkType;
import com.hedera.services.bdd.spec.infrastructure.HapiClients;
import com.hedera.services.bdd.spec.utilops.FakeNmt;
import com.hederahashgraph.api.proto.java.ServiceEndpoint;
import edu.umd.cs.findbugs.annotations.NonNull;
import edu.umd.cs.findbugs.annotations.Nullable;
import java.io.IOException;
import java.io.UncheckedIOException;
import java.net.ServerSocket;
import java.nio.file.Files;
import java.nio.file.Path;
import java.nio.file.StandardOpenOption;
import java.time.Duration;
import java.time.Instant;
import java.util.ArrayList;
import java.util.Collections;
import java.util.HashMap;
import java.util.List;
import java.util.Map;
import java.util.SplittableRandom;
import java.util.concurrent.CompletableFuture;
import java.util.concurrent.CountDownLatch;
import java.util.concurrent.TimeUnit;
import java.util.concurrent.atomic.AtomicReference;
import java.util.stream.IntStream;
import org.apache.logging.log4j.LogManager;
import org.apache.logging.log4j.Logger;

/**
 * A network of Hedera nodes started in subprocesses and accessed via gRPC. Unlike
 * nodes in a remote or embedded network, its nodes support lifecycle operations like
 * stopping and restarting.
 */
public class SubProcessNetwork extends AbstractGrpcNetwork implements HederaNetwork {
    private static final Logger log = LogManager.getLogger(SubProcessNetwork.class);

    // 3 gRPC ports, 2 gossip ports, 1 Prometheus
    private static final int PORTS_PER_NODE = 6;
    private static final SplittableRandom RANDOM = new SplittableRandom();
    private static final int FIRST_CANDIDATE_PORT = 30000;
    private static final int LAST_CANDIDATE_PORT = 40000;
    private BlockNodeMode blockNodeMode = BlockNodeMode.NONE; // Default to no block nodes

    private static final String SUBPROCESS_HOST = "127.0.0.1";
    private static final ByteString SUBPROCESS_ENDPOINT = asOctets(SUBPROCESS_HOST);
    private static final String SHARED_NETWORK_NAME = "SHARED_NETWORK";
    private static final GrpcPinger GRPC_PINGER = new GrpcPinger();
    private static final PrometheusClient PROMETHEUS_CLIENT = new PrometheusClient();

    private static int nextGrpcPort;
    private static int nextNodeOperatorPort;
    private static int nextInternalGossipPort;
    private static int nextExternalGossipPort;
    private static int nextPrometheusPort;
    private static boolean nextPortsInitialized = false;

    private final Map<Long, AccountID> pendingNodeAccounts = new HashMap<>();
    private final AtomicReference<DeferredRun> ready = new AtomicReference<>();

    private long maxNodeId;
    private String configTxt;
    private final String genesisConfigTxt;

    private final List<BlockNodeContainer> blockNodeContainers = new ArrayList<>();
    private final List<SimulatedBlockNodeServer> simulatedBlockNodes = new ArrayList<>();

    /**
     * Configure the block node mode for this network.
     * @param mode the block node mode to use
     */
    public void setBlockNodeMode(BlockNodeMode mode) {
        log.info("Setting block node mode from {} to {}", this.blockNodeMode, mode);
        this.blockNodeMode = mode;
    }

    /**
     * Wraps a runnable, allowing us to defer running it until we know we are the privileged runner
     * out of potentially several concurrent threads.
     */
    private static class DeferredRun {
        private static final Duration SCHEDULING_TIMEOUT = Duration.ofSeconds(10);

        /**
         * Counts down when the runnable has been scheduled by the creating thread.
         */
        private final CountDownLatch latch = new CountDownLatch(1);
        /**
         * The runnable to be completed asynchronously.
         */
        private final Runnable runnable;
        /**
         * The future result, if this supplier was the privileged one.
         */
        @Nullable
        private CompletableFuture<Void> future;

        public DeferredRun(@NonNull final Runnable runnable) {
            this.runnable = requireNonNull(runnable);
        }

        /**
         * Schedules the supplier to run asynchronously, marking it as the privileged supplier for this entity.
         */
        public void runAsync() {
            future = CompletableFuture.runAsync(runnable);
            latch.countDown();
        }

        /**
         * Blocks until the future result is available, then returns it.
         */
        public @NonNull CompletableFuture<Void> futureOrThrow() {
            awaitScheduling();
            return requireNonNull(future);
        }

        private void awaitScheduling() {
            if (future == null) {
                abortAndThrowIfInterrupted(
                        () -> {
                            if (!latch.await(SCHEDULING_TIMEOUT.toMillis(), TimeUnit.MILLISECONDS)) {
                                throw new IllegalStateException(
                                        "Result future not scheduled within " + SCHEDULING_TIMEOUT);
                            }
                        },
                        "Interrupted while awaiting scheduling of the result future");
            }
        }
    }

    private SubProcessNetwork(@NonNull final String networkName, @NonNull final List<SubProcessNode> nodes) {
        super(networkName, nodes.stream().map(node -> (HederaNode) node).toList());
        this.maxNodeId =
                Collections.max(nodes.stream().map(SubProcessNode::getNodeId).toList());
        this.configTxt = configTxtForLocal(name(), nodes(), nextInternalGossipPort, nextExternalGossipPort);
        this.genesisConfigTxt = configTxt;
    }

    /**
     * Creates a shared network of sub-process nodes with the given size.
     *
     * @param size the number of nodes in the network
     * @param simulateIss true if we want to simulate an ISS event in the network
     * @return the shared network
     */
    public static synchronized HederaNetwork newSharedNetwork(final int size, final boolean simulateIss) {
        if (NetworkTargetingExtension.SHARED_NETWORK.get() != null) {
            throw new UnsupportedOperationException("Only one shared network allowed per launcher session");
        }
        final var sharedNetwork = liveNetwork(SHARED_NETWORK_NAME, size, simulateIss);
        NetworkTargetingExtension.SHARED_NETWORK.set(sharedNetwork);
        return sharedNetwork;
    }

    /**
     * Returns the network type; for now this is always
     * {@link TargetNetworkType#SUBPROCESS_NETWORK}.
     *
     * @return the network type
     */
    @Override
    public TargetNetworkType type() {
        return SUBPROCESS_NETWORK;
    }

    /**
     * Starts all nodes in the network.
     */
    @Override
    public void start() {
        log.info("Starting network with block node mode: {}", blockNodeMode);

        // First start block nodes if needed
        if (blockNodeMode == BlockNodeMode.CONTAINERS) {
            log.info("Starting block node containers for {} nodes", nodes.size());
            for (HederaNode node : nodes) {
                // Start a block node container for this network node
                BlockNodeContainer container = new BlockNodeContainer();
                container.start();
                blockNodeContainers.add(container);
                log.info(
                        "Started block node container for node {} @ localhost:{}",
                        node.getNodeId(),
                        container.getGrpcPort());
            }
        } else if (blockNodeMode == BlockNodeMode.SIMULATOR) {
            log.info("Starting simulated block nodes for {} nodes", nodes.size());
            // Start 4 simulated block nodes with dynamic ports
            for (HederaNode node : nodes) {
                try {
                    // Find an available port
                    int port = findAvailablePort();
                    SimulatedBlockNodeServer server = new SimulatedBlockNodeServer(port);
                    server.start();
                    simulatedBlockNodes.add(server);
                    log.info("Started simulated block node @ localhost:{}", port);
                } catch (IOException e) {
                    log.error("Failed to start simulated block node {}", e.toString());
                }
            }
        } else {
            log.info("Skipping block nodes as mode is: {}", blockNodeMode);
        }

        // Then start each network node
        for (int i = 0; i < nodes.size(); i++) {
            HederaNode node = nodes.get(i);
            log.info("Starting node {} with block node mode: {}", i, blockNodeMode);

            // Initialize Working Directory for Node
            node.initWorkingDir(configTxt);

            // Write block node config if needed
            if (blockNodeMode == BlockNodeMode.CONTAINERS) {
                BlockNodeContainer container = blockNodeContainers.get(i);
                updateBlockNodesConfigForNode(node, container);
                log.info(
                        "Configured block node for node {} with container port {}",
                        node.getNodeId(),
                        container.getGrpcPort());
            } else if (blockNodeMode == BlockNodeMode.SIMULATOR) {
                updateBlockNodesConfigForNodeWithSimulators(node, simulatedBlockNodes.get(i));
                log.info("Configured simulated block nodes for node {}", node.getNodeId());
            } else if (blockNodeMode == BlockNodeMode.LOCAL_NODE && i == 0) {
                updateSubProcessNodeOneConfigForLocalBlockNode(node);
                log.info("Configured local block nodes for node {}", node.getNodeId());
            } else {
                log.info("Skipping block node for node {} as block nodes are disabled", node.getNodeId());
            }

            // Start the node
            node.start();
        }
    }

    private void updateSubProcessNodeOneConfigForLocalBlockNode(HederaNode node) {
        try {
            // Create block node config for this container
            List<BlockNodeConfig> blockNodes = List.of(new BlockNodeConfig("127.0.0.1", 8080));

            BlockNodeConnectionInfo connectionInfo = new BlockNodeConnectionInfo(
                    blockNodes, 256 // default batch size
                    );

            // Write the config to this consensus node's block-nodes.json
            Path configPath = node.getExternalPath(DATA_CONFIG_DIR).resolve("block-nodes.json");
            Files.writeString(configPath, BlockNodeConnectionInfo.JSON.toJSON(connectionInfo));

            // Update application.properties with block stream settings
            Path appPropertiesPath = node.getExternalPath(APPLICATION_PROPERTIES);
            log.info(
                    "Attempting to update application.properties at path {} for node {}",
                    appPropertiesPath,
                    node.getNodeId());

            // First check if file exists and log current content
            if (Files.exists(appPropertiesPath)) {
                String currentContent = Files.readString(appPropertiesPath);
                log.info("Current application.properties content for node {}: {}", node.getNodeId(), currentContent);
            } else {
                log.info(
                        "application.properties does not exist yet for node {}, will create new file",
                        node.getNodeId());
            }

            String blockStreamConfig =
                    """
                    # Block stream configuration
                    blockStream.writerMode=FILE_AND_GRPC
                    blockStream.shutdownNodeOnNoBlockNodes=true
                    """;

            // Write the properties with CREATE and APPEND options
            Files.writeString(
                    appPropertiesPath, blockStreamConfig, StandardOpenOption.CREATE, StandardOpenOption.APPEND);

            // Verify the file was updated
            String updatedContent = Files.readString(appPropertiesPath);
            log.info(
                    "Verified application.properties content after update for node {}: {}",
                    node.getNodeId(),
                    updatedContent);

        } catch (IOException e) {
            throw new UncheckedIOException("Failed to update block node configuration for node " + node.getNodeId(), e);
        }
    }

    private void updateBlockNodesConfigForNode(HederaNode node, BlockNodeContainer container) {
        try {
            // Create block node config for this container
            List<BlockNodeConfig> blockNodes =
                    List.of(new BlockNodeConfig(container.getHost(), container.getGrpcPort()));

            BlockNodeConnectionInfo connectionInfo = new BlockNodeConnectionInfo(
                    blockNodes, 256 // default batch size
                    );

            // Write the config to this consensus node's block-nodes.json
            Path configPath = node.getExternalPath(DATA_CONFIG_DIR).resolve("block-nodes.json");
            Files.writeString(configPath, BlockNodeConnectionInfo.JSON.toJSON(connectionInfo));

            log.info(
                    "Updated block node configuration for node {} with container port {}",
                    node.getNodeId(),
                    container.getGrpcPort());
        } catch (IOException e) {
            throw new UncheckedIOException("Failed to update block node configuration for node " + node.getNodeId(), e);
        }
    }

    private void updateBlockNodesConfigForNodeWithSimulators(HederaNode node, SimulatedBlockNodeServer sim) {
        try {
            // Create block node config for simulator servers
            List<BlockNodeConfig> blockNodes = new ArrayList<>();
            blockNodes.add(new BlockNodeConfig("localhost", sim.getPort()));

            BlockNodeConnectionInfo connectionInfo = new BlockNodeConnectionInfo(
                    blockNodes, 256 // default batch size
                    );

            // Write the config to this consensus node's block-nodes.json
            Path configPath = node.getExternalPath(DATA_CONFIG_DIR).resolve("block-nodes.json");
            Files.writeString(configPath, BlockNodeConnectionInfo.JSON.toJSON(connectionInfo));

            log.info(
                    "Updated block node configuration for node {} with {} simulator servers",
                    node.getNodeId(),
                    simulatedBlockNodes.size());
        } catch (IOException e) {
            throw new UncheckedIOException("Failed to update block node configuration for node " + node.getNodeId(), e);
        }
    }

    /**
     * Forcibly stops all nodes in the network.
     */
    @Override
    public void terminate() {
        // Then stop network nodes first to prevent new streaming requests
        nodes.forEach(HederaNode::stopFuture);

        // Stop block node containers
        for (BlockNodeContainer container : blockNodeContainers) {
            container.stop();
        }
        blockNodeContainers.clear();

        // Stop simulated block nodes with grace period
        Duration shutdownTimeout = Duration.ofSeconds(30);
        log.info(
                "Gracefully stopping {} simulated block nodes with {} timeout",
                simulatedBlockNodes.size(),
                shutdownTimeout);

        List<CompletableFuture<Void>> shutdownFutures = new ArrayList<>();
        for (SimulatedBlockNodeServer server : simulatedBlockNodes) {
            CompletableFuture<Void> future = CompletableFuture.runAsync(() -> {
                try {
                    server.stop();
                    log.info("Successfully stopped simulated block node on port {}", server.getPort());
                } catch (Exception e) {
                    log.error("Error stopping simulated block node on port {}", server.getPort(), e);
                }
            });
            shutdownFutures.add(future);
        }

        try {
            // Wait for all servers to stop or timeout
            CompletableFuture.allOf(shutdownFutures.toArray(new CompletableFuture[0]))
                    .get(shutdownTimeout.toMillis(), TimeUnit.MILLISECONDS);
            log.info("All simulated block nodes stopped successfully");
        } catch (Exception e) {
            log.error("Timeout or error while stopping simulated block nodes", e);
        }
        simulatedBlockNodes.clear();
    }

    /**
     * Waits for all nodes in the network to be ready within the given timeout.
     */
    @Override
    public void awaitReady(@NonNull final Duration timeout) {
        if (ready.get() == null) {
            log.info(
                    "Newly waiting for network '{}' to be ready in thread '{}'",
                    name(),
                    Thread.currentThread().getName());
            final var deferredRun = new DeferredRun(() -> {
                final var deadline = Instant.now().plus(timeout);
                // Block until all nodes are ACTIVE and are ready to sign blocks
                nodes.forEach(node -> awaitStatus(node, ACTIVE, Duration.between(Instant.now(), deadline)));
<<<<<<< HEAD
                nodes.forEach(node -> node.logFuture(TssBlockHashSigner.SIGNER_READY_MSG)
                        .orTimeout(30, TimeUnit.MINUTES)
                        .join());
=======
                // This should be uncommented when TSS is enabled
                //                nodes.forEach(node -> node.logFuture("Set LedgerID to")
                //                        .orTimeout(10, TimeUnit.MINUTES)
                //                        .join());
>>>>>>> 5752b988
                this.clients = HapiClients.clientsFor(this);
            });
            if (ready.compareAndSet(null, deferredRun)) {
                // We only need one thread to wait for readiness
                deferredRun.runAsync();
            }
        }
        ready.get().futureOrThrow().join();
    }

    /**
     * Returns the genesis <i>config.txt</i> file for the network.
     *
     * @return the genesis <i>config.txt</i> file
     */
    public String genesisConfigTxt() {
        return genesisConfigTxt;
    }

    /**
     * Updates the account id for the node with the given id.
     *
     * @param nodeId the node id
     * @param accountId the account id
     */
    public void updateNodeAccount(final long nodeId, final AccountID accountId) {
        final var nodes = nodesFor(byNodeId(nodeId));
        if (!nodes.isEmpty()) {
            ((SubProcessNode) nodes.getFirst()).reassignNodeAccountIdFrom(accountId);
        } else {
            pendingNodeAccounts.put(nodeId, accountId);
        }
    }

    /**
     * Refreshes the node <i>override-network.json</i> files with the weights from the latest
     * <i>candidate-roster.json</i> (if present); and reassigns ports to avoid binding conflicts.
     */
    public void refreshOverrideWithNewPorts() {
        log.info("Reassigning ports for network '{}' starting from {}", name(), nextGrpcPort);
        reinitializePorts();
        log.info("  -> Network '{}' ports now starting from {}", name(), nextGrpcPort);
        nodes.forEach(node -> {
            final int nodeId = (int) node.getNodeId();
            ((SubProcessNode) node)
                    .reassignPorts(
                            nextGrpcPort + nodeId * 2,
                            nextNodeOperatorPort + nodeId,
                            nextInternalGossipPort + nodeId * 2,
                            nextExternalGossipPort + nodeId * 2,
                            nextPrometheusPort + nodeId);
        });
        final var weights = maybeLatestCandidateWeights();
        configTxt = configTxtForLocal(networkName, nodes, nextInternalGossipPort, nextExternalGossipPort, weights);
        refreshOverrideNetworks(ReassignPorts.YES);
    }

    /**
     * Refreshes the clients for the network, e.g. after reassigning metadata.
     */
    public void refreshClients() {
        HapiClients.tearDown();
        this.clients = HapiClients.clientsFor(this);
    }

    /**
     * Removes the matching node from the network and updates the <i>config.txt</i> file for the remaining nodes
     * from the given source.
     *
     * @param selector the selector for the node to remove
     */
    public void removeNode(@NonNull final NodeSelector selector) {
        requireNonNull(selector);
        final var node = getRequiredNode(selector);
        node.stopFuture();
        nodes.remove(node);
        configTxt = configTxtForLocal(
                networkName, nodes, nextInternalGossipPort, nextExternalGossipPort, latestCandidateWeights());
        refreshOverrideNetworks(ReassignPorts.NO);
    }

    /**
     * Adds a node with the given id to the network and updates the <i>config.txt</i> file for the remaining nodes
     * from the given source.
     *
     * @param nodeId the id of the node to add
     */
    public void addNode(final long nodeId) {
        final var i = Collections.binarySearch(
                nodes.stream().map(HederaNode::getNodeId).toList(), nodeId);
        if (i >= 0) {
            throw new IllegalArgumentException("Node with id " + nodeId + " already exists in network");
        }
        this.maxNodeId = Math.max(maxNodeId, nodeId);
        final var insertionPoint = -i - 1;
        final var node = new SubProcessNode(
                classicMetadataFor(
                        (int) nodeId,
                        name(),
                        SUBPROCESS_HOST,
                        SHARED_NETWORK_NAME.equals(name()) ? null : name(),
                        nextGrpcPort + (int) nodeId * 2,
                        nextNodeOperatorPort + (int) nodeId,
                        true,
                        nextInternalGossipPort + (int) nodeId * 2,
                        nextExternalGossipPort + (int) nodeId * 2,
                        nextPrometheusPort + (int) nodeId),
                GRPC_PINGER,
                PROMETHEUS_CLIENT,
                false);
        final var accountId = pendingNodeAccounts.remove(nodeId);
        if (accountId != null) {
            node.reassignNodeAccountIdFrom(accountId);
        }
        nodes.add(insertionPoint, node);
        configTxt = configTxtForLocal(
                networkName, nodes, nextInternalGossipPort, nextExternalGossipPort, latestCandidateWeights());
        nodes.get(insertionPoint).initWorkingDir(configTxt);
        refreshOverrideNetworks(ReassignPorts.NO);
    }

    /**
     * Returns the gossip endpoints that can be automatically managed by this {@link SubProcessNetwork}
     * for the given node id.
     *
     * @return the gossip endpoints
     */
    public List<ServiceEndpoint> gossipEndpointsForNextNodeId() {
        final var nextNodeId = maxNodeId + 1;
        return List.of(
                endpointFor(nextInternalGossipPort + (int) nextNodeId * 2),
                endpointFor(nextExternalGossipPort + (int) nextNodeId * 2));
    }

    /**
     * Returns the gRPC endpoint that can be automatically managed by this {@link SubProcessNetwork}
     * for the given node id.
     *
     * @return the gRPC endpoint
     */
    public ServiceEndpoint grpcEndpointForNextNodeId() {
        final var nextNodeId = maxNodeId + 1;
        return endpointFor(nextGrpcPort + (int) nextNodeId * 2);
    }

    @Override
    protected HapiPropertySource networkOverrides() {
        return WorkingDirUtils.hapiTestStartupProperties();
    }

    /**
     * Creates a network of live (sub-process) nodes with the given name and size. This method is
     * synchronized because we don't want to re-use any ports across different networks.
     *
     * @param name the name of the network
     * @param size the number of nodes in the network
     * @param simulateIss true to simulate an ISS event
     * @return the network
     */
    private static synchronized HederaNetwork liveNetwork(
            @NonNull final String name, final int size, final boolean simulateIss) {
        if (!nextPortsInitialized) {
            initializeNextPortsForNetwork(size);
        }
        final var network = new SubProcessNetwork(
                name,
                IntStream.range(0, size)
                        .mapToObj(nodeId -> new SubProcessNode(
                                classicMetadataFor(
                                        nodeId,
                                        name,
                                        SUBPROCESS_HOST,
                                        SHARED_NETWORK_NAME.equals(name) ? null : name,
                                        nextGrpcPort,
                                        nextNodeOperatorPort,
                                        true,
                                        nextInternalGossipPort,
                                        nextExternalGossipPort,
                                        nextPrometheusPort),
                                GRPC_PINGER,
                                PROMETHEUS_CLIENT,
                                simulateIss))
                        .toList());
        Runtime.getRuntime().addShutdownHook(new Thread(network::terminate));
        return network;
    }

    /**
     * Writes the override <i>config.txt</i> and <i>override-network.json</i> files for each node in the network,
     * as implied by the current {@link SubProcessNetwork#configTxt} field. (Note the weights in this {@code configTxt}
     * field are maintained in very brittle fashion by getting up-to-date values from {@code node0}'s
     * <i>candidate-roster.json</i> file during the {@link FakeNmt} operations that precede the upgrade; at some point
     * we should clean this up.)
     */
    private void refreshOverrideNetworks(@NonNull final ReassignPorts reassignPorts) {
        log.info("Refreshing override networks for '{}' - \n{}", name(), configTxt);
        nodes.forEach(node -> {
            final var overrideNetwork = WorkingDirUtils.networkFrom(configTxt, OnlyRoster.YES);
            final var genesisNetworkPath = node.getExternalPath(DATA_CONFIG_DIR).resolve(GENESIS_NETWORK_JSON);
            final var isGenesis = genesisNetworkPath.toFile().exists();
            // Only write override-network.json if a node is not starting from genesis; otherwise it will adopt
            // an override roster in a later round after its genesis reconnect and immediately ISS
            if (!isGenesis) {
                try {
                    Files.writeString(
                            node.getExternalPath(DATA_CONFIG_DIR).resolve(OVERRIDE_NETWORK_JSON),
                            Network.JSON.toJSON(overrideNetwork));
                } catch (IOException e) {
                    throw new UncheckedIOException(e);
                }
            } else if (reassignPorts == ReassignPorts.YES) {
                // If reassigning points, ensure any genesis-network.json for this node has the new ports
                final var genesisNetwork =
                        DiskStartupNetworks.loadNetworkFrom(genesisNetworkPath).orElseThrow();
                final var nodePorts = overrideNetwork.nodeMetadata().stream()
                        .map(NodeMetadata::rosterEntryOrThrow)
                        .collect(toMap(RosterEntry::nodeId, RosterEntry::gossipEndpoint));
                final var updatedNetwork = genesisNetwork
                        .copyBuilder()
                        .nodeMetadata(genesisNetwork.nodeMetadata().stream()
                                .map(metadata -> withReassignedPorts(
                                        metadata,
                                        nodePorts.get(
                                                metadata.rosterEntryOrThrow().nodeId())))
                                .toList())
                        .build();
                try {
                    Files.writeString(genesisNetworkPath, Network.JSON.toJSON(updatedNetwork));
                } catch (IOException e) {
                    throw new UncheckedIOException(e);
                }
            }
        });
    }

    private NodeMetadata withReassignedPorts(
            @NonNull final NodeMetadata metadata,
            @NonNull final List<com.hedera.hapi.node.base.ServiceEndpoint> endpoints) {
        return new NodeMetadata(
                metadata.rosterEntryOrThrow()
                        .copyBuilder()
                        .gossipEndpoint(endpoints)
                        .build(),
                metadata.nodeOrThrow()
                        .copyBuilder()
                        .gossipEndpoint(endpoints.getLast(), endpoints.getFirst())
                        .build());
    }

    private void reinitializePorts() {
        final var effectiveSize = (int) (maxNodeId + 1);
        final var firstGrpcPort = nodes().getFirst().getGrpcPort();
        final var totalPortsUsed = effectiveSize * PORTS_PER_NODE;
        final var newFirstGrpcPort = firstGrpcPort + totalPortsUsed;
        initializeNextPortsForNetwork(effectiveSize, newFirstGrpcPort);
    }

    private ServiceEndpoint endpointFor(final int port) {
        return ServiceEndpoint.newBuilder()
                .setIpAddressV4(SUBPROCESS_ENDPOINT)
                .setPort(port)
                .build();
    }

    private static void initializeNextPortsForNetwork(final int size) {
        initializeNextPortsForNetwork(size, randomPortAfter(FIRST_CANDIDATE_PORT, size * PORTS_PER_NODE));
    }

    /**
     * Initializes the next ports for the network with the given size and first gRPC port.
     *
     * @param size the number of nodes in the network
     * @param firstGrpcPort the first gRPC port
     */
    public static void initializeNextPortsForNetwork(final int size, final int firstGrpcPort) {
        // Suppose firstGrpcPort is 10000 with 4 nodes in the network, then the port assignments are,
        //   - grpcPort = 10000, 10002, 10004, 10006
        //   - nodeOperatorPort = 10008, 10009, 10010, 10011
        //   - gossipPort = 10012, 10014, 10016, 10018
        //   - gossipTlsPort = 10013, 10015, 10017, 10019
        //   - prometheusPort = 10020, 10021, 10022, 10023
        nextGrpcPort = firstGrpcPort;
        nextNodeOperatorPort = nextGrpcPort + 2 * size;
        nextInternalGossipPort = nextNodeOperatorPort + size;
        nextExternalGossipPort = nextInternalGossipPort + 1;
        nextPrometheusPort = nextInternalGossipPort + 2 * size;
        nextPortsInitialized = true;
    }

    private static int randomPortAfter(final int firstAvailable, final int numRequired) {
        return RANDOM.nextInt(firstAvailable, LAST_CANDIDATE_PORT + 1 - numRequired);
    }

    /**
     * Loads and returns the node weights for the latest candidate roster, if available.
     *
     * @return the node weights, or an empty map if there is no <i>candidate-roster.json</i>
     */
    private Map<Long, Long> maybeLatestCandidateWeights() {
        try {
            return latestCandidateWeights();
        } catch (Exception ignore) {
            return Collections.emptyMap();
        }
    }

    /**
     * Loads and returns the node weights for the latest candidate roster.
     *
     * @return the node weights
     * @throws IllegalStateException if the <i>candidate-roster.json</i> file cannot be read or parsed
     */
    private Map<Long, Long> latestCandidateWeights() {
        final var candidateRosterPath =
                nodes().getFirst().metadata().workingDirOrThrow().resolve(CANDIDATE_ROSTER_JSON);
        try (final var fin = Files.newInputStream(candidateRosterPath)) {
            final var network = Network.JSON.parse(new ReadableStreamingData(fin));
            return network.nodeMetadata().stream()
                    .map(NodeMetadata::rosterEntryOrThrow)
                    .collect(toMap(RosterEntry::nodeId, RosterEntry::weight));
        } catch (IOException | ParseException e) {
            throw new IllegalStateException(e);
        }
    }

    private int findAvailablePort() {
        // Find a random available port between 30000 and 40000
        int attempts = 0;
        while (attempts < 100) {
            int port = RANDOM.nextInt(FIRST_CANDIDATE_PORT, LAST_CANDIDATE_PORT);
            try (ServerSocket socket = new ServerSocket(port)) {
                return port;
            } catch (IOException e) {
                attempts++;
            }
        }
        throw new RuntimeException("Could not find available port after 100 attempts");
    }
}<|MERGE_RESOLUTION|>--- conflicted
+++ resolved
@@ -431,18 +431,12 @@
                     Thread.currentThread().getName());
             final var deferredRun = new DeferredRun(() -> {
                 final var deadline = Instant.now().plus(timeout);
-                // Block until all nodes are ACTIVE and are ready to sign blocks
+                // Block until all nodes are ACTIVE 
                 nodes.forEach(node -> awaitStatus(node, ACTIVE, Duration.between(Instant.now(), deadline)));
-<<<<<<< HEAD
+                // And are ready to sign blocks
                 nodes.forEach(node -> node.logFuture(TssBlockHashSigner.SIGNER_READY_MSG)
                         .orTimeout(30, TimeUnit.MINUTES)
                         .join());
-=======
-                // This should be uncommented when TSS is enabled
-                //                nodes.forEach(node -> node.logFuture("Set LedgerID to")
-                //                        .orTimeout(10, TimeUnit.MINUTES)
-                //                        .join());
->>>>>>> 5752b988
                 this.clients = HapiClients.clientsFor(this);
             });
             if (ready.compareAndSet(null, deferredRun)) {
