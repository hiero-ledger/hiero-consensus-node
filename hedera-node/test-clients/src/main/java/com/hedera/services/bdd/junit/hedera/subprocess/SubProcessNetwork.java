// SPDX-License-Identifier: Apache-2.0
package com.hedera.services.bdd.junit.hedera.subprocess;

import static com.hedera.node.app.info.DiskStartupNetworks.GENESIS_NETWORK_JSON;
import static com.hedera.node.app.info.DiskStartupNetworks.OVERRIDE_NETWORK_JSON;
import static com.hedera.services.bdd.junit.hedera.ExternalPath.DATA_CONFIG_DIR;
import static com.hedera.services.bdd.junit.hedera.ExternalPath.LOG4J2_XML;
import static com.hedera.services.bdd.junit.hedera.NodeSelector.byNodeId;
import static com.hedera.services.bdd.junit.hedera.subprocess.ProcessUtils.awaitStatus;
import static com.hedera.services.bdd.junit.hedera.utils.AddressBookUtils.classicMetadataFor;
import static com.hedera.services.bdd.junit.hedera.utils.AddressBookUtils.configTxtForLocal;
import static com.hedera.services.bdd.junit.hedera.utils.WorkingDirUtils.CANDIDATE_ROSTER_JSON;
import static com.hedera.services.bdd.spec.TargetNetworkType.SUBPROCESS_NETWORK;
import static com.hedera.services.bdd.suites.utils.sysfiles.BookEntryPojo.asOctets;
import static java.util.Objects.requireNonNull;
import static java.util.stream.Collectors.toMap;
import static org.hiero.base.concurrent.interrupt.Uninterruptable.abortAndThrowIfInterrupted;
import static org.hiero.consensus.model.status.PlatformStatus.ACTIVE;

import com.google.protobuf.ByteString;
import com.hedera.hapi.node.base.AccountID;
import com.hedera.hapi.node.state.roster.RosterEntry;
import com.hedera.node.app.info.DiskStartupNetworks;
import com.hedera.node.app.tss.TssBlockHashSigner;
import com.hedera.node.app.workflows.handle.HandleWorkflow;
import com.hedera.node.internal.network.Network;
import com.hedera.node.internal.network.NodeMetadata;
import com.hedera.pbj.runtime.ParseException;
import com.hedera.pbj.runtime.io.stream.ReadableStreamingData;
import com.hedera.services.bdd.junit.extensions.NetworkTargetingExtension;
import com.hedera.services.bdd.junit.hedera.AbstractGrpcNetwork;
import com.hedera.services.bdd.junit.hedera.BlockNodeMode;
import com.hedera.services.bdd.junit.hedera.HederaNetwork;
import com.hedera.services.bdd.junit.hedera.HederaNode;
import com.hedera.services.bdd.junit.hedera.NodeSelector;
import com.hedera.services.bdd.junit.hedera.simulator.SimulatedBlockNodeServer;
import com.hedera.services.bdd.junit.hedera.subprocess.SubProcessNode.ReassignPorts;
import com.hedera.services.bdd.junit.hedera.utils.WorkingDirUtils;
import com.hedera.services.bdd.junit.hedera.utils.WorkingDirUtils.OnlyRoster;
import com.hedera.services.bdd.spec.HapiPropertySource;
import com.hedera.services.bdd.spec.TargetNetworkType;
import com.hedera.services.bdd.spec.infrastructure.HapiClients;
import com.hedera.services.bdd.spec.utilops.FakeNmt;
import com.hederahashgraph.api.proto.java.ServiceEndpoint;
import edu.umd.cs.findbugs.annotations.NonNull;
import edu.umd.cs.findbugs.annotations.Nullable;
import java.io.IOException;
import java.io.UncheckedIOException;
import java.net.ServerSocket;
import java.nio.file.Files;
import java.nio.file.Path;
import java.time.Duration;
import java.time.Instant;
import java.util.ArrayList;
import java.util.Collections;
import java.util.HashMap;
import java.util.List;
import java.util.Map;
import java.util.SplittableRandom;
import java.util.concurrent.CompletableFuture;
import java.util.concurrent.CountDownLatch;
import java.util.concurrent.TimeUnit;
import java.util.concurrent.atomic.AtomicReference;
import java.util.function.Consumer;
import java.util.function.UnaryOperator;
import java.util.stream.IntStream;
import org.apache.logging.log4j.LogManager;
import org.apache.logging.log4j.Logger;

/**
 * A network of Hedera nodes started in subprocesses and accessed via gRPC. Unlike
 * nodes in a remote or embedded network, its nodes support lifecycle operations like
 * stopping and restarting.
 */
public class SubProcessNetwork extends AbstractGrpcNetwork implements HederaNetwork {
    public static final String SHARED_NETWORK_NAME = "SHARED_NETWORK";
    private static final Logger log = LogManager.getLogger(SubProcessNetwork.class);

    // 3 gRPC ports, 2 gossip ports, 1 Prometheus
    private static final int PORTS_PER_NODE = 6;
    private static final SplittableRandom RANDOM = new SplittableRandom();
    private static final int FIRST_CANDIDATE_PORT = 30000;
    private static final int LAST_CANDIDATE_PORT = 40000;

    private static final String SUBPROCESS_HOST = "127.0.0.1";
    private static final ByteString SUBPROCESS_ENDPOINT = asOctets(SUBPROCESS_HOST);
    private static final GrpcPinger GRPC_PINGER = new GrpcPinger();
    private static final PrometheusClient PROMETHEUS_CLIENT = new PrometheusClient();

    private static int nextGrpcPort;
    private static int nextNodeOperatorPort;
    private static int nextInternalGossipPort;
    private static int nextExternalGossipPort;
    private static int nextPrometheusPort;
    private static boolean nextPortsInitialized = false;

    private final Map<Long, AccountID> pendingNodeAccounts = new HashMap<>();
    private final AtomicReference<DeferredRun> ready = new AtomicReference<>();

    private long maxNodeId;
    private String configTxt;
    private final String genesisConfigTxt;
    private final long shard;
    private final long realm;

<<<<<<< HEAD
    private List<Consumer<HederaNode>> postInitWorkingDirActions = new ArrayList<>();
    private BlockNodeMode blockNodeMode = BlockNodeMode.NONE;
    private final List<SimulatedBlockNodeServer> simulatedBlockNodes = new ArrayList<>();
=======
    private final List<Consumer<HederaNode>> postInitWorkingDirActions = new ArrayList<>();

    @Nullable
    private UnaryOperator<Network> overrideCustomizer = null;
>>>>>>> fa513e79

    /**
     * Wraps a runnable, allowing us to defer running it until we know we are the privileged runner
     * out of potentially several concurrent threads.
     */
    private static class DeferredRun {
        private static final Duration SCHEDULING_TIMEOUT = Duration.ofSeconds(10);

        /**
         * Counts down when the runnable has been scheduled by the creating thread.
         */
        private final CountDownLatch latch = new CountDownLatch(1);
        /**
         * The runnable to be completed asynchronously.
         */
        private final Runnable runnable;
        /**
         * The future result, if this supplier was the privileged one.
         */
        @Nullable
        private CompletableFuture<Void> future;

        public DeferredRun(@NonNull final Runnable runnable) {
            this.runnable = requireNonNull(runnable);
        }

        /**
         * Schedules the supplier to run asynchronously, marking it as the privileged supplier for this entity.
         */
        public void runAsync() {
            future = CompletableFuture.runAsync(runnable);
            latch.countDown();
        }

        /**
         * Blocks until the future result is available, then returns it.
         */
        public @NonNull CompletableFuture<Void> futureOrThrow() {
            awaitScheduling();
            return requireNonNull(future);
        }

        private void awaitScheduling() {
            if (future == null) {
                abortAndThrowIfInterrupted(
                        () -> {
                            if (!latch.await(SCHEDULING_TIMEOUT.toMillis(), TimeUnit.MILLISECONDS)) {
                                throw new IllegalStateException(
                                        "Result future not scheduled within " + SCHEDULING_TIMEOUT);
                            }
                        },
                        "Interrupted while awaiting scheduling of the result future");
            }
        }
    }

    private SubProcessNetwork(
            @NonNull final String networkName, @NonNull final List<SubProcessNode> nodes, long shard, long realm) {
        super(networkName, nodes.stream().map(node -> (HederaNode) node).toList());
        this.shard = shard;
        this.realm = realm;
        this.maxNodeId =
                Collections.max(nodes.stream().map(SubProcessNode::getNodeId).toList());
        this.configTxt = configTxtForLocal(name(), nodes(), nextInternalGossipPort, nextExternalGossipPort);
        this.genesisConfigTxt = configTxt;
    }

    /**
     * Creates a shared network of sub-process nodes with the given size.
     *
     * @param size the number of nodes in the network
     * @return the shared network
     */
    public static synchronized HederaNetwork newSharedNetwork(
            String networkName, final int size, final long shard, final long realm) {
        if (NetworkTargetingExtension.SHARED_NETWORK.get() != null) {
            throw new UnsupportedOperationException("Only one shared network allowed per launcher session");
        }
        final var sharedNetwork = liveNetwork(networkName, size, shard, realm);
        NetworkTargetingExtension.SHARED_NETWORK.set(sharedNetwork);
        return sharedNetwork;
    }

    /**
     * Returns the network type; for now this is always
     * {@link TargetNetworkType#SUBPROCESS_NETWORK}.
     *
     * @return the network type
     */
    @Override
    public TargetNetworkType type() {
        return SUBPROCESS_NETWORK;
    }

    /**
     * Starts all nodes in the network.
     */
    @Override
    public void start() {
        nodes.forEach(node -> {
            node.initWorkingDir(configTxt);
            executePostInitWorkingDirActions(node);
            node.start();
        });
    }

    private void executePostInitWorkingDirActions(HederaNode node) {
        for (Consumer<HederaNode> action : postInitWorkingDirActions) {
            action.accept(node);
        }
    }

    /**
     * Forcibly stops all nodes in the network.
     */
    @Override
    public void terminate() {
        // Then stop network nodes first to prevent new streaming requests
        nodes.forEach(HederaNode::stopFuture);
    }

    /**
     * Waits for all nodes in the network to be ready within the given timeout.
     */
    @Override
    public void awaitReady(@NonNull final Duration timeout) {
        if (ready.get() == null) {
            log.info(
                    "Newly waiting for network '{}' to be ready in thread '{}'",
                    name(),
                    Thread.currentThread().getName());
            final var deferredRun = new DeferredRun(() -> {
                final var deadline = Instant.now().plus(timeout);
                // Block until all nodes are ACTIVE and ready to handle transactions
                nodes.forEach(node -> awaitStatus(node, Duration.between(Instant.now(), deadline), ACTIVE));
                nodes.forEach(node -> node.logFuture(HandleWorkflow.SYSTEM_ENTITIES_CREATED_MSG)
                        .orTimeout(10, TimeUnit.SECONDS)
                        .join());
                nodes.forEach(node -> CompletableFuture.anyOf(
                                // Only the block stream uses TSS, so it is deactivated when streamMode=RECORDS
                                node.logFuture("blockStream.streamMode = RECORDS")
                                        .orTimeout(3, TimeUnit.MINUTES),
                                node.logFuture(TssBlockHashSigner.SIGNER_READY_MSG)
                                        .orTimeout(30, TimeUnit.MINUTES))
                        .join());
                this.clients = HapiClients.clientsFor(this);
            });
            if (ready.compareAndSet(null, deferredRun)) {
                // We only need one thread to wait for readiness
                deferredRun.runAsync();
            }
        }
        ready.get().futureOrThrow().join();
    }

    /**
     * Returns the genesis <i>config.txt</i> file for the network.
     *
     * @return the genesis <i>config.txt</i> file
     */
    public String genesisConfigTxt() {
        return genesisConfigTxt;
    }

    /**
     * Updates the account id for the node with the given id.
     *
     * @param nodeId the node id
     * @param accountId the account id
     */
    public void updateNodeAccount(final long nodeId, final AccountID accountId) {
        final var nodes = nodesFor(byNodeId(nodeId));
        if (!nodes.isEmpty()) {
            ((SubProcessNode) nodes.getFirst()).reassignNodeAccountIdFrom(accountId);
        } else {
            pendingNodeAccounts.put(nodeId, accountId);
        }
    }

    /**
     * Sets a one-time use customizer for use during the next {@literal override-network.json} refresh.
     * @param overrideCustomizer the customizer to apply to the override network
     */
    public void setOneTimeOverrideCustomizer(@NonNull final UnaryOperator<Network> overrideCustomizer) {
        requireNonNull(overrideCustomizer);
        this.overrideCustomizer = overrideCustomizer;
    }

    /**
     * Refreshes the node <i>override-network.json</i> files with the weights from the latest
     * <i>candidate-roster.json</i> (if present); and reassigns ports to avoid binding conflicts.
     */
    public void refreshOverrideWithNewPorts() {
        log.info("Reassigning ports for network '{}' starting from {}", name(), nextGrpcPort);
        reinitializePorts();
        log.info("  -> Network '{}' ports now starting from {}", name(), nextGrpcPort);
        nodes.forEach(node -> {
            final int nodeId = (int) node.getNodeId();
            ((SubProcessNode) node)
                    .reassignPorts(
                            nextGrpcPort + nodeId * 2,
                            nextNodeOperatorPort + nodeId,
                            nextInternalGossipPort + nodeId * 2,
                            nextExternalGossipPort + nodeId * 2,
                            nextPrometheusPort + nodeId);
        });
        final var weights = maybeLatestCandidateWeights();
        configTxt = configTxtForLocal(networkName, nodes, nextInternalGossipPort, nextExternalGossipPort, weights);
        refreshOverrideNetworks(ReassignPorts.YES);
    }

    /**
     * Refreshes the clients for the network, e.g. after reassigning metadata.
     */
    public void refreshClients() {
        HapiClients.tearDown();
        this.clients = HapiClients.clientsFor(this);
    }

    /**
     * Removes the matching node from the network and updates the <i>config.txt</i> file for the remaining nodes
     * from the given source.
     *
     * @param selector the selector for the node to remove
     */
    public void removeNode(@NonNull final NodeSelector selector) {
        requireNonNull(selector);
        final var node = getRequiredNode(selector);
        node.stopFuture();
        nodes.remove(node);
        configTxt = configTxtForLocal(
                networkName, nodes, nextInternalGossipPort, nextExternalGossipPort, latestCandidateWeights());
        refreshOverrideNetworks(ReassignPorts.NO);
    }

    /**
     * Adds a node with the given id to the network and updates the <i>config.txt</i> file for the remaining nodes
     * from the given source.
     *
     * @param nodeId the id of the node to add
     */
    public void addNode(final long nodeId) {
        final var i = Collections.binarySearch(
                nodes.stream().map(HederaNode::getNodeId).toList(), nodeId);
        if (i >= 0) {
            throw new IllegalArgumentException("Node with id " + nodeId + " already exists in network");
        }
        this.maxNodeId = Math.max(maxNodeId, nodeId);
        final var insertionPoint = -i - 1;
        final var node = new SubProcessNode(
                classicMetadataFor(
                        (int) nodeId,
                        name(),
                        SUBPROCESS_HOST,
                        SHARED_NETWORK_NAME.equals(name()) ? null : name(),
                        nextGrpcPort + (int) nodeId * 2,
                        nextNodeOperatorPort + (int) nodeId,
                        nextInternalGossipPort + (int) nodeId * 2,
                        nextExternalGossipPort + (int) nodeId * 2,
                        nextPrometheusPort + (int) nodeId,
                        shard,
                        realm),
                GRPC_PINGER,
                PROMETHEUS_CLIENT);
        final var accountId = pendingNodeAccounts.remove(nodeId);
        if (accountId != null) {
            node.reassignNodeAccountIdFrom(accountId);
        }
        nodes.add(insertionPoint, node);
        configTxt = configTxtForLocal(
                networkName, nodes, nextInternalGossipPort, nextExternalGossipPort, latestCandidateWeights());
        nodes.get(insertionPoint).initWorkingDir(configTxt);
        if (blockNodeMode.equals(BlockNodeMode.SIMULATOR)) {
            executePostInitWorkingDirActions(node);
        }

        refreshOverrideNetworks(ReassignPorts.NO);
    }

    /**
     * Returns the gossip endpoints that can be automatically managed by this {@link SubProcessNetwork}
     * for the given node id.
     *
     * @return the gossip endpoints
     */
    public List<ServiceEndpoint> gossipEndpointsForNextNodeId() {
        final var nextNodeId = maxNodeId + 1;
        return List.of(
                endpointFor(nextInternalGossipPort + (int) nextNodeId * 2),
                endpointFor(nextExternalGossipPort + (int) nextNodeId * 2));
    }

    /**
     * Returns the gRPC endpoint that can be automatically managed by this {@link SubProcessNetwork}
     * for the given node id.
     *
     * @return the gRPC endpoint
     */
    public ServiceEndpoint grpcEndpointForNextNodeId() {
        final var nextNodeId = maxNodeId + 1;
        return endpointFor(nextGrpcPort + (int) nextNodeId * 2);
    }

    @Override
    protected HapiPropertySource networkOverrides() {
        return WorkingDirUtils.hapiTestStartupProperties();
    }

    /**
     * Creates a network of live (sub-process) nodes with the given name and size. This method is
     * synchronized because we don't want to re-use any ports across different networks.
     *
     * @param name the name of the network
     * @param size the number of nodes in the network
     * @return the network
     */
    private static synchronized HederaNetwork liveNetwork(
            @NonNull final String name, final int size, final long shard, final long realm) {
        if (!nextPortsInitialized) {
            initializeNextPortsForNetwork(size);
        }
        final var network = new SubProcessNetwork(
                name,
                IntStream.range(0, size)
                        .mapToObj(nodeId -> new SubProcessNode(
                                classicMetadataFor(
                                        nodeId,
                                        name,
                                        SUBPROCESS_HOST,
                                        SHARED_NETWORK_NAME.equals(name) ? null : name,
                                        nextGrpcPort,
                                        nextNodeOperatorPort,
                                        nextInternalGossipPort,
                                        nextExternalGossipPort,
                                        nextPrometheusPort,
                                        shard,
                                        realm),
                                GRPC_PINGER,
                                PROMETHEUS_CLIENT))
                        .toList(),
                shard,
                realm);
        Runtime.getRuntime().addShutdownHook(new Thread(network::terminate));
        return network;
    }

    /**
     * Writes the override <i>config.txt</i> and <i>override-network.json</i> files for each node in the network,
     * as implied by the current {@link SubProcessNetwork#configTxt} field. (Note the weights in this {@code configTxt}
     * field are maintained in very brittle fashion by getting up-to-date values from {@code node0}'s
     * <i>candidate-roster.json</i> file during the {@link FakeNmt} operations that precede the upgrade; at some point
     * we should clean this up.)
     */
    private void refreshOverrideNetworks(@NonNull final ReassignPorts reassignPorts) {
        log.info("Refreshing override networks for '{}' - \n{}", name(), configTxt);
        nodes.forEach(node -> {
            var overrideNetwork = WorkingDirUtils.networkFrom(configTxt, OnlyRoster.NO);
            if (overrideCustomizer != null) {
                // Apply the override customizer to the network
                overrideNetwork = overrideCustomizer.apply(overrideNetwork);
            }
            final var genesisNetworkPath = node.getExternalPath(DATA_CONFIG_DIR).resolve(GENESIS_NETWORK_JSON);
            final var isGenesis = genesisNetworkPath.toFile().exists();
            // Only write override-network.json if a node is not starting from genesis; otherwise it will adopt
            // an override roster in a later round after its genesis reconnect and immediately ISS
            if (!isGenesis) {
                try {
                    Files.writeString(
                            node.getExternalPath(DATA_CONFIG_DIR).resolve(OVERRIDE_NETWORK_JSON),
                            Network.JSON.toJSON(overrideNetwork));
                } catch (IOException e) {
                    throw new UncheckedIOException(e);
                }
            } else if (reassignPorts == ReassignPorts.YES) {
                // If reassigning points, ensure any genesis-network.json for this node has the new ports
                final var genesisNetwork =
                        DiskStartupNetworks.loadNetworkFrom(genesisNetworkPath).orElseThrow();
                final var nodePorts = overrideNetwork.nodeMetadata().stream()
                        .map(NodeMetadata::rosterEntryOrThrow)
                        .collect(toMap(RosterEntry::nodeId, RosterEntry::gossipEndpoint));
                final var updatedNetwork = genesisNetwork
                        .copyBuilder()
                        .nodeMetadata(genesisNetwork.nodeMetadata().stream()
                                .map(metadata -> withReassignedPorts(
                                        metadata,
                                        nodePorts.get(
                                                metadata.rosterEntryOrThrow().nodeId())))
                                .toList())
                        .build();
                try {
                    Files.writeString(genesisNetworkPath, Network.JSON.toJSON(updatedNetwork));
                } catch (IOException e) {
                    throw new UncheckedIOException(e);
                }
            }
        });
        overrideCustomizer = null;
    }

    private NodeMetadata withReassignedPorts(
            @NonNull final NodeMetadata metadata,
            @NonNull final List<com.hedera.hapi.node.base.ServiceEndpoint> endpoints) {
        return new NodeMetadata(
                metadata.rosterEntryOrThrow()
                        .copyBuilder()
                        .gossipEndpoint(endpoints)
                        .build(),
                metadata.nodeOrThrow()
                        .copyBuilder()
                        .gossipEndpoint(endpoints.getLast(), endpoints.getFirst())
                        .build());
    }

    private void reinitializePorts() {
        final var effectiveSize = (int) (maxNodeId + 1);
        final var firstGrpcPort = nodes().getFirst().getGrpcPort();
        final var totalPortsUsed = effectiveSize * PORTS_PER_NODE;
        final var newFirstGrpcPort = firstGrpcPort + totalPortsUsed;
        initializeNextPortsForNetwork(effectiveSize, newFirstGrpcPort);
    }

    private ServiceEndpoint endpointFor(final int port) {
        return ServiceEndpoint.newBuilder()
                .setIpAddressV4(SUBPROCESS_ENDPOINT)
                .setPort(port)
                .build();
    }

    private static void initializeNextPortsForNetwork(final int size) {
        initializeNextPortsForNetwork(size, randomPortAfter(FIRST_CANDIDATE_PORT, size * PORTS_PER_NODE));
    }

    /**
     * Initializes the next ports for the network with the given size and first gRPC port.
     *
     * @param size the number of nodes in the network
     * @param firstGrpcPort the first gRPC port
     */
    public static void initializeNextPortsForNetwork(final int size, final int firstGrpcPort) {
        // Suppose firstGrpcPort is 10000 with 4 nodes in the network, then the port assignments are,
        //   - grpcPort = 10000, 10002, 10004, 10006
        //   - nodeOperatorPort = 10008, 10009, 10010, 10011
        //   - gossipPort = 10012, 10014, 10016, 10018
        //   - gossipTlsPort = 10013, 10015, 10017, 10019
        //   - prometheusPort = 10020, 10021, 10022, 10023
        nextGrpcPort = firstGrpcPort;
        nextNodeOperatorPort = nextGrpcPort + 2 * size;
        nextInternalGossipPort = nextNodeOperatorPort + size;
        nextExternalGossipPort = nextInternalGossipPort + 1;
        nextPrometheusPort = nextInternalGossipPort + 2 * size;
        nextPortsInitialized = true;
    }

    private static int randomPortAfter(final int firstAvailable, final int numRequired) {
        return RANDOM.nextInt(firstAvailable, LAST_CANDIDATE_PORT + 1 - numRequired);
    }

    /**
     * Loads and returns the node weights for the latest candidate roster, if available.
     *
     * @return the node weights, or an empty map if there is no <i>candidate-roster.json</i>
     */
    private Map<Long, Long> maybeLatestCandidateWeights() {
        try {
            return latestCandidateWeights();
        } catch (Exception ignore) {
            return Collections.emptyMap();
        }
    }

    /**
     * Loads and returns the node weights for the latest candidate roster.
     *
     * @return the node weights
     * @throws IllegalStateException if the <i>candidate-roster.json</i> file cannot be read or parsed
     */
    private Map<Long, Long> latestCandidateWeights() {
        final var candidateRosterPath =
                nodes().getFirst().metadata().workingDirOrThrow().resolve(CANDIDATE_ROSTER_JSON);
        try (final var fin = Files.newInputStream(candidateRosterPath)) {
            final var network = Network.JSON.parse(new ReadableStreamingData(fin));
            return network.nodeMetadata().stream()
                    .map(NodeMetadata::rosterEntryOrThrow)
                    .collect(toMap(RosterEntry::nodeId, RosterEntry::weight));
        } catch (IOException | ParseException e) {
            throw new IllegalStateException(e);
        }
    }

    public static int findAvailablePort() {
        // Find a random available port between 30000 and 40000
        int attempts = 0;
        while (attempts < 100) {
            int port = RANDOM.nextInt(FIRST_CANDIDATE_PORT, LAST_CANDIDATE_PORT);
            try (ServerSocket socket = new ServerSocket(port)) {
                return port;
            } catch (IOException e) {
                attempts++;
            }
        }
        throw new RuntimeException("Could not find available port after 100 attempts");
    }

    public List<Consumer<HederaNode>> getPostInitWorkingDirActions() {
        return postInitWorkingDirActions;
    }

    @Override
    public long shard() {
        return shard;
    }

    @Override
    public long realm() {
        return realm;
    }

<<<<<<< HEAD
    /**
     * Configures the log level for the block node communication package in the node's log4j2.xml file.
     * This allows for more detailed logging of block streaming operations during tests.
     *
     * @param node the node whose logging configuration should be updated
     * @param logLevel the log level to set (e.g., "DEBUG", "INFO", "WARN")
     */
    public void configureBlockNodeCommunicationLogLevel(
            @NonNull final HederaNode node, @NonNull final String logLevel) {
        requireNonNull(node, "Node cannot be null");
        requireNonNull(logLevel, "Log level cannot be null");
        final Path loggerConfigPath = node.getExternalPath(LOG4J2_XML);
        try {
            // Read the existing XML file
            String xmlContent = Files.readString(loggerConfigPath);

            // Check if the logger configuration for streaming package exists
            if (xmlContent.contains("<Logger name=\"com.hedera.node.app.blocks.impl.streaming\" level=")) {
                // Update the existing logger configuration
                final String updatedXmlContent = xmlContent.replaceAll(
                        "<Logger name=\"com.hedera.node.app.blocks.impl.streaming\" level=\"[^\"]*\"",
                        "<Logger name=\"com.hedera.node.app.blocks.impl.streaming\" level=\"" + logLevel + "\"");

                // Write the updated XML back to the file
                Files.writeString(loggerConfigPath, updatedXmlContent);

                log.info("Updated existing com.hedera.node.app.blocks.impl.streaming logger to level {}", logLevel);
            } else {
                // If the logger configuration doesn't exist, add it
                final int insertPosition = xmlContent.lastIndexOf("</Loggers>");
                if (insertPosition != -1) {
                    // Create the new logger configuration
                    final StringBuilder newLogger = new StringBuilder();
                    newLogger
                            .append("    <Logger name=\"com.hedera.node.app.blocks.impl.streaming\" ")
                            .append("level=\"" + logLevel + "\" additivity=\"false\">\n")
                            .append("      <AppenderRef ref=\"Console\"/>\n")
                            .append("      <AppenderRef ref=\"RollingFile\"/>\n")
                            .append("    </Logger>\n\n");

                    // Insert the new logger configuration
                    final String updatedXmlContent =
                            xmlContent.substring(0, insertPosition) + newLogger + xmlContent.substring(insertPosition);

                    // Write the updated XML back to the file
                    Files.writeString(loggerConfigPath, updatedXmlContent);

                    log.info(
                            "Successfully added com.hedera.node.app.blocks.impl.streaming logger at level {}",
                            logLevel);
                } else {
                    log.info("Could not find </Loggers> tag in log4j2.xml");
                }
            }
        } catch (IOException e) {
            log.error("Error updating log4j2.xml: {}", e.getMessage());
        }
    }

    /**
     * Gets the current block node mode for this network.
     *
     * @return the current block node mode
     */
    public @NonNull BlockNodeMode getBlockNodeMode() {
        return blockNodeMode;
    }

    /**
     * Configure the block node mode for this network.
     * @param mode the block node mode to use
     */
    public void setBlockNodeMode(@NonNull final BlockNodeMode mode) {
        requireNonNull(mode, "Block node mode cannot be null");
        log.info("Setting block node mode from {} to {}", this.blockNodeMode, mode);
        this.blockNodeMode = mode;
=======
    @Override
    public PrometheusClient prometheusClient() {
        return PROMETHEUS_CLIENT;
>>>>>>> fa513e79
    }
}<|MERGE_RESOLUTION|>--- conflicted
+++ resolved
@@ -103,16 +103,12 @@
     private final long shard;
     private final long realm;
 
-<<<<<<< HEAD
     private List<Consumer<HederaNode>> postInitWorkingDirActions = new ArrayList<>();
     private BlockNodeMode blockNodeMode = BlockNodeMode.NONE;
     private final List<SimulatedBlockNodeServer> simulatedBlockNodes = new ArrayList<>();
-=======
-    private final List<Consumer<HederaNode>> postInitWorkingDirActions = new ArrayList<>();
 
     @Nullable
     private UnaryOperator<Network> overrideCustomizer = null;
->>>>>>> fa513e79
 
     /**
      * Wraps a runnable, allowing us to defer running it until we know we are the privileged runner
@@ -630,7 +626,11 @@
         return realm;
     }
 
-<<<<<<< HEAD
+    @Override
+    public PrometheusClient prometheusClient() {
+        return PROMETHEUS_CLIENT;
+    }
+
     /**
      * Configures the log level for the block node communication package in the node's log4j2.xml file.
      * This allows for more detailed logging of block streaming operations during tests.
@@ -707,10 +707,5 @@
         requireNonNull(mode, "Block node mode cannot be null");
         log.info("Setting block node mode from {} to {}", this.blockNodeMode, mode);
         this.blockNodeMode = mode;
-=======
-    @Override
-    public PrometheusClient prometheusClient() {
-        return PROMETHEUS_CLIENT;
->>>>>>> fa513e79
     }
 }