--- conflicted
+++ resolved
@@ -127,8 +127,6 @@
     }
 
     /**
-<<<<<<< HEAD
-=======
      * Check if the network is configured to use a single block node simulator for all consensus nodes.
      * @return true if using a single simulator for all nodes, false otherwise
      */
@@ -146,7 +144,6 @@
     }
 
     /**
->>>>>>> 32cce900
      * Get the list of simulated block node servers.
      * @return the list of simulated block node servers
      */
@@ -261,8 +258,6 @@
                 "Starting network with block node mode: {}, manyToOneSimulator: {}", blockNodeMode, manyToOneSimulator);
 
         // First start block nodes if needed
-<<<<<<< HEAD
-=======
         startBlockNodesAsApplicable();
 
         // Then start each network node
@@ -281,7 +276,6 @@
     }
 
     private void startBlockNodesAsApplicable() {
->>>>>>> 32cce900
         if (blockNodeMode == BlockNodeMode.REAL) {
             log.info("Starting block node containers for {} nodes", nodes.size());
             for (HederaNode node : nodes) {
@@ -328,25 +322,6 @@
         }
     }
 
-<<<<<<< HEAD
-        // Then start each network node
-        for (int i = 0; i < nodes.size(); i++) {
-            HederaNode node = nodes.get(i);
-            log.info("Starting node {} with block node mode: {}", i, blockNodeMode);
-
-            // Initialize Working Directory for Node
-            node.initWorkingDir(configTxt);
-
-            // Write block node config if needed
-            if (blockNodeMode == BlockNodeMode.REAL) {
-                BlockNodeContainer container = blockNodeContainers.get(i);
-                updateBlockNodesConfigForNode(node, container);
-                log.info(
-                        "Configured block node for node {} with container port {}",
-                        node.getNodeId(),
-                        container.getGrpcPort());
-            } else if (blockNodeMode == BlockNodeMode.SIMULATOR) {
-=======
     private void configureBlockNodeConnectionInformation(int i, HederaNode node) {
         // Write block node config if needed
         if (blockNodeMode == BlockNodeMode.REAL) {
@@ -363,7 +338,6 @@
                 log.info("Configured node {} to use shared simulated block node", node.getNodeId());
             } else {
                 // Each node connects to its own simulator
->>>>>>> 32cce900
                 updateBlockNodesConfigForNodeWithSimulators(node, simulatedBlockNodes.get(i));
                 log.info("Configured simulated block nodes for node {}", node.getNodeId());
             }
@@ -435,11 +409,7 @@
             log.info(
                     "Updated block node configuration for node {} with simulator on port {}",
                     node.getNodeId(),
-<<<<<<< HEAD
-                    simulatedBlockNodes.size());
-=======
                     sim.getPort());
->>>>>>> 32cce900
 
             // Update application.properties with block stream settings
             updateApplicationPropertiesWithGrpcStreaming(node);
