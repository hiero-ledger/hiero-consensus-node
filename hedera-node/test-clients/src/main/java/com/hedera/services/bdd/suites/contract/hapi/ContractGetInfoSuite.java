--- conflicted
+++ resolved
@@ -85,18 +85,12 @@
                         contractCreate(contract)
                                 .adminKey("adminKey")
                                 .entityMemo(MEMO)
-<<<<<<< HEAD
                                 .autoRenewSecs(6999999L)
-                                .refusingEthConversion())
-                .when()
-                .then(withTargetLedgerId(ledgerId -> getContractInfo(contract)
-=======
-                                .autoRenewSecs(6999999L),
+                                .refusingEthConversion(),
                         withOpContext((spec, opLog) -> canonicalQueryFeeAtActiveRate.set(spec.ratesProvider()
                                 .toTbWithActiveRates((long) (canonicalUsdPrice * 100 * TINY_PARTS_PER_WHOLE)))))
                 .when(withTargetLedgerId(ledgerId -> getContractInfo(contract)
                         .payingWith(CIVILIAN_PAYER)
->>>>>>> a39a0af5
                         .hasEncodedLedgerId(ledgerId)
                         .hasExpectedInfo()
                         .has(contractWith().memo(MEMO).adminKey("adminKey"))))
