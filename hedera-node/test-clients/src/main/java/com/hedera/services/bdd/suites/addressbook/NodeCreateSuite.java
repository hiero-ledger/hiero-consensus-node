/*
 * Copyright (C) 2020-2024 Hedera Hashgraph, LLC
 *
 * Licensed under the Apache License, Version 2.0 (the "License");
 * you may not use this file except in compliance with the License.
 * You may obtain a copy of the License at
 *
 *      http://www.apache.org/licenses/LICENSE-2.0
 *
 * Unless required by applicable law or agreed to in writing, software
 * distributed under the License is distributed on an "AS IS" BASIS,
 * WITHOUT WARRANTIES OR CONDITIONS OF ANY KIND, either express or implied.
 * See the License for the specific language governing permissions and
 * limitations under the License.
 */

package com.hedera.services.bdd.suites.addressbook;



import static com.hedera.services.bdd.junit.TestTags.EMBEDDED;
import static com.hedera.services.bdd.junit.hedera.utils.AddressBookUtils.endpointFor;
import static com.hedera.services.bdd.spec.HapiSpec.defaultHapiSpec;
import static com.hedera.services.bdd.spec.HapiSpec.hapiTest;
import static com.hedera.services.bdd.spec.PropertySource.asAccount;
import static com.hedera.services.bdd.spec.queries.QueryVerbs.getTxnRecord;
import static com.hedera.services.bdd.spec.transactions.TxnVerbs.cryptoCreate;
import static com.hedera.services.bdd.spec.transactions.TxnVerbs.nodeCreate;
import static com.hedera.services.bdd.spec.utilops.EmbeddedVerbs.viewNode;
import static com.hedera.services.bdd.spec.utilops.UtilVerbs.newKeyNamed;
import static com.hedera.services.bdd.spec.utilops.UtilVerbs.overriding;
import static com.hedera.services.bdd.spec.utilops.UtilVerbs.validateChargedUsdWithin;
import static com.hedera.services.bdd.suites.HapiSuite.GENESIS;
import static com.hedera.services.bdd.suites.HapiSuite.NONSENSE_KEY;
import static com.hedera.services.bdd.suites.HapiSuite.ONE_HBAR;
import static com.hedera.services.bdd.suites.HapiSuite.ONE_HUNDRED_HBARS;
import static com.hedera.services.bdd.suites.HapiSuite.STANDIN_CONTRACT_ID_KEY;

import static com.hederahashgraph.api.proto.java.ResponseCodeEnum.BUSY;
import static com.hederahashgraph.api.proto.java.ResponseCodeEnum.INVALID_PAYER_SIGNATURE;
import static com.hederahashgraph.api.proto.java.ResponseCodeEnum.KEY_REQUIRED;
import static com.hederahashgraph.api.proto.java.ResponseCodeEnum.OK;
import static com.hederahashgraph.api.proto.java.ResponseCodeEnum.SUCCESS;
import static com.hederahashgraph.api.proto.java.ResponseCodeEnum.UNAUTHORIZED;
import static org.junit.jupiter.api.Assertions.assertEquals;

import com.hedera.services.bdd.junit.HapiTest;
import com.hedera.services.bdd.spec.keys.KeyShape;

import com.hederahashgraph.api.proto.java.ServiceEndpoint;
import java.util.Arrays;
import java.util.List;
import java.util.stream.Stream;
import org.junit.jupiter.api.DynamicTest;
import org.junit.jupiter.api.Tag;

public class NodeCreateSuite {

<<<<<<< HEAD
/*
    @HapiTest
    final Stream<DynamicTest> adminKeyIsInvalid() {

    }

       @HapiTest
    final Stream<DynamicTest> adminKeyIsIsValid() {

    }

    @HapiTest
    final Stream<DynamicTest> allFieldsSetHappyCase() {
    }

    @HapiTest
    final Stream<DynamicTest> allFieldsSetDomainHappyCase() {
    }

    @HapiTest
    final Stream<DynamicTest> allFieldsSetIPHappyCase() {
    }

 */
=======
    public static final String ED_25519_KEY = "ed25519Alias";
    public static List<ServiceEndpoint> GOSSIP_ENDPOINTS = Arrays.asList(ServiceEndpoint.newBuilder().setDomainName("test.com").setPort(123).build(),ServiceEndpoint.newBuilder().setDomainName("test2.com").setPort(123).build());
    public static List<ServiceEndpoint> SERVICES_ENDPOINTS = Arrays.asList(ServiceEndpoint.newBuilder().setDomainName("service.com").setPort(234).build());
    public static List<ServiceEndpoint> GOSSIP_ENDPOINTS_IPS = Arrays.asList(endpointFor("192.168.1.200",123),endpointFor("192.168.1.201", 123));
    public static List<ServiceEndpoint> SERVICES_ENDPOINTS_IPS = Arrays.asList(endpointFor("192.168.1.205",234));



    @HapiTest
    final Stream<DynamicTest> adminKeyIsInvalidOnIngest() {
        return hapiTest(nodeCreate("nodeCreate")
                        .adminKeyName(NONSENSE_KEY)
                        .signedBy(GENESIS)
                         .hasPrecheck(KEY_REQUIRED));//on ingest level before all the events on the handlers happens); //expected status to reach consensus and this si the status */);
    }

>>>>>>> 60ea69fe

    @HapiTest
    @Tag(EMBEDDED)
    final Stream<DynamicTest> adminKeyIsInvalidEmbedded() { //skipping ingest but purecheck still throw the same
        return hapiTest(nodeCreate("nodeCreate").setNode("0.0.4") //exclude 0.0.3
                .adminKeyName(NONSENSE_KEY)
                .signedBy(GENESIS)
                .hasKnownStatus(KEY_REQUIRED));
    }

    @HapiTest
    final Stream<DynamicTest> adminKeyIsEmpty() {
        return hapiTest(nodeCreate("nodeCreate")
                .adminKey(STANDIN_CONTRACT_ID_KEY)
                .signedBy(GENESIS)
                .hasPrecheck(KEY_REQUIRED));
    }

    @HapiTest
    @Tag(EMBEDDED)
    final Stream<DynamicTest> adminKeyIsInValidSigPayer() {
        return hapiTest(newKeyNamed("adminKey"),
                cryptoCreate("payer").balance(ONE_HUNDRED_HBARS),
                nodeCreate("nodeCreate").setNode("0.0.4")
                 .adminKeyName("adminKey")
                .signedBy("payer")
                .hasPrecheck(OK)
                .hasKnownStatus(INVALID_PAYER_SIGNATURE));
    }

    @HapiTest
    final Stream<DynamicTest> adminKeyIsIsValid() {
           return hapiTest(newKeyNamed(ED_25519_KEY).shape(KeyShape.ED25519),
                   cryptoCreate("payer").balance(ONE_HUNDRED_HBARS),
                   nodeCreate("nodeCreate")
                           .adminKeyName(ED_25519_KEY)
                           .hasPrecheck(OK)
                           .hasKnownStatus(SUCCESS));
    }

    @HapiTest
    final Stream<DynamicTest> allFieldsSetHappyCaseForDomains() {
        return hapiTest(newKeyNamed(ED_25519_KEY).shape(KeyShape.ED25519),
                overriding("nodes.gossipFqdnRestricted", "false"),
                nodeCreate("nodeCreate")
                        .description("hello")
                        .gossipCaCertificate("gossip".getBytes())
                        .grpcCertificateHash("hash".getBytes())
                        .accountId(asAccount("0.0.100"))
                        .gossipEndpoint(GOSSIP_ENDPOINTS)
                        .serviceEndpoint(SERVICES_ENDPOINTS)
                        .adminKeyName(ED_25519_KEY)
                        .hasPrecheck(OK)
                        .hasKnownStatus(SUCCESS));
    }

    @HapiTest
    final Stream<DynamicTest> allFieldsSetHappyCaseForIps() {
        return hapiTest(newKeyNamed(ED_25519_KEY).shape(KeyShape.ED25519),
                overriding("nodes.gossipFqdnRestricted", "false"),
                nodeCreate("nodeCreate")
                        .description("hello")
                        .gossipCaCertificate("gossip".getBytes())
                        .grpcCertificateHash("hash".getBytes())
                        .accountId(asAccount("0.0.100"))
                        .gossipEndpoint(GOSSIP_ENDPOINTS_IPS)
                        .serviceEndpoint(SERVICES_ENDPOINTS_IPS)
                        .adminKeyName(ED_25519_KEY)
                        .hasPrecheck(OK)
                        .hasKnownStatus(SUCCESS));
    }

    @HapiTest
    final Stream<DynamicTest> createNodeWorks() {
        final String description = "His vorpal blade went snicker-snack!";

        return hapiTest(
                nodeCreate("ntb").description(description),
                viewNode(
                        "ntb", node -> assertEquals(description, node.description(), "Node was created successfully")));
    }

    @HapiTest
    @Tag(EMBEDDED)
    final Stream<DynamicTest> validateFees() {
        final String description = "His vorpal blade went snicker-snack!";
        return defaultHapiSpec("validateFees")
                .given(
                        newKeyNamed("testKey"),
                        newKeyNamed("randomAccount"),
                        cryptoCreate("payer").balance(10_000_000_000L),
                        // Submit to a different node so ingest check is skipped
                        nodeCreate("ntb")
                                .payingWith("payer")
                                .signedBy("payer")
                                .description(description)
                                .setNode("0.0.4")
                                .fee(ONE_HBAR)
                                .hasKnownStatus(UNAUTHORIZED)
                                .via("nodeCreationFailed"))
                .when()
                .then(
                        getTxnRecord("nodeCreationFailed").logged(),
                        // Validate that the failed transaction charges the correct fees.
                        validateChargedUsdWithin("nodeCreationFailed", 0.001, 3),
                        nodeCreate("ntb").description(description).fee(ONE_HBAR).via("nodeCreation"),
                        getTxnRecord("nodeCreation").logged(),
                        // But, note that the fee will not be charged for privileged payer
                        // The fee is charged here because the payer is not privileged
                        validateChargedUsdWithin("nodeCreation", 0.0, 0.0),

                        // Submit with several signatures and the price should increase
                        nodeCreate("ntb")
                                .payingWith("payer")
                                .signedBy("payer", "randomAccount", "testKey")
                                .description(description)
                                .setNode("0.0.4")
                                .fee(ONE_HBAR)
                                .hasKnownStatus(UNAUTHORIZED)
                                .via("multipleSigsCreation"),
                        validateChargedUsdWithin("multipleSigsCreation", 0.0011276316, 3.0));
    }

    @HapiTest
    final Stream<DynamicTest> failsAtIngestForUnAuthorizedTxns() {
        final String description = "His vorpal blade went snicker-snack!";
        return defaultHapiSpec("failsAtIngestForUnAuthorizedTxns")
                .given(
                        cryptoCreate("payer").balance(10_000_000_000L),
                        nodeCreate("ntb")
                                .payingWith("payer")
                                .signedBy("payer")
                                .description(description)
                                .fee(ONE_HBAR)
                                .hasPrecheck(BUSY)
                                .via("nodeCreation"))
                .when()
                .then();
    }

}<|MERGE_RESOLUTION|>--- conflicted
+++ resolved
@@ -56,32 +56,6 @@
 
 public class NodeCreateSuite {
 
-<<<<<<< HEAD
-/*
-    @HapiTest
-    final Stream<DynamicTest> adminKeyIsInvalid() {
-
-    }
-
-       @HapiTest
-    final Stream<DynamicTest> adminKeyIsIsValid() {
-
-    }
-
-    @HapiTest
-    final Stream<DynamicTest> allFieldsSetHappyCase() {
-    }
-
-    @HapiTest
-    final Stream<DynamicTest> allFieldsSetDomainHappyCase() {
-    }
-
-    @HapiTest
-    final Stream<DynamicTest> allFieldsSetIPHappyCase() {
-    }
-
- */
-=======
     public static final String ED_25519_KEY = "ed25519Alias";
     public static List<ServiceEndpoint> GOSSIP_ENDPOINTS = Arrays.asList(ServiceEndpoint.newBuilder().setDomainName("test.com").setPort(123).build(),ServiceEndpoint.newBuilder().setDomainName("test2.com").setPort(123).build());
     public static List<ServiceEndpoint> SERVICES_ENDPOINTS = Arrays.asList(ServiceEndpoint.newBuilder().setDomainName("service.com").setPort(234).build());
@@ -98,7 +72,6 @@
                          .hasPrecheck(KEY_REQUIRED));//on ingest level before all the events on the handlers happens); //expected status to reach consensus and this si the status */);
     }
 
->>>>>>> 60ea69fe
 
     @HapiTest
     @Tag(EMBEDDED)
@@ -223,6 +196,7 @@
     }
 
     @HapiTest
+    @Tag(EMBEDDED)
     final Stream<DynamicTest> failsAtIngestForUnAuthorizedTxns() {
         final String description = "His vorpal blade went snicker-snack!";
         return defaultHapiSpec("failsAtIngestForUnAuthorizedTxns")
@@ -238,5 +212,4 @@
                 .when()
                 .then();
     }
-
 }