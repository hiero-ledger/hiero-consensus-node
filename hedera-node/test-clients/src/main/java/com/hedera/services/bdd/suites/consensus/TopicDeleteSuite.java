/*
 * Copyright (C) 2020-2024 Hedera Hashgraph, LLC
 *
 * Licensed under the Apache License, Version 2.0 (the "License");
 * you may not use this file except in compliance with the License.
 * You may obtain a copy of the License at
 *
 *      http://www.apache.org/licenses/LICENSE-2.0
 *
 * Unless required by applicable law or agreed to in writing, software
 * distributed under the License is distributed on an "AS IS" BASIS,
 * WITHOUT WARRANTIES OR CONDITIONS OF ANY KIND, either express or implied.
 * See the License for the specific language governing permissions and
 * limitations under the License.
 */

package com.hedera.services.bdd.suites.consensus;

import static com.hedera.services.bdd.spec.HapiSpec.defaultHapiSpec;
import static com.hedera.services.bdd.spec.queries.QueryVerbs.getTopicInfo;
import static com.hedera.services.bdd.spec.transactions.TxnUtils.asTopicId;
import static com.hedera.services.bdd.spec.transactions.TxnVerbs.createTopic;
import static com.hedera.services.bdd.spec.transactions.TxnVerbs.cryptoCreate;
import static com.hedera.services.bdd.spec.transactions.TxnVerbs.deleteTopic;
import static com.hedera.services.bdd.spec.utilops.UtilVerbs.newKeyNamed;
import static com.hedera.services.bdd.spec.utilops.UtilVerbs.submitModified;
import static com.hedera.services.bdd.spec.utilops.UtilVerbs.validateChargedUsd;
import static com.hedera.services.bdd.spec.utilops.mod.ModificationUtils.withSuccessivelyVariedBodyIds;
import static com.hedera.services.bdd.spec.utilops.records.SnapshotMatchMode.FULLY_NONDETERMINISTIC;
import static com.hederahashgraph.api.proto.java.ResponseCodeEnum.INVALID_TOPIC_ID;
import static com.hederahashgraph.api.proto.java.ResponseCodeEnum.UNAUTHORIZED;

import com.hedera.services.bdd.junit.HapiTest;
import com.hedera.services.bdd.junit.HapiTestSuite;
import com.hedera.services.bdd.spec.HapiSpec;
import com.hedera.services.bdd.suites.HapiSuite;
import com.hederahashgraph.api.proto.java.ResponseCodeEnum;
import java.util.List;
import org.apache.logging.log4j.LogManager;
import org.apache.logging.log4j.Logger;

@HapiTestSuite
public class TopicDeleteSuite extends HapiSuite {

    private static final Logger log = LogManager.getLogger(TopicDeleteSuite.class);

    public static void main(String... args) {
        new TopicDeleteSuite().runSuiteAsync();
    }

    @Override
    public boolean canRunConcurrent() {
        return true;
    }

    @Override
    public List<HapiSpec> getSpecsInSuite() {
        return List.of(
                pureCheckFails(),
                cannotDeleteAccountAsTopic(),
                topicIdIsValidated(),
                noAdminKeyCannotDelete(),
                deleteWithAdminKey(),
                deleteFailedWithWrongKey(),
                feeAsExpected());
    }

    @HapiTest
<<<<<<< HEAD
    public HapiSpec idVariantsTreatedAsExpected() {
        return defaultHapiSpec("idVariantsTreatedAsExpected")
                .given(newKeyNamed("adminKey"))
                .when(createTopic("topic").adminKeyName("adminKey"))
                .then(submitModified(withSuccessivelyVariedBodyIds(), () -> deleteTopic("topic")));
=======
    final HapiSpec pureCheckFails() {
        return defaultHapiSpec("CannotDeleteAccountAsTopic")
                .given(cryptoCreate("nonTopicId"))
                .when()
                .then(
                        deleteTopic(spec -> asTopicId(spec.registry().getAccountID("nonTopicId")))
                                .hasPrecheck(INVALID_TOPIC_ID),
                        deleteTopic((String) null).hasPrecheck(INVALID_TOPIC_ID));
>>>>>>> cfefa111
    }

    @HapiTest
    final HapiSpec cannotDeleteAccountAsTopic() {
        return defaultHapiSpec("CannotDeleteAccountAsTopic")
                .given(cryptoCreate("nonTopicId"))
                .when()
                .then(deleteTopic(spec -> asTopicId(spec.registry().getAccountID("nonTopicId")))
                        .hasKnownStatus(INVALID_TOPIC_ID));
    }

    @HapiTest
    final HapiSpec topicIdIsValidated() {
        // Fully non-deterministic for fuzzy matching because the test uses an absolute entity number (i.e.
        // 100.232.4534)
        // but fuzzy matching compares relative entity numbers
        return defaultHapiSpec("topicIdIsValidated", FULLY_NONDETERMINISTIC)
                .given()
                .when()
                .then(
                        deleteTopic((String) null).hasKnownStatus(INVALID_TOPIC_ID),
                        deleteTopic("100.232.4534") // non-existent id
                                .hasKnownStatus(INVALID_TOPIC_ID));
    }

    @HapiTest
    final HapiSpec noAdminKeyCannotDelete() {
        return defaultHapiSpec("noAdminKeyCannotDelete")
                .given(createTopic("testTopic"))
                .when(deleteTopic("testTopic").hasKnownStatus(UNAUTHORIZED))
                .then();
    }

    @HapiTest
    final HapiSpec deleteWithAdminKey() {
        return defaultHapiSpec("deleteWithAdminKey")
                .given(newKeyNamed("adminKey"), createTopic("testTopic").adminKeyName("adminKey"))
                .when(deleteTopic("testTopic").hasPrecheck(ResponseCodeEnum.OK))
                .then(getTopicInfo("testTopic").hasCostAnswerPrecheck(INVALID_TOPIC_ID));
    }

    @HapiTest
    final HapiSpec deleteFailedWithWrongKey() {
        long PAYER_BALANCE = 1_999_999_999L;
        return defaultHapiSpec("deleteFailedWithWrongKey")
                .given(
                        newKeyNamed("adminKey"),
                        newKeyNamed("wrongKey"),
                        cryptoCreate("payer").balance(PAYER_BALANCE),
                        createTopic("testTopic").adminKeyName("adminKey"))
                .when(deleteTopic("testTopic")
                        .payingWith("payer")
                        .signedBy("payer", "wrongKey")
                        .hasKnownStatus(ResponseCodeEnum.INVALID_SIGNATURE))
                .then();
    }

    @HapiTest
    final HapiSpec feeAsExpected() {
        return defaultHapiSpec("feeAsExpected")
                .given(cryptoCreate("payer"), createTopic("testTopic").adminKeyName("payer"))
                .when(deleteTopic("testTopic").blankMemo().payingWith("payer").via("topicDelete"))
                .then(validateChargedUsd("topicDelete", 0.005));
    }

    @Override
    protected Logger getResultsLogger() {
        return log;
    }
}<|MERGE_RESOLUTION|>--- conflicted
+++ resolved
@@ -66,13 +66,14 @@
     }
 
     @HapiTest
-<<<<<<< HEAD
     public HapiSpec idVariantsTreatedAsExpected() {
         return defaultHapiSpec("idVariantsTreatedAsExpected")
                 .given(newKeyNamed("adminKey"))
                 .when(createTopic("topic").adminKeyName("adminKey"))
                 .then(submitModified(withSuccessivelyVariedBodyIds(), () -> deleteTopic("topic")));
-=======
+    }
+
+    @HapiTest
     final HapiSpec pureCheckFails() {
         return defaultHapiSpec("CannotDeleteAccountAsTopic")
                 .given(cryptoCreate("nonTopicId"))
@@ -81,7 +82,6 @@
                         deleteTopic(spec -> asTopicId(spec.registry().getAccountID("nonTopicId")))
                                 .hasPrecheck(INVALID_TOPIC_ID),
                         deleteTopic((String) null).hasPrecheck(INVALID_TOPIC_ID));
->>>>>>> cfefa111
     }
 
     @HapiTest
