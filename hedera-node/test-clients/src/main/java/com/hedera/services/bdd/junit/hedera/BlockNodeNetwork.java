--- conflicted
+++ resolved
@@ -120,17 +120,6 @@
             if (entry.getValue() == BlockNodeMode.REAL) {
                 // TODO
             } else if (entry.getValue() == BlockNodeMode.SIMULATOR) {
-<<<<<<< HEAD
-                addSimulatorNode(entry.getKey());
-            }
-        }
-    }
-
-    public void addSimulatorNode(Long id) {
-        // Find an available port
-        int port = findAvailablePort();
-        SimulatedBlockNodeServer server = new SimulatedBlockNodeServer(port, -1L);
-=======
                 addSimulatorNode(entry.getKey(), null);
             }
         }
@@ -140,7 +129,6 @@
         // Find an available port
         int port = findAvailablePort();
         final SimulatedBlockNodeServer server = new SimulatedBlockNodeServer(port, lastVerifiedBlockNumberSupplier);
->>>>>>> ed5a8ba4
         try {
             server.start();
         } catch (Exception e) {
