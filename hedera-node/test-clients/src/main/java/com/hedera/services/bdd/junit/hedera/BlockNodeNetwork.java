// SPDX-License-Identifier: Apache-2.0
package com.hedera.services.bdd.junit.hedera;

import static com.hedera.services.bdd.junit.hedera.ExternalPath.DATA_CONFIG_DIR;
import static com.hedera.services.bdd.junit.hedera.subprocess.SubProcessNetwork.findAvailablePort;

import com.hedera.node.internal.network.BlockNodeConfig;
import com.hedera.node.internal.network.BlockNodeConnectionInfo;
import com.hedera.services.bdd.junit.hedera.containers.BlockNodeContainer;
import com.hedera.services.bdd.junit.hedera.simulator.BlockNodeSimulatorController;
import com.hedera.services.bdd.junit.hedera.simulator.SimulatedBlockNodeServer;
import java.io.IOException;
import java.nio.file.Files;
import java.nio.file.Path;
import java.time.Duration;
import java.util.ArrayList;
import java.util.Arrays;
import java.util.HashMap;
import java.util.List;
import java.util.Map;
import java.util.Map.Entry;
import java.util.concurrent.CompletableFuture;
import java.util.concurrent.TimeUnit;
import org.apache.logging.log4j.LogManager;
import org.apache.logging.log4j.Logger;

public class BlockNodeNetwork {

    private static final Logger logger = LogManager.getLogger(BlockNodeNetwork.class);

    // Block Node Configuration maps
    private final Map<Long, BlockNodeMode> blockNodeModeById = new HashMap<>();
    private final Map<Long, SimulatedBlockNodeServer> simulatedBlockNodeById = new HashMap<>();
    private final Map<Long, BlockNodeContainer> blockNodeContainerById = new HashMap<>();

    // SubProcessNode configuration for Block Nodes (just priorities for now)
    private final Map<Long, long[]> blockNodePrioritiesBySubProcessNodeId = new HashMap<>();
    private final Map<Long, long[]> blockNodeIdsBySubProcessNodeId = new HashMap<>();

    public static final int BLOCK_NODE_LOCAL_PORT = 40840;

    private BlockNodeSimulatorController blockNodeSimulatorController;

    public BlockNodeNetwork() {
        // Initialize the Block Node Simulator Controller
        this.blockNodeSimulatorController = new BlockNodeSimulatorController(this);
    }

    public void start() {
        if (!blockNodeModeById.isEmpty()) {
            logger.info("Starting Block Node Network with the following Block Node configurations:");
            // Log the configurations for each Block Node (sim or real/local node)
            for (Map.Entry<Long, BlockNodeMode> entry : blockNodeModeById.entrySet()) {
                long nodeId = entry.getKey();
                BlockNodeMode mode = entry.getValue();
                logger.info("Block Node ID: {}, Block Node Mode: {}", nodeId, mode);
            }
            // Log the configurations for each SubProcessNode in the Shared SubProcessNetwork
            for (Map.Entry<Long, long[]> entry : blockNodeIdsBySubProcessNodeId.entrySet()) {
                long nodeId = entry.getKey();
                long[] priorities = blockNodePrioritiesBySubProcessNodeId.get(nodeId);
                long[] blockNodeIds = entry.getValue();
                logger.info(
                        "SubProcessNode ID: {}, Block Node IDs: {}, Priorities: {}",
                        nodeId,
                        Arrays.toString(blockNodeIds),
                        Arrays.toString(priorities));
            }
        }

        // First start block nodes if needed
        startBlockNodesAsApplicable();
    }

    public void terminate() {
        // Stop block node containers
        for (Entry<Long, BlockNodeContainer> entry : blockNodeContainerById.entrySet()) {
            BlockNodeContainer container = entry.getValue();
            container.stop();
            logger.info("Stopped block node container ID {}", entry.getKey());
        }
        blockNodeContainerById.clear();

        // Stop simulated block nodes with grace period
        Duration shutdownTimeout = Duration.ofSeconds(30);
        logger.info(
                "Gracefully stopping {} simulated block nodes with {} timeout",
                simulatedBlockNodeById.size(),
                shutdownTimeout);

        List<CompletableFuture<Void>> shutdownFutures = new ArrayList<>();
        for (Entry<Long, SimulatedBlockNodeServer> entry : simulatedBlockNodeById.entrySet()) {
            SimulatedBlockNodeServer server = entry.getValue();
            CompletableFuture<Void> future = CompletableFuture.runAsync(() -> {
                try {
                    server.stop();
                    logger.info("Successfully stopped simulated block node on port {}", server.getPort());
                } catch (Exception e) {
                    logger.error("Error stopping simulated block node on port {}", server.getPort(), e);
                }
            });
            shutdownFutures.add(future);
        }

        try {
            // Wait for all servers to stop or timeout
            CompletableFuture.allOf(shutdownFutures.toArray(new CompletableFuture[0]))
                    .get(shutdownTimeout.toMillis(), TimeUnit.MILLISECONDS);
            logger.info("All simulated block nodes stopped successfully");
        } catch (Exception e) {
            logger.error("Timeout or error while stopping simulated block nodes", e);
        }
        simulatedBlockNodeById.clear();
    }

    private void startBlockNodesAsApplicable() {
        for (Map.Entry<Long, BlockNodeMode> entry : blockNodeModeById.entrySet()) {
            if (entry.getValue() == BlockNodeMode.REAL) {
                // TODO
            } else if (entry.getValue() == BlockNodeMode.SIMULATOR) {
                // Find an available port
                int port = findAvailablePort();
                SimulatedBlockNodeServer server = new SimulatedBlockNodeServer(port);
                try {
                    server.start();
                } catch (Exception e) {
                    throw new RuntimeException("Failed to start simulated block node on port " + port, e);
                }
                logger.info("Started shared simulated block node @ localhost:{}", port);
                simulatedBlockNodeById.put(entry.getKey(), server);
            }
        }
    }

    public void configureBlockNodeConnectionInformation(HederaNode node) {
        List<BlockNodeConfig> blockNodes = new ArrayList<>();
        long[] blockNodeIds = blockNodeIdsBySubProcessNodeId.get(node.getNodeId());
        if (blockNodeIds == null) {
            logger.info("No block nodes configured for node {}", node.getNodeId());
            return;
        }
        for (int blockNodeIndex = 0; blockNodeIndex < blockNodeIds.length; blockNodeIndex++) {
            long blockNodeId = blockNodeIds[blockNodeIndex];
            BlockNodeMode mode = blockNodeModeById.get(blockNodeId);
            if (mode == BlockNodeMode.REAL) {
                throw new UnsupportedOperationException("Real block nodes are not supported yet");
            } else if (mode == BlockNodeMode.SIMULATOR) {
                SimulatedBlockNodeServer sim = simulatedBlockNodeById.get(blockNodeId);
                int priority = (int) blockNodePrioritiesBySubProcessNodeId.get(node.getNodeId())[blockNodeIndex];
                blockNodes.add(new BlockNodeConfig("localhost", sim.getPort(), priority));
            } else if (mode == BlockNodeMode.LOCAL_NODE) {
                blockNodes.add(new BlockNodeConfig("localhost", BLOCK_NODE_LOCAL_PORT, 0));
            }
        }
        if (!blockNodes.isEmpty()) {
            BlockNodeConnectionInfo connectionInfo = new BlockNodeConnectionInfo(blockNodes);
            try {
                // Write the config to this consensus node's block-nodes.json
                Path configPath = node.getExternalPath(DATA_CONFIG_DIR).resolve("block-nodes.json");
                Files.writeString(configPath, BlockNodeConnectionInfo.JSON.toJSON(connectionInfo));
            } catch (IOException e) {
                throw new RuntimeException(e);
            }
        }
        logger.info("Configured block node connection information for node {}: {}", node.getNodeId(), blockNodes);
    }

<<<<<<< HEAD
    private static void updateApplicationPropertiesWithGrpcStreaming(HederaNode node) throws IOException {
        Path appPropertiesPath = node.getExternalPath(APPLICATION_PROPERTIES);
        logger.info(
                "Attempting to update application.properties at path {} for node {}",
                appPropertiesPath,
                node.getNodeId());

        // First check if file exists and log current content
        if (Files.exists(appPropertiesPath)) {
            String currentContent = Files.readString(appPropertiesPath);
            logger.info("Current application.properties content for node {}: {}", node.getNodeId(), currentContent);
        } else {
            logger.info(
                    "application.properties does not exist yet for node {}, will create new file", node.getNodeId());
        }

        String blockStreamConfig =
                """
                # Block stream configuration
                blockStream.writerMode=FILE_AND_GRPC
                blockStream.shutdownNodeOnNoBlockNodes=true
                blockNode.streamResetPeriod=2m
                """;

        // Write the properties with CREATE and APPEND options
        Files.writeString(appPropertiesPath, blockStreamConfig, StandardOpenOption.CREATE, StandardOpenOption.APPEND);

        // Verify the file was updated
        String updatedContent = Files.readString(appPropertiesPath);
        logger.info(
                "Verified application.properties content after update for node {}: {}",
                node.getNodeId(),
                updatedContent);
    }

=======
>>>>>>> f69e5976
    public Map<Long, BlockNodeMode> getBlockNodeModeById() {
        return blockNodeModeById;
    }

    public Map<Long, SimulatedBlockNodeServer> getSimulatedBlockNodeById() {
        return simulatedBlockNodeById;
    }

    public Map<Long, BlockNodeContainer> getBlockNodeContainerById() {
        return blockNodeContainerById;
    }

    public Map<Long, long[]> getBlockNodePrioritiesBySubProcessNodeId() {
        return blockNodePrioritiesBySubProcessNodeId;
    }

    public Map<Long, long[]> getBlockNodeIdsBySubProcessNodeId() {
        return blockNodeIdsBySubProcessNodeId;
    }

    public BlockNodeSimulatorController getBlockNodeSimulatorController() {
        return blockNodeSimulatorController;
    }
}<|MERGE_RESOLUTION|>--- conflicted
+++ resolved
@@ -165,44 +165,6 @@
         logger.info("Configured block node connection information for node {}: {}", node.getNodeId(), blockNodes);
     }
 
-<<<<<<< HEAD
-    private static void updateApplicationPropertiesWithGrpcStreaming(HederaNode node) throws IOException {
-        Path appPropertiesPath = node.getExternalPath(APPLICATION_PROPERTIES);
-        logger.info(
-                "Attempting to update application.properties at path {} for node {}",
-                appPropertiesPath,
-                node.getNodeId());
-
-        // First check if file exists and log current content
-        if (Files.exists(appPropertiesPath)) {
-            String currentContent = Files.readString(appPropertiesPath);
-            logger.info("Current application.properties content for node {}: {}", node.getNodeId(), currentContent);
-        } else {
-            logger.info(
-                    "application.properties does not exist yet for node {}, will create new file", node.getNodeId());
-        }
-
-        String blockStreamConfig =
-                """
-                # Block stream configuration
-                blockStream.writerMode=FILE_AND_GRPC
-                blockStream.shutdownNodeOnNoBlockNodes=true
-                blockNode.streamResetPeriod=2m
-                """;
-
-        // Write the properties with CREATE and APPEND options
-        Files.writeString(appPropertiesPath, blockStreamConfig, StandardOpenOption.CREATE, StandardOpenOption.APPEND);
-
-        // Verify the file was updated
-        String updatedContent = Files.readString(appPropertiesPath);
-        logger.info(
-                "Verified application.properties content after update for node {}: {}",
-                node.getNodeId(),
-                updatedContent);
-    }
-
-=======
->>>>>>> f69e5976
     public Map<Long, BlockNodeMode> getBlockNodeModeById() {
         return blockNodeModeById;
     }
