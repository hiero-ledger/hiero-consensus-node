// SPDX-License-Identifier: Apache-2.0
package com.hedera.services.bdd.junit.hedera;

import static com.hedera.services.bdd.junit.hedera.ExternalPath.DATA_CONFIG_DIR;
import static com.hedera.services.bdd.junit.hedera.subprocess.SubProcessNetwork.findAvailablePort;

import com.hedera.node.internal.network.BlockNodeConfig;
import com.hedera.node.internal.network.BlockNodeConnectionInfo;
import com.hedera.services.bdd.junit.hedera.containers.BlockNodeContainer;
import com.hedera.services.bdd.junit.hedera.simulator.BlockNodeSimulatorController;
import com.hedera.services.bdd.junit.hedera.simulator.SimulatedBlockNodeServer;
import java.io.IOException;
import java.nio.file.Files;
import java.nio.file.Path;
import java.time.Duration;
import java.util.ArrayList;
import java.util.Arrays;
import java.util.HashMap;
import java.util.List;
import java.util.Map;
import java.util.Map.Entry;
import java.util.Set;
import java.util.concurrent.CompletableFuture;
import java.util.concurrent.TimeUnit;
import java.util.function.Supplier;
import org.apache.logging.log4j.LogManager;
import org.apache.logging.log4j.Logger;

public class BlockNodeNetwork {

    private static final Logger logger = LogManager.getLogger(BlockNodeNetwork.class);

    // Block Node Configuration maps
    private final Map<Long, BlockNodeMode> blockNodeModeById = new HashMap<>();
    private final Map<Long, SimulatedBlockNodeServer> simulatedBlockNodeById = new HashMap<>();
    private final Map<Long, BlockNodeContainer> blockNodeContainerById = new HashMap<>();

    // SubProcessNode configuration for Block Nodes (just priorities for now)
    private final Map<Long, long[]> blockNodePrioritiesBySubProcessNodeId = new HashMap<>();
    private final Map<Long, long[]> blockNodeIdsBySubProcessNodeId = new HashMap<>();

    public static final int BLOCK_NODE_LOCAL_PORT = 40840;

    private BlockNodeSimulatorController blockNodeSimulatorController;

    public BlockNodeNetwork() {
        // Initialize the Block Node Simulator Controller
        this.blockNodeSimulatorController = new BlockNodeSimulatorController(this);
    }

    public void start() {
        if (!blockNodeModeById.isEmpty()) {
            logger.info("Starting Block Node Network with the following Block Node configurations:");
            // Log the configurations for each Block Node (sim or real/local node)
            for (Map.Entry<Long, BlockNodeMode> entry : blockNodeModeById.entrySet()) {
                long nodeId = entry.getKey();
                BlockNodeMode mode = entry.getValue();
                logger.info("Block Node ID: {}, Block Node Mode: {}", nodeId, mode);
            }
            // Log the configurations for each SubProcessNode in the Shared SubProcessNetwork
            for (Map.Entry<Long, long[]> entry : blockNodeIdsBySubProcessNodeId.entrySet()) {
                long nodeId = entry.getKey();
                long[] priorities = blockNodePrioritiesBySubProcessNodeId.get(nodeId);
                long[] blockNodeIds = entry.getValue();
                logger.info(
                        "SubProcessNode ID: {}, Block Node IDs: {}, Priorities: {}",
                        nodeId,
                        Arrays.toString(blockNodeIds),
                        Arrays.toString(priorities));
            }
        }

        // First start block nodes if needed
        startBlockNodesAsApplicable();
    }

    public void terminate() {
        // Stop block node containers
        for (Entry<Long, BlockNodeContainer> entry : blockNodeContainerById.entrySet()) {
            BlockNodeContainer container = entry.getValue();
            container.stop();
            logger.info("Stopped block node container ID {}", entry.getKey());
        }
        blockNodeContainerById.clear();

        // Stop simulated block nodes with grace period
        Duration shutdownTimeout = Duration.ofSeconds(30);
        logger.info(
                "Gracefully stopping {} simulated block nodes with {} timeout",
                simulatedBlockNodeById.size(),
                shutdownTimeout);

        List<CompletableFuture<Void>> shutdownFutures = new ArrayList<>();
        for (Entry<Long, SimulatedBlockNodeServer> entry : simulatedBlockNodeById.entrySet()) {
            SimulatedBlockNodeServer server = entry.getValue();
            CompletableFuture<Void> future = CompletableFuture.runAsync(() -> {
                try {
                    server.stop();
                    logger.info("Successfully stopped simulated block node on port {}", server.getPort());
                } catch (Exception e) {
                    logger.error("Error stopping simulated block node on port {}", server.getPort(), e);
                }
            });
            shutdownFutures.add(future);
        }

        try {
            // Wait for all servers to stop or timeout
            CompletableFuture.allOf(shutdownFutures.toArray(new CompletableFuture[0]))
                    .get(shutdownTimeout.toMillis(), TimeUnit.MILLISECONDS);
            logger.info("All simulated block nodes stopped successfully");
        } catch (Exception e) {
            logger.error("Timeout or error while stopping simulated block nodes", e);
        }
        simulatedBlockNodeById.clear();
    }

    private void startBlockNodesAsApplicable() {
        for (Map.Entry<Long, BlockNodeMode> entry : blockNodeModeById.entrySet()) {
            if (entry.getValue() == BlockNodeMode.REAL) {
                // TODO
            } else if (entry.getValue() == BlockNodeMode.SIMULATOR) {
<<<<<<< HEAD
                addSimulatorNode(entry.getKey(), null);
            }
        }
    }

    public void addSimulatorNode(Long id, Supplier<Long> lastVerifiedBlockNumberSupplier) {
        // Find an available port
        int port = findAvailablePort();
        SimulatedBlockNodeServer server = new SimulatedBlockNodeServer(port, lastVerifiedBlockNumberSupplier);
=======
                addSimulatorNode(entry.getKey());
            }
        }
    }

    /**
     * Starts a new simulated block node server on an available port
     * and registers it with the given id.
     *
     * @param id the id to register the simulated block node under
     */
    public void addSimulatorNode(long id) {
        // Find an available port
        int port = findAvailablePort();
        SimulatedBlockNodeServer server = new SimulatedBlockNodeServer(port, -1L);
>>>>>>> 071c0ece
        try {
            server.start();
        } catch (Exception e) {
            throw new RuntimeException("Failed to start simulated block node on port " + port, e);
        }
        logger.info("Started shared simulated block node @ localhost:{}", port);
        simulatedBlockNodeById.put(id, server);
    }

    public void configureBlockNodeConnectionInformation(HederaNode node) {
        List<BlockNodeConfig> blockNodes = new ArrayList<>();
        long[] blockNodeIds = blockNodeIdsBySubProcessNodeId.get(node.getNodeId());
        if (blockNodeIds == null) {
            logger.info("No block nodes configured for node {}", node.getNodeId());
            return;
        }
        for (int blockNodeIndex = 0; blockNodeIndex < blockNodeIds.length; blockNodeIndex++) {
            long blockNodeId = blockNodeIds[blockNodeIndex];
            BlockNodeMode mode = blockNodeModeById.get(blockNodeId);
            if (mode == BlockNodeMode.REAL) {
                throw new UnsupportedOperationException("Real block nodes are not supported yet");
            } else if (mode == BlockNodeMode.SIMULATOR) {
                SimulatedBlockNodeServer sim = simulatedBlockNodeById.get(blockNodeId);
                int priority = (int) blockNodePrioritiesBySubProcessNodeId.get(node.getNodeId())[blockNodeIndex];
                blockNodes.add(new BlockNodeConfig("localhost", sim.getPort(), priority));
            } else if (mode == BlockNodeMode.LOCAL_NODE) {
                blockNodes.add(new BlockNodeConfig("localhost", BLOCK_NODE_LOCAL_PORT, 0));
            }
        }
        if (!blockNodes.isEmpty()) {
            BlockNodeConnectionInfo connectionInfo = new BlockNodeConnectionInfo(blockNodes);
            try {
                // Write the config to this consensus node's block-nodes.json
                Path configPath = node.getExternalPath(DATA_CONFIG_DIR).resolve("block-nodes.json");
                Files.writeString(configPath, BlockNodeConnectionInfo.JSON.toJSON(connectionInfo));
            } catch (IOException e) {
                throw new RuntimeException(e);
            }
        }
        logger.info("Configured block node connection information for node {}: {}", node.getNodeId(), blockNodes);
    }

    public Map<Long, BlockNodeMode> getBlockNodeModeById() {
        return blockNodeModeById;
    }

    public Set<Long> nodeIds() {
        return getBlockNodeModeById().keySet();
    }

    public Map<Long, SimulatedBlockNodeServer> getSimulatedBlockNodeById() {
        return simulatedBlockNodeById;
    }

    public Map<Long, BlockNodeContainer> getBlockNodeContainerById() {
        return blockNodeContainerById;
    }

    public Map<Long, long[]> getBlockNodePrioritiesBySubProcessNodeId() {
        return blockNodePrioritiesBySubProcessNodeId;
    }

    public Map<Long, long[]> getBlockNodeIdsBySubProcessNodeId() {
        return blockNodeIdsBySubProcessNodeId;
    }

    public BlockNodeSimulatorController getBlockNodeSimulatorController() {
        return blockNodeSimulatorController;
    }
}<|MERGE_RESOLUTION|>--- conflicted
+++ resolved
@@ -92,7 +92,7 @@
 
         List<CompletableFuture<Void>> shutdownFutures = new ArrayList<>();
         for (Entry<Long, SimulatedBlockNodeServer> entry : simulatedBlockNodeById.entrySet()) {
-            SimulatedBlockNodeServer server = entry.getValue();
+            final SimulatedBlockNodeServer server = entry.getValue();
             CompletableFuture<Void> future = CompletableFuture.runAsync(() -> {
                 try {
                     server.stop();
@@ -120,7 +120,6 @@
             if (entry.getValue() == BlockNodeMode.REAL) {
                 // TODO
             } else if (entry.getValue() == BlockNodeMode.SIMULATOR) {
-<<<<<<< HEAD
                 addSimulatorNode(entry.getKey(), null);
             }
         }
@@ -129,24 +128,7 @@
     public void addSimulatorNode(Long id, Supplier<Long> lastVerifiedBlockNumberSupplier) {
         // Find an available port
         int port = findAvailablePort();
-        SimulatedBlockNodeServer server = new SimulatedBlockNodeServer(port, lastVerifiedBlockNumberSupplier);
-=======
-                addSimulatorNode(entry.getKey());
-            }
-        }
-    }
-
-    /**
-     * Starts a new simulated block node server on an available port
-     * and registers it with the given id.
-     *
-     * @param id the id to register the simulated block node under
-     */
-    public void addSimulatorNode(long id) {
-        // Find an available port
-        int port = findAvailablePort();
-        SimulatedBlockNodeServer server = new SimulatedBlockNodeServer(port, -1L);
->>>>>>> 071c0ece
+        final SimulatedBlockNodeServer server = new SimulatedBlockNodeServer(port, lastVerifiedBlockNumberSupplier);
         try {
             server.start();
         } catch (Exception e) {
@@ -169,7 +151,7 @@
             if (mode == BlockNodeMode.REAL) {
                 throw new UnsupportedOperationException("Real block nodes are not supported yet");
             } else if (mode == BlockNodeMode.SIMULATOR) {
-                SimulatedBlockNodeServer sim = simulatedBlockNodeById.get(blockNodeId);
+                final SimulatedBlockNodeServer sim = simulatedBlockNodeById.get(blockNodeId);
                 int priority = (int) blockNodePrioritiesBySubProcessNodeId.get(node.getNodeId())[blockNodeIndex];
                 blockNodes.add(new BlockNodeConfig("localhost", sim.getPort(), priority));
             } else if (mode == BlockNodeMode.LOCAL_NODE) {
