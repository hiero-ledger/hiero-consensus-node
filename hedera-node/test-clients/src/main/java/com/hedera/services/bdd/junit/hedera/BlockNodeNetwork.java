// SPDX-License-Identifier: Apache-2.0
package com.hedera.services.bdd.junit.hedera;

import static com.hedera.services.bdd.junit.hedera.ExternalPath.DATA_CONFIG_DIR;
import static com.hedera.services.bdd.junit.hedera.subprocess.SubProcessNetwork.findAvailablePort;

import com.hedera.node.internal.network.BlockNodeConfig;
import com.hedera.node.internal.network.BlockNodeConnectionInfo;
import com.hedera.services.bdd.junit.hedera.containers.BlockNodeContainer;
import com.hedera.services.bdd.junit.hedera.simulator.BlockNodeController;
import com.hedera.services.bdd.junit.hedera.simulator.SimulatedBlockNodeServer;
import java.io.IOException;
import java.nio.file.Files;
import java.nio.file.Path;
import java.time.Duration;
import java.util.ArrayList;
import java.util.Arrays;
import java.util.HashMap;
import java.util.List;
import java.util.Map;
import java.util.Map.Entry;
import java.util.Set;
import java.util.concurrent.CompletableFuture;
import java.util.concurrent.TimeUnit;
import java.util.function.Supplier;
import org.apache.logging.log4j.LogManager;
import org.apache.logging.log4j.Logger;

public class BlockNodeNetwork {

    private static final Logger logger = LogManager.getLogger(BlockNodeNetwork.class);

    // Block Node Configuration maps
    private final Map<Long, BlockNodeMode> blockNodeModeById = new HashMap<>();
    private final Map<Long, SimulatedBlockNodeServer> simulatedBlockNodeById = new HashMap<>();
    private final Map<Long, BlockNodeContainer> blockNodeContainerById = new HashMap<>();
    private final Map<Long, Boolean> blockNodeHighLatencyById = new HashMap<>();

    // SubProcessNode configuration for Block Nodes (just priorities for now)
    private final Map<Long, long[]> blockNodePrioritiesBySubProcessNodeId = new HashMap<>();
    private final Map<Long, long[]> blockNodeIdsBySubProcessNodeId = new HashMap<>();

    public static final int BLOCK_NODE_LOCAL_PORT = 40840;

    private final BlockNodeController blockNodeController;

    public BlockNodeNetwork() {
        // Initialize the Block Node Simulator Controller
        this.blockNodeController = new BlockNodeController(this);
    }

    public void start() {
        if (!blockNodeModeById.isEmpty()) {
            logger.info("Starting Block Node Network with the following Block Node configurations:");
            // Log the configurations for each Block Node (sim or real/local node)
            for (Map.Entry<Long, BlockNodeMode> entry : blockNodeModeById.entrySet()) {
                long nodeId = entry.getKey();
                BlockNodeMode mode = entry.getValue();
                logger.info("Block Node ID: {}, Block Node Mode: {}", nodeId, mode);
            }
            // Log the configurations for each SubProcessNode in the Shared SubProcessNetwork
            for (Map.Entry<Long, long[]> entry : blockNodeIdsBySubProcessNodeId.entrySet()) {
                long nodeId = entry.getKey();
                long[] priorities = blockNodePrioritiesBySubProcessNodeId.get(nodeId);
                long[] blockNodeIds = entry.getValue();
                logger.info(
                        "SubProcessNode ID: {}, Block Node IDs: {}, Priorities: {}",
                        nodeId,
                        Arrays.toString(blockNodeIds),
                        Arrays.toString(priorities));
            }
        }

        // First start block nodes if needed
        startBlockNodesAsApplicable();
    }

    public void terminate() {

        List<CompletableFuture<Void>> shutdownFutures = new ArrayList<>();
        // Stop block node containers
        for (Entry<Long, BlockNodeContainer> entry : blockNodeContainerById.entrySet()) {
            BlockNodeContainer container = entry.getValue();
            CompletableFuture<Void> future = CompletableFuture.runAsync(() -> {
                container.stop();
                logger.info("Stopped block node container ID {}", entry.getKey());
            });
            shutdownFutures.add(future);
        }

        // Stop simulated block nodes with grace period
        Duration shutdownTimeout = Duration.ofSeconds(30);
        logger.info(
                "Gracefully stopping {} simulated block nodes with {} timeout",
                simulatedBlockNodeById.size(),
                shutdownTimeout);

        for (Entry<Long, SimulatedBlockNodeServer> entry : simulatedBlockNodeById.entrySet()) {
            final SimulatedBlockNodeServer server = entry.getValue();
            CompletableFuture<Void> future = CompletableFuture.runAsync(() -> {
                try {
                    server.stop();
                    logger.info("Successfully stopped simulated block node on port {}", server.getPort());
                } catch (Exception e) {
                    logger.error("Error stopping simulated block node on port {}", server.getPort(), e);
                }
            });
            shutdownFutures.add(future);
        }

        try {
            // Wait for all servers to stop or timeout
            CompletableFuture.allOf(shutdownFutures.toArray(new CompletableFuture[0]))
                    .get(shutdownTimeout.toMillis(), TimeUnit.MILLISECONDS);
            logger.info("All block nodes stopped successfully");
        } catch (Exception e) {
            logger.error("Timeout or error while stopping simulated block nodes", e);
        }

        blockNodeContainerById.clear();
        simulatedBlockNodeById.clear();
    }

    private void startBlockNodesAsApplicable() {
        for (Map.Entry<Long, BlockNodeMode> entry : blockNodeModeById.entrySet()) {
            final long blockNodeId = entry.getKey();
            final BlockNodeMode mode = entry.getValue();
            if (mode == BlockNodeMode.REAL) {
                startRealBlockNodeContainer(blockNodeId);
            } else if (mode == BlockNodeMode.SIMULATOR) {
                startSimulatorNode(entry.getKey(), null);
            }
        }
    }

    private void startRealBlockNodeContainer(final long id) {
        // Find an available port
<<<<<<< HEAD
        int port = findAvailablePort();
        boolean highLatency = blockNodeHighLatencyById.getOrDefault(id, false);
        final SimulatedBlockNodeServer server =
                new SimulatedBlockNodeServer(port, highLatency, lastVerifiedBlockNumberSupplier);
=======
        final int port = findAvailablePort();
        try {
            final BlockNodeContainer container = new BlockNodeContainer(id, findAvailablePort());

            container.start();
            container.waitForHealthy(Duration.ofMinutes(2));

            blockNodeContainerById.put(id, container);
            // blockNodeController.setStatePersistence(id, true);

            logger.info("Started real block node container {} @ {}", id, container);
        } catch (Exception e) {
            throw new RuntimeException("Failed to start real block node container " + id + " on port " + port, e);
        }
    }

    public void startSimulatorNode(Long id, Supplier<Long> lastVerifiedBlockNumberSupplier) {
        // Find an available port
        final int port = findAvailablePort();
        final SimulatedBlockNodeServer server = new SimulatedBlockNodeServer(port, lastVerifiedBlockNumberSupplier);
>>>>>>> 88939719
        try {
            server.start();

            simulatedBlockNodeById.put(id, server);
            // blockNodeController.setStatePersistence(id, true);

            logger.info("Started shared simulated block node @ localhost:{}", port);
        } catch (Exception e) {
            throw new RuntimeException("Failed to start simulated block node " + id + " on port " + port, e);
        }
    }

    public void configureBlockNodeConnectionInformation(HederaNode node) {
        List<BlockNodeConfig> blockNodes = new ArrayList<>();
        long[] blockNodeIds = blockNodeIdsBySubProcessNodeId.get(node.getNodeId());
        if (blockNodeIds == null) {
            logger.info("No block nodes configured for node {}", node.getNodeId());
            return;
        }
        for (int blockNodeIndex = 0; blockNodeIndex < blockNodeIds.length; blockNodeIndex++) {
            long blockNodeId = blockNodeIds[blockNodeIndex];
            BlockNodeMode mode = blockNodeModeById.get(blockNodeId);
            if (mode == BlockNodeMode.REAL) {
                final BlockNodeContainer blockNode = blockNodeContainerById.get(blockNodeId);
                int priority = (int) blockNodePrioritiesBySubProcessNodeId.get(node.getNodeId())[blockNodeIndex];
                blockNodes.add(new BlockNodeConfig(blockNode.getHost(), blockNode.getPort(), priority));
            } else if (mode == BlockNodeMode.SIMULATOR) {
                final SimulatedBlockNodeServer sim = simulatedBlockNodeById.get(blockNodeId);
                int priority = (int) blockNodePrioritiesBySubProcessNodeId.get(node.getNodeId())[blockNodeIndex];
                blockNodes.add(new BlockNodeConfig("localhost", sim.getPort(), priority));
            } else if (mode == BlockNodeMode.LOCAL_NODE) {
                blockNodes.add(new BlockNodeConfig("localhost", BLOCK_NODE_LOCAL_PORT, 0));
            }
        }
        if (!blockNodes.isEmpty()) {
            BlockNodeConnectionInfo connectionInfo = new BlockNodeConnectionInfo(blockNodes);
            try {
                // Write the config to this consensus node's block-nodes.json
                Path configPath = node.getExternalPath(DATA_CONFIG_DIR).resolve("block-nodes.json");
                Files.writeString(configPath, BlockNodeConnectionInfo.JSON.toJSON(connectionInfo));
            } catch (IOException e) {
                throw new RuntimeException(e);
            }
        }
        logger.info("Configured block node connection information for node {}: {}", node.getNodeId(), blockNodes);
    }

    public Map<Long, BlockNodeMode> getBlockNodeModeById() {
        return blockNodeModeById;
    }

    public Set<Long> nodeIds() {
        return getBlockNodeModeById().keySet();
    }

    public Map<Long, SimulatedBlockNodeServer> getSimulatedBlockNodeById() {
        return simulatedBlockNodeById;
    }

    public Map<Long, BlockNodeContainer> getBlockNodeContainerById() {
        return blockNodeContainerById;
    }

    public Map<Long, long[]> getBlockNodePrioritiesBySubProcessNodeId() {
        return blockNodePrioritiesBySubProcessNodeId;
    }

    public Map<Long, long[]> getBlockNodeIdsBySubProcessNodeId() {
        return blockNodeIdsBySubProcessNodeId;
    }

    public BlockNodeController getBlockNodeController() {
        return blockNodeController;
    }

    public Map<Long, Boolean> getBlockNodeHighLatencyById() {
        return blockNodeHighLatencyById;
    }
}<|MERGE_RESOLUTION|>--- conflicted
+++ resolved
@@ -135,33 +135,28 @@
 
     private void startRealBlockNodeContainer(final long id) {
         // Find an available port
-<<<<<<< HEAD
+        final int port = findAvailablePort();
+        try {
+            final BlockNodeContainer container = new BlockNodeContainer(id, findAvailablePort());
+
+            container.start();
+            container.waitForHealthy(Duration.ofMinutes(2));
+
+            blockNodeContainerById.put(id, container);
+            // blockNodeController.setStatePersistence(id, true);
+
+            logger.info("Started real block node container {} @ {}", id, container);
+        } catch (Exception e) {
+            throw new RuntimeException("Failed to start real block node container " + id + " on port " + port, e);
+        }
+    }
+
+    public void startSimulatorNode(Long id, Supplier<Long> lastVerifiedBlockNumberSupplier) {
+        // Find an available port
         int port = findAvailablePort();
         boolean highLatency = blockNodeHighLatencyById.getOrDefault(id, false);
         final SimulatedBlockNodeServer server =
                 new SimulatedBlockNodeServer(port, highLatency, lastVerifiedBlockNumberSupplier);
-=======
-        final int port = findAvailablePort();
-        try {
-            final BlockNodeContainer container = new BlockNodeContainer(id, findAvailablePort());
-
-            container.start();
-            container.waitForHealthy(Duration.ofMinutes(2));
-
-            blockNodeContainerById.put(id, container);
-            // blockNodeController.setStatePersistence(id, true);
-
-            logger.info("Started real block node container {} @ {}", id, container);
-        } catch (Exception e) {
-            throw new RuntimeException("Failed to start real block node container " + id + " on port " + port, e);
-        }
-    }
-
-    public void startSimulatorNode(Long id, Supplier<Long> lastVerifiedBlockNumberSupplier) {
-        // Find an available port
-        final int port = findAvailablePort();
-        final SimulatedBlockNodeServer server = new SimulatedBlockNodeServer(port, lastVerifiedBlockNumberSupplier);
->>>>>>> 88939719
         try {
             server.start();
 
