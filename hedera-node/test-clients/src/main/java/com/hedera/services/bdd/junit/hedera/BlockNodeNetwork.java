--- conflicted
+++ resolved
@@ -122,22 +122,12 @@
 
     private void startBlockNodesAsApplicable() {
         for (Map.Entry<Long, BlockNodeMode> entry : blockNodeModeById.entrySet()) {
-<<<<<<< HEAD
             final long blockNodeId = entry.getKey();
             final BlockNodeMode mode = entry.getValue();
             if (mode == BlockNodeMode.REAL) {
                 startRealBlockNodeContainer(blockNodeId, findAvailablePort());
             } else if (mode == BlockNodeMode.SIMULATOR) {
-                // Find an available port
-                int port = findAvailablePort();
-                final SimulatedBlockNodeServer server = new SimulatedBlockNodeServer(port);
-                try {
-                    server.start();
-                } catch (Exception e) {
-                    throw new RuntimeException("Failed to start simulated block node on port " + port, e);
-                }
-                logger.info("Started shared simulated block node @ localhost:{}", port);
-                simulatedBlockNodeById.put(blockNodeId, server);
+                startSimulatorNode(entry.getKey(), null);
             }
         }
     }
@@ -155,16 +145,9 @@
         } catch (Exception e) {
             throw new RuntimeException("Failed to start real block node container " + blockNodeId, e);
         }
-=======
-            if (entry.getValue() == BlockNodeMode.REAL) {
-                // TODO
-            } else if (entry.getValue() == BlockNodeMode.SIMULATOR) {
-                addSimulatorNode(entry.getKey(), null);
-            }
-        }
-    }
-
-    public void addSimulatorNode(Long id, Supplier<Long> lastVerifiedBlockNumberSupplier) {
+    }
+
+    public void startSimulatorNode(Long id, Supplier<Long> lastVerifiedBlockNumberSupplier) {
         // Find an available port
         int port = findAvailablePort();
         final SimulatedBlockNodeServer server = new SimulatedBlockNodeServer(port, lastVerifiedBlockNumberSupplier);
@@ -175,7 +158,6 @@
         }
         logger.info("Started shared simulated block node @ localhost:{}", port);
         simulatedBlockNodeById.put(id, server);
->>>>>>> e6447870
     }
 
     public void configureBlockNodeConnectionInformation(HederaNode node) {
