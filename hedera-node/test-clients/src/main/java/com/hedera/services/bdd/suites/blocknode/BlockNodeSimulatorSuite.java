// SPDX-License-Identifier: Apache-2.0
package com.hedera.services.bdd.suites.blocknode;

import static com.hedera.services.bdd.junit.TestTags.BLOCK_NODE_SIMULATOR;
import static com.hedera.services.bdd.junit.hedera.NodeSelector.allNodes;
import static com.hedera.services.bdd.junit.hedera.NodeSelector.byNodeId;
import static com.hedera.services.bdd.spec.HapiSpec.hapiTest;
import static com.hedera.services.bdd.spec.utilops.BlockNodeSimulatorVerbs.blockNodeSimulator;
import static com.hedera.services.bdd.spec.utilops.UtilVerbs.assertHgcaaLogContainsTimeframe;
import static com.hedera.services.bdd.spec.utilops.UtilVerbs.assertHgcaaLogDoesNotContain;
import static com.hedera.services.bdd.spec.utilops.UtilVerbs.doingContextual;
import static com.hedera.services.bdd.spec.utilops.UtilVerbs.sourcingContextual;
import static com.hedera.services.bdd.spec.utilops.UtilVerbs.waitForActive;
import static com.hedera.services.bdd.spec.utilops.UtilVerbs.waitForAny;
import static com.hedera.services.bdd.spec.utilops.UtilVerbs.waitUntilNextBlocks;
import static com.hedera.services.bdd.suites.regression.system.MixedOperations.burstOfTps;
import static java.time.temporal.ChronoUnit.SECONDS;

import com.hedera.services.bdd.HapiBlockNode;
import com.hedera.services.bdd.HapiBlockNode.BlockNodeConfig;
import com.hedera.services.bdd.HapiBlockNode.SubProcessNodeConfig;
import com.hedera.services.bdd.junit.HapiTest;
import com.hedera.services.bdd.junit.OrderedInIsolation;
import com.hedera.services.bdd.junit.hedera.BlockNodeMode;
import java.time.Duration;
import java.time.Instant;
import java.util.ArrayList;
import java.util.List;
import java.util.concurrent.TimeUnit;
import java.util.concurrent.atomic.AtomicReference;
import java.util.concurrent.locks.LockSupport;
import java.util.stream.Stream;
import org.hiero.block.api.protoc.PublishStreamResponse.EndOfStream.Code;
import org.hiero.consensus.model.status.PlatformStatus;
import org.junit.jupiter.api.DynamicTest;
import org.junit.jupiter.api.Order;
import org.junit.jupiter.api.Tag;

/**
 * This suite is for testing with the block node simulator.
 */
@Tag(BLOCK_NODE_SIMULATOR)
@OrderedInIsolation
public class BlockNodeSimulatorSuite {

    @HapiTest
    @HapiBlockNode(
            networkSize = 1,
            blockNodeConfigs = {@BlockNodeConfig(nodeId = 0, mode = BlockNodeMode.SIMULATOR)},
            subProcessNodeConfigs = {
                @SubProcessNodeConfig(
                        nodeId = 0,
                        blockNodeIds = {0},
                        blockNodePriorities = {0},
                        applicationPropertiesOverrides = {
                            "blockStream.streamMode", "BOTH",
                            "blockStream.writerMode", "FILE_AND_GRPC"
                        })
            })
    @Order(0)
    final Stream<DynamicTest> node0StreamingHappyPath() {
        return hapiTest(
<<<<<<< HEAD
                waitUntilNextBlocks(100), assertHgcaaLogDoesNotContain(byNodeId(0), "ERROR", Duration.ofSeconds(5)));
=======
                waitUntilNextBlocks(100).withBackgroundTraffic(true),
                assertHgcaaLogDoesNotContain(byNodeId(0), "ERROR", Duration.ofSeconds(5)));
>>>>>>> 7d382fa2
    }

    @HapiTest
    @HapiBlockNode(
            blockNodeConfigs = {
                @BlockNodeConfig(nodeId = 0, mode = BlockNodeMode.SIMULATOR),
                @BlockNodeConfig(nodeId = 1, mode = BlockNodeMode.SIMULATOR),
                @BlockNodeConfig(nodeId = 2, mode = BlockNodeMode.SIMULATOR),
                @BlockNodeConfig(nodeId = 3, mode = BlockNodeMode.SIMULATOR),
            },
            subProcessNodeConfigs = {
                @SubProcessNodeConfig(
                        nodeId = 0,
                        blockNodeIds = {0},
                        blockNodePriorities = {0},
                        applicationPropertiesOverrides = {
                            "blockStream.streamMode", "BOTH",
                            "blockStream.writerMode", "FILE_AND_GRPC"
                        }),
                @SubProcessNodeConfig(
                        nodeId = 1,
                        blockNodeIds = {1},
                        blockNodePriorities = {0},
                        applicationPropertiesOverrides = {
                            "blockStream.streamMode", "BOTH",
                            "blockStream.writerMode", "FILE_AND_GRPC"
                        }),
                @SubProcessNodeConfig(
                        nodeId = 2,
                        blockNodeIds = {2},
                        blockNodePriorities = {0},
                        applicationPropertiesOverrides = {
                            "blockStream.streamMode", "BOTH",
                            "blockStream.writerMode", "FILE_AND_GRPC"
                        }),
                @SubProcessNodeConfig(
                        nodeId = 3,
                        blockNodeIds = {3},
                        blockNodePriorities = {0},
                        applicationPropertiesOverrides = {
                            "blockStream.streamMode", "BOTH",
                            "blockStream.writerMode", "FILE_AND_GRPC"
                        }),
            })
    @Order(1)
    final Stream<DynamicTest> allNodesStreamingHappyPath() {
        return hapiTest(
                waitUntilNextBlocks(10).withBackgroundTraffic(true),
                assertHgcaaLogDoesNotContain(allNodes(), "ERROR", Duration.ofSeconds(5)));
    }

    @HapiTest
    @HapiBlockNode(
            networkSize = 1,
            blockNodeConfigs = {@BlockNodeConfig(nodeId = 0, mode = BlockNodeMode.SIMULATOR)},
            subProcessNodeConfigs = {
                @SubProcessNodeConfig(
                        nodeId = 0,
                        blockNodeIds = {0},
                        blockNodePriorities = {0},
                        applicationPropertiesOverrides = {
                            "blockStream.streamMode", "BOTH",
                            "blockStream.writerMode", "FILE_AND_GRPC"
                        })
            })
    @Order(2)
    final Stream<DynamicTest> node0StreamingBlockNodeConnectionDropsCanStreamGenesisBlock() {
        final AtomicReference<Instant> time = new AtomicReference<>();
        final List<Integer> portNumbers = new ArrayList<>();
        return hapiTest(
                doingContextual(spec -> portNumbers.add(spec.getBlockNodePortById(0))),
                waitUntilNextBlocks(5).withBackgroundTraffic(true),
                doingContextual(spec -> time.set(Instant.now())),
                blockNodeSimulator(0).sendEndOfStreamImmediately(Code.BEHIND).withBlockNumber(Long.MAX_VALUE),
                sourcingContextual(spec -> assertHgcaaLogContainsTimeframe(
                        byNodeId(0),
                        time::get,
                        Duration.of(10, SECONDS),
                        Duration.of(45, SECONDS),
                        String.format(
                                "[localhost:%s/UNINITIALIZED] Block node reported it is behind. Will restart stream at block 0.",
                                portNumbers.getFirst()),
                        String.format(
                                "[localhost:%s/ACTIVE] Received EndOfStream response (block=9223372036854775807, responseCode=BEHIND)",
                                portNumbers.getFirst()))),
                waitUntilNextBlocks(5).withBackgroundTraffic(true));
    }

    @HapiTest
    @HapiBlockNode(
            networkSize = 1,
            blockNodeConfigs = {
                @BlockNodeConfig(nodeId = 0, mode = BlockNodeMode.SIMULATOR),
                @BlockNodeConfig(nodeId = 1, mode = BlockNodeMode.SIMULATOR),
                @BlockNodeConfig(nodeId = 2, mode = BlockNodeMode.SIMULATOR),
                @BlockNodeConfig(nodeId = 3, mode = BlockNodeMode.SIMULATOR)
            },
            subProcessNodeConfigs = {
                @SubProcessNodeConfig(
                        nodeId = 0,
                        blockNodeIds = {0, 1, 2, 3},
                        blockNodePriorities = {0, 1, 2, 3},
                        applicationPropertiesOverrides = {
                            "blockStream.streamMode", "BOTH",
                            "blockStream.writerMode", "FILE_AND_GRPC"
                        })
            })
    @Order(3)
    final Stream<DynamicTest> node0StreamingBlockNodeConnectionDropsTrickle() {
        final AtomicReference<Instant> connectionDropTime = new AtomicReference<>();
        final List<Integer> portNumbers = new ArrayList<>();
        return hapiTest(
                doingContextual(spec -> {
                    portNumbers.add(spec.getBlockNodePortById(0));
                    portNumbers.add(spec.getBlockNodePortById(1));
                    portNumbers.add(spec.getBlockNodePortById(2));
                    portNumbers.add(spec.getBlockNodePortById(3));
                }),
                waitUntilNextBlocks(10).withBackgroundTraffic(true),
                doingContextual(spec -> connectionDropTime.set(Instant.now())),
                blockNodeSimulator(0).shutDownImmediately(), // Pri 0
                sourcingContextual(spec -> assertHgcaaLogContainsTimeframe(
                        byNodeId(0),
                        connectionDropTime::get,
                        Duration.of(10, SECONDS),
                        Duration.of(45, SECONDS),
                        String.format("[localhost:%s/ACTIVE] Stream encountered an error", portNumbers.getFirst()),
                        String.format(
                                "[localhost:%s/UNINITIALIZED] Cancelled periodic stream reset", portNumbers.getFirst()),
                        // Select the next block node to connect to based on priorities
                        String.format("Selected block node localhost:%s for connection attempt", portNumbers.get(1)),
                        String.format("[localhost:%s/CONNECTING] Running connection task...", portNumbers.get(1)),
                        String.format(
                                "[localhost:%s/PENDING] Connection state transitioned from CONNECTING to PENDING",
                                portNumbers.get(1)),
                        String.format(
                                "[localhost:%s/ACTIVE] Connection state transitioned from PENDING to ACTIVE",
                                portNumbers.get(1)),
                        String.format(
                                "[localhost:%s/ACTIVE] Scheduled periodic stream reset every PT1M",
                                portNumbers.get(1)))),
                waitUntilNextBlocks(10).withBackgroundTraffic(true),
                doingContextual(spec -> connectionDropTime.set(Instant.now())),
                blockNodeSimulator(1).shutDownImmediately(), // Pri 1
                sourcingContextual(spec -> assertHgcaaLogContainsTimeframe(
                        byNodeId(0),
                        connectionDropTime::get,
                        Duration.of(10, SECONDS),
                        Duration.of(45, SECONDS),
                        String.format("[localhost:%s/ACTIVE] Stream encountered an error", portNumbers.get(1)),
                        String.format(
                                "[localhost:%s/UNINITIALIZED] Cancelled periodic stream reset", portNumbers.get(1)),
                        // Select the next block node to connect to based on priorities
                        String.format("Selected block node localhost:%s for connection attempt", portNumbers.get(2)),
                        String.format("[localhost:%s/CONNECTING] Running connection task...", portNumbers.get(2)),
                        String.format(
                                "[localhost:%s/PENDING] Connection state transitioned from CONNECTING to PENDING",
                                portNumbers.get(2)),
                        String.format(
                                "[localhost:%s/ACTIVE] Connection state transitioned from PENDING to ACTIVE",
                                portNumbers.get(2)),
                        String.format(
                                "[localhost:%s/ACTIVE] Scheduled periodic stream reset every PT1M",
                                portNumbers.get(2)))),
                waitUntilNextBlocks(10).withBackgroundTraffic(true),
                doingContextual(spec -> connectionDropTime.set(Instant.now())),
                blockNodeSimulator(2).shutDownImmediately(), // Pri 2
                sourcingContextual(spec -> assertHgcaaLogContainsTimeframe(
                        byNodeId(0),
                        connectionDropTime::get,
                        Duration.of(10, SECONDS),
                        Duration.of(45, SECONDS),
                        String.format("[localhost:%s/ACTIVE] Stream encountered an error", portNumbers.get(2)),
                        String.format(
                                "[localhost:%s/UNINITIALIZED] Cancelled periodic stream reset", portNumbers.get(2)),
                        // Select the next block node to connect to based on priorities
                        String.format("Selected block node localhost:%s for connection attempt", portNumbers.get(3)),
                        String.format("[localhost:%s/CONNECTING] Running connection task...", portNumbers.get(3)),
                        String.format(
                                "[localhost:%s/PENDING] Connection state transitioned from CONNECTING to PENDING",
                                portNumbers.get(3)),
                        String.format(
                                "[localhost:%s/ACTIVE] Connection state transitioned from PENDING to ACTIVE",
                                portNumbers.get(3)),
                        String.format(
                                "[localhost:%s/ACTIVE] Scheduled periodic stream reset every PT1M",
                                portNumbers.get(3)))),
                waitUntilNextBlocks(10).withBackgroundTraffic(true),
                doingContextual(spec -> connectionDropTime.set(Instant.now())),
                blockNodeSimulator(1).startImmediately(),
                sourcingContextual(spec -> assertHgcaaLogContainsTimeframe(
                        byNodeId(0),
                        connectionDropTime::get,
                        Duration.of(15, SECONDS),
                        Duration.of(45, SECONDS),
                        String.format("[localhost:%s/CONNECTING] Running connection task...", portNumbers.get(1)),
                        String.format(
                                "[localhost:%s/PENDING] Connection state transitioned from CONNECTING to PENDING",
                                portNumbers.get(1)),
                        String.format(
                                "[localhost:%s/ACTIVE] Connection state transitioned from PENDING to ACTIVE",
                                portNumbers.get(1)),
                        String.format(
                                "[localhost:%s/ACTIVE] Scheduled periodic stream reset every PT1M", portNumbers.get(1)),
                        String.format("[localhost:%s/ACTIVE] Closing connection...", portNumbers.get(3)),
                        String.format(
                                "[localhost:%s/UNINITIALIZED] Connection state transitioned from ACTIVE to UNINITIALIZED",
                                portNumbers.get(3)),
                        String.format(
                                "[localhost:%s/UNINITIALIZED] Connection successfully closed", portNumbers.get(3)),
                        String.format(
                                "The existing active connection (localhost:%s/ACTIVE) has an equal or higher priority"
                                        + " than the connection (localhost:%s/CONNECTING) we are attempting to connect to"
                                        + " and this new connection attempt will be ignored",
                                portNumbers.get(1), portNumbers.get(2)))),
                waitUntilNextBlocks(10).withBackgroundTraffic(true));
    }

    @HapiTest
    @HapiBlockNode(
            networkSize = 2,
            blockNodeConfigs = {@BlockNodeConfig(nodeId = 0, mode = BlockNodeMode.SIMULATOR)},
            subProcessNodeConfigs = {
                @SubProcessNodeConfig(
                        nodeId = 0,
                        blockNodeIds = {0},
                        blockNodePriorities = {0},
                        applicationPropertiesOverrides = {
                            "blockStream.streamMode", "BOTH",
                            "blockStream.writerMode", "FILE_AND_GRPC"
                        }),
                @SubProcessNodeConfig(
                        nodeId = 1,
                        blockNodeIds = {0},
                        blockNodePriorities = {0},
                        applicationPropertiesOverrides = {
                            "blockStream.streamMode", "BOTH",
                            "blockStream.writerMode", "FILE_AND_GRPC"
                        })
            })
    @Order(4)
    final Stream<DynamicTest> twoNodesStreamingOneBlockNodeHappyPath() {
        return hapiTest(
                waitUntilNextBlocks(10).withBackgroundTraffic(true),
                assertHgcaaLogDoesNotContain(allNodes(), "ERROR", Duration.ofSeconds(5)));
    }

    @HapiTest
    @HapiBlockNode(
            networkSize = 1,
            blockNodeConfigs = {
                @BlockNodeConfig(nodeId = 0, mode = BlockNodeMode.SIMULATOR),
                @BlockNodeConfig(nodeId = 1, mode = BlockNodeMode.SIMULATOR)
            },
            subProcessNodeConfigs = {
                @SubProcessNodeConfig(
                        nodeId = 0,
                        blockNodeIds = {0, 1},
                        blockNodePriorities = {0, 1},
                        applicationPropertiesOverrides = {
                            "blockStream.streamMode", "BLOCKS",
                            "blockStream.writerMode", "FILE_AND_GRPC"
                        })
            })
    @Order(5)
    final Stream<DynamicTest> testProactiveBlockBufferAction() {
        // NOTE: com.hedera.node.app.blocks.impl.streaming MUST have DEBUG logging enabled
        final AtomicReference<Instant> timeRef = new AtomicReference<>();
        return hapiTest(
                doingContextual(
                        spec -> LockSupport.parkNanos(Duration.ofSeconds(20).toNanos())),
                doingContextual(spec -> timeRef.set(Instant.now())),
                blockNodeSimulator(0).updateSendingBlockAcknowledgements(false),
                doingContextual(
                        spec -> LockSupport.parkNanos(Duration.ofSeconds(20).toNanos())),
                sourcingContextual(
                        spec -> assertHgcaaLogContainsTimeframe(
                                byNodeId(0),
                                timeRef::get,
                                Duration.ofMinutes(6),
                                Duration.ofMinutes(6),
                                // look for the saturation reaching the action stage (50%)
                                "saturation=50.0%",
                                // look for the log that shows we are forcing a reconnect to a different block node
                                "Attempting to forcefully switch block node connections due to increasing block buffer saturation")),
                doingContextual(spec -> timeRef.set(Instant.now())),
                sourcingContextual(spec -> assertHgcaaLogContainsTimeframe(
                        byNodeId(0),
                        timeRef::get,
                        Duration.ofMinutes(6),
                        Duration.ofMinutes(6),
                        // saturation should fall back to low levels after the reconnect to the different node
                        "saturation=0.0%")));
    }

    @HapiTest
    @HapiBlockNode(
            networkSize = 1,
            blockNodeConfigs = {@BlockNodeConfig(nodeId = 0, mode = BlockNodeMode.SIMULATOR)},
            subProcessNodeConfigs = {
                @SubProcessNodeConfig(
                        nodeId = 0,
                        blockNodeIds = {0},
                        blockNodePriorities = {0},
                        applicationPropertiesOverrides = {
                            "blockStream.streamMode", "BLOCKS",
                            "blockStream.writerMode", "FILE_AND_GRPC"
                        })
            })
    @Order(6)
    final Stream<DynamicTest> testBlockBufferBackPressure() {
        final AtomicReference<Instant> timeRef = new AtomicReference<>();

        return hapiTest(
                doingContextual(
                        spec -> LockSupport.parkNanos(Duration.ofSeconds(20).toNanos())),
                doingContextual(spec -> timeRef.set(Instant.now())),
                blockNodeSimulator(0).shutDownImmediately(),
                sourcingContextual(spec -> assertHgcaaLogContainsTimeframe(
                        byNodeId(0),
                        timeRef::get,
                        Duration.ofMinutes(6),
                        Duration.ofMinutes(6),
                        "Block buffer is saturated; backpressure is being enabled",
                        "!!! Block buffer is saturated; blocking thread until buffer is no longer saturated")),
                doingContextual(spec -> {
                    timeRef.set(Instant.now());
                    LockSupport.parkNanos(TimeUnit.SECONDS.toNanos(20));
                }),
                waitForAny(byNodeId(0), Duration.ofSeconds(30), PlatformStatus.CHECKING),
                blockNodeSimulator(0).startImmediately(),
                sourcingContextual(
                        spec -> assertHgcaaLogContainsTimeframe(
                                byNodeId(0),
                                timeRef::get,
                                Duration.ofMinutes(6),
                                Duration.ofMinutes(6),
                                "Buffer saturation is below or equal to the recovery threshold; back pressure will be disabled")),
                waitForActive(byNodeId(0), Duration.ofSeconds(30)),
                doingContextual(
                        spec -> LockSupport.parkNanos(Duration.ofSeconds(20).toNanos())));
    }

    @HapiTest
    @HapiBlockNode(
            networkSize = 1,
            blockNodeConfigs = {
                @BlockNodeConfig(nodeId = 0, mode = BlockNodeMode.SIMULATOR),
                @BlockNodeConfig(nodeId = 1, mode = BlockNodeMode.SIMULATOR)
            },
            subProcessNodeConfigs = {
                @SubProcessNodeConfig(
                        nodeId = 0,
                        blockNodeIds = {0, 1},
                        blockNodePriorities = {0, 1},
                        applicationPropertiesOverrides = {
                            "blockNode.streamResetPeriod", "1m",
                            "blockStream.streamMode", "BOTH",
                            "blockStream.writerMode", "FILE_AND_GRPC"
                        })
            })
    @Order(7)
    final Stream<DynamicTest> activeConnectionPeriodicallyRestarts() {
        final AtomicReference<Instant> connectionDropTime = new AtomicReference<>(Instant.now());
        final List<Integer> portNumbers = new ArrayList<>();
        return hapiTest(
                doingContextual(spec -> {
                    portNumbers.add(spec.getBlockNodePortById(0));
                    portNumbers.add(spec.getBlockNodePortById(1));
                }),
                sourcingContextual(spec -> assertHgcaaLogContainsTimeframe(
                        byNodeId(0),
                        connectionDropTime::get,
                        Duration.of(30, SECONDS),
                        Duration.of(15, SECONDS),
                        String.format(
                                "[localhost:%s/ACTIVE] Scheduled periodic stream reset every PT1M",
                                portNumbers.getFirst()))),
                burstOfTps(300, Duration.ofSeconds(60)),
                sourcingContextual(spec -> assertHgcaaLogContainsTimeframe(
                        byNodeId(0),
                        connectionDropTime::get,
                        Duration.of(90, SECONDS),
                        Duration.of(15, SECONDS),
                        // Verify that the periodic reset is performed after the period and the connection is closed
                        String.format(
                                "[localhost:%s/ACTIVE] Performing scheduled stream reset", portNumbers.getFirst()),
                        String.format("[localhost:%s/ACTIVE] Closing connection...", portNumbers.getFirst()),
                        String.format(
                                "[localhost:%s/UNINITIALIZED] Connection state transitioned from ACTIVE to UNINITIALIZED",
                                portNumbers.getFirst()),
                        String.format(
                                "[localhost:%s/UNINITIALIZED] Connection successfully closed", portNumbers.getFirst()),
                        // Select the next block node to connect to based on priorities
                        String.format("Selected block node localhost:%s for connection attempt", portNumbers.getLast()),
                        String.format("[localhost:%s/CONNECTING] Running connection task...", portNumbers.getLast()),
                        String.format(
                                "[localhost:%s/PENDING] Connection state transitioned from CONNECTING to PENDING",
                                portNumbers.getLast()),
                        String.format(
                                "[localhost:%s/ACTIVE] Connection state transitioned from PENDING to ACTIVE",
                                portNumbers.getLast()))),
                assertHgcaaLogDoesNotContain(byNodeId(0), "ERROR", Duration.ofSeconds(5)));
    }
}<|MERGE_RESOLUTION|>--- conflicted
+++ resolved
@@ -60,12 +60,8 @@
     @Order(0)
     final Stream<DynamicTest> node0StreamingHappyPath() {
         return hapiTest(
-<<<<<<< HEAD
-                waitUntilNextBlocks(100), assertHgcaaLogDoesNotContain(byNodeId(0), "ERROR", Duration.ofSeconds(5)));
-=======
                 waitUntilNextBlocks(100).withBackgroundTraffic(true),
                 assertHgcaaLogDoesNotContain(byNodeId(0), "ERROR", Duration.ofSeconds(5)));
->>>>>>> 7d382fa2
     }
 
     @HapiTest
