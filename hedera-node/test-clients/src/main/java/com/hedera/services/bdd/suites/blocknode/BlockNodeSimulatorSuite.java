--- conflicted
+++ resolved
@@ -377,18 +377,6 @@
     @HapiTest
     @HapiBlockNode(
             networkSize = 1,
-<<<<<<< HEAD
-            blockNodeConfigs = {@BlockNodeConfig(nodeId = 0, mode = BlockNodeMode.SIMULATOR, highLatency = true)},
-            subProcessNodeConfigs = {
-                @SubProcessNodeConfig(
-                        nodeId = 0,
-                        blockNodeIds = {0},
-                        blockNodePriorities = {0})
-            })
-    @Order(7)
-    final Stream<DynamicTest> node0StreamingToHighLatencyBlockNode() {
-        final AtomicReference<Instant> time = new AtomicReference<>();
-=======
             blockNodeConfigs = {
                 @BlockNodeConfig(nodeId = 0, mode = BlockNodeMode.SIMULATOR),
                 @BlockNodeConfig(nodeId = 1, mode = BlockNodeMode.SIMULATOR)
@@ -402,28 +390,10 @@
     @Order(7)
     final Stream<DynamicTest> activeConnectionPeriodicallyRestarts() {
         final AtomicReference<Instant> connectionDropTime = new AtomicReference<>(Instant.now());
->>>>>>> 8cbbea78
         final List<Integer> portNumbers = new ArrayList<>();
         return hapiTest(
                 doingContextual(spec -> {
                     portNumbers.add(spec.getBlockNodePortById(0));
-<<<<<<< HEAD
-                }),
-                doingContextual(spec -> time.set(Instant.now())),
-                waitUntilNextBlocks(10).withBackgroundTraffic(true),
-                sourcingContextual(spec -> assertHgcaaLogContainsTimeframe(
-                        byNodeId(0),
-                        time::get,
-                        Duration.of(15, SECONDS),
-                        Duration.of(45, SECONDS),
-                        String.format(
-                                "[localhost:%s/ACTIVE] Block node has exceeded high latency threshold 5 times consecutively.",
-                                portNumbers.getFirst()),
-                        String.format(
-                                "[localhost:%s/UNINITIALIZED] Rescheduling connection for reconnect attempt",
-                                portNumbers.getFirst()),
-                        "No block nodes found for attempted streaming")));
-=======
                     portNumbers.add(spec.getBlockNodePortById(1));
                 }),
                 sourcingContextual(spec -> assertHgcaaLogContainsTimeframe(
@@ -459,6 +429,39 @@
                                 "[localhost:%s/ACTIVE] Connection state transitioned from PENDING to ACTIVE",
                                 portNumbers.getLast()))),
                 assertHgcaaLogDoesNotContain(byNodeId(0), "ERROR", Duration.ofSeconds(5)));
->>>>>>> 8cbbea78
+    }
+
+    @HapiTest
+    @HapiBlockNode(
+            networkSize = 1,
+            blockNodeConfigs = {@BlockNodeConfig(nodeId = 0, mode = BlockNodeMode.SIMULATOR, highLatency = true)},
+            subProcessNodeConfigs = {
+                @SubProcessNodeConfig(
+                        nodeId = 0,
+                        blockNodeIds = {0},
+                        blockNodePriorities = {0})
+            })
+    @Order(8)
+    final Stream<DynamicTest> node0StreamingToHighLatencyBlockNode() {
+        final AtomicReference<Instant> time = new AtomicReference<>();
+        final List<Integer> portNumbers = new ArrayList<>();
+        return hapiTest(
+                doingContextual(spec -> {
+                    portNumbers.add(spec.getBlockNodePortById(0));
+                }),
+                doingContextual(spec -> time.set(Instant.now())),
+                waitUntilNextBlocks(10).withBackgroundTraffic(true),
+                sourcingContextual(spec -> assertHgcaaLogContainsTimeframe(
+                        byNodeId(0),
+                        time::get,
+                        Duration.of(15, SECONDS),
+                        Duration.of(45, SECONDS),
+                        String.format(
+                                "[localhost:%s/ACTIVE] Block node has exceeded high latency threshold 5 times consecutively.",
+                                portNumbers.getFirst()),
+                        String.format(
+                                "[localhost:%s/UNINITIALIZED] Rescheduling connection for reconnect attempt",
+                                portNumbers.getFirst()),
+                        "No block nodes found for attempted streaming")));
     }
 }