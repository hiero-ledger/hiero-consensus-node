// SPDX-License-Identifier: Apache-2.0
package com.hedera.services.bdd.suites.blocknode;

import static com.hedera.services.bdd.junit.TestTags.BLOCK_NODE_SIMULATOR;
import static com.hedera.services.bdd.junit.hedera.NodeSelector.allNodes;
import static com.hedera.services.bdd.junit.hedera.NodeSelector.byNodeId;
import static com.hedera.services.bdd.spec.HapiSpec.hapiTest;
import static com.hedera.services.bdd.spec.utilops.BlockNodeSimulatorVerbs.blockNodeSimulator;
import static com.hedera.services.bdd.spec.utilops.UtilVerbs.assertHgcaaLogContainsTimeframe;
import static com.hedera.services.bdd.spec.utilops.UtilVerbs.assertHgcaaLogDoesNotContain;
import static com.hedera.services.bdd.spec.utilops.UtilVerbs.doingContextual;
import static com.hedera.services.bdd.spec.utilops.UtilVerbs.sourcingContextual;
import static com.hedera.services.bdd.spec.utilops.UtilVerbs.waitForActive;
import static com.hedera.services.bdd.spec.utilops.UtilVerbs.waitForAny;
import static com.hedera.services.bdd.spec.utilops.UtilVerbs.waitUntilNextBlocks;
import static java.time.temporal.ChronoUnit.SECONDS;

import com.hedera.services.bdd.HapiBlockNode;
import com.hedera.services.bdd.HapiBlockNode.BlockNodeConfig;
import com.hedera.services.bdd.HapiBlockNode.SubProcessNodeConfig;
import com.hedera.services.bdd.junit.HapiTest;
import com.hedera.services.bdd.junit.OrderedInIsolation;
import com.hedera.services.bdd.junit.hedera.BlockNodeMode;
import java.time.Duration;
import java.time.Instant;
import java.util.ArrayList;
import java.util.List;
import java.util.concurrent.atomic.AtomicReference;
import java.util.concurrent.locks.LockSupport;
import java.util.stream.Stream;
import org.hiero.block.api.PublishStreamResponse.EndOfStream.Code;
import org.hiero.consensus.model.status.PlatformStatus;
import org.junit.jupiter.api.DynamicTest;
import org.junit.jupiter.api.Order;
import org.junit.jupiter.api.Tag;

/**
 * This suite is for testing with the block node simulator.
 */
@Tag(BLOCK_NODE_SIMULATOR)
@OrderedInIsolation
public class BlockNodeSimulatorSuite {

    @HapiTest
    @HapiBlockNode(
            networkSize = 1,
            blockNodeConfigs = {@BlockNodeConfig(nodeId = 0, mode = BlockNodeMode.SIMULATOR)},
            subProcessNodeConfigs = {
                @SubProcessNodeConfig(
                        nodeId = 0,
                        blockNodeIds = {0},
                        blockNodePriorities = {0},
                        applicationPropertiesOverrides = {
                            "blockStream.streamMode", "BOTH",
                            "blockStream.writerMode", "FILE_AND_GRPC"
                        })
            })
    @Order(0)
    final Stream<DynamicTest> node0StreamingHappyPath() {
        return hapiTest(
                waitUntilNextBlocks(100).withBackgroundTraffic(true),
                assertHgcaaLogDoesNotContain(byNodeId(0), "ERROR", Duration.ofSeconds(5)));
    }

    @HapiTest
    @HapiBlockNode(
            blockNodeConfigs = {
                @BlockNodeConfig(nodeId = 0, mode = BlockNodeMode.SIMULATOR),
                @BlockNodeConfig(nodeId = 1, mode = BlockNodeMode.SIMULATOR),
                @BlockNodeConfig(nodeId = 2, mode = BlockNodeMode.SIMULATOR),
                @BlockNodeConfig(nodeId = 3, mode = BlockNodeMode.SIMULATOR),
            },
            subProcessNodeConfigs = {
                @SubProcessNodeConfig(
                        nodeId = 0,
                        blockNodeIds = {0},
                        blockNodePriorities = {0},
                        applicationPropertiesOverrides = {
                            "blockStream.streamMode", "BOTH",
                            "blockStream.writerMode", "FILE_AND_GRPC"
                        }),
                @SubProcessNodeConfig(
                        nodeId = 1,
                        blockNodeIds = {1},
                        blockNodePriorities = {0},
                        applicationPropertiesOverrides = {
                            "blockStream.streamMode", "BOTH",
                            "blockStream.writerMode", "FILE_AND_GRPC"
                        }),
                @SubProcessNodeConfig(
                        nodeId = 2,
                        blockNodeIds = {2},
                        blockNodePriorities = {0},
                        applicationPropertiesOverrides = {
                            "blockStream.streamMode", "BOTH",
                            "blockStream.writerMode", "FILE_AND_GRPC"
                        }),
                @SubProcessNodeConfig(
                        nodeId = 3,
                        blockNodeIds = {3},
                        blockNodePriorities = {0},
                        applicationPropertiesOverrides = {
                            "blockStream.streamMode", "BOTH",
                            "blockStream.writerMode", "FILE_AND_GRPC"
                        }),
            })
    @Order(1)
    final Stream<DynamicTest> allNodesStreamingHappyPath() {
        return hapiTest(
                waitUntilNextBlocks(10).withBackgroundTraffic(true),
                assertHgcaaLogDoesNotContain(allNodes(), "ERROR", Duration.ofSeconds(5)));
    }

    @HapiTest
    @HapiBlockNode(
            networkSize = 1,
            blockNodeConfigs = {@BlockNodeConfig(nodeId = 0, mode = BlockNodeMode.SIMULATOR)},
            subProcessNodeConfigs = {
                @SubProcessNodeConfig(
                        nodeId = 0,
                        blockNodeIds = {0},
                        blockNodePriorities = {0},
                        applicationPropertiesOverrides = {
                            "blockStream.streamMode", "BOTH",
                            "blockStream.writerMode", "FILE_AND_GRPC"
                        })
            })
    @Order(2)
    final Stream<DynamicTest> node0StreamingBlockNodeConnectionDropsCanStreamGenesisBlock() {
        final AtomicReference<Instant> time = new AtomicReference<>();
        final List<Integer> portNumbers = new ArrayList<>();
        return hapiTest(
                doingContextual(spec -> portNumbers.add(spec.getBlockNodePortById(0))),
                doingContextual(
                        spec -> LockSupport.parkNanos(Duration.ofSeconds(10).toNanos())),
                doingContextual(spec -> time.set(Instant.now())),
                blockNodeSimulator(0).sendEndOfStreamImmediately(Code.BEHIND).withBlockNumber(Long.MAX_VALUE),
                sourcingContextual(spec -> assertHgcaaLogContainsTimeframe(
                        byNodeId(0),
                        time::get,
                        Duration.of(30, SECONDS),
                        Duration.of(45, SECONDS),
                        String.format(
                                "[localhost:%s/UNINITIALIZED] Block node reported it is behind. Will restart stream at block 0.",
                                portNumbers.getFirst()),
                        String.format(
                                "[localhost:%s/ACTIVE] Received EndOfStream response (block=9223372036854775807, responseCode=BEHIND)",
                                portNumbers.getFirst()))),
                doingContextual(
                        spec -> LockSupport.parkNanos(Duration.ofSeconds(10).toNanos())));
    }

    @HapiTest
    @HapiBlockNode(
            networkSize = 1,
            blockNodeConfigs = {
                @BlockNodeConfig(nodeId = 0, mode = BlockNodeMode.SIMULATOR),
                @BlockNodeConfig(nodeId = 1, mode = BlockNodeMode.SIMULATOR),
                @BlockNodeConfig(nodeId = 2, mode = BlockNodeMode.SIMULATOR),
                @BlockNodeConfig(nodeId = 3, mode = BlockNodeMode.SIMULATOR)
            },
            subProcessNodeConfigs = {
                @SubProcessNodeConfig(
                        nodeId = 0,
                        blockNodeIds = {0, 1, 2, 3},
                        blockNodePriorities = {0, 1, 2, 3},
                        applicationPropertiesOverrides = {
                            "blockStream.streamMode", "BOTH",
                            "blockStream.writerMode", "FILE_AND_GRPC"
                        })
            })
    @Order(3)
    final Stream<DynamicTest> node0StreamingBlockNodeConnectionDropsTrickle() {
        final AtomicReference<Instant> connectionDropTime = new AtomicReference<>();
        final List<Integer> portNumbers = new ArrayList<>();
        return hapiTest(
                doingContextual(spec -> {
                    portNumbers.add(spec.getBlockNodePortById(0));
                    portNumbers.add(spec.getBlockNodePortById(1));
                    portNumbers.add(spec.getBlockNodePortById(2));
                    portNumbers.add(spec.getBlockNodePortById(3));
                }),
                doingContextual(
                        spec -> LockSupport.parkNanos(Duration.ofSeconds(20).toNanos())),
                doingContextual(spec -> connectionDropTime.set(Instant.now())),
                blockNodeSimulator(0).shutDownImmediately(), // Pri 0
                sourcingContextual(spec -> assertHgcaaLogContainsTimeframe(
                        byNodeId(0),
                        connectionDropTime::get,
                        Duration.ofMinutes(1),
                        Duration.of(45, SECONDS),
                        "onError invoked",
                        String.format("Selected block node localhost:%s for connection attempt", portNumbers.get(1)),
                        String.format(
                                "[localhost:%s/PENDING] Connection state transitioned from CONNECTING to PENDING",
                                portNumbers.get(1)),
                        String.format(
                                "[localhost:%s/ACTIVE] Connection state transitioned from PENDING to ACTIVE",
                                portNumbers.get(1)))),
                doingContextual(
                        spec -> LockSupport.parkNanos(Duration.ofSeconds(20).toNanos())),
                doingContextual(spec -> connectionDropTime.set(Instant.now())),
                blockNodeSimulator(1).shutDownImmediately(), // Pri 1
                sourcingContextual(spec -> assertHgcaaLogContainsTimeframe(
                        byNodeId(0),
                        connectionDropTime::get,
                        Duration.ofMinutes(1),
                        Duration.of(45, SECONDS),
                        String.format(
                                "[localhost:%s/PENDING] Connection state transitioned from CONNECTING to PENDING",
                                portNumbers.get(2)),
                        String.format(
                                "[localhost:%s/ACTIVE] Connection state transitioned from PENDING to ACTIVE",
                                portNumbers.get(2)))),
                doingContextual(
                        spec -> LockSupport.parkNanos(Duration.ofSeconds(20).toNanos())),
                doingContextual(spec -> connectionDropTime.set(Instant.now())),
                blockNodeSimulator(2).shutDownImmediately(), // Pri 2
                sourcingContextual(spec -> assertHgcaaLogContainsTimeframe(
                        byNodeId(0),
                        connectionDropTime::get,
                        Duration.ofMinutes(1),
                        Duration.of(45, SECONDS),
                        String.format(
                                "[localhost:%s/PENDING] Connection state transitioned from CONNECTING to PENDING",
                                portNumbers.get(3)),
                        String.format(
                                "[localhost:%s/ACTIVE] Connection state transitioned from PENDING to ACTIVE",
                                portNumbers.get(3)))),
                doingContextual(
                        spec -> LockSupport.parkNanos(Duration.ofSeconds(20).toNanos())),
                doingContextual(spec -> connectionDropTime.set(Instant.now())),
                blockNodeSimulator(1).startImmediately(),
                sourcingContextual(spec -> assertHgcaaLogContainsTimeframe(
                        byNodeId(0),
                        connectionDropTime::get,
                        Duration.ofMinutes(1),
                        Duration.of(45, SECONDS),
                        String.format(
                                "[localhost:%s/PENDING] Connection state transitioned from CONNECTING to PENDING",
                                portNumbers.get(1)),
                        String.format(
                                "[localhost:%s/ACTIVE] Connection state transitioned from PENDING to ACTIVE",
                                portNumbers.get(1)),
                        String.format("[localhost:%s/ACTIVE] Closing connection...", portNumbers.get(3)),
                        String.format(
                                "[localhost:%s/UNINITIALIZED] Connection state transitioned from ACTIVE to UNINITIALIZED",
                                portNumbers.get(3)))),
<<<<<<< HEAD
                doingContextual(
                        spec -> LockSupport.parkNanos(Duration.ofSeconds(20).toNanos())));
=======
                waitUntilNextBlocks(10).withBackgroundTraffic(true));
>>>>>>> 071c0ece
    }

    @HapiTest
    @HapiBlockNode(
            networkSize = 2,
            blockNodeConfigs = {@BlockNodeConfig(nodeId = 0, mode = BlockNodeMode.SIMULATOR)},
            subProcessNodeConfigs = {
                @SubProcessNodeConfig(
                        nodeId = 0,
                        blockNodeIds = {0},
                        blockNodePriorities = {0},
                        applicationPropertiesOverrides = {
                            "blockStream.streamMode", "BOTH",
                            "blockStream.writerMode", "FILE_AND_GRPC"
                        }),
                @SubProcessNodeConfig(
                        nodeId = 1,
                        blockNodeIds = {0},
                        blockNodePriorities = {0},
                        applicationPropertiesOverrides = {
                            "blockStream.streamMode", "BOTH",
                            "blockStream.writerMode", "FILE_AND_GRPC"
                        })
            })
    @Order(4)
    final Stream<DynamicTest> twoNodesStreamingOneBlockNodeHappyPath() {
        return hapiTest(
                waitUntilNextBlocks(10).withBackgroundTraffic(true),
                assertHgcaaLogDoesNotContain(allNodes(), "ERROR", Duration.ofSeconds(5)));
    }

    @HapiTest
    @HapiBlockNode(
            networkSize = 1,
            blockNodeConfigs = {
                @BlockNodeConfig(nodeId = 0, mode = BlockNodeMode.SIMULATOR),
                @BlockNodeConfig(nodeId = 1, mode = BlockNodeMode.SIMULATOR)
            },
            subProcessNodeConfigs = {
                @SubProcessNodeConfig(
                        nodeId = 0,
                        blockNodeIds = {0, 1},
                        blockNodePriorities = {0, 1},
                        applicationPropertiesOverrides = {
                            "blockStream.buffer.blockTtl", "1m",
                            "blockStream.streamMode", "BLOCKS",
                            "blockStream.writerMode", "FILE_AND_GRPC"
                        })
            })
    @Order(5)
    final Stream<DynamicTest> testProactiveBlockBufferAction() {
        // NOTE: com.hedera.node.app.blocks.impl.streaming MUST have DEBUG logging enabled
        final AtomicReference<Instant> timeRef = new AtomicReference<>();
        return hapiTest(
                doingContextual(
                        spec -> LockSupport.parkNanos(Duration.ofSeconds(5).toNanos())),
                doingContextual(spec -> timeRef.set(Instant.now())),
                blockNodeSimulator(0).updateSendingBlockAcknowledgements(false),
                doingContextual(
                        spec -> LockSupport.parkNanos(Duration.ofSeconds(5).toNanos())),
                sourcingContextual(
                        spec -> assertHgcaaLogContainsTimeframe(
                                byNodeId(0),
                                timeRef::get,
                                Duration.ofMinutes(1),
                                Duration.ofMinutes(1),
                                // look for the saturation reaching the action stage (50%)
                                "saturation=50.0%",
                                // look for the log that shows we are forcing a reconnect to a different block node
                                "Attempting to forcefully switch block node connections due to increasing block buffer saturation")),
                doingContextual(spec -> timeRef.set(Instant.now())),
                sourcingContextual(spec -> assertHgcaaLogContainsTimeframe(
                        byNodeId(0),
                        timeRef::get,
                        Duration.ofMinutes(1),
                        Duration.ofMinutes(1),
                        // saturation should fall back to low levels after the reconnect to the different node
                        "saturation=0.0%")));
    }

    @HapiTest
    @HapiBlockNode(
            networkSize = 1,
            blockNodeConfigs = {@BlockNodeConfig(nodeId = 0, mode = BlockNodeMode.SIMULATOR)},
            subProcessNodeConfigs = {
                @SubProcessNodeConfig(
                        nodeId = 0,
                        blockNodeIds = {0},
                        blockNodePriorities = {0},
                        applicationPropertiesOverrides = {
                            "blockStream.buffer.blockTtl", "30s",
                            "blockStream.streamMode", "BLOCKS",
                            "blockStream.writerMode", "FILE_AND_GRPC"
                        })
            })
    @Order(6)
    final Stream<DynamicTest> testBlockBufferBackPressure() {
        final AtomicReference<Instant> timeRef = new AtomicReference<>();

        return hapiTest(
                waitUntilNextBlocks(5).withBackgroundTraffic(true),
                doingContextual(spec -> timeRef.set(Instant.now())),
                blockNodeSimulator(0).shutDownImmediately(),
                sourcingContextual(spec -> assertHgcaaLogContainsTimeframe(
                        byNodeId(0),
                        timeRef::get,
                        Duration.ofMinutes(6),
                        Duration.ofMinutes(6),
                        "Block buffer is saturated; backpressure is being enabled",
                        "!!! Block buffer is saturated; blocking thread until buffer is no longer saturated")),
                waitForAny(byNodeId(0), Duration.ofSeconds(30), PlatformStatus.CHECKING),
                blockNodeSimulator(0).startImmediately(),
                sourcingContextual(
                        spec -> assertHgcaaLogContainsTimeframe(
                                byNodeId(0),
                                timeRef::get,
                                Duration.ofMinutes(6),
                                Duration.ofMinutes(6),
                                "Buffer saturation is below or equal to the recovery threshold; back pressure will be disabled")),
                waitForActive(byNodeId(0), Duration.ofSeconds(30)),
                doingContextual(
                        spec -> LockSupport.parkNanos(Duration.ofSeconds(20).toNanos())));
    }

    @HapiTest
    @HapiBlockNode(
            networkSize = 1,
            blockNodeConfigs = {
                @BlockNodeConfig(nodeId = 0, mode = BlockNodeMode.SIMULATOR),
                @BlockNodeConfig(nodeId = 1, mode = BlockNodeMode.SIMULATOR)
            },
            subProcessNodeConfigs = {
                @SubProcessNodeConfig(
                        nodeId = 0,
                        blockNodeIds = {0, 1},
                        blockNodePriorities = {0, 1},
                        applicationPropertiesOverrides = {
                            "blockNode.streamResetPeriod", "10s",
                            "blockStream.streamMode", "BOTH",
                            "blockStream.writerMode", "FILE_AND_GRPC"
                        })
            })
    @Order(7)
    final Stream<DynamicTest> activeConnectionPeriodicallyRestarts() {
        final AtomicReference<Instant> connectionDropTime = new AtomicReference<>(Instant.now());
        final List<Integer> portNumbers = new ArrayList<>();
        return hapiTest(
                doingContextual(spec -> {
                    portNumbers.add(spec.getBlockNodePortById(0));
                    portNumbers.add(spec.getBlockNodePortById(1));
                }),
                sourcingContextual(spec -> assertHgcaaLogContainsTimeframe(
                        byNodeId(0),
                        connectionDropTime::get,
                        Duration.of(30, SECONDS),
                        Duration.of(15, SECONDS),
                        String.format(
                                "[localhost:%s/ACTIVE] Scheduled periodic stream reset every PT10S",
                                portNumbers.getFirst()))),
                waitUntilNextBlocks(6).withBackgroundTraffic(true),
                sourcingContextual(spec -> assertHgcaaLogContainsTimeframe(
                        byNodeId(0),
                        connectionDropTime::get,
                        Duration.of(60, SECONDS),
                        Duration.of(15, SECONDS),
                        // Verify that the periodic reset is performed after the period and the connection is closed
                        String.format(
                                "[localhost:%s/ACTIVE] Performing scheduled stream reset", portNumbers.getFirst()),
                        String.format("[localhost:%s/ACTIVE] Closing connection...", portNumbers.getFirst()),
                        String.format(
                                "[localhost:%s/UNINITIALIZED] Connection state transitioned from ACTIVE to UNINITIALIZED",
                                portNumbers.getFirst()),
                        String.format(
                                "[localhost:%s/UNINITIALIZED] Connection successfully closed", portNumbers.getFirst()),
                        // Select the next block node to connect to based on priorities
                        String.format("Selected block node localhost:%s for connection attempt", portNumbers.getLast()),
                        String.format("[localhost:%s/CONNECTING] Running connection task...", portNumbers.getLast()),
                        String.format(
                                "[localhost:%s/PENDING] Connection state transitioned from CONNECTING to PENDING",
                                portNumbers.getLast()),
                        String.format(
                                "[localhost:%s/ACTIVE] Connection state transitioned from PENDING to ACTIVE",
                                portNumbers.getLast()))),
                assertHgcaaLogDoesNotContain(byNodeId(0), "ERROR", Duration.ofSeconds(5)));
    }
}<|MERGE_RESOLUTION|>--- conflicted
+++ resolved
@@ -180,8 +180,7 @@
                     portNumbers.add(spec.getBlockNodePortById(2));
                     portNumbers.add(spec.getBlockNodePortById(3));
                 }),
-                doingContextual(
-                        spec -> LockSupport.parkNanos(Duration.ofSeconds(20).toNanos())),
+                waitUntilNextBlocks(10).withBackgroundTraffic(true),
                 doingContextual(spec -> connectionDropTime.set(Instant.now())),
                 blockNodeSimulator(0).shutDownImmediately(), // Pri 0
                 sourcingContextual(spec -> assertHgcaaLogContainsTimeframe(
@@ -197,8 +196,7 @@
                         String.format(
                                 "[localhost:%s/ACTIVE] Connection state transitioned from PENDING to ACTIVE",
                                 portNumbers.get(1)))),
-                doingContextual(
-                        spec -> LockSupport.parkNanos(Duration.ofSeconds(20).toNanos())),
+                waitUntilNextBlocks(10).withBackgroundTraffic(true),
                 doingContextual(spec -> connectionDropTime.set(Instant.now())),
                 blockNodeSimulator(1).shutDownImmediately(), // Pri 1
                 sourcingContextual(spec -> assertHgcaaLogContainsTimeframe(
@@ -212,8 +210,7 @@
                         String.format(
                                 "[localhost:%s/ACTIVE] Connection state transitioned from PENDING to ACTIVE",
                                 portNumbers.get(2)))),
-                doingContextual(
-                        spec -> LockSupport.parkNanos(Duration.ofSeconds(20).toNanos())),
+                waitUntilNextBlocks(10).withBackgroundTraffic(true),
                 doingContextual(spec -> connectionDropTime.set(Instant.now())),
                 blockNodeSimulator(2).shutDownImmediately(), // Pri 2
                 sourcingContextual(spec -> assertHgcaaLogContainsTimeframe(
@@ -227,8 +224,7 @@
                         String.format(
                                 "[localhost:%s/ACTIVE] Connection state transitioned from PENDING to ACTIVE",
                                 portNumbers.get(3)))),
-                doingContextual(
-                        spec -> LockSupport.parkNanos(Duration.ofSeconds(20).toNanos())),
+                waitUntilNextBlocks(10).withBackgroundTraffic(true),
                 doingContextual(spec -> connectionDropTime.set(Instant.now())),
                 blockNodeSimulator(1).startImmediately(),
                 sourcingContextual(spec -> assertHgcaaLogContainsTimeframe(
@@ -246,12 +242,7 @@
                         String.format(
                                 "[localhost:%s/UNINITIALIZED] Connection state transitioned from ACTIVE to UNINITIALIZED",
                                 portNumbers.get(3)))),
-<<<<<<< HEAD
-                doingContextual(
-                        spec -> LockSupport.parkNanos(Duration.ofSeconds(20).toNanos())));
-=======
                 waitUntilNextBlocks(10).withBackgroundTraffic(true));
->>>>>>> 071c0ece
     }
 
     @HapiTest
