// SPDX-License-Identifier: Apache-2.0
package com.hedera.services.bdd.suites.blocknode;

import static com.hedera.services.bdd.junit.TestTags.BLOCK_NODE_SIMULATOR;
import static com.hedera.services.bdd.junit.hedera.NodeSelector.allNodes;
import static com.hedera.services.bdd.junit.hedera.NodeSelector.byNodeId;
import static com.hedera.services.bdd.spec.HapiSpec.hapiTest;
import static com.hedera.services.bdd.spec.utilops.BlockNodeContainerVerbs.blockNodeContainer;
import static com.hedera.services.bdd.spec.utilops.BlockNodeSimulatorVerbs.blockNodeSimulator;
import static com.hedera.services.bdd.spec.utilops.UtilVerbs.assertHgcaaLogContainsTimeframe;
import static com.hedera.services.bdd.spec.utilops.UtilVerbs.assertHgcaaLogDoesNotContain;
import static com.hedera.services.bdd.spec.utilops.UtilVerbs.doingContextual;
import static com.hedera.services.bdd.spec.utilops.UtilVerbs.sourcingContextual;
import static com.hedera.services.bdd.spec.utilops.UtilVerbs.waitUntilNextBlocks;
import static com.hedera.services.bdd.suites.regression.system.MixedOperations.burstOfTps;
import static java.time.temporal.ChronoUnit.SECONDS;

import com.hedera.services.bdd.HapiBlockNode;
import com.hedera.services.bdd.HapiBlockNode.BlockNodeConfig;
import com.hedera.services.bdd.HapiBlockNode.SubProcessNodeConfig;
import com.hedera.services.bdd.junit.HapiTest;
import com.hedera.services.bdd.junit.OrderedInIsolation;
import com.hedera.services.bdd.junit.hedera.BlockNodeMode;
import java.time.Duration;
import java.time.Instant;
import java.util.ArrayList;
import java.util.List;
import java.util.concurrent.atomic.AtomicReference;
import java.util.stream.Stream;
import org.hiero.block.api.protoc.PublishStreamResponse.EndOfStream.Code;
import org.junit.jupiter.api.DynamicTest;
import org.junit.jupiter.api.Order;
import org.junit.jupiter.api.Tag;

/**
 * This suite is for testing with the block node simulator.
 */
@Tag(BLOCK_NODE_SIMULATOR)
@OrderedInIsolation
public class BlockNodeSimulatorSuite {

    @HapiTest
    @HapiBlockNode(
            networkSize = 1,
            blockNodeConfigs = {@BlockNodeConfig(nodeId = 0, mode = BlockNodeMode.SIMULATOR)},
            subProcessNodeConfigs = {
                @SubProcessNodeConfig(
                        nodeId = 0,
                        blockNodeIds = {0},
                        blockNodePriorities = {0})
            })
    @Order(0)
    final Stream<DynamicTest> node0StreamingHappyPath() {
        return hapiTest(
                burstOfTps(300, Duration.ofSeconds(600)),
                assertHgcaaLogDoesNotContain(byNodeId(0), "ERROR", Duration.ofSeconds(5)));
    }

    @HapiTest
    @HapiBlockNode(
            networkSize = 1,
            blockNodeConfigs = {@BlockNodeConfig(nodeId = 0, mode = BlockNodeMode.SIMULATOR)},
            subProcessNodeConfigs = {
                @SubProcessNodeConfig(
                        nodeId = 0,
                        blockNodeIds = {0},
                        blockNodePriorities = {0})
            })
<<<<<<< HEAD
    @Order(1)
=======
    @Order(0)
>>>>>>> 2638f344
    final Stream<DynamicTest> node0StreamingBufferFull() {
        return hapiTest(
                waitUntilNextBlocks(10).withBackgroundTraffic(true),
                waitUntilNextBlocks(10).withBackgroundTraffic(true));
    }

    @HapiTest
    @HapiBlockNode(
            blockNodeConfigs = {
                @BlockNodeConfig(nodeId = 0, mode = BlockNodeMode.SIMULATOR),
                @BlockNodeConfig(nodeId = 1, mode = BlockNodeMode.SIMULATOR),
                @BlockNodeConfig(nodeId = 2, mode = BlockNodeMode.SIMULATOR),
                @BlockNodeConfig(nodeId = 3, mode = BlockNodeMode.SIMULATOR),
            },
            subProcessNodeConfigs = {
                @SubProcessNodeConfig(
                        nodeId = 0,
                        blockNodeIds = {0},
                        blockNodePriorities = {0}),
                @SubProcessNodeConfig(
                        nodeId = 1,
                        blockNodeIds = {1},
                        blockNodePriorities = {0}),
                @SubProcessNodeConfig(
                        nodeId = 2,
                        blockNodeIds = {2},
                        blockNodePriorities = {0}),
                @SubProcessNodeConfig(
                        nodeId = 3,
                        blockNodeIds = {3},
                        blockNodePriorities = {0}),
            })
<<<<<<< HEAD
    @Order(2)
=======
    @Order(1)
>>>>>>> 2638f344
    final Stream<DynamicTest> allNodesStreamingHappyPath() {
        return hapiTest(
                waitUntilNextBlocks(10).withBackgroundTraffic(true),
                assertHgcaaLogDoesNotContain(allNodes(), "ERROR", Duration.ofSeconds(5)));
    }

    @HapiTest
    @HapiBlockNode(
<<<<<<< HEAD
            blockNodeConfigs = {
                @BlockNodeConfig(nodeId = 0, mode = BlockNodeMode.REAL),
                @BlockNodeConfig(nodeId = 1, mode = BlockNodeMode.REAL),
                @BlockNodeConfig(nodeId = 2, mode = BlockNodeMode.REAL),
                @BlockNodeConfig(nodeId = 3, mode = BlockNodeMode.REAL),
            },
=======
            networkSize = 1,
            blockNodeConfigs = {@BlockNodeConfig(nodeId = 0, mode = BlockNodeMode.SIMULATOR)},
>>>>>>> 2638f344
            subProcessNodeConfigs = {
                @SubProcessNodeConfig(
                        nodeId = 0,
                        blockNodeIds = {0},
<<<<<<< HEAD
                        blockNodePriorities = {0}),
                @SubProcessNodeConfig(
                        nodeId = 1,
                        blockNodeIds = {1},
                        blockNodePriorities = {0}),
                @SubProcessNodeConfig(
                        nodeId = 2,
                        blockNodeIds = {2},
                        blockNodePriorities = {0}),
                @SubProcessNodeConfig(
                        nodeId = 3,
                        blockNodeIds = {3},
                        blockNodePriorities = {0}),
            })
    @Order(3)
    final Stream<DynamicTest> allNodesStreamingHappyPathWithTestContainers() {
        return hapiTest(
                waitUntilNextBlocks(10).withBackgroundTraffic(true),
                assertHgcaaLogDoesNotContain(allNodes(), "ERROR", Duration.ofSeconds(5)));
=======
                        blockNodePriorities = {0})
            })
    @Order(2)
    final Stream<DynamicTest> node0StreamingBlockNodeConnectionDropsCanStreamGenesisBlock() {
        final AtomicReference<Instant> time = new AtomicReference<>();
        final List<Integer> portNumbers = new ArrayList<>();
        return hapiTest(
                doingContextual(spec -> portNumbers.add(spec.getBlockNodePortById(0))),
                waitUntilNextBlocks(5).withBackgroundTraffic(true),
                doingContextual(spec -> time.set(Instant.now())),
                blockNodeSimulator(0).sendEndOfStreamImmediately(Code.BEHIND).withBlockNumber(Long.MAX_VALUE),
                sourcingContextual(spec -> assertHgcaaLogContainsTimeframe(
                        byNodeId(0),
                        time::get,
                        Duration.of(10, SECONDS),
                        Duration.of(45, SECONDS),
                        String.format(
                                "[localhost:%s/UNINITIALIZED] Block node reported it is behind. Will restart stream at block 0.",
                                portNumbers.getFirst()),
                        String.format(
                                "[localhost:%s/ACTIVE] Received EndOfStream response (block=9223372036854775807, responseCode=BEHIND)",
                                portNumbers.getFirst()))),
                waitUntilNextBlocks(5).withBackgroundTraffic(true));
>>>>>>> 2638f344
    }

    @HapiTest
    @HapiBlockNode(
            networkSize = 1,
<<<<<<< HEAD
            blockNodeConfigs = {@BlockNodeConfig(nodeId = 0, mode = BlockNodeMode.SIMULATOR)},
            subProcessNodeConfigs = {
                @SubProcessNodeConfig(
                        nodeId = 0,
                        blockNodeIds = {0},
                        blockNodePriorities = {0})
            })
    @Order(4)
    final Stream<DynamicTest> node0StreamingBlockNodeConnectionDropsCanStreamGenesisBlock() {
        final AtomicReference<Instant> time = new AtomicReference<>();
        final List<Integer> portNumbers = new ArrayList<>();
        return hapiTest(
                doingContextual(spec -> portNumbers.add(spec.getBlockNodePortById(0))),
                waitUntilNextBlocks(5).withBackgroundTraffic(true),
                doingContextual(spec -> time.set(Instant.now())),
                blockNodeSimulator(0).sendEndOfStreamImmediately(Code.BEHIND).withBlockNumber(Long.MAX_VALUE),
                sourcingContextual(spec -> assertHgcaaLogContainsTimeframe(
                        byNodeId(0),
                        time::get,
                        Duration.of(10, SECONDS),
                        Duration.of(45, SECONDS),
                        String.format(
                                "[localhost:%s/UNINITIALIZED] Block node reported it is behind. Will restart stream at block 0.",
                                portNumbers.getFirst()),
                        String.format(
                                "[localhost:%s/ACTIVE] Received EndOfStream response (block=9223372036854775807, responseCode=BEHIND)",
                                portNumbers.getFirst()))),
                waitUntilNextBlocks(5).withBackgroundTraffic(true));
    }

    @HapiTest
    @HapiBlockNode(
            networkSize = 1,
            blockNodeConfigs = {
                @BlockNodeConfig(nodeId = 0, mode = BlockNodeMode.SIMULATOR),
                @BlockNodeConfig(nodeId = 1, mode = BlockNodeMode.SIMULATOR),
                @BlockNodeConfig(nodeId = 2, mode = BlockNodeMode.SIMULATOR),
                @BlockNodeConfig(nodeId = 3, mode = BlockNodeMode.SIMULATOR)
            },
            subProcessNodeConfigs = {
                @SubProcessNodeConfig(
                        nodeId = 0,
                        blockNodeIds = {0, 1, 2, 3},
                        blockNodePriorities = {0, 1, 2, 3})
            })
    @Order(5)
    final Stream<DynamicTest> node0StreamingBlockNodeConnectionDropsTrickle() {
        final AtomicReference<Instant> connectionDropTime = new AtomicReference<>();
        final List<Integer> portNumbers = new ArrayList<>();
        return hapiTest(
                doingContextual(spec -> {
                    portNumbers.add(spec.getBlockNodePortById(0));
                    portNumbers.add(spec.getBlockNodePortById(1));
                    portNumbers.add(spec.getBlockNodePortById(2));
                    portNumbers.add(spec.getBlockNodePortById(3));
                }),
                waitUntilNextBlocks(10).withBackgroundTraffic(true),
                doingContextual(spec -> connectionDropTime.set(Instant.now())),
                blockNodeSimulator(0).shutDownImmediately(), // Pri 0
                sourcingContextual(spec -> assertHgcaaLogContainsTimeframe(
                        byNodeId(0),
=======
            blockNodeConfigs = {
                @BlockNodeConfig(nodeId = 0, mode = BlockNodeMode.SIMULATOR),
                @BlockNodeConfig(nodeId = 1, mode = BlockNodeMode.SIMULATOR),
                @BlockNodeConfig(nodeId = 2, mode = BlockNodeMode.SIMULATOR),
                @BlockNodeConfig(nodeId = 3, mode = BlockNodeMode.SIMULATOR)
            },
            subProcessNodeConfigs = {
                @SubProcessNodeConfig(
                        nodeId = 0,
                        blockNodeIds = {0, 1, 2, 3},
                        blockNodePriorities = {0, 1, 2, 3})
            })
    @Order(3)
    final Stream<DynamicTest> node0StreamingBlockNodeConnectionDropsTrickle() {
        final AtomicReference<Instant> connectionDropTime = new AtomicReference<>();
        final List<Integer> portNumbers = new ArrayList<>();
        return hapiTest(
                doingContextual(spec -> {
                    portNumbers.add(spec.getBlockNodePortById(0));
                    portNumbers.add(spec.getBlockNodePortById(1));
                    portNumbers.add(spec.getBlockNodePortById(2));
                    portNumbers.add(spec.getBlockNodePortById(3));
                }),
                waitUntilNextBlocks(10).withBackgroundTraffic(true),
                doingContextual(spec -> connectionDropTime.set(Instant.now())),
                blockNodeSimulator(0).shutDownImmediately(), // Pri 0
                sourcingContextual(spec -> assertHgcaaLogContainsTimeframe(
                        byNodeId(0),
>>>>>>> 2638f344
                        connectionDropTime::get,
                        Duration.of(10, SECONDS),
                        Duration.of(45, SECONDS),
                        String.format("[localhost:%s/ACTIVE] Stream encountered an error", portNumbers.getFirst()),
                        String.format("Selected block node localhost:%s for connection attempt", portNumbers.get(1)),
                        String.format("[localhost:%s/CONNECTING] Running connection task...", portNumbers.get(1)),
                        String.format(
                                "[localhost:%s/PENDING] Connection state transitioned from CONNECTING to PENDING",
                                portNumbers.get(1)),
                        String.format(
                                "[localhost:%s/ACTIVE] Connection state transitioned from PENDING to ACTIVE",
                                portNumbers.get(1)))),
                waitUntilNextBlocks(10).withBackgroundTraffic(true),
                doingContextual(spec -> connectionDropTime.set(Instant.now())),
                blockNodeSimulator(1).shutDownImmediately(), // Pri 1
                sourcingContextual(spec -> assertHgcaaLogContainsTimeframe(
                        byNodeId(0),
                        connectionDropTime::get,
                        Duration.of(10, SECONDS),
                        Duration.of(45, SECONDS),
                        String.format("[localhost:%s/ACTIVE] Stream encountered an error", portNumbers.get(1)),
                        String.format("Selected block node localhost:%s for connection attempt", portNumbers.get(2)),
                        String.format("[localhost:%s/CONNECTING] Running connection task...", portNumbers.get(2)),
                        String.format(
                                "[localhost:%s/PENDING] Connection state transitioned from CONNECTING to PENDING",
                                portNumbers.get(2)),
                        String.format(
                                "[localhost:%s/ACTIVE] Connection state transitioned from PENDING to ACTIVE",
                                portNumbers.get(2)))),
                waitUntilNextBlocks(10).withBackgroundTraffic(true),
                doingContextual(spec -> connectionDropTime.set(Instant.now())),
                blockNodeSimulator(2).shutDownImmediately(), // Pri 2
                sourcingContextual(spec -> assertHgcaaLogContainsTimeframe(
                        byNodeId(0),
                        connectionDropTime::get,
                        Duration.of(10, SECONDS),
                        Duration.of(45, SECONDS),
                        String.format("[localhost:%s/ACTIVE] Stream encountered an error", portNumbers.get(2)),
                        String.format("Selected block node localhost:%s for connection attempt", portNumbers.get(3)),
                        String.format("[localhost:%s/CONNECTING] Running connection task...", portNumbers.get(3)),
                        String.format(
                                "[localhost:%s/PENDING] Connection state transitioned from CONNECTING to PENDING",
                                portNumbers.get(3)),
                        String.format(
                                "[localhost:%s/ACTIVE] Connection state transitioned from PENDING to ACTIVE",
                                portNumbers.get(3)))),
                waitUntilNextBlocks(10).withBackgroundTraffic(true),
                doingContextual(spec -> connectionDropTime.set(Instant.now())),
                blockNodeSimulator(1).startImmediately(),
                sourcingContextual(spec -> assertHgcaaLogContainsTimeframe(
<<<<<<< HEAD
                        byNodeId(0),
                        connectionDropTime::get,
                        Duration.of(15, SECONDS),
                        Duration.of(45, SECONDS),
                        String.format("[localhost:%s/CONNECTING] Running connection task...", portNumbers.get(1)),
                        String.format(
                                "[localhost:%s/PENDING] Connection state transitioned from CONNECTING to PENDING",
                                portNumbers.get(1)),
                        String.format(
                                "[localhost:%s/ACTIVE] Connection state transitioned from PENDING to ACTIVE",
                                portNumbers.get(1)),
                        String.format("[localhost:%s/ACTIVE] Closing connection...", portNumbers.get(3)),
                        String.format(
                                "[localhost:%s/UNINITIALIZED] Connection state transitioned from ACTIVE to UNINITIALIZED",
                                portNumbers.get(3)),
                        String.format(
                                "[localhost:%s/UNINITIALIZED] Connection successfully closed", portNumbers.get(3)),
                        String.format(
                                "The existing active connection (localhost:%s/ACTIVE) has an equal or higher priority"
                                        + " than the connection (localhost:%s/CONNECTING) we are attempting to connect to"
                                        + " and this new connection attempt will be ignored",
                                portNumbers.get(1), portNumbers.get(2)))),
                waitUntilNextBlocks(10).withBackgroundTraffic(true));
    }

    @HapiTest
    @HapiBlockNode(
            networkSize = 1,
            blockNodeConfigs = {
                @BlockNodeConfig(nodeId = 0, mode = BlockNodeMode.REAL),
                @BlockNodeConfig(nodeId = 1, mode = BlockNodeMode.REAL),
                @BlockNodeConfig(nodeId = 2, mode = BlockNodeMode.REAL),
                @BlockNodeConfig(nodeId = 3, mode = BlockNodeMode.REAL)
            },
            subProcessNodeConfigs = {
                @SubProcessNodeConfig(
                        nodeId = 0,
                        blockNodeIds = {0, 1, 2, 3},
                        blockNodePriorities = {0, 1, 2, 3})
            })
    @Order(6)
    final Stream<DynamicTest> node0StreamingBlockNodeConnectionDropsTrickleWithContainers() {
        final AtomicReference<Instant> connectionDropTime = new AtomicReference<>();
        final List<Integer> portNumbers = new ArrayList<>();
        return hapiTest(
                doingContextual(spec -> {
                    portNumbers.add(spec.getBlockNodePortById(0));
                    portNumbers.add(spec.getBlockNodePortById(1));
                    portNumbers.add(spec.getBlockNodePortById(2));
                    portNumbers.add(spec.getBlockNodePortById(3));
                }),
                waitUntilNextBlocks(10).withBackgroundTraffic(true),
                doingContextual(spec -> connectionDropTime.set(Instant.now())),
                blockNodeContainer(0).shutDownImmediately(), // Pri 0
                sourcingContextual(spec -> assertHgcaaLogContainsTimeframe(
                        byNodeId(0),
                        connectionDropTime::get,
                        Duration.of(10, SECONDS),
                        Duration.of(45, SECONDS),
                        "Error on stream from block node localhost:" + portNumbers.getFirst(),
                        "Selected block node localhost:" + portNumbers.get(1) + " for connection attempt.",
                        "Connection task for block node localhost:" + portNumbers.get(1) + " ConnectionState: ACTIVE")),
                waitUntilNextBlocks(10).withBackgroundTraffic(true),
                doingContextual(spec -> connectionDropTime.set(Instant.now())),
                blockNodeContainer(1).shutDownImmediately(), // Pri 1
                sourcingContextual(spec -> assertHgcaaLogContainsTimeframe(
                        byNodeId(0),
                        connectionDropTime::get,
                        Duration.of(10, SECONDS),
                        Duration.of(45, SECONDS),
                        "Error on stream from block node localhost:" + portNumbers.get(1),
                        "Selected block node localhost:" + portNumbers.get(2) + " for connection attempt.",
                        "Connection task for block node localhost:" + portNumbers.get(2) + " ConnectionState: ACTIVE")),
                waitUntilNextBlocks(10).withBackgroundTraffic(true),
                doingContextual(spec -> connectionDropTime.set(Instant.now())),
                blockNodeContainer(2).shutDownImmediately(), // Pri 2
                sourcingContextual(spec -> assertHgcaaLogContainsTimeframe(
                        byNodeId(0),
                        connectionDropTime::get,
                        Duration.of(10, SECONDS),
                        Duration.of(45, SECONDS),
                        "Error on stream from block node localhost:" + portNumbers.get(2),
                        "Selected block node localhost:" + portNumbers.get(3) + " for connection attempt.",
                        "Connection task for block node localhost:" + portNumbers.get(3) + " ConnectionState: ACTIVE")),
                waitUntilNextBlocks(10).withBackgroundTraffic(true),
                doingContextual(spec -> connectionDropTime.set(Instant.now())),
                blockNodeContainer(1).startImmediately(),
                sourcingContextual(spec -> assertHgcaaLogContainsTimeframe(
                        byNodeId(0),
                        connectionDropTime::get,
                        Duration.of(15, SECONDS),
                        Duration.of(45, SECONDS),
                        "Connection task for block node localhost:" + portNumbers.get(1) + " ConnectionState: PENDING",
                        "Connection task for block node localhost:" + portNumbers.get(2)
                                + " is stopping due to active connection with higher priority",
                        "Transitioning higher priority pending connection: localhost:" + portNumbers.get(1)
                                + " Priority: 1 to ACTIVE")),
=======
                        byNodeId(0),
                        connectionDropTime::get,
                        Duration.of(15, SECONDS),
                        Duration.of(45, SECONDS),
                        String.format("[localhost:%s/CONNECTING] Running connection task...", portNumbers.get(1)),
                        String.format(
                                "[localhost:%s/PENDING] Connection state transitioned from CONNECTING to PENDING",
                                portNumbers.get(1)),
                        String.format(
                                "[localhost:%s/ACTIVE] Connection state transitioned from PENDING to ACTIVE",
                                portNumbers.get(1)),
                        String.format("[localhost:%s/ACTIVE] Closing connection...", portNumbers.get(3)),
                        String.format(
                                "[localhost:%s/UNINITIALIZED] Connection state transitioned from ACTIVE to UNINITIALIZED",
                                portNumbers.get(3)),
                        String.format(
                                "[localhost:%s/UNINITIALIZED] Connection successfully closed", portNumbers.get(3)),
                        String.format(
                                "The existing active connection (localhost:%s/ACTIVE) has an equal or higher priority"
                                        + " than the connection (localhost:%s/CONNECTING) we are attempting to connect to"
                                        + " and this new connection attempt will be ignored",
                                portNumbers.get(1), portNumbers.get(2)))),
>>>>>>> 2638f344
                waitUntilNextBlocks(10).withBackgroundTraffic(true));
    }

    @HapiTest
    @HapiBlockNode(
            networkSize = 2,
            blockNodeConfigs = {@BlockNodeConfig(nodeId = 0, mode = BlockNodeMode.SIMULATOR)},
            subProcessNodeConfigs = {
                @SubProcessNodeConfig(
                        nodeId = 0,
                        blockNodeIds = {0},
                        blockNodePriorities = {0}),
                @SubProcessNodeConfig(
                        nodeId = 1,
                        blockNodeIds = {0},
                        blockNodePriorities = {0})
            })
<<<<<<< HEAD
    @Order(7)
=======
    @Order(4)
>>>>>>> 2638f344
    final Stream<DynamicTest> twoNodesStreamingOneBlockNodeHappyPath() {
        return hapiTest(
                waitUntilNextBlocks(10).withBackgroundTraffic(true),
                assertHgcaaLogDoesNotContain(allNodes(), "ERROR", Duration.ofSeconds(5)));
    }
}<|MERGE_RESOLUTION|>--- conflicted
+++ resolved
@@ -66,11 +66,7 @@
                         blockNodeIds = {0},
                         blockNodePriorities = {0})
             })
-<<<<<<< HEAD
     @Order(1)
-=======
-    @Order(0)
->>>>>>> 2638f344
     final Stream<DynamicTest> node0StreamingBufferFull() {
         return hapiTest(
                 waitUntilNextBlocks(10).withBackgroundTraffic(true),
@@ -103,11 +99,7 @@
                         blockNodeIds = {3},
                         blockNodePriorities = {0}),
             })
-<<<<<<< HEAD
     @Order(2)
-=======
-    @Order(1)
->>>>>>> 2638f344
     final Stream<DynamicTest> allNodesStreamingHappyPath() {
         return hapiTest(
                 waitUntilNextBlocks(10).withBackgroundTraffic(true),
@@ -116,72 +108,40 @@
 
     @HapiTest
     @HapiBlockNode(
-<<<<<<< HEAD
             blockNodeConfigs = {
-                @BlockNodeConfig(nodeId = 0, mode = BlockNodeMode.REAL),
-                @BlockNodeConfig(nodeId = 1, mode = BlockNodeMode.REAL),
-                @BlockNodeConfig(nodeId = 2, mode = BlockNodeMode.REAL),
-                @BlockNodeConfig(nodeId = 3, mode = BlockNodeMode.REAL),
+                    @BlockNodeConfig(nodeId = 0, mode = BlockNodeMode.REAL),
+                    @BlockNodeConfig(nodeId = 1, mode = BlockNodeMode.REAL),
+                    @BlockNodeConfig(nodeId = 2, mode = BlockNodeMode.REAL),
+                    @BlockNodeConfig(nodeId = 3, mode = BlockNodeMode.REAL),
             },
-=======
-            networkSize = 1,
-            blockNodeConfigs = {@BlockNodeConfig(nodeId = 0, mode = BlockNodeMode.SIMULATOR)},
->>>>>>> 2638f344
-            subProcessNodeConfigs = {
-                @SubProcessNodeConfig(
-                        nodeId = 0,
-                        blockNodeIds = {0},
-<<<<<<< HEAD
-                        blockNodePriorities = {0}),
-                @SubProcessNodeConfig(
-                        nodeId = 1,
-                        blockNodeIds = {1},
-                        blockNodePriorities = {0}),
-                @SubProcessNodeConfig(
-                        nodeId = 2,
-                        blockNodeIds = {2},
-                        blockNodePriorities = {0}),
-                @SubProcessNodeConfig(
-                        nodeId = 3,
-                        blockNodeIds = {3},
-                        blockNodePriorities = {0}),
+            subProcessNodeConfigs = {
+                    @SubProcessNodeConfig(
+                            nodeId = 0,
+                            blockNodeIds = {0},
+                            blockNodePriorities = {0}),
+                    @SubProcessNodeConfig(
+                            nodeId = 1,
+                            blockNodeIds = {1},
+                            blockNodePriorities = {0}),
+                    @SubProcessNodeConfig(
+                            nodeId = 2,
+                            blockNodeIds = {2},
+                            blockNodePriorities = {0}),
+                    @SubProcessNodeConfig(
+                            nodeId = 3,
+                            blockNodeIds = {3},
+                            blockNodePriorities = {0}),
             })
     @Order(3)
     final Stream<DynamicTest> allNodesStreamingHappyPathWithTestContainers() {
         return hapiTest(
                 waitUntilNextBlocks(10).withBackgroundTraffic(true),
                 assertHgcaaLogDoesNotContain(allNodes(), "ERROR", Duration.ofSeconds(5)));
-=======
-                        blockNodePriorities = {0})
-            })
-    @Order(2)
-    final Stream<DynamicTest> node0StreamingBlockNodeConnectionDropsCanStreamGenesisBlock() {
-        final AtomicReference<Instant> time = new AtomicReference<>();
-        final List<Integer> portNumbers = new ArrayList<>();
-        return hapiTest(
-                doingContextual(spec -> portNumbers.add(spec.getBlockNodePortById(0))),
-                waitUntilNextBlocks(5).withBackgroundTraffic(true),
-                doingContextual(spec -> time.set(Instant.now())),
-                blockNodeSimulator(0).sendEndOfStreamImmediately(Code.BEHIND).withBlockNumber(Long.MAX_VALUE),
-                sourcingContextual(spec -> assertHgcaaLogContainsTimeframe(
-                        byNodeId(0),
-                        time::get,
-                        Duration.of(10, SECONDS),
-                        Duration.of(45, SECONDS),
-                        String.format(
-                                "[localhost:%s/UNINITIALIZED] Block node reported it is behind. Will restart stream at block 0.",
-                                portNumbers.getFirst()),
-                        String.format(
-                                "[localhost:%s/ACTIVE] Received EndOfStream response (block=9223372036854775807, responseCode=BEHIND)",
-                                portNumbers.getFirst()))),
-                waitUntilNextBlocks(5).withBackgroundTraffic(true));
->>>>>>> 2638f344
-    }
-
-    @HapiTest
-    @HapiBlockNode(
-            networkSize = 1,
-<<<<<<< HEAD
+    }
+
+    @HapiTest
+    @HapiBlockNode(
+            networkSize = 1,
             blockNodeConfigs = {@BlockNodeConfig(nodeId = 0, mode = BlockNodeMode.SIMULATOR)},
             subProcessNodeConfigs = {
                 @SubProcessNodeConfig(
@@ -243,21 +203,98 @@
                 blockNodeSimulator(0).shutDownImmediately(), // Pri 0
                 sourcingContextual(spec -> assertHgcaaLogContainsTimeframe(
                         byNodeId(0),
-=======
+                        connectionDropTime::get,
+                        Duration.of(10, SECONDS),
+                        Duration.of(45, SECONDS),
+                        String.format("[localhost:%s/ACTIVE] Stream encountered an error", portNumbers.getFirst()),
+                        String.format("Selected block node localhost:%s for connection attempt", portNumbers.get(1)),
+                        String.format("[localhost:%s/CONNECTING] Running connection task...", portNumbers.get(1)),
+                        String.format(
+                                "[localhost:%s/PENDING] Connection state transitioned from CONNECTING to PENDING",
+                                portNumbers.get(1)),
+                        String.format(
+                                "[localhost:%s/ACTIVE] Connection state transitioned from PENDING to ACTIVE",
+                                portNumbers.get(1)))),
+                waitUntilNextBlocks(10).withBackgroundTraffic(true),
+                doingContextual(spec -> connectionDropTime.set(Instant.now())),
+                blockNodeSimulator(1).shutDownImmediately(), // Pri 1
+                sourcingContextual(spec -> assertHgcaaLogContainsTimeframe(
+                        byNodeId(0),
+                        connectionDropTime::get,
+                        Duration.of(10, SECONDS),
+                        Duration.of(45, SECONDS),
+                        String.format("[localhost:%s/ACTIVE] Stream encountered an error", portNumbers.get(1)),
+                        String.format("Selected block node localhost:%s for connection attempt", portNumbers.get(2)),
+                        String.format("[localhost:%s/CONNECTING] Running connection task...", portNumbers.get(2)),
+                        String.format(
+                                "[localhost:%s/PENDING] Connection state transitioned from CONNECTING to PENDING",
+                                portNumbers.get(2)),
+                        String.format(
+                                "[localhost:%s/ACTIVE] Connection state transitioned from PENDING to ACTIVE",
+                                portNumbers.get(2)))),
+                waitUntilNextBlocks(10).withBackgroundTraffic(true),
+                doingContextual(spec -> connectionDropTime.set(Instant.now())),
+                blockNodeSimulator(2).shutDownImmediately(), // Pri 2
+                sourcingContextual(spec -> assertHgcaaLogContainsTimeframe(
+                        byNodeId(0),
+                        connectionDropTime::get,
+                        Duration.of(10, SECONDS),
+                        Duration.of(45, SECONDS),
+                        String.format("[localhost:%s/ACTIVE] Stream encountered an error", portNumbers.get(2)),
+                        String.format("Selected block node localhost:%s for connection attempt", portNumbers.get(3)),
+                        String.format("[localhost:%s/CONNECTING] Running connection task...", portNumbers.get(3)),
+                        String.format(
+                                "[localhost:%s/PENDING] Connection state transitioned from CONNECTING to PENDING",
+                                portNumbers.get(3)),
+                        String.format(
+                                "[localhost:%s/ACTIVE] Connection state transitioned from PENDING to ACTIVE",
+                                portNumbers.get(3)))),
+                waitUntilNextBlocks(10).withBackgroundTraffic(true),
+                doingContextual(spec -> connectionDropTime.set(Instant.now())),
+                blockNodeSimulator(1).startImmediately(),
+                sourcingContextual(spec -> assertHgcaaLogContainsTimeframe(
+                        byNodeId(0),
+                        connectionDropTime::get,
+                        Duration.of(15, SECONDS),
+                        Duration.of(45, SECONDS),
+                        String.format("[localhost:%s/CONNECTING] Running connection task...", portNumbers.get(1)),
+                        String.format(
+                                "[localhost:%s/PENDING] Connection state transitioned from CONNECTING to PENDING",
+                                portNumbers.get(1)),
+                        String.format(
+                                "[localhost:%s/ACTIVE] Connection state transitioned from PENDING to ACTIVE",
+                                portNumbers.get(1)),
+                        String.format("[localhost:%s/ACTIVE] Closing connection...", portNumbers.get(3)),
+                        String.format(
+                                "[localhost:%s/UNINITIALIZED] Connection state transitioned from ACTIVE to UNINITIALIZED",
+                                portNumbers.get(3)),
+                        String.format(
+                                "[localhost:%s/UNINITIALIZED] Connection successfully closed", portNumbers.get(3)),
+                        String.format(
+                                "The existing active connection (localhost:%s/ACTIVE) has an equal or higher priority"
+                                        + " than the connection (localhost:%s/CONNECTING) we are attempting to connect to"
+                                        + " and this new connection attempt will be ignored",
+                                portNumbers.get(1), portNumbers.get(2)))),
+                waitUntilNextBlocks(10).withBackgroundTraffic(true));
+    }
+
+    @HapiTest
+    @HapiBlockNode(
+            networkSize = 1,
             blockNodeConfigs = {
-                @BlockNodeConfig(nodeId = 0, mode = BlockNodeMode.SIMULATOR),
-                @BlockNodeConfig(nodeId = 1, mode = BlockNodeMode.SIMULATOR),
-                @BlockNodeConfig(nodeId = 2, mode = BlockNodeMode.SIMULATOR),
-                @BlockNodeConfig(nodeId = 3, mode = BlockNodeMode.SIMULATOR)
+                    @BlockNodeConfig(nodeId = 0, mode = BlockNodeMode.REAL),
+                    @BlockNodeConfig(nodeId = 1, mode = BlockNodeMode.REAL),
+                    @BlockNodeConfig(nodeId = 2, mode = BlockNodeMode.REAL),
+                    @BlockNodeConfig(nodeId = 3, mode = BlockNodeMode.REAL)
             },
             subProcessNodeConfigs = {
-                @SubProcessNodeConfig(
-                        nodeId = 0,
-                        blockNodeIds = {0, 1, 2, 3},
-                        blockNodePriorities = {0, 1, 2, 3})
-            })
-    @Order(3)
-    final Stream<DynamicTest> node0StreamingBlockNodeConnectionDropsTrickle() {
+                    @SubProcessNodeConfig(
+                            nodeId = 0,
+                            blockNodeIds = {0, 1, 2, 3},
+                            blockNodePriorities = {0, 1, 2, 3})
+            })
+    @Order(6)
+    final Stream<DynamicTest> node0StreamingBlockNodeConnectionDropsTrickleWithContainers() {
         final AtomicReference<Instant> connectionDropTime = new AtomicReference<>();
         final List<Integer> portNumbers = new ArrayList<>();
         return hapiTest(
@@ -269,114 +306,6 @@
                 }),
                 waitUntilNextBlocks(10).withBackgroundTraffic(true),
                 doingContextual(spec -> connectionDropTime.set(Instant.now())),
-                blockNodeSimulator(0).shutDownImmediately(), // Pri 0
-                sourcingContextual(spec -> assertHgcaaLogContainsTimeframe(
-                        byNodeId(0),
->>>>>>> 2638f344
-                        connectionDropTime::get,
-                        Duration.of(10, SECONDS),
-                        Duration.of(45, SECONDS),
-                        String.format("[localhost:%s/ACTIVE] Stream encountered an error", portNumbers.getFirst()),
-                        String.format("Selected block node localhost:%s for connection attempt", portNumbers.get(1)),
-                        String.format("[localhost:%s/CONNECTING] Running connection task...", portNumbers.get(1)),
-                        String.format(
-                                "[localhost:%s/PENDING] Connection state transitioned from CONNECTING to PENDING",
-                                portNumbers.get(1)),
-                        String.format(
-                                "[localhost:%s/ACTIVE] Connection state transitioned from PENDING to ACTIVE",
-                                portNumbers.get(1)))),
-                waitUntilNextBlocks(10).withBackgroundTraffic(true),
-                doingContextual(spec -> connectionDropTime.set(Instant.now())),
-                blockNodeSimulator(1).shutDownImmediately(), // Pri 1
-                sourcingContextual(spec -> assertHgcaaLogContainsTimeframe(
-                        byNodeId(0),
-                        connectionDropTime::get,
-                        Duration.of(10, SECONDS),
-                        Duration.of(45, SECONDS),
-                        String.format("[localhost:%s/ACTIVE] Stream encountered an error", portNumbers.get(1)),
-                        String.format("Selected block node localhost:%s for connection attempt", portNumbers.get(2)),
-                        String.format("[localhost:%s/CONNECTING] Running connection task...", portNumbers.get(2)),
-                        String.format(
-                                "[localhost:%s/PENDING] Connection state transitioned from CONNECTING to PENDING",
-                                portNumbers.get(2)),
-                        String.format(
-                                "[localhost:%s/ACTIVE] Connection state transitioned from PENDING to ACTIVE",
-                                portNumbers.get(2)))),
-                waitUntilNextBlocks(10).withBackgroundTraffic(true),
-                doingContextual(spec -> connectionDropTime.set(Instant.now())),
-                blockNodeSimulator(2).shutDownImmediately(), // Pri 2
-                sourcingContextual(spec -> assertHgcaaLogContainsTimeframe(
-                        byNodeId(0),
-                        connectionDropTime::get,
-                        Duration.of(10, SECONDS),
-                        Duration.of(45, SECONDS),
-                        String.format("[localhost:%s/ACTIVE] Stream encountered an error", portNumbers.get(2)),
-                        String.format("Selected block node localhost:%s for connection attempt", portNumbers.get(3)),
-                        String.format("[localhost:%s/CONNECTING] Running connection task...", portNumbers.get(3)),
-                        String.format(
-                                "[localhost:%s/PENDING] Connection state transitioned from CONNECTING to PENDING",
-                                portNumbers.get(3)),
-                        String.format(
-                                "[localhost:%s/ACTIVE] Connection state transitioned from PENDING to ACTIVE",
-                                portNumbers.get(3)))),
-                waitUntilNextBlocks(10).withBackgroundTraffic(true),
-                doingContextual(spec -> connectionDropTime.set(Instant.now())),
-                blockNodeSimulator(1).startImmediately(),
-                sourcingContextual(spec -> assertHgcaaLogContainsTimeframe(
-<<<<<<< HEAD
-                        byNodeId(0),
-                        connectionDropTime::get,
-                        Duration.of(15, SECONDS),
-                        Duration.of(45, SECONDS),
-                        String.format("[localhost:%s/CONNECTING] Running connection task...", portNumbers.get(1)),
-                        String.format(
-                                "[localhost:%s/PENDING] Connection state transitioned from CONNECTING to PENDING",
-                                portNumbers.get(1)),
-                        String.format(
-                                "[localhost:%s/ACTIVE] Connection state transitioned from PENDING to ACTIVE",
-                                portNumbers.get(1)),
-                        String.format("[localhost:%s/ACTIVE] Closing connection...", portNumbers.get(3)),
-                        String.format(
-                                "[localhost:%s/UNINITIALIZED] Connection state transitioned from ACTIVE to UNINITIALIZED",
-                                portNumbers.get(3)),
-                        String.format(
-                                "[localhost:%s/UNINITIALIZED] Connection successfully closed", portNumbers.get(3)),
-                        String.format(
-                                "The existing active connection (localhost:%s/ACTIVE) has an equal or higher priority"
-                                        + " than the connection (localhost:%s/CONNECTING) we are attempting to connect to"
-                                        + " and this new connection attempt will be ignored",
-                                portNumbers.get(1), portNumbers.get(2)))),
-                waitUntilNextBlocks(10).withBackgroundTraffic(true));
-    }
-
-    @HapiTest
-    @HapiBlockNode(
-            networkSize = 1,
-            blockNodeConfigs = {
-                @BlockNodeConfig(nodeId = 0, mode = BlockNodeMode.REAL),
-                @BlockNodeConfig(nodeId = 1, mode = BlockNodeMode.REAL),
-                @BlockNodeConfig(nodeId = 2, mode = BlockNodeMode.REAL),
-                @BlockNodeConfig(nodeId = 3, mode = BlockNodeMode.REAL)
-            },
-            subProcessNodeConfigs = {
-                @SubProcessNodeConfig(
-                        nodeId = 0,
-                        blockNodeIds = {0, 1, 2, 3},
-                        blockNodePriorities = {0, 1, 2, 3})
-            })
-    @Order(6)
-    final Stream<DynamicTest> node0StreamingBlockNodeConnectionDropsTrickleWithContainers() {
-        final AtomicReference<Instant> connectionDropTime = new AtomicReference<>();
-        final List<Integer> portNumbers = new ArrayList<>();
-        return hapiTest(
-                doingContextual(spec -> {
-                    portNumbers.add(spec.getBlockNodePortById(0));
-                    portNumbers.add(spec.getBlockNodePortById(1));
-                    portNumbers.add(spec.getBlockNodePortById(2));
-                    portNumbers.add(spec.getBlockNodePortById(3));
-                }),
-                waitUntilNextBlocks(10).withBackgroundTraffic(true),
-                doingContextual(spec -> connectionDropTime.set(Instant.now())),
                 blockNodeContainer(0).shutDownImmediately(), // Pri 0
                 sourcingContextual(spec -> assertHgcaaLogContainsTimeframe(
                         byNodeId(0),
@@ -421,30 +350,6 @@
                                 + " is stopping due to active connection with higher priority",
                         "Transitioning higher priority pending connection: localhost:" + portNumbers.get(1)
                                 + " Priority: 1 to ACTIVE")),
-=======
-                        byNodeId(0),
-                        connectionDropTime::get,
-                        Duration.of(15, SECONDS),
-                        Duration.of(45, SECONDS),
-                        String.format("[localhost:%s/CONNECTING] Running connection task...", portNumbers.get(1)),
-                        String.format(
-                                "[localhost:%s/PENDING] Connection state transitioned from CONNECTING to PENDING",
-                                portNumbers.get(1)),
-                        String.format(
-                                "[localhost:%s/ACTIVE] Connection state transitioned from PENDING to ACTIVE",
-                                portNumbers.get(1)),
-                        String.format("[localhost:%s/ACTIVE] Closing connection...", portNumbers.get(3)),
-                        String.format(
-                                "[localhost:%s/UNINITIALIZED] Connection state transitioned from ACTIVE to UNINITIALIZED",
-                                portNumbers.get(3)),
-                        String.format(
-                                "[localhost:%s/UNINITIALIZED] Connection successfully closed", portNumbers.get(3)),
-                        String.format(
-                                "The existing active connection (localhost:%s/ACTIVE) has an equal or higher priority"
-                                        + " than the connection (localhost:%s/CONNECTING) we are attempting to connect to"
-                                        + " and this new connection attempt will be ignored",
-                                portNumbers.get(1), portNumbers.get(2)))),
->>>>>>> 2638f344
                 waitUntilNextBlocks(10).withBackgroundTraffic(true));
     }
 
@@ -462,11 +367,7 @@
                         blockNodeIds = {0},
                         blockNodePriorities = {0})
             })
-<<<<<<< HEAD
     @Order(7)
-=======
-    @Order(4)
->>>>>>> 2638f344
     final Stream<DynamicTest> twoNodesStreamingOneBlockNodeHappyPath() {
         return hapiTest(
                 waitUntilNextBlocks(10).withBackgroundTraffic(true),
