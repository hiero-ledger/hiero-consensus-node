--- conflicted
+++ resolved
@@ -40,11 +40,7 @@
 import static com.hedera.services.bdd.spec.transactions.contract.HapiParserUtil.asHeadlongAddress;
 import static com.hedera.services.bdd.spec.utilops.CustomSpecAssert.allRunFor;
 import static com.hedera.services.bdd.spec.utilops.UtilVerbs.newKeyNamed;
-<<<<<<< HEAD
-=======
 import static com.hedera.services.bdd.spec.utilops.UtilVerbs.overriding;
->>>>>>> 7af71012
-import static com.hedera.services.bdd.spec.utilops.UtilVerbs.overridingTwo;
 import static com.hedera.services.bdd.spec.utilops.UtilVerbs.sourcing;
 import static com.hedera.services.bdd.spec.utilops.UtilVerbs.submitModified;
 import static com.hedera.services.bdd.spec.utilops.UtilVerbs.withOpContext;
@@ -507,17 +503,11 @@
     @LeakyHapiTest(PROPERTY_OVERRIDES)
     final Stream<DynamicTest> tryContractUpdateWithMaxAutoAssociations() {
         return propertyPreservingHapiSpec("tryContractUpdateWithMaxAutoAssociations")
-<<<<<<< HEAD
-                .preserving("ledger.maxAutoAssociations", UNLIMITED_AUTO_ASSOCIATIONS_ENABLED)
-                .given(
-                        overridingTwo(
-                                UNLIMITED_AUTO_ASSOCIATIONS_ENABLED, TRUE_VALUE, "ledger.maxAutoAssociations", "5000"),
-=======
-                .preserving("contracts.allowAutoAssociations", "ledger.maxAutoAssociations")
-                .given(
-                        overridingTwo(
-                                "contracts.allowAutoAssociations", TRUE_VALUE, "ledger.maxAutoAssociations", "5000"),
->>>>>>> 7af71012
+                .preserving("ledger.maxAutoAssociations")
+                .given(
+                        overriding(
+                                "ledger.maxAutoAssociations",
+                                "5000"),
                         newKeyNamed(ADMIN_KEY),
                         uploadInitCode(CONTRACT),
                         contractCreate(CONTRACT).adminKey(ADMIN_KEY))
