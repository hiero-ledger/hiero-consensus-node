/*
 * Copyright (C) 2024 Hedera Hashgraph, LLC
 *
 * Licensed under the Apache License, Version 2.0 (the "License");
 * you may not use this file except in compliance with the License.
 * You may obtain a copy of the License at
 *
 *      http://www.apache.org/licenses/LICENSE-2.0
 *
 * Unless required by applicable law or agreed to in writing, software
 * distributed under the License is distributed on an "AS IS" BASIS,
 * WITHOUT WARRANTIES OR CONDITIONS OF ANY KIND, either express or implied.
 * See the License for the specific language governing permissions and
 * limitations under the License.
 */

package com.hedera.services.bdd.junit.support.validators.block;

import static com.hedera.node.app.blocks.impl.BlockImplUtils.combine;
import static com.hedera.node.app.hapi.utils.CommonUtils.noThrowSha384HashOf;
import static com.hedera.node.app.hapi.utils.CommonUtils.sha384DigestOrThrow;
import static com.hedera.node.app.info.UnavailableNetworkInfo.UNAVAILABLE_NETWORK_INFO;
import static com.hedera.node.app.spi.AppContext.Gossip.UNAVAILABLE_GOSSIP;
import static com.hedera.services.bdd.junit.hedera.ExternalPath.APPLICATION_PROPERTIES;
import static com.hedera.services.bdd.junit.hedera.ExternalPath.SAVED_STATES_DIR;
import static com.hedera.services.bdd.junit.hedera.ExternalPath.SWIRLDS_LOG;
import static com.hedera.services.bdd.junit.hedera.NodeSelector.byNodeId;
import static com.hedera.services.bdd.junit.hedera.utils.WorkingDirUtils.STATE_METADATA_FILE;
import static com.hedera.services.bdd.junit.hedera.utils.WorkingDirUtils.loadAddressBookWithDeterministicCerts;
import static com.hedera.services.bdd.junit.hedera.utils.WorkingDirUtils.workingDirFor;
import static com.hedera.services.bdd.junit.support.validators.block.ChildHashUtils.hashesByName;
import static com.hedera.services.bdd.spec.TargetNetworkType.SUBPROCESS_NETWORK;
import static com.swirlds.platform.state.GenesisStateBuilder.initGenesisPlatformState;
import static com.swirlds.platform.state.service.PlatformStateService.PLATFORM_STATE_SERVICE;
import static com.swirlds.platform.system.address.AddressBookUtils.createRoster;
import static java.util.Objects.requireNonNull;
import static org.junit.jupiter.api.Assertions.assertEquals;
import static org.junit.jupiter.api.Assertions.assertTrue;

import com.hedera.hapi.block.stream.Block;
import com.hedera.hapi.block.stream.BlockItem;
import com.hedera.hapi.block.stream.BlockProof;
import com.hedera.hapi.block.stream.output.MapChangeKey;
import com.hedera.hapi.block.stream.output.MapChangeValue;
import com.hedera.hapi.block.stream.output.QueuePushChange;
import com.hedera.hapi.block.stream.output.SingletonUpdateChange;
import com.hedera.hapi.block.stream.output.StateChanges;
import com.hedera.hapi.node.base.Key;
import com.hedera.hapi.node.base.SignatureMap;
import com.hedera.hapi.node.base.TokenAssociation;
import com.hedera.hapi.node.state.common.EntityIDPair;
import com.hedera.hapi.node.state.common.EntityNumber;
import com.hedera.hapi.node.state.primitives.ProtoBytes;
import com.hedera.hapi.node.state.primitives.ProtoLong;
import com.hedera.hapi.node.state.primitives.ProtoString;
import com.hedera.node.app.blocks.BlockStreamManager;
import com.hedera.node.app.blocks.BlockStreamService;
import com.hedera.node.app.blocks.StreamingTreeHasher;
import com.hedera.node.app.blocks.impl.NaiveStreamingTreeHasher;
import com.hedera.node.app.config.BootstrapConfigProviderImpl;
import com.hedera.node.app.config.ConfigProviderImpl;
import com.hedera.node.app.fees.FeeService;
import com.hedera.node.app.ids.EntityIdService;
import com.hedera.node.app.info.GenesisNetworkInfo;
import com.hedera.node.app.records.BlockRecordService;
import com.hedera.node.app.roster.RosterService;
import com.hedera.node.app.service.addressbook.impl.AddressBookServiceImpl;
import com.hedera.node.app.service.consensus.impl.ConsensusServiceImpl;
import com.hedera.node.app.service.contract.impl.ContractServiceImpl;
import com.hedera.node.app.service.file.impl.FileServiceImpl;
import com.hedera.node.app.service.networkadmin.impl.FreezeServiceImpl;
import com.hedera.node.app.service.networkadmin.impl.NetworkServiceImpl;
import com.hedera.node.app.service.schedule.impl.ScheduleServiceImpl;
import com.hedera.node.app.service.token.impl.TokenServiceImpl;
import com.hedera.node.app.service.util.impl.UtilServiceImpl;
import com.hedera.node.app.services.AppContextImpl;
import com.hedera.node.app.services.OrderedServiceMigrator;
import com.hedera.node.app.services.ServicesRegistry;
import com.hedera.node.app.services.ServicesRegistryImpl;
import com.hedera.node.app.spi.signatures.SignatureVerifier;
import com.hedera.node.app.state.recordcache.RecordCacheService;
import com.hedera.node.app.throttle.CongestionThrottleService;
import com.hedera.node.app.tss.PlaceholderTssLibrary;
import com.hedera.node.app.tss.TssBaseServiceImpl;
import com.hedera.node.app.version.ServicesSoftwareVersion;
import com.hedera.node.config.VersionedConfiguration;
import com.hedera.node.config.converter.BytesConverter;
import com.hedera.node.config.data.HederaConfig;
import com.hedera.node.config.data.VersionConfig;
import com.hedera.pbj.runtime.io.buffer.Bytes;
import com.hedera.services.bdd.junit.hedera.embedded.fakes.FakePlatformContext;
import com.hedera.services.bdd.junit.hedera.subprocess.SubProcessNetwork;
import com.hedera.services.bdd.junit.support.BlockStreamAccess;
import com.hedera.services.bdd.junit.support.BlockStreamValidator;
import com.hedera.services.bdd.spec.HapiSpec;
import com.swirlds.common.RosterStateId;
import com.swirlds.common.constructable.ConstructableRegistry;
import com.swirlds.common.context.PlatformContext;
import com.swirlds.common.crypto.Hash;
import com.swirlds.common.merkle.crypto.MerkleCryptoFactory;
import com.swirlds.common.merkle.crypto.MerkleCryptography;
import com.swirlds.common.merkle.utility.MerkleTreeVisualizer;
import com.swirlds.common.metrics.noop.NoOpMetrics;
import com.swirlds.common.platform.NodeId;
import com.swirlds.config.api.Configuration;
import com.swirlds.platform.state.MerkleStateLifecycles;
import com.swirlds.platform.state.MerkleStateRoot;
import com.swirlds.platform.state.service.PlatformStateService;
import com.swirlds.platform.system.InitTrigger;
import com.swirlds.platform.system.Platform;
import com.swirlds.platform.system.Round;
import com.swirlds.platform.system.SoftwareVersion;
import com.swirlds.platform.system.address.AddressBook;
import com.swirlds.platform.system.events.Event;
import com.swirlds.state.State;
import com.swirlds.state.spi.CommittableWritableStates;
import com.swirlds.state.spi.Service;
import edu.umd.cs.findbugs.annotations.NonNull;
import edu.umd.cs.findbugs.annotations.Nullable;
import java.io.IOException;
import java.io.UncheckedIOException;
import java.nio.ByteBuffer;
import java.nio.file.Files;
import java.nio.file.Path;
import java.nio.file.Paths;
import java.time.InstantSource;
import java.util.HashSet;
import java.util.List;
import java.util.Map;
import java.util.Set;
import java.util.TreeMap;
import java.util.concurrent.Executors;
import java.util.concurrent.ForkJoinPool;
import java.util.function.Function;
import java.util.regex.Pattern;
import org.apache.logging.log4j.LogManager;
import org.apache.logging.log4j.Logger;
import org.junit.jupiter.api.Assertions;

/**
 * A validator that asserts the state changes in the block stream, when applied directly to a {@link MerkleStateRoot}
 * initialized with the genesis {@link Service} schemas, result in the given root hash.
 */
public class StateChangesValidator implements BlockStreamValidator {
    private static final Logger logger = LogManager.getLogger(StateChangesValidator.class);
    private static final MerkleCryptography CRYPTO = MerkleCryptoFactory.getInstance();

    private static final int HASH_SIZE = 48;
    private static final int VISUALIZATION_HASH_DEPTH = 5;
    private static final Pattern NUMBER_PATTERN = Pattern.compile("\\d+");
    private static final Pattern CHILD_STATE_PATTERN = Pattern.compile("\\s+\\d+ \\w+\\s+(\\S+)\\s+.+\\s+(.+)");

    private final Path pathToNode0SwirldsLog;
    private final Bytes expectedRootHash;
    private final Set<String> servicesWritten = new HashSet<>();
    private final StateChangesSummary stateChangesSummary = new StateChangesSummary(new TreeMap<>());

    private MerkleStateRoot state;
    private Hash genesisStateHash;

    public static void main(String[] args) {
        final var node0Dir = Paths.get("hedera-node/test-clients")
                .resolve(workingDirFor(0, "hapi"))
                .toAbsolutePath()
                .normalize();
        final var validator = new StateChangesValidator(
                Bytes.fromHex(
                        "bc49350852851a2c737ef6b5db24da8ba108401952ec207a1a5a4230de8d8a626da1f3663f0560bd6cf401c601b08896"),
                node0Dir.resolve("output/swirlds.log"),
                node0Dir.resolve("genesis-config.txt"),
                node0Dir.resolve("data/config/application.properties"),
                Bytes.fromHex("03"));
        final var blocks =
                BlockStreamAccess.BLOCK_STREAM_ACCESS.readBlocks(node0Dir.resolve("data/block-streams/block-0.0.3"));
        validator.validateBlocks(blocks);
    }

    public static final Factory FACTORY = new Factory() {
        @NonNull
        @Override
        public BlockStreamValidator create(@NonNull final HapiSpec spec) {
            return newValidatorFor(spec);
        }

        @Override
        public boolean appliesTo(@NonNull HapiSpec spec) {
            // Embedded networks don't have saved states or a Merkle tree to validate hashes against
            return spec.targetNetworkOrThrow().type() == SUBPROCESS_NETWORK;
        }
    };

    /**
     * Constructs a validator that will assert the state changes in the block stream are consistent with the
     * root hash found in the latest saved state directory from a node targeted by the given spec.
     *
     * @param spec the spec
     * @return the validator
     */
    public static StateChangesValidator newValidatorFor(@NonNull final HapiSpec spec) {
        requireNonNull(spec);
        final var latestStateDir = findMaybeLatestSavedStateFor(spec);
        if (latestStateDir == null) {
            throw new AssertionError("No saved state directory found");
        }
        final var rootHash = findRootHashFrom(latestStateDir.resolve(STATE_METADATA_FILE));
        if (rootHash == null) {
            throw new AssertionError("No root hash found in state metadata file");
        }
        if (!(spec.targetNetworkOrThrow() instanceof SubProcessNetwork subProcessNetwork)) {
            throw new IllegalArgumentException("Cannot validate state changes for an embedded network");
        }
        try {
            final var node0 = subProcessNetwork.getRequiredNode(byNodeId(0));
            final var genesisConfigTxt = node0.metadata().workingDirOrThrow().resolve("genesis-config.txt");
            Files.writeString(genesisConfigTxt, subProcessNetwork.genesisConfigTxt());
            return new StateChangesValidator(
                    rootHash,
                    node0.getExternalPath(SWIRLDS_LOG),
                    genesisConfigTxt,
                    node0.getExternalPath(APPLICATION_PROPERTIES),
                    requireNonNull(new BytesConverter()
                            .convert(spec.startupProperties().get("ledger.id"))));
        } catch (IOException e) {
            throw new UncheckedIOException(e);
        }
    }

    public StateChangesValidator(
            @NonNull final Bytes expectedRootHash,
            @NonNull final Path pathToNode0SwirldsLog,
            @NonNull final Path pathToAddressBook,
            @NonNull final Path pathToOverrideProperties,
            @NonNull final Bytes ledgerId) {
        this.expectedRootHash = requireNonNull(expectedRootHash);
        this.pathToNode0SwirldsLog = requireNonNull(pathToNode0SwirldsLog);

        // Ensure the bootstrap config sees our blockStream.streamMode=BOTH override
        // and registers the BlockStreamService schemas
        System.setProperty(
                "hedera.app.properties.path",
                pathToOverrideProperties.toAbsolutePath().toString());
        final var bootstrapConfig = new BootstrapConfigProviderImpl().getConfiguration();
        final var servicesRegistry = new ServicesRegistryImpl(ConstructableRegistry.getInstance(), bootstrapConfig);
        registerServices(InstantSource.system(), servicesRegistry, bootstrapConfig);
        final var versionConfig = bootstrapConfig.getConfigData(VersionConfig.class);
        final var servicesVersion = versionConfig.servicesVersion();
        final var addressBook = loadAddressBookWithDeterministicCerts(pathToAddressBook);
        final var roster = createRoster(addressBook);
        final var networkInfo = new GenesisNetworkInfo(roster, ledgerId);

        final var migrator = new OrderedServiceMigrator();
        final var configVersion =
                bootstrapConfig.getConfigData(HederaConfig.class).configVersion();
        final var currentVersion = new ServicesSoftwareVersion(servicesVersion, configVersion);
        final var metrics = new NoOpMetrics();
        final var lifecycles =
                newPlatformInitLifecycle(bootstrapConfig, currentVersion, migrator, servicesRegistry, metrics);
        this.state = new MerkleStateRoot(lifecycles, version -> new ServicesSoftwareVersion(version, configVersion));
        initGenesisPlatformState(
                new FakePlatformContext(NodeId.of(0), Executors.newSingleThreadScheduledExecutor()),
                this.state.getWritablePlatformState(),
                addressBook,
                currentVersion);
        final var stateToBeCopied = state;
        state = state.copy();
        // get the state hash before applying the state changes from current block
        this.genesisStateHash = CRYPTO.digestTreeSync(stateToBeCopied);

        migrator.doMigrations(
                state,
                servicesRegistry,
                null,
                new ServicesSoftwareVersion(servicesVersion, configVersion),
                new ConfigProviderImpl().getConfiguration(),
                networkInfo,
                metrics);

        logger.info("Registered all Service and migrated state definitions to version {}", servicesVersion);
    }

    @Override
    public void validateBlocks(@NonNull final List<Block> blocks) {
        logger.info("Beginning validation of expected root hash {}", expectedRootHash);
        var previousBlockHash = BlockStreamManager.ZERO_BLOCK_HASH;
        var startOfStateHash = requireNonNull(genesisStateHash).getBytes();

        for (int i = 0; i < blocks.size(); i++) {
            final var block = blocks.get(i);
            if (i != 0) {
                final var stateToBeCopied = state;
                this.state = stateToBeCopied.copy();
                startOfStateHash = CRYPTO.digestTreeSync(stateToBeCopied).getBytes();
            }
            final StreamingTreeHasher inputTreeHasher = new NaiveStreamingTreeHasher();
            final StreamingTreeHasher outputTreeHasher = new NaiveStreamingTreeHasher();
            for (final var item : block.items()) {
                servicesWritten.clear();
                hashInputOutputTree(item, inputTreeHasher, outputTreeHasher);
                if (item.hasStateChanges()) {
                    applyStateChanges(item.stateChangesOrThrow());
                }
                servicesWritten.forEach(name -> ((CommittableWritableStates) state.getWritableStates(name)).commit());
            }
            final var lastBlockItem = block.items().getLast();
            assertTrue(lastBlockItem.hasBlockProof());
            final var blockProof = lastBlockItem.blockProofOrThrow();
            assertEquals(
                    previousBlockHash,
                    blockProof.previousBlockRootHash(),
                    "Previous block hash mismatch for block " + blockProof.block());

            final var expectedBlockHash =
                    computeBlockHash(startOfStateHash, previousBlockHash, inputTreeHasher, outputTreeHasher);
            validateBlockProof(blockProof, expectedBlockHash);
            previousBlockHash = expectedBlockHash;
        }
        logger.info("Summary of changes by service:\n{}", stateChangesSummary);
        CRYPTO.digestTreeSync(state);
        final var rootHash = requireNonNull(state.getHash()).getBytes();
        if (!expectedRootHash.equals(rootHash)) {
            final var expectedHashes = getMaybeLastHashMnemonics(pathToNode0SwirldsLog);
            if (expectedHashes == null) {
                throw new AssertionError("No expected hashes found in " + pathToNode0SwirldsLog);
            }
            final var actualHashes = hashesFor(state);
            final var errorMsg = new StringBuilder("Hashes did not match for the following states,");
            expectedHashes.forEach((stateName, expectedHash) -> {
                final var actualHash = actualHashes.get(stateName);
                if (!expectedHash.equals(actualHash)) {
                    errorMsg.append("\n    * ")
                            .append(stateName)
                            .append(" - expected ")
                            .append(expectedHash)
                            .append(", was ")
                            .append(actualHash);
                }
            });
            Assertions.fail(errorMsg.toString());
        }
    }

    private void hashInputOutputTree(
            final BlockItem item,
            final StreamingTreeHasher inputTreeHasher,
            final StreamingTreeHasher outputTreeHasher) {
        final var itemSerialized = BlockItem.PROTOBUF.toBytes(item);
        final var digest = sha384DigestOrThrow();
        switch (item.item().kind()) {
            case EVENT_HEADER, EVENT_TRANSACTION -> inputTreeHasher.addLeaf(
                    ByteBuffer.wrap(digest.digest(itemSerialized.toByteArray())));
            case TRANSACTION_RESULT, TRANSACTION_OUTPUT, STATE_CHANGES -> outputTreeHasher.addLeaf(
                    ByteBuffer.wrap(digest.digest(itemSerialized.toByteArray())));
            default -> {
                // Other items are not part of the input/output trees
            }
        }
    }

    private Bytes computeBlockHash(
            final Bytes startOfBlockStateHash,
            final Bytes previousBlockHash,
            final StreamingTreeHasher inputTreeHasher,
            final StreamingTreeHasher outputTreeHasher) {
        final var inputTreeHash = inputTreeHasher.rootHash().join();
        final var outputTreeHash = outputTreeHasher.rootHash().join();

        final var leftHash = combine(previousBlockHash, inputTreeHash);
        final var rightHash = combine(outputTreeHash, startOfBlockStateHash);
        return combine(leftHash, rightHash);
    }

    private void validateBlockProof(@NonNull final BlockProof proof, @NonNull final Bytes blockHash) {
        var provenHash = blockHash;
        final var siblingHashes = proof.siblingHashes();
        if (!siblingHashes.isEmpty()) {
            for (final var siblingHash : siblingHashes) {
                // Our indirect proofs always provide right sibling hashes
                provenHash = combine(provenHash, siblingHash.siblingHash());
            }
        }
        final var expectedSignature = Bytes.wrap(noThrowSha384HashOf(provenHash.toByteArray()));
        assertEquals(expectedSignature, proof.blockSignature(), "Signature mismatch for " + proof);
    }

    private Map<String, String> hashesFor(@NonNull final MerkleStateRoot state) {
        final var sb = new StringBuilder();
        new MerkleTreeVisualizer(state).setDepth(VISUALIZATION_HASH_DEPTH).render(sb);
        logger.info("Replayed hashes:\n{}", sb);
        return hashesByName(sb.toString());
    }

    private void applyStateChanges(@NonNull final StateChanges stateChanges) {
        for (final var stateChange : stateChanges.stateChanges()) {
            final var stateName = BlockStreamUtils.stateNameOf(stateChange.stateId());
            final var delimIndex = stateName.indexOf('.');
            if (delimIndex == -1) {
                Assertions.fail("State name '" + stateName + "' is not in the correct format");
            }
            final var serviceName = stateName.substring(0, delimIndex);
            final var writableStates = state.getWritableStates(serviceName);
            servicesWritten.add(serviceName);
            final var stateKey = stateName.substring(delimIndex + 1);
            switch (stateChange.changeOperation().kind()) {
                case UNSET -> throw new IllegalStateException("Change operation is not set");
                case STATE_ADD, STATE_REMOVE -> {
                    // No-op
                }
                case SINGLETON_UPDATE -> {
                    final var singletonState = writableStates.getSingleton(stateKey);
                    singletonState.put(singletonPutFor(stateChange.singletonUpdateOrThrow()));
                    stateChangesSummary.countSingletonPut(serviceName, stateKey);
                }
                case MAP_UPDATE -> {
                    final var mapState = writableStates.get(stateKey);
                    mapState.put(
                            mapKeyFor(stateChange.mapUpdateOrThrow().keyOrThrow()),
                            mapValueFor(stateChange.mapUpdateOrThrow().valueOrThrow()));
                    stateChangesSummary.countMapUpdate(serviceName, stateKey);
                }
                case MAP_DELETE -> {
                    final var mapState = writableStates.get(stateKey);
                    mapState.remove(mapKeyFor(stateChange.mapDeleteOrThrow().keyOrThrow()));
                    stateChangesSummary.countMapDelete(serviceName, stateKey);
                }
                case QUEUE_PUSH -> {
                    final var queueState = writableStates.getQueue(stateKey);
                    queueState.add(queuePushFor(stateChange.queuePushOrThrow()));
                    stateChangesSummary.countQueuePush(serviceName, stateKey);
                }
                case QUEUE_POP -> {
                    final var queueState = writableStates.getQueue(stateKey);
                    queueState.poll();
                    stateChangesSummary.countQueuePop(serviceName, stateKey);
                }
            }
        }
    }

    private record ServiceChangesSummary(
            Map<String, Long> singletonPuts,
            Map<String, Long> mapUpdates,
            Map<String, Long> mapDeletes,
            Map<String, Long> queuePushes,
            Map<String, Long> queuePops) {
        private static final String PREFIX = "    * ";

        public static ServiceChangesSummary newSummary(@NonNull final String serviceName) {
            return new ServiceChangesSummary(
                    new TreeMap<>(), new TreeMap<>(), new TreeMap<>(), new TreeMap<>(), new TreeMap<>());
        }

        @Override
        public String toString() {
            final var sb = new StringBuilder();
            singletonPuts.forEach((stateKey, count) -> sb.append(PREFIX)
                    .append(stateKey)
                    .append(" singleton put ")
                    .append(count)
                    .append(" times")
                    .append('\n'));
            mapUpdates.forEach((stateKey, count) -> sb.append(PREFIX)
                    .append(stateKey)
                    .append(" map updated ")
                    .append(count)
                    .append(" times, deleted ")
                    .append(mapDeletes.getOrDefault(stateKey, 0L))
                    .append(" times")
                    .append('\n'));
            queuePushes.forEach((stateKey, count) -> sb.append(PREFIX)
                    .append(stateKey)
                    .append(" queue pushed ")
                    .append(count)
                    .append(" times, popped ")
                    .append(queuePops.getOrDefault(stateKey, 0L))
                    .append(" times")
                    .append('\n'));
            return sb.toString();
        }
    }

    private record StateChangesSummary(Map<String, ServiceChangesSummary> serviceChanges) {
        @Override
        public String toString() {
            final var sb = new StringBuilder();
            serviceChanges.forEach((serviceName, summary) -> {
                sb.append("- ").append(serviceName).append(" -\n").append(summary);
            });
            return sb.toString();
        }

        public void countSingletonPut(String serviceName, String stateKey) {
            serviceChanges
                    .computeIfAbsent(serviceName, ServiceChangesSummary::newSummary)
                    .singletonPuts()
                    .merge(stateKey, 1L, Long::sum);
        }

        public void countMapUpdate(String serviceName, String stateKey) {
            serviceChanges
                    .computeIfAbsent(serviceName, ServiceChangesSummary::newSummary)
                    .mapUpdates()
                    .merge(stateKey, 1L, Long::sum);
        }

        public void countMapDelete(String serviceName, String stateKey) {
            serviceChanges
                    .computeIfAbsent(serviceName, ServiceChangesSummary::newSummary)
                    .mapDeletes()
                    .merge(stateKey, 1L, Long::sum);
        }

        public void countQueuePush(String serviceName, String stateKey) {
            serviceChanges
                    .computeIfAbsent(serviceName, ServiceChangesSummary::newSummary)
                    .queuePushes()
                    .merge(stateKey, 1L, Long::sum);
        }

        public void countQueuePop(String serviceName, String stateKey) {
            serviceChanges
                    .computeIfAbsent(serviceName, ServiceChangesSummary::newSummary)
                    .queuePops()
                    .merge(stateKey, 1L, Long::sum);
        }
    }

    private void registerServices(
            final InstantSource instantSource,
            final ServicesRegistry servicesRegistry,
            final VersionedConfiguration bootstrapConfig) {
        final var appContext = new AppContextImpl(instantSource, fakeSignatureVerifier(), UNAVAILABLE_GOSSIP);
        // Register all service schema RuntimeConstructable factories before platform init
        Set.of(
                        new EntityIdService(),
                        new ConsensusServiceImpl(),
                        new ContractServiceImpl(appContext),
                        new FileServiceImpl(),
                        new TssBaseServiceImpl(
                                appContext,
                                ForkJoinPool.commonPool(),
                                ForkJoinPool.commonPool(),
                                new PlaceholderTssLibrary(),
<<<<<<< HEAD
                                ForkJoinPool.commonPool(),
                                new NoOpMetrics()),
=======
                                ForkJoinPool.commonPool()),
>>>>>>> a0cc0657
                        new FreezeServiceImpl(),
                        new ScheduleServiceImpl(),
                        new TokenServiceImpl(),
                        new UtilServiceImpl(),
                        new RecordCacheService(),
                        new BlockRecordService(),
                        new BlockStreamService(),
                        new FeeService(),
                        new CongestionThrottleService(),
                        new NetworkServiceImpl(),
                        new AddressBookServiceImpl(),
                        new RosterService(),
                        PLATFORM_STATE_SERVICE)
                .forEach(servicesRegistry::register);
    }

    private SignatureVerifier fakeSignatureVerifier() {
        return new SignatureVerifier() {
            @Override
            public boolean verifySignature(
                    @NonNull Key key,
                    @NonNull Bytes bytes,
                    @NonNull MessageType messageType,
                    @NonNull SignatureMap signatureMap,
                    @Nullable Function<Key, SimpleKeyStatus> simpleKeyVerifier) {
                throw new UnsupportedOperationException("Not implemented");
            }

            @Override
            public KeyCounts countSimpleKeys(@NonNull Key key) {
                throw new UnsupportedOperationException("Not implemented");
            }
        };
    }

    private static @Nullable Bytes findRootHashFrom(@NonNull final Path stateMetadataPath) {
        try (final var lines = Files.lines(stateMetadataPath)) {
            return lines.filter(line -> line.startsWith("HASH:"))
                    .map(line -> line.substring(line.length() - 2 * HASH_SIZE))
                    .map(Bytes::fromHex)
                    .findFirst()
                    .orElse(null);
        } catch (IOException e) {
            logger.error("Failed to read state metadata file {}", stateMetadataPath, e);
            return null;
        }
    }

    private static @Nullable Path findMaybeLatestSavedStateFor(@NonNull final HapiSpec spec) {
        final var savedStateDirs = spec.getNetworkNodes().stream()
                .map(node -> node.getExternalPath(SAVED_STATES_DIR))
                .map(Path::toAbsolutePath)
                .toList();
        for (final var savedStatesDir : savedStateDirs) {
            try {
                final var latestRoundPath = findLargestNumberDirectory(savedStatesDir);
                if (latestRoundPath != null) {
                    return latestRoundPath;
                }
            } catch (IOException e) {
                logger.error("Failed to find the latest saved state directory in {}", savedStatesDir, e);
            }
        }
        return null;
    }

    private static @Nullable Path findLargestNumberDirectory(@NonNull final Path savedStatesDir) throws IOException {
        long latestRound = -1;
        Path latestRoundPath = null;
        try (final var stream = Files.newDirectoryStream(savedStatesDir, StateChangesValidator::isNumberDirectory)) {
            for (final var numberDirectory : stream) {
                final var round = Long.parseLong(numberDirectory.getFileName().toString());
                if (round > latestRound) {
                    latestRound = round;
                    latestRoundPath = numberDirectory;
                }
            }
        }
        return latestRoundPath;
    }

    private static boolean isNumberDirectory(@NonNull final Path path) {
        return path.toFile().isDirectory()
                && NUMBER_PATTERN.matcher(path.getFileName().toString()).matches();
    }

    private static @Nullable Map<String, String> getMaybeLastHashMnemonics(final Path path) {
        StringBuilder sb = null;
        boolean sawAllChildHashes = false;
        try {
            final var lines = Files.readAllLines(path);
            for (final var line : lines) {
                if (line.startsWith("(root)")) {
                    sb = new StringBuilder();
                    sawAllChildHashes = false;
                } else if (sb != null) {
                    final var childStateMatcher = CHILD_STATE_PATTERN.matcher(line);
                    sawAllChildHashes |= !childStateMatcher.matches();
                    if (!sawAllChildHashes) {
                        sb.append(line).append('\n');
                    }
                }
            }
        } catch (IOException e) {
            logger.error("Could not read hashes from {}", path, e);
            return null;
        }
        logger.info("Read hashes:\n{}", sb);
        return sb == null ? null : hashesByName(sb.toString());
    }

    private static MerkleStateLifecycles newPlatformInitLifecycle(
            @NonNull final Configuration bootstrapConfig,
            @NonNull final SoftwareVersion currentVersion,
            @NonNull final OrderedServiceMigrator serviceMigrator,
            @NonNull final ServicesRegistryImpl servicesRegistry,
            @NonNull final NoOpMetrics metrics) {
        return new MerkleStateLifecycles() {
            @Override
            public List<StateChanges.Builder> initPlatformState(@NonNull final State state) {
                final var deserializedVersion = serviceMigrator.creationVersionOf(state);
                return serviceMigrator.doMigrations(
                        state,
                        servicesRegistry.subRegistryFor(
                                EntityIdService.NAME, PlatformStateService.NAME, RosterStateId.NAME),
                        deserializedVersion == null ? null : new ServicesSoftwareVersion(deserializedVersion),
                        currentVersion,
                        bootstrapConfig,
                        UNAVAILABLE_NETWORK_INFO,
                        metrics);
            }

            @Override
            public void onPreHandle(@NonNull Event event, @NonNull State state) {
                throw new UnsupportedOperationException("Not implemented");
            }

            @Override
            public void onHandleConsensusRound(@NonNull final Round round, @NonNull State state) {
                throw new UnsupportedOperationException("Not implemented");
            }

            @Override
            public void onSealConsensusRound(@NonNull final Round round, @NonNull final State state) {
                throw new UnsupportedOperationException("Not implemented");
            }

            @Override
            public void onStateInitialized(
                    @NonNull State state,
                    @NonNull Platform platform,
                    @NonNull InitTrigger trigger,
                    @Nullable SoftwareVersion previousVersion) {
                throw new UnsupportedOperationException("Not implemented");
            }

            @Override
            public void onUpdateWeight(
                    @NonNull MerkleStateRoot state,
                    @NonNull AddressBook configAddressBook,
                    @NonNull PlatformContext context) {
                throw new UnsupportedOperationException("Not implemented");
            }

            @Override
            public void onNewRecoveredState(@NonNull MerkleStateRoot recoveredState) {
                throw new UnsupportedOperationException("Not implemented");
            }
        };
    }

    private static Object singletonPutFor(@NonNull final SingletonUpdateChange singletonUpdateChange) {
        return switch (singletonUpdateChange.newValue().kind()) {
            case UNSET -> throw new IllegalStateException("Singleton update value is not set");
            case BLOCK_INFO_VALUE -> singletonUpdateChange.blockInfoValueOrThrow();
            case CONGESTION_LEVEL_STARTS_VALUE -> singletonUpdateChange.congestionLevelStartsValueOrThrow();
            case ENTITY_NUMBER_VALUE -> new EntityNumber(singletonUpdateChange.entityNumberValueOrThrow());
            case EXCHANGE_RATE_SET_VALUE -> singletonUpdateChange.exchangeRateSetValueOrThrow();
            case NETWORK_STAKING_REWARDS_VALUE -> singletonUpdateChange.networkStakingRewardsValueOrThrow();
            case BYTES_VALUE -> new ProtoBytes(singletonUpdateChange.bytesValueOrThrow());
            case STRING_VALUE -> new ProtoString(singletonUpdateChange.stringValueOrThrow());
            case RUNNING_HASHES_VALUE -> singletonUpdateChange.runningHashesValueOrThrow();
            case THROTTLE_USAGE_SNAPSHOTS_VALUE -> singletonUpdateChange.throttleUsageSnapshotsValueOrThrow();
            case TIMESTAMP_VALUE -> singletonUpdateChange.timestampValueOrThrow();
            case BLOCK_STREAM_INFO_VALUE -> singletonUpdateChange.blockStreamInfoValueOrThrow();
            case PLATFORM_STATE_VALUE -> singletonUpdateChange.platformStateValueOrThrow();
            case ROSTER_STATE_VALUE -> singletonUpdateChange.rosterStateValueOrThrow();
        };
    }

    private static Object queuePushFor(@NonNull final QueuePushChange queuePushChange) {
        return switch (queuePushChange.value().kind()) {
            case UNSET, PROTO_STRING_ELEMENT -> throw new IllegalStateException("Queue push value is not supported");
            case PROTO_BYTES_ELEMENT -> new ProtoBytes(queuePushChange.protoBytesElementOrThrow());
            case TRANSACTION_RECEIPT_ENTRIES_ELEMENT -> queuePushChange.transactionReceiptEntriesElementOrThrow();
        };
    }

    private static Object mapKeyFor(@NonNull final MapChangeKey mapChangeKey) {
        return switch (mapChangeKey.keyChoice().kind()) {
            case UNSET -> throw new IllegalStateException("Key choice is not set for " + mapChangeKey);
            case ACCOUNT_ID_KEY -> mapChangeKey.accountIdKeyOrThrow();
            case TOKEN_RELATIONSHIP_KEY -> pairFrom(mapChangeKey.tokenRelationshipKeyOrThrow());
            case ENTITY_NUMBER_KEY -> new EntityNumber(mapChangeKey.entityNumberKeyOrThrow());
            case FILE_ID_KEY -> mapChangeKey.fileIdKeyOrThrow();
            case NFT_ID_KEY -> mapChangeKey.nftIdKeyOrThrow();
            case PROTO_BYTES_KEY -> new ProtoBytes(mapChangeKey.protoBytesKeyOrThrow());
            case PROTO_LONG_KEY -> new ProtoLong(mapChangeKey.protoLongKeyOrThrow());
            case PROTO_STRING_KEY -> new ProtoString(mapChangeKey.protoStringKeyOrThrow());
            case SCHEDULE_ID_KEY -> mapChangeKey.scheduleIdKeyOrThrow();
            case SLOT_KEY_KEY -> mapChangeKey.slotKeyKeyOrThrow();
            case TOKEN_ID_KEY -> mapChangeKey.tokenIdKeyOrThrow();
            case TOPIC_ID_KEY -> mapChangeKey.topicIdKeyOrThrow();
            case CONTRACT_ID_KEY -> mapChangeKey.contractIdKeyOrThrow();
            case PENDING_AIRDROP_ID_KEY -> mapChangeKey.pendingAirdropIdKeyOrThrow();
        };
    }

    private static Object mapValueFor(@NonNull final MapChangeValue mapChangeValue) {
        return switch (mapChangeValue.valueChoice().kind()) {
            case UNSET -> throw new IllegalStateException("Value choice is not set for " + mapChangeValue);
            case ACCOUNT_VALUE -> mapChangeValue.accountValueOrThrow();
            case ACCOUNT_ID_VALUE -> mapChangeValue.accountIdValueOrThrow();
            case BYTECODE_VALUE -> mapChangeValue.bytecodeValueOrThrow();
            case FILE_VALUE -> mapChangeValue.fileValueOrThrow();
            case NFT_VALUE -> mapChangeValue.nftValueOrThrow();
            case PROTO_STRING_VALUE -> new ProtoString(mapChangeValue.protoStringValueOrThrow());
            case SCHEDULE_VALUE -> mapChangeValue.scheduleValueOrThrow();
            case SCHEDULE_LIST_VALUE -> mapChangeValue.scheduleListValueOrThrow();
            case SLOT_VALUE_VALUE -> mapChangeValue.slotValueValueOrThrow();
            case STAKING_NODE_INFO_VALUE -> mapChangeValue.stakingNodeInfoValueOrThrow();
            case TOKEN_VALUE -> mapChangeValue.tokenValueOrThrow();
            case TOKEN_RELATION_VALUE -> mapChangeValue.tokenRelationValueOrThrow();
            case TOPIC_VALUE -> mapChangeValue.topicValueOrThrow();
            case NODE_VALUE -> mapChangeValue.nodeValueOrThrow();
            case ACCOUNT_PENDING_AIRDROP_VALUE -> mapChangeValue.accountPendingAirdropValueOrThrow();
            case ROSTER_VALUE -> mapChangeValue.rosterValueOrThrow();
        };
    }

    private static EntityIDPair pairFrom(@NonNull final TokenAssociation tokenAssociation) {
        return new EntityIDPair(tokenAssociation.accountId(), tokenAssociation.tokenId());
    }
}<|MERGE_RESOLUTION|>--- conflicted
+++ resolved
@@ -540,12 +540,8 @@
                                 ForkJoinPool.commonPool(),
                                 ForkJoinPool.commonPool(),
                                 new PlaceholderTssLibrary(),
-<<<<<<< HEAD
                                 ForkJoinPool.commonPool(),
-                                new NoOpMetrics()),
-=======
-                                ForkJoinPool.commonPool()),
->>>>>>> a0cc0657
+                                new NoOpMetrcs()),
                         new FreezeServiceImpl(),
                         new ScheduleServiceImpl(),
                         new TokenServiceImpl(),
