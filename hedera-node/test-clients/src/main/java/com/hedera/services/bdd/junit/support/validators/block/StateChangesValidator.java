--- conflicted
+++ resolved
@@ -229,15 +229,10 @@
                         ForkJoinPool.commonPool(),
                         new PlaceholderTssLibrary(),
                         ForkJoinPool.commonPool(),
-<<<<<<< HEAD
-                        metrics));
-        this.state = (PlatformMerkleStateRoot) hedera.newMerkleStateRoot();
-=======
                         metrics),
                 DiskStartupNetworks::new,
                 NodeId.of(0L));
-        this.state = (MerkleStateRoot) hedera.newMerkleStateRoot();
->>>>>>> 5dc2d364
+        this.state = (PlatformMerkleStateRoot) hedera.newMerkleStateRoot();
         final Configuration platformConfig = ConfigurationBuilder.create()
                 .withConfigDataType(MetricsConfig.class)
                 .withConfigDataType(TransactionConfig.class)
