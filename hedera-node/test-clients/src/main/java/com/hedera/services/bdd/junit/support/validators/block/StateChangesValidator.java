--- conflicted
+++ resolved
@@ -538,11 +538,8 @@
                                 ForkJoinPool.commonPool(),
                                 ForkJoinPool.commonPool(),
                                 new PlaceholderTssLibrary(),
-<<<<<<< HEAD
+                                ForkJoinPool.commonPool(),
                                 new NoOpMetrics()),
-=======
-                                ForkJoinPool.commonPool()),
->>>>>>> 7a749340
                         new FreezeServiceImpl(),
                         new ScheduleServiceImpl(),
                         new TokenServiceImpl(),
