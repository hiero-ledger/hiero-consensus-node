--- conflicted
+++ resolved
@@ -132,11 +132,7 @@
                 .normalize();
         final var validator = new StateChangesValidator(
                 Bytes.fromHex(
-<<<<<<< HEAD
-                        "81d4687d6f2465d36907a07f9297a1106a9e230915d7375bca964781536fa8184b7c51e3539dcc7d7daa46678e2e1b18"),
-=======
                         "55f25cf2d3a2648f71f829fe1e16af00cb5da9598d4c787327a347291a9e32fa874e9f20e090b45d8a670c0b211b1e8c"),
->>>>>>> d58b0ca1
                 node0Dir.resolve("output/swirlds.log"),
                 node0Dir.resolve("data/config/application.properties"),
                 node0Dir.resolve("data/config"),
