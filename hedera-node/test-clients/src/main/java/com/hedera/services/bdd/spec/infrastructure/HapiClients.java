--- conflicted
+++ resolved
@@ -76,11 +76,7 @@
      */
     private final Map<AccountID, String> tlsStubIds;
     /**
-<<<<<<< HEAD
-     * Id of node-{host, port} pairs to use for non-workflow operations using node operator ports
-=======
      * Id of node-{host, port} pairs to use for node operator operations
->>>>>>> 828edeb1
      */
     private final Map<AccountID, String> nodeOperatorStubIds;
 
@@ -162,21 +158,13 @@
         final var existingPool = channelPools.computeIfAbsent(channelUri, COPY_ON_WRITE_LIST_SUPPLIER);
         if (existingPool.size() < MAX_DESIRED_CHANNELS_PER_NODE) {
             final var channel = createNettyChannel(false, node.getHost(), node.getGrpcNodeOperatorPort(), -1);
-<<<<<<< HEAD
-            requireNonNull(channel, "Cannot continue without Netty channel");
-=======
             requireNonNull(channel, "FATAL: Cannot continue without additional Netty channel");
->>>>>>> 828edeb1
             existingPool.add(ChannelStubs.from(channel, new NodeConnectInfo(node.hapiSpecInfo()), false));
         }
         stubSequences.putIfAbsent(channelUri, new AtomicInteger());
     }
 
-<<<<<<< HEAD
-    private HapiClients(Supplier<List<NodeConnectInfo>> nodeInfosSupplier) {
-=======
     private HapiClients(final Supplier<List<NodeConnectInfo>> nodeInfosSupplier) {
->>>>>>> 828edeb1
         this.nodes = Collections.emptyList();
         this.nodeInfos = nodeInfosSupplier.get();
         stubIds = nodeInfos.stream().collect(Collectors.toMap(NodeConnectInfo::getAccount, NodeConnectInfo::uri));
@@ -221,11 +209,7 @@
     }
 
     /**
-<<<<<<< HEAD
-     * Retrieves a blocking stub for the FIleService based on the provided parameters.
-=======
      * Retrieves a blocking stub for the FileService based on the provided parameters.
->>>>>>> 828edeb1
      *
      * This method obtains a stub from the pool, identified by the given AccountID,
      * TLS usage, and node operator status. It sets a deadline for the stub's
