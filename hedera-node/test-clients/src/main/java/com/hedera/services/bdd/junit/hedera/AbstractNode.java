--- conflicted
+++ resolved
@@ -102,11 +102,7 @@
                     .resolve(DATA_DIR)
                     .resolve(RECORD_STREAMS_DIR)
                     .resolve(String.format(
-<<<<<<< HEAD
-                            "record%d.%d.%d",
-=======
                             "record%s.%s.%s",
->>>>>>> 15b2783d
                             getAccountId().shardNum(),
                             getAccountId().realmNum(),
                             getAccountId().accountNumOrThrow()));
@@ -114,11 +110,7 @@
                     .resolve(DATA_DIR)
                     .resolve(BLOCK_STREAMS_DIR)
                     .resolve(String.format(
-<<<<<<< HEAD
-                            "block-%d.%d.%d",
-=======
                             "block-%s.%s.%s",
->>>>>>> 15b2783d
                             getAccountId().shardNum(),
                             getAccountId().realmNum(),
                             getAccountId().accountNumOrThrow()));
