--- conflicted
+++ resolved
@@ -475,7 +475,6 @@
     /**
      * Returns an operation that delays for the given time and then validates that the selected nodes'
      * application logs contain the given text.
-     *
      * @param selector the selector for the node whose log to validate
      * @param text the text that must be present
      * @param delay the delay before validation
@@ -491,11 +490,7 @@
      * application logs contain the given regex.
      *
      * @param selector the selector for the node whose log to validate
-<<<<<<< HEAD
      * @param regex the regex that must be found
-=======
-     * @param pattern the pattern that must not be present
->>>>>>> bc0b0c5a
      * @param delay the delay before validation
      * @return the operation that validates the logs of the target network
      */
@@ -506,53 +501,42 @@
 
     /**
      * Returns an operation that delays for the given time and then validates that the selected nodes'
-<<<<<<< HEAD
      * application logs do not contain the given text.
-=======
-     * block node comms logs contain the given pattern.
->>>>>>> bc0b0c5a
-     *
      * @param selector the selector for the node whose log to validate
      * @param text the text that must be present
      * @param delay the delay before validation
      * @return the operation that validates the logs of the target network
      */
-<<<<<<< HEAD
     public static LogContainmentOp assertHgcaaLogDoesNotContainText(
             @NonNull final NodeSelector selector, @NonNull final String text, @NonNull final Duration delay) {
         return new LogContainmentOp(selector, APPLICATION_LOG, DOES_NOT_CONTAIN, text, null, delay);
-=======
-    public static LogContainmentOp assertBlockNodeCommsLogContains(
-            @NonNull final NodeSelector selector, @NonNull final String pattern, @NonNull final Duration delay) {
-        return new LogContainmentOp(selector, BLOCK_NODE_COMMS_LOG, CONTAINS, pattern, delay);
->>>>>>> bc0b0c5a
     }
 
     /**
      * Returns an operation that delays for the given time and then validates that the selected nodes'
-<<<<<<< HEAD
-     * block node comms logs do not contain the given text.
-     *
+     * block node comms logs contain the given text.
      * @param selector the selector for the node whose log to validate
      * @param text the text that must be present
      * @param delay the delay before validation
      * @return the operation that validates the logs of the target network
      */
+    public static LogContainmentOp assertBlockNodeCommsLogContainsText(
+            @NonNull final NodeSelector selector, @NonNull final String text, @NonNull final Duration delay) {
+        return new LogContainmentOp(selector, BLOCK_NODE_COMMS_LOG, CONTAINS, text, null, delay);
+    }
+
+    /**
+     * Returns an operation that delays for the given time and then validates that the selected nodes'
+     * block node comms logs do not contain the given text.
+     *
+     * @param selector the selector for the node whose log to validate
+     * @param text the text that must be present
+     * @param delay the delay before validation
+     * @return the operation that validates the logs of the target network
+     */
     public static LogContainmentOp assertBlockNodeCommsLogDoesNotContainText(
             @NonNull final NodeSelector selector, @NonNull final String text, @NonNull final Duration delay) {
         return new LogContainmentOp(selector, BLOCK_NODE_COMMS_LOG, DOES_NOT_CONTAIN, text, null, delay);
-=======
-     * block node comms logs do not contain the given pattern.
-     *
-     * @param selector the selector for the node whose log to validate
-     * @param pattern the pattern that must not be present
-     * @param delay the delay before validation
-     * @return the operation that validates the logs of the target network
-     */
-    public static LogContainmentOp assertBlockNodeCommsLogDoesNotContain(
-            @NonNull final NodeSelector selector, @NonNull final String pattern, @NonNull final Duration delay) {
-        return new LogContainmentOp(selector, BLOCK_NODE_COMMS_LOG, DOES_NOT_CONTAIN, pattern, delay);
->>>>>>> bc0b0c5a
     }
 
     /**
