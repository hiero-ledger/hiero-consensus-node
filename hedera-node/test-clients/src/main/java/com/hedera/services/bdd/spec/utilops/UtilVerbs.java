// SPDX-License-Identifier: Apache-2.0
package com.hedera.services.bdd.spec.utilops;

import static com.hedera.node.app.hapi.utils.CommonPbjConverters.fromByteString;
import static com.hedera.node.app.hapi.utils.CommonPbjConverters.protoToPbj;
import static com.hedera.node.app.hapi.utils.CommonUtils.asEvmAddress;
import static com.hedera.node.app.hapi.utils.EthSigsUtils.recoverAddressFromPubKey;
import static com.hedera.node.app.service.contract.impl.utils.ConversionUtils.explicitFromHeadlong;
import static com.hedera.node.app.service.contract.impl.utils.ConversionUtils.numberOfLongZero;
import static com.hedera.services.bdd.junit.hedera.ExternalPath.APPLICATION_LOG;
import static com.hedera.services.bdd.junit.hedera.utils.WorkingDirUtils.ensureDir;
import static com.hedera.services.bdd.spec.HapiPropertySource.asAccount;
import static com.hedera.services.bdd.spec.HapiPropertySource.asAccountString;
import static com.hedera.services.bdd.spec.TargetNetworkType.EMBEDDED_NETWORK;
import static com.hedera.services.bdd.spec.assertions.ContractInfoAsserts.contractWith;
import static com.hedera.services.bdd.spec.assertions.TransactionRecordAsserts.recordWith;
import static com.hedera.services.bdd.spec.queries.QueryVerbs.getAccountInfo;
import static com.hedera.services.bdd.spec.queries.QueryVerbs.getContractInfo;
import static com.hedera.services.bdd.spec.queries.QueryVerbs.getFileContents;
import static com.hedera.services.bdd.spec.queries.QueryVerbs.getTxnRecord;
import static com.hedera.services.bdd.spec.transactions.TxnUtils.BYTES_4K;
import static com.hedera.services.bdd.spec.transactions.TxnUtils.asId;
import static com.hedera.services.bdd.spec.transactions.TxnUtils.asTransactionID;
import static com.hedera.services.bdd.spec.transactions.TxnUtils.timeUntilNextPeriod;
import static com.hedera.services.bdd.spec.transactions.TxnVerbs.cryptoTransfer;
import static com.hedera.services.bdd.spec.transactions.TxnVerbs.fileAppend;
import static com.hedera.services.bdd.spec.transactions.TxnVerbs.fileCreate;
import static com.hedera.services.bdd.spec.transactions.TxnVerbs.fileUpdate;
import static com.hedera.services.bdd.spec.transactions.TxnVerbs.submitMessageTo;
import static com.hedera.services.bdd.spec.transactions.TxnVerbs.updateInitCodeWithConstructorArgs;
import static com.hedera.services.bdd.spec.transactions.contract.HapiParserUtil.asHeadlongAddress;
import static com.hedera.services.bdd.spec.transactions.crypto.HapiCryptoTransfer.tinyBarsFromAccountToAlias;
import static com.hedera.services.bdd.spec.transactions.crypto.HapiCryptoTransfer.tinyBarsFromTo;
import static com.hedera.services.bdd.spec.transactions.file.HapiFileUpdate.getUpdated121;
import static com.hedera.services.bdd.spec.utilops.CustomSpecAssert.allRunFor;
import static com.hedera.services.bdd.spec.utilops.CustomSpecAssert.log;
import static com.hedera.services.bdd.spec.utilops.pauses.HapiSpecWaitUntil.untilJustBeforeStakingPeriod;
import static com.hedera.services.bdd.spec.utilops.pauses.HapiSpecWaitUntil.untilStartOfNextAdhocPeriod;
import static com.hedera.services.bdd.spec.utilops.pauses.HapiSpecWaitUntil.untilStartOfNextStakingPeriod;
import static com.hedera.services.bdd.spec.utilops.streams.LogContainmentOp.Containment.CONTAINS;
import static com.hedera.services.bdd.spec.utilops.streams.LogContainmentOp.Containment.DOES_NOT_CONTAIN;
import static com.hedera.services.bdd.spec.utilops.streams.assertions.VisibleItemsAssertion.ALL_TX_IDS;
import static com.hedera.services.bdd.suites.HapiSuite.APP_PROPERTIES;
import static com.hedera.services.bdd.suites.HapiSuite.EXCHANGE_RATE_CONTROL;
import static com.hedera.services.bdd.suites.HapiSuite.FEE_SCHEDULE;
import static com.hedera.services.bdd.suites.HapiSuite.GENESIS;
import static com.hedera.services.bdd.suites.HapiSuite.ONE_HBAR;
import static com.hedera.services.bdd.suites.HapiSuite.ONE_HUNDRED_HBARS;
import static com.hedera.services.bdd.suites.HapiSuite.ONE_MILLION_HBARS;
import static com.hedera.services.bdd.suites.HapiSuite.SECP_256K1_SHAPE;
import static com.hedera.services.bdd.suites.HapiSuite.STAKING_REWARD;
import static com.hedera.services.bdd.suites.HapiSuite.THROTTLE_DEFS;
import static com.hedera.services.bdd.suites.contract.Utils.asAddress;
import static com.hedera.services.bdd.suites.contract.Utils.idAsHeadlongAddress;
import static com.hedera.services.bdd.suites.contract.Utils.isLongZeroAddress;
import static com.hedera.services.bdd.suites.crypto.CryptoTransferSuite.sdec;
import static com.hedera.services.bdd.suites.utils.sysfiles.serdes.ThrottleDefsLoader.protoDefsFromResource;
import static com.hederahashgraph.api.proto.java.FreezeType.FREEZE_ABORT;
import static com.hederahashgraph.api.proto.java.FreezeType.FREEZE_ONLY;
import static com.hederahashgraph.api.proto.java.FreezeType.FREEZE_UPGRADE;
import static com.hederahashgraph.api.proto.java.FreezeType.PREPARE_UPGRADE;
import static com.hederahashgraph.api.proto.java.FreezeType.TELEMETRY_UPGRADE;
import static com.hederahashgraph.api.proto.java.ResponseCodeEnum.BUSY;
import static com.hederahashgraph.api.proto.java.ResponseCodeEnum.DUPLICATE_TRANSACTION;
import static com.hederahashgraph.api.proto.java.ResponseCodeEnum.FEE_SCHEDULE_FILE_PART_UPLOADED;
import static com.hederahashgraph.api.proto.java.ResponseCodeEnum.INSUFFICIENT_PAYER_BALANCE;
import static com.hederahashgraph.api.proto.java.ResponseCodeEnum.INSUFFICIENT_TX_FEE;
import static com.hederahashgraph.api.proto.java.ResponseCodeEnum.MAX_CHILD_RECORDS_EXCEEDED;
import static com.hederahashgraph.api.proto.java.ResponseCodeEnum.PLATFORM_TRANSACTION_NOT_CREATED;
import static com.hederahashgraph.api.proto.java.ResponseCodeEnum.SUCCESS;
import static com.hederahashgraph.api.proto.java.ResponseCodeEnum.SUCCESS_BUT_MISSING_EXPECTED_OPERATION;
import static com.swirlds.base.units.UnitConstants.DAYS_TO_HOURS;
import static com.swirlds.base.units.UnitConstants.HOURS_TO_MINUTES;
import static com.swirlds.base.units.UnitConstants.MICROSECONDS_TO_NANOSECONDS;
import static com.swirlds.base.units.UnitConstants.MILLISECONDS_TO_NANOSECONDS;
import static com.swirlds.base.units.UnitConstants.MINUTES_TO_SECONDS;
import static com.swirlds.base.units.UnitConstants.NANOSECONDS_TO_SECONDS;
import static com.swirlds.base.units.UnitConstants.SECONDS_TO_NANOSECONDS;
import static com.swirlds.base.units.UnitConstants.WEEKS_TO_DAYS;
import static java.util.Objects.requireNonNull;
import static org.hiero.consensus.model.status.PlatformStatus.ACTIVE;
import static org.hiero.consensus.model.status.PlatformStatus.FREEZE_COMPLETE;
import static org.junit.jupiter.api.Assertions.assertEquals;
import static org.junit.jupiter.api.Assertions.assertFalse;
import static org.junit.jupiter.api.Assertions.assertTrue;

import com.esaulpaugh.headlong.abi.Address;
import com.esaulpaugh.headlong.abi.Tuple;
import com.google.protobuf.ByteString;
import com.hedera.hapi.block.stream.output.TransactionResult;
import com.hedera.hapi.node.base.TransactionID;
import com.hedera.hapi.node.state.addressbook.Node;
import com.hedera.hapi.node.state.roster.Roster;
import com.hedera.hapi.node.state.token.Account;
import com.hedera.hapi.platform.event.StateSignatureTransaction;
import com.hedera.services.bdd.junit.hedera.ExternalPath;
import com.hedera.services.bdd.junit.hedera.MarkerFile;
import com.hedera.services.bdd.junit.hedera.NodeSelector;
import com.hedera.services.bdd.junit.hedera.embedded.EmbeddedNetwork;
import com.hedera.services.bdd.junit.hedera.subprocess.SubProcessNetwork;
import com.hedera.services.bdd.junit.support.translators.inputs.TransactionParts;
import com.hedera.services.bdd.spec.HapiSpec;
import com.hedera.services.bdd.spec.HapiSpecOperation;
import com.hedera.services.bdd.spec.SpecOperation;
import com.hedera.services.bdd.spec.assertions.TransactionRecordAsserts;
import com.hedera.services.bdd.spec.infrastructure.OpProvider;
import com.hedera.services.bdd.spec.infrastructure.RegistryNotFound;
import com.hedera.services.bdd.spec.keys.KeyShape;
import com.hedera.services.bdd.spec.queries.HapiQueryOp;
import com.hedera.services.bdd.spec.queries.meta.HapiGetTxnRecord;
import com.hedera.services.bdd.spec.transactions.HapiTxnOp;
import com.hedera.services.bdd.spec.transactions.consensus.HapiMessageSubmit;
import com.hedera.services.bdd.spec.transactions.contract.HapiContractCall;
import com.hedera.services.bdd.spec.transactions.contract.HapiContractCreate;
import com.hedera.services.bdd.spec.transactions.contract.HapiEthereumCall;
import com.hedera.services.bdd.spec.transactions.contract.HapiEthereumContractCreate;
import com.hedera.services.bdd.spec.transactions.contract.HapiParserUtil;
import com.hedera.services.bdd.spec.transactions.crypto.HapiCryptoTransfer;
import com.hedera.services.bdd.spec.transactions.file.HapiFileAppend;
import com.hedera.services.bdd.spec.transactions.file.HapiFileCreate;
import com.hedera.services.bdd.spec.transactions.file.HapiFileUpdate;
import com.hedera.services.bdd.spec.transactions.file.UploadProgress;
import com.hedera.services.bdd.spec.transactions.system.HapiFreeze;
import com.hedera.services.bdd.spec.utilops.checks.VerifyAddLiveHashNotSupported;
import com.hedera.services.bdd.spec.utilops.checks.VerifyGetBySolidityIdNotSupported;
import com.hedera.services.bdd.spec.utilops.checks.VerifyGetExecutionTimeNotSupported;
import com.hedera.services.bdd.spec.utilops.checks.VerifyGetLiveHashNotSupported;
import com.hedera.services.bdd.spec.utilops.checks.VerifyUserFreezeNotAuthorized;
import com.hedera.services.bdd.spec.utilops.embedded.MutateAccountOp;
import com.hedera.services.bdd.spec.utilops.embedded.MutateNodeOp;
import com.hedera.services.bdd.spec.utilops.grouping.GroupedOps;
import com.hedera.services.bdd.spec.utilops.grouping.InBlockingOrder;
import com.hedera.services.bdd.spec.utilops.grouping.ParallelSpecOps;
import com.hedera.services.bdd.spec.utilops.inventory.NewSpecKey;
import com.hedera.services.bdd.spec.utilops.inventory.NewSpecKeyList;
import com.hedera.services.bdd.spec.utilops.inventory.NewSpecThresholdKey;
import com.hedera.services.bdd.spec.utilops.inventory.SpecKeyFromEcdsaFile;
import com.hedera.services.bdd.spec.utilops.inventory.SpecKeyFromFile;
import com.hedera.services.bdd.spec.utilops.inventory.SpecKeyFromLiteral;
import com.hedera.services.bdd.spec.utilops.inventory.SpecKeyFromMnemonic;
import com.hedera.services.bdd.spec.utilops.inventory.SpecKeyFromMutation;
import com.hedera.services.bdd.spec.utilops.inventory.SpecKeyFromPem;
import com.hedera.services.bdd.spec.utilops.inventory.UsableTxnId;
import com.hedera.services.bdd.spec.utilops.lifecycle.ops.CandidateRosterValidationOp;
import com.hedera.services.bdd.spec.utilops.lifecycle.ops.PurgeUpgradeArtifactsOp;
import com.hedera.services.bdd.spec.utilops.lifecycle.ops.WaitForMarkerFileOp;
import com.hedera.services.bdd.spec.utilops.lifecycle.ops.WaitForStatusOp;
import com.hedera.services.bdd.spec.utilops.mod.QueryModification;
import com.hedera.services.bdd.spec.utilops.mod.QueryModificationsOp;
import com.hedera.services.bdd.spec.utilops.mod.SubmitModificationsOp;
import com.hedera.services.bdd.spec.utilops.mod.TxnModification;
import com.hedera.services.bdd.spec.utilops.pauses.HapiSpecSleep;
import com.hedera.services.bdd.spec.utilops.pauses.HapiSpecWaitUntil;
import com.hedera.services.bdd.spec.utilops.pauses.HapiSpecWaitUntilNextBlock;
import com.hedera.services.bdd.spec.utilops.streams.LogContainmentOp;
import com.hedera.services.bdd.spec.utilops.streams.LogContainmentTimeframeOp;
import com.hedera.services.bdd.spec.utilops.streams.LogValidationOp;
import com.hedera.services.bdd.spec.utilops.streams.StreamValidationOp;
import com.hedera.services.bdd.spec.utilops.streams.assertions.AbstractEventualStreamAssertion;
import com.hedera.services.bdd.spec.utilops.streams.assertions.AssertingBiConsumer;
import com.hedera.services.bdd.spec.utilops.streams.assertions.BlockStreamAssertion;
import com.hedera.services.bdd.spec.utilops.streams.assertions.EventualBlockStreamAssertion;
import com.hedera.services.bdd.spec.utilops.streams.assertions.EventualRecordStreamAssertion;
import com.hedera.services.bdd.spec.utilops.streams.assertions.RecordStreamAssertion;
import com.hedera.services.bdd.spec.utilops.streams.assertions.SelectedItemsAssertion;
import com.hedera.services.bdd.spec.utilops.streams.assertions.TransactionBodyAssertion;
import com.hedera.services.bdd.spec.utilops.streams.assertions.ValidContractIdsAssertion;
import com.hedera.services.bdd.spec.utilops.streams.assertions.VisibleItemsAssertion;
import com.hedera.services.bdd.spec.utilops.streams.assertions.VisibleItemsAssertion.SkipSynthItems;
import com.hedera.services.bdd.spec.utilops.streams.assertions.VisibleItemsValidator;
import com.hedera.services.bdd.spec.utilops.upgrade.BuildUpgradeZipOp;
import com.hedera.services.bdd.suites.HapiSuite;
import com.hedera.services.bdd.suites.perf.PerfTestLoadSettings;
import com.hedera.services.bdd.suites.utils.sysfiles.serdes.FeesJsonToGrpcBytes;
import com.hedera.services.bdd.suites.utils.sysfiles.serdes.SysFileSerde;
import com.hedera.services.stream.proto.RecordStreamItem;
import com.hederahashgraph.api.proto.java.AccountAmount;
import com.hederahashgraph.api.proto.java.AccountID;
import com.hederahashgraph.api.proto.java.ContractFunctionResult;
import com.hederahashgraph.api.proto.java.ContractID;
import com.hederahashgraph.api.proto.java.CurrentAndNextFeeSchedule;
import com.hederahashgraph.api.proto.java.FeeData;
import com.hederahashgraph.api.proto.java.FeeSchedule;
import com.hederahashgraph.api.proto.java.HederaFunctionality;
import com.hederahashgraph.api.proto.java.Key;
import com.hederahashgraph.api.proto.java.Query;
import com.hederahashgraph.api.proto.java.ResponseCodeEnum;
import com.hederahashgraph.api.proto.java.ResponseType;
import com.hederahashgraph.api.proto.java.Setting;
import com.hederahashgraph.api.proto.java.TokenID;
import com.hederahashgraph.api.proto.java.Transaction;
import com.hederahashgraph.api.proto.java.TransactionBody;
import com.hederahashgraph.api.proto.java.TransactionRecord;
import com.swirlds.config.api.converter.ConfigConverter;
import edu.umd.cs.findbugs.annotations.NonNull;
import java.io.ByteArrayOutputStream;
import java.io.IOException;
import java.io.UncheckedIOException;
import java.nio.file.Files;
import java.nio.file.Path;
import java.nio.file.Paths;
import java.security.PrivateKey;
import java.text.ParseException;
import java.time.Duration;
import java.time.Instant;
import java.time.format.DateTimeParseException;
import java.util.AbstractMap;
import java.util.ArrayList;
import java.util.Arrays;
import java.util.Collections;
import java.util.Comparator;
import java.util.EnumSet;
import java.util.HashSet;
import java.util.List;
import java.util.Map;
import java.util.Optional;
import java.util.OptionalLong;
import java.util.Set;
import java.util.concurrent.CompletableFuture;
import java.util.concurrent.CountDownLatch;
import java.util.concurrent.atomic.AtomicBoolean;
import java.util.concurrent.atomic.AtomicInteger;
import java.util.concurrent.atomic.AtomicLong;
import java.util.concurrent.atomic.AtomicReference;
import java.util.function.BiFunction;
import java.util.function.BiPredicate;
import java.util.function.Consumer;
import java.util.function.DoubleConsumer;
import java.util.function.Function;
import java.util.function.IntFunction;
import java.util.function.LongConsumer;
import java.util.function.ObjIntConsumer;
import java.util.function.Predicate;
import java.util.function.Supplier;
import java.util.regex.Matcher;
import java.util.regex.Pattern;
import java.util.stream.Collectors;
import java.util.stream.IntStream;
import java.util.stream.Stream;
import org.apache.logging.log4j.Logger;
import org.bouncycastle.jcajce.provider.asymmetric.ec.BCECPrivateKey;
import org.hiero.base.utility.CommonUtils;
import org.hiero.consensus.model.status.PlatformStatus;
import org.hiero.consensus.model.transaction.ScopedSystemTransaction;
import org.junit.jupiter.api.Assertions;

public class UtilVerbs {
    public static final int DEFAULT_COLLISION_AVOIDANCE_FACTOR = 2;
    private static final Duration HISTORY_PROOF_WAIT_TIMEOUT = Duration.ofMinutes(50);

    /**
     * Private constructor to prevent instantiation.
     *
     * @throws UnsupportedOperationException if invoked by reflection or other means.
     */
    private UtilVerbs() {
        throw new UnsupportedOperationException();
    }

    public static HapiFreeze freeze() {
        return new HapiFreeze();
    }

    public static HapiFreeze prepareUpgrade() {
        return new HapiFreeze(PREPARE_UPGRADE);
    }

    public static HapiFreeze telemetryUpgrade() {
        return new HapiFreeze(TELEMETRY_UPGRADE);
    }

    /**
     * Returns an operation that ensures staking is activated. In general this is the one
     * property override that doesn't need default values to be preserved, since all production
     * network behavior must work with staking active in any case.
     *
     * @return the operation that ensures staking is activated
     */
    public static HapiSpecOperation ensureStakingActivated() {
        return blockingOrder(
                overridingTwo(
                        "staking.startThreshold", "" + 0,
                        "staking.rewardBalanceThreshold", "" + 0),
                cryptoTransfer(tinyBarsFromTo(GENESIS, STAKING_REWARD, ONE_MILLION_HBARS)));
    }

    /**
     * Returns an operation that sleeps for the block period of the target network.
     */
    public static SpecOperation sleepForBlockPeriod() {
        return doWithStartupDuration("blockStream.blockPeriod", duration -> sleepForSeconds(duration.getSeconds()));
    }

    /**
     * Returns an operation that, when executed, will compute a delegate operation by calling the given factory
     * with the startup value of the given property on the target network; and execute its delegate.
     *
     * @param property the property whose startup value is needed for the delegate operation
     * @param factory the factory for the delegate operation
     * @return the operation that will execute the delegate created from the target network's startup value
     */
    public static SpecOperation doWithStartupDuration(
            @NonNull final String property, @NonNull final Function<Duration, SpecOperation> factory) {
        return doSeveralWithStartupConfig(property, startupValue -> {
            final var duration = new DurationConverter().convert(startupValue);
            return new SpecOperation[] {factory.apply(duration)};
        });
    }

    /**
     * Returns an operation that, when executed, will compute a delegate operation by calling the given factory
     * with the startup value of the given property on the target network; and execute its delegate.
     *
     * @param property the property whose startup value is needed for the delegate operation
     * @param factory the factory for the delegate operation
     * @return the operation that will execute the delegate created from the target network's startup value
     */
    public static SpecOperation doWithStartupConfig(
            @NonNull final String property, @NonNull final Function<String, SpecOperation> factory) {
        return doSeveralWithStartupConfig(property, startupValue -> new SpecOperation[] {factory.apply(startupValue)});
    }

    /**
     * Returns an operation that, when executed, will compute a delegate operation by calling the given factory
     * with the startup value of the given property on the target network and its current consensus time; and
     * execute its delegate.
     *
     * @param property the property whose startup value is needed for the delegate operation
     * @param factory the factory for the delegate operation
     * @return the operation that will execute the delegate created from the target network's startup value
     */
    public static SpecOperation doWithStartupConfigNow(
            @NonNull final String property, @NonNull final BiFunction<String, Instant, SpecOperation> factory) {
        return doSeveralWithStartupConfigNow(property, (startupValue, consensusTime) ->
                new SpecOperation[] {factory.apply(startupValue, consensusTime)});
    }

    /**
     * Returns an operation that, when executed, will compute a sequence of delegate operation by calling the
     * given factory with the startup value of the given property on the target network and its current consensus time;
     * and execute the delegates in order.
     *
     * @param property the property whose startup value is needed for the delegate operation
     * @param factory the factory for the delegate operations
     * @return the operation that will execute the delegate created from the target network's startup value
     */
    public static SpecOperation doSeveralWithStartupConfigNow(
            @NonNull final String property, @NonNull final BiFunction<String, Instant, SpecOperation[]> factory) {
        return withOpContext((spec, opLog) -> {
            final var startupValue =
                    spec.targetNetworkOrThrow().startupProperties().get(property);
            allRunFor(spec, factory.apply(startupValue, spec.consensusTime()));
        });
    }

    /**
     * Returns an operation that, when executed, will compute a delegate operation by calling the given factory
     * with the startup value of the given property on the target network; and execute its delegate.
     *
     * @param property the property whose startup value is needed for the delegate operation
     * @param factory the factory for the delegate operation
     * @return the operation that will execute the delegate created from the target network's startup value
     */
    public static SpecOperation doSeveralWithStartupConfig(
            @NonNull final String property, @NonNull final Function<String, SpecOperation[]> factory) {
        return withOpContext((spec, opLog) -> {
            final var startupValue =
                    spec.targetNetworkOrThrow().startupProperties().get(property);
            allRunFor(spec, factory.apply(startupValue));
        });
    }

    public static HapiFreeze freezeOnly() {
        return new HapiFreeze(FREEZE_ONLY);
    }

    public static HapiFreeze freezeUpgrade() {
        return new HapiFreeze(FREEZE_UPGRADE);
    }

    public static HapiFreeze freezeAbort() {
        return new HapiFreeze(FREEZE_ABORT);
    }

    /**
     * Returns an operation that validates the streams of the target network.
     *
     * @return the operation that validates the streams
     */
    public static StreamValidationOp validateStreams() {
        final int proofsToWaitFor = Optional.ofNullable(System.getProperty("hapi.spec.numHistoryProofsToObserve"))
                .map(Integer::parseInt)
                .orElse(0);
        return new StreamValidationOp(proofsToWaitFor, HISTORY_PROOF_WAIT_TIMEOUT);
    }

    /**
     * Returns an operation that delays for the given time and then validates
     * any of the target network node application logs.
     *
     * @return the operation that validates the logs of a node
     */
    public static HapiSpecOperation validateAnyLogAfter(@NonNull final Duration delay) {
        return new LogValidationOp(LogValidationOp.Scope.ANY_NODE, delay);
    }

    /**
     * Returns an operation that delays for the given time and then validates that the selected nodes'
     * application logs contain the given pattern.
     *
     * @param selector the selector for the node whose log to validate
     * @param pattern the pattern that must be present
     * @param delay the delay before validation
     * @return the operation that validates the logs of the target network
     */
    public static LogContainmentOp assertHgcaaLogContains(
            @NonNull final NodeSelector selector, @NonNull final String pattern, @NonNull final Duration delay) {
        return new LogContainmentOp(selector, APPLICATION_LOG, CONTAINS, pattern, delay);
    }

    /**
     * Returns an operation that delays for the given time and then validates that the selected nodes'
     * application logs do not contain the given pattern.
     *
     * @param selector the selector for the node whose log to validate
     * @param pattern the pattern that must be present
     * @param delay the delay before validation
     * @return the operation that validates the logs of the target network
     */
    public static LogContainmentOp assertHgcaaLogDoesNotContain(
            @NonNull final NodeSelector selector, @NonNull final String pattern, @NonNull final Duration delay) {
        return new LogContainmentOp(selector, APPLICATION_LOG, DOES_NOT_CONTAIN, pattern, delay);
    }

    /**
     * Returns an operation that delays for the given time and then validates
     * all of the target network node application logs.
     *
     * @return the operation that validates the logs of the target network
     */
    public static HapiSpecOperation validateAllLogsAfter(@NonNull final Duration delay) {
        return new LogValidationOp(LogValidationOp.Scope.ALL_NODES, delay);
    }

    /* Some fairly simple utility ops */
    public static InBlockingOrder blockingOrder(SpecOperation... ops) {
        return new InBlockingOrder(ops);
    }

    public static NetworkTypeFilterOp ifNotEmbeddedTest(@NonNull final HapiSpecOperation... ops) {
        return new NetworkTypeFilterOp(EnumSet.complementOf(EnumSet.of(EMBEDDED_NETWORK)), ops);
    }

    public static EnvFilterOp ifCi(@NonNull final HapiSpecOperation... ops) {
        requireNonNull(ops);
        return new EnvFilterOp(EnvFilterOp.EnvType.CI, ops);
    }

    public static EnvFilterOp ifNotCi(@NonNull final HapiSpecOperation... ops) {
        requireNonNull(ops);
        return new EnvFilterOp(EnvFilterOp.EnvType.NOT_CI, ops);
    }

    /**
     * Returns an operation that repeatedly submits a transaction from the given
     * supplier, but each time after modifying its body with one of the
     * {@link TxnModification}'s computed by the given function.
     *
     * <p>This function will be called with the <b>unmodified</b> transaction,
     * so that the modifications are all made relative to the same initial
     * transaction.
     *
     * @param modificationsFn the function that computes modifications to apply
     * @param txnOpSupplier the supplier of the transaction to submit
     * @return the operation that submits the modified transactions
     */
    public static SubmitModificationsOp submitModified(
            @NonNull final Function<Transaction, List<TxnModification>> modificationsFn,
            @NonNull final Supplier<HapiTxnOp<?>> txnOpSupplier) {
        return new SubmitModificationsOp(txnOpSupplier, modificationsFn);
    }

    public static SubmitModificationsOp submitModifiedWithFixedPayer(
            @NonNull final Function<Transaction, List<TxnModification>> modificationsFn,
            @NonNull final Supplier<HapiTxnOp<?>> txnOpSupplier) {
        return new SubmitModificationsOp(false, txnOpSupplier, modificationsFn);
    }

    /**
     * Returns an operation that repeatedly sends a query from the given
     * supplier, but each time after modifying the query with one of the
     * {@link QueryModification}'s computed by the given function.
     *
     * <p>This function will be called with the <b>unmodified</b> query,
     * so that the modifications are all made relative to the same initial
     * query.
     *
     * @param modificationsFn the function that computes modifications to apply
     * @param queryOpSupplier the supplier of the query to send
     * @return the operation that sends the modified queries
     */
    public static QueryModificationsOp sendModified(
            @NonNull final Function<Query, List<QueryModification>> modificationsFn,
            @NonNull final Supplier<HapiQueryOp<?>> queryOpSupplier) {
        return new QueryModificationsOp(queryOpSupplier, modificationsFn);
    }

    public static QueryModificationsOp sendModifiedWithFixedPayer(
            @NonNull final Function<Query, List<QueryModification>> modificationsFn,
            @NonNull final Supplier<HapiQueryOp<?>> queryOpSupplier) {
        return new QueryModificationsOp(false, queryOpSupplier, modificationsFn);
    }

    public static SourcedOp sourcing(Supplier<HapiSpecOperation> source) {
        return new SourcedOp(source);
    }

    public static ContextualSourcedOp sourcingContextual(Function<HapiSpec, SpecOperation> source) {
        return new ContextualSourcedOp(source);
    }

    public static ContextualActionOp doingContextual(Consumer<HapiSpec> action) {
        return new ContextualActionOp(action);
    }

    public static WaitForStatusOp waitForActive(String name, Duration timeout) {
        return waitForActive(NodeSelector.byName(name), timeout);
    }

    public static WaitForStatusOp waitForActive(@NonNull final NodeSelector selector, @NonNull final Duration timeout) {
        return new WaitForStatusOp(selector, timeout, ACTIVE);
    }

    /**
     * Returns an operation that waits for the target node to be any of the given statuses.
     * @param selector the selector for the node to wait for
     * @param timeout the maximum time to wait for the node to reach one of the desired statuses
     * @param statuses the statuses to wait for
     * @return the operation that waits for the node to reach one of the desired statuses
     */
    public static WaitForStatusOp waitForAny(
            @NonNull final NodeSelector selector,
            @NonNull final Duration timeout,
            @NonNull final PlatformStatus... statuses) {
        return new WaitForStatusOp(selector, timeout, statuses);
    }

    /**
     * Returns an operation that waits for the target network to be active, and if this is a subprocess network,
     * refreshes the gRPC clients to reflect reassigned ports.
     * @param timeout the maximum time to wait for the network to become active
     * @return the operation that waits for the network to become active
     */
    public static SpecOperation waitForActiveNetworkWithReassignedPorts(@NonNull final Duration timeout) {
        return blockingOrder(new WaitForStatusOp(NodeSelector.allNodes(), timeout, ACTIVE), doingContextual(spec -> {
            if (spec.targetNetworkOrThrow() instanceof SubProcessNetwork subProcessNetwork) {
                subProcessNetwork.refreshClients();
            }
        }));
    }

    /**
     * Returns a submission strategy that requires an embedded network and given one submits a transaction with
     * the given event birth round.
     * @param eventBirthRound the event birth round to use for the submission
     * @return the submission strategy
     */
    public static HapiTxnOp.SubmissionStrategy usingEventBirthRound(long eventBirthRound) {
        return (network, transaction, functionality, target, nodeAccountId) -> {
            if (!(network instanceof EmbeddedNetwork embeddedNetwork)) {
                throw new IllegalArgumentException("Expected an EmbeddedNetwork");
            }
            return embeddedNetwork.embeddedHederaOrThrow().submit(transaction, nodeAccountId, eventBirthRound);
        };
    }

    /**
     * Returns a submission strategy that requires an embedded network and given one submits a transaction with
     * the given {@link StateSignatureTransaction}-callback.
     *
     * @param preHandleCallback the callback that is called during preHandle when a {@link StateSignatureTransaction} is encountered
     * @param handleCallback the callback that is called when a {@link StateSignatureTransaction} is encountered
     * @return the submission strategy
     */
    public static HapiTxnOp.SubmissionStrategy usingStateSignatureTransactionCallback(
            @NonNull final Consumer<ScopedSystemTransaction<StateSignatureTransaction>> preHandleCallback,
            @NonNull final Consumer<ScopedSystemTransaction<StateSignatureTransaction>> handleCallback) {
        return (network, transaction, functionality, target, nodeAccountId) -> {
            if (!(network instanceof EmbeddedNetwork embeddedNetwork)) {
                throw new IllegalArgumentException("Expected an EmbeddedNetwork");
            }
            return embeddedNetwork
                    .embeddedHederaOrThrow()
                    .submit(transaction, nodeAccountId, preHandleCallback, handleCallback);
        };
    }

    public static WaitForStatusOp waitForFrozenNetwork(@NonNull final Duration timeout) {
        return waitForFrozenNetwork(timeout, NodeSelector.allNodes());
    }

    public static WaitForStatusOp waitForFrozenNetwork(
            @NonNull final Duration timeout, @NonNull final NodeSelector selector) {
        return new WaitForStatusOp(selector, timeout, FREEZE_COMPLETE);
    }

    /**
     * Returns an operation that initiates background traffic running until the target network's
     * first node has reached {@link PlatformStatus#FREEZE_COMPLETE}.
     * @return the operation
     */
    public static SpecOperation runBackgroundTrafficUntilFreezeComplete() {
        return withOpContext((spec, opLog) -> {
            opLog.info("Starting background traffic until freeze complete");
            final var stopTraffic = new AtomicBoolean();
            CompletableFuture.runAsync(() -> {
                while (!stopTraffic.get()) {
                    allRunFor(
                            spec,
                            cryptoTransfer(tinyBarsFromTo(GENESIS, STAKING_REWARD, 1))
                                    .fireAndForget()
                                    .noLogging());
                    spec.sleepConsensusTime(Duration.ofMillis(1L));
                }
            });
            spec.targetNetworkOrThrow()
                    .nodes()
                    .getFirst()
                    .statusFuture((status) -> {}, FREEZE_COMPLETE)
                    .thenRun(() -> {
                        stopTraffic.set(true);
                        opLog.info("Stopping background traffic after freeze complete");
                    });
        });
    }

    public static HapiSpecSleep sleepForSeconds(final long seconds) {
        return sleepFor(seconds * 1_000L);
    }

    public static HapiSpecSleep sleepFor(long timeMs) {
        return new HapiSpecSleep(timeMs);
    }

    public static HapiSpecWaitUntil waitUntil(String timeOfDay) throws ParseException {
        return new HapiSpecWaitUntil(timeOfDay);
    }

    public static HapiSpecWaitUntil waitUntilStartOfNextStakingPeriod(final long stakePeriodMins) {
        return untilStartOfNextStakingPeriod(stakePeriodMins);
    }

    public static BuildUpgradeZipOp buildUpgradeZipFrom(@NonNull final Path path) {
        return new BuildUpgradeZipOp(path);
    }

    public static WaitForMarkerFileOp waitForMf(@NonNull final MarkerFile markerFile, @NonNull final Duration timeout) {
        return new WaitForMarkerFileOp(NodeSelector.allNodes(), markerFile, timeout);
    }

    /**
     * Returns an operation that validates that each node's generated <i>config.txt</i> in its upgrade
     * artifacts directory passes the given validator.
     *
     * @param rosterValidator the validator to apply to each node's <i>config.txt</i>
     * @return the operation that validates the <i>config.txt</i> files
     */
    public static CandidateRosterValidationOp validateCandidateRoster(@NonNull final Consumer<Roster> rosterValidator) {
        return validateCandidateRoster(NodeSelector.allNodes(), rosterValidator);
    }

    /**
     * Returns an operation that validates that each node's generated <i>config.txt</i> in its upgrade
     * artifacts directory passes the given validator.
     *
     * @param selector the selector for the nodes to validate
     * @param rosterValidator the validator to apply to each node's <i>config.txt</i>
     * @return the operation that validates the <i>config.txt</i> files
     */
    public static CandidateRosterValidationOp validateCandidateRoster(
            @NonNull final NodeSelector selector, @NonNull final Consumer<Roster> rosterValidator) {
        return new CandidateRosterValidationOp(selector, rosterValidator);
    }

    /**
     * Returns an operation that purges the upgrade artifacts directory on each node.
     *
     * @return the operation that purges the upgrade artifacts directory
     */
    public static PurgeUpgradeArtifactsOp purgeUpgradeArtifacts() {
        return new PurgeUpgradeArtifactsOp(NodeSelector.allNodes());
    }

    /**
     * Returns an operation that, if the current time is "too close" to
     * the next staking period start (as measured by a given window),
     * performs a given {@code then} operation.
     *
     * <p>Useful when you want to perform consecutive operations to,
     * <ol>
     *     <Li>Create a staking account; then</Li>
     *     <Li>Wait until the start of a staking period; then</Li>
     *     <Li>Wait until one more staking period starts so that
     *     the account is eligible for one period of rewards.</Li>
     * </ol>
     * To be sure your account will be eligible for only one period of
     * rewards, you need to ensure that the first two operations occur
     * <b>in the same period</b>.
     *
     * <p>By giving a {@link HapiSpecWaitUntil} operation as {@code then},
     * and a conservative window, you can ensure that the first two operations
     * occur in the same period without adding a full period of delay to
     * every test execution.
     *
     * @param window the minimum time until the next period start that will trigger the wait
     * @param stakePeriodMins the length of the staking period in minutes
     * @param then the operation to perform if the current time is within the window
     * @return the operation that conditionally does the {@code then} operation
     */
    public static HapiSpecOperation ifNextStakePeriodStartsWithin(
            @NonNull final Duration window, final long stakePeriodMins, @NonNull final HapiSpecOperation then) {
        return withOpContext((spec, opLog) -> {
            final var buffer = timeUntilNextPeriod(spec.consensusTime(), stakePeriodMins);
            if (buffer.compareTo(window) < 0) {
                opLog.info("Waiting for next staking period, buffer {} less than window {}", buffer, window);
                allRunFor(spec, then);
            }
        });
    }

    /**
     * Returns a {@link HapiSpecOperation} that sleeps until the beginning of the next period
     * of the given length since the UTC epoch in clock time.
     *
     * <p>This is not the same thing as sleeping until the next <i>consensus</i> period, of
     * course; but since consensus time will track clock time very closely in practice, this
     * operation can let us be almost certain we have e.g. moved into a new staking period
     * or a new block period by the time the sleep ends.
     *
     * @param periodMs the length of the period in milliseconds
     * @return the operation that sleeps until the beginning of the next period
     */
    public static HapiSpecWaitUntil waitUntilStartOfNextAdhocPeriod(final long periodMs) {
        return untilStartOfNextAdhocPeriod(periodMs);
    }

    /**
     * Returns a {@link HapiSpecOperation} that sleeps until at least the beginning of the next block stream block.
     * @return the operation that sleeps until the beginning of the next block stream block
     */
    public static HapiSpecWaitUntilNextBlock waitUntilNextBlock() {
        return waitUntilNextBlocks(1);
    }

    /**
     * Returns a {@link HapiSpecOperation} that sleeps until at least the beginning of the next N block stream blocks.
     *
     * @param blocksToWait the number of blocks to wait for
     * @return the operation that sleeps until the beginning of the next N block stream blocks
     */
    public static HapiSpecWaitUntilNextBlock waitUntilNextBlocks(final int blocksToWait) {
        return new HapiSpecWaitUntilNextBlock().waitingForBlocks(blocksToWait);
    }

    public static HapiSpecWaitUntil waitUntilJustBeforeNextStakingPeriod(
            final long stakePeriodMins, final long secondsBefore) {
        return untilJustBeforeStakingPeriod(stakePeriodMins, secondsBefore);
    }

    public static UsableTxnId usableTxnIdNamed(String txnId) {
        return new UsableTxnId(txnId);
    }

    public static SpecKeyFromMnemonic keyFromMnemonic(String name, String mnemonic) {
        return new SpecKeyFromMnemonic(name, mnemonic);
    }

    public static SpecKeyFromMutation keyFromMutation(String name, String mutated) {
        return new SpecKeyFromMutation(name, mutated);
    }

    public static SpecKeyFromLiteral keyFromLiteral(String name, String hexEncodedPrivateKey) {
        return new SpecKeyFromLiteral(name, hexEncodedPrivateKey);
    }

    public static SpecKeyFromEcdsaFile keyFromEcdsaFile(String loc, String name) {
        return new SpecKeyFromEcdsaFile(loc, name);
    }

    public static SpecKeyFromEcdsaFile keyFromEcdsaFile(String loc) {
        return new SpecKeyFromEcdsaFile(loc, loc);
    }

    public static SpecKeyFromFile keyFromFile(String name, String flexLoc) {
        return new SpecKeyFromFile(name, flexLoc);
    }

    public static SpecKeyFromPem keyFromPem(String pemLoc) {
        return new SpecKeyFromPem(pemLoc);
    }

    public static SpecKeyFromPem keyFromPem(Supplier<String> pemLocFn) {
        return new SpecKeyFromPem(pemLocFn);
    }

    public static NewSpecKey newKeyNamed(String key) {
        return new NewSpecKey(key);
    }

    public static NewSpecKeyList newKeyListNamed(String key, List<String> childKeys) {
        return new NewSpecKeyList(key, childKeys);
    }

    public static NewSpecThresholdKey newThresholdKeyNamed(String key, int nRequired, List<String> childKeys) {
        return new NewSpecThresholdKey(key, nRequired, childKeys);
    }

    /**
     * Unless the {@link HapiSpec} is in a repeatable mode, returns an operation that will
     * run the given sub-operations in parallel.
     *
     * <p>If in repeatable mode, instead returns an operation that will run the sub-operations
     * in blocking order, since parallelism can lead to non-deterministic outcomes.
     *
     * @param subs the sub-operations to run in parallel
     * @return the operation that runs the sub-operations in parallel
     */
    public static GroupedOps<?> inParallel(@NonNull final SpecOperation... subs) {
        return "repeatable".equalsIgnoreCase(System.getProperty("hapi.spec.embedded.mode"))
                ? blockingOrder(subs)
                : new ParallelSpecOps(subs);
    }

    public static CustomSpecAssert assertionsHold(CustomSpecAssert.ThrowingConsumer custom) {
        return new CustomSpecAssert(custom);
    }

    public static CustomSpecAssert addLogInfo(CustomSpecAssert.ThrowingConsumer custom) {
        return new CustomSpecAssert(custom);
    }

    public static CustomSpecAssert withOpContext(CustomSpecAssert.ThrowingConsumer custom) {
        return new CustomSpecAssert(custom);
    }

    private static final ByteString MAINNET_LEDGER_ID = ByteString.copyFrom(new byte[] {0x00});
    private static final ByteString TESTNET_LEDGER_ID = ByteString.copyFrom(new byte[] {0x01});
    private static final ByteString PREVIEWNET_LEDGER_ID = ByteString.copyFrom(new byte[] {0x02});
    private static final ByteString DEVNET_LEDGER_ID = ByteString.copyFrom(new byte[] {0x03});

    private static final Set<ByteString> RECOGNIZED_LEDGER_IDS =
            Set.of(MAINNET_LEDGER_ID, TESTNET_LEDGER_ID, PREVIEWNET_LEDGER_ID, DEVNET_LEDGER_ID);

    /**
     * Returns an operation that uses a {@link com.hedera.services.bdd.spec.queries.crypto.HapiGetAccountInfo} query
     * against the {@code 0.0.2} account to look up the ledger id of the target network; and then passes the ledger
     * id to the given callback.
     *
     * @param ledgerIdConsumer the callback to pass the ledger id to
     * @return the operation exposing the ledger id to the callback
     */
    public static HapiSpecOperation exposeTargetLedgerIdTo(@NonNull final Consumer<ByteString> ledgerIdConsumer) {
        return getAccountInfo(GENESIS).payingWith(GENESIS).exposingLedgerIdTo(ledgerId -> {
            if (!RECOGNIZED_LEDGER_IDS.contains(ledgerId)) {
                Assertions.fail(
                        "Target network is claiming unrecognized ledger id " + CommonUtils.hex(ledgerId.toByteArray()));
            }
            ledgerIdConsumer.accept(ledgerId);
        });
    }

    /**
     * A convenience operation that accepts a factory mapping the target ledger id into a {@link HapiSpecOperation}
     * (for example, a query that asserts something about the ledger id); and then,
     * <ol>
     *     <Li>Looks up the ledger id via {@link UtilVerbs#exposeTargetLedgerIdTo(Consumer)}; and,</Li>
     *     <Li>Calls the given factory with this id, and runs the resulting {@link HapiSpecOperation}.</Li>
     * </ol>
     *
     * @param opFn the factory mapping the ledger id into a {@link HapiSpecOperation}
     * @return the operation that looks up the ledger id and runs the resulting {@link HapiSpecOperation}
     */
    public static HapiSpecOperation withTargetLedgerId(@NonNull final Function<ByteString, HapiSpecOperation> opFn) {
        final AtomicReference<ByteString> targetLedgerId = new AtomicReference<>();
        return blockingOrder(
                exposeTargetLedgerIdTo(targetLedgerId::set), sourcing(() -> opFn.apply(targetLedgerId.get())));
    }

    public static BalanceSnapshot balanceSnapshot(String name, String forAccount) {
        return new BalanceSnapshot(forAccount, name);
    }

    public static BalanceSnapshot tokenBalanceSnapshot(String token, String name, String forAccount) {
        return new BalanceSnapshot(forAccount, name).forToken(token);
    }

    public static MutateAccountOp mutateAccount(
            @NonNull final String name, @NonNull final Consumer<Account.Builder> mutation) {
        return new MutateAccountOp(name, mutation);
    }

    public static MutateNodeOp mutateNode(@NonNull final String name, @NonNull final Consumer<Node.Builder> mutation) {
        return new MutateNodeOp(name, mutation);
    }

    public static BalanceSnapshot balanceSnapshot(Function<HapiSpec, String> nameFn, String forAccount) {
        return new BalanceSnapshot(forAccount, nameFn);
    }

    public static VerifyGetLiveHashNotSupported getClaimNotSupported() {
        return new VerifyGetLiveHashNotSupported();
    }

    public static VerifyGetExecutionTimeNotSupported getExecutionTimeNotSupported() {
        return new VerifyGetExecutionTimeNotSupported();
    }

    public static VerifyGetBySolidityIdNotSupported getBySolidityIdNotSupported() {
        return new VerifyGetBySolidityIdNotSupported();
    }

    public static VerifyAddLiveHashNotSupported verifyAddLiveHashNotSupported() {
        return new VerifyAddLiveHashNotSupported();
    }

    public static VerifyUserFreezeNotAuthorized verifyUserFreezeNotAuthorized() {
        return new VerifyUserFreezeNotAuthorized();
    }

    public static RunLoadTest runLoadTest(Supplier<HapiSpecOperation[]> opSource) {
        return new RunLoadTest(opSource);
    }

    public static NoOp noOp() {
        return new NoOp();
    }

    public static LogMessage logIt(String msg) {
        return new LogMessage(msg);
    }

    public static LogMessage logIt(Function<HapiSpec, String> messageFn) {
        return new LogMessage(messageFn);
    }

    public static ProviderRun runWithProvider(Function<HapiSpec, OpProvider> provider) {
        return new ProviderRun(provider);
    }

    public static HapiSpecOperation overriding(String property, String value) {
        return overridingAllOf(Map.of(property, value));
    }

    /**
     * Returns an operation that overrides the throttles on the target network to the values from the named resource.
     * @param resource the resource to load the throttles from
     * @return the operation that overrides the throttles
     */
    public static SpecOperation overridingThrottles(@NonNull final String resource) {
        requireNonNull(resource);
        return sourcing(() -> fileUpdate(THROTTLE_DEFS)
                .noLogging()
                .payingWith(GENESIS)
                .contents(protoDefsFromResource(resource).toByteArray())
                .hasKnownStatusFrom(SUCCESS, SUCCESS_BUT_MISSING_EXPECTED_OPERATION));
    }

    /**
     * Returns an operation that attempts overrides the throttles on the target network to the values from the
     * named resource and expects the given failure status.
     * @param resource the resource to load the throttles from
     * @param status the expected status
     * @return the operation that overrides the throttles and expects failure
     */
    public static SpecOperation overridingThrottlesFails(
            @NonNull final String resource, @NonNull final ResponseCodeEnum status) {
        requireNonNull(resource);
        requireNonNull(status);
        return sourcing(() -> fileUpdate(THROTTLE_DEFS)
                .noLogging()
                .payingWith(GENESIS)
                .contents(protoDefsFromResource(resource).toByteArray())
                .hasKnownStatus(status));
    }

    /**
     * Returns an operation that restores the given property to its startup value on the target network.
     *
     * @param property the property to restore
     * @return the operation that restores the property
     */
    public static SpecOperation restoreDefault(@NonNull final String property) {
        return doWithStartupConfig(property, value -> overriding(property, value));
    }

    /**
     * Returns an operation that runs a given callback with the EVM address implied by the given key.
     *
     * @param obs the callback to run with the address
     * @return the operation that runs the callback using the address
     */
    public static SpecOperation useAddressOfKey(@NonNull final String key, @NonNull final Consumer<Address> obs) {
        return withOpContext((spec, opLog) -> {
            final var publicKey = fromByteString(spec.registry().getKey(key).getECDSASecp256K1());
            final var address =
                    asHeadlongAddress(recoverAddressFromPubKey(publicKey).toByteArray());
            obs.accept(address);
        });
    }

    /**
     * Returns an operation that computes and executes a {@link SpecOperation} returned by a function whose
     * input is the EVM address implied by the given key.
     *
     * @param opFn the function that computes the resulting operation
     * @return the operation that computes and executes the operation using the address
     */
    public static SpecOperation withAddressOfKey(
            @NonNull final String key, @NonNull final Function<Address, SpecOperation> opFn) {
        return withOpContext((spec, opLog) -> {
            final var publicKey = fromByteString(spec.registry().getKey(key).getECDSASecp256K1());
            final var address =
                    asHeadlongAddress(recoverAddressFromPubKey(publicKey).toByteArray());
            allRunFor(spec, opFn.apply(address));
        });
    }

    /**
     * Returns an operation that computes and executes a {@link SpecOperation} returned by a function whose
     * input is the EVM addresses implied by the given keys.
     *
     * @param opFn the function that computes the resulting operation
     * @return the operation that computes and executes the operation using the addresses
     */
    public static SpecOperation withAddressesOfKeys(
            @NonNull final List<String> keys, @NonNull final Function<List<Address>, SpecOperation> opFn) {
        return withOpContext((spec, opLog) -> allRunFor(
                spec,
                opFn.apply(keys.stream()
                        .map(key -> {
                            final var publicKey =
                                    fromByteString(spec.registry().getKey(key).getECDSASecp256K1());
                            return asHeadlongAddress(
                                    recoverAddressFromPubKey(publicKey).toByteArray());
                        })
                        .toList())));
    }

    /**
     * Returns an operation that computes and executes a of {@link SpecOperation} returned by a function whose
     * input is the long-zero EVM address implied by the given account's id.
     *
     * @param opFn the function that computes the resulting operation
     * @return the operation that computes and executes the operation using the address
     */
    public static SpecOperation withLongZeroAddress(
            @NonNull final String account, @NonNull final Function<Address, SpecOperation> opFn) {
        return withOpContext((spec, opLog) -> {
            final var address = idAsHeadlongAddress(spec.registry().getAccountID(account));
            allRunFor(spec, opFn.apply(address));
        });
    }

    /**
     * Returns an operation that creates the requested number of hollow accounts with names given by the
     * given name function.
     *
     * @param n the number of hollow accounts to create
     * @param nameFn the function that computes the spec registry names for the accounts
     * @return the operation
     */
    public static SpecOperation createHollow(final int n, @NonNull final IntFunction<String> nameFn) {
        return createHollow(n, nameFn, address -> cryptoTransfer(tinyBarsFromTo(GENESIS, address, ONE_HUNDRED_HBARS)));
    }

    /**
     * Returns an operation that creates the requested number of hollow accounts with names given by the
     * given name function, and then executes the given creation function on each account.
     * @param n the number of hollow accounts to create
     * @param nameFn the function that computes the spec registry names for the accounts
     * @param creationFn the function that computes the creation operation for each account
     * @return the operation
     */
    public static SpecOperation createHollow(
            final int n,
            @NonNull final IntFunction<String> nameFn,
            @NonNull final Function<Address, HapiCryptoTransfer> creationFn) {
        requireNonNull(nameFn);
        requireNonNull(creationFn);
        return withOpContext((spec, opLog) -> {
            final List<AccountID> createdIds = new ArrayList<>();
            final List<String> keyNames = new ArrayList<>();
            for (int i = 0; i < n; i++) {
                final var keyName = "forHollow" + i;
                keyNames.add(keyName);
                allRunFor(spec, newKeyNamed(keyName).shape(SECP_256K1_SHAPE));
            }
            allRunFor(
                    spec,
                    withAddressesOfKeys(
                            keyNames,
                            addresses -> blockingOrder(addresses.stream()
                                    .map(address -> blockingOrder(
                                            creationFn.apply(address).via("autoCreate" + address),
                                            getTxnRecord("autoCreate" + address)
                                                    .exposingCreationsTo(creations ->
                                                            createdIds.add(asAccount(creations.getFirst())))))
                                    .toArray(SpecOperation[]::new))));
            for (int i = 0; i < n; i++) {
                final var name = nameFn.apply(i);
                spec.registry().saveKey(name, spec.registry().getKey(keyNames.get(i)));
                spec.registry().saveAccountId(name, createdIds.get(i));
            }
        });
    }

    /**
     * Returns an operation that creates the requested number of HIP-32 auto-created accounts using a key alias
     * of the given type, with names given by the given name function and default {@link HapiCryptoTransfer} using
     * the standard transfer of tinybar to a key alias.
     * @param n the number of HIP-32 accounts to create
     * @param keyShape the type of key alias to use
     * @param nameFn the function that computes the spec registry names for the accounts
     * @return the operation
     */
    public static SpecOperation createHip32Auto(
            final int n, @NonNull final KeyShape keyShape, @NonNull final IntFunction<String> nameFn) {
        return createHip32Auto(
                n,
                keyShape,
                nameFn,
                keyName -> cryptoTransfer(tinyBarsFromAccountToAlias(GENESIS, keyName, ONE_HUNDRED_HBARS)));
    }

    /**
     * The function that computes the spec registry names of the keys that
     * {@link #createHollow(int, IntFunction, Function)} uses to create the hollow accounts.
     */
    public static final IntFunction<String> AUTO_CREATION_KEY_NAME_FN = i -> "forAutoCreated" + i;

    /**
     * Returns an operation that creates the requested number of HIP-32 auto-created accounts using a key alias
     * of the given type, with names given by the given name function and {@link HapiCryptoTransfer} derived
     * from the given factory.
     * @param n the number of HIP-32 accounts to create
     * @param keyShape the type of key alias to use
     * @param nameFn the function that computes the spec registry names for the accounts
     * @param creationFn the function that computes the creation operation for each account
     * @return the operation
     */
    public static SpecOperation createHip32Auto(
            final int n,
            @NonNull final KeyShape keyShape,
            @NonNull final IntFunction<String> nameFn,
            @NonNull final Function<String, HapiCryptoTransfer> creationFn) {
        requireNonNull(nameFn);
        requireNonNull(keyShape);
        requireNonNull(creationFn);
        return withOpContext((spec, opLog) -> {
            final List<AccountID> createdIds = new ArrayList<>();
            final List<String> keyNames = new ArrayList<>();
            for (int i = 0; i < n; i++) {
                final var keyName = AUTO_CREATION_KEY_NAME_FN.apply(i);
                keyNames.add(keyName);
                allRunFor(spec, newKeyNamed(keyName).shape(keyShape));
            }
            allRunFor(
                    spec,
                    blockingOrder(keyNames.stream()
                            .map(keyName -> blockingOrder(
                                    creationFn.apply(keyName).via("hip32" + keyName),
                                    getTxnRecord("hip32" + keyName)
                                            .exposingCreationsTo(
                                                    creations -> createdIds.add(asAccount(creations.getFirst())))))
                            .toArray(SpecOperation[]::new)));
            for (int i = 0; i < n; i++) {
                final var name = nameFn.apply(i);
                spec.registry().saveKey(name, spec.registry().getKey(keyNames.get(i)));
                spec.registry().saveAccountId(name, createdIds.get(i));
            }
        });
    }

    public static HapiSpecOperation overridingTwo(
            final String aProperty, final String aValue, final String bProperty, final String bValue) {
        return overridingAllOf(Map.of(
                aProperty, aValue,
                bProperty, bValue));
    }

    public static HapiSpecOperation overridingThree(
            final String aProperty,
            final String aValue,
            final String bProperty,
            final String bValue,
            final String cProperty,
            final String cValue) {
        return overridingAllOf(Map.of(
                aProperty, aValue,
                bProperty, bValue,
                cProperty, cValue));
    }

    public static HapiSpecOperation overridingAllOf(@NonNull final Map<String, String> explicit) {
        return withOpContext((spec, opLog) -> {
            final var updated121 = getUpdated121(spec, explicit);
            final var multiStepUpdate = updateLargeFile(
                    GENESIS, APP_PROPERTIES, ByteString.copyFrom(updated121), true, OptionalLong.of(0L));
            allRunFor(spec, multiStepUpdate);
        });
    }

    public static HapiSpecOperation remembering(final Map<String, String> props, final String... ofInterest) {
        return remembering(props, Arrays.asList(ofInterest));
    }

    public static HapiSpecOperation remembering(final Map<String, String> props, final List<String> ofInterest) {
        final Predicate<String> filter = new HashSet<>(ofInterest)::contains;
        return blockingOrder(
                getFileContents(APP_PROPERTIES)
                        .payingWith(GENESIS)
                        .nodePayment(ONE_HBAR)
                        .fee(ONE_HBAR)
                        .addingFilteredConfigListTo(props, filter),
                withOpContext((spec, opLog) -> {
                    final var defaultProperties = spec.targetNetworkOrThrow().startupProperties();
                    ofInterest.forEach(prop -> props.computeIfAbsent(prop, defaultProperties::get));
                    allRunFor(spec, logIt("Remembered props: " + props));
                }));
    }

    /* Stream validation. */
    public static EventualRecordStreamAssertion recordStreamMustIncludeNoFailuresFrom(
            @NonNull final Function<HapiSpec, RecordStreamAssertion> assertion) {
        return EventualRecordStreamAssertion.eventuallyAssertingNoFailures(assertion)
                .withBackgroundTraffic();
    }

    public static EventualRecordStreamAssertion recordStreamMustIncludeNoFailuresWithoutBackgroundTrafficFrom(
            @NonNull final Function<HapiSpec, RecordStreamAssertion> assertion) {
        return EventualRecordStreamAssertion.eventuallyAssertingNoFailures(assertion);
    }

    public static EventualRecordStreamAssertion recordStreamMustIncludePassFrom(
            @NonNull final Function<HapiSpec, RecordStreamAssertion> assertion) {
        return EventualRecordStreamAssertion.eventuallyAssertingExplicitPass(assertion)
                .withBackgroundTraffic();
    }

    /**
     * Returns an operation that asserts that the record stream must include a pass from the given assertion
     * before its timeout elapses.
     * @param assertion the assertion to apply to the record stream
     * @param timeout the timeout for the assertion
     * @return the operation that asserts a passing record stream
     */
    public static EventualRecordStreamAssertion recordStreamMustIncludePassFrom(
            @NonNull final Function<HapiSpec, RecordStreamAssertion> assertion, @NonNull final Duration timeout) {
        return recordStreamMustIncludePassFrom(assertion, timeout, true);
    }

    /**
     * Returns an operation that asserts that the record stream must include a pass from the given assertion
     * before its timeout elapses, and that background traffic is running.
     * @param assertion the assertion to apply to the record stream
     * @param timeout the timeout for the assertion
     * @return the operation that asserts a passing record stream
     */
    public static EventualRecordStreamAssertion recordStreamMustIncludePassWithoutBackgroundTrafficFrom(
            @NonNull final Function<HapiSpec, RecordStreamAssertion> assertion, @NonNull final Duration timeout) {
        return recordStreamMustIncludePassFrom(assertion, timeout, false);
    }

    /**
     * Returns an operation that asserts that the record stream must include a pass from the given assertion
     * before its timeout elapses, and if the background traffic should be running.
     * @param assertion the assertion to apply to the record stream
     * @param timeout the timeout for the assertion
     * @param needsBackgroundTraffic whether background traffic should be running
     * @return the operation that asserts a passing record stream
     */
    private static EventualRecordStreamAssertion recordStreamMustIncludePassFrom(
            @NonNull final Function<HapiSpec, RecordStreamAssertion> assertion,
            @NonNull final Duration timeout,
            final boolean needsBackgroundTraffic) {
        requireNonNull(assertion);
        requireNonNull(timeout);
        final var result = EventualRecordStreamAssertion.eventuallyAssertingExplicitPass(assertion, timeout);
        return needsBackgroundTraffic ? result.withBackgroundTraffic() : result;
    }

    /**
     * Returns an operation that asserts that the block stream must include no failures from the given assertion
     * before its timeout elapses.
     * @param assertion the assertion to apply to the block stream
     * @return the operation that asserts no block stream problems
     */
    public static EventualBlockStreamAssertion blockStreamMustIncludeNoFailuresFrom(
            @NonNull final Function<HapiSpec, BlockStreamAssertion> assertion) {
        return EventualBlockStreamAssertion.eventuallyAssertingNoFailures(assertion);
    }

    /**
     * Returns an operation that asserts that the block stream must include a pass from the given assertion
     * before its timeout elapses.
     * @param assertion the assertion to apply to the block stream
     * @return the operation that asserts a passing block stream
     */
    public static AbstractEventualStreamAssertion blockStreamMustIncludePassFrom(
            @NonNull final Function<HapiSpec, BlockStreamAssertion> assertion) {
        return EventualBlockStreamAssertion.eventuallyAssertingExplicitPass(assertion);
    }

    public static RunnableOp verify(@NonNull final Runnable runnable) {
        return new RunnableOp(runnable);
    }

    public static RunnableOp given(@NonNull final Runnable runnable) {
        return new RunnableOp(runnable);
    }

    public static RunnableOp doAdhoc(@NonNull final Runnable runnable) {
        return new RunnableOp(runnable);
    }

    public static HapiSpecOperation[] nOps(final int n, @NonNull final IntFunction<HapiSpecOperation> source) {
        return IntStream.range(0, n).mapToObj(source).toArray(HapiSpecOperation[]::new);
    }

    /**
     * Returns an operation that exposes the consensus time of the current spec to the given observer.
     * @param observer the observer to pass the consensus time to
     * @return the operation that exposes the consensus time
     */
    public static SpecOperation exposeSpecSecondTo(@NonNull final LongConsumer observer) {
        return exposeSpecTimeTo(instant -> observer.accept(instant.getEpochSecond()));
    }

    /**
     * Returns an operation that exposes the consensus time of the current spec to the given observer.
     * @param observer the observer to pass the consensus time to
     * @return the operation that exposes the consensus time
     */
    public static SpecOperation exposeSpecTimeTo(@NonNull final Consumer<Instant> observer) {
        return doingContextual(spec -> observer.accept(spec.consensusTime()));
    }

    /**
     * Returns the given varags as a {@link SpecOperation} array.
     *
     * @param ops the varargs to return as an array
     * @return the array of varargs
     */
    public static SpecOperation[] specOps(@NonNull final SpecOperation... ops) {
        return requireNonNull(ops);
    }

    public static Function<HapiSpec, RecordStreamAssertion> sidecarIdValidator() {
        return ValidContractIdsAssertion::new;
    }

    public static Function<HapiSpec, RecordStreamAssertion> allVisibleItems(
            @NonNull final VisibleItemsValidator validator) {
        requireNonNull(validator);
        return spec -> new VisibleItemsAssertion(spec, validator, SkipSynthItems.NO, ALL_TX_IDS);
    }

    public static Function<HapiSpec, RecordStreamAssertion> selectedItems(
            @NonNull final VisibleItemsValidator validator,
            final int n,
            @NonNull final BiPredicate<HapiSpec, RecordStreamItem> test) {
        requireNonNull(validator);
        requireNonNull(test);
        return spec -> new SelectedItemsAssertion(n, spec, test, validator);
    }

    public static Function<HapiSpec, RecordStreamAssertion> visibleNonSyntheticItems(
            @NonNull final VisibleItemsValidator validator, @NonNull final String... specTxnIds) {
        requireNonNull(specTxnIds);
        requireNonNull(validator);
        return spec -> new VisibleItemsAssertion(spec, validator, SkipSynthItems.YES, specTxnIds);
    }

    public static Function<HapiSpec, RecordStreamAssertion> recordedChildBodyWithId(
            @NonNull final String specTxnId,
            final int nonce,
            @NonNull final AssertingBiConsumer<HapiSpec, TransactionBody> assertion) {
        requireNonNull(specTxnId);
        requireNonNull(assertion);
        return spec -> new TransactionBodyAssertion(specTxnId, spec, txnId -> txnId.getNonce() == nonce, assertion);
    }

    /* Some more complicated ops built from primitive sub-ops */
    public static CustomSpecAssert recordFeeAmount(String forTxn, String byName) {
        return new CustomSpecAssert((spec, workLog) -> {
            HapiGetTxnRecord subOp = getTxnRecord(forTxn);
            allRunFor(spec, subOp);
            TransactionRecord rcd = subOp.getResponseRecord();
            long fee = rcd.getTransactionFee();
            spec.registry().saveAmount(byName, fee);
        });
    }

    public static HapiSpecOperation fundAnAccount(String account) {
        return withOpContext((spec, ctxLog) -> {
            if (!asId(account, spec).equals(asId(GENESIS, spec))) {
                HapiCryptoTransfer subOp = cryptoTransfer(tinyBarsFromTo(GENESIS, account, HapiSuite.ADEQUATE_FUNDS));
                CustomSpecAssert.allRunFor(spec, subOp);
            }
        });
    }

    public static HapiSpecOperation emptyChildRecordsCheck(String parentTxnId, ResponseCodeEnum parentalStatus) {
        return childRecordsCheck(parentTxnId, parentalStatus);
    }

    public static HapiSpecOperation childRecordsCheck(
            final String parentTxnId,
            final ResponseCodeEnum parentalStatus,
            final TransactionRecordAsserts... childRecordAsserts) {
        return childRecordsCheck(parentTxnId, parentalStatus, parentRecordAsserts -> {}, childRecordAsserts);
    }

    public static HapiSpecOperation childRecordsCheck(
            final String parentTxnId,
            final ResponseCodeEnum parentalStatus,
            final Consumer<TransactionRecordAsserts> parentRecordAssertsSpec,
            final TransactionRecordAsserts... childRecordAsserts) {
        return withOpContext((spec, opLog) -> {
            final var lookup = getTxnRecord(parentTxnId);
            allRunFor(spec, lookup);
            final var parentId = lookup.getResponseRecord().getTransactionID();
            final var parentRecordAsserts = recordWith().status(parentalStatus).txnId(parentId);
            parentRecordAssertsSpec.accept(parentRecordAsserts);
            allRunFor(
                    spec,
                    getTxnRecord(parentTxnId)
                            .andAllChildRecords()
                            .hasPriority(parentRecordAsserts)
                            .hasChildRecords(parentId, childRecordAsserts)
                            .logged());
        });
    }

    public static Setting from(String name, String value) {
        return Setting.newBuilder().setName(name).setValue(value).build();
    }

    public static HapiSpecOperation chunkAFile(String filePath, int chunkSize, String payer, String topic) {
        return chunkAFile(filePath, chunkSize, payer, topic, new AtomicLong(-1));
    }

    public static HapiSpecOperation chunkAFile(
            String filePath, int chunkSize, String payer, String topic, AtomicLong count) {
        return withOpContext((spec, ctxLog) -> {
            List<SpecOperation> opsList = new ArrayList<>();
            String overriddenFile = filePath;
            int overriddenChunkSize = chunkSize;
            String overriddenTopic = topic;
            boolean validateRunningHash = false;

            long currentCount = count.getAndIncrement();
            if (currentCount >= 0) {
                var ciProperties = spec.setup().ciPropertiesMap();
                if (null != ciProperties) {
                    if (ciProperties.has("file")) {
                        overriddenFile = ciProperties.get("file");
                    }
                    if (ciProperties.has("chunkSize")) {
                        overriddenChunkSize = ciProperties.getInteger("chunkSize");
                    }
                    if (ciProperties.has("validateRunningHash")) {
                        validateRunningHash = ciProperties.getBoolean("validateRunningHash");
                    }
                    int threads = PerfTestLoadSettings.DEFAULT_THREADS;
                    if (ciProperties.has("threads")) {
                        threads = ciProperties.getInteger("threads");
                    }
                    int factor = DEFAULT_COLLISION_AVOIDANCE_FACTOR;
                    if (ciProperties.has("collisionAvoidanceFactor")) {
                        factor = ciProperties.getInteger("collisionAvoidanceFactor");
                    }
                    overriddenTopic += currentCount % (threads * factor);
                }
            }
            ByteString msg = ByteString.copyFrom(Files.readAllBytes(Paths.get(overriddenFile)));
            int size = msg.size();
            int totalChunks = (size + overriddenChunkSize - 1) / overriddenChunkSize;
            int position = 0;
            int currentChunk = 0;
            var initialTransactionID = asTransactionID(spec, Optional.of(payer));

            while (position < size) {
                ++currentChunk;
                int newPosition = Math.min(size, position + overriddenChunkSize);
                ByteString subMsg = msg.substring(position, newPosition);
                HapiMessageSubmit subOp = submitMessageTo(overriddenTopic)
                        .message(subMsg)
                        .chunkInfo(totalChunks, currentChunk, initialTransactionID)
                        .payingWith(payer)
                        .hasKnownStatus(SUCCESS)
                        .hasRetryPrecheckFrom(
                                BUSY,
                                DUPLICATE_TRANSACTION,
                                PLATFORM_TRANSACTION_NOT_CREATED,
                                INSUFFICIENT_PAYER_BALANCE)
                        .noLogging();
                if (1 == currentChunk) {
                    subOp = subOp.usePresetTimestamp();
                }
                if (validateRunningHash) {
                    String txnName = "submitMessage-" + overriddenTopic + "-" + currentChunk;
                    HapiGetTxnRecord validateOp = getTxnRecord(txnName)
                            .hasCorrectRunningHash(overriddenTopic, subMsg.toByteArray())
                            .payingWith(payer)
                            .noLogging();
                    opsList.add(subOp.via(txnName));
                    opsList.add(validateOp);
                } else {
                    opsList.add(subOp.deferStatusResolution());
                }
                position = newPosition;
            }

            CustomSpecAssert.allRunFor(spec, opsList);
        });
    }

    public static HapiSpecOperation reduceFeeFor(
            HederaFunctionality function,
            long tinyBarMaxNodeFee,
            long tinyBarMaxNetworkFee,
            long tinyBarMaxServiceFee) {
        return reduceFeeFor(List.of(function), tinyBarMaxNodeFee, tinyBarMaxNetworkFee, tinyBarMaxServiceFee);
    }

    public static HapiSpecOperation reduceFeeFor(
            List<HederaFunctionality> functions,
            long tinyBarMaxNodeFee,
            long tinyBarMaxNetworkFee,
            long tinyBarMaxServiceFee) {
        return withOpContext((spec, opLog) -> {
            if (!spec.setup().defaultNode().equals(asAccount(spec, 3))) {
                opLog.info("Sleeping to wait for fee reduction...");
                Thread.sleep(20000);
                return;
            }
            opLog.info("Reducing fee for {}...", functions);
            var query = getFileContents(FEE_SCHEDULE).payingWith(GENESIS);
            allRunFor(spec, query);
            byte[] rawSchedules = query.getResponse()
                    .getFileGetContents()
                    .getFileContents()
                    .getContents()
                    .toByteArray();

            // Convert from tinyBar to one-thousandth of a tinyCent, the unit of max field
            // in FeeComponents
            long centEquiv = spec.ratesProvider().rates().getCentEquiv();
            long hbarEquiv = spec.ratesProvider().rates().getHbarEquiv();
            long maxNodeFee = tinyBarMaxNodeFee * centEquiv * 1000L / hbarEquiv;
            long maxNetworkFee = tinyBarMaxNetworkFee * centEquiv * 1000L / hbarEquiv;
            long maxServiceFee = tinyBarMaxServiceFee * centEquiv * 1000L / hbarEquiv;

            var perturbedSchedules = CurrentAndNextFeeSchedule.parseFrom(rawSchedules).toBuilder();
            for (final var function : functions) {
                reduceFeeComponentsFor(
                        perturbedSchedules.getCurrentFeeScheduleBuilder(),
                        function,
                        maxNodeFee,
                        maxNetworkFee,
                        maxServiceFee);
                reduceFeeComponentsFor(
                        perturbedSchedules.getNextFeeScheduleBuilder(),
                        function,
                        maxNodeFee,
                        maxNetworkFee,
                        maxServiceFee);
            }
            var rawPerturbedSchedules = perturbedSchedules.build().toByteString();
            allRunFor(spec, updateLargeFile(GENESIS, FEE_SCHEDULE, rawPerturbedSchedules));
        });
    }

    private static void reduceFeeComponentsFor(
            FeeSchedule.Builder feeSchedule,
            HederaFunctionality function,
            long maxNodeFee,
            long maxNetworkFee,
            long maxServiceFee) {
        var feesList = feeSchedule.getTransactionFeeScheduleBuilderList().stream()
                .filter(tfs -> tfs.getHederaFunctionality() == function)
                .findAny()
                .orElseThrow()
                .getFeesBuilderList();

        for (FeeData.Builder builder : feesList) {
            builder.getNodedataBuilder().setMax(maxNodeFee);
            builder.getNetworkdataBuilder().setMax(maxNetworkFee);
            builder.getServicedataBuilder().setMax(maxServiceFee);
        }
    }

    public static HapiSpecOperation uploadScheduledContractPrices(@NonNull final String payer) {
        return withOpContext((spec, opLog) -> {
            allRunFor(spec, updateLargeFile(payer, FEE_SCHEDULE, feeSchedulesWith("scheduled-contract-fees.json")));
            if (!spec.tryReinitializingFees()) {
                throw new IllegalStateException("New fee schedules won't be available, dying!");
            }
        });
    }

    private static ByteString feeSchedulesWith(String feeSchedules) {
        SysFileSerde<String> serde = new FeesJsonToGrpcBytes();
        var baos = new ByteArrayOutputStream();
        try {
            var schedulesIn = HapiFileCreate.class.getClassLoader().getResourceAsStream(feeSchedules);
            if (schedulesIn == null) {
                throw new IllegalStateException("No " + feeSchedules + " resource available!");
            }
            schedulesIn.transferTo(baos);
            baos.close();
            baos.flush();
        } catch (IOException e) {
            throw new IllegalArgumentException(e);
        }
        var stylized = new String(baos.toByteArray());
        return ByteString.copyFrom(serde.toRawFile(stylized, null));
    }

    public static HapiSpecOperation createLargeFile(String payer, String fileName, ByteString byteString) {
        return blockingOrder(
                fileCreate(fileName).payingWith(payer).contents(new byte[0]),
                updateLargeFile(payer, fileName, byteString, false, OptionalLong.empty()));
    }

    public static HapiSpecOperation updateLargeFile(String payer, String fileName, ByteString byteString) {
        return updateLargeFile(payer, fileName, byteString, false, OptionalLong.empty());
    }

    public static HapiSpecOperation updateLargeFile(
            String payer,
            String fileName,
            ByteString byteString,
            boolean signOnlyWithPayer,
            OptionalLong tinyBarsToOffer) {
        return updateLargeFile(
                payer, fileName, byteString, signOnlyWithPayer, tinyBarsToOffer, op -> {}, (op, i) -> {});
    }

    public static HapiSpecOperation updateSpecialFile(
            final String payer,
            final String fileName,
            final Path path,
            final int bytesPerOp,
            final int appendsPerBurst) {
        final ByteString contents;
        try {
            contents = ByteString.copyFrom(Files.readAllBytes(path));
        } catch (IOException e) {
            throw new UncheckedIOException(e);
        }
        return updateSpecialFile(payer, fileName, contents, bytesPerOp, appendsPerBurst, 0);
    }

    public static HapiSpecOperation updateSpecialFile(
            final String payer,
            final String fileName,
            final ByteString contents,
            final int bytesPerOp,
            final int appendsPerBurst) {
        return updateSpecialFile(payer, fileName, contents, bytesPerOp, appendsPerBurst, 0);
    }

    public static HapiSpecOperation updateSpecialFile(
            final String payer,
            final String fileName,
            final ByteString contents,
            final int bytesPerOp,
            final int appendsPerBurst,
            final int appendsToSkip) {
        return withOpContext((spec, opLog) -> {
            final var bytesToUpload = contents.size();
            final var bytesToAppend = bytesToUpload - Math.min(bytesToUpload, bytesPerOp);
            var appendsRequired = bytesToAppend / bytesPerOp + Math.min(1, bytesToAppend % bytesPerOp);
            final var uploadProgress = new UploadProgress();
            uploadProgress.initializeFor(appendsRequired);

            if (appendsToSkip == 0) {
                System.out.println(
                        ".i. Beginning upload for " + fileName + " (" + appendsRequired + " appends required)");
            } else {
                System.out.println(".i. Continuing upload for "
                        + fileName
                        + " with "
                        + appendsToSkip
                        + " appends already finished (out of "
                        + appendsRequired
                        + " appends required)");
            }
            final var numBursts = (appendsRequired - appendsToSkip) / appendsPerBurst
                    + Math.min(1, appendsRequired % appendsPerBurst);

            int position =
                    (appendsToSkip == 0) ? Math.min(bytesPerOp, bytesToUpload) : bytesPerOp * (1 + appendsToSkip);
            if (appendsToSkip == 0) {
                final var updateSubOp = fileUpdate(fileName)
                        .fee(ONE_HUNDRED_HBARS)
                        .contents(contents.substring(0, position))
                        .alertingPre(fid -> System.out.println(".i. Submitting initial update for file"
                                + String.format(" %s.%s.%s, ", fid.getShardNum(), fid.getRealmNum(), fid.getFileNum())))
                        .alertingPost(code -> System.out.println(".i. Finished initial update with " + code))
                        .noLogging()
                        .payingWith(payer)
                        .signedBy(payer);
                allRunFor(spec, updateSubOp);
            }

            try {
                finishAppendsFor(
                        contents,
                        position,
                        bytesPerOp,
                        appendsPerBurst,
                        numBursts,
                        fileName,
                        payer,
                        spec,
                        uploadProgress,
                        appendsToSkip,
                        opLog);
            } catch (Exception e) {
                if (e instanceof InterruptedException) {
                    Thread.currentThread().interrupt();
                }
                final var finished = uploadProgress.finishedAppendPrefixLength();
                if (finished != -1) {
                    log.error(
                            "Upload failed, but at least {} appends appear to have"
                                    + " finished; please re-run with --restart-from-failure",
                            finished,
                            e);
                } else {
                    log.error("Upload failed without any reusable work; please try again", e);
                }
                throw new IllegalStateException(e);
            }
        });
    }

    private static void finishAppendsFor(
            final ByteString contents,
            int position,
            final int bytesPerOp,
            final int appendsPerBurst,
            final int numBursts,
            final String fileName,
            final String payer,
            final HapiSpec spec,
            final UploadProgress uploadProgress,
            final int appendsSkipped,
            final Logger opLog)
            throws InterruptedException {
        final var bytesToUpload = contents.size();
        final AtomicInteger burstNo = new AtomicInteger(1);
        final AtomicInteger nextAppendNo = new AtomicInteger(appendsSkipped);
        while (position < bytesToUpload) {
            final var totalBytesLeft = bytesToUpload - position;
            final var appendsLeft = totalBytesLeft / bytesPerOp + Math.min(1, totalBytesLeft % bytesPerOp);
            final var appendsHere = new AtomicInteger(Math.min(appendsPerBurst, appendsLeft));
            boolean isFirstAppend = true;
            final List<SpecOperation> theBurst = new ArrayList<>();
            final CountDownLatch burstLatch = new CountDownLatch(1);
            final AtomicReference<Instant> burstStart = new AtomicReference<>();
            while (appendsHere.getAndDecrement() > 0) {
                final var bytesLeft = bytesToUpload - position;
                final var bytesThisAppend = Math.min(bytesLeft, bytesPerOp);
                final var newPosition = position + bytesThisAppend;
                final var appendNoToTrack = nextAppendNo.getAndIncrement();
                opLog.info("Constructing append #{} ({} bytes)", appendNoToTrack, bytesThisAppend);
                final var appendSubOp = fileAppend(fileName)
                        .content(contents.substring(position, newPosition).toByteArray())
                        .fee(ONE_HUNDRED_HBARS)
                        .noLogging()
                        .payingWith(payer)
                        .signedBy(payer)
                        .deferStatusResolution()
                        .trackingProgressIn(uploadProgress, appendNoToTrack);
                if (isFirstAppend) {
                    final var fixedBurstNo = burstNo.get();
                    final var fixedAppendsHere = appendsHere.get() + 1;
                    appendSubOp.alertingPre(fid -> {
                        burstStart.set(Instant.now());
                        System.out.println(".i. Starting burst " + fixedBurstNo + "/" + numBursts + " ("
                                + fixedAppendsHere + " ops)");
                    });
                    isFirstAppend = false;
                }
                if (appendsHere.get() == 0) {
                    final var fixedBurstNo = burstNo.get();
                    appendSubOp.alertingPost(code -> {
                        final var burstSecs = Duration.between(burstStart.get(), Instant.now())
                                .getSeconds();
                        System.out.println(".i. Completed burst #"
                                + fixedBurstNo
                                + "/"
                                + numBursts
                                + " in "
                                + burstSecs
                                + "s with "
                                + code);
                        burstLatch.countDown();
                    });
                }
                theBurst.add(appendSubOp);
                position = newPosition;
            }
            allRunFor(spec, theBurst);
            burstLatch.await();
            burstNo.getAndIncrement();
        }
    }

    public static HapiSpecOperation updateLargeFile(
            String payer,
            String fileName,
            ByteString byteString,
            boolean signOnlyWithPayer,
            OptionalLong tinyBarsToOffer,
            Consumer<HapiFileUpdate> updateCustomizer,
            ObjIntConsumer<HapiFileAppend> appendCustomizer) {
        return withOpContext((spec, ctxLog) -> {
            List<SpecOperation> opsList = new ArrayList<>();

            int fileSize = byteString.size();
            int position = Math.min(BYTES_4K, fileSize);

            HapiFileUpdate updateSubOp = fileUpdate(fileName)
                    .contents(byteString.substring(0, position))
                    .hasKnownStatusFrom(
                            SUCCESS, FEE_SCHEDULE_FILE_PART_UPLOADED, SUCCESS_BUT_MISSING_EXPECTED_OPERATION)
                    .noLogging()
                    .payingWith(payer);
            updateCustomizer.accept(updateSubOp);
            if (tinyBarsToOffer.isPresent()) {
                updateSubOp = updateSubOp.fee(tinyBarsToOffer.getAsLong());
            }
            if (signOnlyWithPayer) {
                updateSubOp = updateSubOp.signedBy(payer);
            }
            opsList.add(updateSubOp);

            final int bytesLeft = fileSize - position;
            final int totalAppendsRequired = bytesLeft / BYTES_4K + Math.min(1, bytesLeft % BYTES_4K);
            int numAppends = 0;
            while (position < fileSize) {
                int newPosition = Math.min(fileSize, position + BYTES_4K);
                var appendSubOp = fileAppend(fileName)
                        .content(byteString.substring(position, newPosition).toByteArray())
                        .hasKnownStatusFrom(SUCCESS, FEE_SCHEDULE_FILE_PART_UPLOADED)
                        .noLogging()
                        .payingWith(payer);
                appendCustomizer.accept(appendSubOp, totalAppendsRequired - numAppends);
                if (tinyBarsToOffer.isPresent()) {
                    appendSubOp = appendSubOp.fee(tinyBarsToOffer.getAsLong());
                }
                if (signOnlyWithPayer) {
                    appendSubOp = appendSubOp.signedBy(payer);
                }
                opsList.add(appendSubOp);
                position = newPosition;
                numAppends++;
            }

            CustomSpecAssert.allRunFor(spec, opsList);
        });
    }

    public static HapiSpecOperation updateLargeFile(String payer, String fileName, String registryEntry) {
        return withOpContext((spec, ctxLog) -> {
            ByteString bt = ByteString.copyFrom(spec.registry().getBytes(registryEntry));
            CustomSpecAssert.allRunFor(spec, updateLargeFile(payer, fileName, bt));
        });
    }

    /**
     * Returns a {@link CustomSpecAssert} that asserts that the provided contract creation has the
     * expected maxAutoAssociations value.
     *
     * @param txn the contract create transaction which resulted in contract creation.
     * @param creationNum the index of the contract creation in the transaction. If we have nested contract create, the top-level contract creation is at index 0.
     * @param maxAutoAssociations the expected maxAutoAssociations value.
     * @return a {@link CustomSpecAssert}
     */
    public static CustomSpecAssert assertCreationMaxAssociations(
            final String txn, final int creationNum, final int maxAutoAssociations) {
        return assertCreationMaxAssociationsCommon(
                txn, creationNum, maxAutoAssociations, TransactionRecord::getContractCreateResult);
    }

    /**
     * Returns a {@link CustomSpecAssert} that asserts that the provided contract creation has the
     * expected maxAutoAssociations value.
     *
     * @param txn the contract call transaction which resulted in contract creation.
     * @param creationNum the index of the contract creation in the transaction.
     * @param maxAutoAssociations the expected maxAutoAssociations value.
     * @return a {@link CustomSpecAssert}
     */
    public static CustomSpecAssert assertCreationViaCallMaxAssociations(
            final String txn, final int creationNum, final int maxAutoAssociations) {
        return assertCreationMaxAssociationsCommon(
                txn, creationNum, maxAutoAssociations, TransactionRecord::getContractCallResult);
    }

    private static CustomSpecAssert assertCreationMaxAssociationsCommon(
            final String txn,
            final int creationNum,
            final int maxAutoAssociations,
            final Function<TransactionRecord, ContractFunctionResult> resultExtractor) {
        return assertionsHold((spec, opLog) -> {
            final var op = getTxnRecord(txn);
            allRunFor(spec, op);
            final var creationResult = resultExtractor.apply(op.getResponseRecord());
            final var createdIds = creationResult.getCreatedContractIDsList().stream()
                    .sorted(Comparator.comparing(ContractID::getContractNum))
                    .toList();
            final var createdId = createdIds.get(creationNum);
            final var accDetails = getContractInfo(CommonUtils.hex(asEvmAddress(createdId.getContractNum())))
                    .logged();
            allRunFor(spec, accDetails);
        });
    }

    @SuppressWarnings("java:S5960")
    public static HapiSpecOperation contractListWithPropertiesInheritedFrom(
            final String contractList, final long expectedSize, final String parent) {
        return withOpContext((spec, ctxLog) -> {
            List<SpecOperation> opsList = new ArrayList<>();
            long contractListSize = spec.registry().getAmount(contractList + "Size");
            Assertions.assertEquals(expectedSize, contractListSize, contractList + " has bad size!");
            if (contractListSize > 1) {
                ContractID currentID = spec.registry().getContractId(contractList + "0");
                long nextIndex = 1;
                while (nextIndex < contractListSize) {
                    ContractID nextID = spec.registry().getContractId(contractList + nextIndex);
                    Assertions.assertEquals(currentID.getShardNum(), nextID.getShardNum());
                    Assertions.assertEquals(currentID.getRealmNum(), nextID.getRealmNum());
                    assertTrue(currentID.getContractNum() < nextID.getContractNum());
                    currentID = nextID;
                    nextIndex++;
                }
            }
            for (long i = 0; i < contractListSize; i++) {
                HapiSpecOperation op = getContractInfo(contractList + i)
                        .has(contractWith().propertiesInheritedFrom(parent))
                        .logged();
                opsList.add(op);
            }
            CustomSpecAssert.allRunFor(spec, opsList);
        });
    }

    /**
     * Validates that fee charged for a transaction is within +/- 0.0001$ of expected fee (taken
     * from pricing calculator)
     *
     * @param txn transaction to be validated
     * @param expectedUsd expected fee in USD
     * @return assertion for the validation
     */
    public static CustomSpecAssert validateChargedUsd(String txn, double expectedUsd) {
        return validateChargedUsdWithin(txn, expectedUsd, 1.0);
    }

    public static CustomSpecAssert validateChargedUsd(String txn, double expectedUsd, double allowedPercentDiff) {
        return validateChargedUsdWithin(txn, expectedUsd, allowedPercentDiff);
    }

    public static CustomSpecAssert validateChargedUsdWithChild(
            String txn, double expectedUsd, double allowedPercentDiff) {
        return assertionsHold((spec, assertLog) -> {
            final var actualUsdCharged = getChargedUsdFromChild(spec, txn);
            assertEquals(
                    expectedUsd,
                    actualUsdCharged,
                    (allowedPercentDiff / 100.0) * expectedUsd,
                    String.format(
                            "%s fee (%s) more than %.2f percent different than expected!",
                            sdec(actualUsdCharged, 4), txn, allowedPercentDiff));
        });
    }

    public static CustomSpecAssert validateChargedUsdWithin(String txn, double expectedUsd, double allowedPercentDiff) {
        return assertionsHold((spec, assertLog) -> {
            final var actualUsdCharged = getChargedUsed(spec, txn);
            assertEquals(
                    expectedUsd,
                    actualUsdCharged,
                    (allowedPercentDiff / 100.0) * expectedUsd,
                    String.format(
                            "%s fee (%s) more than %.2f percent different than expected!",
                            sdec(actualUsdCharged, 4), txn, allowedPercentDiff));
        });
    }

    public static CustomSpecAssert validateInnerTxnChargedUsd(String txn, String parent, double expectedUsd) {
        return validateInnerTxnChargedUsd(txn, parent, expectedUsd, 1.00);
    }

    public static CustomSpecAssert validateInnerTxnChargedUsd(
            String txn, String parent, double expectedUsd, double allowedPercentDiff) {
        return assertionsHold((spec, assertLog) -> {
            final var actualUsdCharged = getChargedUsedForInnerTxn(spec, parent, txn);
            assertEquals(
                    expectedUsd,
                    actualUsdCharged,
                    (allowedPercentDiff / 100.0) * expectedUsd,
                    String.format(
                            "%s fee (%s) more than %.2f percent different than expected!",
                            sdec(actualUsdCharged, 4), txn, allowedPercentDiff));
        });
    }

    /**
     * Validates that fee charged for a transaction is within the allowedPercentDiff of expected fee (taken
     * from pricing calculator) without the charge for gas.
     * @param txn txn to be validated
     * @param expectedUsd expected fee in usd
     * @param allowedPercentDiff allowed percentage difference
     * @return
     */
    public static CustomSpecAssert validateChargedUsdWithoutGas(
            String txn, double expectedUsd, double allowedPercentDiff) {
        return assertionsHold((spec, assertLog) -> {
            final var actualUsdCharged = getChargedUsed(spec, txn);
            final var gasCharged = getChargedGas(spec, txn);
            assertEquals(
                    expectedUsd,
                    actualUsdCharged - gasCharged,
                    (allowedPercentDiff / 100.0) * expectedUsd,
                    String.format(
                            "%s fee without gas (%s) more than %.2f percent different than expected!",
                            sdec(actualUsdCharged - gasCharged, 4), txn, allowedPercentDiff));
        });
    }

    /**
     * Validates that the gas charge for a transaction is within the allowedPercentDiff of expected gas in USD.
     * @param txn txn to be validated
     * @param expectedUsdForGas expected gas charge in usd
     * @param allowedPercentDiff allowed percentage difference
     * @return
     */
    public static CustomSpecAssert validateChargedUsdForGasOnly(
            String txn, double expectedUsdForGas, double allowedPercentDiff) {
        return assertionsHold((spec, assertLog) -> {
            final var gasCharged = getChargedGas(spec, txn);
            assertEquals(
                    expectedUsdForGas,
                    gasCharged,
                    (allowedPercentDiff / 100.0) * expectedUsdForGas,
                    String.format(
                            "%s gas charge (%s) more than %.2f percent different than expected!",
                            sdec(expectedUsdForGas, 4), txn, allowedPercentDiff));
        });
    }

    /**
     * Validates that the gas charge for an inner transaction (inside Atomic Batch)
     * is within the allowedPercentDiff of expected gas in USD.
     *
     * @param txn txn to be validated
     * @param expectedUsdForGas expected gas charge in usd
     * @param allowedPercentDiff allowed percentage difference
     */
    public static CustomSpecAssert validateChargedUsdForGasOnlyForInnerTxn(
            String txn, String parent, double expectedUsdForGas, double allowedPercentDiff) {
        return assertionsHold((spec, assertLog) -> {
            final var gasCharged = getChargedGasForInnerTxn(spec, txn, parent);
            assertEquals(
                    expectedUsdForGas,
                    gasCharged,
                    (allowedPercentDiff / 100.0) * expectedUsdForGas,
                    String.format(
                            "%s gas charge (%s) more than %.2f percent different than expected!",
                            sdec(expectedUsdForGas, 4), txn, allowedPercentDiff));
        });
    }

    /**
     * Validates that an amount is within a certain percentage of an expected value.
     * @param expected expected value
     * @param actual actual value
     * @param allowedPercentDiff allowed percentage difference
     * @param quantity quantity being compared
     * @param context context of the comparison
     */
    public static void assertCloseEnough(
            final double expected,
            final double actual,
            final double allowedPercentDiff,
            final String quantity,
            final String context) {
        assertEquals(
                expected,
                actual,
                (allowedPercentDiff / 100.0) * expected,
                String.format(
                        "%s %s (%s) more than %.2f percent different than expected",
                        sdec(actual, 4), quantity, context, allowedPercentDiff));
    }

    public static CustomSpecAssert validateChargedUsdExceeds(String txn, double amount) {
        return validateChargedUsd(txn, actualUsdCharged -> {
            assertTrue(
                    actualUsdCharged > amount,
                    String.format("%s fee (%s) is not greater than %s!", sdec(actualUsdCharged, 4), txn, amount));
        });
    }

    public static CustomSpecAssert validateChargedUsd(String txn, DoubleConsumer validator) {
        return assertionsHold((spec, assertLog) -> {
            final var actualUsdCharged = getChargedUsed(spec, txn);
            validator.accept(actualUsdCharged);
        });
    }

    public static CustomSpecAssert getTransactionFee(String txn, StringBuilder feeTableBuilder, String operation) {
        return assertionsHold((spec, asertLog) -> {
            var subOp = getTxnRecord(txn);
            allRunFor(spec, subOp);

            var rcd = subOp.getResponseRecord();
            double actualUsdCharged = (1.0 * rcd.getTransactionFee())
                    / ONE_HBAR
                    / rcd.getReceipt().getExchangeRate().getCurrentRate().getHbarEquiv()
                    * rcd.getReceipt().getExchangeRate().getCurrentRate().getCentEquiv()
                    / 100;

            feeTableBuilder.append(String.format("%30s | %1.5f \t |%n", operation, actualUsdCharged));
        });
    }

    public static SpecOperation[] takeBalanceSnapshots(String... entities) {
        return HapiSuite.flattened(
                cryptoTransfer(tinyBarsFromTo(GENESIS, EXCHANGE_RATE_CONTROL, 1_000_000_000L))
                        .noLogging(),
                Stream.of(entities)
                        .map(account -> balanceSnapshot(
                                        spec -> asAccountString(spec.registry().getAccountID(account)) + "Snapshot",
                                        account)
                                .payingWith(EXCHANGE_RATE_CONTROL))
                        .toArray(n -> new SpecOperation[n]));
    }

    public static HapiSpecOperation validateRecordTransactionFees(HapiSpec spec, String txn) {
        var fundingAccount = spec.startupProperties().getLong("ledger.fundingAccount");
        var stakingRewardAccount = spec.startupProperties().getLong("accounts.stakingRewardAccount");
        var nodeRewardAccount = spec.startupProperties().getLong("accounts.nodeRewardAccount");

        return validateRecordTransactionFees(
                txn,
                Set.of(
                        asAccount(spec, 3),
                        asAccount(spec, fundingAccount),
                        asAccount(spec, stakingRewardAccount),
                        asAccount(spec, nodeRewardAccount)));
    }

    /**
     * Returns an operation that writes the requested contents to the working directory of each node.
     * @param contents the contents to write
     * @param segments the path segments to the file relative to the node working directory
     * @return the operation
     * @throws NullPointerException if the target network is not local, hence working directories are null
     */
    public static SpecOperation writeToNodeWorkingDirs(
            @NonNull final String contents, @NonNull final String... segments) {
        requireNonNull(segments);
        requireNonNull(contents);
        return withOpContext((spec, opLog) -> {
            spec.getNetworkNodes().forEach(node -> {
                var path = node.metadata().workingDirOrThrow();
                for (int i = 0; i < segments.length - 1; i++) {
                    path = path.resolve(segments[i]);
                }
                ensureDir(path.toString());
                try {
                    Files.writeString(path.resolve(segments[segments.length - 1]), contents);
                } catch (IOException e) {
                    throw new UncheckedIOException(e);
                }
            });
        });
    }

    /**
     * Returns an operation that validates the node payment returned by the {@link ResponseType#COST_ANSWER}
     * version of the query returned by the given factory is <b>exact</b> in the sense that offering even
     * 1 tinybar less as node payment results in a {@link ResponseCodeEnum#INSUFFICIENT_TX_FEE} precheck.
     *
     * @param queryOp the query operation factory
     * @return the cost validation operation
     */
    public static HapiSpecOperation withStrictCostAnswerValidation(@NonNull final Supplier<HapiQueryOp<?>> queryOp) {
        final var requiredNodePayment = new AtomicLong();
        return blockingOrder(
                sourcing(() -> queryOp.get().exposingNodePaymentTo(requiredNodePayment::set)),
                sourcing(() -> queryOp.get()
                        .nodePayment(requiredNodePayment.get() - 1)
                        .hasAnswerOnlyPrecheck(INSUFFICIENT_TX_FEE)));
    }

    public static HapiSpecOperation validateRecordTransactionFees(String txn, Set<AccountID> feeRecipients) {
        return assertionsHold((spec, assertLog) -> {
            final AtomicReference<TransactionRecord> txnRecord = new AtomicReference<>();
            allRunFor(spec, withStrictCostAnswerValidation(() -> getTxnRecord(txn)
                    .payingWith(EXCHANGE_RATE_CONTROL)
                    .exposingTo(txnRecord::set)
                    .logged()));
            final var rcd = txnRecord.get();
            long realFee = rcd.getTransferList().getAccountAmountsList().stream()
                    .filter(aa -> feeRecipients.contains(aa.getAccountID()))
                    .mapToLong(AccountAmount::getAmount)
                    .sum();
            Assertions.assertEquals(realFee, rcd.getTransactionFee(), "Inconsistent transactionFee field!");
        });
    }

    public static HapiSpecOperation validateTransferListForBalances(String txn, List<String> accounts) {
        return validateTransferListForBalances(List.of(txn), accounts);
    }

    public static HapiSpecOperation validateTransferListForBalances(
            String txn, List<String> accounts, Set<String> wereDeleted) {
        return validateTransferListForBalances(List.of(txn), accounts, wereDeleted);
    }

    public static HapiSpecOperation validateTransferListForBalances(List<String> txns, List<String> accounts) {
        return validateTransferListForBalances(txns, accounts, Collections.emptySet());
    }

    public static HapiSpecOperation validateTransferListForBalances(
            List<String> txns, List<String> accounts, Set<String> wereDeleted) {
        return assertionsHold((spec, assertLog) -> {
            Map<String, Long> actualBalances = accounts.stream()
                    .collect(Collectors.toMap(
                            (String account) -> asAccountString(spec.registry().getAccountID(account)),
                            (String account) -> {
                                if (wereDeleted.contains(account)) {
                                    return 0L;
                                }
                                long balance = -1L;
                                try {
                                    BalanceSnapshot preOp = balanceSnapshot("x", account);
                                    allRunFor(spec, preOp);
                                    balance = spec.registry().getBalanceSnapshot("x");
                                } catch (Exception ignore) {
                                    // Intentionally ignored
                                }
                                return balance;
                            }));

            List<AccountAmount> transfers = new ArrayList<>();

            for (String txn : txns) {
                HapiGetTxnRecord subOp = getTxnRecord(txn).logged().payingWith(EXCHANGE_RATE_CONTROL);
                allRunFor(spec, subOp);
                TransactionRecord rcd =
                        subOp.getResponse().getTransactionGetRecord().getTransactionRecord();
                transfers.addAll(rcd.getTransferList().getAccountAmountsList());
            }

            Map<String, Long> changes = changesAccordingTo(transfers);
            assertLog.info("Balance changes according to transfer list: {}", changes);
            changes.entrySet().forEach(change -> {
                String account = change.getKey();
                long oldBalance = -1L;
                /* The account/contract may have just been created, no snapshot was taken. */
                try {
                    oldBalance = spec.registry().getBalanceSnapshot(account + "Snapshot");
                } catch (Exception ignored) {
                    // Intentionally ignored
                }
                long expectedBalance = change.getValue() + Math.max(0L, oldBalance);
                long actualBalance = actualBalances.getOrDefault(account, -1L);
                assertLog.info(
                        "Balance of {} was expected to be {}, is actually" + " {}...",
                        account,
                        expectedBalance,
                        actualBalance);
                Assertions.assertEquals(
                        expectedBalance,
                        actualBalance,
                        "New balance for " + account + " should be " + expectedBalance + " tinyBars.");
            });
        });
    }

    private static Map<String, Long> changesAccordingTo(List<AccountAmount> transfers) {
        return transfers.stream()
                .map(aa -> new AbstractMap.SimpleEntry<>(asAccountString(aa.getAccountID()), aa.getAmount()))
                .collect(Collectors.groupingBy(Map.Entry::getKey, Collectors.summingLong(Map.Entry::getValue)));
    }

    public static Tuple[] wrapIntoTupleArray(Tuple tuple) {
        return new Tuple[] {tuple};
    }

    public static TransferListBuilder transferList() {
        return new TransferListBuilder();
    }

    /**
     * Returns an operation that attempts to execute the given transaction passing the
     * provided name to {@link HapiTxnOp#via(String)}; and accepting either
     * {@link com.hedera.hapi.node.base.ResponseCodeEnum#SUCCESS} or
     * {@link com.hedera.hapi.node.base.ResponseCodeEnum#MAX_CHILD_RECORDS_EXCEEDED}
     * as the final status.
     *
     * <p>On success, executes the remaining operations. This lets us stabilize operations
     * in CI that need to use all preceding child records to succeed; and hence fail if
     * their transaction triggers an end-of-day staking record.
     *
     * @param txnRequiringMaxChildRecords the transaction requiring all child records
     * @param name the transaction name to use
     * @param onSuccess the operations to run on success
     * @return the operation doing this conditional execution
     */
    public static HapiSpecOperation assumingNoStakingChildRecordCausesMaxChildRecordsExceeded(
            @NonNull final HapiTxnOp<?> txnRequiringMaxChildRecords,
            @NonNull final String name,
            @NonNull final HapiSpecOperation... onSuccess) {
        return blockingOrder(
                txnRequiringMaxChildRecords
                        .via(name)
                        // In CI this could fail due to an end-of-staking period record already
                        // being added as a child to this transaction before its auto-creations
                        .hasKnownStatusFrom(SUCCESS, MAX_CHILD_RECORDS_EXCEEDED),
                withOpContext((spec, opLog) -> {
                    final var lookup = getTxnRecord(name);
                    allRunFor(spec, lookup);
                    final var actualStatus =
                            lookup.getResponseRecord().getReceipt().getStatus();
                    // Continue with more assertions given the normal case the preceding transfer succeeded
                    if (actualStatus == SUCCESS) {
                        allRunFor(spec, onSuccess);
                    }
                }));
    }

    /**
     * Asserts that a scheduled execution is as expected.
     */
    public interface ScheduledExecutionAssertion {
        /**
         * Tests that a scheduled execution body and result are as expected within the given spec.
         * @param spec the context in which the assertion is being made
         * @param body the transaction body of the scheduled execution
         * @param result the transaction result of the scheduled execution
         * @throws AssertionError if the assertion fails
         */
        void test(
                @NonNull HapiSpec spec,
                @NonNull com.hedera.hapi.node.transaction.TransactionBody body,
                @NonNull TransactionResult result);
    }

    /**
     * Returns a {@link ScheduledExecutionAssertion} that asserts the status of the execution result
     * is as expected; and that the record of the scheduled execution is queryable, again with the expected status.
     * @param status the expected status
     * @return the assertion
     */
    public static ScheduledExecutionAssertion withStatus(
            @NonNull final com.hedera.hapi.node.base.ResponseCodeEnum status) {
        requireNonNull(status);
        return (spec, body, result) -> {
            assertEquals(status, result.status());
            allRunFor(spec, getTxnRecord(body.transactionIDOrThrow()).assertingNothingAboutHashes());
        };
    }

    /**
     * Returns a {@link ScheduledExecutionAssertion} that asserts the status of the execution result
     * is as expected; and that a query for its record, customized by the given spec, passes.
     * @return the assertion
     */
    public static ScheduledExecutionAssertion withRecordSpec(@NonNull final Consumer<HapiGetTxnRecord> querySpec) {
        requireNonNull(querySpec);
        return (spec, body, result) -> {
            final var op = getTxnRecord(body.transactionIDOrThrow()).assertingNothingAboutHashes();
            querySpec.accept(op);
            try {
                allRunFor(spec, op);
            } catch (Exception e) {
                Assertions.fail(Optional.ofNullable(e.getCause()).orElse(e).getMessage());
            }
        };
    }

    /**
     * Returns a {@link BlockStreamAssertion} factory that asserts the result of a scheduled execution
     * of the given named transaction passes the given assertion.
     * @param creationTxn the name of the transaction that created the scheduled execution
     * @param assertion the assertion to apply to the scheduled execution
     * @return a factory for a {@link BlockStreamAssertion} that asserts the result of the scheduled execution
     */
    public static Function<HapiSpec, BlockStreamAssertion> scheduledExecutionResult(
            @NonNull final String creationTxn, @NonNull final ScheduledExecutionAssertion assertion) {
        requireNonNull(creationTxn);
        requireNonNull(assertion);
        return spec -> block -> {
            final com.hederahashgraph.api.proto.java.TransactionID creationTxnId;
            try {
                creationTxnId = spec.registry().getTxnId(creationTxn);
            } catch (RegistryNotFound ignore) {
                return false;
            }
            final var executionTxnId =
                    protoToPbj(creationTxnId.toBuilder().setScheduled(true).build(), TransactionID.class);
            final var items = block.items();
            for (int i = 0, n = items.size(); i < n; i++) {
                final var item = items.get(i);
                if (item.hasSignedTransaction()) {
                    final var parts = TransactionParts.from(item.signedTransactionOrThrow());
                    if (parts.transactionIdOrThrow().equals(executionTxnId)) {
                        for (int j = i + 1; j < n; j++) {
                            final var followingItem = items.get(j);
                            if (followingItem.hasTransactionResult()) {
                                assertion.test(spec, parts.body(), followingItem.transactionResultOrThrow());
                                return true;
                            }
                        }
                    }
                }
            }
            return false;
        };
    }

    public static class TransferListBuilder {
        private Tuple transferList;

        public TransferListBuilder withAccountAmounts(final Tuple... accountAmounts) {
            this.transferList = Tuple.singleton(accountAmounts);
            return this;
        }

        public Tuple build() {
            return transferList;
        }
    }

    public static TokenTransferListBuilder tokenTransferList() {
        return new TokenTransferListBuilder();
    }

    public static TokenTransferListsBuilder tokenTransferLists() {
        return new TokenTransferListsBuilder();
    }

    public static class TokenTransferListBuilder {
        private Tuple tokenTransferList;
        private Address token;

        public TokenTransferListBuilder forToken(final TokenID token) {
            this.token = HapiParserUtil.asHeadlongAddress(asAddress(token));
            return this;
        }

        public TokenTransferListBuilder withAccountAmounts(final Tuple... accountAmounts) {
            this.tokenTransferList = Tuple.of(token, accountAmounts, new Tuple[] {});
            return this;
        }

        public TokenTransferListBuilder withNftTransfers(final Tuple... nftTransfers) {
            this.tokenTransferList = Tuple.of(token, new Tuple[] {}, nftTransfers);
            return this;
        }

        public Tuple build() {
            return tokenTransferList;
        }
    }

    public static class TokenTransferListsBuilder {
        private Tuple[] tokenTransferLists;

        public TokenTransferListsBuilder withTokenTransferList(final Tuple... tokenTransferLists) {
            this.tokenTransferLists = tokenTransferLists;
            return this;
        }

        public Object build() {
            return tokenTransferLists;
        }
    }

    public static Tuple accountAmount(final AccountID account, final Long amount) {
        return Tuple.of(HapiParserUtil.asHeadlongAddress(asAddress(account)), amount);
    }

    public static Tuple accountAmount(final AccountID account, final Long amount, final boolean isApproval) {
        return Tuple.of(HapiParserUtil.asHeadlongAddress(asAddress(account)), amount, isApproval);
    }

    public static Tuple accountAmount(final Address accountAddress, final Long amount, final boolean isApproval) {
        return Tuple.of(accountAddress, amount, isApproval);
    }

    public static Tuple accountAmountAlias(final byte[] alias, final Long amount) {
        return Tuple.of(HapiParserUtil.asHeadlongAddress(alias), amount);
    }

    public static Tuple accountAmountAlias(final byte[] alias, final Long amount, final boolean isApproval) {
        return Tuple.of(HapiParserUtil.asHeadlongAddress(alias), amount, isApproval);
    }

    public static Tuple nftTransfer(final AccountID sender, final AccountID receiver, final Long serialNumber) {

        return Tuple.of(
                HapiParserUtil.asHeadlongAddress(asAddress(sender)),
                HapiParserUtil.asHeadlongAddress(asAddress(receiver)),
                serialNumber);
    }

    public static Tuple nftTransfer(
            final AccountID sender, final AccountID receiver, final Long serialNumber, final boolean isApproval) {
        return Tuple.of(
                HapiParserUtil.asHeadlongAddress(asAddress(sender)),
                HapiParserUtil.asHeadlongAddress(asAddress(receiver)),
                serialNumber,
                isApproval);
    }

    public static List<SpecOperation> convertHapiCallsToEthereumCalls(
            final List<SpecOperation> ops,
            final String privateKeyRef,
            final Key adminKey,
            final long defaultGas,
            final HapiSpec spec) {
        final var convertedOps = new ArrayList<SpecOperation>(ops.size());
        for (final var op : ops) {
            if (op instanceof HapiContractCall callOp
                    && callOp.isConvertableToEthCall()
                    && callOp.isKeySECP256K1(spec)) {
                // if we have function params, try to swap the long zero address with the EVM address
                if (callOp.getParams().length > 0 && callOp.getAbi() != null) {
                    var convertedParams = tryToSwapLongZeroToEVMAddresses(callOp.getParams(), spec);
                    callOp.setParams(convertedParams);
                }
                convertedOps.add(new HapiEthereumCall(callOp));

            } else if (op instanceof HapiContractCreate callOp && callOp.isConvertableToEthCreate()) {
                // if we have constructor args, update the bytecode file with one containing the args
                if (callOp.getArgs().isPresent() && callOp.getAbi().isPresent()) {
                    var convertedArgs =
                            tryToSwapLongZeroToEVMAddresses(callOp.getArgs().get(), spec);
                    callOp.args(Optional.of(convertedArgs));
                    convertedOps.add(updateInitCodeWithConstructorArgs(
                            Optional.empty(),
                            callOp.getContract(),
                            callOp.getAbi().get(),
                            callOp.getArgs().get()));
                }

                var createEthereum = withOpContext((spec1, logger) -> {
                    var createTxn = new HapiEthereumContractCreate(callOp, privateKeyRef, adminKey, defaultGas);
                    allRunFor(spec1, createTxn);
                    // if create was successful, save the EVM address to the registry, so we can use it in future calls
                    if (spec1.registry().hasContractId(callOp.getContract())) {
                        allRunFor(
                                spec1,
                                getContractInfo(callOp.getContract()).saveEVMAddressToRegistry(callOp.getContract()));
                    }
                });
                convertedOps.add(createEthereum);

            } else {
                convertedOps.add(op);
            }
        }
        return convertedOps;
    }

    private static Object[] tryToSwapLongZeroToEVMAddresses(Object[] args, HapiSpec spec) {
        return Arrays.stream(args)
                .map(arg -> {
                    if (arg instanceof Address address) {
                        return swapLongZeroToEVMAddresses(spec, arg, address);
                    }
                    return arg;
                })
                .toArray();
    }

    private static Object swapLongZeroToEVMAddresses(HapiSpec spec, Object arg, Address address) {
        if (isLongZeroAddress(explicitFromHeadlong(address))) {
            var contractNum = numberOfLongZero(explicitFromHeadlong(address));
            if (spec.registry().hasEVMAddress(String.valueOf(contractNum))) {
                return HapiParserUtil.asHeadlongAddress(spec.registry().getEVMAddress(String.valueOf(contractNum)));
            }
        }
        return arg;
    }

    public static byte[] getEcdsaPrivateKeyFromSpec(final HapiSpec spec, final String privateKeyRef) {
        var key = spec.registry().getKey(privateKeyRef);
        final var privateKey = spec.keys()
                .getEcdsaPrivateKey(CommonUtils.hex(key.getECDSASecp256K1().toByteArray()));

        byte[] privateKeyByteArray;
        byte[] dByteArray = ((BCECPrivateKey) privateKey).getD().toByteArray();
        if (dByteArray.length < 32) {
            privateKeyByteArray = new byte[32];
            System.arraycopy(dByteArray, 0, privateKeyByteArray, 32 - dByteArray.length, dByteArray.length);
        } else if (dByteArray.length == 32) {
            privateKeyByteArray = dByteArray;
        } else {
            privateKeyByteArray = new byte[32];
            System.arraycopy(dByteArray, dByteArray.length - 32, privateKeyByteArray, 0, 32);
        }

        return privateKeyByteArray;
    }

    public static PrivateKey getEd25519PrivateKeyFromSpec(final HapiSpec spec, final String privateKeyRef) {
        var key = spec.registry().getKey(privateKeyRef);
        final var privateKey = spec.keys()
                .getEd25519PrivateKey(CommonUtils.hex(key.getEd25519().toByteArray()));
        return privateKey;
    }

    private static double getChargedUsed(@NonNull final HapiSpec spec, @NonNull final String txn) {
        requireNonNull(spec);
        requireNonNull(txn);
        var subOp = getTxnRecord(txn).logged();
        allRunFor(spec, subOp);
        final var rcd = subOp.getResponseRecord();
        return (1.0 * rcd.getTransactionFee())
                / ONE_HBAR
                / rcd.getReceipt().getExchangeRate().getCurrentRate().getHbarEquiv()
                * rcd.getReceipt().getExchangeRate().getCurrentRate().getCentEquiv()
                / 100;
    }

    private static double getChargedUsedForInnerTxn(
            @NonNull final HapiSpec spec, @NonNull final String parent, @NonNull final String txn) {
        requireNonNull(spec);
        requireNonNull(txn);
        var subOp = getTxnRecord(txn).assertingNothingAboutHashes().logged();
        var parentOp = getTxnRecord(parent);
        allRunFor(spec, parentOp, subOp);
        final var rcd = subOp.getResponseRecord();
        final var parentRcd = parentOp.getResponseRecord();
        return (1.0 * rcd.getTransactionFee())
                / ONE_HBAR
                / parentRcd.getReceipt().getExchangeRate().getCurrentRate().getHbarEquiv()
                * parentRcd.getReceipt().getExchangeRate().getCurrentRate().getCentEquiv()
                / 100;
    }

    /**
     * Returns the charged gas for a transaction in USD, assuming a standard cost of
     * 71 tinybars per gas unit.
     *
     * @param spec the spec
     * @param txn the transaction
     * @return the charged gas in USD
     */
    private static double getChargedGas(@NonNull final HapiSpec spec, @NonNull final String txn) {
        requireNonNull(spec);
        requireNonNull(txn);
        var subOp = getTxnRecord(txn).logged();
        allRunFor(spec, subOp);
        final var rcd = subOp.getResponseRecord();
        final var gasUsed = rcd.getContractCallResult().getGasUsed();
        return (gasUsed * 71.0)
                / ONE_HBAR
                / rcd.getReceipt().getExchangeRate().getCurrentRate().getHbarEquiv()
                * rcd.getReceipt().getExchangeRate().getCurrentRate().getCentEquiv()
                / 100;
    }

    /**
     * Returns the charged gas for an inner transaction (inside Atomic Batch) in USD, assuming a standard cost of
     * 71 tinybars per gas unit.
     *
     * @param spec the spec
     * @param txn the transaction
     * @return the charged gas in USD
     */
    private static double getChargedGasForInnerTxn(
            @NonNull final HapiSpec spec, @NonNull final String txn, @NonNull final String parent) {
        requireNonNull(spec);
        requireNonNull(txn);
        var subOp = getTxnRecord(txn).logged();
        var parentOp = getTxnRecord(parent);
        allRunFor(spec, subOp, parentOp);
        final var rcd = subOp.getResponseRecord();
        final var parentRcd = parentOp.getResponseRecord();
        final var gasUsed = rcd.getContractCallResult().getGasUsed();
        return (gasUsed * 71.0)
                / ONE_HBAR
                / parentRcd.getReceipt().getExchangeRate().getCurrentRate().getHbarEquiv()
                * parentRcd.getReceipt().getExchangeRate().getCurrentRate().getCentEquiv()
                / 100;
    }

    private static double getChargedUsdFromChild(@NonNull final HapiSpec spec, @NonNull final String txn) {
        requireNonNull(spec);
        requireNonNull(txn);
        var subOp = getTxnRecord(txn).andAllChildRecords();
        allRunFor(spec, subOp);
        final var rcd = subOp.getResponseRecord();
        final var fees = subOp.getChildRecords().isEmpty()
                ? 0L
                : subOp.getChildRecords().stream()
                        .mapToLong(TransactionRecord::getTransactionFee)
                        .sum();
        return (1.0 * (rcd.getTransactionFee() + fees))
                / ONE_HBAR
                / rcd.getReceipt().getExchangeRate().getCurrentRate().getHbarEquiv()
                * rcd.getReceipt().getExchangeRate().getCurrentRate().getCentEquiv()
                / 100;
    }

    /**
     * Asserts that a sequence of log messages appears in the specified node's log within a timeframe.
     *
     * @param selector the node selector
     * @param startTimeSupplier supplier for the start time of the timeframe
     * @param timeframe the duration of the timeframe window to search for messages
     * @param waitTimeout the duration to wait for messages to appear
     * @param patterns the sequence of patterns to look for
     * @return a new LogContainmentTimeframeOp
     */
    public static LogContainmentTimeframeOp assertHgcaaLogContainsTimeframe(
            @NonNull final NodeSelector selector,
            @NonNull final Supplier<Instant> startTimeSupplier,
            @NonNull final Duration timeframe,
            @NonNull final Duration waitTimeout,
            @NonNull final String... patterns) {
        return new LogContainmentTimeframeOp(
                selector,
                ExternalPath.APPLICATION_LOG,
                Arrays.asList(patterns),
                startTimeSupplier,
                timeframe,
                waitTimeout);
    }

<<<<<<< HEAD
    public static void getTransactionDurationMetrics() {
        withOpContext((spec, opLog) -> allRunFor(spec, doAdhoc(() -> getTransactionMetrics().stream()
                .filter(metric -> metric.contains("transaction"))
                .forEach(opLog::info))));
    }

    public static void getPrecompileDurationMetrics() {
        withOpContext((spec, opLog) -> allRunFor(spec, doAdhoc(() -> getTransactionMetrics().stream()
                .filter(metric -> metric.contains("precompile"))
                .forEach(opLog::info))));
    }

    public static void getSystemContractDurationMetrics() {
        withOpContext((spec, opLog) -> allRunFor(spec, doAdhoc(() -> getTransactionMetrics().stream()
                .filter(metric -> metric.contains("system_contract"))
                .forEach(opLog::info))));
    }

    public static void getEvmOpsDurationMetrics() {
        withOpContext((spec, opLog) -> allRunFor(spec, doAdhoc(() -> getTransactionMetrics().stream()
                .filter(metric -> metric.contains("ops"))
                .forEach(opLog::info))));
    }

    public static CustomSpecAssert throttleUsagePercentageWithin(final double expectedPercentage) {
        return throttleUsagePercentageWithin(expectedPercentage, 0.1);
    }

    public static CustomSpecAssert throttleUsagePercentageWithin(
            final double expectedPercentage, final double allowedPercentDiff) {
        return assertionsHold((spec, opLog) -> {
            final var actualPercentage = getOpsDurationValue(spec);
            assertEquals(
                    expectedPercentage,
                    actualPercentage,
                    (allowedPercentDiff / 100.0) * expectedPercentage,
                    String.format(
                            "%s Throttle bucket filled more than %.2f percent different than expected!",
                            sdec(actualPercentage, 4), allowedPercentDiff));
        });
    }

    public static CustomSpecAssert throttleUsagePercentageMoreThanThreshold(
            final double amount, final double threshold) {
        return assertionsHold((spec, opLog) -> {
            assertTrue(
                    amount > threshold,
                    String.format("%s Throttle bucket filled is not greater than %s!", amount, threshold));
        });
    }

    public static CustomSpecAssert throttleUsagePercentageLessThreshold(final double amount, final double threshold) {
        return assertionsHold((spec, opLog) -> {
            assertTrue(
                    amount < threshold,
                    String.format("%s Throttle bucket filled is not less than %s!", amount, threshold));
        });
    }

    public static CustomSpecAssert burstIncreasesThroughputBy(final long pre, final long post, final long delta) {
        return assertionsHold((spec, opLog) -> {
            assertTrue(
                    (pre + delta) < post,
                    String.format("post value: %s is not %s greater than pre value: %s", post, delta, pre));
        });
    }

    public static Double getOpsDurationValue(HapiSpec spec) {
        final var metrics = getDurationThrottleMetrics(spec);
        assertFalse(metrics.isEmpty(), "No throttle metrics found!");
        final var latestThrottleMetric = metrics.getLast();
        return Double.parseDouble(latestThrottleMetric.split(" ")[1]);
    }

    private static List<String> getTransactionMetrics() {
        final var list = new ArrayList<String>();
        withOpContext((spec, opLog) -> allRunFor(
                spec,
                doAdhoc(() -> list.addAll(spec.prometheusClient()
                        .getTransactionMetrics(spec.targetNetworkOrThrow()
                                .nodes()
                                .getFirst()
                                .metadata()
                                .prometheusPort())))));
        return list;
    }

    private static List<String> getDurationThrottleMetrics(final HapiSpec spec) {
        return spec.prometheusClient()
                .getThrottleDurationMetrics(spec.targetNetworkOrThrow()
                        .nodes()
                        .getFirst()
                        .metadata()
                        .prometheusPort());
    }

    private static final class DurationConverter implements ConfigConverter<Duration> {
=======
    public static final class DurationConverter implements ConfigConverter<Duration> {
>>>>>>> 856ad6bf

        /**
         * Regular expression for parsing durations. Looks for a number (with our without a decimal) followed by a unit.
         */
        private static final Pattern DURATION_REGEX = Pattern.compile("^\\s*(\\d*\\.?\\d*)\\s*([a-zA-Z]+)\\s*$");

        /**
         * Regular expression for parsing a single number.
         */
        private static final Pattern NUMBER_REGEX = Pattern.compile("\\d+");

        /**
         * {@inheritDoc}
         */
        @Override
        public Duration convert(@NonNull final String value) throws IllegalArgumentException {
            return parseDuration(value);
        }

        /**
         * Parse a duration from a string.
         * <p>
         * For large durations (i.e. when the number of nanoseconds exceeds {@link Long#MAX_VALUE}), the duration returned
         * will be rounded unless the duration is written using {@link Duration#toString()}. Rounding process is
         * deterministic.
         * <p>
         * If a string containing a single number is passed in, it will be interpreted as a number of milliseconds.
         * <p>
         * This parser currently utilizes a regex which may have superlinear time complexity for arbitrary input. Until that
         * is addressed, do not use this parser on untrusted strings.
         *
         * @param str a string containing a duration
         * @return a Duration
         * @throws IllegalArgumentException if there is a problem parsing the string
         */
        public static Duration parseDuration(final String str) {

            final Matcher matcher = DURATION_REGEX.matcher(str);

            if (matcher.find()) {

                final double magnitude = Double.parseDouble(matcher.group(1));
                final String unit = matcher.group(2).trim().toLowerCase();

                final long toNanoseconds;

                switch (unit) {
                    case "ns":
                    case "nano":
                    case "nanos":
                    case "nanosecond":
                    case "nanoseconds":
                    case "nanosec":
                    case "nanosecs":
                        toNanoseconds = 1;
                        break;

                    case "us":
                    case "micro":
                    case "micros":
                    case "microsecond":
                    case "microseconds":
                    case "microsec":
                    case "microsecs":
                        toNanoseconds = MICROSECONDS_TO_NANOSECONDS;
                        break;

                    case "ms":
                    case "milli":
                    case "millis":
                    case "millisecond":
                    case "milliseconds":
                    case "millisec":
                    case "millisecs":
                        toNanoseconds = MILLISECONDS_TO_NANOSECONDS;
                        break;

                    case "s":
                    case "second":
                    case "seconds":
                    case "sec":
                    case "secs":
                        toNanoseconds = SECONDS_TO_NANOSECONDS;
                        break;

                    case "m":
                    case "minute":
                    case "minutes":
                    case "min":
                    case "mins":
                        toNanoseconds = (long) MINUTES_TO_SECONDS * SECONDS_TO_NANOSECONDS;
                        break;

                    case "h":
                    case "hour":
                    case "hours":
                        toNanoseconds = (long) HOURS_TO_MINUTES * MINUTES_TO_SECONDS * SECONDS_TO_NANOSECONDS;
                        break;

                    case "d":
                    case "day":
                    case "days":
                        toNanoseconds =
                                (long) DAYS_TO_HOURS * HOURS_TO_MINUTES * MINUTES_TO_SECONDS * SECONDS_TO_NANOSECONDS;
                        break;

                    case "w":
                    case "week":
                    case "weeks":
                        toNanoseconds = (long) WEEKS_TO_DAYS
                                * DAYS_TO_HOURS
                                * HOURS_TO_MINUTES
                                * MINUTES_TO_SECONDS
                                * SECONDS_TO_NANOSECONDS;
                        break;

                    default:
                        final Duration duration = attemptDefaultDurationDeserialization(str);
                        if (duration == null) {
                            throw new IllegalArgumentException(
                                    "Invalid duration format, unrecognized unit \"" + unit + "\"");
                        }
                        return duration;
                }

                final double totalNanoseconds = magnitude * toNanoseconds;
                if (totalNanoseconds > Long.MAX_VALUE) {
                    // If a long is unable to hold the required nanoseconds then lower returned resolution to seconds.
                    final double toSeconds = toNanoseconds * NANOSECONDS_TO_SECONDS;
                    final long seconds = (long) (magnitude * toSeconds);
                    return Duration.ofSeconds(seconds);
                }

                return Duration.ofNanos((long) totalNanoseconds);

            } else {
                final Matcher integerMatcher = NUMBER_REGEX.matcher(str);
                if (integerMatcher.matches()) {
                    return Duration.ofMillis(Long.parseLong(str));
                }

                final Duration duration = attemptDefaultDurationDeserialization(str);
                if (duration == null) {
                    throw new IllegalArgumentException("Invalid duration format, unable to parse \"" + str + "\"");
                }
                return duration;
            }
        }

        /**
         * Make an attempt to parse a duration using default deserialization.
         *
         * @param str the string that is expected to contain a duration
         * @return a Duration object if one can be parsed, otherwise null;
         */
        private static Duration attemptDefaultDurationDeserialization(final String str) {
            try {
                return Duration.parse(str);
            } catch (final DateTimeParseException ignored) {
                return null;
            }
        }
    }
}<|MERGE_RESOLUTION|>--- conflicted
+++ resolved
@@ -2752,7 +2752,6 @@
                 waitTimeout);
     }
 
-<<<<<<< HEAD
     public static void getTransactionDurationMetrics() {
         withOpContext((spec, opLog) -> allRunFor(spec, doAdhoc(() -> getTransactionMetrics().stream()
                 .filter(metric -> metric.contains("transaction"))
@@ -2849,10 +2848,7 @@
                         .prometheusPort());
     }
 
-    private static final class DurationConverter implements ConfigConverter<Duration> {
-=======
     public static final class DurationConverter implements ConfigConverter<Duration> {
->>>>>>> 856ad6bf
 
         /**
          * Regular expression for parsing durations. Looks for a number (with our without a decimal) followed by a unit.
