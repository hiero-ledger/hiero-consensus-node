--- conflicted
+++ resolved
@@ -1825,10 +1825,6 @@
             final var createdId = createdIds.get(creationNum);
             final var accDetails = getContractInfo(CommonUtils.hex(
                             asEvmAddress(createdId.getShardNum(), createdId.getRealmNum(), createdId.getContractNum())))
-<<<<<<< HEAD
-                    .has(contractWith().maxAutoAssociations(maxAutoAssociations))
-=======
->>>>>>> 866695b4
                     .logged();
             allRunFor(spec, accDetails);
         });
