--- conflicted
+++ resolved
@@ -259,14 +259,14 @@
                     .setAlias(asLiteralEvmAddress(s))
                     .build();
         }
+		if (isIdLiteral(s)) {
+			return asAccount(s);
+		}
         if (isNumericLiteral(s)) {
             return asAccount(lookupSpec.shard(), lookupSpec.realm(), Long.parseLong(s));
         }
-        return isIdLiteral(s)
-                ? asAccount(s)
-                : (lookupSpec.registry().hasAccountId(s)
-                        ? lookupSpec.registry().getAccountID(s)
-                        : lookUpAccount(lookupSpec, s));
+        return lookupSpec.registry().hasAccountId(s) ? lookupSpec.registry().getAccountID(s)
+                        : lookUpAccount(lookupSpec, s);
     }
 
     private static AccountID lookUpAccount(final HapiSpec spec, final String alias) {
@@ -282,12 +282,6 @@
     }
 
     public static TokenID asTokenId(final String s, final HapiSpec lookupSpec) {
-<<<<<<< HEAD
-        if (isNumericLiteral(s)) {
-            return asToken(lookupSpec.shard(), lookupSpec.realm(), Long.parseLong(s));
-        }
-        return isIdLiteral(s) ? asToken(s) : lookupSpec.registry().getTokenID(s);
-=======
         if (isIdLiteral(s)) {
             return asToken(s);
         }
@@ -295,7 +289,6 @@
             return asToken(String.valueOf(lookupSpec.shard()), String.valueOf(lookupSpec.realm()), s);
         }
         return lookupSpec.registry().getTokenID(s);
->>>>>>> 60c67886
     }
 
     public static ScheduleID asScheduleId(final String s, final HapiSpec lookupSpec) {
@@ -341,20 +334,13 @@
                     .setEvmAddress(ByteString.copyFrom(CommonUtils.unhex(effS)))
                     .build();
         }
-<<<<<<< HEAD
+        if (isIdLiteral(s)) {
+            return asContract(s);
+        }
         if (isNumericLiteral(s)) {
             return asContract(lookupSpec.shard(), lookupSpec.realm(), Long.parseLong(s));
         }
-        return isIdLiteral(s) ? asContract(s) : lookupSpec.registry().getContractId(s);
-=======
-        if (isIdLiteral(s)) {
-            return asContract(s);
-        }
-        if (isNumericLiteral(s)) {
-            return asContract(lookupSpec.shard(), lookupSpec.realm(), Long.parseLong(s));
-        }
         return lookupSpec.registry().getContractId(s);
->>>>>>> 60c67886
     }
 
     public static String txnToString(final Transaction txn) {
