--- conflicted
+++ resolved
@@ -121,11 +121,7 @@
     public static final int BYTES_4K = 4 * (1 << 10);
 
     private static final Pattern ID_LITERAL_PATTERN = Pattern.compile("\\d+[.]\\d+[.]\\d+");
-<<<<<<< HEAD
-    private static final Pattern PORT_LITERAL_PATTERN = Pattern.compile("\\d+");
-=======
     private static final Pattern NUMERIC_LITERAL_PATTERN = Pattern.compile("\\d+");
->>>>>>> b5690612
     private static final int BANNER_WIDTH = 80;
     private static final int BANNER_BOUNDARY_THICKNESS = 2;
     // Wait just a bit longer than the 2-second block period to be certain we've ended the period
