--- conflicted
+++ resolved
@@ -45,6 +45,7 @@
 import static com.hederahashgraph.api.proto.java.ResponseCodeEnum.INVALID_STAKING_ID;
 import static com.hederahashgraph.api.proto.java.ResponseCodeEnum.INVALID_ZERO_BYTE_IN_STRING;
 import static com.hederahashgraph.api.proto.java.ResponseCodeEnum.KEY_REQUIRED;
+import static com.hederahashgraph.api.proto.java.ResponseCodeEnum.SUCCESS;
 
 import com.google.protobuf.ByteString;
 import com.hedera.services.bdd.spec.HapiSpec;
@@ -486,41 +487,6 @@
                                     .receiverSigReq(false));
                     allRunFor(spec, hapiGetAccountInfo);
                 }))
-<<<<<<< HEAD
-=======
-                .then();
-    }
-
-    private HapiSpec createAnAccountWithEVMAddress() {
-        return defaultHapiSpec("CreateAnAccountWithEVMAddress")
-                .given(newKeyNamed(SECP_256K1_SOURCE_KEY).shape(SECP_256K1_SHAPE))
-                .when(withOpContext((spec, opLog) -> {
-                    final var ecdsaKey = spec.registry().getKey(SECP_256K1_SOURCE_KEY);
-                    final var tmp = ecdsaKey.getECDSASecp256K1().toByteArray();
-                    final var addressBytes = recoverAddressFromPubKey(tmp);
-                    assert addressBytes.length > 0;
-                    final var evmAddressBytes = ByteString.copyFrom(addressBytes);
-                    final var op = cryptoCreate(ACCOUNT).alias(evmAddressBytes).balance(100 * ONE_HBAR);
-                    final var op2 = cryptoCreate(ACCOUNT)
-                            .alias(evmAddressBytes)
-                            .hasPrecheck(INVALID_ALIAS_KEY)
-                            .balance(100 * ONE_HBAR);
-                    final var op3 = cryptoCreate(ACCOUNT)
-                            .alias(ecdsaKey.toByteString())
-                            .hasPrecheck(INVALID_ALIAS_KEY)
-                            .balance(100 * ONE_HBAR);
-
-                    allRunFor(spec, op, op2, op3);
-                    var hapiGetAccountInfo = getAccountInfo(ACCOUNT)
-                            .logged()
-                            .has(accountWith()
-                                    .hasEmptyKey()
-                                    .evmAddress(evmAddressBytes)
-                                    .autoRenew(THREE_MONTHS_IN_SECONDS)
-                                    .receiverSigReq(false));
-                    allRunFor(spec, hapiGetAccountInfo);
-                }))
->>>>>>> ca5e6ec2
                 .then();
     }
 
@@ -557,34 +523,7 @@
                     final var addressBytes = recoverAddressFromPubKey(tmp);
                     assert addressBytes.length > 0;
                     final var evmAddressBytes = ByteString.copyFrom(addressBytes);
-<<<<<<< HEAD
-                    final var op = cryptoCreate(ACCOUNT).key(SECP_256K1_SOURCE_KEY);
-                    final var op2 = cryptoCreate(ACCOUNT)
-                            .alias(ecdsaKey.toByteString())
-                            .hasPrecheck(INVALID_ALIAS_KEY)
-                            .balance(100 * ONE_HBAR);
-                    final var op3 = cryptoCreate(ACCOUNT)
-                            .alias(evmAddressBytes)
-                            .hasPrecheck(INVALID_ALIAS_KEY)
-                            .balance(100 * ONE_HBAR);
-                    final var op4 = cryptoCreate(ANOTHER_ACCOUNT)
-                            .key(SECP_256K1_SOURCE_KEY)
-                            .balance(100 * ONE_HBAR);
-
-                    allRunFor(spec, op, op2, op3, op4);
-                    var hapiGetAccountInfo = getAccountInfo(ACCOUNT)
-                            .has(accountWith().key(SECP_256K1_SOURCE_KEY).evmAddress(evmAddressBytes));
-                    var hapiGetAnotherAccountInfo = getAccountInfo(ANOTHER_ACCOUNT)
-                            .has(accountWith()
-                                    .key(SECP_256K1_SOURCE_KEY)
-                                    .noAlias()
-                                    .autoRenew(THREE_MONTHS_IN_SECONDS)
-                                    .receiverSigReq(false));
-                    allRunFor(spec, hapiGetAccountInfo, hapiGetAnotherAccountInfo);
-=======
-
                     final var createWithECDSAKey = cryptoCreate(ACCOUNT).key(SECP_256K1_SOURCE_KEY);
-
                     final var getAccountInfo = getAccountInfo(ACCOUNT)
                             .has(accountWith()
                                     .key(SECP_256K1_SOURCE_KEY)
@@ -615,7 +554,6 @@
                             getEVMAddressAliasAccountInfo,
                             createWithECDSAKeyAlias,
                             createWithEVMAddressAlias);
->>>>>>> ca5e6ec2
                 }))
                 .then();
     }
@@ -694,54 +632,6 @@
                                     .receiverSigReq(false));
                     allRunFor(spec, hapiGetAccountInfo, hapiGetAnotherAccountInfo);
                 }))
-<<<<<<< HEAD
-=======
-                .then();
-    }
-
-    private HapiSpec hollowAccountCompletionAfterCryptoCreate() {
-        return defaultHapiSpec("HollowAccountCompletionAfterCryptoCreate")
-                .given(
-                        newKeyNamed(SECP_256K1_SOURCE_KEY).shape(SECP_256K1_SHAPE),
-                        cryptoCreate(LAZY_CREATE_SPONSOR).balance(INITIAL_BALANCE * ONE_HBAR),
-                        cryptoCreate(CRYPTO_TRANSFER_RECEIVER).balance(INITIAL_BALANCE * ONE_HBAR))
-                .when(withOpContext((spec, opLog) -> {
-                    final var ecdsaKey = spec.registry().getKey(SECP_256K1_SOURCE_KEY);
-                    final var tmp = ecdsaKey.getECDSASecp256K1().toByteArray();
-                    final var addressBytes = recoverAddressFromPubKey(tmp);
-                    assert addressBytes.length > 0;
-                    final var evmAddressBytes = ByteString.copyFrom(addressBytes);
-                    final var op = cryptoCreate(ACCOUNT)
-                            .alias(evmAddressBytes)
-                            .balance(100 * ONE_HBAR)
-                            .via("createTxn");
-
-                    final HapiGetTxnRecord hapiGetTxnRecord =
-                            getTxnRecord("createTxn").andAllChildRecords().logged();
-
-                    allRunFor(spec, op, hapiGetTxnRecord);
-
-                    final AccountID newAccountID =
-                            hapiGetTxnRecord.getResponseRecord().getReceipt().getAccountID();
-                    spec.registry().saveAccountId(SECP_256K1_SOURCE_KEY, newAccountID);
-
-                    final var op2 = cryptoTransfer(
-                                    tinyBarsFromTo(LAZY_CREATE_SPONSOR, CRYPTO_TRANSFER_RECEIVER, ONE_HUNDRED_HBARS))
-                            .payingWith(SECP_256K1_SOURCE_KEY)
-                            .sigMapPrefixes(uniqueWithFullPrefixesFor(SECP_256K1_SOURCE_KEY))
-                            .hasKnownStatus(SUCCESS)
-                            .via(TRANSFER_TXN_2);
-
-                    var hapiGetAccountInfo = getAccountInfo(ACCOUNT)
-                            .logged()
-                            .has(accountWith()
-                                    .evmAddress(evmAddressBytes)
-                                    .key(SECP_256K1_SOURCE_KEY)
-                                    .noAlias());
-
-                    allRunFor(spec, op2, hapiGetAccountInfo);
-                }))
->>>>>>> ca5e6ec2
                 .then();
     }
 
