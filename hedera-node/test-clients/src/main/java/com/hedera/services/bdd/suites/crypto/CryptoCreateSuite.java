/*
 * Copyright (C) 2020-2023 Hedera Hashgraph, LLC
 *
 * Licensed under the Apache License, Version 2.0 (the "License");
 * you may not use this file except in compliance with the License.
 * You may obtain a copy of the License at
 *
 *      http://www.apache.org/licenses/LICENSE-2.0
 *
 * Unless required by applicable law or agreed to in writing, software
 * distributed under the License is distributed on an "AS IS" BASIS,
 * WITHOUT WARRANTIES OR CONDITIONS OF ANY KIND, either express or implied.
 * See the License for the specific language governing permissions and
 * limitations under the License.
 */

package com.hedera.services.bdd.suites.crypto;

import static com.hedera.node.app.service.evm.utils.EthSigsUtils.recoverAddressFromPubKey;
import static com.hedera.services.bdd.spec.HapiSpec.defaultHapiSpec;
import static com.hedera.services.bdd.spec.assertions.AccountInfoAsserts.accountWith;
import static com.hedera.services.bdd.spec.keys.KeyShape.ED25519;
import static com.hedera.services.bdd.spec.keys.KeyShape.SIMPLE;
import static com.hedera.services.bdd.spec.keys.KeyShape.listOf;
import static com.hedera.services.bdd.spec.keys.KeyShape.threshOf;
import static com.hedera.services.bdd.spec.keys.SigControl.SECP256K1_ON;
import static com.hedera.services.bdd.spec.keys.TrieSigMapGenerator.uniqueWithFullPrefixesFor;
import static com.hedera.services.bdd.spec.queries.QueryVerbs.getAccountBalance;
import static com.hedera.services.bdd.spec.queries.QueryVerbs.getAccountInfo;
import static com.hedera.services.bdd.spec.queries.QueryVerbs.getAliasedAccountInfo;
import static com.hedera.services.bdd.spec.queries.QueryVerbs.getTxnRecord;
import static com.hedera.services.bdd.spec.transactions.TxnUtils.randomUtf8Bytes;
import static com.hedera.services.bdd.spec.transactions.TxnVerbs.cryptoCreate;
import static com.hedera.services.bdd.spec.transactions.TxnVerbs.tokenCreate;
import static com.hedera.services.bdd.spec.utilops.CustomSpecAssert.allRunFor;
import static com.hedera.services.bdd.spec.utilops.UtilVerbs.newKeyNamed;
import static com.hedera.services.bdd.spec.utilops.UtilVerbs.sourcing;
import static com.hedera.services.bdd.spec.utilops.UtilVerbs.withOpContext;
import static com.hederahashgraph.api.proto.java.ResponseCodeEnum.ALIAS_ALREADY_ASSIGNED;
import static com.hederahashgraph.api.proto.java.ResponseCodeEnum.AUTORENEW_DURATION_NOT_IN_RANGE;
import static com.hederahashgraph.api.proto.java.ResponseCodeEnum.BAD_ENCODING;
import static com.hederahashgraph.api.proto.java.ResponseCodeEnum.INVALID_ACCOUNT_ID;
import static com.hederahashgraph.api.proto.java.ResponseCodeEnum.INVALID_ADMIN_KEY;
import static com.hederahashgraph.api.proto.java.ResponseCodeEnum.INVALID_ALIAS_KEY;
import static com.hederahashgraph.api.proto.java.ResponseCodeEnum.INVALID_SIGNATURE;
import static com.hederahashgraph.api.proto.java.ResponseCodeEnum.INVALID_STAKING_ID;
import static com.hederahashgraph.api.proto.java.ResponseCodeEnum.INVALID_ZERO_BYTE_IN_STRING;
import static com.hederahashgraph.api.proto.java.ResponseCodeEnum.KEY_REQUIRED;

import com.google.protobuf.ByteString;
import com.hedera.services.bdd.junit.HapiTest;
import com.hedera.services.bdd.junit.HapiTestSuite;
import com.hedera.services.bdd.spec.HapiSpec;
import com.hedera.services.bdd.spec.keys.KeyShape;
import com.hedera.services.bdd.suites.HapiSuite;
import com.hederahashgraph.api.proto.java.Key;
import com.hederahashgraph.api.proto.java.KeyList;
import com.hederahashgraph.api.proto.java.ThresholdKey;
import com.swirlds.common.utility.CommonUtils;
import java.util.List;
import java.util.concurrent.atomic.AtomicReference;
import org.apache.logging.log4j.LogManager;
import org.apache.logging.log4j.Logger;

@HapiTestSuite
public class CryptoCreateSuite extends HapiSuite {

    private static final Logger log = LogManager.getLogger(CryptoCreateSuite.class);

    public static final String ACCOUNT = "account";
    public static final String ANOTHER_ACCOUNT = "anotherAccount";
    public static final String ED_25519_KEY = "ed25519Alias";
    public static final String LAZY_CREATION_ENABLED = "lazyCreation.enabled";
    public static final String ACCOUNT_ID = "0.0.10";
    public static final String CIVILIAN = "civilian";
    public static final String NO_KEYS = "noKeys";
    public static final String SHORT_KEY = "shortKey";
    public static final String EMPTY_KEY_STRING = "emptyKey";
    private static final String ED_KEY = "EDKEY";

    public static void main(String... args) {
        new CryptoCreateSuite().runSuiteAsync();
    }

    @Override
    public boolean canRunConcurrent() {
        return true;
    }

    @Override
    public List<HapiSpec> getSpecsInSuite() {
        return List.of(
                createAnAccountEmptyThresholdKey(),
                createAnAccountEmptyKeyList(),
                createAnAccountEmptyNestedKey(),
                createAnAccountInvalidKeyList(),
                createAnAccountInvalidNestedKeyList(),
                createAnAccountInvalidThresholdKey(),
                createAnAccountInvalidNestedThresholdKey(),
                createAnAccountThresholdKeyWithInvalidThreshold(),
                createAnAccountInvalidED25519(),
                syntaxChecksAreAsExpected(),
                usdFeeAsExpected(),
                createAnAccountWithStakingFields(),
                /* --- HIP-583 --- */
                createAnAccountWithECDSAAlias(),
                createAnAccountWithED25519Alias(),
                createAnAccountWithECKeyAndNoAlias(),
                createAnAccountWithEDKeyAndNoAlias(),
                createAnAccountWithED25519KeyAndED25519Alias(),
                createAnAccountWithECKeyAndECKeyAlias(),
                createAnAccountWithEVMAddressAliasFromSameKey(),
                createAnAccountWithEVMAddressAliasFromDifferentKey(),
                createAnAccountWithECDSAKeyAliasDifferentThanAdminKeyShouldFail(),
                createAnAccountWithEDKeyAliasDifferentThanAdminKeyShouldFail(),
                cannotCreateAnAccountWithLongZeroKeyButCanUseEvmAddress());
    }

    @HapiTest
    private HapiSpec createAnAccountWithStakingFields() {
        return defaultHapiSpec("createAnAccountWithStakingFields")
                .given(
                        cryptoCreate("civilianWORewardStakingNode")
                                .balance(ONE_HUNDRED_HBARS)
                                .declinedReward(true)
                                .stakedNodeId(0),
                        getAccountInfo("civilianWORewardStakingNode")
                                .has(accountWith()
                                        .isDeclinedReward(true)
                                        .noStakedAccountId()
                                        .stakedNodeId(0)))
                .when(
                        cryptoCreate("civilianWORewardStakingAcc")
                                .balance(ONE_HUNDRED_HBARS)
                                .declinedReward(true)
                                .stakedAccountId(ACCOUNT_ID),
                        getAccountInfo("civilianWORewardStakingAcc")
                                .has(accountWith()
                                        .isDeclinedReward(true)
                                        .noStakingNodeId()
                                        .stakedAccountId(ACCOUNT_ID)))
                .then(
                        cryptoCreate("civilianWRewardStakingNode")
                                .balance(ONE_HUNDRED_HBARS)
                                .declinedReward(false)
                                .stakedNodeId(0),
                        getAccountInfo("civilianWRewardStakingNode")
                                .has(accountWith()
                                        .isDeclinedReward(false)
                                        .noStakedAccountId()
                                        .stakedNodeId(0)),
                        cryptoCreate("civilianWRewardStakingAcc")
                                .balance(ONE_HUNDRED_HBARS)
                                .declinedReward(false)
                                .stakedAccountId(ACCOUNT_ID),
                        getAccountInfo("civilianWRewardStakingAcc")
                                .has(accountWith()
                                        .isDeclinedReward(false)
                                        .noStakingNodeId()
                                        .stakedAccountId(ACCOUNT_ID)),
                        /* --- sentiel values throw */
                        cryptoCreate("invalidStakedAccount")
                                .balance(ONE_HUNDRED_HBARS)
                                .declinedReward(false)
                                .stakedAccountId("0.0.0")
                                .hasPrecheck(INVALID_STAKING_ID),
                        cryptoCreate("invalidStakedNode")
                                .balance(ONE_HUNDRED_HBARS)
                                .declinedReward(false)
                                .stakedNodeId(-1L)
                                .hasPrecheck(INVALID_STAKING_ID));
    }

    @HapiTest
    private HapiSpec cannotCreateAnAccountWithLongZeroKeyButCanUseEvmAddress() {
        final AtomicReference<ByteString> secp256k1Key = new AtomicReference<>();
        final AtomicReference<ByteString> evmAddress = new AtomicReference<>();
        final var ecdsaKey = "ecdsaKey";
        final var longZeroAddress = ByteString.copyFrom(CommonUtils.unhex("0000000000000000000000000000000fffffffff"));
        final var creation = "creation";
        return defaultHapiSpec("cannotCreateAnAccountWithLongZeroKeyButCanUseEvmAddress")
                .given(
                        cryptoCreate(ACCOUNT).evmAddress(longZeroAddress).hasPrecheck(INVALID_ALIAS_KEY),
                        newKeyNamed(ecdsaKey).shape(SECP256K1_ON))
                .when(withOpContext((spec, opLog) -> {
                    secp256k1Key.set(spec.registry().getKey(ecdsaKey).toByteString());
                    final var rawAddress = recoverAddressFromPubKey(
                            spec.registry().getKey(ecdsaKey).getECDSASecp256K1().toByteArray());
                    evmAddress.set(ByteString.copyFrom(rawAddress));
                }))
                .then(
                        sourcing(() -> cryptoCreate(ACCOUNT)
                                .key(ecdsaKey)
                                .alias(evmAddress.get())
                                .via(creation)),
                        sourcing(() -> getTxnRecord(creation).logged()));
    }

<<<<<<< HEAD
    //    @HapiTest
=======
    @HapiTest
>>>>>>> 18ba6221
    /* Prior to 0.13.0, a "canonical" CryptoCreate (one sig, 3 month auto-renew) cost 1¢. */
    private HapiSpec usdFeeAsExpected() {
        double preV13PriceUsd = 0.01;
        double v13PriceUsd = 0.05;
        double autoAssocSlotPrice = 0.0018;
        double v13PriceUsdOneAutoAssociation = v13PriceUsd + autoAssocSlotPrice;
        double v13PriceUsdTenAutoAssociations = v13PriceUsd + 10 * autoAssocSlotPrice;

        final var noAutoAssocSlots = "noAutoAssocSlots";
        final var oneAutoAssocSlot = "oneAutoAssocSlot";
        final var tenAutoAssocSlots = "tenAutoAssocSlots";
        final var token = "token";

        return defaultHapiSpec("usdFeeAsExpected")
                .given(
                        cryptoCreate(CIVILIAN).balance(ONE_HUNDRED_HBARS),
                        getAccountBalance(CIVILIAN).hasTinyBars(ONE_HUNDRED_HBARS))
                .when(
                        tokenCreate(token).autoRenewPeriod(THREE_MONTHS_IN_SECONDS),
                        cryptoCreate("neverToBe")
                                .balance(0L)
                                .memo("")
                                .entityMemo("")
                                .autoRenewSecs(THREE_MONTHS_IN_SECONDS)
                                .payingWith(CIVILIAN)
                                .feeUsd(preV13PriceUsd)
                        //                                .hasPrecheck(INSUFFICIENT_TX_FEE)
                        //                        getAccountBalance(CIVILIAN).hasTinyBars(ONE_HUNDRED_HBARS),
                        //                        cryptoCreate("noAutoAssoc")
                        //                                .key(CIVILIAN)
                        //                                .balance(0L)
                        //                                .via(noAutoAssocSlots)
                        //                                .blankMemo()
                        //                                .autoRenewSecs(THREE_MONTHS_IN_SECONDS)
                        //                                .signedBy(CIVILIAN)
                        //                                .payingWith(CIVILIAN),
                        //                        cryptoCreate("oneAutoAssoc")
                        //                                .key(CIVILIAN)
                        //                                .balance(0L)
                        //                                .maxAutomaticTokenAssociations(1)
                        //                                .via(oneAutoAssocSlot)
                        //                                .blankMemo()
                        //                                .autoRenewSecs(THREE_MONTHS_IN_SECONDS)
                        //                                .signedBy(CIVILIAN)
                        //                                .payingWith(CIVILIAN),
                        //                        cryptoCreate("tenAutoAssoc")
                        //                                .key(CIVILIAN)
                        //                                .balance(0L)
                        //                                .maxAutomaticTokenAssociations(10)
                        //                                .via(tenAutoAssocSlots)
                        //                                .blankMemo()
                        //                                .autoRenewSecs(THREE_MONTHS_IN_SECONDS)
                        //                                .signedBy(CIVILIAN)
                        //                                .payingWith(CIVILIAN),
                        //                        getTxnRecord(tenAutoAssocSlots).logged()
                        )
                .then(
                        //                        validateChargedUsd(noAutoAssocSlots, v13PriceUsd),
                        //                        validateChargedUsd(oneAutoAssocSlot, v13PriceUsdOneAutoAssociation),
                        //                        validateChargedUsd(tenAutoAssocSlots, v13PriceUsdTenAutoAssociations)
                        );
    }

    @HapiTest
    public HapiSpec syntaxChecksAreAsExpected() {
        return defaultHapiSpec("SyntaxChecksAreAsExpected")
                .given()
                .when()
                .then(
                        cryptoCreate("broken").autoRenewSecs(1L).hasPrecheck(AUTORENEW_DURATION_NOT_IN_RANGE),
                        cryptoCreate("alsoBroken").entityMemo(ZERO_BYTE_MEMO).hasPrecheck(INVALID_ZERO_BYTE_IN_STRING));
        // In modular code this error is thrown in handle, but it is fixed using dynamic property
        // spec.streamlinedIngestChecks
        // to accommodate error codes moved from Ingest to handle
    }

    @HapiTest
    private HapiSpec createAnAccountEmptyThresholdKey() {
        KeyShape shape = threshOf(0, 0);
        long initialBalance = 10_000L;

        return defaultHapiSpec("createAnAccountEmptyThresholdKey")
                .given()
                .when()
                .then(cryptoCreate(NO_KEYS)
                        .keyShape(shape)
                        .balance(initialBalance)
                        .logged()
                        .hasPrecheck(KEY_REQUIRED));
    }

    private HapiSpec createAnAccountEmptyKeyList() {
        KeyShape shape = listOf(0);
        long initialBalance = 10_000L;

        return defaultHapiSpec("createAnAccountEmptyKeyList")
                .given()
                .when()
                .then(
                        cryptoCreate(NO_KEYS)
                                .keyShape(shape)
                                .balance(initialBalance)
                                .logged()
                                .hasPrecheck(KEY_REQUIRED)
                        // In modular code this error is thrown in handle, but it is fixed using dynamic property
                        // spec.streamlinedIngestChecks
                        // to accommodate error codes moved from Ingest to handle
                        );
    }

    @HapiTest
    private HapiSpec createAnAccountEmptyNestedKey() {
        KeyShape emptyThresholdShape = threshOf(0, 0);
        KeyShape emptyListShape = listOf(0);
        KeyShape shape = threshOf(2, emptyThresholdShape, emptyListShape);
        long initialBalance = 10_000L;

        return defaultHapiSpec("createAnAccountEmptyNestedKey")
                .given()
                .when()
                .then(cryptoCreate(NO_KEYS)
                        .keyShape(shape)
                        .balance(initialBalance)
                        .logged()
                        .hasPrecheck(KEY_REQUIRED));
    }

    @HapiTest
    // One of element in key list is not valid
    private HapiSpec createAnAccountInvalidKeyList() {
        KeyShape emptyThresholdShape = threshOf(0, 0);
        KeyShape shape = listOf(SIMPLE, SIMPLE, emptyThresholdShape);
        long initialBalance = 10_000L;

        return defaultHapiSpec("createAnAccountInvalidKeyList")
                .given()
                .when()
                .then(cryptoCreate(NO_KEYS)
                        .keyShape(shape)
                        .balance(initialBalance)
                        .logged()
                        .hasPrecheck(INVALID_ADMIN_KEY));
    }

    @HapiTest
    // One of element in nested key list is not valid
    private HapiSpec createAnAccountInvalidNestedKeyList() {
        KeyShape invalidListShape = listOf(SIMPLE, SIMPLE, listOf(0));
        KeyShape shape = listOf(SIMPLE, SIMPLE, invalidListShape);
        long initialBalance = 10_000L;

        return defaultHapiSpec("createAnAccountInvalidNestedKeyList")
                .given()
                .when()
                .then(cryptoCreate(NO_KEYS)
                        .keyShape(shape)
                        .balance(initialBalance)
                        .logged()
                        .hasPrecheck(INVALID_ADMIN_KEY));
    }

    @HapiTest
    // One of element in threshold key is not valid
    private HapiSpec createAnAccountInvalidThresholdKey() {
        KeyShape emptyListShape = listOf(0);
        KeyShape thresholdShape = threshOf(1, SIMPLE, SIMPLE, emptyListShape);
        long initialBalance = 10_000L;

        // build a threshold key with one of key is invalid
        Key randomKey1 = Key.newBuilder()
                .setEd25519(ByteString.copyFrom(randomUtf8Bytes(32)))
                .build();
        Key randomKey2 = Key.newBuilder()
                .setEd25519(ByteString.copyFrom(randomUtf8Bytes(32)))
                .build();
        Key shortKey =
                Key.newBuilder().setEd25519(ByteString.copyFrom(new byte[10])).build();

        KeyList invalidKeyList = KeyList.newBuilder()
                .addKeys(randomKey1)
                .addKeys(randomKey2)
                .addKeys(shortKey)
                .build();

        ThresholdKey invalidThresholdKey = ThresholdKey.newBuilder()
                .setThreshold(2)
                .setKeys(invalidKeyList)
                .build();

        Key regKey1 = Key.newBuilder().setThresholdKey(invalidThresholdKey).build();
        Key regKey2 = Key.newBuilder().setKeyList(invalidKeyList).build();

        return defaultHapiSpec("createAnAccountInvalidThresholdKey")
                .given()
                .when()
                .then(
                        withOpContext((spec, opLog) -> {
                            spec.registry().saveKey("regKey1", regKey1);
                            spec.registry().saveKey("regKey2", regKey2);
                        }),
                        cryptoCreate("badThresholdKeyAccount")
                                .keyShape(thresholdShape)
                                .balance(initialBalance)
                                .logged()
                                .hasPrecheck(INVALID_ADMIN_KEY),
                        cryptoCreate("badThresholdKeyAccount2")
                                .key("regKey1")
                                .balance(initialBalance)
                                .logged()
                                .signedBy(GENESIS)
                                .hasPrecheck(INVALID_ADMIN_KEY),
                        cryptoCreate("badThresholdKeyAccount3")
                                .key("regKey2")
                                .balance(initialBalance)
                                .logged()
                                .signedBy(GENESIS)
                                .hasPrecheck(INVALID_ADMIN_KEY));
    }

    @HapiTest
    private HapiSpec createAnAccountInvalidNestedThresholdKey() {
        KeyShape goodShape = threshOf(2, 3);
        KeyShape thresholdShape0 = threshOf(0, SIMPLE, SIMPLE, SIMPLE);
        KeyShape thresholdShape4 = threshOf(4, SIMPLE, SIMPLE, SIMPLE);
        KeyShape badShape0 = threshOf(1, thresholdShape0, SIMPLE, SIMPLE);
        KeyShape badShape4 = threshOf(1, SIMPLE, thresholdShape4, SIMPLE);

        KeyShape shape0 = threshOf(3, badShape0, goodShape, goodShape, goodShape);
        KeyShape shape4 = threshOf(3, goodShape, badShape4, goodShape, goodShape);

        long initialBalance = 10_000L;

        return defaultHapiSpec("createAnAccountInvalidNestedThresholdKey")
                .given()
                .when()
                .then(
                        cryptoCreate(NO_KEYS)
                                .keyShape(shape0)
                                .balance(initialBalance)
                                .logged()
                                .hasPrecheck(INVALID_ADMIN_KEY),
                        cryptoCreate(NO_KEYS)
                                .keyShape(shape4)
                                .balance(initialBalance)
                                .logged()
                                .hasPrecheck(INVALID_ADMIN_KEY));
    }

    @HapiTest
    private HapiSpec createAnAccountThresholdKeyWithInvalidThreshold() {
        KeyShape thresholdShape0 = threshOf(0, SIMPLE, SIMPLE, SIMPLE);
        KeyShape thresholdShape4 = threshOf(4, SIMPLE, SIMPLE, SIMPLE);

        long initialBalance = 10_000L;

        return defaultHapiSpec("createAnAccountThresholdKeyWithInvalidThreshold")
                .given()
                .when()
                .then(
                        cryptoCreate("badThresholdKeyAccount1")
                                .keyShape(thresholdShape0)
                                .balance(initialBalance)
                                .logged()
                                .hasPrecheck(INVALID_ADMIN_KEY),
                        cryptoCreate("badThresholdKeyAccount2")
                                .keyShape(thresholdShape4)
                                .balance(initialBalance)
                                .logged()
                                .hasPrecheck(INVALID_ADMIN_KEY));
    }

    @HapiTest
    private HapiSpec createAnAccountInvalidED25519() {
        long initialBalance = 10_000L;
        Key emptyKey = Key.newBuilder().setEd25519(ByteString.EMPTY).build();
        Key shortKey =
                Key.newBuilder().setEd25519(ByteString.copyFrom(new byte[10])).build();
        return defaultHapiSpec("createAnAccountInvalidED25519")
                .given()
                .when()
                .then(
                        withOpContext((spec, opLog) -> {
                            spec.registry().saveKey(SHORT_KEY, shortKey);
                            spec.registry().saveKey(EMPTY_KEY_STRING, emptyKey);
                        }),
                        cryptoCreate(SHORT_KEY)
                                .key(SHORT_KEY)
                                .balance(initialBalance)
                                .signedBy(GENESIS)
                                .logged()
                                .hasPrecheck(INVALID_ADMIN_KEY),
                        cryptoCreate(EMPTY_KEY_STRING)
                                .key(EMPTY_KEY_STRING)
                                .balance(initialBalance)
                                .signedBy(GENESIS)
                                .logged()
                                .hasPrecheck(BAD_ENCODING)
                        // In modular code this error is thrown in handle, but it is fixed using dynamic property
                        // spec.streamlinedIngestChecks
                        // to accommodate error codes moved from Ingest to handle
                        );
    }

    @HapiTest
    private HapiSpec createAnAccountWithECDSAAlias() {
        return defaultHapiSpec("CreateAnAccountWithECDSAAlias")
                .given(newKeyNamed(SECP_256K1_SOURCE_KEY).shape(SECP_256K1_SHAPE))
                .when(withOpContext((spec, opLog) -> {
                    final var ecdsaKey = spec.registry().getKey(SECP_256K1_SOURCE_KEY);
                    final var op = cryptoCreate(ACCOUNT)
                            .alias(ecdsaKey.toByteString())
                            .balance(100 * ONE_HBAR)
                            .hasPrecheck(INVALID_ALIAS_KEY);

                    allRunFor(spec, op);
                }))
                .then();
    }

    @HapiTest
    private HapiSpec createAnAccountWithED25519Alias() {
        return defaultHapiSpec("CreateAnAccountWithED25519Alias")
                .given(newKeyNamed(ED_25519_KEY).shape(KeyShape.ED25519))
                .when(withOpContext((spec, opLog) -> {
                    var ed25519Key = spec.registry().getKey(ED_25519_KEY);
                    final var op = cryptoCreate(ACCOUNT)
                            .alias(ed25519Key.toByteString())
                            .balance(1000 * ONE_HBAR)
                            .hasPrecheck(INVALID_ALIAS_KEY);

                    allRunFor(spec, op);
                }))
                .then();
    }

    @HapiTest
    private HapiSpec createAnAccountWithECKeyAndNoAlias() {
        return defaultHapiSpec("CreateAnAccountWithECKeyAndNoAlias")
                .given(newKeyNamed(SECP_256K1_SOURCE_KEY).shape(SECP_256K1_SHAPE))
                .when(withOpContext((spec, opLog) -> {
                    final var ecdsaKey = spec.registry().getKey(SECP_256K1_SOURCE_KEY);
                    final var tmp = ecdsaKey.getECDSASecp256K1().toByteArray();
                    final var addressBytes = recoverAddressFromPubKey(tmp);
                    assert addressBytes.length > 0;
                    final var evmAddressBytes = ByteString.copyFrom(addressBytes);
                    final var createWithECDSAKey = cryptoCreate(ACCOUNT).key(SECP_256K1_SOURCE_KEY);
                    final var getAccountInfo = getAccountInfo(ACCOUNT)
                            .has(accountWith()
                                    .key(SECP_256K1_SOURCE_KEY)
                                    .noAlias()
                                    .evmAddress(evmAddressBytes));

                    final var getECDSAAliasAccountInfo =
                            getAliasedAccountInfo(ecdsaKey.toByteString()).hasCostAnswerPrecheck(INVALID_ACCOUNT_ID);

                    final var getEVMAddressAliasAccountInfo =
                            getAliasedAccountInfo(evmAddressBytes).hasCostAnswerPrecheck(INVALID_ACCOUNT_ID);

                    final var createWithECDSAKeyAlias = cryptoCreate(ANOTHER_ACCOUNT)
                            .alias(ecdsaKey.toByteString())
                            .hasPrecheck(INVALID_ALIAS_KEY)
                            .balance(100 * ONE_HBAR);

                    final var createWithEVMAddressAlias = cryptoCreate(ANOTHER_ACCOUNT)
                            .alias(evmAddressBytes)
                            .hasPrecheck(INVALID_ALIAS_KEY)
                            .balance(100 * ONE_HBAR);

                    allRunFor(
                            spec,
                            createWithECDSAKey,
                            getAccountInfo,
                            getECDSAAliasAccountInfo,
                            getEVMAddressAliasAccountInfo,
                            createWithECDSAKeyAlias,
                            createWithEVMAddressAlias);
                }))
                .then();
    }

    @HapiTest
    private HapiSpec createAnAccountWithEDKeyAndNoAlias() {
        return defaultHapiSpec("CreateAnAccountWithEDKeyAndNoAlias")
                .given(newKeyNamed(ED_25519_KEY).shape(KeyShape.ED25519))
                .when(cryptoCreate(ACCOUNT).key(ED_25519_KEY))
                .then(getAccountInfo(ACCOUNT)
                        .has(accountWith().key(ED_25519_KEY).noAlias()));
    }

    @HapiTest
    private HapiSpec createAnAccountWithED25519KeyAndED25519Alias() {
        return defaultHapiSpec("CreateAnAccountWithED25519KeyAndED25519Alias")
                .given(newKeyNamed(ED_25519_KEY).shape(KeyShape.ED25519))
                .when(withOpContext((spec, opLog) -> {
                    var ed25519Key = spec.registry().getKey(ED_25519_KEY);
                    final var op = cryptoCreate(ACCOUNT)
                            .key(ED_25519_KEY)
                            .alias(ed25519Key.toByteString())
                            .balance(1000 * ONE_HBAR)
                            .hasPrecheck(INVALID_ALIAS_KEY);

                    allRunFor(spec, op);
                }))
                .then();
    }

    @HapiTest
    private HapiSpec createAnAccountWithECKeyAndECKeyAlias() {
        return defaultHapiSpec("CreateAnAccountWithECKeyAndECKeyAlias")
                .given(newKeyNamed(SECP_256K1_SOURCE_KEY).shape(SECP_256K1_SHAPE))
                .when(withOpContext((spec, opLog) -> {
                    final var ecdsaKey = spec.registry().getKey(SECP_256K1_SOURCE_KEY);
                    final var tmp = ecdsaKey.getECDSASecp256K1().toByteArray();
                    final var addressBytes = recoverAddressFromPubKey(tmp);
                    assert addressBytes.length > 0;
                    final var evmAddressBytes = ByteString.copyFrom(addressBytes);

                    final var op = cryptoCreate(ACCOUNT)
                            .key(SECP_256K1_SOURCE_KEY)
                            .alias(ecdsaKey.toByteString())
                            .balance(100 * ONE_HBAR)
                            .hasPrecheck(INVALID_ALIAS_KEY);
                    final var op2 = cryptoCreate(ANOTHER_ACCOUNT)
                            .key(SECP_256K1_SOURCE_KEY)
                            .balance(100 * ONE_HBAR);
                    final var op3 = cryptoCreate(ACCOUNT)
                            .alias(evmAddressBytes)
                            .hasPrecheck(INVALID_ALIAS_KEY)
                            .balance(100 * ONE_HBAR);

                    allRunFor(spec, op, op2, op3);
                    var hapiGetAnotherAccountInfo = getAccountInfo(ANOTHER_ACCOUNT)
                            .has(accountWith()
                                    .key(SECP_256K1_SOURCE_KEY)
                                    .noAlias()
                                    .autoRenew(THREE_MONTHS_IN_SECONDS)
                                    .receiverSigReq(false));
                    allRunFor(spec, hapiGetAnotherAccountInfo);
                }))
                .then();
    }

    @HapiTest
    private HapiSpec createAnAccountWithECDSAKeyAliasDifferentThanAdminKeyShouldFail() {
        return defaultHapiSpec("createAnAccountWithECDSAKeyAliasDifferentThanAdminKeyShouldFail")
                .given(
                        newKeyNamed(SECP_256K1_SOURCE_KEY).shape(SECP_256K1_SHAPE),
                        newKeyNamed(ED_KEY).shape(ED25519))
                .when(withOpContext((spec, opLog) -> {
                    final var ecdsaKey = spec.registry().getKey(SECP_256K1_SOURCE_KEY);
                    final var op =
                            // try to create without signature for the alias
                            cryptoCreate(ACCOUNT)
                                    .key(ED_KEY)
                                    .alias(ecdsaKey.toByteString())
                                    .balance(100 * ONE_HBAR)
                                    .hasPrecheck(INVALID_ALIAS_KEY);
                    allRunFor(spec, op);
                }))
                .then();
    }

    @HapiTest
    private HapiSpec createAnAccountWithEVMAddressAliasFromSameKey() {
        final var edKey = "edKey";
        return defaultHapiSpec("createAnAccountWithEVMAddressAliasFromSameKey")
                .given(
                        newKeyNamed(SECP_256K1_SOURCE_KEY).shape(SECP_256K1_SHAPE),
                        newKeyNamed(edKey).shape(ED25519))
                .when(withOpContext((spec, opLog) -> {
                    final var ecdsaKey = spec.registry().getKey(SECP_256K1_SOURCE_KEY);
                    final var tmp = ecdsaKey.getECDSASecp256K1().toByteArray();
                    final var addressBytes = recoverAddressFromPubKey(tmp);
                    assert addressBytes.length > 0;
                    final var evmAddressBytes = ByteString.copyFrom(addressBytes);

                    final var op = cryptoCreate(ACCOUNT)
                            .key(SECP_256K1_SOURCE_KEY)
                            .alias(evmAddressBytes)
                            .balance(100 * ONE_HBAR);
                    final var op2 = cryptoCreate(ACCOUNT)
                            .key(SECP_256K1_SOURCE_KEY)
                            .alias(evmAddressBytes)
                            .balance(100 * ONE_HBAR)
                            .hasPrecheck(ALIAS_ALREADY_ASSIGNED);
                    final var op3 = cryptoCreate(ACCOUNT)
                            .key(edKey)
                            .alias(evmAddressBytes)
                            .balance(100 * ONE_HBAR)
                            .hasPrecheck(ALIAS_ALREADY_ASSIGNED);
                    allRunFor(spec, op, op2, op3);
                    var hapiGetAccountInfo = getAccountInfo(ACCOUNT)
                            .has(accountWith()
                                    .key(SECP_256K1_SOURCE_KEY)
                                    .evmAddress(evmAddressBytes)
                                    .autoRenew(THREE_MONTHS_IN_SECONDS)
                                    .receiverSigReq(false))
                            .logged();
                    allRunFor(spec, hapiGetAccountInfo);
                }))
                .then();
    }

    @HapiTest
    private HapiSpec createAnAccountWithEVMAddressAliasFromDifferentKey() {
        return defaultHapiSpec("createAnAccountWithEVMAddressAliasFromDifferentKey")
                .given(
                        newKeyNamed(SECP_256K1_SOURCE_KEY).shape(SECP_256K1_SHAPE),
                        newKeyNamed(ED_KEY).shape(ED25519))
                .when(withOpContext((spec, opLog) -> {
                    final var ecdsaKey = spec.registry().getKey(SECP_256K1_SOURCE_KEY);
                    final var tmp = ecdsaKey.getECDSASecp256K1().toByteArray();
                    final var addressBytes = recoverAddressFromPubKey(tmp);
                    assert addressBytes.length > 0;
                    final var evmAddressBytes = ByteString.copyFrom(addressBytes);
                    final var op =
                            // try to create without signature for the alias
                            cryptoCreate(ACCOUNT)
                                    .key(ED_KEY)
                                    .alias(evmAddressBytes)
                                    .balance(100 * ONE_HBAR)
                                    .hasKnownStatus(INVALID_SIGNATURE);
                    final var op2 =
                            // create with proper signatures
                            cryptoCreate(ACCOUNT)
                                    .key(ED_KEY)
                                    .alias(evmAddressBytes)
                                    .signedBy(GENESIS, SECP_256K1_SOURCE_KEY)
                                    .sigMapPrefixes(uniqueWithFullPrefixesFor(SECP_256K1_SOURCE_KEY))
                                    .balance(100 * ONE_HBAR);
                    allRunFor(spec, op2);
                    var hapiGetAccountInfo = getAccountInfo(ACCOUNT)
                            .has(accountWith()
                                    .key(ED_KEY)
                                    .evmAddress(evmAddressBytes)
                                    .autoRenew(THREE_MONTHS_IN_SECONDS)
                                    .receiverSigReq(false))
                            .logged();
                    allRunFor(spec, hapiGetAccountInfo);
                }))
                .then();
    }

    @HapiTest
    private HapiSpec createAnAccountWithEDKeyAliasDifferentThanAdminKeyShouldFail() {
        return defaultHapiSpec("createAnAccountWithEDKeyAliasDifferentThanAdminKeyShouldFail")
                .given(
                        newKeyNamed(SECP_256K1_SOURCE_KEY).shape(SECP_256K1_SHAPE),
                        newKeyNamed(ED_KEY).shape(ED25519))
                .when(withOpContext((spec, opLog) -> {
                    final var edKey = spec.registry().getKey(ED_KEY);
                    final var op =
                            // try to create without signature for the alias
                            cryptoCreate(ACCOUNT)
                                    .key(SECP_256K1_SOURCE_KEY)
                                    .alias(edKey.toByteString())
                                    .balance(100 * ONE_HBAR)
                                    .hasPrecheck(INVALID_ALIAS_KEY);
                    allRunFor(spec, op);
                }))
                .then();
    }

    @Override
    protected Logger getResultsLogger() {
        return log;
    }
}<|MERGE_RESOLUTION|>--- conflicted
+++ resolved
@@ -196,11 +196,7 @@
                         sourcing(() -> getTxnRecord(creation).logged()));
     }
 
-<<<<<<< HEAD
-    //    @HapiTest
-=======
-    @HapiTest
->>>>>>> 18ba6221
+    @HapiTest
     /* Prior to 0.13.0, a "canonical" CryptoCreate (one sig, 3 month auto-renew) cost 1¢. */
     private HapiSpec usdFeeAsExpected() {
         double preV13PriceUsd = 0.01;
