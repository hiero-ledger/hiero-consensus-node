/*
 * Copyright (C) 2020-2023 Hedera Hashgraph, LLC
 *
 * Licensed under the Apache License, Version 2.0 (the "License");
 * you may not use this file except in compliance with the License.
 * You may obtain a copy of the License at
 *
 *      http://www.apache.org/licenses/LICENSE-2.0
 *
 * Unless required by applicable law or agreed to in writing, software
 * distributed under the License is distributed on an "AS IS" BASIS,
 * WITHOUT WARRANTIES OR CONDITIONS OF ANY KIND, either express or implied.
 * See the License for the specific language governing permissions and
 * limitations under the License.
 */

package com.hedera.services.bdd.suites.crypto;

import static com.hedera.node.app.service.evm.utils.EthSigsUtils.recoverAddressFromPubKey;
import static com.hedera.services.bdd.spec.HapiSpec.defaultHapiSpec;
import static com.hedera.services.bdd.spec.assertions.AccountInfoAsserts.accountWith;
<<<<<<< HEAD
import static com.hedera.services.bdd.spec.assertions.TransactionRecordAsserts.recordWith;
import static com.hedera.services.bdd.spec.keys.KeyShape.ED25519;
=======
>>>>>>> 67e70a0e
import static com.hedera.services.bdd.spec.keys.KeyShape.SIMPLE;
import static com.hedera.services.bdd.spec.keys.KeyShape.listOf;
import static com.hedera.services.bdd.spec.keys.KeyShape.threshOf;
import static com.hedera.services.bdd.spec.keys.SigControl.SECP256K1_ON;
import static com.hedera.services.bdd.spec.keys.TrieSigMapGenerator.uniqueWithFullPrefixesFor;
import static com.hedera.services.bdd.spec.queries.QueryVerbs.getAccountBalance;
import static com.hedera.services.bdd.spec.queries.QueryVerbs.getAccountInfo;
import static com.hedera.services.bdd.spec.queries.QueryVerbs.getAliasedAccountInfo;
import static com.hedera.services.bdd.spec.queries.QueryVerbs.getTxnRecord;
import static com.hedera.services.bdd.spec.transactions.TxnUtils.randomUtf8Bytes;
import static com.hedera.services.bdd.spec.transactions.TxnVerbs.cryptoCreate;
import static com.hedera.services.bdd.spec.transactions.TxnVerbs.tokenCreate;
import static com.hedera.services.bdd.spec.utilops.CustomSpecAssert.allRunFor;
import static com.hedera.services.bdd.spec.utilops.UtilVerbs.newKeyNamed;
import static com.hedera.services.bdd.spec.utilops.UtilVerbs.sourcing;
import static com.hedera.services.bdd.spec.utilops.UtilVerbs.validateChargedUsd;
import static com.hedera.services.bdd.spec.utilops.UtilVerbs.withOpContext;
import static com.hederahashgraph.api.proto.java.ResponseCodeEnum.ALIAS_ALREADY_ASSIGNED;
import static com.hederahashgraph.api.proto.java.ResponseCodeEnum.AUTORENEW_DURATION_NOT_IN_RANGE;
import static com.hederahashgraph.api.proto.java.ResponseCodeEnum.BAD_ENCODING;
import static com.hederahashgraph.api.proto.java.ResponseCodeEnum.INSUFFICIENT_TX_FEE;
import static com.hederahashgraph.api.proto.java.ResponseCodeEnum.INVALID_ACCOUNT_ID;
import static com.hederahashgraph.api.proto.java.ResponseCodeEnum.INVALID_ADMIN_KEY;
import static com.hederahashgraph.api.proto.java.ResponseCodeEnum.INVALID_ALIAS_KEY;
import static com.hederahashgraph.api.proto.java.ResponseCodeEnum.INVALID_SIGNATURE;
import static com.hederahashgraph.api.proto.java.ResponseCodeEnum.INVALID_STAKING_ID;
import static com.hederahashgraph.api.proto.java.ResponseCodeEnum.INVALID_ZERO_BYTE_IN_STRING;
import static com.hederahashgraph.api.proto.java.ResponseCodeEnum.KEY_REQUIRED;

import com.google.protobuf.ByteString;
import com.hedera.services.bdd.spec.HapiSpec;
import com.hedera.services.bdd.spec.keys.KeyShape;
import com.hedera.services.bdd.suites.HapiSuite;
import com.hederahashgraph.api.proto.java.Key;
import com.hederahashgraph.api.proto.java.KeyList;
import com.hederahashgraph.api.proto.java.ThresholdKey;
import com.swirlds.common.utility.CommonUtils;
import java.util.List;
import java.util.concurrent.atomic.AtomicReference;
import org.apache.logging.log4j.LogManager;
import org.apache.logging.log4j.Logger;

public class CryptoCreateSuite extends HapiSuite {

    private static final Logger log = LogManager.getLogger(CryptoCreateSuite.class);

    public static final String ACCOUNT = "account";
    public static final String ANOTHER_ACCOUNT = "anotherAccount";
    public static final String ED_25519_KEY = "ed25519Alias";
    public static final String LAZY_CREATION_ENABLED = "lazyCreation.enabled";
    public static final String ACCOUNT_ID = "0.0.10";
    public static final String CIVILIAN = "civilian";
    public static final String NO_KEYS = "noKeys";
    public static final String SHORT_KEY = "shortKey";
    public static final String EMPTY_KEY_STRING = "emptyKey";
    private static final String ED_KEY = "EDKEY";

    public static void main(String... args) {
        new CryptoCreateSuite().runSuiteAsync();
    }

    @Override
    public boolean canRunConcurrent() {
        return true;
    }

    @Override
    public List<HapiSpec> getSpecsInSuite() {
        return List.of(
                createAnAccountEmptyThresholdKey(),
                createAnAccountEmptyKeyList(),
                createAnAccountEmptyNestedKey(),
                createAnAccountInvalidKeyList(),
                createAnAccountInvalidNestedKeyList(),
                createAnAccountInvalidThresholdKey(),
                createAnAccountInvalidNestedThresholdKey(),
                createAnAccountThresholdKeyWithInvalidThreshold(),
                createAnAccountInvalidED25519(),
                syntaxChecksAreAsExpected(),
                usdFeeAsExpected(),
                createAnAccountWithStakingFields(),
                /* --- HIP-583 --- */
                createAnAccountWithECDSAAlias(),
                createAnAccountWithED25519Alias(),
                createAnAccountWithECKeyAndNoAlias(),
                createAnAccountWithEDKeyAndNoAlias(),
                createAnAccountWithED25519KeyAndED25519Alias(),
                createAnAccountWithECKeyAndECKeyAlias(),
                // TODO: change those after merge
//                createAnAccountWithECDSAKeyAliasDifferentThanAdminKey(),
//                createAnAccountWithEDKeyAliasDifferentThanAdminKey(),
                createAnAccountWithEVMAddressAliasDifferentThanAdminKey(),
                cannotCreateAnAccountWithLongZeroKeyButCanUseEvmAddress());
    }

    private HapiSpec createAnAccountWithStakingFields() {
        return defaultHapiSpec("createAnAccountWithStakingFields")
                .given(
                        cryptoCreate("civilianWORewardStakingNode")
                                .balance(ONE_HUNDRED_HBARS)
                                .declinedReward(true)
                                .stakedNodeId(0),
                        getAccountInfo("civilianWORewardStakingNode")
                                .has(accountWith()
                                        .isDeclinedReward(true)
                                        .noStakedAccountId()
                                        .stakedNodeId(0)))
                .when(
                        cryptoCreate("civilianWORewardStakingAcc")
                                .balance(ONE_HUNDRED_HBARS)
                                .declinedReward(true)
                                .stakedAccountId(ACCOUNT_ID),
                        getAccountInfo("civilianWORewardStakingAcc")
                                .has(accountWith()
                                        .isDeclinedReward(true)
                                        .noStakingNodeId()
                                        .stakedAccountId(ACCOUNT_ID)))
                .then(
                        cryptoCreate("civilianWRewardStakingNode")
                                .balance(ONE_HUNDRED_HBARS)
                                .declinedReward(false)
                                .stakedNodeId(0),
                        getAccountInfo("civilianWRewardStakingNode")
                                .has(accountWith()
                                        .isDeclinedReward(false)
                                        .noStakedAccountId()
                                        .stakedNodeId(0)),
                        cryptoCreate("civilianWRewardStakingAcc")
                                .balance(ONE_HUNDRED_HBARS)
                                .declinedReward(false)
                                .stakedAccountId(ACCOUNT_ID),
                        getAccountInfo("civilianWRewardStakingAcc")
                                .has(accountWith()
                                        .isDeclinedReward(false)
                                        .noStakingNodeId()
                                        .stakedAccountId(ACCOUNT_ID)),
                        /* --- sentiel values throw */
                        cryptoCreate("invalidStakedAccount")
                                .balance(ONE_HUNDRED_HBARS)
                                .declinedReward(false)
                                .stakedAccountId("0.0.0")
                                .hasPrecheck(INVALID_STAKING_ID),
                        cryptoCreate("invalidStakedNode")
                                .balance(ONE_HUNDRED_HBARS)
                                .declinedReward(false)
                                .stakedNodeId(-1L)
                                .hasPrecheck(INVALID_STAKING_ID));
    }

    private HapiSpec cannotCreateAnAccountWithLongZeroKeyButCanUseEvmAddress() {
        final AtomicReference<ByteString> secp256k1Key = new AtomicReference<>();
        final AtomicReference<ByteString> evmAddress = new AtomicReference<>();
        final var ecdsaKey = "ecdsaKey";
        final var longZeroAddress = ByteString.copyFrom(CommonUtils.unhex("0000000000000000000000000000000fffffffff"));
        final var creation = "creation";
        return defaultHapiSpec("CannotCreateAnAccountWithLongZeroKey")
                .given(
                        cryptoCreate(ACCOUNT).evmAddress(longZeroAddress).hasPrecheck(INVALID_ALIAS_KEY),
                        newKeyNamed(ecdsaKey).shape(SECP256K1_ON))
                .when(withOpContext((spec, opLog) -> {
                    secp256k1Key.set(spec.registry().getKey(ecdsaKey).toByteString());
                    final var rawAddress = recoverAddressFromPubKey(
                            spec.registry().getKey(ecdsaKey).getECDSASecp256K1().toByteArray());
                    evmAddress.set(ByteString.copyFrom(rawAddress));
                }))
                .then(
                        sourcing(() -> cryptoCreate(ACCOUNT)
<<<<<<< HEAD
                                .alias(secp256k1Key.get())
                                .signedBy(GENESIS, ecdsaKey)
                                .sigMapPrefixes(uniqueWithFullPrefixesFor(ecdsaKey))
                                .via(creation)),
                        sourcing(() ->
                                getTxnRecord(creation).hasPriority(recordWith().evmAddress(evmAddress.get()))));
=======
                                .key(ecdsaKey)
                                .alias(evmAddress.get())
                                .via(creation)),
                        sourcing(() -> getTxnRecord(creation).logged()));
>>>>>>> 67e70a0e
    }

    /* Prior to 0.13.0, a "canonical" CryptoCreate (one sig, 3 month auto-renew) cost 1¢. */
    private HapiSpec usdFeeAsExpected() {
        double preV13PriceUsd = 0.01;
        double v13PriceUsd = 0.05;
        double autoAssocSlotPrice = 0.0018;
        double v13PriceUsdOneAutoAssociation = v13PriceUsd + autoAssocSlotPrice;
        double v13PriceUsdTenAutoAssociations = v13PriceUsd + 10 * autoAssocSlotPrice;

        final var noAutoAssocSlots = "noAutoAssocSlots";
        final var oneAutoAssocSlot = "oneAutoAssocSlot";
        final var tenAutoAssocSlots = "tenAutoAssocSlots";
        final var token = "token";

        return defaultHapiSpec("usdFeeAsExpected")
                .given(
                        cryptoCreate(CIVILIAN).balance(ONE_HUNDRED_HBARS),
                        getAccountBalance(CIVILIAN).hasTinyBars(ONE_HUNDRED_HBARS))
                .when(
                        tokenCreate(token).autoRenewPeriod(THREE_MONTHS_IN_SECONDS),
                        cryptoCreate("neverToBe")
                                .balance(0L)
                                .memo("")
                                .entityMemo("")
                                .autoRenewSecs(THREE_MONTHS_IN_SECONDS)
                                .payingWith(CIVILIAN)
                                .feeUsd(preV13PriceUsd)
                                .hasPrecheck(INSUFFICIENT_TX_FEE),
                        getAccountBalance(CIVILIAN).hasTinyBars(ONE_HUNDRED_HBARS),
                        cryptoCreate("noAutoAssoc")
                                .key(CIVILIAN)
                                .balance(0L)
                                .via(noAutoAssocSlots)
                                .blankMemo()
                                .autoRenewSecs(THREE_MONTHS_IN_SECONDS)
                                .signedBy(CIVILIAN)
                                .payingWith(CIVILIAN),
                        cryptoCreate("oneAutoAssoc")
                                .key(CIVILIAN)
                                .balance(0L)
                                .maxAutomaticTokenAssociations(1)
                                .via(oneAutoAssocSlot)
                                .blankMemo()
                                .autoRenewSecs(THREE_MONTHS_IN_SECONDS)
                                .signedBy(CIVILIAN)
                                .payingWith(CIVILIAN),
                        cryptoCreate("tenAutoAssoc")
                                .key(CIVILIAN)
                                .balance(0L)
                                .maxAutomaticTokenAssociations(10)
                                .via(tenAutoAssocSlots)
                                .blankMemo()
                                .autoRenewSecs(THREE_MONTHS_IN_SECONDS)
                                .signedBy(CIVILIAN)
                                .payingWith(CIVILIAN),
                        getTxnRecord(tenAutoAssocSlots).logged())
                .then(
                        validateChargedUsd(noAutoAssocSlots, v13PriceUsd),
                        validateChargedUsd(oneAutoAssocSlot, v13PriceUsdOneAutoAssociation),
                        validateChargedUsd(tenAutoAssocSlots, v13PriceUsdTenAutoAssociations));
    }

    public HapiSpec syntaxChecksAreAsExpected() {
        return defaultHapiSpec("SyntaxChecksAreAsExpected")
                .given()
                .when()
                .then(
                        cryptoCreate("broken").autoRenewSecs(1L).hasPrecheck(AUTORENEW_DURATION_NOT_IN_RANGE),
                        cryptoCreate("alsoBroken").entityMemo(ZERO_BYTE_MEMO).hasPrecheck(INVALID_ZERO_BYTE_IN_STRING));
    }

    private HapiSpec createAnAccountEmptyThresholdKey() {
        KeyShape shape = threshOf(0, 0);
        long initialBalance = 10_000L;

        return defaultHapiSpec("createAnAccountEmptyThresholdKey")
                .given()
                .when()
                .then(cryptoCreate(NO_KEYS)
                        .keyShape(shape)
                        .balance(initialBalance)
                        .logged()
                        .hasPrecheck(KEY_REQUIRED));
    }

    private HapiSpec createAnAccountEmptyKeyList() {
        KeyShape shape = listOf(0);
        long initialBalance = 10_000L;

        return defaultHapiSpec("createAnAccountEmptyKeyList")
                .given()
                .when()
                .then(cryptoCreate(NO_KEYS)
                        .keyShape(shape)
                        .balance(initialBalance)
                        .logged()
                        .hasPrecheck(KEY_REQUIRED));
    }

    private HapiSpec createAnAccountEmptyNestedKey() {
        KeyShape emptyThresholdShape = threshOf(0, 0);
        KeyShape emptyListShape = listOf(0);
        KeyShape shape = threshOf(2, emptyThresholdShape, emptyListShape);
        long initialBalance = 10_000L;

        return defaultHapiSpec("createAnAccountEmptyThresholdKey")
                .given()
                .when()
                .then(cryptoCreate(NO_KEYS)
                        .keyShape(shape)
                        .balance(initialBalance)
                        .logged()
                        .hasPrecheck(KEY_REQUIRED));
    }

    // One of element in key list is not valid
    private HapiSpec createAnAccountInvalidKeyList() {
        KeyShape emptyThresholdShape = threshOf(0, 0);
        KeyShape shape = listOf(SIMPLE, SIMPLE, emptyThresholdShape);
        long initialBalance = 10_000L;

        return defaultHapiSpec("createAnAccountInvalidKeyList")
                .given()
                .when()
                .then(cryptoCreate(NO_KEYS)
                        .keyShape(shape)
                        .balance(initialBalance)
                        .logged()
                        .hasPrecheck(INVALID_ADMIN_KEY));
    }

    // One of element in nested key list is not valid
    private HapiSpec createAnAccountInvalidNestedKeyList() {
        KeyShape invalidListShape = listOf(SIMPLE, SIMPLE, listOf(0));
        KeyShape shape = listOf(SIMPLE, SIMPLE, invalidListShape);
        long initialBalance = 10_000L;

        return defaultHapiSpec("createAnAccountInvalidNestedKeyList")
                .given()
                .when()
                .then(cryptoCreate(NO_KEYS)
                        .keyShape(shape)
                        .balance(initialBalance)
                        .logged()
                        .hasPrecheck(INVALID_ADMIN_KEY));
    }

    // One of element in threshold key is not valid
    private HapiSpec createAnAccountInvalidThresholdKey() {
        KeyShape emptyListShape = listOf(0);
        KeyShape thresholdShape = threshOf(1, SIMPLE, SIMPLE, emptyListShape);
        long initialBalance = 10_000L;

        // build a threshold key with one of key is invalid
        Key randomKey1 = Key.newBuilder()
                .setEd25519(ByteString.copyFrom(randomUtf8Bytes(32)))
                .build();
        Key randomKey2 = Key.newBuilder()
                .setEd25519(ByteString.copyFrom(randomUtf8Bytes(32)))
                .build();
        Key shortKey =
                Key.newBuilder().setEd25519(ByteString.copyFrom(new byte[10])).build();

        KeyList invalidKeyList = KeyList.newBuilder()
                .addKeys(randomKey1)
                .addKeys(randomKey2)
                .addKeys(shortKey)
                .build();

        ThresholdKey invalidThresholdKey = ThresholdKey.newBuilder()
                .setThreshold(2)
                .setKeys(invalidKeyList)
                .build();

        Key regKey1 = Key.newBuilder().setThresholdKey(invalidThresholdKey).build();
        Key regKey2 = Key.newBuilder().setKeyList(invalidKeyList).build();

        return defaultHapiSpec("createAnAccountInvalidThresholdKey")
                .given()
                .when()
                .then(
                        withOpContext((spec, opLog) -> {
                            spec.registry().saveKey("regKey1", regKey1);
                            spec.registry().saveKey("regKey2", regKey2);
                        }),
                        cryptoCreate("badThresholdKeyAccount")
                                .keyShape(thresholdShape)
                                .balance(initialBalance)
                                .logged()
                                .hasPrecheck(INVALID_ADMIN_KEY),
                        cryptoCreate("badThresholdKeyAccount2")
                                .key("regKey1")
                                .balance(initialBalance)
                                .logged()
                                .signedBy(GENESIS)
                                .hasPrecheck(INVALID_ADMIN_KEY),
                        cryptoCreate("badThresholdKeyAccount3")
                                .key("regKey2")
                                .balance(initialBalance)
                                .logged()
                                .signedBy(GENESIS)
                                .hasPrecheck(INVALID_ADMIN_KEY));
    }

    // createAnAccountInvalidNestedThresholdKey
    private HapiSpec createAnAccountInvalidNestedThresholdKey() {
        KeyShape goodShape = threshOf(2, 3);
        KeyShape thresholdShape0 = threshOf(0, SIMPLE, SIMPLE, SIMPLE);
        KeyShape thresholdShape4 = threshOf(4, SIMPLE, SIMPLE, SIMPLE);
        KeyShape badShape0 = threshOf(1, thresholdShape0, SIMPLE, SIMPLE);
        KeyShape badShape4 = threshOf(1, SIMPLE, thresholdShape4, SIMPLE);

        KeyShape shape0 = threshOf(3, badShape0, goodShape, goodShape, goodShape);
        KeyShape shape4 = threshOf(3, goodShape, badShape4, goodShape, goodShape);

        long initialBalance = 10_000L;

        return defaultHapiSpec("createAnAccountInvalidNestedKeyList")
                .given()
                .when()
                .then(
                        cryptoCreate(NO_KEYS)
                                .keyShape(shape0)
                                .balance(initialBalance)
                                .logged()
                                .hasPrecheck(INVALID_ADMIN_KEY),
                        cryptoCreate(NO_KEYS)
                                .keyShape(shape4)
                                .balance(initialBalance)
                                .logged()
                                .hasPrecheck(INVALID_ADMIN_KEY));
    }

    private HapiSpec createAnAccountThresholdKeyWithInvalidThreshold() {
        KeyShape thresholdShape0 = threshOf(0, SIMPLE, SIMPLE, SIMPLE);
        KeyShape thresholdShape4 = threshOf(4, SIMPLE, SIMPLE, SIMPLE);

        long initialBalance = 10_000L;

        return defaultHapiSpec("createAnAccountThresholdKeyWithInvalidThreshold")
                .given()
                .when()
                .then(
                        cryptoCreate("badThresholdKeyAccount1")
                                .keyShape(thresholdShape0)
                                .balance(initialBalance)
                                .logged()
                                .hasPrecheck(INVALID_ADMIN_KEY),
                        cryptoCreate("badThresholdKeyAccount2")
                                .keyShape(thresholdShape4)
                                .balance(initialBalance)
                                .logged()
                                .hasPrecheck(INVALID_ADMIN_KEY));
    }

    private HapiSpec createAnAccountInvalidED25519() {
        long initialBalance = 10_000L;
        Key emptyKey = Key.newBuilder().setEd25519(ByteString.EMPTY).build();
        Key shortKey =
                Key.newBuilder().setEd25519(ByteString.copyFrom(new byte[10])).build();
        return defaultHapiSpec("createAnAccountInvalidED25519")
                .given()
                .when()
                .then(
                        withOpContext((spec, opLog) -> {
                            spec.registry().saveKey(SHORT_KEY, shortKey);
                            spec.registry().saveKey(EMPTY_KEY_STRING, emptyKey);
                        }),
                        cryptoCreate(SHORT_KEY)
                                .key(SHORT_KEY)
                                .balance(initialBalance)
                                .signedBy(GENESIS)
                                .logged()
                                .hasPrecheck(INVALID_ADMIN_KEY),
                        cryptoCreate(EMPTY_KEY_STRING)
                                .key(EMPTY_KEY_STRING)
                                .balance(initialBalance)
                                .signedBy(GENESIS)
                                .logged()
                                .hasPrecheck(BAD_ENCODING));
    }

    private HapiSpec createAnAccountWithECDSAAlias() {
        return defaultHapiSpec("CreateAnAccountWithECDSAAlias")
                .given(newKeyNamed(SECP_256K1_SOURCE_KEY).shape(SECP_256K1_SHAPE))
                .when(withOpContext((spec, opLog) -> {
                    final var ecdsaKey = spec.registry().getKey(SECP_256K1_SOURCE_KEY);
                    final var op = cryptoCreate(ACCOUNT)
<<<<<<< HEAD
                            .alias(ecdsaKey.toByteString())
                            .balance(100 * ONE_HBAR)
                            .signedBy(GENESIS, SECP_256K1_SOURCE_KEY)
                            .sigMapPrefixes(uniqueWithFullPrefixesFor(SECP_256K1_SOURCE_KEY));
                    final var op2 = cryptoCreate(ACCOUNT)
                            .alias(ecdsaKey.toByteString())
                            .hasPrecheck(ALIAS_ALREADY_ASSIGNED)
                            .balance(100 * ONE_HBAR)
                            .signedBy(GENESIS, SECP_256K1_SOURCE_KEY)
                            .sigMapPrefixes(uniqueWithFullPrefixesFor(SECP_256K1_SOURCE_KEY));
=======
                            .alias(ecdsaKey.toByteString())
                            .balance(100 * ONE_HBAR)
                            .hasPrecheck(INVALID_ALIAS_KEY);
>>>>>>> 67e70a0e

                    allRunFor(spec, op);
                }))
                .then();
    }

    private HapiSpec createAnAccountWithED25519Alias() {
        return defaultHapiSpec("CreateAnAccountWithED25519Alias")
                .given(newKeyNamed(ED_25519_KEY).shape(KeyShape.ED25519))
                .when(withOpContext((spec, opLog) -> {
                    var ed25519Key = spec.registry().getKey(ED_25519_KEY);
                    final var op = cryptoCreate(ACCOUNT)
                            .alias(ed25519Key.toByteString())
<<<<<<< HEAD
                            .signedBy(GENESIS, ED_25519_KEY)
                            .sigMapPrefixes(uniqueWithFullPrefixesFor(ED_25519_KEY))
                            .balance(1000 * ONE_HBAR);
                    final var op2 = cryptoCreate(ACCOUNT)
                            .alias(ed25519Key.toByteString())
                            .hasPrecheck(ALIAS_ALREADY_ASSIGNED);
=======
                            .balance(1000 * ONE_HBAR)
                            .hasPrecheck(INVALID_ALIAS_KEY);
>>>>>>> 67e70a0e

                    allRunFor(spec, op);
                }))
                .then();
    }

    private HapiSpec createAnAccountWithECKeyAndNoAlias() {
        return defaultHapiSpec("CreateAnAccountWithECKeyAndNoAlias")
                .given(newKeyNamed(SECP_256K1_SOURCE_KEY).shape(SECP_256K1_SHAPE))
                .when(withOpContext((spec, opLog) -> {
                    final var ecdsaKey = spec.registry().getKey(SECP_256K1_SOURCE_KEY);
                    final var tmp = ecdsaKey.getECDSASecp256K1().toByteArray();
                    final var addressBytes = recoverAddressFromPubKey(tmp);
                    assert addressBytes.length > 0;
                    final var evmAddressBytes = ByteString.copyFrom(addressBytes);
                    final var createWithECDSAKey = cryptoCreate(ACCOUNT).key(SECP_256K1_SOURCE_KEY);
                    final var getAccountInfo = getAccountInfo(ACCOUNT)
                            .has(accountWith()
                                    .key(SECP_256K1_SOURCE_KEY)
                                    .noAlias()
                                    .evmAddress(evmAddressBytes));

                    final var getECDSAAliasAccountInfo =
                            getAliasedAccountInfo(ecdsaKey.toByteString()).hasCostAnswerPrecheck(INVALID_ACCOUNT_ID);

                    final var getEVMAddressAliasAccountInfo =
                            getAliasedAccountInfo(evmAddressBytes).hasCostAnswerPrecheck(INVALID_ACCOUNT_ID);

                    final var createWithECDSAKeyAlias = cryptoCreate(ANOTHER_ACCOUNT)
                            .alias(ecdsaKey.toByteString())
<<<<<<< HEAD
                            .signedBy(GENESIS, SECP_256K1_SOURCE_KEY)
                            .sigMapPrefixes(uniqueWithFullPrefixesFor(SECP_256K1_SOURCE_KEY))
                            .hasKnownStatus(SUCCESS)
=======
                            .hasPrecheck(INVALID_ALIAS_KEY)
>>>>>>> 67e70a0e
                            .balance(100 * ONE_HBAR);

                    final var createWithEVMAddressAlias = cryptoCreate(ANOTHER_ACCOUNT)
                            .alias(evmAddressBytes)
                            .hasPrecheck(INVALID_ALIAS_KEY)
                            .balance(100 * ONE_HBAR);

                    allRunFor(
                            spec,
                            createWithECDSAKey,
                            getAccountInfo,
                            getECDSAAliasAccountInfo,
                            getEVMAddressAliasAccountInfo,
                            createWithECDSAKeyAlias,
                            createWithEVMAddressAlias);
                }))
                .then();
    }

    private HapiSpec createAnAccountWithEDKeyAndNoAlias() {
        return defaultHapiSpec("CreateAnAccountWithEDKeyAndNoAlias")
                .given(newKeyNamed(ED_25519_KEY).shape(KeyShape.ED25519))
                .when(cryptoCreate(ACCOUNT).key(ED_25519_KEY))
                .then(getAccountInfo(ACCOUNT)
                        .has(accountWith().key(ED_25519_KEY).noAlias()));
    }

    private HapiSpec createAnAccountWithED25519KeyAndED25519Alias() {
        return defaultHapiSpec("CreateAnAccountWithED25519KeyAndED25519Alias")
                .given(newKeyNamed(ED_25519_KEY).shape(KeyShape.ED25519))
                .when(withOpContext((spec, opLog) -> {
                    var ed25519Key = spec.registry().getKey(ED_25519_KEY);
                    final var op = cryptoCreate(ACCOUNT)
                            .key(ED_25519_KEY)
                            .alias(ed25519Key.toByteString())
<<<<<<< HEAD
                            .balance(1000 * ONE_HBAR);
                    final var op2 = cryptoCreate(ACCOUNT)
                            .alias(ed25519Key.toByteString())
                            .hasPrecheck(ALIAS_ALREADY_ASSIGNED);
=======
                            .balance(1000 * ONE_HBAR)
                            .hasPrecheck(INVALID_ALIAS_KEY);
>>>>>>> 67e70a0e

                    allRunFor(spec, op);
                }))
                .then();
    }

    private HapiSpec createAnAccountWithECKeyAndECKeyAlias() {
        return defaultHapiSpec("CreateAnAccountWithECKeyAndECKeyAlias")
                .given(newKeyNamed(SECP_256K1_SOURCE_KEY).shape(SECP_256K1_SHAPE))
                .when(withOpContext((spec, opLog) -> {
                    final var ecdsaKey = spec.registry().getKey(SECP_256K1_SOURCE_KEY);
                    final var tmp = ecdsaKey.getECDSASecp256K1().toByteArray();
                    final var addressBytes = recoverAddressFromPubKey(tmp);
                    assert addressBytes.length > 0;
                    final var evmAddressBytes = ByteString.copyFrom(addressBytes);

                    final var op = cryptoCreate(ACCOUNT)
                            .key(SECP_256K1_SOURCE_KEY)
                            .alias(ecdsaKey.toByteString())
                            .balance(100 * ONE_HBAR)
                            .hasPrecheck(INVALID_ALIAS_KEY);
                    final var op2 = cryptoCreate(ANOTHER_ACCOUNT)
                            .key(SECP_256K1_SOURCE_KEY)
                            .balance(100 * ONE_HBAR);
                    final var op3 = cryptoCreate(ACCOUNT)
<<<<<<< HEAD
                            .alias(ecdsaKey.toByteString())
                            .hasPrecheck(ALIAS_ALREADY_ASSIGNED)
                            .balance(100 * ONE_HBAR);
                    final var op4 = cryptoCreate(ACCOUNT)
=======
>>>>>>> 67e70a0e
                            .alias(evmAddressBytes)
                            .hasPrecheck(INVALID_ALIAS_KEY)
                            .balance(100 * ONE_HBAR);

                    allRunFor(spec, op, op2, op3);
                    var hapiGetAnotherAccountInfo = getAccountInfo(ANOTHER_ACCOUNT)
                            .has(accountWith()
                                    .key(SECP_256K1_SOURCE_KEY)
                                    .noAlias()
                                    .autoRenew(THREE_MONTHS_IN_SECONDS)
                                    .receiverSigReq(false));
                    allRunFor(spec, hapiGetAnotherAccountInfo);
                }))
                .then();
    }

    private HapiSpec createAnAccountWithECDSAKeyAliasDifferentThanAdminKey() {
        return defaultHapiSpec("createAnAccountWithECDSAKeyAliasDifferentThanAdminKey")
                .given(
                        newKeyNamed(SECP_256K1_SOURCE_KEY).shape(SECP_256K1_SHAPE),
                        newKeyNamed(ED_KEY).shape(ED25519))
                .when(withOpContext((spec, opLog) -> {
                    final var ecdsaKey = spec.registry().getKey(SECP_256K1_SOURCE_KEY);
                    final var op =
                            // try to create without signature for the alias
                            cryptoCreate(ACCOUNT)
                                    .key(ED_KEY)
                                    .alias(ecdsaKey.toByteString())
                                    .balance(100 * ONE_HBAR)
                                    .hasKnownStatus(INVALID_SIGNATURE);
                    final var op2 =
                            // create with proper signatures
                            cryptoCreate(ACCOUNT)
                                    .key(ED_KEY)
                                    .alias(ecdsaKey.toByteString())
                                    .signedBy(GENESIS, SECP_256K1_SOURCE_KEY)
                                    .sigMapPrefixes(uniqueWithFullPrefixesFor(SECP_256K1_SOURCE_KEY))
                                    .balance(100 * ONE_HBAR);
                    allRunFor(spec, op, op2);
                    var hapiGetAccountInfo = getAccountInfo(ACCOUNT)
                            .has(accountWith()
                                    .key(ED_KEY)
                                    .alias(SECP_256K1_SOURCE_KEY)
                                    .autoRenew(THREE_MONTHS_IN_SECONDS)
                                    .receiverSigReq(false));
                    allRunFor(spec, hapiGetAccountInfo);
                }))
                .then();
    }

    private HapiSpec createAnAccountWithEVMAddressAliasDifferentThanAdminKey() {
        return defaultHapiSpec("createAnAccountWithEVMAddressAliasDifferentThanAdminKey")
                .given(
                        newKeyNamed(SECP_256K1_SOURCE_KEY).shape(SECP_256K1_SHAPE),
                        newKeyNamed(ED_KEY).shape(ED25519))
                .when(withOpContext((spec, opLog) -> {
                    final var ecdsaKey = spec.registry().getKey(SECP_256K1_SOURCE_KEY);
                    final var tmp = ecdsaKey.getECDSASecp256K1().toByteArray();
                    final var addressBytes = recoverAddressFromPubKey(tmp);
                    assert addressBytes.length > 0;
                    final var evmAddressBytes = ByteString.copyFrom(addressBytes);

                    final var op =
                            // try to create without signature for the alias
                            cryptoCreate(ACCOUNT)
                                    .key(ED_KEY)
                                    .alias(evmAddressBytes)
                                    .balance(100 * ONE_HBAR)
                                    .hasKnownStatus(INVALID_SIGNATURE);
                    final var op2 =
                            // create with proper signatures
                            cryptoCreate(ACCOUNT)
                                    .key(ED_KEY)
                                    .alias(evmAddressBytes)
                                    .signedBy(GENESIS, SECP_256K1_SOURCE_KEY)
                                    .sigMapPrefixes(uniqueWithFullPrefixesFor(SECP_256K1_SOURCE_KEY))
                                    .balance(100 * ONE_HBAR);
                    allRunFor(spec, op, op2);
                    var hapiGetAccountInfo = getAccountInfo(ACCOUNT)
                            .has(accountWith()
                                    .key(ED_KEY)
                                    .evmAddress(evmAddressBytes)
                                    .autoRenew(THREE_MONTHS_IN_SECONDS)
                                    .receiverSigReq(false))
                            .logged();
                    allRunFor(spec, hapiGetAccountInfo);
                }))
                .then();
    }

    private HapiSpec createAnAccountWithEDKeyAliasDifferentThanAdminKey() {
        return defaultHapiSpec("createAnAccountWithEDKeyAliasDifferentThanAdminKey")
                .given(
                        newKeyNamed(SECP_256K1_SOURCE_KEY).shape(SECP_256K1_SHAPE),
                        newKeyNamed(ED_KEY).shape(ED25519))
                .when(withOpContext((spec, opLog) -> {
                    final var edKey = spec.registry().getKey(ED_KEY);

                    final var op =
                            // try to create without signature for the alias
                            cryptoCreate(ACCOUNT)
                                    .key(SECP_256K1_SOURCE_KEY)
                                    .alias(edKey.toByteString())
                                    .balance(100 * ONE_HBAR)
                                    .hasKnownStatus(INVALID_SIGNATURE);
                    final var op2 =
                            // create with proper signatures
                            cryptoCreate(ACCOUNT)
                                    .key(SECP_256K1_SOURCE_KEY)
                                    .alias(edKey.toByteString())
                                    .signedBy(GENESIS, ED_KEY)
                                    .sigMapPrefixes(uniqueWithFullPrefixesFor(ED_KEY))
                                    .balance(100 * ONE_HBAR);
                    allRunFor(spec, op, op2);
                    var hapiGetAccountInfo = getAccountInfo(ACCOUNT)
                            .has(accountWith()
                                    .key(SECP_256K1_SOURCE_KEY)
                                    .alias(edKey.toByteString())
                                    .autoRenew(THREE_MONTHS_IN_SECONDS)
                                    .receiverSigReq(false));
                    allRunFor(spec, hapiGetAccountInfo);
                }))
                .then();
    }

    @Override
    protected Logger getResultsLogger() {
        return log;
    }
}<|MERGE_RESOLUTION|>--- conflicted
+++ resolved
@@ -19,11 +19,8 @@
 import static com.hedera.node.app.service.evm.utils.EthSigsUtils.recoverAddressFromPubKey;
 import static com.hedera.services.bdd.spec.HapiSpec.defaultHapiSpec;
 import static com.hedera.services.bdd.spec.assertions.AccountInfoAsserts.accountWith;
-<<<<<<< HEAD
 import static com.hedera.services.bdd.spec.assertions.TransactionRecordAsserts.recordWith;
 import static com.hedera.services.bdd.spec.keys.KeyShape.ED25519;
-=======
->>>>>>> 67e70a0e
 import static com.hedera.services.bdd.spec.keys.KeyShape.SIMPLE;
 import static com.hedera.services.bdd.spec.keys.KeyShape.listOf;
 import static com.hedera.services.bdd.spec.keys.KeyShape.threshOf;
@@ -191,19 +188,10 @@
                 }))
                 .then(
                         sourcing(() -> cryptoCreate(ACCOUNT)
-<<<<<<< HEAD
-                                .alias(secp256k1Key.get())
-                                .signedBy(GENESIS, ecdsaKey)
-                                .sigMapPrefixes(uniqueWithFullPrefixesFor(ecdsaKey))
-                                .via(creation)),
-                        sourcing(() ->
-                                getTxnRecord(creation).hasPriority(recordWith().evmAddress(evmAddress.get()))));
-=======
                                 .key(ecdsaKey)
                                 .alias(evmAddress.get())
                                 .via(creation)),
                         sourcing(() -> getTxnRecord(creation).logged()));
->>>>>>> 67e70a0e
     }
 
     /* Prior to 0.13.0, a "canonical" CryptoCreate (one sig, 3 month auto-renew) cost 1¢. */
@@ -493,22 +481,9 @@
                 .when(withOpContext((spec, opLog) -> {
                     final var ecdsaKey = spec.registry().getKey(SECP_256K1_SOURCE_KEY);
                     final var op = cryptoCreate(ACCOUNT)
-<<<<<<< HEAD
-                            .alias(ecdsaKey.toByteString())
-                            .balance(100 * ONE_HBAR)
-                            .signedBy(GENESIS, SECP_256K1_SOURCE_KEY)
-                            .sigMapPrefixes(uniqueWithFullPrefixesFor(SECP_256K1_SOURCE_KEY));
-                    final var op2 = cryptoCreate(ACCOUNT)
-                            .alias(ecdsaKey.toByteString())
-                            .hasPrecheck(ALIAS_ALREADY_ASSIGNED)
-                            .balance(100 * ONE_HBAR)
-                            .signedBy(GENESIS, SECP_256K1_SOURCE_KEY)
-                            .sigMapPrefixes(uniqueWithFullPrefixesFor(SECP_256K1_SOURCE_KEY));
-=======
                             .alias(ecdsaKey.toByteString())
                             .balance(100 * ONE_HBAR)
                             .hasPrecheck(INVALID_ALIAS_KEY);
->>>>>>> 67e70a0e
 
                     allRunFor(spec, op);
                 }))
@@ -522,17 +497,8 @@
                     var ed25519Key = spec.registry().getKey(ED_25519_KEY);
                     final var op = cryptoCreate(ACCOUNT)
                             .alias(ed25519Key.toByteString())
-<<<<<<< HEAD
-                            .signedBy(GENESIS, ED_25519_KEY)
-                            .sigMapPrefixes(uniqueWithFullPrefixesFor(ED_25519_KEY))
-                            .balance(1000 * ONE_HBAR);
-                    final var op2 = cryptoCreate(ACCOUNT)
-                            .alias(ed25519Key.toByteString())
-                            .hasPrecheck(ALIAS_ALREADY_ASSIGNED);
-=======
                             .balance(1000 * ONE_HBAR)
                             .hasPrecheck(INVALID_ALIAS_KEY);
->>>>>>> 67e70a0e
 
                     allRunFor(spec, op);
                 }))
@@ -563,13 +529,7 @@
 
                     final var createWithECDSAKeyAlias = cryptoCreate(ANOTHER_ACCOUNT)
                             .alias(ecdsaKey.toByteString())
-<<<<<<< HEAD
-                            .signedBy(GENESIS, SECP_256K1_SOURCE_KEY)
-                            .sigMapPrefixes(uniqueWithFullPrefixesFor(SECP_256K1_SOURCE_KEY))
-                            .hasKnownStatus(SUCCESS)
-=======
                             .hasPrecheck(INVALID_ALIAS_KEY)
->>>>>>> 67e70a0e
                             .balance(100 * ONE_HBAR);
 
                     final var createWithEVMAddressAlias = cryptoCreate(ANOTHER_ACCOUNT)
@@ -605,15 +565,8 @@
                     final var op = cryptoCreate(ACCOUNT)
                             .key(ED_25519_KEY)
                             .alias(ed25519Key.toByteString())
-<<<<<<< HEAD
-                            .balance(1000 * ONE_HBAR);
-                    final var op2 = cryptoCreate(ACCOUNT)
-                            .alias(ed25519Key.toByteString())
-                            .hasPrecheck(ALIAS_ALREADY_ASSIGNED);
-=======
                             .balance(1000 * ONE_HBAR)
                             .hasPrecheck(INVALID_ALIAS_KEY);
->>>>>>> 67e70a0e
 
                     allRunFor(spec, op);
                 }))
@@ -639,15 +592,8 @@
                             .key(SECP_256K1_SOURCE_KEY)
                             .balance(100 * ONE_HBAR);
                     final var op3 = cryptoCreate(ACCOUNT)
-<<<<<<< HEAD
-                            .alias(ecdsaKey.toByteString())
+                            .alias(evmAddressBytes)
                             .hasPrecheck(ALIAS_ALREADY_ASSIGNED)
-                            .balance(100 * ONE_HBAR);
-                    final var op4 = cryptoCreate(ACCOUNT)
-=======
->>>>>>> 67e70a0e
-                            .alias(evmAddressBytes)
-                            .hasPrecheck(INVALID_ALIAS_KEY)
                             .balance(100 * ONE_HBAR);
 
                     allRunFor(spec, op, op2, op3);
