--- conflicted
+++ resolved
@@ -601,10 +601,6 @@
     }
 
     @HapiTest
-<<<<<<< HEAD
-    //    @Tag(ADHOC)
-=======
->>>>>>> 9e58ae06
     final Stream<DynamicTest> cannotCreateTooLargeContract() {
         ByteString contents;
         try {
