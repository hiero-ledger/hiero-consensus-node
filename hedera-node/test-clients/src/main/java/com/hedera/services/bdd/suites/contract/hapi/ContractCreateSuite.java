/*
 * Copyright (C) 2020-2023 Hedera Hashgraph, LLC
 *
 * Licensed under the Apache License, Version 2.0 (the "License");
 * you may not use this file except in compliance with the License.
 * You may obtain a copy of the License at
 *
 *      http://www.apache.org/licenses/LICENSE-2.0
 *
 * Unless required by applicable law or agreed to in writing, software
 * distributed under the License is distributed on an "AS IS" BASIS,
 * WITHOUT WARRANTIES OR CONDITIONS OF ANY KIND, either express or implied.
 * See the License for the specific language governing permissions and
 * limitations under the License.
 */

package com.hedera.services.bdd.suites.contract.hapi;

import static com.hedera.services.bdd.spec.HapiSpec.defaultHapiSpec;
import static com.hedera.services.bdd.spec.assertions.AssertUtils.inOrder;
import static com.hedera.services.bdd.spec.assertions.ContractFnResultAsserts.isContractWith;
import static com.hedera.services.bdd.spec.assertions.ContractFnResultAsserts.isLiteralResult;
import static com.hedera.services.bdd.spec.assertions.ContractFnResultAsserts.resultWith;
import static com.hedera.services.bdd.spec.assertions.ContractInfoAsserts.contractWith;
import static com.hedera.services.bdd.spec.assertions.TransactionRecordAsserts.recordWith;
import static com.hedera.services.bdd.spec.keys.ControlForKey.forKey;
import static com.hedera.services.bdd.spec.keys.KeyFactory.KeyType.THRESHOLD;
import static com.hedera.services.bdd.spec.keys.KeyShape.CONTRACT;
import static com.hedera.services.bdd.spec.keys.KeyShape.DELEGATE_CONTRACT;
import static com.hedera.services.bdd.spec.keys.KeyShape.SIMPLE;
import static com.hedera.services.bdd.spec.keys.KeyShape.listOf;
import static com.hedera.services.bdd.spec.keys.KeyShape.sigs;
import static com.hedera.services.bdd.spec.keys.KeyShape.threshOf;
import static com.hedera.services.bdd.spec.keys.SigControl.OFF;
import static com.hedera.services.bdd.spec.keys.SigControl.ON;
import static com.hedera.services.bdd.spec.queries.QueryVerbs.contractCallLocal;
import static com.hedera.services.bdd.spec.queries.QueryVerbs.getAccountBalance;
import static com.hedera.services.bdd.spec.queries.QueryVerbs.getContractInfo;
import static com.hedera.services.bdd.spec.queries.QueryVerbs.getTxnRecord;
import static com.hedera.services.bdd.spec.transactions.TxnUtils.bytecodePath;
import static com.hedera.services.bdd.spec.transactions.TxnVerbs.contractCall;
import static com.hedera.services.bdd.spec.transactions.TxnVerbs.contractCreate;
import static com.hedera.services.bdd.spec.transactions.TxnVerbs.cryptoCreate;
import static com.hedera.services.bdd.spec.transactions.TxnVerbs.cryptoTransfer;
import static com.hedera.services.bdd.spec.transactions.TxnVerbs.cryptoUpdate;
import static com.hedera.services.bdd.spec.transactions.TxnVerbs.fileCreate;
import static com.hedera.services.bdd.spec.transactions.TxnVerbs.uploadInitCode;
import static com.hedera.services.bdd.spec.utilops.CustomSpecAssert.allRunFor;
import static com.hedera.services.bdd.spec.utilops.UtilVerbs.contractListWithPropertiesInheritedFrom;
import static com.hedera.services.bdd.spec.utilops.UtilVerbs.newKeyListNamed;
import static com.hedera.services.bdd.spec.utilops.UtilVerbs.newKeyNamed;
import static com.hedera.services.bdd.spec.utilops.UtilVerbs.sleepFor;
import static com.hedera.services.bdd.spec.utilops.UtilVerbs.sourcing;
import static com.hedera.services.bdd.spec.utilops.UtilVerbs.withOpContext;
import static com.hedera.services.bdd.suites.contract.Utils.FunctionType.FUNCTION;
import static com.hedera.services.bdd.suites.contract.Utils.getABIFor;
import static com.hedera.services.bdd.suites.contract.hapi.ContractUpdateSuite.ADMIN_KEY;
import static com.hederahashgraph.api.proto.java.ResponseCodeEnum.CONTRACT_REVERT_EXECUTED;
import static com.hederahashgraph.api.proto.java.ResponseCodeEnum.ERROR_DECODING_BYTESTRING;
import static com.hederahashgraph.api.proto.java.ResponseCodeEnum.INSUFFICIENT_GAS;
import static com.hederahashgraph.api.proto.java.ResponseCodeEnum.INSUFFICIENT_PAYER_BALANCE;
import static com.hederahashgraph.api.proto.java.ResponseCodeEnum.INSUFFICIENT_TX_FEE;
import static com.hederahashgraph.api.proto.java.ResponseCodeEnum.INVALID_SIGNATURE;
import static com.hederahashgraph.api.proto.java.ResponseCodeEnum.INVALID_SOLIDITY_ADDRESS;
import static com.hederahashgraph.api.proto.java.ResponseCodeEnum.INVALID_STAKING_ID;
import static com.hederahashgraph.api.proto.java.ResponseCodeEnum.INVALID_ZERO_BYTE_IN_STRING;
import static com.hederahashgraph.api.proto.java.ResponseCodeEnum.MEMO_TOO_LONG;
import static com.hederahashgraph.api.proto.java.ResponseCodeEnum.SUCCESS;
import static com.hederahashgraph.api.proto.java.ResponseCodeEnum.TRANSACTION_OVERSIZE;
import static org.junit.jupiter.api.Assertions.assertEquals;
import static org.junit.jupiter.api.Assertions.assertNotEquals;

import com.google.common.primitives.Longs;
import com.google.protobuf.ByteString;
import com.hedera.services.bdd.spec.HapiSpec;
import com.hedera.services.bdd.spec.assertions.ContractInfoAsserts;
import com.hedera.services.bdd.spec.keys.KeyShape;
import com.hedera.services.bdd.spec.transactions.TxnUtils;
import com.hedera.services.bdd.spec.transactions.crypto.HapiCryptoTransfer;
import com.hedera.services.bdd.spec.utilops.UtilVerbs;
import com.hedera.services.bdd.suites.HapiSuite;
import com.swirlds.common.utility.CommonUtils;
import java.io.IOException;
import java.io.UncheckedIOException;
import java.math.BigInteger;
import java.nio.file.Files;
import java.nio.file.Path;
import java.util.Arrays;
import java.util.List;
import java.util.concurrent.atomic.AtomicLong;
import org.apache.logging.log4j.LogManager;
import org.apache.logging.log4j.Logger;
import org.apache.tuweni.bytes.Bytes32;

public class ContractCreateSuite extends HapiSuite {
    public static final String EMPTY_CONSTRUCTOR_CONTRACT = "EmptyConstructor";
    public static final String PARENT_INFO = "parentInfo";
    private static final String PAYER = "payer";
<<<<<<< HEAD
    private static final Logger log = LogManager.getLogger(ContractCreateSuite.class);
    private static final long GAS_TO_OFFER = 300_000L;
=======
>>>>>>> c07e3a3d

    public static void main(String... args) {
        new ContractCreateSuite().runSuiteAsync();
    }

    @Override
    public List<HapiSpec> getSpecsInSuite() {
        return List.of(
                createEmptyConstructor(),
                insufficientPayerBalanceUponCreation(),
                rejectsInvalidMemo(),
                rejectsInsufficientFee(),
                rejectsInvalidBytecode(),
                revertsNonzeroBalance(),
                createFailsIfMissingSigs(),
                rejectsInsufficientGas(),
                createsVanillaContractAsExpectedWithOmittedAdminKey(),
                childCreationsHaveExpectedKeysWithOmittedAdminKey(),
                cannotCreateTooLargeContract(),
                revertedTryExtCallHasNoSideEffects(),
                cannotSendToNonExistentAccount(),
                delegateContractIdRequiredForTransferInDelegateCall(),
                vanillaSuccess(),
                blockTimestampChangesWithinFewSeconds(),
                contractWithAutoRenewNeedSignatures(),
                createContractWithStakingFields());
    }

    @Override
    public boolean canRunConcurrent() {
        return true;
    }

    HapiSpec createContractWithStakingFields() {
        final var contract = "CreateTrivial";
        return defaultHapiSpec("createContractWithStakingFields")
                .given(
                        uploadInitCode(contract),
                        contractCreate(contract)
                                .adminKey(THRESHOLD)
                                .declinedReward(true)
                                .stakedNodeId(0),
                        getContractInfo(contract)
                                .has(contractWith()
                                        .isDeclinedReward(true)
                                        .noStakedAccountId()
                                        .stakedNodeId(0))
                                .logged())
                .when(
                        contractCreate(contract)
                                .adminKey(THRESHOLD)
                                .declinedReward(true)
                                .stakedAccountId("0.0.10"),
                        getContractInfo(contract)
                                .has(contractWith()
                                        .isDeclinedReward(true)
                                        .noStakingNodeId()
                                        .stakedAccountId("0.0.10"))
                                .logged())
                .then(
                        contractCreate(contract)
                                .adminKey(THRESHOLD)
                                .declinedReward(false)
                                .stakedNodeId(0),
                        getContractInfo(contract)
                                .has(contractWith()
                                        .isDeclinedReward(false)
                                        .noStakedAccountId()
                                        .stakedNodeId(0))
                                .logged(),
                        contractCreate(contract)
                                .adminKey(THRESHOLD)
                                .declinedReward(false)
                                .stakedAccountId("0.0.10"),
                        getContractInfo(contract)
                                .has(contractWith()
                                        .isDeclinedReward(false)
                                        .noStakingNodeId()
                                        .stakedAccountId("0.0.10"))
                                .logged(),
                        /* sentinel values throw */
                        contractCreate(contract)
                                .adminKey(THRESHOLD)
                                .declinedReward(false)
                                .stakedAccountId("0.0.0")
                                .hasPrecheck(INVALID_STAKING_ID),
                        contractCreate(contract)
                                .adminKey(THRESHOLD)
                                .declinedReward(false)
                                .stakedNodeId(-1L)
                                .hasPrecheck(INVALID_STAKING_ID));
    }

    private HapiSpec insufficientPayerBalanceUponCreation() {
        return defaultHapiSpec("InsufficientPayerBalanceUponCreation")
                .given(cryptoCreate("bankrupt").balance(0L), uploadInitCode(EMPTY_CONSTRUCTOR_CONTRACT))
                .when()
                .then(contractCreate(EMPTY_CONSTRUCTOR_CONTRACT)
                        .payingWith("bankrupt")
                        .hasPrecheck(INSUFFICIENT_PAYER_BALANCE));
    }

    HapiSpec cannotSendToNonExistentAccount() {
        final var contract = "Multipurpose";
        Object[] donationArgs = new Object[] {666666L, "Hey, Ma!"};

        return defaultHapiSpec("CannotSendToNonExistentAccount")
                .given(uploadInitCode(contract))
                .when(contractCreate(contract).balance(666))
                .then(contractCall(contract, "donate", donationArgs).hasKnownStatus(INVALID_SOLIDITY_ADDRESS));
    }

    private HapiSpec createsVanillaContractAsExpectedWithOmittedAdminKey() {
        return defaultHapiSpec("createsVanillaContractAsExpectedWithOmittedAdminKey")
                .given(uploadInitCode(EMPTY_CONSTRUCTOR_CONTRACT))
                .when()
                .then(
                        contractCreate(EMPTY_CONSTRUCTOR_CONTRACT).omitAdminKey(),
                        getContractInfo(EMPTY_CONSTRUCTOR_CONTRACT)
                                .has(contractWith().immutableContractKey(EMPTY_CONSTRUCTOR_CONTRACT))
                                .logged());
    }

    private HapiSpec childCreationsHaveExpectedKeysWithOmittedAdminKey() {
        final AtomicLong firstStickId = new AtomicLong();
        final AtomicLong secondStickId = new AtomicLong();
        final AtomicLong thirdStickId = new AtomicLong();
        final var txn = "creation";
        final var contract = "Fuse";

        return defaultHapiSpec("ChildCreationsHaveExpectedKeysWithOmittedAdminKey")
                .given(
                        uploadInitCode(contract),
                        contractCreate(contract).omitAdminKey().gas(300_000).via(txn),
                        withOpContext((spec, opLog) -> {
                            final var op = getTxnRecord(txn);
                            allRunFor(spec, op);
                            final var record = op.getResponseRecord();
                            final var creationResult = record.getContractCreateResult();
                            final var createdIds = creationResult.getCreatedContractIDsList();
                            assertEquals(4, createdIds.size(), "Expected four creations but got " + createdIds);
                            firstStickId.set(createdIds.get(1).getContractNum());
                            secondStickId.set(createdIds.get(2).getContractNum());
                            thirdStickId.set(createdIds.get(3).getContractNum());
                        }))
                .when(
                        sourcing(() -> getContractInfo("0.0." + firstStickId.get())
                                .has(contractWith().immutableContractKey("0.0." + firstStickId.get()))
                                .logged()),
                        sourcing(() -> getContractInfo("0.0." + secondStickId.get())
                                .has(contractWith().immutableContractKey("0.0." + secondStickId.get()))
                                .logged()),
                        sourcing(() ->
                                getContractInfo("0.0." + thirdStickId.get()).logged()),
                        contractCall(contract, "light").via("lightTxn"))
                .then(
                        sourcing(() -> getContractInfo("0.0." + firstStickId.get())
                                .has(contractWith().isDeleted())),
                        sourcing(() -> getContractInfo("0.0." + secondStickId.get())
                                .has(contractWith().isDeleted())),
                        sourcing(() -> getContractInfo("0.0." + thirdStickId.get())
                                .has(contractWith().isDeleted())));
    }

    private HapiSpec createEmptyConstructor() {
        return defaultHapiSpec("createEmptyConstructor")
                .given(uploadInitCode(EMPTY_CONSTRUCTOR_CONTRACT))
                .when()
                .then(contractCreate(EMPTY_CONSTRUCTOR_CONTRACT).hasKnownStatus(SUCCESS));
    }

    private HapiSpec revertedTryExtCallHasNoSideEffects() {
        final var balance = 3_000;
        final int sendAmount = balance / 3;
        final var contract = "RevertingSendTry";
        final var aBeneficiary = "aBeneficiary";
        final var bBeneficiary = "bBeneficiary";
        final var txn = "txn";

        return defaultHapiSpec("RevertedTryExtCallHasNoSideEffects")
                .given(
                        uploadInitCode(contract),
                        contractCreate(contract).balance(balance),
                        cryptoCreate(aBeneficiary).balance(0L),
                        cryptoCreate(bBeneficiary).balance(0L))
                .when(withOpContext((spec, opLog) -> {
                    final var registry = spec.registry();
                    final var aNum = (int) registry.getAccountID(aBeneficiary).getAccountNum();
                    final var bNum = (int) registry.getAccountID(bBeneficiary).getAccountNum();
                    final var sendArgs =
                            new Object[] {Long.valueOf(sendAmount), Long.valueOf(aNum), Long.valueOf(bNum)};

                    final var op = contractCall(contract, "sendTo", sendArgs)
                            .gas(110_000)
                            .via(txn);
                    allRunFor(spec, op);
                }))
                .then(
                        getTxnRecord(txn).logged(),
                        getAccountBalance(aBeneficiary).logged(),
                        getAccountBalance(bBeneficiary).logged());
    }

    private HapiSpec createFailsIfMissingSigs() {
        final var shape = listOf(SIMPLE, threshOf(2, 3), threshOf(1, 3));
        final var validSig = shape.signedWith(sigs(ON, sigs(ON, ON, OFF), sigs(OFF, OFF, ON)));
        final var invalidSig = shape.signedWith(sigs(OFF, sigs(ON, ON, OFF), sigs(OFF, OFF, ON)));

        return defaultHapiSpec("CreateFailsIfMissingSigs")
                .given(uploadInitCode(EMPTY_CONSTRUCTOR_CONTRACT))
                .when()
                .then(
                        contractCreate(EMPTY_CONSTRUCTOR_CONTRACT)
                                .adminKeyShape(shape)
                                .sigControl(forKey(EMPTY_CONSTRUCTOR_CONTRACT, invalidSig))
                                .hasKnownStatus(INVALID_SIGNATURE),
                        contractCreate(EMPTY_CONSTRUCTOR_CONTRACT)
                                .adminKeyShape(shape)
                                .sigControl(forKey(EMPTY_CONSTRUCTOR_CONTRACT, validSig))
                                .hasKnownStatus(SUCCESS));
    }

    private HapiSpec rejectsInsufficientGas() {
        return defaultHapiSpec("RejectsInsufficientGas")
                .given(uploadInitCode(EMPTY_CONSTRUCTOR_CONTRACT))
                .when()
                .then(contractCreate(EMPTY_CONSTRUCTOR_CONTRACT).gas(0L).hasKnownStatus(INSUFFICIENT_GAS));
    }

    private HapiSpec rejectsInvalidMemo() {
        return defaultHapiSpec("RejectsInvalidMemo")
                .given()
                .when()
                .then(
                        uploadInitCode(EMPTY_CONSTRUCTOR_CONTRACT),
                        contractCreate(EMPTY_CONSTRUCTOR_CONTRACT)
                                .entityMemo(TxnUtils.nAscii(101))
                                .hasPrecheck(MEMO_TOO_LONG),
                        contractCreate(EMPTY_CONSTRUCTOR_CONTRACT)
                                .entityMemo(ZERO_BYTE_MEMO)
                                .hasPrecheck(INVALID_ZERO_BYTE_IN_STRING));
    }

    private HapiSpec rejectsInsufficientFee() {
        return defaultHapiSpec("RejectsInsufficientFee")
                .given(cryptoCreate(PAYER), uploadInitCode(EMPTY_CONSTRUCTOR_CONTRACT))
                .when()
                .then(contractCreate(EMPTY_CONSTRUCTOR_CONTRACT)
                        .payingWith(PAYER)
                        .fee(1L)
                        .hasPrecheck(INSUFFICIENT_TX_FEE));
    }

    private HapiSpec rejectsInvalidBytecode() {
        final var contract = "InvalidBytecode";
        return defaultHapiSpec("RejectsInvalidBytecode")
                .given(uploadInitCode(contract))
                .when()
                .then(contractCreate(contract).hasKnownStatus(ERROR_DECODING_BYTESTRING));
    }

    private HapiSpec revertsNonzeroBalance() {
        return defaultHapiSpec("RevertsNonzeroBalance")
                .given(uploadInitCode(EMPTY_CONSTRUCTOR_CONTRACT))
                .when()
                .then(contractCreate(EMPTY_CONSTRUCTOR_CONTRACT).balance(1L).hasKnownStatus(CONTRACT_REVERT_EXECUTED));
    }

    private HapiSpec delegateContractIdRequiredForTransferInDelegateCall() {
        final var justSendContract = "JustSend";
        final var sendInternalAndDelegateContract = "SendInternalAndDelegate";

        final var beneficiary = "civilian";
        final var totalToSend = 1_000L;
        final var origKey = KeyShape.threshOf(1, SIMPLE, CONTRACT);
        final var revisedKey = KeyShape.threshOf(1, SIMPLE, DELEGATE_CONTRACT);
        final var newKey = "delegateContractKey";

        final AtomicLong justSendContractNum = new AtomicLong();
        final AtomicLong beneficiaryAccountNum = new AtomicLong();

        return defaultHapiSpec("DelegateContractIdRequiredForTransferInDelegateCall")
                .given(
                        uploadInitCode(justSendContract, sendInternalAndDelegateContract),
                        contractCreate(justSendContract).gas(300_000L).exposingNumTo(justSendContractNum::set),
                        contractCreate(sendInternalAndDelegateContract)
                                .gas(300_000L)
                                .balance(2 * totalToSend))
                .when(cryptoCreate(beneficiary)
                        .balance(0L)
                        .keyShape(origKey.signedWith(sigs(ON, sendInternalAndDelegateContract)))
                        .receiverSigRequired(true)
                        .exposingCreatedIdTo(id -> beneficiaryAccountNum.set(id.getAccountNum())))
                .then(
                        /* Without delegateContractId permissions, the second send via delegate call will
                         * fail, so only half of totalToSend will make it to the beneficiary. (Note the entire
                         * call doesn't fail because exceptional halts in "raw calls" don't automatically
                         * propagate up the stack like a Solidity revert does.) */
                        sourcing(() -> contractCall(
                                sendInternalAndDelegateContract,
                                "sendRepeatedlyTo",
                                BigInteger.valueOf(justSendContractNum.get()),
                                BigInteger.valueOf(beneficiaryAccountNum.get()),
                                BigInteger.valueOf(totalToSend / 2))),
                        getAccountBalance(beneficiary).hasTinyBars(totalToSend / 2),
                        /* But now we update the beneficiary to have a delegateContractId */
                        newKeyNamed(newKey).shape(revisedKey.signedWith(sigs(ON, sendInternalAndDelegateContract))),
                        cryptoUpdate(beneficiary).key(newKey),
                        sourcing(() -> contractCall(
                                sendInternalAndDelegateContract,
                                "sendRepeatedlyTo",
                                BigInteger.valueOf(justSendContractNum.get()),
                                BigInteger.valueOf(beneficiaryAccountNum.get()),
                                BigInteger.valueOf(totalToSend / 2))),
                        getAccountBalance(beneficiary).hasTinyBars(3 * (totalToSend / 2)));
    }

    private HapiSpec cannotCreateTooLargeContract() {
        ByteString contents;
        try {
            contents = ByteString.copyFrom(Files.readAllBytes(Path.of(bytecodePath("CryptoKitties"))));
        } catch (IOException e) {
            throw new UncheckedIOException(e);
        }
        final var FILE_KEY = "fileKey";
        final var KEY_LIST = "keyList";
        final var ACCOUNT = "acc";
        return defaultHapiSpec("cannotCreateTooLargeContract")
                .given(
                        newKeyNamed(FILE_KEY),
                        newKeyListNamed(KEY_LIST, List.of(FILE_KEY)),
                        cryptoCreate(ACCOUNT).balance(ONE_HUNDRED_HBARS * 10).key(FILE_KEY),
                        fileCreate("bytecode")
                                .path(bytecodePath("CryptoKitties"))
                                .hasPrecheck(TRANSACTION_OVERSIZE))
                .when(
                        fileCreate("bytecode").contents("").key(KEY_LIST),
                        UtilVerbs.updateLargeFile(ACCOUNT, "bytecode", contents))
                .then(contractCreate("contract")
                        .bytecode("bytecode")
                        .payingWith(ACCOUNT)
                        .hasKnownStatus(INSUFFICIENT_GAS));
    }

    HapiSpec blockTimestampChangesWithinFewSeconds() {
        final var contract = "EmitBlockTimestamp";
        final var firstBlock = "firstBlock";
        final var timeLoggingTxn = "timeLoggingTxn";

        return defaultHapiSpec("blockTimestampChangesWithinFewSeconds")
                .given(uploadInitCode(contract), contractCreate(contract))
                .when(
                        contractCall(contract, "logNow").via(firstBlock),
                        cryptoTransfer(HapiCryptoTransfer.tinyBarsFromTo(GENESIS, FUNDING, 1)),
                        sleepFor(3_000),
                        contractCall(contract, "logNow").via(timeLoggingTxn))
                .then(
                        withOpContext((spec, opLog) -> {
                            final var firstBlockOp = getTxnRecord(firstBlock);
                            final var recordOp = getTxnRecord(timeLoggingTxn);
                            allRunFor(spec, firstBlockOp, recordOp);

                            // First block info
                            final var firstBlockRecord = firstBlockOp.getResponseRecord();
                            final var firstBlockLogs =
                                    firstBlockRecord.getContractCallResult().getLogInfoList();
                            final var firstBlockTimeLogData =
                                    firstBlockLogs.get(0).getData().toByteArray();
                            final var firstBlockTimestamp =
                                    Longs.fromByteArray(Arrays.copyOfRange(firstBlockTimeLogData, 24, 32));
                            final var firstBlockHashLogData =
                                    firstBlockLogs.get(1).getData().toByteArray();
                            final var firstBlockNumber =
                                    Longs.fromByteArray(Arrays.copyOfRange(firstBlockHashLogData, 24, 32));
                            final var firstBlockHash = Bytes32.wrap(Arrays.copyOfRange(firstBlockHashLogData, 32, 64));
                            assertEquals(Bytes32.ZERO, firstBlockHash);

                            // Second block info
                            final var secondBlockRecord = recordOp.getResponseRecord();
                            final var secondBlockLogs =
                                    secondBlockRecord.getContractCallResult().getLogInfoList();
                            assertEquals(2, secondBlockLogs.size());
                            final var secondBlockTimeLogData =
                                    secondBlockLogs.get(0).getData().toByteArray();
                            final var secondBlockTimestamp =
                                    Longs.fromByteArray(Arrays.copyOfRange(secondBlockTimeLogData, 24, 32));
                            assertNotEquals(
                                    firstBlockTimestamp, secondBlockTimestamp, "Block timestamps should change");

                            final var secondBlockHashLogData =
                                    secondBlockLogs.get(1).getData().toByteArray();
                            final var secondBlockNumber =
                                    Longs.fromByteArray(Arrays.copyOfRange(secondBlockHashLogData, 24, 32));
                            assertNotEquals(firstBlockNumber, secondBlockNumber, "Wrong previous block number");
                            final var secondBlockHash =
                                    Bytes32.wrap(Arrays.copyOfRange(secondBlockHashLogData, 32, 64));

                            assertEquals(Bytes32.ZERO, secondBlockHash);
                        }),
                        contractCallLocal(contract, "getLastBlockHash")
                                .exposingTypedResultsTo(
                                        results -> log.info("Results were {}", CommonUtils.hex((byte[]) results[0]))));
    }

    HapiSpec vanillaSuccess() {
        final var contract = "CreateTrivial";
        return defaultHapiSpec("VanillaSuccess")
                .given(
                        uploadInitCode(contract),
                        contractCreate(contract).adminKey(THRESHOLD),
                        getContractInfo(contract).saveToRegistry(PARENT_INFO))
                .when(
                        contractCall(contract, "create").gas(1_000_000L).via("createChildTxn"),
                        contractCall(contract, "getIndirect").gas(1_000_000L).via("getChildResultTxn"),
                        contractCall(contract, "getAddress").gas(1_000_000L).via("getChildAddressTxn"))
                .then(
                        getTxnRecord("createChildTxn")
                                .saveCreatedContractListToRegistry("createChild")
                                .logged(),
                        getTxnRecord("getChildResultTxn")
                                .hasPriority(recordWith()
                                        .contractCallResult(resultWith()
                                                .resultThruAbi(
                                                        getABIFor(FUNCTION, "getIndirect", contract),
                                                        isLiteralResult(new Object[] {BigInteger.valueOf(7L)})))),
                        getTxnRecord("getChildAddressTxn")
                                .hasPriority(recordWith()
                                        .contractCallResult(resultWith()
                                                .resultThruAbi(
                                                        getABIFor(FUNCTION, "getAddress", contract),
                                                        isContractWith(contractWith()
                                                                .nonNullContractId()
                                                                .propertiesInheritedFrom(PARENT_INFO)))
                                                .logs(inOrder()))),
                        contractListWithPropertiesInheritedFrom("createChildCallResult", 1, PARENT_INFO));
    }

    HapiSpec contractWithAutoRenewNeedSignatures() {
        final var contract = "CreateTrivial";
        final var autoRenewAccount = "autoRenewAccount";
        return defaultHapiSpec("contractWithAutoRenewNeedSignatures")
                .given(
                        newKeyNamed(ADMIN_KEY),
                        uploadInitCode(contract),
                        cryptoCreate(autoRenewAccount).balance(ONE_HUNDRED_HBARS),
                        contractCreate(contract)
                                .adminKey(ADMIN_KEY)
                                .autoRenewAccountId(autoRenewAccount)
                                .signedBy(DEFAULT_PAYER, ADMIN_KEY)
                                .hasKnownStatus(INVALID_SIGNATURE),
                        contractCreate(contract)
                                .adminKey(ADMIN_KEY)
                                .autoRenewAccountId(autoRenewAccount)
                                .signedBy(DEFAULT_PAYER, ADMIN_KEY, autoRenewAccount)
                                .logged(),
                        getContractInfo(contract)
                                .has(ContractInfoAsserts.contractWith().autoRenewAccountId(autoRenewAccount))
                                .logged())
                .when()
                .then();
    }

    @Override
    protected Logger getResultsLogger() {
        return log;
    }
}<|MERGE_RESOLUTION|>--- conflicted
+++ resolved
@@ -96,11 +96,7 @@
     public static final String EMPTY_CONSTRUCTOR_CONTRACT = "EmptyConstructor";
     public static final String PARENT_INFO = "parentInfo";
     private static final String PAYER = "payer";
-<<<<<<< HEAD
     private static final Logger log = LogManager.getLogger(ContractCreateSuite.class);
-    private static final long GAS_TO_OFFER = 300_000L;
-=======
->>>>>>> c07e3a3d
 
     public static void main(String... args) {
         new ContractCreateSuite().runSuiteAsync();
