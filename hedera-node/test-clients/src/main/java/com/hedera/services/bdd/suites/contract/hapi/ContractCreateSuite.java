--- conflicted
+++ resolved
@@ -264,13 +264,8 @@
         final var contract = "Multipurpose";
 
         return hapiTest(uploadInitCode(contract), contractCreate(contract).balance(666), withOpContext((spec, log) -> {
-<<<<<<< HEAD
-            Object[] donationArgs = new Object[] {
-                new BigInteger(asSolidityAddress((int) spec.shard(), spec.realm(), 666666L)), "Hey, Ma!"
+            Object[] donationArgs = new Object[] {new BigInteger(asSolidityAddress(spec, 666_666L)), "Hey, Ma!"
             };
-=======
-            Object[] donationArgs = new Object[] {new BigInteger(asSolidityAddress(spec, 666_666L)), "Hey, Ma!"};
->>>>>>> 5eb581b8
             final var callOp = contractCall(contract, "donate", donationArgs).hasKnownStatus(CONTRACT_REVERT_EXECUTED);
             allRunFor(spec, callOp);
         }));
@@ -597,15 +592,8 @@
                     final var callOP = contractCall(
                             sendInternalAndDelegateContract,
                             "sendRepeatedlyTo",
-<<<<<<< HEAD
-                            new BigInteger(
-                                    asSolidityAddress((int) spec.shard(), spec.realm(), justSendContractNum.get())),
-                            new BigInteger(
-                                    asSolidityAddress((int) spec.shard(), spec.realm(), beneficiaryAccountNum.get())),
-=======
                             new BigInteger(asSolidityAddress(spec, justSendContractNum.get())),
                             new BigInteger(asSolidityAddress(spec, beneficiaryAccountNum.get())),
->>>>>>> 5eb581b8
                             BigInteger.valueOf(totalToSend / 2));
                     allRunFor(spec, callOP);
                 }),
@@ -617,15 +605,8 @@
                     final var callOp = contractCall(
                             sendInternalAndDelegateContract,
                             "sendRepeatedlyTo",
-<<<<<<< HEAD
-                            new BigInteger(
-                                    asSolidityAddress((int) spec.shard(), spec.realm(), justSendContractNum.get())),
-                            new BigInteger(
-                                    asSolidityAddress((int) spec.shard(), spec.realm(), beneficiaryAccountNum.get())),
-=======
                             new BigInteger(asSolidityAddress(spec, justSendContractNum.get())),
                             new BigInteger(asSolidityAddress(spec, beneficiaryAccountNum.get())),
->>>>>>> 5eb581b8
                             BigInteger.valueOf(totalToSend / 2));
                     allRunFor(spec, callOp);
                 }),
