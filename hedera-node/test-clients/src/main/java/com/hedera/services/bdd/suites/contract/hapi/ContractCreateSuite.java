--- conflicted
+++ resolved
@@ -54,6 +54,7 @@
 import static com.hedera.services.bdd.spec.utilops.UtilVerbs.sleepFor;
 import static com.hedera.services.bdd.spec.utilops.UtilVerbs.sourcing;
 import static com.hedera.services.bdd.spec.utilops.UtilVerbs.submitModified;
+import static com.hedera.services.bdd.spec.utilops.UtilVerbs.validateBlockStream;
 import static com.hedera.services.bdd.spec.utilops.UtilVerbs.withOpContext;
 import static com.hedera.services.bdd.spec.utilops.mod.ModificationUtils.withSuccessivelyVariedBodyIds;
 import static com.hedera.services.bdd.suites.HapiSuite.CHAIN_ID;
@@ -93,10 +94,17 @@
 import com.esaulpaugh.headlong.util.Integers;
 import com.google.common.primitives.Longs;
 import com.google.protobuf.ByteString;
+import com.hedera.hapi.block.stream.Block;
+import com.hedera.hapi.block.stream.BlockItem;
+import com.hedera.hapi.block.stream.BlockItem.ItemOneOfType;
+import com.hedera.hapi.block.stream.output.TransactionOutput;
+import com.hedera.hapi.block.stream.output.TransactionOutput.TransactionOneOfType;
 import com.hedera.node.app.hapi.utils.ethereum.EthTxData;
+import com.hedera.pbj.runtime.OneOf;
 import com.hedera.services.bdd.junit.HapiTest;
 import com.hedera.services.bdd.junit.LeakyHapiTest;
 import com.hedera.services.bdd.spec.HapiPropertySource;
+import com.hedera.services.bdd.spec.HapiSpec;
 import com.hedera.services.bdd.spec.assertions.ContractInfoAsserts;
 import com.hedera.services.bdd.spec.keys.KeyShape;
 import com.hedera.services.bdd.spec.transactions.TxnUtils;
@@ -106,6 +114,8 @@
 import com.hederahashgraph.api.proto.java.FileID;
 import com.hederahashgraph.api.proto.java.Key;
 import com.hederahashgraph.api.proto.java.ResponseCodeEnum;
+import com.hederahashgraph.api.proto.java.Timestamp;
+import com.hederahashgraph.api.proto.java.TransactionRecord;
 import java.io.IOException;
 import java.io.UncheckedIOException;
 import java.math.BigInteger;
@@ -113,17 +123,15 @@
 import java.nio.file.Path;
 import java.util.Arrays;
 import java.util.List;
+import java.util.Objects;
 import java.util.concurrent.atomic.AtomicLong;
+import java.util.concurrent.atomic.AtomicReference;
 import java.util.stream.Stream;
 import org.apache.logging.log4j.LogManager;
 import org.apache.logging.log4j.Logger;
 import org.apache.tuweni.bytes.Bytes32;
-<<<<<<< HEAD
-import org.hiero.consensus.model.utility.CommonUtils;
-=======
 import org.hiero.base.utility.CommonUtils;
 import org.junit.jupiter.api.Assertions;
->>>>>>> 2c7e6809
 import org.junit.jupiter.api.DynamicTest;
 import org.junit.jupiter.api.Tag;
 
@@ -134,7 +142,6 @@
     public static final String EMPTY_CONSTRUCTOR_CONTRACT = "EmptyConstructor";
     public static final String PARENT_INFO = "parentInfo";
     private static final String PAYER = "payer";
-    private static final String ALICE = "alice";
 
     private static final Logger log = LogManager.getLogger(ContractCreateSuite.class);
 
@@ -145,17 +152,13 @@
             "f8a58085174876e800830186a08080b853604580600e600039806000f350fe7fffffffffffffffffffffffffffffffffffffffffffffffffffffffffffffffe03601600081602082378035828234f58015156039578182fd5b8082525050506014600cf31ba02222222222222222222222222222222222222222222222222222222222222222a02222222222222222222222222222222222222222222222222222222222222222";
     private static final String EXPECTED_DEPLOYER_ADDRESS = "4e59b44847b379578588920ca78fbf26c0b4956c";
     private static final String DEPLOYER = "DeployerContract";
-    public static final String ENTITIES_UNLIMITED_AUTO_ASSOCIATIONS_ENABLED =
-            "entities.unlimitedAutoAssociationsEnabled";
-    public static final String LEDGER_MAX_AUTO_ASSOCIATIONS = "ledger.maxAutoAssociations";
-
     private static final String FUNGIBLE_TOKEN = "fungible";
     private static final String MULTI_KEY = "multiKey";
 
     @HapiTest
     final Stream<DynamicTest> createDeterministicDeployer() {
-        final var creatorAddress = ByteString.copyFrom(CommonUtils.unhex(DEPLOYMENT_SIGNER));
-        final var transaction = ByteString.copyFrom(CommonUtils.unhex(DEPLOYMENT_TRANSACTION));
+        final var creatorAddress = ByteString.copyFrom(Objects.requireNonNull(CommonUtils.unhex(DEPLOYMENT_SIGNER)));
+        final var transaction = ByteString.copyFrom(Objects.requireNonNull(CommonUtils.unhex(DEPLOYMENT_TRANSACTION)));
         final var systemFileId = FileID.newBuilder().setFileNum(159).build();
 
         return hapiTest(
@@ -425,7 +428,7 @@
                     final var createdIds = creationResult.getCreatedContractIDsList();
                     assertEquals(1, createdIds.size(), "Expected one creations but got " + createdIds);
                     assertTrue(
-                            createdIds.get(0).getContractNum() < 10000,
+                            createdIds.getFirst().getContractNum() < 10000,
                             "Expected contract num < 10000 but got " + createdIds);
                 }));
     }
@@ -448,8 +451,7 @@
                     final var registry = spec.registry();
                     final var aNum = (int) registry.getAccountID(aBeneficiary).getAccountNum();
                     final var bNum = (int) registry.getAccountID(bBeneficiary).getAccountNum();
-                    final var sendArgs =
-                            new Object[] {Long.valueOf(sendAmount), Long.valueOf(aNum), Long.valueOf(bNum)};
+                    final var sendArgs = new Object[] {(long) sendAmount, (long) aNum, (long) bNum};
 
                     final var op = contractCall(contract, "sendTo", sendArgs)
                             .gas(110_000)
@@ -673,7 +675,7 @@
                             secondBlockRecord.getContractCallResult().getLogInfoList();
                     assertEquals(2, secondBlockLogs.size());
                     final var secondBlockTimeLogData =
-                            secondBlockLogs.get(0).getData().toByteArray();
+                            secondBlockLogs.getFirst().getData().toByteArray();
                     final var secondBlockTimestamp =
                             Longs.fromByteArray(Arrays.copyOfRange(secondBlockTimeLogData, 24, 32));
                     assertNotEquals(firstBlockTimestamp, secondBlockTimestamp, "Block timestamps should change");
@@ -865,6 +867,115 @@
                 getContractInfo(contract).has(ContractInfoAsserts.contractWith().maxAutoAssociations(0)));
     }
 
+    @HapiTest
+    final Stream<DynamicTest> contractRevertBlockAndRecordFilesNotContainContractId() {
+        final var txn = "contractRevertBlockAndRecordFilesNotContainContractId";
+        AtomicReference<Timestamp> ts = new AtomicReference<>();
+        return hapiTest(
+                uploadInitCode(EMPTY_CONSTRUCTOR_CONTRACT),
+                contractCreate(EMPTY_CONSTRUCTOR_CONTRACT)
+                        .balance(1L)
+                        .via(txn)
+                        .hasKnownStatus(CONTRACT_REVERT_EXECUTED),
+                // check if CONTRACT_REVERT_EXECUTED record DON`T contains expected contractIds
+                withOpContext((spec, opLog) -> {
+                    final var record = getRecord(spec, txn, CONTRACT_REVERT_EXECUTED);
+                    ts.set(record.getConsensusTimestamp());
+                    asserRecordContractId(record, false);
+                }),
+                // check if CONTRACT_REVERT_EXECUTED block DON`T contains expected contractIds
+                validateBlockStream().withBlockValidation(blocks -> {
+                    // get last TRANSACTION_OUTPUT in all blocks
+                    final var item = getLastContractCreateTx(blocks, ts.get());
+                    asserBlockContractId(item, false);
+                }));
+    }
+
+    @HapiTest
+    final Stream<DynamicTest> blockAndRecordFilesNotContainContractId() {
+        final var txn = "blockAndRecordFilesNotContainContractId";
+        AtomicReference<Timestamp> ts = new AtomicReference<>();
+        return hapiTest(
+                uploadInitCode(EMPTY_CONSTRUCTOR_CONTRACT),
+                contractCreate(EMPTY_CONSTRUCTOR_CONTRACT).via(txn).hasKnownStatus(SUCCESS),
+                // check if record contains expected contractIds
+                withOpContext((spec, opLog) -> {
+                    final var record = getRecord(spec, txn, SUCCESS);
+                    ts.set(record.getConsensusTimestamp());
+                    asserRecordContractId(record, true);
+                }),
+                // check if block contains expected contractIds
+                validateBlockStream().withBlockValidation(blocks -> {
+                    // get last TRANSACTION_OUTPUT in all blocks
+                    final var item = getLastContractCreateTx(blocks, ts.get());
+                    asserBlockContractId(item, true);
+                }));
+    }
+
+    private TransactionRecord getRecord(HapiSpec spec, String txn, ResponseCodeEnum status) {
+        final var hapiGetRecord = getTxnRecord(txn);
+        allRunFor(spec, hapiGetRecord);
+        // Getting record
+        final var respRecord = hapiGetRecord.getResponse();
+        assertTrue(respRecord.hasTransactionGetRecord());
+        final var record = respRecord.getTransactionGetRecord().getTransactionRecord();
+        assertEquals(status, record.getReceipt().getStatus());
+        return record;
+    }
+
+    private TransactionOutput getLastContractCreateTx(List<Block> blocks, Timestamp timestamp) {
+        return blocks.stream()
+                .flatMap(e -> e.items().stream())
+                .map(BlockItem::item)
+                .filter(e -> ItemOneOfType.TRANSACTION_OUTPUT.equals(e.kind()))
+                .<TransactionOutput>map(OneOf::as)
+                .filter(e -> TransactionOneOfType.CONTRACT_CREATE.equals(
+                        e.transaction().kind()))
+                // match txn by timestamp, because there is other CONTRACT_CREATE txn
+                .filter(e -> e.contractCreateOrThrow().sidecars().stream()
+                        .anyMatch(s -> s.consensusTimestamp().seconds() == timestamp.getSeconds()
+                                && s.consensusTimestamp().nanos() == timestamp.getNanos()))
+                .reduce((f, s) -> s)
+                .orElseGet(() -> Assertions.fail("TRANSACTION_OUTPUT -> CONTRACT_CREATE mot found"));
+    }
+
+    private void asserRecordContractId(TransactionRecord record, boolean shouldContractIdExists) {
+        // check record->receipt->contractId
+        assertEquals(shouldContractIdExists, record.getReceipt().hasContractID());
+        // check record->contractCreateResult->contractId
+        assertEquals(shouldContractIdExists, record.getContractCreateResult().hasContractID());
+    }
+
+    private void asserBlockContractId(TransactionOutput item, boolean shouldContractIdExists) {
+        assertTrue(item.hasContractCreate());
+        // check sidecars->actions->recipient, sidecars->bytecode->contractId
+        item.contractCreateOrThrow().sidecars().forEach(sidecar -> {
+            if (sidecar.hasActions()) {
+                sidecar.actionsOrThrow()
+                        .contractActions()
+                        .forEach(action -> assertEquals(shouldContractIdExists, action.hasRecipientContract()));
+            } else if (sidecar.hasBytecode()) {
+                assertEquals(shouldContractIdExists, sidecar.bytecodeOrThrow().hasContractId());
+            }
+        });
+        // check contractCreate->contractCreateResult->contractId
+        assertTrue(item.contractCreateOrThrow().hasContractCreateResult());
+        assertEquals(
+                shouldContractIdExists,
+                item.contractCreateOrThrow().contractCreateResult().hasContractID());
+        // check contractCreate->contractCreateResult->contractNonces->contractId
+        assertEquals(
+                !shouldContractIdExists,
+                item.contractCreateOrThrow()
+                        .contractCreateResult()
+                        .contractNonces()
+                        .isEmpty());
+        item.contractCreateOrThrow()
+                .contractCreateResult()
+                .contractNonces()
+                .forEach(nonce -> assertEquals(shouldContractIdExists, nonce.hasContractId()));
+    }
+
     private EthTxData placeholderEthTx() {
         return new EthTxData(
                 null,
