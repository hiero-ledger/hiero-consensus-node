/*
 * Copyright (C) 2024 Hedera Hashgraph, LLC
 *
 * Licensed under the Apache License, Version 2.0 (the "License");
 * you may not use this file except in compliance with the License.
 * You may obtain a copy of the License at
 *
 *      http://www.apache.org/licenses/LICENSE-2.0
 *
 * Unless required by applicable law or agreed to in writing, software
 * distributed under the License is distributed on an "AS IS" BASIS,
 * WITHOUT WARRANTIES OR CONDITIONS OF ANY KIND, either express or implied.
 * See the License for the specific language governing permissions and
 * limitations under the License.
 */

package com.hedera.services.bdd.junit.support.translators;

import static com.hedera.node.app.hapi.utils.CommonPbjConverters.fromPbj;
import static com.hedera.node.app.hapi.utils.CommonPbjConverters.pbjToProto;
import static com.hedera.node.app.hapi.utils.CommonPbjConverters.protoToPbj;

import com.google.protobuf.ByteString;
import com.google.protobuf.InvalidProtocolBufferException;
import com.hedera.hapi.block.stream.BlockItem;
import com.hedera.hapi.block.stream.output.EthereumOutput;
import com.hedera.hapi.block.stream.output.StateChanges;
import com.hedera.hapi.block.stream.output.TransactionOutput;
import com.hedera.hapi.block.stream.output.TransactionResult;
import com.hedera.hapi.node.base.Transaction;
import com.hedera.node.app.hapi.utils.CommonUtils;
import com.hedera.node.app.hapi.utils.exception.UnknownHederaFunctionality;
import com.hedera.node.app.hapi.utils.forensics.TransactionParts;
import com.hedera.node.app.state.SingleTransactionRecord;
import com.hedera.pbj.runtime.io.buffer.Bytes;
import com.hederahashgraph.api.proto.java.AccountAmount;
import com.hederahashgraph.api.proto.java.AssessedCustomFee;
import com.hederahashgraph.api.proto.java.ContractFunctionResult;
import com.hederahashgraph.api.proto.java.ExchangeRateSet;
import com.hederahashgraph.api.proto.java.HederaFunctionality;
import com.hederahashgraph.api.proto.java.ResponseCodeEnum;
import com.hederahashgraph.api.proto.java.ScheduleID;
import com.hederahashgraph.api.proto.java.TokenAssociation;
import com.hederahashgraph.api.proto.java.TokenTransferList;
import com.hederahashgraph.api.proto.java.TransactionID;
import com.hederahashgraph.api.proto.java.TransactionReceipt;
import com.hederahashgraph.api.proto.java.TransactionRecord;
import com.hederahashgraph.api.proto.java.TransferList;
import edu.umd.cs.findbugs.annotations.NonNull;
import edu.umd.cs.findbugs.annotations.Nullable;
import java.security.NoSuchAlgorithmException;
import java.util.List;
import java.util.Objects;
import java.util.Optional;
import org.bouncycastle.jcajce.provider.digest.SHA384;

/**
 * Converts a block stream transaction into a {@link TransactionRecord}. We can then use the converted
 * records to compare block stream outputs with the current/expected outputs.
 */
public class BlockStreamTransactionTranslator implements TransactionRecordTranslator<SingleTransactionBlockItems> {

    /**
     * Translates a {@link SingleTransactionBlockItems} into a {@link SingleTransactionRecord}.
     *
     * @param txnWrapper A wrapper for block items representing a single transaction input
     * @return the translated txnInput record
     */
    @Override
    public SingleTransactionRecord translate(
            @NonNull final SingleTransactionBlockItems txnWrapper, @Nullable final StateChanges stateChanges) {
        Objects.requireNonNull(txnWrapper, "transaction must not be null");

        final HederaFunctionality txnType;
        try {
            txnType = CommonUtils.functionOf(CommonUtils.extractTransactionBodyUnchecked(pbjToProto(
                    txnWrapper.txn(),
                    com.hedera.hapi.node.base.Transaction.class,
                    com.hederahashgraph.api.proto.java.Transaction.class)));
        } catch (UnknownHederaFunctionality e) {
            throw new RuntimeException(e);
        }

        final var singleTxnRecord =
                switch (txnType) {
                    case CryptoCreate -> new CryptoCreateTranslator().translate(txnWrapper, stateChanges);
                    case ConsensusCreateTopic -> new ConsensusTopicCreateTranslator()
                            .translate(txnWrapper, stateChanges);
                    case ConsensusSubmitMessage -> new ConsensusSubmitMessageTranslator()
                            .translate(txnWrapper, stateChanges);
<<<<<<< HEAD
                    case FileCreate -> new FileCreateTranslator().translate(txnWrapper, stateChanges);
                    case ScheduleCreate -> new ScheduleCreateTranslator().translate(txnWrapper, stateChanges);
                    case TokenCreate -> new TokenCreateTranslator().translate(txnWrapper, stateChanges);
=======
                    case ContractCreate -> new ContractCreateTranslator().translate(txnWrapper, stateChanges);
>>>>>>> 801197d0
                    case UtilPrng -> new UtilPrngTranslator().translate(txnWrapper, stateChanges);
                    default -> new SingleTransactionRecord(
                            txnWrapper.txn(),
                            com.hedera.hapi.node.transaction.TransactionRecord.newBuilder()
                                    .build(),
                            List.of(),
                            new SingleTransactionRecord.TransactionOutputs(null));
                };

        final var txnRecord = pbjToProto(
                singleTxnRecord.transactionRecord(),
                com.hedera.hapi.node.transaction.TransactionRecord.class,
                com.hederahashgraph.api.proto.java.TransactionRecord.class);
        final var recordBuilder = txnRecord.toBuilder();
        final var receiptBuilder =
                txnRecord.hasReceipt() ? txnRecord.getReceipt().toBuilder() : TransactionReceipt.newBuilder();

        Objects.requireNonNull(txnWrapper.txn(), "transaction must not be null");
        Objects.requireNonNull(txnWrapper.result(), "transaction result must not be null");
        // We don't require txnWrapper.output() to be non-null since not all txns have an output

        try {
            parseTransaction(txnWrapper.txn(), recordBuilder);
            parseTransactionResult(txnWrapper.result(), recordBuilder, receiptBuilder);
            parseTransactionOutput(txnWrapper.output(), recordBuilder, receiptBuilder);
        } catch (NoSuchAlgorithmException | InvalidProtocolBufferException e) {
            throw new IllegalArgumentException("Unparseable transaction given", e);
        }

        // (Near) FUTURE: parse state changes via specific transaction type parser classes

        recordBuilder.setReceipt(receiptBuilder.build());
        return new SingleTransactionRecord(
                txnWrapper.txn(),
                protoToPbj(recordBuilder.build(), com.hedera.hapi.node.transaction.TransactionRecord.class),
                // TODO: how do we construct correct sidecar records?
                List.of(),
                // TODO: construct TransactionOutputs correctly when we have access to token-related transaction types
                new SingleTransactionRecord.TransactionOutputs(null));
    }

    /**
     * Computes the {@link SingleTransactionRecord}(s) for an ordered collection of transactions,
     * represented as groups of {@link BlockItem}s and summary {@link StateChanges}. Note that
     * {@link Transaction}s in the input collection will be associated based on having the same
     * {@code accountID} and {@code transactionValidStart} (from their {@link TransactionID}s). In
     * other words, this code will assume that transactions with the same payer account and valid
     * start time are part of the same user transaction, sharing some sort of parent-children
     * relationship.
     *
     * @param transactions a collection of transactions to translate
     * @param stateChanges any state changes that occurred during transaction processing
     * @return the equivalent transaction record outputs
     */
    @Override
    public List<SingleTransactionRecord> translateAll(
            @NonNull final List<SingleTransactionBlockItems> transactions,
            @NonNull final List<StateChanges> stateChanges) {
        return transactions.stream()
                // Filter out any objects that weren't parsed correctly (if t.txn() is null, that transaction definitely
                // wasn't parsed correctly)
                .filter(t -> t.txn() != null)
                .map(txn -> {
                    final var consensusTimestamp = txn.result().consensusTimestamp();
                    final var matchingTimestampChanges = stateChanges.stream()
                            .filter(stateChange -> Objects.equals(consensusTimestamp, stateChange.consensusTimestamp()))
                            .toList();
                    final var matchingChanges =
                            matchingTimestampChanges.isEmpty() ? null : matchingTimestampChanges.getFirst();
                    return translate(txn, matchingChanges);
                })
                .toList();
    }

    private void parseTransaction(final Transaction txn, final TransactionRecord.Builder recordBuilder)
            throws NoSuchAlgorithmException {
        if (txn.body() != null) {
            final var transactionID = pbjToProto(
                    txn.body().transactionID(), com.hedera.hapi.node.base.TransactionID.class, TransactionID.class);
            recordBuilder.setTransactionID(transactionID).setMemo(txn.body().memo());
        } else {
            final var parts = TransactionParts.from(fromPbj(txn));
            final var transactionID = parts.body().getTransactionID();
            recordBuilder.setTransactionID(transactionID);

            String memo = parts.body().getMemo();
            if (memo == null || memo.isEmpty()) {
                final var memoBytes = parts.body().getMemoBytes();
                if (memoBytes != null && !memoBytes.isEmpty()) {
                    memo = parts.body().getMemoBytes().toString();
                }
            }
            recordBuilder.setMemo(memo);
        }

        final var txnBytes = toBytesForHash(txn);
        final var hash = txnBytes != Bytes.EMPTY ? hashTxn(txnBytes) : Bytes.EMPTY;
        recordBuilder.setTransactionHash(toByteString(hash));
    }

    /**
     * Converts a {@link Transaction} into a sequence of bytes, specifically for the
     * transaction hash that appears in the {@link TransactionRecord}.
     * @param txn the transaction to convert
     * @return the bytes of the transaction
     */
    private Bytes toBytesForHash(final Transaction txn) {
        return txn.signedTransactionBytes().length() > 0
                ? txn.signedTransactionBytes()
                : Transaction.PROTOBUF.toBytes(txn);
    }

    /**
     * Hashes the bytes of a transaction using SHA-384.
     * @param bytes the bytes to hash
     * @return the hashed bytes
     * @throws NoSuchAlgorithmException if the SHA-384 algorithm is not available
     */
    private Bytes hashTxn(final Bytes bytes) throws NoSuchAlgorithmException {
        return Bytes.wrap(SHA384.Digest.getInstance("SHA-384").digest(bytes.toByteArray()));
    }

    private TransactionRecord.Builder parseTransactionResult(
            final TransactionResult txnResult,
            final TransactionRecord.Builder recordBuilder,
            final TransactionReceipt.Builder receiptBuilder)
            throws InvalidProtocolBufferException {
        final var autoTokenAssocs = txnResult.automaticTokenAssociations();
        autoTokenAssocs.forEach(tokenAssociation -> {
            final var autoAssocs = pbjToProto(
                    tokenAssociation, com.hedera.hapi.node.base.TokenAssociation.class, TokenAssociation.class);
            recordBuilder.addAutomaticTokenAssociations(autoAssocs);
        });

        final var paidStakingRewards = txnResult.paidStakingRewards();
        for (com.hedera.hapi.node.base.AccountAmount paidStakingReward : paidStakingRewards) {
            final var proto =
                    pbjToProto(paidStakingReward, com.hedera.hapi.node.base.AccountAmount.class, AccountAmount.class);
            recordBuilder.addPaidStakingRewards(proto);
        }

        final var transferList = txnResult.transferList();
        if (transferList != null) {
            final var translatedTransferList = TransferList.parseFrom(com.hedera.hapi.node.base.TransferList.PROTOBUF
                    .toBytes(txnResult.transferList())
                    .toByteArray());
            recordBuilder.setTransferList(translatedTransferList);
        } else {
            recordBuilder.setTransferList(TransferList.getDefaultInstance());
        }

        final var tokenTransferLists = txnResult.tokenTransferLists();
        tokenTransferLists.forEach(tokenTransferList -> {
            final var proto = pbjToProto(
                    tokenTransferList, com.hedera.hapi.node.base.TokenTransferList.class, TokenTransferList.class);
            recordBuilder.addTokenTransferLists(proto);
        });

        if (txnResult.parentConsensusTimestamp() != null) {
            recordBuilder.setParentConsensusTimestamp(fromPbj(txnResult.parentConsensusTimestamp()));
        }
        if (txnResult.consensusTimestamp() != null) {
            recordBuilder.setConsensusTimestamp(fromPbj(txnResult.consensusTimestamp()));
        }

        if (txnResult.scheduleRef() != null) {
            recordBuilder.setScheduleRef(
                    pbjToProto(txnResult.scheduleRef(), com.hedera.hapi.node.base.ScheduleID.class, ScheduleID.class));
        }

        recordBuilder.setTransactionFee(txnResult.transactionFeeCharged());

        if (txnResult.exchangeRate() != null) {
            receiptBuilder.setExchangeRate(
                    ExchangeRateSet.parseFrom(com.hedera.hapi.node.transaction.ExchangeRateSet.PROTOBUF
                            .toBytes(txnResult.exchangeRate())
                            .toByteArray()));
        }

        final var responseCode = ResponseCodeEnum.valueOf(txnResult.status().name());
        receiptBuilder.setStatus(responseCode);

        return recordBuilder;
    }

    private TransactionRecord.Builder parseTransactionOutput(
            final TransactionOutput txnOutput, final TransactionRecord.Builder trb, final TransactionReceipt.Builder rb)
            throws InvalidProtocolBufferException {
        if (txnOutput == null) {
            return trb;
        }

        // TODO: why are so many of these methods missing?
        //            if (txnOutput.hasCryptoCreate()) {
        //                rb.accountID(txnOutput.cryptoCreate().accountID());
        //                trb.alias(txnOutput.cryptoCreate().alias());
        //            }

        if (txnOutput.hasCryptoTransfer()) {
            final var assessedCustomFees = txnOutput.cryptoTransfer().assessedCustomFees();
            for (int i = 0; i < assessedCustomFees.size(); i++) {
                final var assessedCustomFee =
                        AssessedCustomFee.parseFrom(com.hedera.hapi.node.transaction.AssessedCustomFee.PROTOBUF
                                .toBytes(assessedCustomFees.get(i))
                                .toByteArray());
                trb.addAssessedCustomFees(i, assessedCustomFee);
            }
        }

        //            if (txnOutput.hasFileCreate()) {
        //                rb.fileID(txnOutput.fileCreate().fileID());
        //            }

        if (txnOutput.hasContractCall()) {
            final var callResult =
                    ContractFunctionResult.parseFrom(com.hedera.hapi.node.contract.ContractFunctionResult.PROTOBUF
                            .toBytes(txnOutput.contractCall().contractCallResult())
                            .toByteArray());
            trb.setContractCallResult(callResult);
        }

        if (txnOutput.hasEthereumCall()) {
            Optional.ofNullable(txnOutput.ethereumCall())
                    .map(EthereumOutput::ethereumHash)
                    .ifPresent(ethHash -> trb.setEthereumHash(toByteString(ethHash)));
        }

        //            if (txnOutput.hasTopicCreate()) {
        //                rb.topicID(txnOutput.topicCreate().topicID());
        //            }

        //            if (txnOutput.hasCreateToken()) {
        //                rb.tokenID(txnOutput.createToken().tokenID());
        //            }

        //            if (txnOutput.hasTokenMint()) {
        //
        //            }
        //            if (txnOutput.hasTokenBurn()) {
        //
        //            }
        //            if (txnOutput.hasTokenWipe()) {
        //
        //            }

        if (txnOutput.hasCreateSchedule()) {
            //                rb.scheduleID(txnOutput.createSchedule().scheduledTransactionId());
        }

        if (txnOutput.hasCreateSchedule()) {
            Optional.ofNullable(txnOutput.createSchedule().scheduledTransactionId())
                    .ifPresent(id -> rb.setScheduledTransactionID(
                            pbjToProto(id, com.hedera.hapi.node.base.TransactionID.class, TransactionID.class)));
        }
        if (txnOutput.hasSignSchedule()) {
            Optional.ofNullable(txnOutput.signSchedule().scheduledTransactionId())
                    .ifPresent(id -> rb.setScheduledTransactionID(
                            pbjToProto(id, com.hedera.hapi.node.base.TransactionID.class, TransactionID.class)));
        }

        //            if (txnOutput.hasMintToken()) {
        //                rb.serialNumbers(txnOutput.mintToken().serialNumbers());
        //            }

        //            if (txnOutput.hasNodeCreate()) {
        //                rb.nodeId(txnOutput.nodeCreate().nodeID());
        //            }
        //            if (txnOutput.hasNodeUpdate()) {
        //                rb.nodeId(txnOutput.nodeUpdate().nodeID());
        //            }
        //            if (txnOutput.hasNodeDelete()) {
        //                rb.nodeId(txnOutput.nodeDelete().nodeID());
        //            }

        maybeAssignEvmAddressAlias(txnOutput, trb);

        // TODO: assign `newPendingAirdrops` (if applicable)

        trb.setReceipt(rb.build());

        return trb;
    }

    private void maybeAssignEvmAddressAlias(final TransactionOutput txnOutput, final TransactionRecord.Builder trb) {
        // Are these the only places where default EVM address aliases are assigned?
        if (txnOutput.hasContractCreate()) {
            final var maybeEvmAddress = Optional.ofNullable(
                            txnOutput.contractCreate().contractCreateResult())
                    .map(com.hedera.hapi.node.contract.ContractFunctionResult::evmAddress);
            maybeEvmAddress.ifPresent(bytes -> trb.setEvmAddress(toByteString(bytes)));
        }
        if (txnOutput.hasContractCall()) {
            final var maybeEvmAddress = Optional.ofNullable(
                            txnOutput.contractCall().contractCallResult())
                    .map(com.hedera.hapi.node.contract.ContractFunctionResult::evmAddress);
            maybeEvmAddress.ifPresent(bytes -> trb.setEvmAddress(toByteString(bytes)));
        }
        if (txnOutput.hasCryptoTransfer()) {
            //            trb.evmAddress(txnOutput.cryptoTransfer().evmAddress());
        }
        if (txnOutput.hasEthereumCall()) {
            //            trb.evmAddress(txnOutput.ethereumCall().evmAddress());
        }
    }

    private static @NonNull ByteString toByteString(final Bytes bytes) {
        return ByteString.copyFrom(bytes.toByteArray());
    }
}<|MERGE_RESOLUTION|>--- conflicted
+++ resolved
@@ -88,13 +88,10 @@
                             .translate(txnWrapper, stateChanges);
                     case ConsensusSubmitMessage -> new ConsensusSubmitMessageTranslator()
                             .translate(txnWrapper, stateChanges);
-<<<<<<< HEAD
+                    case ContractCreate -> new ContractCreateTranslator().translate(txnWrapper, stateChanges);
                     case FileCreate -> new FileCreateTranslator().translate(txnWrapper, stateChanges);
                     case ScheduleCreate -> new ScheduleCreateTranslator().translate(txnWrapper, stateChanges);
                     case TokenCreate -> new TokenCreateTranslator().translate(txnWrapper, stateChanges);
-=======
-                    case ContractCreate -> new ContractCreateTranslator().translate(txnWrapper, stateChanges);
->>>>>>> 801197d0
                     case UtilPrng -> new UtilPrngTranslator().translate(txnWrapper, stateChanges);
                     default -> new SingleTransactionRecord(
                             txnWrapper.txn(),
