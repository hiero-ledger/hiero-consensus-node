/*
 * Copyright (C) 2024 Hedera Hashgraph, LLC
 *
 * Licensed under the Apache License, Version 2.0 (the "License");
 * you may not use this file except in compliance with the License.
 * You may obtain a copy of the License at
 *
 *      http://www.apache.org/licenses/LICENSE-2.0
 *
 * Unless required by applicable law or agreed to in writing, software
 * distributed under the License is distributed on an "AS IS" BASIS,
 * WITHOUT WARRANTIES OR CONDITIONS OF ANY KIND, either express or implied.
 * See the License for the specific language governing permissions and
 * limitations under the License.
 */

package com.hedera.services.bdd.junit.support.translators;

<<<<<<< HEAD
=======
import static com.hedera.hapi.block.stream.output.UtilPrngOutput.EntropyOneOfType.PRNG_BYTES;
import static com.hedera.hapi.block.stream.output.UtilPrngOutput.EntropyOneOfType.PRNG_NUMBER;
import static com.hedera.node.app.hapi.utils.CommonPbjConverters.fromPbj;
import static com.hedera.node.app.hapi.utils.CommonPbjConverters.pbjToProto;
import static com.hedera.node.app.hapi.utils.CommonPbjConverters.protoToPbj;

import com.google.protobuf.ByteString;
import com.google.protobuf.InvalidProtocolBufferException;
>>>>>>> 8deaa36f
import com.hedera.hapi.block.stream.BlockItem;
import com.hedera.hapi.block.stream.output.EthereumOutput;
import com.hedera.hapi.block.stream.output.StateChanges;
import com.hedera.hapi.block.stream.output.TransactionOutput;
import com.hedera.hapi.block.stream.output.TransactionResult;
import com.hedera.hapi.node.base.Transaction;
import com.hedera.node.app.state.SingleTransactionRecord;
import com.hedera.pbj.runtime.io.buffer.Bytes;
import com.hederahashgraph.api.proto.java.AccountAmount;
import com.hederahashgraph.api.proto.java.AssessedCustomFee;
import com.hederahashgraph.api.proto.java.ContractFunctionResult;
import com.hederahashgraph.api.proto.java.ExchangeRateSet;
import com.hederahashgraph.api.proto.java.ResponseCodeEnum;
import com.hederahashgraph.api.proto.java.ScheduleID;
import com.hederahashgraph.api.proto.java.TokenAssociation;
import com.hederahashgraph.api.proto.java.TokenTransferList;
import com.hederahashgraph.api.proto.java.TransactionID;
import com.hederahashgraph.api.proto.java.TransactionReceipt;
import com.hederahashgraph.api.proto.java.TransactionRecord;
import com.hederahashgraph.api.proto.java.TransferList;
import edu.umd.cs.findbugs.annotations.NonNull;
import edu.umd.cs.findbugs.annotations.Nullable;
import java.util.List;
import java.util.Objects;
import java.util.Optional;

/**
 * Converts a block stream transaction into a {@link TransactionRecord}. We can then use the converted
 * records to compare block stream outputs with the current/expected outputs.
 */
public class BlockStreamTransactionTranslator implements TransactionRecordTranslator<SingleTransactionBlockItems> {

    /**
     * Translates a {@link SingleTransactionBlockItems} into a {@link SingleTransactionRecord}.
     *
     * @param txnWrapper A wrapper for block items representing a single transaction input
     * @return the translated txnInput record
     */
    @Override
    public SingleTransactionRecord translate(
            @NonNull final SingleTransactionBlockItems txnWrapper, @Nullable final StateChanges stateChanges) {
        Objects.requireNonNull(txnWrapper, "transaction must not be null");

        final var txnType = transaction.txn().bodyOrThrow().data().kind();
        final var singleTxnRecord =
                switch (txnType) {
                    case UTIL_PRNG -> new UtilPrngTranslator().translate(transaction, stateChanges);
                    case UNSET -> throw new IllegalArgumentException("Transaction type not set");
                    default -> new SingleTransactionRecord(
                            transaction.txn(),
                            TransactionRecord.newBuilder().build(),
                            List.of(),
                            new SingleTransactionRecord.TransactionOutputs(null));
                };

        final var txnRecord = singleTxnRecord.transactionRecord();
        final var recordBuilder = txnRecord.copyBuilder();
        final var receiptBuilder =
                txnRecord.hasReceipt() ? txnRecord.receipt().copyBuilder() : TransactionReceipt.newBuilder();

        parseTransaction(txnWrapper.txn(), recordBuilder);

        try {
            parseTransactionResult(txnWrapper.result(), recordBuilder, receiptBuilder);
            parseTransactionOutput(txnWrapper.output(), recordBuilder, receiptBuilder);
        } catch (InvalidProtocolBufferException e) {
            throw new RuntimeException(e);
        }

        // TODO: how do we generically parse the state changes, especially for synthetic child transactions?

        recordBuilder.setReceipt(receiptBuilder.build());
        return new SingleTransactionRecord(
                txnWrapper.txn(),
                protoToPbj(recordBuilder.build(), com.hedera.hapi.node.transaction.TransactionRecord.class),
                // TODO: how do we construct correct sidecar records?
                List.of(),
                // TODO: construct TransactionOutputs correctly when we have access to token-related transaction types
                new SingleTransactionRecord.TransactionOutputs(null));
    }

    /**
     * Computes the {@link SingleTransactionRecord}(s) for an ordered collection of transactions,
     * represented as groups of {@link BlockItem}s and summary {@link StateChanges}. Note that
     * {@link Transaction}s in the input collection will be associated based on having the same
     * {@code accountID} and {@code transactionValidStart} (from their {@link TransactionID}s). In
     * other words, this code will assume that transactions with the same payer account and valid
     * start time are part of the same user transaction, sharing some sort of parent-children
     * relationship.
     *
     * @param transactions a collection of transactions to translate
     * @param stateChanges any state changes that occurred during transaction processing
     * @return the equivalent transaction record outputs
     */
    @Override
    public List<SingleTransactionRecord> translateAll(
            @NonNull final List<SingleTransactionBlockItems> transactions,
            @NonNull final List<StateChanges> stateChanges) {
        // TODO: this implementation probably isn't correct, specifically since we're passing in _all_ state changes
        // on each call to `translate`, which is likely not what we want. How do we compute the correct subset of state
        // changes for each transaction?
        return transactions.stream()
                .filter(t -> t.txn() != null)
                .map(txn -> {
                    final var consensusTimestamp = txn.result().consensusTimestamp();
                    final var matchingTimestampChanges = stateChanges.stream()
                            .filter(sc -> Objects.equals(consensusTimestamp, sc.consensusTimestamp()))
                            .toList();
                    final var matchingChanges =
                            matchingTimestampChanges.isEmpty() ? null : matchingTimestampChanges.getFirst();
                    return translate(txn, matchingChanges);
                })
                .toList();
    }

    private TransactionRecord.Builder parseTransaction(
            final Transaction txn, final TransactionRecord.Builder recordBuilder) {
        if (txn.body() != null) {
            recordBuilder
                    .setTransactionID(pbjToProto(
                            txn.body().transactionID(),
                            com.hedera.hapi.node.base.TransactionID.class,
                            TransactionID.class))
                    .setMemo(txn.body().memo());
        }

        return recordBuilder;
    }

    private TransactionRecord.Builder parseTransactionResult(
            final TransactionResult txnResult,
            final TransactionRecord.Builder recordBuilder,
            final TransactionReceipt.Builder receiptBuilder)
            throws InvalidProtocolBufferException {
        final var autoTokenAssocs = txnResult.automaticTokenAssociations();
        autoTokenAssocs.forEach(tokenAssociation -> {
            final var autoAssocs = pbjToProto(
                    tokenAssociation, com.hedera.hapi.node.base.TokenAssociation.class, TokenAssociation.class);
            recordBuilder.addAutomaticTokenAssociations(autoAssocs);
        });

        final var paidStakingRewards = txnResult.paidStakingRewards();
        for (com.hedera.hapi.node.base.AccountAmount paidStakingReward : paidStakingRewards) {
            final var proto =
                    pbjToProto(paidStakingReward, com.hedera.hapi.node.base.AccountAmount.class, AccountAmount.class);
            recordBuilder.addPaidStakingRewards(proto);
        }

        if (txnResult.transferList() != null) {
            final var transferList = TransferList.parseFrom(com.hedera.hapi.node.base.TransferList.PROTOBUF
                    .toBytes(txnResult.transferList())
                    .toByteArray());
            recordBuilder.setTransferList(transferList);
        }

        final var tokenTransferLists = txnResult.tokenTransferLists();
        tokenTransferLists.forEach(tokenTransferList -> {
            final var proto = pbjToProto(
                    tokenTransferList, com.hedera.hapi.node.base.TokenTransferList.class, TokenTransferList.class);
            recordBuilder.addTokenTransferLists(proto);
        });

        if (txnResult.parentConsensusTimestamp() != null) {
            recordBuilder.setParentConsensusTimestamp(fromPbj(txnResult.parentConsensusTimestamp()));
        }
        if (txnResult.consensusTimestamp() != null) {
            recordBuilder.setConsensusTimestamp(fromPbj(txnResult.consensusTimestamp()));
        }

        if (txnResult.scheduleRef() != null) {
            recordBuilder.setScheduleRef(
                    pbjToProto(txnResult.scheduleRef(), com.hedera.hapi.node.base.ScheduleID.class, ScheduleID.class));
        }

        recordBuilder.setTransactionFee(txnResult.transactionFeeCharged());

        if (txnResult.exchangeRate() != null) {
            receiptBuilder.setExchangeRate(
                    ExchangeRateSet.parseFrom(com.hedera.hapi.node.transaction.ExchangeRateSet.PROTOBUF
                            .toBytes(txnResult.exchangeRate())
                            .toByteArray()));
        }

        final var responseCode = ResponseCodeEnum.valueOf(txnResult.status().name());
        receiptBuilder.setStatus(responseCode);

        return recordBuilder;
    }

    private TransactionRecord.Builder parseTransactionOutput(
            final TransactionOutput txnOutput, final TransactionRecord.Builder trb, final TransactionReceipt.Builder rb)
            throws InvalidProtocolBufferException {
        if (txnOutput == null) {
            return trb;
        }

        // TODO: why are so many of these methods missing?
        //            if (txnOutput.hasCryptoCreate()) {
        //                rb.accountID(txnOutput.cryptoCreate().accountID());
        //                trb.alias(txnOutput.cryptoCreate().alias());
        //            }

        if (txnOutput.hasCryptoTransfer()) {
            final var assessedCustomFees = txnOutput.cryptoTransfer().assessedCustomFees();
            for (int i = 0; i < assessedCustomFees.size(); i++) {
                final var assessedCustomFee =
                        AssessedCustomFee.parseFrom(com.hedera.hapi.node.transaction.AssessedCustomFee.PROTOBUF
                                .toBytes(assessedCustomFees.get(i))
                                .toByteArray());
                trb.addAssessedCustomFees(i, assessedCustomFee);
            }
        }

        //            if (txnOutput.hasFileCreate()) {
        //                rb.fileID(txnOutput.fileCreate().fileID());
        //            }

        if (txnOutput.hasContractCreate()) {
            Optional.ofNullable(txnOutput.contractCreate().contractCreateResult())
                    .map(com.hedera.hapi.node.contract.ContractFunctionResult::contractID)
                    .ifPresent(id -> rb.setContractID(fromPbj(id)));

            Optional.ofNullable(txnOutput.contractCreate().contractCreateResult())
                    .ifPresent(id -> {
                        try {
                            trb.setContractCreateResult(ContractFunctionResult.parseFrom(
                                    com.hedera.hapi.node.contract.ContractFunctionResult.PROTOBUF
                                            .toBytes(txnOutput.contractCreate().contractCreateResult())
                                            .toByteArray()));
                        } catch (InvalidProtocolBufferException e) {
                            throw new RuntimeException(e);
                        }
                    });
        }

        if (txnOutput.hasContractCall()) {
            final var callResult =
                    ContractFunctionResult.parseFrom(com.hedera.hapi.node.contract.ContractFunctionResult.PROTOBUF
                            .toBytes(txnOutput.contractCall().contractCallResult())
                            .toByteArray());
            trb.setContractCallResult(callResult);
        }

        if (txnOutput.hasEthereumCall()) {
            Optional.ofNullable(txnOutput.ethereumCall())
                    .map(EthereumOutput::ethereumHash)
                    .ifPresent(ethHash -> trb.setEthereumHash(toByteString(ethHash)));
        }

        //            if (txnOutput.hasTopicCreate()) {
        //                rb.topicID(txnOutput.topicCreate().topicID());
        //            }

        //        if (txnOutput.hasSubmitMessage()) {
        //            rb.topicSequenceNumber(txnOutput.submitMessage().topicSequenceNumber());
        //
        //            Optional.ofNullable(txnOutput.submitMessage().topicRunningHashVersion())
        //                    .map(RunningHashVersion::protoOrdinal)
        //                    .ifPresent(rb::setTopicRunningHashVersion);
        //        }

        //            if (txnOutput.hasCreateToken()) {
        //                rb.tokenID(txnOutput.createToken().tokenID());
        //            }

        //            if (txnOutput.hasTokenMint()) {
        //
        //            }
        //            if (txnOutput.hasTokenBurn()) {
        //
        //            }
        //            if (txnOutput.hasTokenWipe()) {
        //
        //            }

        if (txnOutput.hasCreateSchedule()) {
            //                rb.scheduleID(txnOutput.createSchedule().scheduledTransactionId());
        }

        if (txnOutput.hasCreateSchedule()) {
            Optional.ofNullable(txnOutput.createSchedule().scheduledTransactionId())
                    .ifPresent(id -> rb.setScheduledTransactionID(
                            pbjToProto(id, com.hedera.hapi.node.base.TransactionID.class, TransactionID.class)));
        }
        if (txnOutput.hasSignSchedule()) {
            Optional.ofNullable(txnOutput.signSchedule().scheduledTransactionId())
                    .ifPresent(id -> rb.setScheduledTransactionID(
                            pbjToProto(id, com.hedera.hapi.node.base.TransactionID.class, TransactionID.class)));
        }

        //            if (txnOutput.hasMintToken()) {
        //                rb.serialNumbers(txnOutput.mintToken().serialNumbers());
        //            }

        //            if (txnOutput.hasNodeCreate()) {
        //                rb.nodeId(txnOutput.nodeCreate().nodeID());
        //            }
        //            if (txnOutput.hasNodeUpdate()) {
        //                rb.nodeId(txnOutput.nodeUpdate().nodeID());
        //            }
        //            if (txnOutput.hasNodeDelete()) {
        //                rb.nodeId(txnOutput.nodeDelete().nodeID());
        //            }

<<<<<<< HEAD
=======
        if (txnOutput.hasUtilPrng()) {
            final var entropy = txnOutput.utilPrng().entropy();
            if (entropy.kind() == PRNG_BYTES) {
                trb.setPrngBytes(entropy.as());
            } else if (entropy.kind() == PRNG_NUMBER) {
                trb.setPrngNumber(entropy.as());
            }
        }

>>>>>>> 8deaa36f
        maybeAssignEvmAddressAlias(txnOutput, trb);

        // TODO: assign `newPendingAirdrops` (if applicable)

        trb.setReceipt(rb.build());

        return trb;
    }

    private void maybeAssignEvmAddressAlias(final TransactionOutput txnOutput, final TransactionRecord.Builder trb) {
        // Are these the only places where default EVM address aliases are assigned?
        if (txnOutput.hasContractCreate()) {
            final var maybeEvmAddress = Optional.ofNullable(
                            txnOutput.contractCreate().contractCreateResult())
                    .map(com.hedera.hapi.node.contract.ContractFunctionResult::evmAddress);
            maybeEvmAddress.ifPresent(bytes -> trb.setEvmAddress(toByteString(bytes)));
        }
        if (txnOutput.hasContractCall()) {
            final var maybeEvmAddress = Optional.ofNullable(
                            txnOutput.contractCall().contractCallResult())
                    .map(com.hedera.hapi.node.contract.ContractFunctionResult::evmAddress);
            maybeEvmAddress.ifPresent(bytes -> trb.setEvmAddress(toByteString(bytes)));
        }
        if (txnOutput.hasCryptoTransfer()) {
            //            trb.evmAddress(txnOutput.cryptoTransfer().evmAddress());
        }
        if (txnOutput.hasEthereumCall()) {
            //            trb.evmAddress(txnOutput.ethereumCall().evmAddress());
        }
    }

    private static @NonNull ByteString toByteString(final Bytes bytes) {
        return ByteString.copyFrom(bytes.toByteArray());
    }
}<|MERGE_RESOLUTION|>--- conflicted
+++ resolved
@@ -16,8 +16,6 @@
 
 package com.hedera.services.bdd.junit.support.translators;
 
-<<<<<<< HEAD
-=======
 import static com.hedera.hapi.block.stream.output.UtilPrngOutput.EntropyOneOfType.PRNG_BYTES;
 import static com.hedera.hapi.block.stream.output.UtilPrngOutput.EntropyOneOfType.PRNG_NUMBER;
 import static com.hedera.node.app.hapi.utils.CommonPbjConverters.fromPbj;
@@ -26,7 +24,6 @@
 
 import com.google.protobuf.ByteString;
 import com.google.protobuf.InvalidProtocolBufferException;
->>>>>>> 8deaa36f
 import com.hedera.hapi.block.stream.BlockItem;
 import com.hedera.hapi.block.stream.output.EthereumOutput;
 import com.hedera.hapi.block.stream.output.StateChanges;
@@ -70,14 +67,14 @@
             @NonNull final SingleTransactionBlockItems txnWrapper, @Nullable final StateChanges stateChanges) {
         Objects.requireNonNull(txnWrapper, "transaction must not be null");
 
-        final var txnType = transaction.txn().bodyOrThrow().data().kind();
+        final var txnType = txnWrapper.txn().bodyOrThrow().data().kind();
         final var singleTxnRecord =
                 switch (txnType) {
-                    case UTIL_PRNG -> new UtilPrngTranslator().translate(transaction, stateChanges);
+                    case UTIL_PRNG -> new UtilPrngTranslator().translate(txnWrapper, stateChanges);
                     case UNSET -> throw new IllegalArgumentException("Transaction type not set");
                     default -> new SingleTransactionRecord(
-                            transaction.txn(),
-                            TransactionRecord.newBuilder().build(),
+                            txnWrapper.txn(),
+                            protoToPbj(TransactionRecord.newBuilder().build(), com.hedera.hapi.node.transaction.TransactionRecord.class),
                             List.of(),
                             new SingleTransactionRecord.TransactionOutputs(null));
                 };
@@ -331,18 +328,6 @@
         //                rb.nodeId(txnOutput.nodeDelete().nodeID());
         //            }
 
-<<<<<<< HEAD
-=======
-        if (txnOutput.hasUtilPrng()) {
-            final var entropy = txnOutput.utilPrng().entropy();
-            if (entropy.kind() == PRNG_BYTES) {
-                trb.setPrngBytes(entropy.as());
-            } else if (entropy.kind() == PRNG_NUMBER) {
-                trb.setPrngNumber(entropy.as());
-            }
-        }
-
->>>>>>> 8deaa36f
         maybeAssignEvmAddressAlias(txnOutput, trb);
 
         // TODO: assign `newPendingAirdrops` (if applicable)
