--- conflicted
+++ resolved
@@ -16,11 +16,6 @@
 
 package com.hedera.services.bdd.junit.support.translators;
 
-<<<<<<< HEAD
-=======
-import static com.hedera.hapi.block.stream.output.UtilPrngOutput.EntropyOneOfType.PRNG_BYTES;
-import static com.hedera.hapi.block.stream.output.UtilPrngOutput.EntropyOneOfType.PRNG_NUMBER;
->>>>>>> f6abbdcb
 import static com.hedera.node.app.hapi.utils.CommonPbjConverters.fromPbj;
 import static com.hedera.node.app.hapi.utils.CommonPbjConverters.pbjToProto;
 import static com.hedera.node.app.hapi.utils.CommonPbjConverters.protoToPbj;
@@ -33,11 +28,8 @@
 import com.hedera.hapi.block.stream.output.TransactionOutput;
 import com.hedera.hapi.block.stream.output.TransactionResult;
 import com.hedera.hapi.node.base.Transaction;
-<<<<<<< HEAD
 import com.hedera.node.app.hapi.utils.CommonUtils;
 import com.hedera.node.app.hapi.utils.exception.UnknownHederaFunctionality;
-=======
->>>>>>> f6abbdcb
 import com.hedera.node.app.hapi.utils.forensics.TransactionParts;
 import com.hedera.node.app.state.SingleTransactionRecord;
 import com.hedera.pbj.runtime.io.buffer.Bytes;
@@ -45,10 +37,7 @@
 import com.hederahashgraph.api.proto.java.AssessedCustomFee;
 import com.hederahashgraph.api.proto.java.ContractFunctionResult;
 import com.hederahashgraph.api.proto.java.ExchangeRateSet;
-<<<<<<< HEAD
 import com.hederahashgraph.api.proto.java.HederaFunctionality;
-=======
->>>>>>> f6abbdcb
 import com.hederahashgraph.api.proto.java.ResponseCodeEnum;
 import com.hederahashgraph.api.proto.java.ScheduleID;
 import com.hederahashgraph.api.proto.java.TokenAssociation;
@@ -82,7 +71,6 @@
             @NonNull final SingleTransactionBlockItems txnWrapper, @Nullable final StateChanges stateChanges) {
         Objects.requireNonNull(txnWrapper, "transaction must not be null");
 
-<<<<<<< HEAD
         final HederaFunctionality txnType;
         try {
             txnType = CommonUtils.functionOf(CommonUtils.extractTransactionBodyUnchecked(pbjToProto(
@@ -111,31 +99,19 @@
         final var recordBuilder = txnRecord.toBuilder();
         final var receiptBuilder =
                 txnRecord.hasReceipt() ? txnRecord.getReceipt().toBuilder() : TransactionReceipt.newBuilder();
-=======
-        final var recordBuilder = TransactionRecord.newBuilder();
-        final var receiptBuilder = TransactionReceipt.newBuilder();
->>>>>>> f6abbdcb
 
         Objects.requireNonNull(txnWrapper.txn(), "transaction must not be null");
         Objects.requireNonNull(txnWrapper.result(), "transaction result must not be null");
         // We don't require txnWrapper.output() to be non-null since not all txns have an output
 
         try {
-<<<<<<< HEAD
             parseTransaction(txnWrapper.txn(), recordBuilder, receiptBuilder);
-=======
-            parseTransaction(txnWrapper.txn(), recordBuilder);
->>>>>>> f6abbdcb
             parseTransactionResult(txnWrapper.result(), recordBuilder, receiptBuilder);
             parseTransactionOutput(txnWrapper.output(), recordBuilder, receiptBuilder);
         } catch (NoSuchAlgorithmException | InvalidProtocolBufferException e) {
             throw new IllegalArgumentException("Unparseable transaction given", e);
         }
 
-<<<<<<< HEAD
-        // TODO: how do we generically parse the state changes, especially for synthetic child transactions?
-=======
->>>>>>> f6abbdcb
         // (Near) FUTURE: parse state changes via specific transaction type parser classes
 
         recordBuilder.setReceipt(receiptBuilder.build());
@@ -182,7 +158,6 @@
     }
 
     private TransactionRecord.Builder parseTransaction(
-<<<<<<< HEAD
             final Transaction txn,
             final TransactionRecord.Builder recordBuilder,
             final TransactionReceipt.Builder receiptBuilder)
@@ -190,20 +165,11 @@
         TransactionID transactionID;
         if (txn.body() != null) {
             transactionID = pbjToProto(
-=======
-            final Transaction txn, final TransactionRecord.Builder recordBuilder) throws NoSuchAlgorithmException {
-        if (txn.body() != null) {
-            final var transactionID = pbjToProto(
->>>>>>> f6abbdcb
                     txn.body().transactionID(), com.hedera.hapi.node.base.TransactionID.class, TransactionID.class);
             recordBuilder.setTransactionID(transactionID).setMemo(txn.body().memo());
         } else {
             final var parts = TransactionParts.from(fromPbj(txn));
-<<<<<<< HEAD
             transactionID = parts.body().getTransactionID();
-=======
-            final var transactionID = parts.body().getTransactionID();
->>>>>>> f6abbdcb
             recordBuilder.setTransactionID(transactionID);
 
             String memo = parts.body().getMemo();
@@ -220,11 +186,6 @@
         final var hash = txnBytes != Bytes.EMPTY ? hashTxn(txnBytes) : Bytes.EMPTY;
         recordBuilder.setTransactionHash(toByteString(hash));
 
-<<<<<<< HEAD
-        receiptBuilder.setAccountID(transactionID.getAccountID());
-
-=======
->>>>>>> f6abbdcb
         return recordBuilder;
     }
 
@@ -428,18 +389,6 @@
         //                rb.nodeId(txnOutput.nodeDelete().nodeID());
         //            }
 
-<<<<<<< HEAD
-=======
-        if (txnOutput.hasUtilPrng()) {
-            final var entropy = txnOutput.utilPrng().entropy();
-            if (entropy.kind() == PRNG_BYTES) {
-                trb.setPrngBytes(entropy.as());
-            } else if (entropy.kind() == PRNG_NUMBER) {
-                trb.setPrngNumber(entropy.as());
-            }
-        }
-
->>>>>>> f6abbdcb
         maybeAssignEvmAddressAlias(txnOutput, trb);
 
         // TODO: assign `newPendingAirdrops` (if applicable)
