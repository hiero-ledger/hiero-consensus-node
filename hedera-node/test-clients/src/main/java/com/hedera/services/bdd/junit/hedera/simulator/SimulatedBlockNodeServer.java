--- conflicted
+++ resolved
@@ -401,10 +401,6 @@
                                         return;
                                     }
 
-<<<<<<< HEAD
-                                    // Requirement 3: Check if block already exists (header AND proof received)
-                                    if (blocksWithProofs.contains(blockNumber)) {
-=======
                                     // Set the current block number being processed by THIS stream instance
                                     currentBlockNumber = blockNumber;
                                     log.info(
@@ -416,7 +412,6 @@
                                     // Requirement 3: Check if the block already exists (header AND end of block
                                     // received)
                                     if (endedBlocks.contains(blockNumber)) {
->>>>>>> 90ca6910
                                         log.warn(
                                                 "Block {} already fully received (Header+EndOfBlock). Sending BlockAcknowledgement to stream {} on port {}.",
                                                 blockNumber,
@@ -499,50 +494,12 @@
                                                                 .get(blockNumber)
                                                                 .hashCode()
                                                         : "none");
-<<<<<<< HEAD
-                                        // Continue to the next BlockItem in the request
-                                        continue;
                                     }
-
-                                    // Mark block as fully received
-                                    blocksWithHeadersOnly.remove(blockNumber);
-                                    blocksWithProofs.add(blockNumber);
-                                    streamingBlocks.remove(blockNumber); // No longer streaming this specific block
-
                                     // Capture the proof and seal the block
                                     blockItemsByNumber
                                             .computeIfAbsent(blockNumber, k -> new ArrayList<>())
                                             .add(item);
                                     sealedBlocks.add(blockNumber);
-
-                                    // Update last verified block number atomically
-                                    final long newLastVerified = lastVerifiedBlockNumber.updateAndGet(
-                                            currentMax -> Math.max(currentMax, blockNumber));
-                                    log.info(
-                                            "Block {} fully received (header+proof) on port {} from stream {}. Last verified block updated to: {}",
-                                            blockNumber,
-                                            port,
-                                            replies.hashCode(),
-                                            newLastVerified);
-
-                                    // Requirement 2: Send BlockAcknowledgement to ALL connected pipelines
-                                    log.info(
-                                            "Broadcasting BlockAcknowledgement for block {} to {} active streams on port {}",
-                                            blockNumber,
-                                            activeStreams.size(),
-                                            port);
-                                    for (final Pipeline<? super PublishStreamResponse> pipeline : activeStreams) {
-                                        if (highLatency) {
-                                            // If the simulator is set to be with high latency, delay acknowledgements
-                                            // with 1500 ms (assuming CN considers 1000 ms delays as high latency)
-                                            Thread.sleep(1500);
-                                        }
-
-                                        buildAndSendBlockAcknowledgement(blockNumber, pipeline);
-                                    }
-
-                                    // Reset currentBlockNumber for this stream, as it finished sending this block
-                                    currentBlockNumber = null;
                                 } else {
                                     // Any other BlockItem belonging to the current block should be captured
                                     if (currentBlockNumber != null) {
@@ -550,9 +507,6 @@
                                                 .computeIfAbsent(currentBlockNumber, k -> new ArrayList<>())
                                                 .add(item);
                                     }
-=======
-                                    }
->>>>>>> 90ca6910
                                 }
                             } // End of loop through BlockItems
                         } else if (request.hasEndOfBlock()) {
