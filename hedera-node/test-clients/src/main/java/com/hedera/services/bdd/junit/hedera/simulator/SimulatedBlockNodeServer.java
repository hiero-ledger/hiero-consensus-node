--- conflicted
+++ resolved
@@ -106,16 +106,11 @@
      * Creates a new simulated block node server on the specified port.
      *
      * @param port the port to listen on
-<<<<<<< HEAD
      * @param highLatency whether to simulate high latency responses
-     */
-    public SimulatedBlockNodeServer(final int port, final boolean highLatency) {
-=======
      * @param lastVerifiedBlockNumberSupplier an optional supplier that provides the last verified block number
      * from an external source, can be null if not needed
      */
-    public SimulatedBlockNodeServer(final int port, @Nullable final Supplier<Long> lastVerifiedBlockNumberSupplier) {
->>>>>>> ed5a8ba4
+    public SimulatedBlockNodeServer(final int port,  final boolean highLatency, @Nullable final Supplier<Long> lastVerifiedBlockNumberSupplier) {
         this.port = port;
         this.highLatency = highLatency;
         this.serviceImpl = new MockBlockStreamServiceImpl();
@@ -466,46 +461,6 @@
                                         continue;
                                     }
 
-<<<<<<< HEAD
-                                // Mark block as fully received
-                                blocksWithHeadersOnly.remove(blockNumber);
-                                blocksWithProofs.add(blockNumber);
-                                streamingBlocks.remove(blockNumber); // No longer streaming this specific block
-
-                                // Update last verified block number atomically
-                                final long newLastVerified = lastVerifiedBlockNumber.updateAndGet(
-                                        currentMax -> Math.max(currentMax, blockNumber));
-                                log.info(
-                                        "Block {} fully received (header+proof) on port {} from stream {}. Last verified block updated to: {}",
-                                        blockNumber,
-                                        port,
-                                        responseObserver.hashCode(),
-                                        newLastVerified);
-
-                                // Requirement 2: Send BlockAcknowledgement to ALL connected observers
-                                log.info(
-                                        "Broadcasting BlockAcknowledgement for block {} (exists=false) to {} active streams on port {}",
-                                        blockNumber,
-                                        activeStreams.size(),
-                                        port);
-                                for (final StreamObserver<PublishStreamResponse> observer : activeStreams) {
-                                    if (highLatency) {
-                                        // If the simulator is set to be with high latency, delay acknowledgements with
-                                        // 1500 ms (assuming CN considers 1000 ms delays as high latency)
-                                        Thread.sleep(1500);
-                                    }
-
-                                    // Send Ack with blockAlreadyExists=false
-                                    buildAndSendBlockAcknowledgement(blockNumber, observer, false);
-                                }
-
-                                // Reset currentBlockNumber for this stream, as it finished sending this block
-                                currentBlockNumber = null;
-                            }
-                        } // End of loop through BlockItems
-                    } catch (InterruptedException e) {
-                        log.warn("Interrupted while waiting for BlockAcknowledgement", e);
-=======
                                     // Mark block as fully received
                                     blocksWithHeadersOnly.remove(blockNumber);
                                     blocksWithProofs.add(blockNumber);
@@ -528,6 +483,12 @@
                                             activeStreams.size(),
                                             port);
                                     for (final Pipeline<? super PublishStreamResponse> pipeline : activeStreams) {
+                                        if (highLatency) {
+                                            // If the simulator is set to be with high latency, delay acknowledgements with
+                                            // 1500 ms (assuming CN considers 1000 ms delays as high latency)
+                                            Thread.sleep(1500);
+                                        }
+
                                         buildAndSendBlockAcknowledgement(blockNumber, pipeline);
                                     }
 
@@ -536,7 +497,8 @@
                                 }
                             } // End of loop through BlockItems
                         }
->>>>>>> ed5a8ba4
+                    } catch (InterruptedException e) {
+                        log.warn("Interrupted while waiting for BlockAcknowledgement", e);
                     } finally {
                         blockTrackingLock.writeLock().unlock();
                     }
