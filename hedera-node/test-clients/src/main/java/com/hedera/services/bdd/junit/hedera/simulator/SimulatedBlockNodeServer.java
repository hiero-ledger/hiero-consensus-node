--- conflicted
+++ resolved
@@ -5,13 +5,8 @@
 import com.hedera.hapi.block.protoc.BlockStreamServiceGrpc;
 import com.hedera.hapi.block.protoc.PublishStreamRequest;
 import com.hedera.hapi.block.protoc.PublishStreamResponse;
-<<<<<<< HEAD
-import com.hedera.hapi.block.protoc.PublishStreamResponse.Acknowledgement;
-import com.hedera.hapi.block.protoc.PublishStreamResponse.EndOfStream;
-=======
 import com.hedera.hapi.block.protoc.PublishStreamResponse.EndOfStream;
 import com.hedera.hapi.block.protoc.PublishStreamResponse.ResendBlock;
->>>>>>> 32cce900
 import com.hedera.hapi.block.protoc.PublishStreamResponseCode;
 import com.hedera.hapi.block.stream.protoc.BlockItem;
 import io.grpc.Server;
@@ -20,20 +15,14 @@
 import java.io.IOException;
 import java.util.ArrayList;
 import java.util.List;
-<<<<<<< HEAD
-=======
 import java.util.Map;
->>>>>>> 32cce900
 import java.util.Set;
 import java.util.concurrent.ConcurrentHashMap;
 import java.util.concurrent.CopyOnWriteArrayList;
 import java.util.concurrent.TimeUnit;
 import java.util.concurrent.atomic.AtomicReference;
-<<<<<<< HEAD
-=======
 import java.util.concurrent.locks.ReadWriteLock;
 import java.util.concurrent.locks.ReentrantReadWriteLock;
->>>>>>> 32cce900
 import org.apache.logging.log4j.LogManager;
 import org.apache.logging.log4j.Logger;
 
@@ -55,10 +44,6 @@
     // Track the last verified block number
     private final AtomicReference<Long> lastVerifiedBlockNumber = new AtomicReference<>(0L);
 
-<<<<<<< HEAD
-    // Track all received block numbers
-    private final Set<Long> receivedBlockNumbers = ConcurrentHashMap.newKeySet();
-=======
     // Locks for synchronizing access to block tracking data structures
     private final ReadWriteLock blockTrackingLock = new ReentrantReadWriteLock();
 
@@ -70,7 +55,6 @@
 
     // Track which streams have already received acknowledgments for specific blocks
     private final Map<Long, Set<StreamObserver<PublishStreamResponse>>> acknowledgedStreams = new ConcurrentHashMap<>();
->>>>>>> 32cce900
 
     /**
      * Creates a new simulated block node server on the specified port.
@@ -136,7 +120,6 @@
      * @param responseCode the response code to send
      * @param blockNumber the block number to include in the response
      * @return the last verified block number
-<<<<<<< HEAD
      */
     public long sendEndOfStreamImmediately(PublishStreamResponseCode responseCode, long blockNumber) {
         serviceImpl.sendEndOfStreamToAllStreams(responseCode, blockNumber);
@@ -149,57 +132,6 @@
     }
 
     /**
-     * Gets the last verified block number.
-     *
-     * @return the last verified block number
-     */
-    public long getLastVerifiedBlockNumber() {
-        return lastVerifiedBlockNumber.get();
-    }
-
-    /**
-     * Checks if a specific block number has been received by this server.
-     *
-     * @param blockNumber the block number to check
-     * @return true if the block has been received, false otherwise
-     */
-    public boolean hasReceivedBlock(long blockNumber) {
-        return receivedBlockNumbers.contains(blockNumber);
-    }
-
-    /**
-     * Gets all block numbers that have been received by this server.
-     *
-     * @return a set of all received block numbers
-     */
-    public Set<Long> getReceivedBlockNumbers() {
-        return Set.copyOf(receivedBlockNumbers);
-    }
-
-    /**
-     * Reset all configured responses to default behavior.
-     */
-    public void resetResponses() {
-        endOfStreamConfig.set(null);
-        log.info("Reset all responses to default behavior on port {}", port);
-    }
-
-    /**
-     * Configuration for EndOfStream responses.
-     */
-=======
-     */
-    public long sendEndOfStreamImmediately(PublishStreamResponseCode responseCode, long blockNumber) {
-        serviceImpl.sendEndOfStreamToAllStreams(responseCode, blockNumber);
-        log.info(
-                "Sent immediate EndOfStream response with code {} for block {} on port {}",
-                responseCode,
-                blockNumber,
-                port);
-        return lastVerifiedBlockNumber.get();
-    }
-
-    /**
      * Send a SkipBlock response immediately to all active streams.
      * This will instruct all active streams to skip the specified block.
      *
@@ -270,7 +202,6 @@
     /**
      * Configuration for EndOfStream responses.
      */
->>>>>>> 32cce900
     private static class EndOfStreamConfig {
         private final PublishStreamResponseCode responseCode;
         private final long blockNumber;
@@ -297,13 +228,10 @@
         // Keep track of all active stream observers so we can send immediate responses
         private final List<StreamObserver<PublishStreamResponse>> activeStreams = new CopyOnWriteArrayList<>();
 
-<<<<<<< HEAD
-=======
         // Track streams that have been sent SkipBlock for specific block numbers
         private final Map<Long, Set<StreamObserver<PublishStreamResponse>>> skipBlockSentStreams =
                 new ConcurrentHashMap<>();
 
->>>>>>> 32cce900
         @Override
         public StreamObserver<PublishStreamRequest> publishBlockStream(
                 StreamObserver<PublishStreamResponse> responseObserver) {
@@ -324,19 +252,6 @@
                         return;
                     }
 
-<<<<<<< HEAD
-                    log.info("Received block stream request on port {}", port);
-
-                    // Default behavior: acknowledge block proofs
-                    if (request.getBlockItems().getBlockItemsList().stream().anyMatch(BlockItem::hasBlockProof)) {
-                        List<BlockItem> blockProofs = request.getBlockItems().getBlockItemsList().stream()
-                                .filter(BlockItem::hasBlockProof)
-                                .toList();
-                        if (blockProofs.size() > 1) {
-                            log.error("Received more than one block proof in a single request. This is not expected.");
-                        }
-                        BlockItem blockProof = blockProofs.getFirst();
-=======
                     // Process block headers
                     List<BlockItem> blockHeaders = request.getBlockItems().getBlockItemsList().stream()
                             .filter(BlockItem::hasBlockHeader)
@@ -387,7 +302,6 @@
                             .toList();
 
                     for (BlockItem blockProof : blockProofs) {
->>>>>>> 32cce900
                         long blockNumber = blockProof.getBlockProof().getBlock();
                         log.info(
                                 "Received block proof for block {} with signature {}",
@@ -397,24 +311,6 @@
                         // Update the last verified block number
                         lastVerifiedBlockNumber.set(blockNumber);
 
-<<<<<<< HEAD
-                        // Add to the set of received block numbers
-                        receivedBlockNumbers.add(blockNumber);
-
-                        com.hedera.hapi.block.protoc.PublishStreamResponse.BlockAcknowledgement.Builder
-                                blockAcknowledgement =
-                                        com.hedera.hapi.block.protoc.PublishStreamResponse.BlockAcknowledgement
-                                                .newBuilder()
-                                                .setBlockNumber(blockNumber)
-                                                .setBlockAlreadyExists(false);
-
-                        // If this request contains a block proof, send an acknowledgement
-                        responseObserver.onNext(PublishStreamResponse.newBuilder()
-                                .setAcknowledgement(Acknowledgement.newBuilder()
-                                        .setBlockAck(blockAcknowledgement)
-                                        .build())
-                                .build());
-=======
                         blockTrackingLock.writeLock().lock();
                         try {
                             // Add to the set of blocks with proofs
@@ -448,7 +344,6 @@
                         } finally {
                             blockTrackingLock.writeLock().unlock();
                         }
->>>>>>> 32cce900
                     }
                 }
 
@@ -456,12 +351,9 @@
                 public void onError(Throwable t) {
                     log.error("Error in block stream on port {}", port, t);
                     activeStreams.remove(responseObserver);
-<<<<<<< HEAD
-=======
 
                     // Remove this stream from all tracking maps
                     removeStreamFromTracking(responseObserver);
->>>>>>> 32cce900
                 }
 
                 @Override
@@ -469,12 +361,9 @@
                     log.info("Block stream completed on port {}", port);
                     responseObserver.onCompleted();
                     activeStreams.remove(responseObserver);
-<<<<<<< HEAD
-=======
 
                     // Remove this stream from all tracking maps
                     removeStreamFromTracking(responseObserver);
->>>>>>> 32cce900
                 }
             };
         }
@@ -499,8 +388,6 @@
             }
         }
 
-<<<<<<< HEAD
-=======
         /**
          * Send a SkipBlock response to all active streams.
          *
@@ -538,7 +425,6 @@
             }
         }
 
->>>>>>> 32cce900
         private void sendEndOfStream(
                 StreamObserver<PublishStreamResponse> observer,
                 PublishStreamResponseCode responseCode,
@@ -556,8 +442,6 @@
                 log.error("Error sending EndOfStream response on port {}", port, e);
             }
         }
-<<<<<<< HEAD
-=======
 
         private void sendSkipBlock(StreamObserver<PublishStreamResponse> observer, long blockNumber) {
 
@@ -669,6 +553,5 @@
         } catch (Exception e) {
             log.error("Error building or sending BlockAcknowledgement for block {}", blockNumber, e);
         }
->>>>>>> 32cce900
     }
 }