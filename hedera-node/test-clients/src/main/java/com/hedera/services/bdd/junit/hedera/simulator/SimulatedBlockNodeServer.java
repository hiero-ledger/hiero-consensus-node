--- conflicted
+++ resolved
@@ -99,22 +99,12 @@
 
     private boolean hasEverBeenShutdown = false;
 
-    private boolean hasEverBeenShutdown = false;
-
     private final AtomicBoolean sendingAcksEnabled = new AtomicBoolean(true);
 
     /**
      * Creates a new simulated block node server on the specified port.
      *
      * @param port the port to listen on
-<<<<<<< HEAD
-     * @param lastVerifiedBlockNumber an optional last verified block number
-     */
-    public SimulatedBlockNodeServer(final int port, @Nullable final Long lastVerifiedBlockNumber) {
-        this.port = port;
-        this.serviceImpl = new MockBlockStreamServiceImpl();
-        this.lastVerifiedBlockNumber.set(lastVerifiedBlockNumber);
-=======
      * @param lastVerifiedBlockNumberSupplier an optional supplier that provides the last verified block number
      * from an external source, can be null if not needed
      */
@@ -122,7 +112,6 @@
         this.port = port;
         this.serviceImpl = new MockBlockStreamServiceImpl();
         this.externalLastVerifiedBlockNumberSupplier = lastVerifiedBlockNumberSupplier;
->>>>>>> ed5a8ba4
 
         final PbjConfig pbjConfig = PbjConfig.builder()
                 .name("pbj")
@@ -303,9 +292,6 @@
      * @param responseCode the EndOfStream response code to send, never null
      * @param blockNumber the block number to include in the response
      */
-<<<<<<< HEAD
-    private record EndOfStreamConfig(@NonNull EndOfStream.Code responseCode, long blockNumber) {}
-=======
     private record EndOfStreamConfig(@NonNull EndOfStream.Code responseCode, long blockNumber) {
         /**
          * Creates a new EndOfStreamConfig with the specified response code and block number.
@@ -318,7 +304,6 @@
             requireNonNull(responseCode, "Response code cannot be null");
         }
     }
->>>>>>> ed5a8ba4
 
     /**
      * Implementation of the BlockStreamService that can be configured to respond
@@ -330,7 +315,6 @@
         public @NonNull Pipeline<? super org.hiero.block.api.PublishStreamRequest> publishBlockStream(
                 @NonNull Pipeline<? super PublishStreamResponse> replies) {
             requireNonNull(replies, "replies cannot be null");
-<<<<<<< HEAD
 
             // Add the new stream pipeline to the list of active streams
             // Acquire lock to ensure consistent view when adding to activeStreams
@@ -345,22 +329,6 @@
                 blockTrackingLock.writeLock().unlock();
             }
 
-=======
-
-            // Add the new stream pipeline to the list of active streams
-            // Acquire lock to ensure consistent view when adding to activeStreams
-            blockTrackingLock.writeLock().lock();
-            try {
-                activeStreams.add(replies);
-                log.info(
-                        "New block stream connection established on port {}. Total streams: {}",
-                        port,
-                        activeStreams.size());
-            } finally {
-                blockTrackingLock.writeLock().unlock();
-            }
-
->>>>>>> ed5a8ba4
             return new Pipeline<>() {
                 // Track block number for this specific stream
                 private volatile Long currentBlockNumber = null;
@@ -386,8 +354,6 @@
                                 if (item.hasBlockHeader()) {
                                     final var header = item.blockHeader();
                                     final long blockNumber = header.number();
-<<<<<<< HEAD
-=======
 
                                     // We might want to catch up using a supplier from
                                     // another BN simulator
@@ -398,7 +364,6 @@
                                         lastVerifiedBlockNumber.set(externalLastVerifiedBlockNumberSupplier.get());
                                     }
 
->>>>>>> ed5a8ba4
                                     final long lastVerifiedBlockNum = lastVerifiedBlockNumber.get();
                                     if (blockNumber - lastVerifiedBlockNum > 1) {
                                         handleBehindResponse(replies, blockNumber, lastVerifiedBlockNum);
@@ -507,7 +472,6 @@
                                             port,
                                             replies.hashCode(),
                                             newLastVerified);
-<<<<<<< HEAD
 
                                     // Requirement 2: Send BlockAcknowledgement to ALL connected pipelines
                                     log.info(
@@ -519,19 +483,6 @@
                                         buildAndSendBlockAcknowledgement(blockNumber, pipeline);
                                     }
 
-=======
-
-                                    // Requirement 2: Send BlockAcknowledgement to ALL connected pipelines
-                                    log.info(
-                                            "Broadcasting BlockAcknowledgement for block {} to {} active streams on port {}",
-                                            blockNumber,
-                                            activeStreams.size(),
-                                            port);
-                                    for (final Pipeline<? super PublishStreamResponse> pipeline : activeStreams) {
-                                        buildAndSendBlockAcknowledgement(blockNumber, pipeline);
-                                    }
-
->>>>>>> ed5a8ba4
                                     // Reset currentBlockNumber for this stream, as it finished sending this block
                                     currentBlockNumber = null;
                                 }
@@ -590,10 +541,6 @@
                     try {
                         sendEndOfStream(pipeline, responseCode, blockNumber);
                         // Assuming EndOfStream terminates the connection from server side perspective
-<<<<<<< HEAD
-                        // pipeline.onComplete();
-=======
->>>>>>> ed5a8ba4
                         streamsToRemove.add(pipeline); // Mark for removal after iteration
                     } catch (final Exception e) {
                         log.error("Failed to send EndOfStream to stream {} on port {}", pipeline.hashCode(), port, e);
@@ -931,17 +878,10 @@
     /**
      * This method acknowledges receipt of a block and indicates whether the block was already processed.
      * If the acknowledgment cannot be sent, the stream is removed from tracking.
-<<<<<<< HEAD
      *
      * @param blockNumber The block number being acknowledged
      * @param pipeline The pipeline to send the acknowledgment to, must not be null
      *
-=======
-     *
-     * @param blockNumber The block number being acknowledged
-     * @param pipeline The pipeline to send the acknowledgment to, must not be null
-     *
->>>>>>> ed5a8ba4
      * @throws NullPointerException if pipeline is null
      */
     private void buildAndSendBlockAcknowledgement(
