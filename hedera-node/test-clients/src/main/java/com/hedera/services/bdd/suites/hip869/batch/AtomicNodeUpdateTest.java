// SPDX-License-Identifier: Apache-2.0
package com.hedera.services.bdd.suites.hip869.batch;

import static com.hedera.node.app.hapi.utils.CommonPbjConverters.toPbj;
import static com.hedera.services.bdd.junit.EmbeddedReason.NEEDS_STATE_ACCESS;
import static com.hedera.services.bdd.junit.TestTags.MATS;
import static com.hedera.services.bdd.junit.hedera.utils.AddressBookUtils.endpointFor;
import static com.hedera.services.bdd.spec.HapiPropertySource.asDnsServiceEndpoint;
import static com.hedera.services.bdd.spec.HapiPropertySource.asServiceEndpoint;
import static com.hedera.services.bdd.spec.HapiPropertySource.invalidServiceEndpoint;
import static com.hedera.services.bdd.spec.HapiSpec.hapiTest;
import static com.hedera.services.bdd.spec.queries.QueryVerbs.getTxnRecord;
import static com.hedera.services.bdd.spec.transactions.TxnUtils.WRONG_LENGTH_EDDSA_KEY;
import static com.hedera.services.bdd.spec.transactions.TxnVerbs.atomicBatch;
import static com.hedera.services.bdd.spec.transactions.TxnVerbs.cryptoCreate;
import static com.hedera.services.bdd.spec.transactions.TxnVerbs.nodeCreate;
import static com.hedera.services.bdd.spec.transactions.TxnVerbs.nodeDelete;
import static com.hedera.services.bdd.spec.transactions.TxnVerbs.nodeUpdate;
import static com.hedera.services.bdd.spec.utilops.CustomSpecAssert.allRunFor;
import static com.hedera.services.bdd.spec.utilops.EmbeddedVerbs.viewNode;
import static com.hedera.services.bdd.spec.utilops.UtilVerbs.newKeyNamed;
import static com.hedera.services.bdd.spec.utilops.UtilVerbs.overriding;
import static com.hedera.services.bdd.spec.utilops.UtilVerbs.withOpContext;
import static com.hedera.services.bdd.suites.HapiSuite.ADDRESS_BOOK_CONTROL;
import static com.hedera.services.bdd.suites.HapiSuite.DEFAULT_PAYER;
import static com.hedera.services.bdd.suites.HapiSuite.GENESIS;
import static com.hedera.services.bdd.suites.HapiSuite.NONSENSE_KEY;
import static com.hedera.services.bdd.suites.HapiSuite.ONE_HBAR;
import static com.hedera.services.bdd.suites.HapiSuite.ONE_MILLION_HBARS;
import static com.hedera.services.bdd.suites.hip869.NodeCreateTest.GRPC_PROXY_ENDPOINT_FQDN;
import static com.hedera.services.bdd.suites.hip869.NodeCreateTest.GRPC_PROXY_ENDPOINT_IP;
import static com.hedera.services.bdd.suites.hip869.NodeCreateTest.generateX509Certificates;
import static com.hederahashgraph.api.proto.java.ResponseCodeEnum.GOSSIP_ENDPOINTS_EXCEEDED_LIMIT;
import static com.hederahashgraph.api.proto.java.ResponseCodeEnum.GOSSIP_ENDPOINT_CANNOT_HAVE_FQDN;
import static com.hederahashgraph.api.proto.java.ResponseCodeEnum.GRPC_WEB_PROXY_NOT_SUPPORTED;
import static com.hederahashgraph.api.proto.java.ResponseCodeEnum.INNER_TRANSACTION_FAILED;
import static com.hederahashgraph.api.proto.java.ResponseCodeEnum.INVALID_ADMIN_KEY;
import static com.hederahashgraph.api.proto.java.ResponseCodeEnum.INVALID_GOSSIP_CA_CERTIFICATE;
import static com.hederahashgraph.api.proto.java.ResponseCodeEnum.INVALID_IPV4_ADDRESS;
import static com.hederahashgraph.api.proto.java.ResponseCodeEnum.INVALID_NODE_DESCRIPTION;
import static com.hederahashgraph.api.proto.java.ResponseCodeEnum.INVALID_NODE_ID;
import static com.hederahashgraph.api.proto.java.ResponseCodeEnum.INVALID_SERVICE_ENDPOINT;
import static com.hederahashgraph.api.proto.java.ResponseCodeEnum.INVALID_SIGNATURE;
import static com.hederahashgraph.api.proto.java.ResponseCodeEnum.KEY_REQUIRED;
import static com.hederahashgraph.api.proto.java.ResponseCodeEnum.NOT_SUPPORTED;
import static com.hederahashgraph.api.proto.java.ResponseCodeEnum.SERVICE_ENDPOINTS_EXCEEDED_LIMIT;
import static com.hederahashgraph.api.proto.java.ResponseCodeEnum.UPDATE_NODE_ACCOUNT_NOT_ALLOWED;
import static org.junit.jupiter.api.Assertions.assertEquals;
import static org.junit.jupiter.api.Assertions.assertIterableEquals;
import static org.junit.jupiter.api.Assertions.assertNotNull;
import static org.junit.jupiter.api.Assertions.assertNull;

import com.hedera.node.app.hapi.utils.CommonPbjConverters;
import com.hedera.pbj.runtime.io.buffer.Bytes;
import com.hedera.services.bdd.junit.EmbeddedHapiTest;
import com.hedera.services.bdd.junit.HapiTest;
import com.hedera.services.bdd.junit.HapiTestLifecycle;
import com.hedera.services.bdd.junit.LeakyEmbeddedHapiTest;
import com.hedera.services.bdd.junit.LeakyHapiTest;
import com.hedera.services.bdd.junit.support.TestLifecycle;
import edu.umd.cs.findbugs.annotations.NonNull;
import java.security.cert.CertificateEncodingException;
import java.security.cert.X509Certificate;
import java.util.List;
import java.util.stream.Stream;
import org.junit.jupiter.api.BeforeAll;
import org.junit.jupiter.api.DisplayName;
import org.junit.jupiter.api.DynamicTest;
import org.junit.jupiter.api.Tag;

@DisplayName("updateNode")
@HapiTestLifecycle
class AtomicNodeUpdateTest {

    private static List<X509Certificate> gossipCertificates;
    private static final String BATCH_OPERATOR = "batchOperator";

    @BeforeAll
    static void beforeAll(@NonNull final TestLifecycle testLifecycle) {
        testLifecycle.doAdhoc(cryptoCreate(BATCH_OPERATOR).balance(ONE_MILLION_HBARS));

        gossipCertificates = generateX509Certificates(2);
    }

    @HapiTest
    @DisplayName("cannot update a negative nodeid")
    final Stream<DynamicTest> cannotUpdateNegativeNodeId() {
        return hapiTest(
                atomicBatch(nodeUpdate("-1").hasPrecheck(INVALID_NODE_ID).batchKey(BATCH_OPERATOR))
                        .payingWith(BATCH_OPERATOR)
                        .hasPrecheck(INVALID_NODE_ID));
    }

    @HapiTest
    @DisplayName("cannot update a missing nodeid")
    final Stream<DynamicTest> updateMissingNodeFail() {
        return hapiTest(
                atomicBatch(nodeUpdate("100").hasKnownStatus(INVALID_NODE_ID).batchKey(BATCH_OPERATOR))
                        .payingWith(BATCH_OPERATOR)
                        .hasKnownStatus(INNER_TRANSACTION_FAILED));
    }

    @HapiTest
    @DisplayName("cannot update a deleted node")
    final Stream<DynamicTest> updateDeletedNodeFail() throws CertificateEncodingException {
        final var nodeAccount = "nodeAccount";
        return hapiTest(
                newKeyNamed("adminKey"),
                cryptoCreate(nodeAccount),
                nodeCreate("testNode", nodeAccount)
                        .adminKey("adminKey")
                        .gossipCaCertificate(gossipCertificates.getFirst().getEncoded()),
                nodeDelete("testNode"),
                atomicBatch(nodeUpdate("testNode")
                                .hasKnownStatus(INVALID_NODE_ID)
                                .batchKey(BATCH_OPERATOR))
                        .payingWith(BATCH_OPERATOR)
                        .hasKnownStatus(INNER_TRANSACTION_FAILED));
    }

    @HapiTest
    final Stream<DynamicTest> validateAdminKey() throws CertificateEncodingException {
        final var nodeAccount = "nodeAccount";
        return hapiTest(
                newKeyNamed("adminKey"),
                cryptoCreate(nodeAccount),
                nodeCreate("testNode", nodeAccount)
                        .adminKey("adminKey")
                        .gossipCaCertificate(gossipCertificates.getFirst().getEncoded()),
                atomicBatch(nodeUpdate("testNode")
                                .adminKey(NONSENSE_KEY)
                                .hasPrecheck(KEY_REQUIRED)
                                .batchKey(BATCH_OPERATOR))
                        .payingWith(BATCH_OPERATOR)
                        .hasPrecheck(KEY_REQUIRED),
                atomicBatch(nodeUpdate("testNode")
                                .adminKey(WRONG_LENGTH_EDDSA_KEY)
                                .signedBy(GENESIS)
                                .hasPrecheck(INVALID_ADMIN_KEY)
                                .batchKey(BATCH_OPERATOR))
                        .payingWith(BATCH_OPERATOR)
                        .hasPrecheck(INVALID_ADMIN_KEY));
    }

    @HapiTest
    final Stream<DynamicTest> updateEmptyGossipCaCertificateFail() throws CertificateEncodingException {
        final var nodeAccount = "nodeAccount";
        return hapiTest(
                newKeyNamed("adminKey"),
                cryptoCreate(nodeAccount),
                nodeCreate("testNode", nodeAccount)
                        .adminKey("adminKey")
                        .gossipCaCertificate(gossipCertificates.getFirst().getEncoded()),
                atomicBatch(nodeUpdate("testNode")
                                .gossipCaCertificate(new byte[0])
                                .hasPrecheck(INVALID_GOSSIP_CA_CERTIFICATE)
                                .batchKey(BATCH_OPERATOR))
                        .payingWith(BATCH_OPERATOR)
                        .hasPrecheck(INVALID_GOSSIP_CA_CERTIFICATE));
    }

<<<<<<< HEAD
    @LeakyHapiTest(overrides = "nodes.updateAccountIdAllowed")
=======
    @LeakyHapiTest(overrides = {"nodes.updateAccountIdAllowed"})
>>>>>>> e68bcd1d
    final Stream<DynamicTest> updateAccountIdNotAllowed() throws CertificateEncodingException {
        final var nodeAccount = "nodeAccount";
        return hapiTest(
                overriding("nodes.updateAccountIdAllowed", "false"),
                newKeyNamed("adminKey"),
                cryptoCreate(nodeAccount),
                nodeCreate("testNode", nodeAccount)
                        .adminKey("adminKey")
                        .gossipCaCertificate(gossipCertificates.getFirst().getEncoded()),
                atomicBatch(nodeUpdate("testNode")
                                .accountId("0.0.100")
                                .hasKnownStatusFrom(UPDATE_NODE_ACCOUNT_NOT_ALLOWED)
                                .batchKey(BATCH_OPERATOR))
                        .payingWith(BATCH_OPERATOR)
                        .hasKnownStatus(INNER_TRANSACTION_FAILED));
    }

    @HapiTest
    final Stream<DynamicTest> validateGossipEndpoint() throws CertificateEncodingException {
        final var nodeAccount = "nodeAccount";
        return hapiTest(
                newKeyNamed("adminKey"),
                cryptoCreate(nodeAccount),
                nodeCreate("testNode", nodeAccount)
                        .adminKey("adminKey")
                        .gossipCaCertificate(gossipCertificates.getFirst().getEncoded()),
                atomicBatch(nodeUpdate("testNode")
                                .adminKey("adminKey")
                                .gossipEndpoint(List.of(asServiceEndpoint("127.0.0.2:60"), invalidServiceEndpoint()))
                                .hasKnownStatus(INVALID_IPV4_ADDRESS)
                                .batchKey(BATCH_OPERATOR))
                        .payingWith(BATCH_OPERATOR)
                        .hasKnownStatus(INNER_TRANSACTION_FAILED),
                atomicBatch(nodeUpdate("testNode")
                                .adminKey("adminKey")
                                .gossipEndpoint(
                                        List.of(asServiceEndpoint("127.0.0.3:60"), asDnsServiceEndpoint("test.dom:10")))
                                .hasKnownStatus(GOSSIP_ENDPOINT_CANNOT_HAVE_FQDN)
                                .batchKey(BATCH_OPERATOR))
                        .payingWith(BATCH_OPERATOR)
                        .hasKnownStatus(INNER_TRANSACTION_FAILED));
    }

    @HapiTest
    final Stream<DynamicTest> validateServiceEndpoint() throws CertificateEncodingException {
        final var nodeAccount = "nodeAccount";
        return hapiTest(
                newKeyNamed("adminKey"),
                cryptoCreate(nodeAccount),
                nodeCreate("testNode", nodeAccount)
                        .adminKey("adminKey")
                        .gossipCaCertificate(gossipCertificates.getFirst().getEncoded()),
                atomicBatch(nodeUpdate("testNode")
                                .adminKey("adminKey")
                                .serviceEndpoint(List.of(asServiceEndpoint("127.0.0.2:60"), invalidServiceEndpoint()))
                                .hasKnownStatus(INVALID_IPV4_ADDRESS)
                                .batchKey(BATCH_OPERATOR))
                        .payingWith(BATCH_OPERATOR)
                        .hasKnownStatus(INNER_TRANSACTION_FAILED));
    }

    @HapiTest
    final Stream<DynamicTest> validateGrpcProxyEndpoint() throws CertificateEncodingException {
        final var nodeAccount = "nodeAccount";
        return hapiTest(
                newKeyNamed("adminKey"),
                cryptoCreate(nodeAccount),
                nodeCreate("testNode", nodeAccount)
                        .adminKey("adminKey")
                        .gossipCaCertificate(gossipCertificates.getFirst().getEncoded()),
                atomicBatch(nodeUpdate("testNode")
                                .adminKey("adminKey")
                                .grpcProxyEndpoint(invalidServiceEndpoint())
                                .hasKnownStatus(INVALID_SERVICE_ENDPOINT)
                                .batchKey(BATCH_OPERATOR))
                        .payingWith(BATCH_OPERATOR)
                        .hasKnownStatus(INNER_TRANSACTION_FAILED));
    }

    @LeakyEmbeddedHapiTest(
            reason = NEEDS_STATE_ACCESS,
            overrides = {"nodes.webProxyEndpointsEnabled"})
    final Stream<DynamicTest> cantUpdateGrpcProxyEndpointIfDisabled() throws CertificateEncodingException {
        final var nodeAccount = "nodeAccount";
        return hapiTest(
                overriding("nodes.webProxyEndpointsEnabled", "false"),
                newKeyNamed("adminKey"),
                cryptoCreate(nodeAccount),
                nodeCreate("testNode", nodeAccount)
                        .adminKey("adminKey")
                        .gossipCaCertificate(gossipCertificates.getFirst().getEncoded())
                        .withNoWebProxyEndpoint()
                        .description("newNode"),
                viewNode("testNode", node -> assertNull(node.grpcProxyEndpoint())),
                atomicBatch(nodeUpdate("testNode")
                                .grpcProxyEndpoint(toPbj(GRPC_PROXY_ENDPOINT_FQDN))
                                .description("updatedNode")
                                .signedBy("adminKey", DEFAULT_PAYER)
                                .hasKnownStatus(GRPC_WEB_PROXY_NOT_SUPPORTED)
                                .batchKey(BATCH_OPERATOR))
                        .payingWith(BATCH_OPERATOR)
                        .hasKnownStatus(INNER_TRANSACTION_FAILED));
    }

    @EmbeddedHapiTest(NEEDS_STATE_ACCESS)
    @Tag(MATS)
    final Stream<DynamicTest> updateMultipleFieldsWork() throws CertificateEncodingException {
        final var proxyWebEndpoint = toPbj(endpointFor("grpc.web.proxy.com", 123));
        final var updateOp = nodeUpdate("testNode")
                .adminKey("adminKey2")
                .signedBy(DEFAULT_PAYER, "adminKey", "adminKey2")
                .description("updated description")
                .gossipEndpoint(List.of(
                        asServiceEndpoint("127.0.0.1:60"),
                        asServiceEndpoint("127.0.0.2:60"),
                        asServiceEndpoint("127.0.0.3:60")))
                .grpcProxyEndpoint(proxyWebEndpoint)
                .serviceEndpoint(List.of(asServiceEndpoint("127.0.1.1:60"), asServiceEndpoint("127.0.1.2:60")))
                .gossipCaCertificate(gossipCertificates.getLast().getEncoded())
                .grpcCertificateHash("grpcCert".getBytes());
        final var nodeAccount = "nodeAccount";
        return hapiTest(
                newKeyNamed("adminKey"),
                newKeyNamed("adminKey2"),
                cryptoCreate(nodeAccount),
                nodeCreate("testNode", nodeAccount)
                        .description("description to be changed")
                        .adminKey("adminKey")
                        .gossipCaCertificate(gossipCertificates.getFirst().getEncoded()),
                atomicBatch(updateOp.batchKey(BATCH_OPERATOR)).payingWith(BATCH_OPERATOR),
                viewNode("testNode", node -> {
                    assertEquals("updated description", node.description(), "Node description should be updated");
                    assertIterableEquals(
                            List.of(
                                    asServiceEndpoint("127.0.0.1:60"),
                                    asServiceEndpoint("127.0.0.2:60"),
                                    asServiceEndpoint("127.0.0.3:60")),
                            node.gossipEndpoint(),
                            "Node gossipEndpoint should be updated");
                    assertIterableEquals(
                            List.of(asServiceEndpoint("127.0.1.1:60"), asServiceEndpoint("127.0.1.2:60")),
                            node.serviceEndpoint(),
                            "Node serviceEndpoint should be updated");
                    assertEquals(proxyWebEndpoint, node.grpcProxyEndpoint());
                    try {
                        assertEquals(
                                Bytes.wrap(gossipCertificates.getLast().getEncoded()),
                                node.gossipCaCertificate(),
                                "Node gossipCaCertificate should be updated");
                    } catch (CertificateEncodingException e) {
                        throw new RuntimeException(e);
                    }
                    assertEquals(
                            Bytes.wrap("grpcCert"),
                            node.grpcCertificateHash(),
                            "Node grpcCertificateHash should be updated");
                    assertEquals(toPbj(updateOp.getAdminKey()), node.adminKey(), "Node adminKey should be updated");
                }));
    }

    @LeakyEmbeddedHapiTest(
            reason = NEEDS_STATE_ACCESS,
            overrides = {"nodes.updateAccountIdAllowed"})
    final Stream<DynamicTest> updateAccountIdWork() throws CertificateEncodingException {
        final var nodeAccount = "nodeAccount";
        final var nodeUpdateAccount = "nodeUpdateAccount";
        final var updateOp = nodeUpdate("testNode")
                .adminKey("adminKey2")
                .signedBy(DEFAULT_PAYER, "adminKey", "adminKey2")
                .description("updated description")
                .accountId(nodeUpdateAccount)
                .gossipEndpoint(List.of(
                        asServiceEndpoint("127.0.0.1:60"),
                        asServiceEndpoint("127.0.0.2:60"),
                        asServiceEndpoint("127.0.0.3:60")))
                .serviceEndpoint(List.of(asServiceEndpoint("127.0.1.1:60"), asServiceEndpoint("127.0.1.2:60")))
                .gossipCaCertificate(gossipCertificates.getLast().getEncoded())
                .grpcCertificateHash("grpcCert".getBytes())
                .signedByPayerAnd("adminKey", "adminKey2", nodeUpdateAccount);
        return hapiTest(
                overriding("nodes.updateAccountIdAllowed", "true"),
                newKeyNamed("adminKey"),
                newKeyNamed("adminKey2"),
                cryptoCreate(nodeAccount),
                cryptoCreate(nodeUpdateAccount),
                nodeCreate("testNode", nodeAccount)
                        .description("description to be changed")
                        .adminKey("adminKey")
                        .gossipCaCertificate(gossipCertificates.getFirst().getEncoded()),
                atomicBatch(updateOp.batchKey(BATCH_OPERATOR)).payingWith(BATCH_OPERATOR),
                withOpContext((spec, log) -> allRunFor(spec, viewNode("testNode", node -> {
                    assertEquals("updated description", node.description(), "Node description should be updated");
                    assertIterableEquals(
                            List.of(
                                    asServiceEndpoint("127.0.0.1:60"),
                                    asServiceEndpoint("127.0.0.2:60"),
                                    asServiceEndpoint("127.0.0.3:60")),
                            node.gossipEndpoint(),
                            "Node gossipEndpoint should be updated");
                    assertIterableEquals(
                            List.of(asServiceEndpoint("127.0.1.1:60"), asServiceEndpoint("127.0.1.2:60")),
                            node.serviceEndpoint(),
                            "Node serviceEndpoint should be updated");
                    try {
                        assertEquals(
                                Bytes.wrap(gossipCertificates.getLast().getEncoded()),
                                node.gossipCaCertificate(),
                                "Node gossipCaCertificate should be updated");
                    } catch (CertificateEncodingException e) {
                        throw new RuntimeException(e);
                    }
                    assertEquals(
                            Bytes.wrap("grpcCert"),
                            node.grpcCertificateHash(),
                            "Node grpcCertificateHash should be updated");
                    assertEquals(toPbj(updateOp.getAdminKey()), node.adminKey(), "Node adminKey should be updated");
                    assertEquals(
                            toPbj(spec.registry().getAccountID(nodeUpdateAccount)),
                            node.accountId(),
                            "Node accountId should be updated");
                }))));
    }

    @LeakyHapiTest(overrides = "nodes.updateAccountIdAllowed")
    final Stream<DynamicTest> failsAtIngestForUnAuthorizedTxns() throws CertificateEncodingException {
        final String description = "His vorpal blade went snicker-snack!";
        final var nodeAccount = "nodeAccount";
        return hapiTest(
                overriding("nodes.updateAccountIdAllowed", "false"),
                newKeyNamed("adminKey"),
                cryptoCreate("payer").balance(10_000_000_000L),
                cryptoCreate(nodeAccount),
                nodeCreate("ntb", nodeAccount)
                        .adminKey("adminKey")
                        .description(description)
                        .fee(ONE_HBAR)
                        .gossipCaCertificate(gossipCertificates.getFirst().getEncoded())
                        .via("nodeCreation"),
                atomicBatch(nodeUpdate("ntb")
                                .payingWith("payer")
                                .accountId("0.0.1000")
                                .hasKnownStatus(INVALID_SIGNATURE)
                                .fee(ONE_HBAR)
                                .via("updateNode")
                                .batchKey(BATCH_OPERATOR))
                        .payingWith(BATCH_OPERATOR)
                        .hasKnownStatus(INNER_TRANSACTION_FAILED));
    }

    @LeakyHapiTest(overrides = {"nodes.maxServiceEndpoint"})
    final Stream<DynamicTest> validateServiceEndpointSize() throws CertificateEncodingException {
        final var nodeAccount = "nodeAccount";
        return hapiTest(
                overriding("nodes.maxServiceEndpoint", "2"),
                newKeyNamed("adminKey"),
                cryptoCreate(nodeAccount),
                nodeCreate("testNode", nodeAccount)
                        .adminKey("adminKey")
                        .gossipCaCertificate(gossipCertificates.getFirst().getEncoded()),
                atomicBatch(nodeUpdate("testNode")
                                .adminKey("adminKey")
                                .serviceEndpoint(List.of(
                                        asServiceEndpoint("127.0.0.1:60"),
                                        asServiceEndpoint("127.0.0.2:60"),
                                        asServiceEndpoint("127.0.0.3:60")))
                                .hasKnownStatus(SERVICE_ENDPOINTS_EXCEEDED_LIMIT)
                                .batchKey(BATCH_OPERATOR))
                        .payingWith(BATCH_OPERATOR)
                        .hasKnownStatus(INNER_TRANSACTION_FAILED));
    }

    @LeakyHapiTest(overrides = {"nodes.maxGossipEndpoint"})
    final Stream<DynamicTest> validateGossipEndpointSize() throws CertificateEncodingException {
        final var nodeAccount = "nodeAccount";
        return hapiTest(
                overriding("nodes.maxGossipEndpoint", "2"),
                newKeyNamed("adminKey"),
                cryptoCreate(nodeAccount),
                nodeCreate("testNode", nodeAccount)
                        .adminKey("adminKey")
                        .gossipCaCertificate(gossipCertificates.getFirst().getEncoded()),
                atomicBatch(nodeUpdate("testNode")
                                .adminKey("adminKey")
                                .gossipEndpoint(List.of(
                                        asServiceEndpoint("127.0.0.1:60"),
                                        asServiceEndpoint("127.0.0.2:60"),
                                        asServiceEndpoint("127.0.0.3:60")))
                                .hasKnownStatus(GOSSIP_ENDPOINTS_EXCEEDED_LIMIT)
                                .batchKey(BATCH_OPERATOR))
                        .payingWith(BATCH_OPERATOR)
                        .hasKnownStatus(INNER_TRANSACTION_FAILED));
    }

    @EmbeddedHapiTest(NEEDS_STATE_ACCESS)
    final Stream<DynamicTest> sentinelUnsetsGrpcWebProxyEndpoint() throws CertificateEncodingException {
        final var nodeAccount = "nodeAccount";
        return hapiTest(
                newKeyNamed("adminKey"),
                cryptoCreate(nodeAccount),
                nodeCreate("testNode", nodeAccount)
                        .adminKey("adminKey")
                        .gossipCaCertificate(gossipCertificates.getFirst().getEncoded())
                        .grpcWebProxyEndpoint(GRPC_PROXY_ENDPOINT_FQDN)
                        .description("newNode"),
                viewNode("testNode", node -> assertNotNull(node.grpcProxyEndpoint())),
                atomicBatch(nodeUpdate("testNode")
                                .grpcProxyEndpoint(com.hedera.hapi.node.base.ServiceEndpoint.DEFAULT)
                                .description("updatedNode")
                                .signedByPayerAnd("adminKey")
                                .batchKey(BATCH_OPERATOR))
                        .payingWith(BATCH_OPERATOR),
                viewNode("testNode", node -> assertNull(node.grpcProxyEndpoint())));
    }

    @EmbeddedHapiTest(NEEDS_STATE_ACCESS)
    final Stream<DynamicTest> unsetGrpcProxyFieldDoesntEraseExistingGrpcProxy() throws CertificateEncodingException {
        final var nodeAccount = "nodeAccount";
        return hapiTest(
                newKeyNamed("adminKey"),
                cryptoCreate(nodeAccount),
                nodeCreate("testNode", nodeAccount)
                        .adminKey("adminKey")
                        .gossipCaCertificate(gossipCertificates.getFirst().getEncoded())
                        .grpcWebProxyEndpoint(GRPC_PROXY_ENDPOINT_FQDN)
                        .description("newNode"),
                viewNode("testNode", node -> assertNotNull(node.grpcProxyEndpoint())),
                atomicBatch(nodeUpdate("testNode")
                                .description("arbitrary update of something other than the grpc proxy endpoint")
                                .signedByPayerAnd("adminKey")
                                .batchKey(BATCH_OPERATOR))
                        .payingWith(BATCH_OPERATOR),
                viewNode("testNode", node -> assertNotNull(node.grpcProxyEndpoint())));
    }

    @LeakyHapiTest(overrides = {"nodes.nodeMaxDescriptionUtf8Bytes"})
    final Stream<DynamicTest> updateTooLargeDescriptionFail() throws CertificateEncodingException {
        final var nodeAccount = "nodeAccount";
        return hapiTest(
                overriding("nodes.nodeMaxDescriptionUtf8Bytes", "3"),
                newKeyNamed("adminKey"),
                cryptoCreate(nodeAccount),
                nodeCreate("testNode", nodeAccount)
                        .adminKey("adminKey")
                        .gossipCaCertificate(gossipCertificates.getFirst().getEncoded()),
                atomicBatch(nodeUpdate("testNode")
                                .adminKey("adminKey")
                                .description("toolarge")
                                .hasKnownStatus(INVALID_NODE_DESCRIPTION)
                                .batchKey(BATCH_OPERATOR))
                        .payingWith(BATCH_OPERATOR)
                        .hasKnownStatus(INNER_TRANSACTION_FAILED));
    }

    @LeakyHapiTest(overrides = {"nodes.enableDAB"})
    @DisplayName("DAB enable test")
    final Stream<DynamicTest> checkDABEnable() throws CertificateEncodingException {
        final var nodeAccount = "nodeAccount";
        return hapiTest(
                newKeyNamed("adminKey"),
                cryptoCreate(nodeAccount),
                nodeCreate("testNode", nodeAccount)
                        .adminKey("adminKey")
                        .gossipCaCertificate(gossipCertificates.getFirst().getEncoded()),
                overriding("nodes.enableDAB", "false"),
                atomicBatch(nodeUpdate("testNode")
                                .adminKey("adminKey")
                                .serviceEndpoint(List.of(asServiceEndpoint("127.0.0.2:60"), invalidServiceEndpoint()))
                                .hasPrecheck(NOT_SUPPORTED)
                                .batchKey(BATCH_OPERATOR))
                        .payingWith(BATCH_OPERATOR)
                        .hasPrecheck(NOT_SUPPORTED));
    }

    @HapiTest
    final Stream<DynamicTest> signedByCouncilNotAdminKeyFail() throws CertificateEncodingException {
        final var nodeAccount = "nodeAccount";
        return hapiTest(
                newKeyNamed("adminKey"),
                cryptoCreate(nodeAccount),
                nodeCreate("testNode", nodeAccount)
                        .adminKey("adminKey")
                        .gossipCaCertificate(gossipCertificates.getFirst().getEncoded()),
                atomicBatch(nodeUpdate("testNode")
                                .signedBy(ADDRESS_BOOK_CONTROL)
                                .hasKnownStatus(INVALID_SIGNATURE)
                                .batchKey(BATCH_OPERATOR))
                        .payingWith(BATCH_OPERATOR)
                        .hasKnownStatus(INNER_TRANSACTION_FAILED));
    }

    @HapiTest
    final Stream<DynamicTest> signedByAdminKeySuccess() throws CertificateEncodingException {
        final var nodeAccount = "nodeAccount";
        return hapiTest(
                newKeyNamed("adminKey"),
                cryptoCreate("payer").balance(10_000_000_000L),
                cryptoCreate(nodeAccount),
                nodeCreate("testNode", nodeAccount)
                        .adminKey("adminKey")
                        .gossipCaCertificate(gossipCertificates.getFirst().getEncoded()),
                atomicBatch(nodeUpdate("testNode")
                                .payingWith("payer")
                                .signedBy("payer", "adminKey")
                                .description("updated description")
                                .via("successUpdate")
                                .batchKey(BATCH_OPERATOR))
                        .payingWith(BATCH_OPERATOR),
                getTxnRecord("successUpdate").logged());
    }

    @HapiTest
    final Stream<DynamicTest> webProxyAsIpAddressIsRejected() throws CertificateEncodingException {
        final var nodeAccount = "nodeAccount";
        return hapiTest(
                newKeyNamed("adminKey"),
                cryptoCreate(nodeAccount),
                nodeCreate("testNode", nodeAccount)
                        .adminKey("adminKey")
                        .gossipCaCertificate(gossipCertificates.getFirst().getEncoded()),
                atomicBatch(nodeUpdate("testNode")
                                .signedByPayerAnd("adminKey")
                                .grpcProxyEndpoint(CommonPbjConverters.toPbj(GRPC_PROXY_ENDPOINT_IP))
                                .hasKnownStatus(INVALID_SERVICE_ENDPOINT)
                                .batchKey(BATCH_OPERATOR))
                        .payingWith(BATCH_OPERATOR)
                        .hasKnownStatus(INNER_TRANSACTION_FAILED));
    }
}<|MERGE_RESOLUTION|>--- conflicted
+++ resolved
@@ -159,11 +159,7 @@
                         .hasPrecheck(INVALID_GOSSIP_CA_CERTIFICATE));
     }
 
-<<<<<<< HEAD
-    @LeakyHapiTest(overrides = "nodes.updateAccountIdAllowed")
-=======
     @LeakyHapiTest(overrides = {"nodes.updateAccountIdAllowed"})
->>>>>>> e68bcd1d
     final Stream<DynamicTest> updateAccountIdNotAllowed() throws CertificateEncodingException {
         final var nodeAccount = "nodeAccount";
         return hapiTest(
@@ -387,12 +383,11 @@
                 }))));
     }
 
-    @LeakyHapiTest(overrides = "nodes.updateAccountIdAllowed")
+    @HapiTest
     final Stream<DynamicTest> failsAtIngestForUnAuthorizedTxns() throws CertificateEncodingException {
         final String description = "His vorpal blade went snicker-snack!";
         final var nodeAccount = "nodeAccount";
         return hapiTest(
-                overriding("nodes.updateAccountIdAllowed", "false"),
                 newKeyNamed("adminKey"),
                 cryptoCreate("payer").balance(10_000_000_000L),
                 cryptoCreate(nodeAccount),
