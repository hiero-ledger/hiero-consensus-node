/*
 * Copyright (C) 2024 Hedera Hashgraph, LLC
 *
 * Licensed under the Apache License, Version 2.0 (the "License");
 * you may not use this file except in compliance with the License.
 * You may obtain a copy of the License at
 *
 *      http://www.apache.org/licenses/LICENSE-2.0
 *
 * Unless required by applicable law or agreed to in writing, software
 * distributed under the License is distributed on an "AS IS" BASIS,
 * WITHOUT WARRANTIES OR CONDITIONS OF ANY KIND, either express or implied.
 * See the License for the specific language governing permissions and
 * limitations under the License.
 */

package com.hedera.services.bdd.suites.integration;

import static com.hedera.hapi.node.base.ResponseCodeEnum.INVALID_SIGNATURE;
import static com.hedera.hapi.node.base.ResponseCodeEnum.SUCCESS;
import static com.hedera.node.app.hapi.utils.CommonPbjConverters.protoToPbj;
import static com.hedera.node.app.service.schedule.impl.ScheduleStoreUtility.calculateBytesHash;
import static com.hedera.node.app.service.schedule.impl.schemas.V0490ScheduleSchema.SCHEDULES_BY_ID_KEY;
import static com.hedera.node.app.service.schedule.impl.schemas.V0570ScheduleSchema.SCHEDULED_COUNTS_KEY;
import static com.hedera.node.app.service.schedule.impl.schemas.V0570ScheduleSchema.SCHEDULED_ORDERS_KEY;
import static com.hedera.node.app.service.schedule.impl.schemas.V0570ScheduleSchema.SCHEDULED_USAGES_KEY;
import static com.hedera.node.app.service.schedule.impl.schemas.V0570ScheduleSchema.SCHEDULE_ID_BY_EQUALITY_KEY;
import static com.hedera.services.bdd.junit.RepeatableReason.NEEDS_LAST_ASSIGNED_CONSENSUS_TIME;
import static com.hedera.services.bdd.junit.RepeatableReason.NEEDS_STATE_ACCESS;
import static com.hedera.services.bdd.junit.RepeatableReason.NEEDS_VIRTUAL_TIME_FOR_FAST_EXECUTION;
import static com.hedera.services.bdd.junit.RepeatableReason.THROTTLE_OVERRIDES;
import static com.hedera.services.bdd.junit.TestTags.INTEGRATION;
import static com.hedera.services.bdd.junit.hedera.embedded.EmbeddedMode.REPEATABLE;
import static com.hedera.services.bdd.spec.HapiPropertySource.idAsHeadlongAddress;
import static com.hedera.services.bdd.spec.HapiSpec.hapiTest;
import static com.hedera.services.bdd.spec.assertions.ContractFnResultAsserts.resultWith;
import static com.hedera.services.bdd.spec.assertions.ContractInfoAsserts.contractWith;
import static com.hedera.services.bdd.spec.assertions.TransactionRecordAsserts.recordWith;
import static com.hedera.services.bdd.spec.keys.ControlForKey.forKey;
import static com.hedera.services.bdd.spec.keys.KeyShape.DELEGATE_CONTRACT;
import static com.hedera.services.bdd.spec.keys.KeyShape.ED25519;
import static com.hedera.services.bdd.spec.keys.KeyShape.PREDEFINED_SHAPE;
import static com.hedera.services.bdd.spec.keys.KeyShape.sigs;
import static com.hedera.services.bdd.spec.keys.KeyShape.threshOf;
import static com.hedera.services.bdd.spec.keys.SigControl.OFF;
import static com.hedera.services.bdd.spec.keys.SigControl.ON;
import static com.hedera.services.bdd.spec.queries.QueryVerbs.getAccountBalance;
import static com.hedera.services.bdd.spec.queries.QueryVerbs.getAccountInfo;
import static com.hedera.services.bdd.spec.queries.QueryVerbs.getContractInfo;
import static com.hedera.services.bdd.spec.queries.QueryVerbs.getScheduleInfo;
import static com.hedera.services.bdd.spec.queries.QueryVerbs.getTxnRecord;
import static com.hedera.services.bdd.spec.queries.crypto.ExpectedTokenRel.relationshipWith;
import static com.hedera.services.bdd.spec.transactions.TxnVerbs.contractCall;
import static com.hedera.services.bdd.spec.transactions.TxnVerbs.contractCreate;
import static com.hedera.services.bdd.spec.transactions.TxnVerbs.contractDelete;
import static com.hedera.services.bdd.spec.transactions.TxnVerbs.contractUpdate;
import static com.hedera.services.bdd.spec.transactions.TxnVerbs.createTopic;
import static com.hedera.services.bdd.spec.transactions.TxnVerbs.cryptoCreate;
import static com.hedera.services.bdd.spec.transactions.TxnVerbs.cryptoDelete;
import static com.hedera.services.bdd.spec.transactions.TxnVerbs.cryptoTransfer;
import static com.hedera.services.bdd.spec.transactions.TxnVerbs.cryptoUpdate;
import static com.hedera.services.bdd.spec.transactions.TxnVerbs.scheduleCreate;
import static com.hedera.services.bdd.spec.transactions.TxnVerbs.scheduleDelete;
import static com.hedera.services.bdd.spec.transactions.TxnVerbs.scheduleSign;
import static com.hedera.services.bdd.spec.transactions.TxnVerbs.tokenAssociate;
import static com.hedera.services.bdd.spec.transactions.TxnVerbs.tokenCreate;
import static com.hedera.services.bdd.spec.transactions.TxnVerbs.tokenFeeScheduleUpdate;
import static com.hedera.services.bdd.spec.transactions.TxnVerbs.tokenFreeze;
import static com.hedera.services.bdd.spec.transactions.TxnVerbs.uploadInitCode;
import static com.hedera.services.bdd.spec.transactions.contract.HapiParserUtil.asHeadlongAddress;
import static com.hedera.services.bdd.spec.transactions.crypto.HapiCryptoTransfer.tinyBarsFromTo;
import static com.hedera.services.bdd.spec.transactions.token.CustomFeeSpecs.fixedHbarFee;
import static com.hedera.services.bdd.spec.transactions.token.TokenMovement.moving;
import static com.hedera.services.bdd.spec.utilops.CustomSpecAssert.allRunFor;
import static com.hedera.services.bdd.spec.utilops.EmbeddedVerbs.exposeMaxSchedulable;
import static com.hedera.services.bdd.spec.utilops.UtilVerbs.blockStreamMustIncludePassFrom;
import static com.hedera.services.bdd.spec.utilops.UtilVerbs.blockingOrder;
import static com.hedera.services.bdd.spec.utilops.UtilVerbs.doAdhoc;
import static com.hedera.services.bdd.spec.utilops.UtilVerbs.doWithStartupConfig;
import static com.hedera.services.bdd.spec.utilops.UtilVerbs.doWithStartupConfigNow;
import static com.hedera.services.bdd.spec.utilops.UtilVerbs.doingContextual;
import static com.hedera.services.bdd.spec.utilops.UtilVerbs.exposeSpecSecondTo;
import static com.hedera.services.bdd.spec.utilops.UtilVerbs.keyFromMutation;
import static com.hedera.services.bdd.spec.utilops.UtilVerbs.newKeyNamed;
import static com.hedera.services.bdd.spec.utilops.UtilVerbs.overriding;
import static com.hedera.services.bdd.spec.utilops.UtilVerbs.overridingAllOf;
import static com.hedera.services.bdd.spec.utilops.UtilVerbs.overridingThrottles;
import static com.hedera.services.bdd.spec.utilops.UtilVerbs.sleepFor;
import static com.hedera.services.bdd.spec.utilops.UtilVerbs.sleepForSeconds;
import static com.hedera.services.bdd.spec.utilops.UtilVerbs.sourcing;
import static com.hedera.services.bdd.spec.utilops.UtilVerbs.sourcingContextual;
<<<<<<< HEAD
import static com.hedera.services.bdd.spec.utilops.UtilVerbs.uploadScheduledContractPrices;
=======
import static com.hedera.services.bdd.spec.utilops.UtilVerbs.validateChargedUsd;
>>>>>>> 51caec00
import static com.hedera.services.bdd.spec.utilops.UtilVerbs.waitUntilStartOfNextStakingPeriod;
import static com.hedera.services.bdd.spec.utilops.UtilVerbs.withOpContext;
import static com.hedera.services.bdd.suites.HapiSuite.CIVILIAN_PAYER;
import static com.hedera.services.bdd.suites.HapiSuite.DEFAULT_PAYER;
import static com.hedera.services.bdd.suites.HapiSuite.FUNDING;
import static com.hedera.services.bdd.suites.HapiSuite.GENESIS;
import static com.hedera.services.bdd.suites.HapiSuite.ONE_HBAR;
import static com.hedera.services.bdd.suites.HapiSuite.ONE_HUNDRED_HBARS;
import static com.hedera.services.bdd.suites.HapiSuite.ONE_MILLION_HBARS;
import static com.hedera.services.bdd.suites.HapiSuite.SYSTEM_ADMIN;
import static com.hedera.services.bdd.suites.HapiSuite.TOKEN_TREASURY;
import static com.hedera.services.bdd.suites.HapiSuite.flattened;
import static com.hedera.services.bdd.suites.contract.Utils.asAddress;
import static com.hedera.services.bdd.suites.contract.Utils.getNestedContractAddress;
import static com.hedera.services.bdd.suites.hip423.LongTermScheduleUtils.CREATE_TXN;
import static com.hedera.services.bdd.suites.hip423.LongTermScheduleUtils.NEW_SENDER_KEY;
import static com.hedera.services.bdd.suites.hip423.LongTermScheduleUtils.RECEIVER;
import static com.hedera.services.bdd.suites.hip423.LongTermScheduleUtils.SENDER;
import static com.hedera.services.bdd.suites.hip423.LongTermScheduleUtils.SENDER_KEY;
import static com.hedera.services.bdd.suites.hip423.LongTermScheduleUtils.SENDER_TXN;
import static com.hedera.services.bdd.suites.hip423.LongTermScheduleUtils.triggerSchedule;
import static com.hedera.services.bdd.suites.utils.contracts.precompile.HTSPrecompileResult.htsPrecompileResult;
import static com.hederahashgraph.api.proto.java.HederaFunctionality.ConsensusCreateTopic;
import static com.hederahashgraph.api.proto.java.ResponseCodeEnum.ACCOUNT_DELETED;
import static com.hederahashgraph.api.proto.java.ResponseCodeEnum.BUSY;
import static com.hederahashgraph.api.proto.java.ResponseCodeEnum.CONTRACT_REVERT_EXECUTED;
import static com.hederahashgraph.api.proto.java.ResponseCodeEnum.INVALID_FULL_PREFIX_SIGNATURE_FOR_PRECOMPILE;
import static com.hederahashgraph.api.proto.java.ResponseCodeEnum.INVALID_SCHEDULE_ID;
import static com.hederahashgraph.api.proto.java.ResponseCodeEnum.MISSING_EXPIRY_TIME;
import static com.hederahashgraph.api.proto.java.ResponseCodeEnum.SCHEDULE_EXPIRATION_TIME_MUST_BE_HIGHER_THAN_CONSENSUS_TIME;
import static com.hederahashgraph.api.proto.java.ResponseCodeEnum.SCHEDULE_EXPIRATION_TIME_TOO_FAR_IN_FUTURE;
import static com.hederahashgraph.api.proto.java.ResponseCodeEnum.SCHEDULE_EXPIRY_IS_BUSY;
import static com.hederahashgraph.api.proto.java.TokenType.FUNGIBLE_COMMON;
import static java.util.Objects.requireNonNull;
import static java.util.Spliterator.DISTINCT;
import static java.util.Spliterator.NONNULL;
import static java.util.Spliterators.spliteratorUnknownSize;
import static org.junit.jupiter.api.Assertions.assertEquals;
import static org.junit.jupiter.api.Assertions.assertNotNull;
import static org.junit.jupiter.api.Assertions.assertNull;

import com.hedera.hapi.block.stream.output.TransactionResult;
import com.hedera.hapi.node.base.ResponseCodeEnum;
import com.hedera.hapi.node.base.ScheduleID;
import com.hedera.hapi.node.base.TimestampSeconds;
import com.hedera.hapi.node.base.TransactionID;
import com.hedera.hapi.node.state.primitives.ProtoBytes;
import com.hedera.hapi.node.state.schedule.Schedule;
import com.hedera.hapi.node.state.schedule.ScheduledCounts;
import com.hedera.hapi.node.state.schedule.ScheduledOrder;
import com.hedera.hapi.node.state.throttles.ThrottleUsageSnapshots;
import com.hedera.hapi.node.transaction.TransactionBody;
import com.hedera.node.app.service.schedule.ScheduleService;
import com.hedera.services.bdd.junit.HapiTestLifecycle;
import com.hedera.services.bdd.junit.LeakyRepeatableHapiTest;
import com.hedera.services.bdd.junit.RepeatableHapiTest;
import com.hedera.services.bdd.junit.TargetEmbeddedMode;
import com.hedera.services.bdd.junit.support.TestLifecycle;
import com.hedera.services.bdd.junit.support.translators.inputs.TransactionParts;
import com.hedera.services.bdd.spec.HapiSpec;
import com.hedera.services.bdd.spec.SpecOperation;
import com.hedera.services.bdd.spec.infrastructure.RegistryNotFound;
import com.hedera.services.bdd.spec.keys.ControlForKey;
import com.hedera.services.bdd.spec.keys.KeyShape;
import com.hedera.services.bdd.spec.queries.meta.HapiGetTxnRecord;
import com.hedera.services.bdd.spec.transactions.token.TokenMovement;
import com.hedera.services.bdd.spec.utilops.streams.assertions.BlockStreamAssertion;
import com.hederahashgraph.api.proto.java.AccountID;
import com.hederahashgraph.api.proto.java.Key;
import com.hederahashgraph.api.proto.java.TokenType;
import com.swirlds.state.spi.ReadableKVState;
import com.swirlds.state.spi.WritableKVState;
import edu.umd.cs.findbugs.annotations.NonNull;
import java.math.BigInteger;
import java.util.ArrayList;
import java.util.List;
import java.util.Map;
import java.util.concurrent.TimeUnit;
import java.util.concurrent.atomic.AtomicInteger;
import java.util.concurrent.atomic.AtomicLong;
import java.util.concurrent.atomic.AtomicReference;
import java.util.function.BiConsumer;
import java.util.function.Consumer;
import java.util.function.Function;
import java.util.stream.IntStream;
import java.util.stream.Stream;
import java.util.stream.StreamSupport;
import org.apache.tuweni.bytes.Bytes;
import org.junit.jupiter.api.Assertions;
import org.junit.jupiter.api.BeforeAll;
import org.junit.jupiter.api.DisplayName;
import org.junit.jupiter.api.DynamicTest;
import org.junit.jupiter.api.MethodOrderer.OrderAnnotation;
import org.junit.jupiter.api.Order;
import org.junit.jupiter.api.Tag;
import org.junit.jupiter.api.TestMethodOrder;

@Order(3)
@Tag(INTEGRATION)
@HapiTestLifecycle
@TargetEmbeddedMode(REPEATABLE)
@TestMethodOrder(OrderAnnotation.class)
public class RepeatableHip423Tests {
    private static final long ONE_MINUTE = 60;
    private static final long FORTY_MINUTES = TimeUnit.MINUTES.toSeconds(40);

    @BeforeAll
    static void beforeAll(@NonNull final TestLifecycle testLifecycle) {
        testLifecycle.overrideInClass(Map.of("scheduling.longTermEnabled", "true"));
    }

    /**
     * Tests the ingest throttle limits the total number of transactions that can be scheduled in a single second.
     */
    @LeakyRepeatableHapiTest(
            value = NEEDS_LAST_ASSIGNED_CONSENSUS_TIME,
            overrides = {"scheduling.maxTxnPerSec"})
    final Stream<DynamicTest> cannotScheduleTooManyTxnsInOneSecond() {
        final AtomicLong expiry = new AtomicLong();
        final var oddLifetime = 123 * ONE_MINUTE;
        return hapiTest(
                overriding("scheduling.maxTxnPerSec", "2"),
                cryptoCreate(CIVILIAN_PAYER).balance(10 * ONE_HUNDRED_HBARS),
                scheduleCreate("first", cryptoTransfer(tinyBarsFromTo(DEFAULT_PAYER, FUNDING, 123L)))
                        .payingWith(CIVILIAN_PAYER)
                        .fee(ONE_HBAR)
                        .expiringIn(oddLifetime),
                // Consensus time advances exactly one second per transaction in repeatable mode
                exposeSpecSecondTo(now -> expiry.set(now + oddLifetime - 1)),
                sourcing(() -> scheduleCreate("second", cryptoTransfer(tinyBarsFromTo(DEFAULT_PAYER, FUNDING, 456L)))
                        .waitForExpiry()
                        .payingWith(CIVILIAN_PAYER)
                        .fee(ONE_HBAR)
                        .expiringAt(expiry.get())),
                sourcing(() -> scheduleCreate("third", cryptoTransfer(tinyBarsFromTo(DEFAULT_PAYER, FUNDING, 789)))
                        .waitForExpiry()
                        .payingWith(CIVILIAN_PAYER)
                        .fee(ONE_HBAR)
                        .expiringAt(expiry.get())
                        .hasPrecheck(BUSY)),
                purgeExpiringWithin(oddLifetime));
    }

    /**
     * Tests that expiration time must be in the future---but not too far in the future.
     */
    @LeakyRepeatableHapiTest(
            value = NEEDS_LAST_ASSIGNED_CONSENSUS_TIME,
            overrides = {"scheduling.maxExpirationFutureSeconds"})
    final Stream<DynamicTest> expiryMustBeValid() {
        final var lastSecond = new AtomicLong();
        return hapiTest(
                overriding("scheduling.maxExpirationFutureSeconds", "" + ONE_MINUTE),
                exposeSpecSecondTo(lastSecond::set),
                sourcing(() -> scheduleCreate("tooSoon", cryptoTransfer(tinyBarsFromTo(DEFAULT_PAYER, FUNDING, 12L)))
                        .expiringAt(lastSecond.get())
                        .hasKnownStatus(SCHEDULE_EXPIRATION_TIME_MUST_BE_HIGHER_THAN_CONSENSUS_TIME)),
                exposeSpecSecondTo(lastSecond::set),
                sourcing(() -> scheduleCreate("tooLate", cryptoTransfer(tinyBarsFromTo(DEFAULT_PAYER, FUNDING, 34L)))
                        .expiringAt(lastSecond.get() + 1 + ONE_MINUTE + 1)
                        .hasKnownStatus(SCHEDULE_EXPIRATION_TIME_TOO_FAR_IN_FUTURE)),
                scheduleCreate("unspecified", cryptoTransfer(tinyBarsFromTo(DEFAULT_PAYER, FUNDING, 56L)))
                        .waitForExpiry()
                        .hasPrecheck(MISSING_EXPIRY_TIME));
    }

    /**
     * Tests that the consensus {@link com.hedera.hapi.node.base.HederaFunctionality#SCHEDULE_CREATE} throttle is
     * enforced by overriding the dev throttles to the more restrictive mainnet throttles and scheduling one more
     * {@link com.hedera.hapi.node.base.HederaFunctionality#CONSENSUS_CREATE_TOPIC} that is allowed.
     */
    @LeakyRepeatableHapiTest(
            value = {
                NEEDS_LAST_ASSIGNED_CONSENSUS_TIME,
                NEEDS_VIRTUAL_TIME_FOR_FAST_EXECUTION,
                NEEDS_STATE_ACCESS,
                THROTTLE_OVERRIDES
            },
            overrides = {
                "scheduling.whitelist",
            },
            throttles = "testSystemFiles/mainnet-throttles.json")
    final Stream<DynamicTest> throttlingAndExecutionAsExpected() {
        final var expirySecond = new AtomicLong();
        final var maxLifetime = new AtomicLong();
        final var maxSchedulableTopicCreates = new AtomicInteger();
        return hapiTest(
                overriding("scheduling.whitelist", "ConsensusCreateTopic"),
                doWithStartupConfigNow(
                        "scheduling.maxExpirationFutureSeconds",
                        (value, specTime) -> doAdhoc(() -> {
                            maxLifetime.set(Long.parseLong(value));
                            expirySecond.set(specTime.getEpochSecond() + maxLifetime.get());
                        })),
                cryptoCreate(CIVILIAN_PAYER).balance(ONE_MILLION_HBARS),
                exposeMaxSchedulable(ConsensusCreateTopic, maxSchedulableTopicCreates::set),
                // Schedule the maximum number of topic creations allowed
                sourcing(() -> blockingOrder(IntStream.range(0, maxSchedulableTopicCreates.get())
                        .mapToObj(i -> scheduleCreate(
                                        "topic" + i, createTopic("t" + i).topicMemo("m" + i))
                                .expiringAt(expirySecond.get())
                                .payingWith(CIVILIAN_PAYER)
                                .fee(ONE_HUNDRED_HBARS))
                        .toArray(SpecOperation[]::new))),
                // And confirm the next is throttled
                sourcing(() -> scheduleCreate(
                                "throttledTopicCreation", createTopic("NTB").topicMemo("NOPE"))
                        .expiringAt(expirySecond.get())
                        .payingWith(CIVILIAN_PAYER)
                        .fee(ONE_HUNDRED_HBARS)
                        .hasKnownStatus(SCHEDULE_EXPIRY_IS_BUSY)),
                sourcingContextual(spec -> purgeExpiringWithin(maxLifetime.get())));
    }

    /**
     * Tests that the consensus {@link com.hedera.hapi.node.base.HederaFunctionality#SCHEDULE_CREATE} throttle is
     * enforced by overriding the dev throttles to the more restrictive mainnet throttles and scheduling one more
     * {@link com.hedera.hapi.node.base.HederaFunctionality#CONSENSUS_CREATE_TOPIC} that is allowed.
     */
    @LeakyRepeatableHapiTest(
            value = {
                NEEDS_LAST_ASSIGNED_CONSENSUS_TIME,
                NEEDS_VIRTUAL_TIME_FOR_FAST_EXECUTION,
                NEEDS_STATE_ACCESS,
                THROTTLE_OVERRIDES
            },
            overrides = {
                "scheduling.whitelist",
            },
            throttles = "testSystemFiles/mainnet-throttles-sans-reservations.json")
    final Stream<DynamicTest> throttlingRebuiltForSecondWhenSnapshotsNoLongerMatch() {
        final var expirySecond = new AtomicLong();
        final var maxLifetime = new AtomicLong();
        final var maxSchedulableTopicCreates = new AtomicInteger();
        return hapiTest(
                overriding("scheduling.whitelist", "ConsensusCreateTopic"),
                doWithStartupConfigNow(
                        "scheduling.maxExpirationFutureSeconds",
                        (value, specTime) -> doAdhoc(() -> {
                            maxLifetime.set(Long.parseLong(value));
                            expirySecond.set(specTime.getEpochSecond() + maxLifetime.get());
                        })),
                cryptoCreate(CIVILIAN_PAYER).balance(ONE_MILLION_HBARS),
                exposeMaxSchedulable(ConsensusCreateTopic, maxSchedulableTopicCreates::set),
                // Schedule one fewer than the maximum number of topic creations allowed using
                // the initial throttles without the PriorityReservations bucket
                sourcing(() -> blockingOrder(IntStream.range(0, maxSchedulableTopicCreates.get() - 1)
                        .mapToObj(i -> scheduleCreate(
                                        "topic" + i, createTopic("t" + i).topicMemo("m" + i))
                                .expiringAt(expirySecond.get())
                                .payingWith(CIVILIAN_PAYER)
                                .fee(ONE_HUNDRED_HBARS))
                        .toArray(SpecOperation[]::new))),
                // Now override the throttles to the mainnet throttles with the PriorityReservations bucket
                // (so that the throttle snapshots in state for this second don't match the new throttles)
                overridingThrottles("testSystemFiles/mainnet-throttles.json"),
                // And confirm we can schedule one more
                sourcing(() -> scheduleCreate(
                                "lastTopicCreation", createTopic("oneMore").topicMemo("N-1"))
                        .expiringAt(expirySecond.get())
                        .payingWith(CIVILIAN_PAYER)
                        .fee(ONE_HUNDRED_HBARS)),
                // But then the next is throttled
                sourcing(() -> scheduleCreate(
                                "throttledTopicCreation", createTopic("NTB").topicMemo("NOPE"))
                        .expiringAt(expirySecond.get())
                        .payingWith(CIVILIAN_PAYER)
                        .fee(ONE_HUNDRED_HBARS)
                        .hasKnownStatus(SCHEDULE_EXPIRY_IS_BUSY)),
                sourcingContextual(spec -> purgeExpiringWithin(maxLifetime.get())));
    }

    /**
     * Tests that execution of scheduled transactions purges the associated state as expected when a single
     * user transaction fully executes multiple seconds. The test uses three scheduled transactions, two of
     * them in one second and the third one in the next second. After sleeping past the expiration time of
     * all three transactions, executes them via a single triggering transaction and validates the schedule
     * state is as expected.
     */
    @RepeatableHapiTest(value = {NEEDS_LAST_ASSIGNED_CONSENSUS_TIME, NEEDS_STATE_ACCESS})
    final Stream<DynamicTest> executionPurgesScheduleStateAsExpectedInSingleUserTransactions() {
        final var lastSecond = new AtomicLong();
        final AtomicReference<ScheduleStateSizes> startingSizes = new AtomicReference<>();
        final AtomicReference<ScheduleStateSizes> currentSizes = new AtomicReference<>();
        return hapiTest(
                viewScheduleStateSizes(startingSizes::set),
                exposeSpecSecondTo(lastSecond::set),
                cryptoCreate("luckyYou").balance(0L),
                // Schedule the three transfers to lucky you
                sourcing(() -> scheduleCreate("one", cryptoTransfer(tinyBarsFromTo(DEFAULT_PAYER, "luckyYou", 1L)))
                        .expiringAt(lastSecond.get() + ONE_MINUTE)),
                sourcing(() -> scheduleCreate("two", cryptoTransfer(tinyBarsFromTo(DEFAULT_PAYER, "luckyYou", 2L)))
                        .expiringAt(lastSecond.get() + ONE_MINUTE)),
                sourcing(() -> scheduleCreate("three", cryptoTransfer(tinyBarsFromTo(DEFAULT_PAYER, "luckyYou", 3L)))
                        .expiringAt(lastSecond.get() + ONE_MINUTE + 1)),
                viewScheduleStateSizes(currentSizes::set),
                // Check that schedule state sizes changed as expected
                doAdhoc(() -> currentSizes.get().assertChangesFrom(startingSizes.get(), 3, 2, 2, 3, 3)),
                // Let all the schedules expire
                sleepFor((ONE_MINUTE + 2) * 1_000),
                // Trigger them all in a single user transaction
                cryptoTransfer(tinyBarsFromTo(DEFAULT_PAYER, FUNDING, 1L)),
                getAccountBalance("luckyYou").hasTinyBars(1L + 2L + 3L),
                viewScheduleStateSizes(currentSizes::set),
                doAdhoc(() -> currentSizes.get().assertChangesFrom(startingSizes.get(), 0, 0, 0, 0, 0)));
    }

    /**
     * Tests that execution of scheduled transactions purges the associated state as expected when a single
     * user transaction fully executes multiple seconds. The test uses three scheduled transactions, two of
     * them in one second and the third one in the next second. After sleeping past the expiration time of
     * all three transactions, executes them via a single triggering transaction and validates the schedule
     * state is as expected.
     */
    @RepeatableHapiTest(value = {NEEDS_LAST_ASSIGNED_CONSENSUS_TIME, NEEDS_STATE_ACCESS})
    final Stream<DynamicTest> executeImmediateAndDeletedLongTermAreStillPurgedWhenTimePasses() {
        final var lastExecuteImmediateExpiry = new AtomicLong();
        final AtomicReference<ScheduleStateSizes> startingSizes = new AtomicReference<>();
        final AtomicReference<ScheduleStateSizes> currentSizes = new AtomicReference<>();
        return hapiTest(
                exposeSpecSecondTo(lastExecuteImmediateExpiry::set),
                newKeyNamed("adminKey"),
                cryptoCreate("luckyYou").balance(0L),
                viewScheduleStateSizes(startingSizes::set),
                scheduleCreate("first", cryptoTransfer(tinyBarsFromTo(DEFAULT_PAYER, "luckyYou", 1L)))
                        .waitForExpiry(false),
                scheduleCreate("last", cryptoTransfer(tinyBarsFromTo(DEFAULT_PAYER, "luckyYou", 2L)))
                        .waitForExpiry(false),
                getAccountBalance("luckyYou").hasTinyBars(1L + 2L),
                doingContextual(spec -> lastExecuteImmediateExpiry.set(expiryOf("last", spec))),
                sourcing(() -> scheduleCreate("deleted", cryptoTransfer(tinyBarsFromTo(DEFAULT_PAYER, "luckyYou", 3L)))
                        .waitForExpiry()
                        .adminKey("adminKey")
                        .expiringAt(lastExecuteImmediateExpiry.get())),
                scheduleDelete("deleted").signedBy(DEFAULT_PAYER, "adminKey"),
                viewScheduleStateSizes(currentSizes::set),
                doAdhoc(() -> currentSizes.get().assertChangesFrom(startingSizes.get(), 3, 2, 2, 3, 3)),
                sourcingContextual(spec -> sleepForSeconds(
                        lastExecuteImmediateExpiry.get() - spec.consensusTime().getEpochSecond() + 1)),
                // Trigger all three to be purged in a single user transaction
                cryptoTransfer(tinyBarsFromTo(DEFAULT_PAYER, FUNDING, 1L)),
                viewScheduleStateSizes(currentSizes::set),
                doAdhoc(() -> currentSizes.get().assertChangesFrom(startingSizes.get(), 0, 0, 0, 0, 0)));
    }

    /**
     * Tests that execution of scheduled transactions purges the associated state as expected when it takes multiple
     * user transactions to fully execute a given second, by artificially restricting to a single executions per user
     * transaction. The test uses three scheduled transactions, two of them in one second and the third one in the
     * next second. After sleeping past the expiration time of all three transactions, executes them in a sequence of
     * three triggering transactions and validates the schedule state is as expected.
     */
    @LeakyRepeatableHapiTest(
            value = {NEEDS_LAST_ASSIGNED_CONSENSUS_TIME, NEEDS_STATE_ACCESS},
            overrides = {"scheduling.maxExecutionsPerUserTxn"})
    final Stream<DynamicTest> executionPurgesScheduleStateAsExpectedSplitAcrossUserTransactions() {
        final var lastSecond = new AtomicLong();
        final AtomicReference<ProtoBytes> firstScheduleHash = new AtomicReference<>();
        final AtomicReference<ScheduleID> firstScheduleId = new AtomicReference<>();
        final AtomicReference<ScheduleStateSizes> startingSizes = new AtomicReference<>();
        final AtomicReference<ScheduleStateSizes> currentSizes = new AtomicReference<>();
        return hapiTest(
                overriding("scheduling.maxExecutionsPerUserTxn", "1"),
                viewScheduleStateSizes(startingSizes::set),
                exposeSpecSecondTo(lastSecond::set),
                cryptoCreate("luckyYou").balance(0L),
                // Schedule the three transfers to lucky you
                sourcing(() -> scheduleCreate("one", cryptoTransfer(tinyBarsFromTo(DEFAULT_PAYER, "luckyYou", 1L)))
                        .waitForExpiry()
                        .expiringAt(lastSecond.get() + ONE_MINUTE)),
                sourcing(() -> scheduleCreate("two", cryptoTransfer(tinyBarsFromTo(DEFAULT_PAYER, "luckyYou", 2L)))
                        .waitForExpiry()
                        .expiringAt(lastSecond.get() + ONE_MINUTE)),
                sourcing(() -> scheduleCreate("three", cryptoTransfer(tinyBarsFromTo(DEFAULT_PAYER, "luckyYou", 3L)))
                        .waitForExpiry()
                        .expiringAt(lastSecond.get() + ONE_MINUTE + 1)),
                viewScheduleStateSizes(currentSizes::set),
                // Check that schedule state sizes changed as expected
                doAdhoc(() -> currentSizes.get().assertChangesFrom(startingSizes.get(), 3, 2, 2, 3, 3)),
                // Let all the schedules expire
                sleepForSeconds(ONE_MINUTE + 2),
                viewScheduleState((byId, counts, usages, orders, byEquality) -> {
                    final var firstExpiry = lastSecond.get() + ONE_MINUTE;
                    final var firstOrder = new ScheduledOrder(firstExpiry, 0);
                    firstScheduleId.set(requireNonNull(orders.get(firstOrder)));
                    final var firstSchedule = requireNonNull(byId.get(firstScheduleId.get()));
                    final var equalityHash = calculateBytesHash(firstSchedule);
                    firstScheduleHash.set(new ProtoBytes(equalityHash));
                    assertNotNull(byEquality.get(firstScheduleHash.get()), "No equality entry for first schedule");
                }),
                // Now execute them one at a time and assert the expected changes to state
                cryptoTransfer(tinyBarsFromTo(DEFAULT_PAYER, FUNDING, 1L)),
                viewScheduleState((byId, counts, usages, orders, byEquality) -> {
                    final var firstExpiry = lastSecond.get() + ONE_MINUTE;
                    final var firstKey = new TimestampSeconds(firstExpiry);
                    final var firstCounts = requireNonNull(counts.get(firstKey));
                    assertEquals(1, firstCounts.numberProcessed(), "Wrong number processed for first expiry");
                    assertEquals(2, firstCounts.numberScheduled(), "Wrong number scheduled for first expiry");
                    assertNotNull(usages.get(firstKey), "No usage snapshot for first expiry");
                    // The first transaction's information should be fully purged
                    final var firstOrder = new ScheduledOrder(firstExpiry, 0);
                    assertNull(orders.get(firstOrder), "Order not purged for first transaction");
                    assertNull(byId.get(firstScheduleId.get()), "Schedule not purged for first transaction");
                    assertNull(byEquality.get(firstScheduleHash.get()), "Equality not purged for first transaction");
                    // The following second should not have changed yet
                    final var secondKey = new TimestampSeconds(firstExpiry + 1);
                    final var secondCounts = requireNonNull(counts.get(secondKey));
                    assertEquals(0, secondCounts.numberProcessed(), "Wrong number processed for second expiry");
                    assertEquals(1, secondCounts.numberScheduled(), "Wrong number scheduled for second expiry");
                }),
                getAccountBalance("luckyYou").hasTinyBars(1L),
                // The second execution, in a separate user transaction
                cryptoTransfer(tinyBarsFromTo(DEFAULT_PAYER, FUNDING, 1L)),
                viewScheduleState((byId, counts, usages, orders, byEquality) -> {
                    final var firstExpiry = lastSecond.get() + ONE_MINUTE;
                    final var firstKey = new TimestampSeconds(firstExpiry);
                    // The counts and usages should be expired for this second
                    assertNull(counts.get(firstKey), "Counts not purged for first expiry");
                    assertNull(usages.get(firstKey), "Usages not purged for first expiry");
                    // Nothing should be different about the following second
                    final var secondKey = new TimestampSeconds(firstExpiry + 1);
                    final var secondCounts = requireNonNull(counts.get(secondKey));
                    assertEquals(0, secondCounts.numberProcessed(), "Wrong number processed for second expiry");
                    assertEquals(1, secondCounts.numberScheduled(), "Wrong number scheduled for second expiry");
                }),
                getAccountBalance("luckyYou").hasTinyBars(1L + 2L),
                // The third execution, again in a separate user transaction
                cryptoTransfer(tinyBarsFromTo(DEFAULT_PAYER, FUNDING, 1L)),
                viewScheduleState((byId, counts, usages, orders, byEquality) -> {
                    // Now everything should be purged
                    final var firstExpiry = lastSecond.get() + ONE_MINUTE;
                    final var secondKey = new TimestampSeconds(firstExpiry + 1);
                    assertNull(counts.get(secondKey), "Counts not purged for second expiry");
                    assertNull(usages.get(secondKey), "Usages not purged for second expiry");
                }),
                getAccountBalance("luckyYou").hasTinyBars(1L + 2L + 3L));
    }

    /**
     * Tests that a "backlog" of scheduled transactions to execute does not affect detection of stake period
     * boundary crossings.
     */
    @LeakyRepeatableHapiTest(
            value = {NEEDS_LAST_ASSIGNED_CONSENSUS_TIME, NEEDS_VIRTUAL_TIME_FOR_FAST_EXECUTION},
            overrides = {"scheduling.maxExecutionsPerUserTxn"})
    final Stream<DynamicTest> lastProcessTimeDoesNotAffectStakePeriodBoundaryCrossingDetection() {
        final var lastSecond = new AtomicLong();
        final var stakePeriodMins = new AtomicLong();
        return hapiTest(
                overriding("scheduling.maxExecutionsPerUserTxn", "1"),
                doWithStartupConfig(
                        "staking.periodMins", value -> doAdhoc(() -> stakePeriodMins.set(Long.parseLong(value)))),
                sourcing(() -> waitUntilStartOfNextStakingPeriod(stakePeriodMins.get())),
                exposeSpecSecondTo(lastSecond::set),
                cryptoCreate("luckyYou").balance(0L),
                // Schedule the three transfers to lucky you
                sourcing(() -> scheduleCreate("one", cryptoTransfer(tinyBarsFromTo(DEFAULT_PAYER, "luckyYou", 1L)))
                        .waitForExpiry()
                        .expiringAt(lastSecond.get() + stakePeriodMins.get() * ONE_MINUTE - 1)),
                sourcing(() -> scheduleCreate("two", cryptoTransfer(tinyBarsFromTo(DEFAULT_PAYER, "luckyYou", 2L)))
                        .waitForExpiry()
                        .expiringAt(lastSecond.get() + stakePeriodMins.get() * ONE_MINUTE - 1)),
                sourcing(() -> scheduleCreate("three", cryptoTransfer(tinyBarsFromTo(DEFAULT_PAYER, "luckyYou", 3L)))
                        .waitForExpiry()
                        .expiringAt(lastSecond.get() + stakePeriodMins.get() * ONE_MINUTE - 1)),
                sourcing(() -> waitUntilStartOfNextStakingPeriod(stakePeriodMins.get())),
                // Now execute them one at a time and assert the expected changes to state
                cryptoTransfer(tinyBarsFromTo(DEFAULT_PAYER, FUNDING, 1L)).via("boundaryCrossing"),
                getAccountBalance("luckyYou").hasTinyBars(1L),
                getTxnRecord("boundaryCrossing").hasChildRecordCount(1),
                cryptoTransfer(tinyBarsFromTo(DEFAULT_PAYER, FUNDING, 2L)).via("undistinguishedOne"),
                getTxnRecord("undistinguishedOne").hasChildRecordCount(0),
                getAccountBalance("luckyYou").hasTinyBars(1L + 2L),
                cryptoTransfer(tinyBarsFromTo(DEFAULT_PAYER, FUNDING, 2L)).via("undistinguishedTwo"),
                getTxnRecord("undistinguishedTwo").hasChildRecordCount(0),
                getAccountBalance("luckyYou").hasTinyBars(1L + 2L + 3L));
    }

    /**
     * Tests that execution of scheduled transactions purges the associated state as expected when multiple
     * user transactions are required due to running out of consensus times. The test uses four scheduled
     * transactions, two of them in one second and two of them a few seconds later. After sleeping past
     * the expiration time of all four transactions, executes them via two triggering transactions, the first
     * of which has available consensus times for three transactions and the second of which has available
     * consensus times for the fourth transaction.
     */
    @LeakyRepeatableHapiTest(
            value = {NEEDS_LAST_ASSIGNED_CONSENSUS_TIME, NEEDS_STATE_ACCESS},
            overrides = {
                "consensus.handle.maxPrecedingRecords",
                "consensus.handle.maxFollowingRecords",
                "scheduling.consTimeSeparationNanos",
            })
    final Stream<DynamicTest> executionPurgesScheduleStateAsWhenRunningOutOfConsensusTimes() {
        final var lastSecond = new AtomicLong();
        final AtomicReference<ScheduleStateSizes> startingSizes = new AtomicReference<>();
        final AtomicReference<ScheduleStateSizes> currentSizes = new AtomicReference<>();
        return hapiTest(
                exposeSpecSecondTo(lastSecond::set),
                cryptoCreate("luckyYou").balance(0L),
                // From time T, the first transfer will be at T+3, the second at T+6, and the third at T+9;
                // so for a T+12 attempt to run out of time, the separating nanos must be no more than 15
                overridingAllOf(Map.of(
                        "consensus.handle.maxPrecedingRecords", "2",
                        "consensus.handle.maxFollowingRecords", "1",
                        "scheduling.consTimeSeparationNanos", "15")),
                // Schedule the four transfers to lucky you
                sourcing(() -> scheduleCreate("one", cryptoTransfer(tinyBarsFromTo(DEFAULT_PAYER, "luckyYou", 1L)))
                        .waitForExpiry()
                        .expiringAt(lastSecond.get() + ONE_MINUTE)),
                sourcing(() -> scheduleCreate("two", cryptoTransfer(tinyBarsFromTo(DEFAULT_PAYER, "luckyYou", 2L)))
                        .waitForExpiry()
                        .expiringAt(lastSecond.get() + ONE_MINUTE)),
                sourcing(() -> scheduleCreate("three", cryptoTransfer(tinyBarsFromTo(DEFAULT_PAYER, "luckyYou", 3L)))
                        .waitForExpiry()
                        .expiringAt(lastSecond.get() + ONE_MINUTE + 3)),
                sourcing(() -> scheduleCreate("four", cryptoTransfer(tinyBarsFromTo(DEFAULT_PAYER, "luckyYou", 4L)))
                        .waitForExpiry()
                        .expiringAt(lastSecond.get() + ONE_MINUTE + 3)),
                // Let all the schedules expire
                sleepFor((ONE_MINUTE + 4) * 1_000),
                viewScheduleStateSizes(startingSizes::set),
                // Trigger as many as possible in a single user transaction
                cryptoTransfer(tinyBarsFromTo(DEFAULT_PAYER, FUNDING, 1L)),
                // Verify that was only the first three
                getAccountBalance("luckyYou").hasTinyBars(1L + 2L + 3L),
                viewScheduleStateSizes(currentSizes::set),
                doAdhoc(() -> currentSizes.get().assertChangesFrom(startingSizes.get(), -3, -1, -1, -3, -3)),
                // Then trigger the last one
                cryptoTransfer(tinyBarsFromTo(DEFAULT_PAYER, FUNDING, 1L)),
                getAccountBalance("luckyYou").hasTinyBars(1L + 2L + 3L + 4L),
                viewScheduleStateSizes(currentSizes::set),
                doAdhoc(() -> currentSizes.get().assertChangesFrom(startingSizes.get(), -4, -2, -2, -4, -4)));
    }

    @RepeatableHapiTest(NEEDS_VIRTUAL_TIME_FOR_FAST_EXECUTION)
    final Stream<DynamicTest> executionResultsAreStreamedAsExpected() {
        return hapiTest(
                blockStreamMustIncludePassFrom(scheduledExecutionResult("one", withStatus(SUCCESS))),
                blockStreamMustIncludePassFrom(scheduledExecutionResult("two", withStatus(INVALID_SIGNATURE))),
                cryptoCreate("luckyYou").balance(0L),
                cryptoCreate("cautiousYou").balance(0L).receiverSigRequired(true),
                sourcing(
                        () -> scheduleCreate("payerOnly", cryptoTransfer(tinyBarsFromTo(DEFAULT_PAYER, "luckyYou", 1L)))
                                .waitForExpiry()
                                .expiringIn(ONE_MINUTE)
                                .via("one")),
                sourcing(() -> scheduleCreate(
                                "receiverSigRequired", cryptoTransfer(tinyBarsFromTo(DEFAULT_PAYER, "cautiousYou", 2L)))
                        .waitForExpiry()
                        .expiringIn(ONE_MINUTE)
                        .via("two")),
                sleepForSeconds(ONE_MINUTE),
                // Trigger the executions
                cryptoTransfer(tinyBarsFromTo(DEFAULT_PAYER, FUNDING, 1L)));
    }

    @RepeatableHapiTest(NEEDS_VIRTUAL_TIME_FOR_FAST_EXECUTION)
    final Stream<DynamicTest> changeTokenFeeWhenScheduled() {
        return hapiTest(
                newKeyNamed("feeScheduleKey"),
                cryptoCreate(TOKEN_TREASURY),
                cryptoCreate("feeCollector").balance(0L),
                cryptoCreate("receiver"),
                cryptoCreate("sender"),
                tokenCreate("fungibleToken")
                        .treasury(TOKEN_TREASURY)
                        .initialSupply(1000)
                        .feeScheduleKey("feeScheduleKey"),
                tokenAssociate("receiver", "fungibleToken"),
                tokenAssociate("sender", "fungibleToken"),
                cryptoTransfer(TokenMovement.moving(5, "fungibleToken").between(TOKEN_TREASURY, "sender")),
                scheduleCreate(
                                "schedule",
                                cryptoTransfer(
                                        TokenMovement.moving(5, "fungibleToken").between("sender", "receiver")))
                        .expiringIn(ONE_MINUTE),
                tokenFeeScheduleUpdate("fungibleToken")
                        .payingWith(DEFAULT_PAYER)
                        .signedBy(DEFAULT_PAYER, "feeScheduleKey")
                        .withCustom(fixedHbarFee(1, "feeCollector")),
                scheduleSign("schedule").payingWith("sender"),
                sleepForSeconds(ONE_MINUTE),
                cryptoCreate("trigger"),
                getAccountBalance("receiver").hasTokenBalance("fungibleToken", 5),
                getAccountBalance("feeCollector").hasTinyBars(1));
    }

    @RepeatableHapiTest(NEEDS_VIRTUAL_TIME_FOR_FAST_EXECUTION)
    final Stream<DynamicTest> scheduleCreateExecutes() {
        return hapiTest(
                cryptoCreate("luckyYou").balance(0L),
                scheduleCreate("one", cryptoTransfer(tinyBarsFromTo(DEFAULT_PAYER, "luckyYou", 1L)))
                        .waitForExpiry(false)
                        .expiringIn(FORTY_MINUTES)
                        .via("createTxn"),
                getScheduleInfo("one")
                        .isExecuted()
                        .hasWaitForExpiry(false)
                        .hasRelativeExpiry("createTxn", FORTY_MINUTES - 1));
    }

    @RepeatableHapiTest(NEEDS_VIRTUAL_TIME_FOR_FAST_EXECUTION)
    final Stream<DynamicTest> receiverSigRequiredUpdateIsRecognized() {
        var senderShape = threshOf(2, 3);
        var sigOne = senderShape.signedWith(sigs(ON, OFF, OFF));
        var sigTwo = senderShape.signedWith(sigs(OFF, ON, OFF));
        String schedule = "Z";

        return hapiTest(flattened(
                newKeyNamed(SENDER_KEY).shape(senderShape),
                cryptoCreate(SENDER).key(SENDER_KEY).via(SENDER_TXN),
                cryptoCreate(RECEIVER).balance(0L),
                scheduleCreate(schedule, cryptoTransfer(tinyBarsFromTo(SENDER, RECEIVER, 1)))
                        .payingWith(DEFAULT_PAYER)
                        .waitForExpiry()
                        .expiringIn(FORTY_MINUTES)
                        .recordingScheduledTxn()
                        .alsoSigningWith(SENDER)
                        .sigControl(forKey(SENDER_KEY, sigOne))
                        .via(CREATE_TXN),
                getAccountBalance(RECEIVER).hasTinyBars(0L),
                cryptoUpdate(RECEIVER).receiverSigRequired(true),
                scheduleSign(schedule).alsoSigningWith(SENDER_KEY).sigControl(forKey(SENDER_KEY, sigTwo)),
                getAccountBalance(RECEIVER).hasTinyBars(0L),
                scheduleSign(schedule).alsoSigningWith(RECEIVER),
                getAccountBalance(RECEIVER).hasTinyBars(0),
                getScheduleInfo(schedule)
                        .hasScheduleId(schedule)
                        .hasWaitForExpiry()
                        .isNotExecuted()
                        .isNotDeleted()
                        .hasRelativeExpiry(CREATE_TXN, FORTY_MINUTES - 1)
                        .hasRecordedScheduledTxn(),
                triggerSchedule(schedule, FORTY_MINUTES),
                getAccountBalance(RECEIVER).hasTinyBars(1),
                scheduleSign(schedule)
                        .alsoSigningWith(SENDER_KEY)
                        .sigControl(forKey(SENDER_KEY, sigTwo))
                        .hasKnownStatus(INVALID_SCHEDULE_ID),
                getAccountBalance(RECEIVER).hasTinyBars(1)));
    }

    @RepeatableHapiTest(NEEDS_VIRTUAL_TIME_FOR_FAST_EXECUTION)
    final Stream<DynamicTest> changeInNestedSigningReqsRespected() {
        var senderShape = threshOf(2, threshOf(1, 3), threshOf(1, 3), threshOf(1, 3));
        var sigOne = senderShape.signedWith(sigs(sigs(OFF, OFF, ON), sigs(OFF, OFF, OFF), sigs(OFF, OFF, OFF)));
        var firstSigThree = senderShape.signedWith(sigs(sigs(OFF, OFF, OFF), sigs(OFF, OFF, OFF), sigs(ON, OFF, OFF)));
        var secondSigThree = senderShape.signedWith(sigs(sigs(OFF, OFF, OFF), sigs(OFF, OFF, OFF), sigs(ON, ON, OFF)));
        String schedule = "Z";

        return hapiTest(flattened(
                newKeyNamed(SENDER_KEY).shape(senderShape),
                keyFromMutation(NEW_SENDER_KEY, SENDER_KEY).changing(this::bumpThirdNestedThresholdSigningReq),
                cryptoCreate(SENDER).key(SENDER_KEY),
                cryptoCreate(RECEIVER).balance(0L),
                scheduleCreate(schedule, cryptoTransfer(tinyBarsFromTo(SENDER, RECEIVER, 1)))
                        .payingWith(DEFAULT_PAYER)
                        .waitForExpiry()
                        .expiringIn(FORTY_MINUTES)
                        .recordingScheduledTxn()
                        .alsoSigningWith(SENDER)
                        .sigControl(ControlForKey.forKey(SENDER_KEY, sigOne))
                        .via(CREATE_TXN),
                getAccountBalance(RECEIVER).hasTinyBars(0L),
                cryptoUpdate(SENDER).key(NEW_SENDER_KEY),
                scheduleSign(schedule)
                        .alsoSigningWith(NEW_SENDER_KEY)
                        .sigControl(forKey(NEW_SENDER_KEY, firstSigThree)),
                getAccountBalance(RECEIVER).hasTinyBars(0L),
                scheduleSign(schedule)
                        .alsoSigningWith(NEW_SENDER_KEY)
                        .sigControl(forKey(NEW_SENDER_KEY, secondSigThree)),
                getAccountBalance(RECEIVER).hasTinyBars(0L),
                getScheduleInfo(schedule)
                        .hasScheduleId(schedule)
                        .hasWaitForExpiry()
                        .isNotExecuted()
                        .isNotDeleted()
                        .hasRelativeExpiry(CREATE_TXN, FORTY_MINUTES - 1)
                        .hasRecordedScheduledTxn(),
                triggerSchedule(schedule, FORTY_MINUTES),
                getAccountBalance(RECEIVER).hasTinyBars(1L)));
    }

<<<<<<< HEAD
    @LeakyRepeatableHapiTest(
            value = NEEDS_VIRTUAL_TIME_FOR_FAST_EXECUTION,
            overrides = {"scheduling.whitelist"})
    @DisplayName("Schedule contract call")
    final Stream<DynamicTest> scheduleCreateContractCalls() {
        final var contract = "TestContract";
        final var zeroAddress =
                idAsHeadlongAddress(AccountID.newBuilder().setAccountNum(0L).build());
        return hapiTest(flattened(
                uploadTestContracts(contract),
                contractCreate(
                                contract,
                                idAsHeadlongAddress(
                                        AccountID.newBuilder().setAccountNum(2).build()),
                                BigInteger.ONE)
                        .balance(ONE_HBAR),
                // contract call
                scheduleCreate("contractCall", contractCall(contract, "callSpecific", zeroAddress))
                        .expiringIn(ONE_MINUTE)
                        .via("contractCall"),
                // contract call with amount
                scheduleCreate("callWithAmount", contractCall(contract, "callSpecificWithValue", zeroAddress))
                        .expiringIn(ONE_MINUTE)
                        .via("callWithAmount"),
                triggerAndValidateSuccessfulExecution(ONE_MINUTE, "contractCall", "callWithAmount")));
    }

    @LeakyRepeatableHapiTest(
            value = NEEDS_VIRTUAL_TIME_FOR_FAST_EXECUTION,
            overrides = {"scheduling.whitelist"})
    @DisplayName("Schedule contract create")
    final Stream<DynamicTest> scheduleCreateContractCreate() {
        final var contract = "TestContract";
        final var addressTwo =
                idAsHeadlongAddress(AccountID.newBuilder().setAccountNum(2).build());
        return hapiTest(flattened(
                cryptoCreate("payer").balance(ONE_HUNDRED_HBARS),
                uploadTestContracts(contract),
                // contract create
                scheduleCreate(
                                "contractCreate",
                                contractCreate(contract, addressTwo, BigInteger.ONE)
                                        .omitAdminKey())
                        .expiringIn(ONE_MINUTE)
                        .via("contractCreate"),
                triggerAndValidateSuccessfulExecution(ONE_MINUTE, "contractCreate")));
    }

    @LeakyRepeatableHapiTest(
            value = NEEDS_VIRTUAL_TIME_FOR_FAST_EXECUTION,
            overrides = {"scheduling.whitelist"})
    @DisplayName("Schedule contract update and delete")
    final Stream<DynamicTest> scheduleCreateContractUpdate() {
        final var contract = "TestContract";
        final var addressTwo =
                idAsHeadlongAddress(AccountID.newBuilder().setAccountNum(2).build());
        return hapiTest(flattened(
                uploadTestContracts(contract),
                newKeyNamed("admin"),
                contractCreate(contract, addressTwo, BigInteger.ONE)
                        .adminKey("admin")
                        .balance(ONE_HBAR),
                // contract update
                scheduleCreate("update", contractUpdate(contract).newMemo("tess update"))
                        .alsoSigningWith("admin")
                        .expiringIn(ONE_MINUTE)
                        .via("update"),
                // contract delete
                scheduleCreate("delete", contractDelete(contract))
                        .alsoSigningWith("admin")
                        .expiringIn(ONE_MINUTE)
                        .via("delete"),
                triggerAndValidateSuccessfulExecution(ONE_MINUTE, "update", "delete")));
    }

    @LeakyRepeatableHapiTest(
            value = NEEDS_VIRTUAL_TIME_FOR_FAST_EXECUTION,
            overrides = {"scheduling.whitelist"})
    @DisplayName("Schedules far in the future are more expensive")
    final Stream<DynamicTest> longerScheduleShouldCostMore() {
        final var firstFee = new AtomicLong();
        final var secondFee = new AtomicLong();
        final var thirdFee = new AtomicLong();
        return hapiTest(
                cryptoCreate("payer").balance(ONE_HBAR),
                cryptoCreate("account"),
                scheduleCreate("payerOnly", cryptoTransfer(tinyBarsFromTo(DEFAULT_PAYER, "account", 1L)))
                        .expiringIn(ONE_MINUTE)
                        .payingWith("payer")
                        .via("first"),
                scheduleCreate("receiverSigRequired", cryptoTransfer(tinyBarsFromTo(DEFAULT_PAYER, "account", 2L)))
                        .expiringIn(ONE_MINUTE)
                        .payingWith("payer")
                        .via("second"),
                scheduleCreate("receiverSigRequired", cryptoTransfer(tinyBarsFromTo(DEFAULT_PAYER, "account", 3L)))
                        .expiringIn(ONE_MINUTE * 10)
                        .payingWith("payer")
                        .via("third"),
                getTxnRecord("first").exposingTo(record -> firstFee.set(record.getTransactionFee())),
                getTxnRecord("second").exposingTo(record -> secondFee.set(record.getTransactionFee())),
                getTxnRecord("third").exposingTo(record -> thirdFee.set(record.getTransactionFee())),
                withOpContext((spec, log) -> {
                    Assertions.assertEquals(firstFee.get(), secondFee.get());
                    Assertions.assertTrue(secondFee.get() < thirdFee.get());
                }));
    }

    @LeakyRepeatableHapiTest(
            value = NEEDS_VIRTUAL_TIME_FOR_FAST_EXECUTION,
            overrides = {"scheduling.whitelist"})
    @DisplayName("Schedule precompile call without ContractID key will fail")
    final Stream<DynamicTest> noContractIdKeyWillFail() {
        return hapiTest(
                cryptoCreate("account"),
                tokenCreate("FungibleToken").tokenType(TokenType.FUNGIBLE_COMMON),
                uploadScheduledContractPrices(GENESIS),
                overriding("scheduling.whitelist", "ContractCall"),
                uploadInitCode("AssociateDissociate"),
                contractCreate("AssociateDissociate"),
                withOpContext((spec, opLog) -> allRunFor(
                        spec,
                        scheduleCreate(
                                        "fungibleTokenAssociate",
                                        contractCall(
                                                        "AssociateDissociate",
                                                        "tokenAssociate",
                                                        asHeadlongAddress(asAddress(
                                                                spec.registry().getAccountID("account"))),
                                                        asHeadlongAddress(asAddress(
                                                                spec.registry().getTokenID("FungibleToken"))))
                                                .gas(4_000_000L))
                                .waitForExpiry(true)
                                .expiringIn(ONE_MINUTE)
                                .via("fungibleTokenAssociate"),
                        sleepForSeconds(ONE_MINUTE),
                        cryptoCreate("foo"),
                        getTxnRecord("fungibleTokenAssociate")
                                .scheduled()
                                .andAllChildRecords()
                                .hasPriority(recordWith().status(CONTRACT_REVERT_EXECUTED))
                                .hasChildRecords(recordWith().status(INVALID_FULL_PREFIX_SIGNATURE_FOR_PRECOMPILE)))));
    }

    @LeakyRepeatableHapiTest(
            value = NEEDS_VIRTUAL_TIME_FOR_FAST_EXECUTION,
            overrides = {"scheduling.whitelist"})
    @DisplayName("Schedule transaction, than delete the payer")
    final Stream<DynamicTest> deletedPayer() {
        return hapiTest(
                cryptoCreate("payer"),
                cryptoCreate("account").receiverSigRequired(true),
                scheduleCreate("transfer", cryptoTransfer(tinyBarsFromTo("payer", "account", 1L)))
                        .expiringIn(ONE_MINUTE)
                        .waitForExpiry(false)
                        .alsoSigningWith("payer")
                        .via("transfer"),
                cryptoDelete("payer"),
                scheduleSign("transfer").alsoSigningWith("account"),
                getTxnRecord("transfer").scheduled().hasPriority(recordWith().status(ACCOUNT_DELETED)));
    }

    @LeakyRepeatableHapiTest(
            value = NEEDS_VIRTUAL_TIME_FOR_FAST_EXECUTION,
            overrides = {"scheduling.whitelist", "contracts.maxGasPerSec"})
    @DisplayName("Gas throttle works as expected")
    final Stream<DynamicTest> gasThrottleWorksAsExpected() {
        final var contract = "TestContract";
        final var addressTwo =
                idAsHeadlongAddress(AccountID.newBuilder().setAccountNum(2).build());
        final var zeroAddress =
                idAsHeadlongAddress(AccountID.newBuilder().setAccountNum(0L).build());
        final var gasToOffer = 2_000_000L;
        return hapiTest(flattened(
                overriding("contracts.maxGasPerSec", "4000000"),
                cryptoCreate("PAYING_ACCOUNT"),
                uploadTestContracts(contract),
                contractCreate(contract, addressTwo, BigInteger.ONE)
                        .balance(ONE_HBAR)
                        .via("contractCreate"),
                // schedule at another second, should not affect the throttle
                scheduleCreate(
                                "1",
                                contractCall(contract, "callSpecificWithValue", zeroAddress)
                                        .sending(1L)
                                        .gas(gasToOffer))
                        .withRelativeExpiry("contractCreate", 20)
                        .payingWith("PAYING_ACCOUNT"),
                scheduleCreate(
                                "2",
                                contractCall(contract, "callSpecificWithValue", zeroAddress)
                                        .sending(2L)
                                        .gas(gasToOffer))
                        .withRelativeExpiry("contractCreate", 10)
                        .payingWith("PAYING_ACCOUNT"),
                scheduleCreate(
                                "3",
                                contractCall(contract, "callSpecificWithValue", zeroAddress)
                                        .sending(3L)
                                        .gas(gasToOffer))
                        .withRelativeExpiry("contractCreate", 10)
                        .payingWith("PAYING_ACCOUNT"),
                scheduleCreate(
                                "4",
                                contractCall(contract, "callSpecificWithValue", zeroAddress)
                                        .sending(4L)
                                        .gas(gasToOffer))
                        .withRelativeExpiry("contractCreate", 10)
                        .payingWith("PAYING_ACCOUNT")
                        .hasKnownStatus(SCHEDULE_EXPIRY_IS_BUSY),
                purgeExpiringWithin(20)));
    }

    @RepeatableHapiTest(NEEDS_VIRTUAL_TIME_FOR_FAST_EXECUTION)
    @DisplayName("Sign with part of the required signatures will fail")
    final Stream<DynamicTest> scheduleSingWithPartOfTheRequiredSigs() {
        return hapiTest(flattened(
                cryptoCreate("sender1").balance(ONE_HUNDRED_HBARS),
                cryptoCreate("sender2").balance(ONE_HUNDRED_HBARS),
                cryptoCreate("receiver"),
                // require two signatures
                scheduleCreate(
                                "transfer",
                                cryptoTransfer(
                                        tinyBarsFromTo("sender1", "receiver", 1L),
                                        tinyBarsFromTo("sender2", "receiver", 1L)))
                        .expiringIn(ONE_MINUTE)
                        .waitForExpiry(true)
                        .via("transfer"),
                // provide one signature
                scheduleSign("transfer").alsoSigningWith("sender1"),
                // fail with invalid signature
                triggerAndValidateStatus(
                        ONE_MINUTE,
                        com.hederahashgraph.api.proto.java.ResponseCodeEnum.INVALID_SIGNATURE,
                        "transfer")));
    }

    @RepeatableHapiTest(NEEDS_VIRTUAL_TIME_FOR_FAST_EXECUTION)
    @DisplayName("Freeze token before schedule execute")
    final Stream<DynamicTest> scheduleTokenTransferThenFreezeTheToken() {
        return hapiTest(flattened(
                cryptoCreate("sender").balance(ONE_HUNDRED_HBARS),
                cryptoCreate("receiver"),
                tokenCreate("token")
                        .tokenType(TokenType.FUNGIBLE_COMMON)
                        .freezeKey("sender")
                        .treasury("sender")
                        .initialSupply(5L),
                tokenAssociate("receiver", "token"),
                scheduleCreate("transfer", cryptoTransfer(moving(1, "token").between("sender", "receiver")))
                        .payingWith("sender")
                        .waitForExpiry(true)
                        .expiringIn(ONE_MINUTE)
                        .via("transfer"),
                // freeze
                tokenFreeze("token", "receiver").payingWith("sender"),
                triggerAndValidateStatus(
                        ONE_MINUTE,
                        com.hederahashgraph.api.proto.java.ResponseCodeEnum.ACCOUNT_FROZEN_FOR_TOKEN,
                        "transfer")));
    }

    @LeakyRepeatableHapiTest(
            value = NEEDS_VIRTUAL_TIME_FOR_FAST_EXECUTION,
            overrides = {"scheduling.whitelist"})
    @DisplayName("Schedule contract call then delete the contract")
    final Stream<DynamicTest> scheduleCreateContractCallsThenChangeKeysOrDeleteContract() {
        final var contract = "TestContract";
        final var zeroAddress =
                idAsHeadlongAddress(AccountID.newBuilder().setAccountNum(0L).build());
        return hapiTest(flattened(
                uploadTestContracts(contract),
                cryptoCreate("contractAdmin").balance(ONE_HUNDRED_HBARS),
                contractCreate(
                                contract,
                                idAsHeadlongAddress(
                                        AccountID.newBuilder().setAccountNum(2).build()),
                                BigInteger.ONE)
                        .balance(ONE_HBAR)
                        .adminKey("contractAdmin"),
                // contract call
                scheduleCreate("contractCall", contractCall(contract, "callSpecific", zeroAddress))
                        .waitForExpiry(true)
                        .expiringIn(ONE_MINUTE)
                        .via("contractCall"),
                contractDelete(contract).payingWith("contractAdmin"),
                getContractInfo(contract).has(contractWith().isDeleted()),
                // Trigger the executions
                sleepForSeconds(ONE_MINUTE),
                cryptoCreate("foo"),
                getTxnRecord("contractCall")
                        .scheduled()
                        .hasPriority(
                                recordWith().contractCallResult(resultWith().contractCallResult(() -> Bytes.EMPTY)))));
    }

    @RepeatableHapiTest(NEEDS_VIRTUAL_TIME_FOR_FAST_EXECUTION)
    @DisplayName("Schedule sign then delete the signer")
    final Stream<DynamicTest> deleteAccountAfterSign() {
        final KeyShape threshKeyShape = KeyShape.threshOf(2, PREDEFINED_SHAPE, PREDEFINED_SHAPE);
        return hapiTest(flattened(
                cryptoCreate("Alice"),
                cryptoCreate("Bob"),
                cryptoCreate("Receiver"),
                newKeyNamed("THRESHOLD_KEY").shape(threshKeyShape.signedWith(sigs("Alice", "Bob"))),
                cryptoCreate("sender").key("THRESHOLD_KEY").balance(ONE_HUNDRED_HBARS),
                scheduleCreate("transfer", cryptoTransfer(tinyBarsFromTo("sender", "Receiver", 4L)))
                        .expiringIn(ONE_MINUTE)
                        .via("transfer"),
                scheduleSign("transfer").alsoSigningWith("Alice", "Bob"),
                cryptoDelete("Alice").payingWith("Alice"),
                cryptoDelete("Bob").payingWith("Bob"),

                // Even we deleted the signers, we have their signatures in the state and this will satisfy the
                // threshold key of the "sender". In this case the transfer will be successful.
                triggerAndValidateSuccessfulExecution(ONE_MINUTE, "transfer")));
    }

    @LeakyRepeatableHapiTest(
            value = NEEDS_VIRTUAL_TIME_FOR_FAST_EXECUTION,
            overrides = {"scheduling.whitelist"})
    @DisplayName("Schedule contract call with delegate call to system contract")
    final Stream<DynamicTest> scheduleCreateContractCallsWithDelegateCall() {
        final var account = "account";
        final var treasury = "treasury";
        final var token = "token";
        final var associateContract = "AssociateDissociate";
        final var nestedAssociatedContract = "NestedAssociateDissociate";
        final var accountAddress = new AtomicReference<>();
        final var tokenAddress = new AtomicReference<>();
        final var associateContractAddress = new AtomicReference<>();
        final var keyShape = KeyShape.threshOf(1, ED25519, DELEGATE_CONTRACT);
        return hapiTest(flattened(
                cryptoCreate(account).balance(ONE_HUNDRED_HBARS),
                cryptoCreate(treasury),
                tokenCreate(token).tokenType(FUNGIBLE_COMMON).treasury(treasury),
                uploadTestContracts(associateContract, nestedAssociatedContract),
                contractCreate(associateContract),
                // set addresses
                withOpContext((spec, opLog) -> {
                    associateContractAddress.set(asHeadlongAddress(getNestedContractAddress(associateContract, spec)));
                    accountAddress.set(
                            asHeadlongAddress(asAddress(spec.registry().getAccountID(account))));
                    tokenAddress.set(asHeadlongAddress(asAddress(spec.registry().getTokenID(token))));
                }),
                sourcing(() -> contractCreate(nestedAssociatedContract, associateContractAddress.get())),
                // update account key to contain delegate contract id
                newKeyNamed("contractKey").shape(keyShape.signedWith(sigs(ON, nestedAssociatedContract))),
                cryptoUpdate(account).key("contractKey"),
                // schedule contract call
                sourcing(() -> scheduleCreate(
                                "scheduleDelegateCall",
                                // SIGNER → call → CONTRACT A → delegatecall → CONTRACT B → call → PRECOMPILE(HTS)
                                contractCall(
                                                nestedAssociatedContract,
                                                "associateDelegateCall",
                                                accountAddress.get(),
                                                tokenAddress.get())
                                        .payingWith(account)
                                        .gas(4_000_000L))
                        .waitForExpiry(true)
                        .expiringIn(ONE_MINUTE)
                        .via("scheduleDelegateCall")),
                // wait and execute
                sleepForSeconds(ONE_MINUTE),
                cryptoCreate("foo"),
                // asserts
                assertScheduleDelegateCallRecords("scheduleDelegateCall"),
                getAccountInfo(account).hasToken(relationshipWith(token))));
    }

    private SpecOperation[] uploadTestContracts(String... contracts) {
        final var ops = new ArrayList<>(List.of(
                uploadScheduledContractPrices(GENESIS),
                overriding("scheduling.whitelist", "ContractCall,ContractCreate,ContractUpdate,ContractDelete")));
        for (final var contract : contracts) {
            ops.add(uploadInitCode(contract));
        }
        return ops.toArray(new SpecOperation[0]);
    }

    private SpecOperation assertScheduleDelegateCallRecords(@NonNull final String scheduleTxn) {
        return getTxnRecord(scheduleTxn)
                .scheduled()
                .andAllChildRecords()
                .hasChildRecords(recordWith()
                        .status(com.hederahashgraph.api.proto.java.ResponseCodeEnum.SUCCESS)
                        .contractCallResult(resultWith()
                                .contractCallResult(htsPrecompileResult()
                                        .withStatus(com.hederahashgraph.api.proto.java.ResponseCodeEnum.SUCCESS))));
    }

    private SpecOperation[] triggerAndValidateSuccessfulExecution(
            final long sleepDuration, String... scheduledTransactions) {
        return triggerAndValidateStatus(
                sleepDuration, com.hederahashgraph.api.proto.java.ResponseCodeEnum.SUCCESS, scheduledTransactions);
    }

    private SpecOperation[] triggerAndValidateStatus(
            final long sleepDuration,
            @NonNull final com.hederahashgraph.api.proto.java.ResponseCodeEnum status,
            String... scheduledTransactions) {
        return new SpecOperation[] {
            sleepForSeconds(sleepDuration),
            // Trigger the executions
            cryptoTransfer(tinyBarsFromTo(DEFAULT_PAYER, FUNDING, 1L)),
            sleepForSeconds(1),
            // validate records
            withOpContext((spec, opLog) -> {
                final var ops = new ArrayList<HapiGetTxnRecord>();
                List.of(scheduledTransactions).forEach(scheule -> {
                    ops.add(getTxnRecord(scheule).scheduled());
                });
                allRunFor(spec, ops.toArray(SpecOperation[]::new));
                ops.forEach(op -> {
                    // assert success
                    Assertions.assertEquals(
                            status, op.getResponseRecord().getReceipt().getStatus());
                });
            }),
        };
=======
    /**
     * Tests that system accounts are exempt from throttles.
     */
    @LeakyRepeatableHapiTest(
            value = NEEDS_LAST_ASSIGNED_CONSENSUS_TIME,
            overrides = {"scheduling.maxTxnPerSec"})
    final Stream<DynamicTest> systemAccountsExemptFromThrottles() {
        final AtomicLong expiry = new AtomicLong();
        final var oddLifetime = 123 * ONE_MINUTE;
        return hapiTest(
                overriding("scheduling.maxTxnPerSec", "2"),
                cryptoCreate(CIVILIAN_PAYER).balance(10 * ONE_HUNDRED_HBARS),
                scheduleCreate("first", cryptoTransfer(tinyBarsFromTo(DEFAULT_PAYER, FUNDING, 123L)))
                        .payingWith(CIVILIAN_PAYER)
                        .fee(ONE_HBAR)
                        .expiringIn(oddLifetime),
                // Consensus time advances exactly one second per transaction in repeatable mode
                exposeSpecSecondTo(now -> expiry.set(now + oddLifetime - 1)),
                sourcing(() -> scheduleCreate("second", cryptoTransfer(tinyBarsFromTo(DEFAULT_PAYER, FUNDING, 456L)))
                        .payingWith(CIVILIAN_PAYER)
                        .fee(ONE_HBAR)
                        .expiringAt(expiry.get())),
                // When scheduling with the system account, the throttle should not apply
                sourcing(() -> scheduleCreate("third", cryptoTransfer(tinyBarsFromTo(DEFAULT_PAYER, FUNDING, 789)))
                        .payingWith(SYSTEM_ADMIN)
                        .fee(ONE_HBAR)
                        .expiringAt(expiry.get())),
                purgeExpiringWithin(oddLifetime));
    }

    @RepeatableHapiTest(NEEDS_VIRTUAL_TIME_FOR_FAST_EXECUTION)
    final Stream<DynamicTest> testFailingScheduleSingChargesFee() {
        return hapiTest(
                cryptoCreate("sender").balance(ONE_HBAR),
                cryptoCreate("receiver").balance(0L).receiverSigRequired(true),
                scheduleCreate("scheduleSign", cryptoTransfer(tinyBarsFromTo("sender", "receiver", 1)))
                        .expiringIn(5)
                        .alsoSigningWith("sender"),
                sleepForSeconds(5),
                cryptoCreate("trigger"),
                scheduleSign("scheduleSign")
                        .payingWith("sender")
                        .alsoSigningWith("receiver")
                        .hasKnownStatusFrom(INVALID_SCHEDULE_ID)
                        .via("signTxn"),
                validateChargedUsd("signTxn", 0.001));
>>>>>>> 51caec00
    }

    private static BiConsumer<TransactionBody, TransactionResult> withStatus(@NonNull final ResponseCodeEnum status) {
        requireNonNull(status);
        return (body, result) -> assertEquals(status, result.status());
    }

    private static Function<HapiSpec, BlockStreamAssertion> scheduledExecutionResult(
            @NonNull final String creationTxn, @NonNull final BiConsumer<TransactionBody, TransactionResult> observer) {
        requireNonNull(creationTxn);
        requireNonNull(observer);
        return spec -> block -> {
            final com.hederahashgraph.api.proto.java.TransactionID creationTxnId;
            try {
                creationTxnId = spec.registry().getTxnId(creationTxn);
            } catch (RegistryNotFound ignore) {
                return false;
            }
            final var executionTxnId =
                    protoToPbj(creationTxnId.toBuilder().setScheduled(true).build(), TransactionID.class);
            final var items = block.items();
            for (int i = 0, n = items.size(); i < n; i++) {
                final var item = items.get(i);
                if (item.hasEventTransaction()) {
                    final var parts =
                            TransactionParts.from(item.eventTransactionOrThrow().applicationTransactionOrThrow());
                    if (parts.transactionIdOrThrow().equals(executionTxnId)) {
                        for (int j = i + 1; j < n; j++) {
                            final var followingItem = items.get(j);
                            if (followingItem.hasTransactionResult()) {
                                observer.accept(parts.body(), followingItem.transactionResultOrThrow());
                                return true;
                            }
                        }
                    }
                }
            }
            return false;
        };
    }

    private record ScheduleStateSizes(
            int schedulesById,
            int scheduledCounts,
            int scheduledUsages,
            int scheduledOrders,
            int scheduleIdByEquality) {
        /**
         * Asserts that the changes from a starting state are as expected.
         * @param startingSizes the starting state sizes
         * @param schedulesById the expected change in the number of schedules by ID
         * @param scheduledCounts the expected change in the number of scheduled counts
         * @param scheduledUsages the expected change in the number of scheduled usages
         * @param scheduledOrders the expected change in the number of scheduled orders
         * @param scheduleIdByEquality the expected change in the number of schedules by equality
         */
        public void assertChangesFrom(
                @NonNull final ScheduleStateSizes startingSizes,
                final int schedulesById,
                final int scheduledCounts,
                final int scheduledUsages,
                final int scheduledOrders,
                final int scheduleIdByEquality) {
            requireNonNull(startingSizes);
            assertEquals(
                    startingSizes.schedulesById + schedulesById, this.schedulesById, "Wrong number of schedules by ID");
            assertEquals(
                    startingSizes.scheduledCounts + scheduledCounts,
                    this.scheduledCounts,
                    "Wrong number of scheduled counts");
            assertEquals(
                    startingSizes.scheduledUsages + scheduledUsages,
                    this.scheduledUsages,
                    "Wrong number of scheduled usages");
            assertEquals(
                    startingSizes.scheduledOrders + scheduledOrders,
                    this.scheduledOrders,
                    "Wrong number of scheduled orders");
            assertEquals(
                    startingSizes.scheduleIdByEquality + scheduleIdByEquality,
                    this.scheduleIdByEquality,
                    "Wrong number of schedules by equality");
        }
    }

    private interface ScheduleStateConsumer {
        void accept(
                @NonNull ReadableKVState<ScheduleID, Schedule> schedulesById,
                @NonNull ReadableKVState<TimestampSeconds, ScheduledCounts> scheduledCounts,
                @NonNull ReadableKVState<TimestampSeconds, ThrottleUsageSnapshots> scheduledUsages,
                @NonNull ReadableKVState<ScheduledOrder, ScheduleID> scheduledOrders,
                @NonNull ReadableKVState<ProtoBytes, ScheduleID> scheduleIdByEquality);
    }

    private static SpecOperation viewScheduleStateSizes(@NonNull final Consumer<ScheduleStateSizes> consumer) {
        return viewScheduleState((byId, counts, usages, orders, byEquality) -> consumer.accept(new ScheduleStateSizes(
                (int) byId.size(), (int) counts.size(), (int) usages.size(), (int) orders.size(), (int)
                        byEquality.size())));
    }

    private static SpecOperation viewScheduleState(@NonNull final ScheduleStateConsumer consumer) {
        return withOpContext((spec, opLog) -> {
            final var state = spec.embeddedStateOrThrow();
            final var readableStates = state.getReadableStates(ScheduleService.NAME);
            consumer.accept(
                    readableStates.get(SCHEDULES_BY_ID_KEY),
                    readableStates.get(SCHEDULED_COUNTS_KEY),
                    readableStates.get(SCHEDULED_USAGES_KEY),
                    readableStates.get(SCHEDULED_ORDERS_KEY),
                    readableStates.get(SCHEDULE_ID_BY_EQUALITY_KEY));
        });
    }

    private static SpecOperation purgeExpiringWithin(final long seconds) {
        return doingContextual(spec -> {
            final var lastExpiry = spec.consensusTime().getEpochSecond() + seconds;
            allRunFor(spec, sleepFor(seconds * 1_000L));
            final WritableKVState<TimestampSeconds, ScheduledCounts> counts = spec.embeddedStateOrThrow()
                    .getWritableStates(ScheduleService.NAME)
                    .get(SCHEDULED_COUNTS_KEY);
            final int numEarlier =
                    (int) StreamSupport.stream(spliteratorUnknownSize(counts.keys(), DISTINCT | NONNULL), false)
                            .filter(k -> k.seconds() <= lastExpiry)
                            .count();
            final var expectedSize = (int) counts.size() - numEarlier;
            for (int i = 0; i < numEarlier; i++) {
                allRunFor(spec, cryptoTransfer(tinyBarsFromTo(DEFAULT_PAYER, FUNDING, 1L)));
                if (counts.size() == expectedSize) {
                    break;
                }
            }
            assertEquals(expectedSize, counts.size(), "Failed to purge all expired seconds");
        });
    }

    /**
     * Returns the calculated expiration second of the given schedule in the given spec.
     * @param schedule the name of the schedule
     * @param spec the spec
     * @return the calculated expiration second of the schedule
     */
    private static long expiryOf(@NonNull final String schedule, @NonNull final HapiSpec spec) {
        final ReadableKVState<ScheduleID, Schedule> schedules = spec.embeddedStateOrThrow()
                .getReadableStates(ScheduleService.NAME)
                .get(SCHEDULES_BY_ID_KEY);
        return requireNonNull(schedules.get(protoToPbj(spec.registry().getScheduleId(schedule), ScheduleID.class)))
                .calculatedExpirationSecond();
    }

    private Key bumpThirdNestedThresholdSigningReq(Key source) {
        var newKey = source.getThresholdKey().getKeys().getKeys(2).toBuilder();
        newKey.setThresholdKey(newKey.getThresholdKeyBuilder().setThreshold(2));
        var newKeyList = source.getThresholdKey().getKeys().toBuilder().setKeys(2, newKey);
        return source.toBuilder()
                .setThresholdKey(source.getThresholdKey().toBuilder().setKeys(newKeyList))
                .build();
    }
}<|MERGE_RESOLUTION|>--- conflicted
+++ resolved
@@ -89,11 +89,8 @@
 import static com.hedera.services.bdd.spec.utilops.UtilVerbs.sleepForSeconds;
 import static com.hedera.services.bdd.spec.utilops.UtilVerbs.sourcing;
 import static com.hedera.services.bdd.spec.utilops.UtilVerbs.sourcingContextual;
-<<<<<<< HEAD
 import static com.hedera.services.bdd.spec.utilops.UtilVerbs.uploadScheduledContractPrices;
-=======
 import static com.hedera.services.bdd.spec.utilops.UtilVerbs.validateChargedUsd;
->>>>>>> 51caec00
 import static com.hedera.services.bdd.spec.utilops.UtilVerbs.waitUntilStartOfNextStakingPeriod;
 import static com.hedera.services.bdd.spec.utilops.UtilVerbs.withOpContext;
 import static com.hedera.services.bdd.suites.HapiSuite.CIVILIAN_PAYER;
@@ -779,7 +776,54 @@
                 getAccountBalance(RECEIVER).hasTinyBars(1L)));
     }
 
-<<<<<<< HEAD
+    /**
+     * Tests that system accounts are exempt from throttles.
+     */
+    @LeakyRepeatableHapiTest(
+            value = NEEDS_LAST_ASSIGNED_CONSENSUS_TIME,
+            overrides = {"scheduling.maxTxnPerSec"})
+    final Stream<DynamicTest> systemAccountsExemptFromThrottles() {
+        final AtomicLong expiry = new AtomicLong();
+        final var oddLifetime = 123 * ONE_MINUTE;
+        return hapiTest(
+                overriding("scheduling.maxTxnPerSec", "2"),
+                cryptoCreate(CIVILIAN_PAYER).balance(10 * ONE_HUNDRED_HBARS),
+                scheduleCreate("first", cryptoTransfer(tinyBarsFromTo(DEFAULT_PAYER, FUNDING, 123L)))
+                        .payingWith(CIVILIAN_PAYER)
+                        .fee(ONE_HBAR)
+                        .expiringIn(oddLifetime),
+                // Consensus time advances exactly one second per transaction in repeatable mode
+                exposeSpecSecondTo(now -> expiry.set(now + oddLifetime - 1)),
+                sourcing(() -> scheduleCreate("second", cryptoTransfer(tinyBarsFromTo(DEFAULT_PAYER, FUNDING, 456L)))
+                        .payingWith(CIVILIAN_PAYER)
+                        .fee(ONE_HBAR)
+                        .expiringAt(expiry.get())),
+                // When scheduling with the system account, the throttle should not apply
+                sourcing(() -> scheduleCreate("third", cryptoTransfer(tinyBarsFromTo(DEFAULT_PAYER, FUNDING, 789)))
+                        .payingWith(SYSTEM_ADMIN)
+                        .fee(ONE_HBAR)
+                        .expiringAt(expiry.get())),
+                purgeExpiringWithin(oddLifetime));
+    }
+
+    @RepeatableHapiTest(NEEDS_VIRTUAL_TIME_FOR_FAST_EXECUTION)
+    final Stream<DynamicTest> testFailingScheduleSingChargesFee() {
+        return hapiTest(
+                cryptoCreate("sender").balance(ONE_HBAR),
+                cryptoCreate("receiver").balance(0L).receiverSigRequired(true),
+                scheduleCreate("scheduleSign", cryptoTransfer(tinyBarsFromTo("sender", "receiver", 1)))
+                        .expiringIn(5)
+                        .alsoSigningWith("sender"),
+                sleepForSeconds(5),
+                cryptoCreate("trigger"),
+                scheduleSign("scheduleSign")
+                        .payingWith("sender")
+                        .alsoSigningWith("receiver")
+                        .hasKnownStatusFrom(INVALID_SCHEDULE_ID)
+                        .via("signTxn"),
+                validateChargedUsd("signTxn", 0.001));
+    }
+
     @LeakyRepeatableHapiTest(
             value = NEEDS_VIRTUAL_TIME_FOR_FAST_EXECUTION,
             overrides = {"scheduling.whitelist"})
@@ -1201,54 +1245,6 @@
                 });
             }),
         };
-=======
-    /**
-     * Tests that system accounts are exempt from throttles.
-     */
-    @LeakyRepeatableHapiTest(
-            value = NEEDS_LAST_ASSIGNED_CONSENSUS_TIME,
-            overrides = {"scheduling.maxTxnPerSec"})
-    final Stream<DynamicTest> systemAccountsExemptFromThrottles() {
-        final AtomicLong expiry = new AtomicLong();
-        final var oddLifetime = 123 * ONE_MINUTE;
-        return hapiTest(
-                overriding("scheduling.maxTxnPerSec", "2"),
-                cryptoCreate(CIVILIAN_PAYER).balance(10 * ONE_HUNDRED_HBARS),
-                scheduleCreate("first", cryptoTransfer(tinyBarsFromTo(DEFAULT_PAYER, FUNDING, 123L)))
-                        .payingWith(CIVILIAN_PAYER)
-                        .fee(ONE_HBAR)
-                        .expiringIn(oddLifetime),
-                // Consensus time advances exactly one second per transaction in repeatable mode
-                exposeSpecSecondTo(now -> expiry.set(now + oddLifetime - 1)),
-                sourcing(() -> scheduleCreate("second", cryptoTransfer(tinyBarsFromTo(DEFAULT_PAYER, FUNDING, 456L)))
-                        .payingWith(CIVILIAN_PAYER)
-                        .fee(ONE_HBAR)
-                        .expiringAt(expiry.get())),
-                // When scheduling with the system account, the throttle should not apply
-                sourcing(() -> scheduleCreate("third", cryptoTransfer(tinyBarsFromTo(DEFAULT_PAYER, FUNDING, 789)))
-                        .payingWith(SYSTEM_ADMIN)
-                        .fee(ONE_HBAR)
-                        .expiringAt(expiry.get())),
-                purgeExpiringWithin(oddLifetime));
-    }
-
-    @RepeatableHapiTest(NEEDS_VIRTUAL_TIME_FOR_FAST_EXECUTION)
-    final Stream<DynamicTest> testFailingScheduleSingChargesFee() {
-        return hapiTest(
-                cryptoCreate("sender").balance(ONE_HBAR),
-                cryptoCreate("receiver").balance(0L).receiverSigRequired(true),
-                scheduleCreate("scheduleSign", cryptoTransfer(tinyBarsFromTo("sender", "receiver", 1)))
-                        .expiringIn(5)
-                        .alsoSigningWith("sender"),
-                sleepForSeconds(5),
-                cryptoCreate("trigger"),
-                scheduleSign("scheduleSign")
-                        .payingWith("sender")
-                        .alsoSigningWith("receiver")
-                        .hasKnownStatusFrom(INVALID_SCHEDULE_ID)
-                        .via("signTxn"),
-                validateChargedUsd("signTxn", 0.001));
->>>>>>> 51caec00
     }
 
     private static BiConsumer<TransactionBody, TransactionResult> withStatus(@NonNull final ResponseCodeEnum status) {
