/*
 * Copyright (C) 2024 Hedera Hashgraph, LLC
 *
 * Licensed under the Apache License, Version 2.0 (the "License");
 * you may not use this file except in compliance with the License.
 * You may obtain a copy of the License at
 *
 *      http://www.apache.org/licenses/LICENSE-2.0
 *
 * Unless required by applicable law or agreed to in writing, software
 * distributed under the License is distributed on an "AS IS" BASIS,
 * WITHOUT WARRANTIES OR CONDITIONS OF ANY KIND, either express or implied.
 * See the License for the specific language governing permissions and
 * limitations under the License.
 */

package com.hedera.services.bdd.suites.integration;

import static com.hedera.hapi.node.base.ResponseCodeEnum.INVALID_SIGNATURE;
import static com.hedera.hapi.node.base.ResponseCodeEnum.SUCCESS;
import static com.hedera.node.app.hapi.utils.CommonPbjConverters.protoToPbj;
import static com.hedera.node.app.service.schedule.impl.ScheduleStoreUtility.calculateBytesHash;
import static com.hedera.node.app.service.schedule.impl.schemas.V0490ScheduleSchema.SCHEDULES_BY_ID_KEY;
import static com.hedera.node.app.service.schedule.impl.schemas.V0570ScheduleSchema.SCHEDULED_COUNTS_KEY;
import static com.hedera.node.app.service.schedule.impl.schemas.V0570ScheduleSchema.SCHEDULED_ORDERS_KEY;
import static com.hedera.node.app.service.schedule.impl.schemas.V0570ScheduleSchema.SCHEDULED_USAGES_KEY;
import static com.hedera.node.app.service.schedule.impl.schemas.V0570ScheduleSchema.SCHEDULE_ID_BY_EQUALITY_KEY;
import static com.hedera.services.bdd.junit.RepeatableReason.NEEDS_LAST_ASSIGNED_CONSENSUS_TIME;
import static com.hedera.services.bdd.junit.RepeatableReason.NEEDS_STATE_ACCESS;
import static com.hedera.services.bdd.junit.RepeatableReason.NEEDS_VIRTUAL_TIME_FOR_FAST_EXECUTION;
import static com.hedera.services.bdd.junit.RepeatableReason.THROTTLE_OVERRIDES;
import static com.hedera.services.bdd.junit.TestTags.INTEGRATION;
import static com.hedera.services.bdd.junit.hedera.embedded.EmbeddedMode.REPEATABLE;
import static com.hedera.services.bdd.spec.HapiPropertySource.idAsHeadlongAddress;
import static com.hedera.services.bdd.spec.HapiSpec.hapiTest;
import static com.hedera.services.bdd.spec.assertions.ContractFnResultAsserts.resultWith;
import static com.hedera.services.bdd.spec.assertions.ContractInfoAsserts.contractWith;
import static com.hedera.services.bdd.spec.assertions.TransactionRecordAsserts.recordWith;
import static com.hedera.services.bdd.spec.keys.ControlForKey.forKey;
<<<<<<< HEAD
import static com.hedera.services.bdd.spec.keys.KeyShape.DELEGATE_CONTRACT;
import static com.hedera.services.bdd.spec.keys.KeyShape.ED25519;
import static com.hedera.services.bdd.spec.keys.KeyShape.PREDEFINED_SHAPE;
=======
import static com.hedera.services.bdd.spec.keys.KeyShape.CONTRACT;
import static com.hedera.services.bdd.spec.keys.KeyShape.ED25519;
>>>>>>> a275f4af
import static com.hedera.services.bdd.spec.keys.KeyShape.sigs;
import static com.hedera.services.bdd.spec.keys.KeyShape.threshOf;
import static com.hedera.services.bdd.spec.keys.SigControl.OFF;
import static com.hedera.services.bdd.spec.keys.SigControl.ON;
import static com.hedera.services.bdd.spec.queries.QueryVerbs.getAccountBalance;
import static com.hedera.services.bdd.spec.queries.QueryVerbs.getAccountInfo;
import static com.hedera.services.bdd.spec.queries.QueryVerbs.getContractInfo;
import static com.hedera.services.bdd.spec.queries.QueryVerbs.getScheduleInfo;
import static com.hedera.services.bdd.spec.queries.QueryVerbs.getTxnRecord;
<<<<<<< HEAD
import static com.hedera.services.bdd.spec.queries.crypto.ExpectedTokenRel.relationshipWith;
import static com.hedera.services.bdd.spec.transactions.TxnVerbs.contractCall;
import static com.hedera.services.bdd.spec.transactions.TxnVerbs.contractCreate;
import static com.hedera.services.bdd.spec.transactions.TxnVerbs.contractDelete;
import static com.hedera.services.bdd.spec.transactions.TxnVerbs.contractUpdate;
=======
import static com.hedera.services.bdd.spec.transactions.TxnVerbs.burnToken;
import static com.hedera.services.bdd.spec.transactions.TxnVerbs.contractCall;
import static com.hedera.services.bdd.spec.transactions.TxnVerbs.contractCreate;
>>>>>>> a275f4af
import static com.hedera.services.bdd.spec.transactions.TxnVerbs.createTopic;
import static com.hedera.services.bdd.spec.transactions.TxnVerbs.cryptoCreate;
import static com.hedera.services.bdd.spec.transactions.TxnVerbs.cryptoDelete;
import static com.hedera.services.bdd.spec.transactions.TxnVerbs.cryptoTransfer;
import static com.hedera.services.bdd.spec.transactions.TxnVerbs.cryptoUpdate;
import static com.hedera.services.bdd.spec.transactions.TxnVerbs.scheduleCreate;
import static com.hedera.services.bdd.spec.transactions.TxnVerbs.scheduleDelete;
import static com.hedera.services.bdd.spec.transactions.TxnVerbs.scheduleSign;
import static com.hedera.services.bdd.spec.transactions.TxnVerbs.submitMessageTo;
import static com.hedera.services.bdd.spec.transactions.TxnVerbs.tokenAssociate;
import static com.hedera.services.bdd.spec.transactions.TxnVerbs.tokenCreate;
import static com.hedera.services.bdd.spec.transactions.TxnVerbs.tokenFeeScheduleUpdate;
<<<<<<< HEAD
import static com.hedera.services.bdd.spec.transactions.TxnVerbs.tokenFreeze;
import static com.hedera.services.bdd.spec.transactions.TxnVerbs.uploadInitCode;
import static com.hedera.services.bdd.spec.transactions.contract.HapiParserUtil.asHeadlongAddress;
=======
import static com.hedera.services.bdd.spec.transactions.TxnVerbs.tokenUpdate;
import static com.hedera.services.bdd.spec.transactions.TxnVerbs.uploadInitCode;
>>>>>>> a275f4af
import static com.hedera.services.bdd.spec.transactions.crypto.HapiCryptoTransfer.tinyBarsFromTo;
import static com.hedera.services.bdd.spec.transactions.token.CustomFeeSpecs.fixedHbarFee;
import static com.hedera.services.bdd.spec.transactions.token.TokenMovement.moving;
import static com.hedera.services.bdd.spec.utilops.CustomSpecAssert.allRunFor;
import static com.hedera.services.bdd.spec.utilops.EmbeddedVerbs.exposeMaxSchedulable;
import static com.hedera.services.bdd.spec.utilops.UtilVerbs.blockStreamMustIncludePassFrom;
import static com.hedera.services.bdd.spec.utilops.UtilVerbs.blockingOrder;
import static com.hedera.services.bdd.spec.utilops.UtilVerbs.doAdhoc;
import static com.hedera.services.bdd.spec.utilops.UtilVerbs.doWithStartupConfig;
import static com.hedera.services.bdd.spec.utilops.UtilVerbs.doWithStartupConfigNow;
import static com.hedera.services.bdd.spec.utilops.UtilVerbs.doingContextual;
import static com.hedera.services.bdd.spec.utilops.UtilVerbs.exposeSpecSecondTo;
import static com.hedera.services.bdd.spec.utilops.UtilVerbs.keyFromMutation;
import static com.hedera.services.bdd.spec.utilops.UtilVerbs.newKeyNamed;
import static com.hedera.services.bdd.spec.utilops.UtilVerbs.overriding;
import static com.hedera.services.bdd.spec.utilops.UtilVerbs.overridingAllOf;
import static com.hedera.services.bdd.spec.utilops.UtilVerbs.overridingThrottles;
import static com.hedera.services.bdd.spec.utilops.UtilVerbs.sleepFor;
import static com.hedera.services.bdd.spec.utilops.UtilVerbs.sleepForSeconds;
import static com.hedera.services.bdd.spec.utilops.UtilVerbs.sourcing;
import static com.hedera.services.bdd.spec.utilops.UtilVerbs.sourcingContextual;
import static com.hedera.services.bdd.spec.utilops.UtilVerbs.uploadScheduledContractPrices;
import static com.hedera.services.bdd.spec.utilops.UtilVerbs.validateChargedUsd;
import static com.hedera.services.bdd.spec.utilops.UtilVerbs.waitUntilStartOfNextStakingPeriod;
import static com.hedera.services.bdd.spec.utilops.UtilVerbs.withOpContext;
import static com.hedera.services.bdd.suites.HapiSuite.CIVILIAN_PAYER;
import static com.hedera.services.bdd.suites.HapiSuite.DEFAULT_PAYER;
import static com.hedera.services.bdd.suites.HapiSuite.FUNDING;
import static com.hedera.services.bdd.suites.HapiSuite.GENESIS;
import static com.hedera.services.bdd.suites.HapiSuite.ONE_HBAR;
import static com.hedera.services.bdd.suites.HapiSuite.ONE_HUNDRED_HBARS;
import static com.hedera.services.bdd.suites.HapiSuite.ONE_MILLION_HBARS;
import static com.hedera.services.bdd.suites.HapiSuite.SYSTEM_ADMIN;
import static com.hedera.services.bdd.suites.HapiSuite.TOKEN_TREASURY;
import static com.hedera.services.bdd.suites.HapiSuite.flattened;
import static com.hedera.services.bdd.suites.contract.Utils.asAddress;
<<<<<<< HEAD
import static com.hedera.services.bdd.suites.contract.Utils.getNestedContractAddress;
=======
>>>>>>> a275f4af
import static com.hedera.services.bdd.suites.hip423.LongTermScheduleUtils.CREATE_TXN;
import static com.hedera.services.bdd.suites.hip423.LongTermScheduleUtils.NEW_SENDER_KEY;
import static com.hedera.services.bdd.suites.hip423.LongTermScheduleUtils.SENDER_KEY;
import static com.hedera.services.bdd.suites.hip423.LongTermScheduleUtils.SENDER_TXN;
import static com.hedera.services.bdd.suites.hip423.LongTermScheduleUtils.triggerSchedule;
import static com.hedera.services.bdd.suites.utils.contracts.precompile.HTSPrecompileResult.htsPrecompileResult;
import static com.hederahashgraph.api.proto.java.HederaFunctionality.ConsensusCreateTopic;
import static com.hederahashgraph.api.proto.java.ResponseCodeEnum.ACCOUNT_DELETED;
import static com.hederahashgraph.api.proto.java.ResponseCodeEnum.BUSY;
<<<<<<< HEAD
import static com.hederahashgraph.api.proto.java.ResponseCodeEnum.CONTRACT_REVERT_EXECUTED;
import static com.hederahashgraph.api.proto.java.ResponseCodeEnum.INVALID_FULL_PREFIX_SIGNATURE_FOR_PRECOMPILE;
=======
import static com.hederahashgraph.api.proto.java.ResponseCodeEnum.INVALID_ALIAS_KEY;
import static com.hederahashgraph.api.proto.java.ResponseCodeEnum.INVALID_MAX_AUTO_ASSOCIATIONS;
>>>>>>> a275f4af
import static com.hederahashgraph.api.proto.java.ResponseCodeEnum.INVALID_SCHEDULE_ID;
import static com.hederahashgraph.api.proto.java.ResponseCodeEnum.INVALID_TOPIC_ID;
import static com.hederahashgraph.api.proto.java.ResponseCodeEnum.MISSING_EXPIRY_TIME;
import static com.hederahashgraph.api.proto.java.ResponseCodeEnum.SCHEDULE_EXPIRATION_TIME_MUST_BE_HIGHER_THAN_CONSENSUS_TIME;
import static com.hederahashgraph.api.proto.java.ResponseCodeEnum.SCHEDULE_EXPIRATION_TIME_TOO_FAR_IN_FUTURE;
import static com.hederahashgraph.api.proto.java.ResponseCodeEnum.SCHEDULE_EXPIRY_IS_BUSY;
<<<<<<< HEAD
import static com.hederahashgraph.api.proto.java.TokenType.FUNGIBLE_COMMON;
=======
import static com.hederahashgraph.api.proto.java.ResponseCodeEnum.TOKEN_ALREADY_ASSOCIATED_TO_ACCOUNT;
>>>>>>> a275f4af
import static java.util.Objects.requireNonNull;
import static java.util.Spliterator.DISTINCT;
import static java.util.Spliterator.NONNULL;
import static java.util.Spliterators.spliteratorUnknownSize;
import static org.junit.jupiter.api.Assertions.assertEquals;
import static org.junit.jupiter.api.Assertions.assertNotNull;
import static org.junit.jupiter.api.Assertions.assertNull;

import com.google.protobuf.ByteString;
import com.hedera.hapi.block.stream.output.TransactionResult;
import com.hedera.hapi.node.base.ResponseCodeEnum;
import com.hedera.hapi.node.base.ScheduleID;
import com.hedera.hapi.node.base.TimestampSeconds;
import com.hedera.hapi.node.base.TransactionID;
import com.hedera.hapi.node.state.primitives.ProtoBytes;
import com.hedera.hapi.node.state.schedule.Schedule;
import com.hedera.hapi.node.state.schedule.ScheduledCounts;
import com.hedera.hapi.node.state.schedule.ScheduledOrder;
import com.hedera.hapi.node.state.throttles.ThrottleUsageSnapshots;
import com.hedera.hapi.node.transaction.TransactionBody;
import com.hedera.node.app.service.schedule.ScheduleService;
import com.hedera.services.bdd.junit.HapiTestLifecycle;
import com.hedera.services.bdd.junit.LeakyRepeatableHapiTest;
import com.hedera.services.bdd.junit.RepeatableHapiTest;
import com.hedera.services.bdd.junit.TargetEmbeddedMode;
import com.hedera.services.bdd.junit.support.TestLifecycle;
import com.hedera.services.bdd.junit.support.translators.inputs.TransactionParts;
import com.hedera.services.bdd.spec.HapiSpec;
import com.hedera.services.bdd.spec.SpecOperation;
import com.hedera.services.bdd.spec.infrastructure.RegistryNotFound;
import com.hedera.services.bdd.spec.keys.ControlForKey;
import com.hedera.services.bdd.spec.keys.KeyShape;
<<<<<<< HEAD
import com.hedera.services.bdd.spec.queries.meta.HapiGetTxnRecord;
=======
import com.hedera.services.bdd.spec.transactions.contract.HapiParserUtil;
>>>>>>> a275f4af
import com.hedera.services.bdd.spec.transactions.token.TokenMovement;
import com.hedera.services.bdd.spec.utilops.streams.assertions.BlockStreamAssertion;
import com.hederahashgraph.api.proto.java.AccountID;
import com.hederahashgraph.api.proto.java.Key;
import com.hederahashgraph.api.proto.java.TokenType;
<<<<<<< HEAD
=======
import com.swirlds.common.utility.CommonUtils;
>>>>>>> a275f4af
import com.swirlds.state.spi.ReadableKVState;
import com.swirlds.state.spi.WritableKVState;
import edu.umd.cs.findbugs.annotations.NonNull;
import java.math.BigInteger;
import java.util.ArrayList;
import java.util.List;
import java.util.Map;
import java.util.concurrent.TimeUnit;
import java.util.concurrent.atomic.AtomicInteger;
import java.util.concurrent.atomic.AtomicLong;
import java.util.concurrent.atomic.AtomicReference;
import java.util.function.BiConsumer;
import java.util.function.Consumer;
import java.util.function.Function;
import java.util.stream.IntStream;
import java.util.stream.Stream;
import java.util.stream.StreamSupport;
import org.apache.tuweni.bytes.Bytes;
import org.junit.jupiter.api.Assertions;
import org.junit.jupiter.api.BeforeAll;
import org.junit.jupiter.api.DisplayName;
import org.junit.jupiter.api.DynamicTest;
import org.junit.jupiter.api.MethodOrderer.OrderAnnotation;
import org.junit.jupiter.api.Order;
import org.junit.jupiter.api.Tag;
import org.junit.jupiter.api.TestMethodOrder;

@Order(3)
@Tag(INTEGRATION)
@HapiTestLifecycle
@TargetEmbeddedMode(REPEATABLE)
@TestMethodOrder(OrderAnnotation.class)
public class RepeatableHip423Tests {

    private static final long ONE_MINUTE = 60;
    private static final long FORTY_MINUTES = TimeUnit.MINUTES.toSeconds(40);
    private static final long THIRTY_MINUTES = 30 * ONE_MINUTE;
    private static final String SIGNER = "anybody";
    private static final String TOKEN_TREASURY = "treasury";
    public static final String ASSOCIATE_CONTRACT = "AssociateDissociate";
    private static final KeyShape THRESHOLD_KEY_SHAPE = KeyShape.threshOf(1, ED25519, CONTRACT);
    private static final String FUNGIBLE_TOKEN = "fungibleToken";
    private static final String ACCOUNT = "anybody";
    private static final String CONTRACT_KEY = "ContractKey";
    private static final String PAYING_ACCOUNT = "payingAccount";
    private static final String RECEIVER = "receiver";
    private static final String SENDER = "sender";

    @BeforeAll
    static void beforeAll(@NonNull final TestLifecycle testLifecycle) {
        testLifecycle.overrideInClass(Map.of(
                "scheduling.longTermEnabled",
                "true",
                "scheduling.whitelist",
                "ConsensusSubmitMessage,CryptoTransfer,TokenMint,TokenBurn,"
                        + "CryptoCreate,CryptoUpdate,FileUpdate,SystemDelete,SystemUndelete,"
                        + "Freeze,ContractCall,ContractCreate,ContractUpdate,ContractDelete"));
    }

    /**
     * Tests the ingest throttle limits the total number of transactions that can be scheduled in a single second.
     */
    @LeakyRepeatableHapiTest(
            value = NEEDS_LAST_ASSIGNED_CONSENSUS_TIME,
            overrides = {"scheduling.maxTxnPerSec"})
    final Stream<DynamicTest> cannotScheduleTooManyTxnsInOneSecond() {
        final AtomicLong expiry = new AtomicLong();
        final var oddLifetime = 123 * ONE_MINUTE;
        return hapiTest(
                overriding("scheduling.maxTxnPerSec", "2"),
                cryptoCreate(CIVILIAN_PAYER).balance(10 * ONE_HUNDRED_HBARS),
                scheduleCreate("first", cryptoTransfer(tinyBarsFromTo(DEFAULT_PAYER, FUNDING, 123L)))
                        .payingWith(CIVILIAN_PAYER)
                        .fee(ONE_HBAR)
                        .expiringIn(oddLifetime),
                // Consensus time advances exactly one second per transaction in repeatable mode
                exposeSpecSecondTo(now -> expiry.set(now + oddLifetime - 1)),
                sourcing(() -> scheduleCreate("second", cryptoTransfer(tinyBarsFromTo(DEFAULT_PAYER, FUNDING, 456L)))
                        .waitForExpiry()
                        .payingWith(CIVILIAN_PAYER)
                        .fee(ONE_HBAR)
                        .expiringAt(expiry.get())),
                sourcing(() -> scheduleCreate("third", cryptoTransfer(tinyBarsFromTo(DEFAULT_PAYER, FUNDING, 789)))
                        .waitForExpiry()
                        .payingWith(CIVILIAN_PAYER)
                        .fee(ONE_HBAR)
                        .expiringAt(expiry.get())
                        .hasPrecheck(BUSY)),
                purgeExpiringWithin(oddLifetime));
    }

    /**
     * Tests that expiration time must be in the future---but not too far in the future.
     */
    @LeakyRepeatableHapiTest(
            value = NEEDS_LAST_ASSIGNED_CONSENSUS_TIME,
            overrides = {"scheduling.maxExpirationFutureSeconds"})
    final Stream<DynamicTest> expiryMustBeValid() {
        final var lastSecond = new AtomicLong();
        return hapiTest(
                overriding("scheduling.maxExpirationFutureSeconds", "" + ONE_MINUTE),
                exposeSpecSecondTo(lastSecond::set),
                sourcing(() -> scheduleCreate("tooSoon", cryptoTransfer(tinyBarsFromTo(DEFAULT_PAYER, FUNDING, 12L)))
                        .expiringAt(lastSecond.get())
                        .hasKnownStatus(SCHEDULE_EXPIRATION_TIME_MUST_BE_HIGHER_THAN_CONSENSUS_TIME)),
                exposeSpecSecondTo(lastSecond::set),
                sourcing(() -> scheduleCreate("tooLate", cryptoTransfer(tinyBarsFromTo(DEFAULT_PAYER, FUNDING, 34L)))
                        .expiringAt(lastSecond.get() + 1 + ONE_MINUTE + 1)
                        .hasKnownStatus(SCHEDULE_EXPIRATION_TIME_TOO_FAR_IN_FUTURE)),
                scheduleCreate("unspecified", cryptoTransfer(tinyBarsFromTo(DEFAULT_PAYER, FUNDING, 56L)))
                        .waitForExpiry()
                        .hasPrecheck(MISSING_EXPIRY_TIME));
    }

    /**
     * Tests that the consensus {@link com.hedera.hapi.node.base.HederaFunctionality#SCHEDULE_CREATE} throttle is
     * enforced by overriding the dev throttles to the more restrictive mainnet throttles and scheduling one more
     * {@link com.hedera.hapi.node.base.HederaFunctionality#CONSENSUS_CREATE_TOPIC} that is allowed.
     */
    @LeakyRepeatableHapiTest(
            value = {
                NEEDS_LAST_ASSIGNED_CONSENSUS_TIME,
                NEEDS_VIRTUAL_TIME_FOR_FAST_EXECUTION,
                NEEDS_STATE_ACCESS,
                THROTTLE_OVERRIDES
            },
            overrides = {
                "scheduling.whitelist",
            },
            throttles = "testSystemFiles/mainnet-throttles.json")
    final Stream<DynamicTest> throttlingAndExecutionAsExpected() {
        final var expirySecond = new AtomicLong();
        final var maxLifetime = new AtomicLong();
        final var maxSchedulableTopicCreates = new AtomicInteger();
        return hapiTest(
                overriding("scheduling.whitelist", "ConsensusCreateTopic"),
                doWithStartupConfigNow(
                        "scheduling.maxExpirationFutureSeconds",
                        (value, specTime) -> doAdhoc(() -> {
                            maxLifetime.set(Long.parseLong(value));
                            expirySecond.set(specTime.getEpochSecond() + maxLifetime.get());
                        })),
                cryptoCreate(CIVILIAN_PAYER).balance(ONE_MILLION_HBARS),
                exposeMaxSchedulable(ConsensusCreateTopic, maxSchedulableTopicCreates::set),
                // Schedule the maximum number of topic creations allowed
                sourcing(() -> blockingOrder(IntStream.range(0, maxSchedulableTopicCreates.get())
                        .mapToObj(i -> scheduleCreate(
                                        "topic" + i, createTopic("t" + i).topicMemo("m" + i))
                                .expiringAt(expirySecond.get())
                                .payingWith(CIVILIAN_PAYER)
                                .fee(ONE_HUNDRED_HBARS))
                        .toArray(SpecOperation[]::new))),
                // And confirm the next is throttled
                sourcing(() -> scheduleCreate(
                                "throttledTopicCreation", createTopic("NTB").topicMemo("NOPE"))
                        .expiringAt(expirySecond.get())
                        .payingWith(CIVILIAN_PAYER)
                        .fee(ONE_HUNDRED_HBARS)
                        .hasKnownStatus(SCHEDULE_EXPIRY_IS_BUSY)),
                sourcingContextual(spec -> purgeExpiringWithin(maxLifetime.get())));
    }

    /**
     * Tests that the consensus {@link com.hedera.hapi.node.base.HederaFunctionality#SCHEDULE_CREATE} throttle is
     * enforced by overriding the dev throttles to the more restrictive mainnet throttles and scheduling one more
     * {@link com.hedera.hapi.node.base.HederaFunctionality#CONSENSUS_CREATE_TOPIC} that is allowed.
     */
    @LeakyRepeatableHapiTest(
            value = {
                NEEDS_LAST_ASSIGNED_CONSENSUS_TIME,
                NEEDS_VIRTUAL_TIME_FOR_FAST_EXECUTION,
                NEEDS_STATE_ACCESS,
                THROTTLE_OVERRIDES
            },
            overrides = {
                "scheduling.whitelist",
            },
            throttles = "testSystemFiles/mainnet-throttles-sans-reservations.json")
    final Stream<DynamicTest> throttlingRebuiltForSecondWhenSnapshotsNoLongerMatch() {
        final var expirySecond = new AtomicLong();
        final var maxLifetime = new AtomicLong();
        final var maxSchedulableTopicCreates = new AtomicInteger();
        return hapiTest(
                overriding("scheduling.whitelist", "ConsensusCreateTopic"),
                doWithStartupConfigNow(
                        "scheduling.maxExpirationFutureSeconds",
                        (value, specTime) -> doAdhoc(() -> {
                            maxLifetime.set(Long.parseLong(value));
                            expirySecond.set(specTime.getEpochSecond() + maxLifetime.get());
                        })),
                cryptoCreate(CIVILIAN_PAYER).balance(ONE_MILLION_HBARS),
                exposeMaxSchedulable(ConsensusCreateTopic, maxSchedulableTopicCreates::set),
                // Schedule one fewer than the maximum number of topic creations allowed using
                // the initial throttles without the PriorityReservations bucket
                sourcing(() -> blockingOrder(IntStream.range(0, maxSchedulableTopicCreates.get() - 1)
                        .mapToObj(i -> scheduleCreate(
                                        "topic" + i, createTopic("t" + i).topicMemo("m" + i))
                                .expiringAt(expirySecond.get())
                                .payingWith(CIVILIAN_PAYER)
                                .fee(ONE_HUNDRED_HBARS))
                        .toArray(SpecOperation[]::new))),
                // Now override the throttles to the mainnet throttles with the PriorityReservations bucket
                // (so that the throttle snapshots in state for this second don't match the new throttles)
                overridingThrottles("testSystemFiles/mainnet-throttles.json"),
                // And confirm we can schedule one more
                sourcing(() -> scheduleCreate(
                                "lastTopicCreation", createTopic("oneMore").topicMemo("N-1"))
                        .expiringAt(expirySecond.get())
                        .payingWith(CIVILIAN_PAYER)
                        .fee(ONE_HUNDRED_HBARS)),
                // But then the next is throttled
                sourcing(() -> scheduleCreate(
                                "throttledTopicCreation", createTopic("NTB").topicMemo("NOPE"))
                        .expiringAt(expirySecond.get())
                        .payingWith(CIVILIAN_PAYER)
                        .fee(ONE_HUNDRED_HBARS)
                        .hasKnownStatus(SCHEDULE_EXPIRY_IS_BUSY)),
                sourcingContextual(spec -> purgeExpiringWithin(maxLifetime.get())));
    }

    /**
     * Tests that execution of scheduled transactions purges the associated state as expected when a single
     * user transaction fully executes multiple seconds. The test uses three scheduled transactions, two of
     * them in one second and the third one in the next second. After sleeping past the expiration time of
     * all three transactions, executes them via a single triggering transaction and validates the schedule
     * state is as expected.
     */
    @RepeatableHapiTest(value = {NEEDS_LAST_ASSIGNED_CONSENSUS_TIME, NEEDS_STATE_ACCESS})
    final Stream<DynamicTest> executionPurgesScheduleStateAsExpectedInSingleUserTransactions() {
        final var lastSecond = new AtomicLong();
        final AtomicReference<ScheduleStateSizes> startingSizes = new AtomicReference<>();
        final AtomicReference<ScheduleStateSizes> currentSizes = new AtomicReference<>();
        return hapiTest(
                viewScheduleStateSizes(startingSizes::set),
                exposeSpecSecondTo(lastSecond::set),
                cryptoCreate("luckyYou").balance(0L),
                // Schedule the three transfers to lucky you
                sourcing(() -> scheduleCreate("one", cryptoTransfer(tinyBarsFromTo(DEFAULT_PAYER, "luckyYou", 1L)))
                        .expiringAt(lastSecond.get() + ONE_MINUTE)),
                sourcing(() -> scheduleCreate("two", cryptoTransfer(tinyBarsFromTo(DEFAULT_PAYER, "luckyYou", 2L)))
                        .expiringAt(lastSecond.get() + ONE_MINUTE)),
                sourcing(() -> scheduleCreate("three", cryptoTransfer(tinyBarsFromTo(DEFAULT_PAYER, "luckyYou", 3L)))
                        .expiringAt(lastSecond.get() + ONE_MINUTE + 1)),
                viewScheduleStateSizes(currentSizes::set),
                // Check that schedule state sizes changed as expected
                doAdhoc(() -> currentSizes.get().assertChangesFrom(startingSizes.get(), 3, 2, 2, 3, 3)),
                // Let all the schedules expire
                sleepFor((ONE_MINUTE + 2) * 1_000),
                // Trigger them all in a single user transaction
                cryptoTransfer(tinyBarsFromTo(DEFAULT_PAYER, FUNDING, 1L)),
                getAccountBalance("luckyYou").hasTinyBars(1L + 2L + 3L),
                viewScheduleStateSizes(currentSizes::set),
                doAdhoc(() -> currentSizes.get().assertChangesFrom(startingSizes.get(), 0, 0, 0, 0, 0)));
    }

    /**
     * Tests that execution of scheduled transactions purges the associated state as expected when a single
     * user transaction fully executes multiple seconds. The test uses three scheduled transactions, two of
     * them in one second and the third one in the next second. After sleeping past the expiration time of
     * all three transactions, executes them via a single triggering transaction and validates the schedule
     * state is as expected.
     */
    @RepeatableHapiTest(value = {NEEDS_LAST_ASSIGNED_CONSENSUS_TIME, NEEDS_STATE_ACCESS})
    final Stream<DynamicTest> executeImmediateAndDeletedLongTermAreStillPurgedWhenTimePasses() {
        final var lastExecuteImmediateExpiry = new AtomicLong();
        final AtomicReference<ScheduleStateSizes> startingSizes = new AtomicReference<>();
        final AtomicReference<ScheduleStateSizes> currentSizes = new AtomicReference<>();
        return hapiTest(
                exposeSpecSecondTo(lastExecuteImmediateExpiry::set),
                newKeyNamed("adminKey"),
                cryptoCreate("luckyYou").balance(0L),
                viewScheduleStateSizes(startingSizes::set),
                scheduleCreate("first", cryptoTransfer(tinyBarsFromTo(DEFAULT_PAYER, "luckyYou", 1L)))
                        .waitForExpiry(false),
                scheduleCreate("last", cryptoTransfer(tinyBarsFromTo(DEFAULT_PAYER, "luckyYou", 2L)))
                        .waitForExpiry(false),
                getAccountBalance("luckyYou").hasTinyBars(1L + 2L),
                doingContextual(spec -> lastExecuteImmediateExpiry.set(expiryOf("last", spec))),
                sourcing(() -> scheduleCreate("deleted", cryptoTransfer(tinyBarsFromTo(DEFAULT_PAYER, "luckyYou", 3L)))
                        .waitForExpiry()
                        .adminKey("adminKey")
                        .expiringAt(lastExecuteImmediateExpiry.get())),
                scheduleDelete("deleted").signedBy(DEFAULT_PAYER, "adminKey"),
                viewScheduleStateSizes(currentSizes::set),
                doAdhoc(() -> currentSizes.get().assertChangesFrom(startingSizes.get(), 3, 2, 2, 3, 3)),
                sourcingContextual(spec -> sleepForSeconds(
                        lastExecuteImmediateExpiry.get() - spec.consensusTime().getEpochSecond() + 1)),
                // Trigger all three to be purged in a single user transaction
                cryptoTransfer(tinyBarsFromTo(DEFAULT_PAYER, FUNDING, 1L)),
                viewScheduleStateSizes(currentSizes::set),
                doAdhoc(() -> currentSizes.get().assertChangesFrom(startingSizes.get(), 0, 0, 0, 0, 0)));
    }

    /**
     * Tests that execution of scheduled transactions purges the associated state as expected when it takes multiple
     * user transactions to fully execute a given second, by artificially restricting to a single executions per user
     * transaction. The test uses three scheduled transactions, two of them in one second and the third one in the
     * next second. After sleeping past the expiration time of all three transactions, executes them in a sequence of
     * three triggering transactions and validates the schedule state is as expected.
     */
    @LeakyRepeatableHapiTest(
            value = {NEEDS_LAST_ASSIGNED_CONSENSUS_TIME, NEEDS_STATE_ACCESS},
            overrides = {"scheduling.maxExecutionsPerUserTxn"})
    final Stream<DynamicTest> executionPurgesScheduleStateAsExpectedSplitAcrossUserTransactions() {
        final var lastSecond = new AtomicLong();
        final AtomicReference<ProtoBytes> firstScheduleHash = new AtomicReference<>();
        final AtomicReference<ScheduleID> firstScheduleId = new AtomicReference<>();
        final AtomicReference<ScheduleStateSizes> startingSizes = new AtomicReference<>();
        final AtomicReference<ScheduleStateSizes> currentSizes = new AtomicReference<>();
        return hapiTest(
                overriding("scheduling.maxExecutionsPerUserTxn", "1"),
                viewScheduleStateSizes(startingSizes::set),
                exposeSpecSecondTo(lastSecond::set),
                cryptoCreate("luckyYou").balance(0L),
                // Schedule the three transfers to lucky you
                sourcing(() -> scheduleCreate("one", cryptoTransfer(tinyBarsFromTo(DEFAULT_PAYER, "luckyYou", 1L)))
                        .waitForExpiry()
                        .expiringAt(lastSecond.get() + ONE_MINUTE)),
                sourcing(() -> scheduleCreate("two", cryptoTransfer(tinyBarsFromTo(DEFAULT_PAYER, "luckyYou", 2L)))
                        .waitForExpiry()
                        .expiringAt(lastSecond.get() + ONE_MINUTE)),
                sourcing(() -> scheduleCreate("three", cryptoTransfer(tinyBarsFromTo(DEFAULT_PAYER, "luckyYou", 3L)))
                        .waitForExpiry()
                        .expiringAt(lastSecond.get() + ONE_MINUTE + 1)),
                viewScheduleStateSizes(currentSizes::set),
                // Check that schedule state sizes changed as expected
                doAdhoc(() -> currentSizes.get().assertChangesFrom(startingSizes.get(), 3, 2, 2, 3, 3)),
                // Let all the schedules expire
                sleepForSeconds(ONE_MINUTE + 2),
                viewScheduleState((byId, counts, usages, orders, byEquality) -> {
                    final var firstExpiry = lastSecond.get() + ONE_MINUTE;
                    final var firstOrder = new ScheduledOrder(firstExpiry, 0);
                    firstScheduleId.set(requireNonNull(orders.get(firstOrder)));
                    final var firstSchedule = requireNonNull(byId.get(firstScheduleId.get()));
                    final var equalityHash = calculateBytesHash(firstSchedule);
                    firstScheduleHash.set(new ProtoBytes(equalityHash));
                    assertNotNull(byEquality.get(firstScheduleHash.get()), "No equality entry for first schedule");
                }),
                // Now execute them one at a time and assert the expected changes to state
                cryptoTransfer(tinyBarsFromTo(DEFAULT_PAYER, FUNDING, 1L)),
                viewScheduleState((byId, counts, usages, orders, byEquality) -> {
                    final var firstExpiry = lastSecond.get() + ONE_MINUTE;
                    final var firstKey = new TimestampSeconds(firstExpiry);
                    final var firstCounts = requireNonNull(counts.get(firstKey));
                    assertEquals(1, firstCounts.numberProcessed(), "Wrong number processed for first expiry");
                    assertEquals(2, firstCounts.numberScheduled(), "Wrong number scheduled for first expiry");
                    assertNotNull(usages.get(firstKey), "No usage snapshot for first expiry");
                    // The first transaction's information should be fully purged
                    final var firstOrder = new ScheduledOrder(firstExpiry, 0);
                    assertNull(orders.get(firstOrder), "Order not purged for first transaction");
                    assertNull(byId.get(firstScheduleId.get()), "Schedule not purged for first transaction");
                    assertNull(byEquality.get(firstScheduleHash.get()), "Equality not purged for first transaction");
                    // The following second should not have changed yet
                    final var secondKey = new TimestampSeconds(firstExpiry + 1);
                    final var secondCounts = requireNonNull(counts.get(secondKey));
                    assertEquals(0, secondCounts.numberProcessed(), "Wrong number processed for second expiry");
                    assertEquals(1, secondCounts.numberScheduled(), "Wrong number scheduled for second expiry");
                }),
                getAccountBalance("luckyYou").hasTinyBars(1L),
                // The second execution, in a separate user transaction
                cryptoTransfer(tinyBarsFromTo(DEFAULT_PAYER, FUNDING, 1L)),
                viewScheduleState((byId, counts, usages, orders, byEquality) -> {
                    final var firstExpiry = lastSecond.get() + ONE_MINUTE;
                    final var firstKey = new TimestampSeconds(firstExpiry);
                    // The counts and usages should be expired for this second
                    assertNull(counts.get(firstKey), "Counts not purged for first expiry");
                    assertNull(usages.get(firstKey), "Usages not purged for first expiry");
                    // Nothing should be different about the following second
                    final var secondKey = new TimestampSeconds(firstExpiry + 1);
                    final var secondCounts = requireNonNull(counts.get(secondKey));
                    assertEquals(0, secondCounts.numberProcessed(), "Wrong number processed for second expiry");
                    assertEquals(1, secondCounts.numberScheduled(), "Wrong number scheduled for second expiry");
                }),
                getAccountBalance("luckyYou").hasTinyBars(1L + 2L),
                // The third execution, again in a separate user transaction
                cryptoTransfer(tinyBarsFromTo(DEFAULT_PAYER, FUNDING, 1L)),
                viewScheduleState((byId, counts, usages, orders, byEquality) -> {
                    // Now everything should be purged
                    final var firstExpiry = lastSecond.get() + ONE_MINUTE;
                    final var secondKey = new TimestampSeconds(firstExpiry + 1);
                    assertNull(counts.get(secondKey), "Counts not purged for second expiry");
                    assertNull(usages.get(secondKey), "Usages not purged for second expiry");
                }),
                getAccountBalance("luckyYou").hasTinyBars(1L + 2L + 3L));
    }

    /**
     * Tests that a "backlog" of scheduled transactions to execute does not affect detection of stake period
     * boundary crossings.
     */
    @LeakyRepeatableHapiTest(
            value = {NEEDS_LAST_ASSIGNED_CONSENSUS_TIME, NEEDS_VIRTUAL_TIME_FOR_FAST_EXECUTION},
            overrides = {"scheduling.maxExecutionsPerUserTxn"})
    final Stream<DynamicTest> lastProcessTimeDoesNotAffectStakePeriodBoundaryCrossingDetection() {
        final var lastSecond = new AtomicLong();
        final var stakePeriodMins = new AtomicLong();
        return hapiTest(
                overriding("scheduling.maxExecutionsPerUserTxn", "1"),
                doWithStartupConfig(
                        "staking.periodMins", value -> doAdhoc(() -> stakePeriodMins.set(Long.parseLong(value)))),
                sourcing(() -> waitUntilStartOfNextStakingPeriod(stakePeriodMins.get())),
                exposeSpecSecondTo(lastSecond::set),
                cryptoCreate("luckyYou").balance(0L),
                // Schedule the three transfers to lucky you
                sourcing(() -> scheduleCreate("one", cryptoTransfer(tinyBarsFromTo(DEFAULT_PAYER, "luckyYou", 1L)))
                        .waitForExpiry()
                        .expiringAt(lastSecond.get() + stakePeriodMins.get() * ONE_MINUTE - 1)),
                sourcing(() -> scheduleCreate("two", cryptoTransfer(tinyBarsFromTo(DEFAULT_PAYER, "luckyYou", 2L)))
                        .waitForExpiry()
                        .expiringAt(lastSecond.get() + stakePeriodMins.get() * ONE_MINUTE - 1)),
                sourcing(() -> scheduleCreate("three", cryptoTransfer(tinyBarsFromTo(DEFAULT_PAYER, "luckyYou", 3L)))
                        .waitForExpiry()
                        .expiringAt(lastSecond.get() + stakePeriodMins.get() * ONE_MINUTE - 1)),
                sourcing(() -> waitUntilStartOfNextStakingPeriod(stakePeriodMins.get())),
                // Now execute them one at a time and assert the expected changes to state
                cryptoTransfer(tinyBarsFromTo(DEFAULT_PAYER, FUNDING, 1L)).via("boundaryCrossing"),
                getAccountBalance("luckyYou").hasTinyBars(1L),
                getTxnRecord("boundaryCrossing").hasChildRecordCount(1),
                cryptoTransfer(tinyBarsFromTo(DEFAULT_PAYER, FUNDING, 2L)).via("undistinguishedOne"),
                getTxnRecord("undistinguishedOne").hasChildRecordCount(0),
                getAccountBalance("luckyYou").hasTinyBars(1L + 2L),
                cryptoTransfer(tinyBarsFromTo(DEFAULT_PAYER, FUNDING, 2L)).via("undistinguishedTwo"),
                getTxnRecord("undistinguishedTwo").hasChildRecordCount(0),
                getAccountBalance("luckyYou").hasTinyBars(1L + 2L + 3L));
    }

    /**
     * Tests that execution of scheduled transactions purges the associated state as expected when multiple
     * user transactions are required due to running out of consensus times. The test uses four scheduled
     * transactions, two of them in one second and two of them a few seconds later. After sleeping past
     * the expiration time of all four transactions, executes them via two triggering transactions, the first
     * of which has available consensus times for three transactions and the second of which has available
     * consensus times for the fourth transaction.
     */
    @LeakyRepeatableHapiTest(
            value = {NEEDS_LAST_ASSIGNED_CONSENSUS_TIME, NEEDS_STATE_ACCESS},
            overrides = {
                "consensus.handle.maxPrecedingRecords",
                "consensus.handle.maxFollowingRecords",
                "scheduling.consTimeSeparationNanos",
            })
    final Stream<DynamicTest> executionPurgesScheduleStateAsWhenRunningOutOfConsensusTimes() {
        final var lastSecond = new AtomicLong();
        final AtomicReference<ScheduleStateSizes> startingSizes = new AtomicReference<>();
        final AtomicReference<ScheduleStateSizes> currentSizes = new AtomicReference<>();
        return hapiTest(
                exposeSpecSecondTo(lastSecond::set),
                cryptoCreate("luckyYou").balance(0L),
                // From time T, the first transfer will be at T+3, the second at T+6, and the third at T+9;
                // so for a T+12 attempt to run out of time, the separating nanos must be no more than 15
                overridingAllOf(Map.of(
                        "consensus.handle.maxPrecedingRecords", "2",
                        "consensus.handle.maxFollowingRecords", "1",
                        "scheduling.consTimeSeparationNanos", "15")),
                // Schedule the four transfers to lucky you
                sourcing(() -> scheduleCreate("one", cryptoTransfer(tinyBarsFromTo(DEFAULT_PAYER, "luckyYou", 1L)))
                        .waitForExpiry()
                        .expiringAt(lastSecond.get() + ONE_MINUTE)),
                sourcing(() -> scheduleCreate("two", cryptoTransfer(tinyBarsFromTo(DEFAULT_PAYER, "luckyYou", 2L)))
                        .waitForExpiry()
                        .expiringAt(lastSecond.get() + ONE_MINUTE)),
                sourcing(() -> scheduleCreate("three", cryptoTransfer(tinyBarsFromTo(DEFAULT_PAYER, "luckyYou", 3L)))
                        .waitForExpiry()
                        .expiringAt(lastSecond.get() + ONE_MINUTE + 3)),
                sourcing(() -> scheduleCreate("four", cryptoTransfer(tinyBarsFromTo(DEFAULT_PAYER, "luckyYou", 4L)))
                        .waitForExpiry()
                        .expiringAt(lastSecond.get() + ONE_MINUTE + 3)),
                // Let all the schedules expire
                sleepFor((ONE_MINUTE + 4) * 1_000),
                viewScheduleStateSizes(startingSizes::set),
                // Trigger as many as possible in a single user transaction
                cryptoTransfer(tinyBarsFromTo(DEFAULT_PAYER, FUNDING, 1L)),
                // Verify that was only the first three
                getAccountBalance("luckyYou").hasTinyBars(1L + 2L + 3L),
                viewScheduleStateSizes(currentSizes::set),
                doAdhoc(() -> currentSizes.get().assertChangesFrom(startingSizes.get(), -3, -1, -1, -3, -3)),
                // Then trigger the last one
                cryptoTransfer(tinyBarsFromTo(DEFAULT_PAYER, FUNDING, 1L)),
                getAccountBalance("luckyYou").hasTinyBars(1L + 2L + 3L + 4L),
                viewScheduleStateSizes(currentSizes::set),
                doAdhoc(() -> currentSizes.get().assertChangesFrom(startingSizes.get(), -4, -2, -2, -4, -4)));
    }

    @RepeatableHapiTest(NEEDS_VIRTUAL_TIME_FOR_FAST_EXECUTION)
    final Stream<DynamicTest> executionResultsAreStreamedAsExpected() {
        return hapiTest(
                blockStreamMustIncludePassFrom(scheduledExecutionResult("one", withStatus(SUCCESS))),
                blockStreamMustIncludePassFrom(scheduledExecutionResult("two", withStatus(INVALID_SIGNATURE))),
                cryptoCreate("luckyYou").balance(0L),
                cryptoCreate("cautiousYou").balance(0L).receiverSigRequired(true),
                sourcing(
                        () -> scheduleCreate("payerOnly", cryptoTransfer(tinyBarsFromTo(DEFAULT_PAYER, "luckyYou", 1L)))
                                .waitForExpiry()
                                .expiringIn(ONE_MINUTE)
                                .via("one")),
                sourcing(() -> scheduleCreate(
                                "receiverSigRequired", cryptoTransfer(tinyBarsFromTo(DEFAULT_PAYER, "cautiousYou", 2L)))
                        .waitForExpiry()
                        .expiringIn(ONE_MINUTE)
                        .via("two")),
                sleepForSeconds(ONE_MINUTE),
                // Trigger the executions
                cryptoTransfer(tinyBarsFromTo(DEFAULT_PAYER, FUNDING, 1L)));
    }

    @RepeatableHapiTest(NEEDS_VIRTUAL_TIME_FOR_FAST_EXECUTION)
    final Stream<DynamicTest> changeTokenFeeWhenScheduled() {
        return hapiTest(
                newKeyNamed("feeScheduleKey"),
                cryptoCreate(TOKEN_TREASURY),
                cryptoCreate("feeCollector").balance(0L),
                cryptoCreate("receiver"),
                cryptoCreate("sender"),
                tokenCreate("fungibleToken")
                        .treasury(TOKEN_TREASURY)
                        .initialSupply(1000)
                        .feeScheduleKey("feeScheduleKey"),
                tokenAssociate("receiver", "fungibleToken"),
                tokenAssociate("sender", "fungibleToken"),
                cryptoTransfer(TokenMovement.moving(5, "fungibleToken").between(TOKEN_TREASURY, "sender")),
                scheduleCreate(
                                "schedule",
                                cryptoTransfer(
                                        TokenMovement.moving(5, "fungibleToken").between("sender", "receiver")))
                        .expiringIn(ONE_MINUTE),
                tokenFeeScheduleUpdate("fungibleToken")
                        .payingWith(DEFAULT_PAYER)
                        .signedBy(DEFAULT_PAYER, "feeScheduleKey")
                        .withCustom(fixedHbarFee(1, "feeCollector")),
                scheduleSign("schedule").payingWith("sender"),
                sleepForSeconds(ONE_MINUTE),
                cryptoCreate("trigger"),
                getAccountBalance("receiver").hasTokenBalance("fungibleToken", 5),
                getAccountBalance("feeCollector").hasTinyBars(1));
    }

    @RepeatableHapiTest(NEEDS_VIRTUAL_TIME_FOR_FAST_EXECUTION)
    final Stream<DynamicTest> scheduleCreateExecutes() {
        return hapiTest(
                cryptoCreate("luckyYou").balance(0L),
                scheduleCreate("one", cryptoTransfer(tinyBarsFromTo(DEFAULT_PAYER, "luckyYou", 1L)))
                        .waitForExpiry(false)
                        .expiringIn(FORTY_MINUTES)
                        .via("createTxn"),
                getScheduleInfo("one")
                        .isExecuted()
                        .hasWaitForExpiry(false)
                        .hasRelativeExpiry("createTxn", FORTY_MINUTES - 1));
    }

    @RepeatableHapiTest(NEEDS_VIRTUAL_TIME_FOR_FAST_EXECUTION)
    final Stream<DynamicTest> receiverSigRequiredUpdateIsRecognized() {
        var senderShape = threshOf(2, 3);
        var sigOne = senderShape.signedWith(sigs(ON, OFF, OFF));
        var sigTwo = senderShape.signedWith(sigs(OFF, ON, OFF));
        String schedule = "Z";

        return hapiTest(flattened(
                newKeyNamed(SENDER_KEY).shape(senderShape),
                cryptoCreate(SENDER).key(SENDER_KEY).via(SENDER_TXN),
                cryptoCreate(RECEIVER).balance(0L),
                scheduleCreate(schedule, cryptoTransfer(tinyBarsFromTo(SENDER, RECEIVER, 1)))
                        .payingWith(DEFAULT_PAYER)
                        .waitForExpiry()
                        .expiringIn(FORTY_MINUTES)
                        .recordingScheduledTxn()
                        .alsoSigningWith(SENDER)
                        .sigControl(forKey(SENDER_KEY, sigOne))
                        .via(CREATE_TXN),
                getAccountBalance(RECEIVER).hasTinyBars(0L),
                cryptoUpdate(RECEIVER).receiverSigRequired(true),
                scheduleSign(schedule).alsoSigningWith(SENDER_KEY).sigControl(forKey(SENDER_KEY, sigTwo)),
                getAccountBalance(RECEIVER).hasTinyBars(0L),
                scheduleSign(schedule).alsoSigningWith(RECEIVER),
                getAccountBalance(RECEIVER).hasTinyBars(0),
                getScheduleInfo(schedule)
                        .hasScheduleId(schedule)
                        .hasWaitForExpiry()
                        .isNotExecuted()
                        .isNotDeleted()
                        .hasRelativeExpiry(CREATE_TXN, FORTY_MINUTES - 1)
                        .hasRecordedScheduledTxn(),
                triggerSchedule(schedule, FORTY_MINUTES),
                getAccountBalance(RECEIVER).hasTinyBars(1),
                scheduleSign(schedule)
                        .alsoSigningWith(SENDER_KEY)
                        .sigControl(forKey(SENDER_KEY, sigTwo))
                        .hasKnownStatus(INVALID_SCHEDULE_ID),
                getAccountBalance(RECEIVER).hasTinyBars(1)));
    }

    @RepeatableHapiTest(NEEDS_VIRTUAL_TIME_FOR_FAST_EXECUTION)
    final Stream<DynamicTest> changeInNestedSigningReqsRespected() {
        var senderShape = threshOf(2, threshOf(1, 3), threshOf(1, 3), threshOf(1, 3));
        var sigOne = senderShape.signedWith(sigs(sigs(OFF, OFF, ON), sigs(OFF, OFF, OFF), sigs(OFF, OFF, OFF)));
        var firstSigThree = senderShape.signedWith(sigs(sigs(OFF, OFF, OFF), sigs(OFF, OFF, OFF), sigs(ON, OFF, OFF)));
        var secondSigThree = senderShape.signedWith(sigs(sigs(OFF, OFF, OFF), sigs(OFF, OFF, OFF), sigs(ON, ON, OFF)));
        String schedule = "Z";

        return hapiTest(flattened(
                newKeyNamed(SENDER_KEY).shape(senderShape),
                keyFromMutation(NEW_SENDER_KEY, SENDER_KEY).changing(this::bumpThirdNestedThresholdSigningReq),
                cryptoCreate(SENDER).key(SENDER_KEY),
                cryptoCreate(RECEIVER).balance(0L),
                scheduleCreate(schedule, cryptoTransfer(tinyBarsFromTo(SENDER, RECEIVER, 1)))
                        .payingWith(DEFAULT_PAYER)
                        .waitForExpiry()
                        .expiringIn(FORTY_MINUTES)
                        .recordingScheduledTxn()
                        .alsoSigningWith(SENDER)
                        .sigControl(ControlForKey.forKey(SENDER_KEY, sigOne))
                        .via(CREATE_TXN),
                getAccountBalance(RECEIVER).hasTinyBars(0L),
                cryptoUpdate(SENDER).key(NEW_SENDER_KEY),
                scheduleSign(schedule)
                        .alsoSigningWith(NEW_SENDER_KEY)
                        .sigControl(forKey(NEW_SENDER_KEY, firstSigThree)),
                getAccountBalance(RECEIVER).hasTinyBars(0L),
                scheduleSign(schedule)
                        .alsoSigningWith(NEW_SENDER_KEY)
                        .sigControl(forKey(NEW_SENDER_KEY, secondSigThree)),
                getAccountBalance(RECEIVER).hasTinyBars(0L),
                getScheduleInfo(schedule)
                        .hasScheduleId(schedule)
                        .hasWaitForExpiry()
                        .isNotExecuted()
                        .isNotDeleted()
                        .hasRelativeExpiry(CREATE_TXN, FORTY_MINUTES - 1)
                        .hasRecordedScheduledTxn(),
                triggerSchedule(schedule, FORTY_MINUTES),
                getAccountBalance(RECEIVER).hasTinyBars(1L)));
    }

    /**
     * Tests that system accounts are exempt from throttles.
     */
    @LeakyRepeatableHapiTest(
            value = NEEDS_LAST_ASSIGNED_CONSENSUS_TIME,
            overrides = {"scheduling.maxTxnPerSec"})
    final Stream<DynamicTest> systemAccountsExemptFromThrottles() {
        final AtomicLong expiry = new AtomicLong();
        final var oddLifetime = 123 * ONE_MINUTE;
        return hapiTest(
                overriding("scheduling.maxTxnPerSec", "2"),
                cryptoCreate(CIVILIAN_PAYER).balance(10 * ONE_HUNDRED_HBARS),
                scheduleCreate("first", cryptoTransfer(tinyBarsFromTo(DEFAULT_PAYER, FUNDING, 123L)))
                        .payingWith(CIVILIAN_PAYER)
                        .fee(ONE_HBAR)
                        .expiringIn(oddLifetime),
                // Consensus time advances exactly one second per transaction in repeatable mode
                exposeSpecSecondTo(now -> expiry.set(now + oddLifetime - 1)),
                sourcing(() -> scheduleCreate("second", cryptoTransfer(tinyBarsFromTo(DEFAULT_PAYER, FUNDING, 456L)))
                        .payingWith(CIVILIAN_PAYER)
                        .fee(ONE_HBAR)
                        .expiringAt(expiry.get())),
                // When scheduling with the system account, the throttle should not apply
                sourcing(() -> scheduleCreate("third", cryptoTransfer(tinyBarsFromTo(DEFAULT_PAYER, FUNDING, 789)))
                        .payingWith(SYSTEM_ADMIN)
                        .fee(ONE_HBAR)
                        .expiringAt(expiry.get())),
                purgeExpiringWithin(oddLifetime));
    }

    @RepeatableHapiTest(NEEDS_VIRTUAL_TIME_FOR_FAST_EXECUTION)
    final Stream<DynamicTest> testFailingScheduleSingChargesFee() {
        return hapiTest(
                cryptoCreate("sender").balance(ONE_HBAR),
                cryptoCreate("receiver").balance(0L).receiverSigRequired(true),
                scheduleCreate("scheduleSign", cryptoTransfer(tinyBarsFromTo("sender", "receiver", 1)))
                        .expiringIn(5)
                        .alsoSigningWith("sender"),
                sleepForSeconds(5),
                cryptoCreate("trigger"),
                scheduleSign("scheduleSign")
                        .payingWith("sender")
                        .alsoSigningWith("receiver")
                        .hasKnownStatusFrom(INVALID_SCHEDULE_ID)
                        .via("signTxn"),
                validateChargedUsd("signTxn", 0.001));
    }

<<<<<<< HEAD
    @LeakyRepeatableHapiTest(
            value = NEEDS_VIRTUAL_TIME_FOR_FAST_EXECUTION,
            overrides = {"scheduling.whitelist"})
    @DisplayName("Schedule contract call")
    final Stream<DynamicTest> scheduleCreateContractCalls() {
        final var contract = "TestContract";
        final var zeroAddress =
                idAsHeadlongAddress(AccountID.newBuilder().setAccountNum(0L).build());
        return hapiTest(flattened(
                uploadTestContracts(contract),
                contractCreate(
                                contract,
                                idAsHeadlongAddress(
                                        AccountID.newBuilder().setAccountNum(2).build()),
                                BigInteger.ONE)
                        .balance(ONE_HBAR),
                // contract call
                scheduleCreate("contractCall", contractCall(contract, "callSpecific", zeroAddress))
                        .expiringIn(ONE_MINUTE)
                        .via("contractCall"),
                // contract call with amount
                scheduleCreate("callWithAmount", contractCall(contract, "callSpecificWithValue", zeroAddress))
                        .expiringIn(ONE_MINUTE)
                        .via("callWithAmount"),
                triggerAndValidateSuccessfulExecution(ONE_MINUTE, "contractCall", "callWithAmount")));
    }

    @LeakyRepeatableHapiTest(
            value = NEEDS_VIRTUAL_TIME_FOR_FAST_EXECUTION,
            overrides = {"scheduling.whitelist"})
    @DisplayName("Schedule contract create")
    final Stream<DynamicTest> scheduleCreateContractCreate() {
        final var contract = "TestContract";
        final var addressTwo =
                idAsHeadlongAddress(AccountID.newBuilder().setAccountNum(2).build());
        return hapiTest(flattened(
                cryptoCreate("payer").balance(ONE_HUNDRED_HBARS),
                uploadTestContracts(contract),
                // contract create
                scheduleCreate(
                                "contractCreate",
                                contractCreate(contract, addressTwo, BigInteger.ONE)
                                        .omitAdminKey())
                        .expiringIn(ONE_MINUTE)
                        .via("contractCreate"),
                triggerAndValidateSuccessfulExecution(ONE_MINUTE, "contractCreate")));
    }

    @LeakyRepeatableHapiTest(
            value = NEEDS_VIRTUAL_TIME_FOR_FAST_EXECUTION,
            overrides = {"scheduling.whitelist"})
    @DisplayName("Schedule contract update and delete")
    final Stream<DynamicTest> scheduleCreateContractUpdate() {
        final var contract = "TestContract";
        final var addressTwo =
                idAsHeadlongAddress(AccountID.newBuilder().setAccountNum(2).build());
        return hapiTest(flattened(
                uploadTestContracts(contract),
                newKeyNamed("admin"),
                contractCreate(contract, addressTwo, BigInteger.ONE)
                        .adminKey("admin")
                        .balance(ONE_HBAR),
                // contract update
                scheduleCreate("update", contractUpdate(contract).newMemo("tess update"))
                        .alsoSigningWith("admin")
                        .expiringIn(ONE_MINUTE)
                        .via("update"),
                // contract delete
                scheduleCreate("delete", contractDelete(contract))
                        .alsoSigningWith("admin")
                        .expiringIn(ONE_MINUTE)
                        .via("delete"),
                triggerAndValidateSuccessfulExecution(ONE_MINUTE, "update", "delete")));
    }

    @LeakyRepeatableHapiTest(
            value = NEEDS_VIRTUAL_TIME_FOR_FAST_EXECUTION,
            overrides = {"scheduling.whitelist"})
    @DisplayName("Schedules far in the future are more expensive")
    final Stream<DynamicTest> longerScheduleShouldCostMore() {
        final var firstFee = new AtomicLong();
        final var secondFee = new AtomicLong();
        final var thirdFee = new AtomicLong();
        return hapiTest(
                cryptoCreate("payer").balance(ONE_HBAR),
                cryptoCreate("account"),
                scheduleCreate("payerOnly", cryptoTransfer(tinyBarsFromTo(DEFAULT_PAYER, "account", 1L)))
                        .expiringIn(ONE_MINUTE)
                        .payingWith("payer")
                        .via("first"),
                scheduleCreate("receiverSigRequired", cryptoTransfer(tinyBarsFromTo(DEFAULT_PAYER, "account", 2L)))
                        .expiringIn(ONE_MINUTE)
                        .payingWith("payer")
                        .via("second"),
                scheduleCreate("receiverSigRequired", cryptoTransfer(tinyBarsFromTo(DEFAULT_PAYER, "account", 3L)))
                        .expiringIn(ONE_MINUTE * 10)
                        .payingWith("payer")
                        .via("third"),
                getTxnRecord("first").exposingTo(record -> firstFee.set(record.getTransactionFee())),
                getTxnRecord("second").exposingTo(record -> secondFee.set(record.getTransactionFee())),
                getTxnRecord("third").exposingTo(record -> thirdFee.set(record.getTransactionFee())),
                withOpContext((spec, log) -> {
                    Assertions.assertEquals(firstFee.get(), secondFee.get());
                    Assertions.assertTrue(secondFee.get() < thirdFee.get());
                }));
    }

    @LeakyRepeatableHapiTest(
            value = NEEDS_VIRTUAL_TIME_FOR_FAST_EXECUTION,
            overrides = {"scheduling.whitelist"})
    @DisplayName("Schedule precompile call without ContractID key will fail")
    final Stream<DynamicTest> noContractIdKeyWillFail() {
        return hapiTest(
                cryptoCreate("account"),
                tokenCreate("FungibleToken").tokenType(TokenType.FUNGIBLE_COMMON),
                uploadScheduledContractPrices(GENESIS),
                overriding("scheduling.whitelist", "ContractCall"),
                uploadInitCode("AssociateDissociate"),
                contractCreate("AssociateDissociate"),
                withOpContext((spec, opLog) -> allRunFor(
                        spec,
                        scheduleCreate(
                                        "fungibleTokenAssociate",
                                        contractCall(
                                                        "AssociateDissociate",
                                                        "tokenAssociate",
                                                        asHeadlongAddress(asAddress(
                                                                spec.registry().getAccountID("account"))),
                                                        asHeadlongAddress(asAddress(
                                                                spec.registry().getTokenID("FungibleToken"))))
                                                .gas(4_000_000L))
                                .waitForExpiry(true)
                                .expiringIn(ONE_MINUTE)
                                .via("fungibleTokenAssociate"),
                        sleepForSeconds(ONE_MINUTE),
                        cryptoCreate("foo"),
                        getTxnRecord("fungibleTokenAssociate")
                                .scheduled()
                                .andAllChildRecords()
                                .hasPriority(recordWith().status(CONTRACT_REVERT_EXECUTED))
                                .hasChildRecords(recordWith().status(INVALID_FULL_PREFIX_SIGNATURE_FOR_PRECOMPILE)))));
    }

    @LeakyRepeatableHapiTest(
            value = NEEDS_VIRTUAL_TIME_FOR_FAST_EXECUTION,
            overrides = {"scheduling.whitelist"})
    @DisplayName("Schedule transaction, than delete the payer")
    final Stream<DynamicTest> deletedPayer() {
        return hapiTest(
                cryptoCreate("payer"),
                cryptoCreate("account").receiverSigRequired(true),
                scheduleCreate("transfer", cryptoTransfer(tinyBarsFromTo("payer", "account", 1L)))
                        .expiringIn(ONE_MINUTE)
                        .waitForExpiry(false)
                        .alsoSigningWith("payer")
                        .via("transfer"),
                cryptoDelete("payer"),
                scheduleSign("transfer").alsoSigningWith("account"),
                getTxnRecord("transfer").scheduled().hasPriority(recordWith().status(ACCOUNT_DELETED)));
    }

    @LeakyRepeatableHapiTest(
            value = NEEDS_VIRTUAL_TIME_FOR_FAST_EXECUTION,
            overrides = {"scheduling.whitelist", "contracts.maxGasPerSec"})
    @DisplayName("Gas throttle works as expected")
    final Stream<DynamicTest> gasThrottleWorksAsExpected() {
        final var contract = "TestContract";
        final var addressTwo =
                idAsHeadlongAddress(AccountID.newBuilder().setAccountNum(2).build());
        final var zeroAddress =
                idAsHeadlongAddress(AccountID.newBuilder().setAccountNum(0L).build());
        final var gasToOffer = 2_000_000L;
        return hapiTest(flattened(
                overriding("contracts.maxGasPerSec", "4000000"),
                cryptoCreate("PAYING_ACCOUNT"),
                uploadTestContracts(contract),
                contractCreate(contract, addressTwo, BigInteger.ONE)
                        .balance(ONE_HBAR)
                        .via("contractCreate"),
                // schedule at another second, should not affect the throttle
                scheduleCreate(
                                "1",
                                contractCall(contract, "callSpecificWithValue", zeroAddress)
                                        .sending(1L)
                                        .gas(gasToOffer))
                        .withRelativeExpiry("contractCreate", 20)
                        .payingWith("PAYING_ACCOUNT"),
                scheduleCreate(
                                "2",
                                contractCall(contract, "callSpecificWithValue", zeroAddress)
                                        .sending(2L)
                                        .gas(gasToOffer))
                        .withRelativeExpiry("contractCreate", 10)
                        .payingWith("PAYING_ACCOUNT"),
                scheduleCreate(
                                "3",
                                contractCall(contract, "callSpecificWithValue", zeroAddress)
                                        .sending(3L)
                                        .gas(gasToOffer))
                        .withRelativeExpiry("contractCreate", 10)
                        .payingWith("PAYING_ACCOUNT"),
                scheduleCreate(
                                "4",
                                contractCall(contract, "callSpecificWithValue", zeroAddress)
                                        .sending(4L)
                                        .gas(gasToOffer))
                        .withRelativeExpiry("contractCreate", 10)
                        .payingWith("PAYING_ACCOUNT")
                        .hasKnownStatus(SCHEDULE_EXPIRY_IS_BUSY),
                purgeExpiringWithin(20)));
    }

    @RepeatableHapiTest(NEEDS_VIRTUAL_TIME_FOR_FAST_EXECUTION)
    @DisplayName("Sign with part of the required signatures will fail")
    final Stream<DynamicTest> scheduleSingWithPartOfTheRequiredSigs() {
        return hapiTest(flattened(
                cryptoCreate("sender1").balance(ONE_HUNDRED_HBARS),
                cryptoCreate("sender2").balance(ONE_HUNDRED_HBARS),
                cryptoCreate("receiver"),
                // require two signatures
                scheduleCreate(
                                "transfer",
                                cryptoTransfer(
                                        tinyBarsFromTo("sender1", "receiver", 1L),
                                        tinyBarsFromTo("sender2", "receiver", 1L)))
                        .expiringIn(ONE_MINUTE)
                        .waitForExpiry(true)
                        .via("transfer"),
                // provide one signature
                scheduleSign("transfer").alsoSigningWith("sender1"),
                // fail with invalid signature
                triggerAndValidateStatus(
                        ONE_MINUTE,
                        com.hederahashgraph.api.proto.java.ResponseCodeEnum.INVALID_SIGNATURE,
                        "transfer")));
    }

    @RepeatableHapiTest(NEEDS_VIRTUAL_TIME_FOR_FAST_EXECUTION)
    @DisplayName("Freeze token before schedule execute")
    final Stream<DynamicTest> scheduleTokenTransferThenFreezeTheToken() {
        return hapiTest(flattened(
                cryptoCreate("sender").balance(ONE_HUNDRED_HBARS),
                cryptoCreate("receiver"),
                tokenCreate("token")
                        .tokenType(TokenType.FUNGIBLE_COMMON)
                        .freezeKey("sender")
                        .treasury("sender")
                        .initialSupply(5L),
                tokenAssociate("receiver", "token"),
                scheduleCreate("transfer", cryptoTransfer(moving(1, "token").between("sender", "receiver")))
                        .payingWith("sender")
                        .waitForExpiry(true)
                        .expiringIn(ONE_MINUTE)
                        .via("transfer"),
                // freeze
                tokenFreeze("token", "receiver").payingWith("sender"),
                triggerAndValidateStatus(
                        ONE_MINUTE,
                        com.hederahashgraph.api.proto.java.ResponseCodeEnum.ACCOUNT_FROZEN_FOR_TOKEN,
                        "transfer")));
    }

    @LeakyRepeatableHapiTest(
            value = NEEDS_VIRTUAL_TIME_FOR_FAST_EXECUTION,
            overrides = {"scheduling.whitelist"})
    @DisplayName("Schedule contract call then delete the contract")
    final Stream<DynamicTest> scheduleCreateContractCallsThenChangeKeysOrDeleteContract() {
        final var contract = "TestContract";
        final var zeroAddress =
                idAsHeadlongAddress(AccountID.newBuilder().setAccountNum(0L).build());
        return hapiTest(flattened(
                uploadTestContracts(contract),
                cryptoCreate("contractAdmin").balance(ONE_HUNDRED_HBARS),
                contractCreate(
                                contract,
                                idAsHeadlongAddress(
                                        AccountID.newBuilder().setAccountNum(2).build()),
                                BigInteger.ONE)
                        .balance(ONE_HBAR)
                        .adminKey("contractAdmin"),
                // contract call
                scheduleCreate("contractCall", contractCall(contract, "callSpecific", zeroAddress))
                        .waitForExpiry(true)
                        .expiringIn(ONE_MINUTE)
                        .via("contractCall"),
                contractDelete(contract).payingWith("contractAdmin"),
                getContractInfo(contract).has(contractWith().isDeleted()),
                // Trigger the executions
                sleepForSeconds(ONE_MINUTE),
                cryptoCreate("foo"),
                getTxnRecord("contractCall")
                        .scheduled()
                        .hasPriority(
                                recordWith().contractCallResult(resultWith().contractCallResult(() -> Bytes.EMPTY)))));
    }

    @RepeatableHapiTest(NEEDS_VIRTUAL_TIME_FOR_FAST_EXECUTION)
    @DisplayName("Schedule sign then delete the signer")
    final Stream<DynamicTest> deleteAccountAfterSign() {
        final KeyShape threshKeyShape = KeyShape.threshOf(2, PREDEFINED_SHAPE, PREDEFINED_SHAPE);
        return hapiTest(flattened(
                cryptoCreate("Alice"),
                cryptoCreate("Bob"),
                cryptoCreate("Receiver"),
                newKeyNamed("THRESHOLD_KEY").shape(threshKeyShape.signedWith(sigs("Alice", "Bob"))),
                cryptoCreate("sender").key("THRESHOLD_KEY").balance(ONE_HUNDRED_HBARS),
                scheduleCreate("transfer", cryptoTransfer(tinyBarsFromTo("sender", "Receiver", 4L)))
                        .expiringIn(ONE_MINUTE)
                        .via("transfer"),
                scheduleSign("transfer").alsoSigningWith("Alice", "Bob"),
                cryptoDelete("Alice").payingWith("Alice"),
                cryptoDelete("Bob").payingWith("Bob"),

                // Even we deleted the signers, we have their signatures in the state and this will satisfy the
                // threshold key of the "sender". In this case the transfer will be successful.
                triggerAndValidateSuccessfulExecution(ONE_MINUTE, "transfer")));
    }

    @LeakyRepeatableHapiTest(
            value = NEEDS_VIRTUAL_TIME_FOR_FAST_EXECUTION,
            overrides = {"scheduling.whitelist"})
    @DisplayName("Schedule contract call with delegate call to system contract")
    final Stream<DynamicTest> scheduleCreateContractCallsWithDelegateCall() {
        final var account = "account";
        final var treasury = "treasury";
        final var token = "token";
        final var associateContract = "AssociateDissociate";
        final var nestedAssociatedContract = "NestedAssociateDissociate";
        final var accountAddress = new AtomicReference<>();
        final var tokenAddress = new AtomicReference<>();
        final var associateContractAddress = new AtomicReference<>();
        final var keyShape = KeyShape.threshOf(1, ED25519, DELEGATE_CONTRACT);
        return hapiTest(flattened(
                cryptoCreate(account).balance(ONE_HUNDRED_HBARS),
                cryptoCreate(treasury),
                tokenCreate(token).tokenType(FUNGIBLE_COMMON).treasury(treasury),
                uploadTestContracts(associateContract, nestedAssociatedContract),
                contractCreate(associateContract),
                // set addresses
                withOpContext((spec, opLog) -> {
                    associateContractAddress.set(asHeadlongAddress(getNestedContractAddress(associateContract, spec)));
                    accountAddress.set(
                            asHeadlongAddress(asAddress(spec.registry().getAccountID(account))));
                    tokenAddress.set(asHeadlongAddress(asAddress(spec.registry().getTokenID(token))));
                }),
                sourcing(() -> contractCreate(nestedAssociatedContract, associateContractAddress.get())),
                // update account key to contain delegate contract id
                newKeyNamed("contractKey").shape(keyShape.signedWith(sigs(ON, nestedAssociatedContract))),
                cryptoUpdate(account).key("contractKey"),
                // schedule contract call
                sourcing(() -> scheduleCreate(
                                "scheduleDelegateCall",
                                // SIGNER → call → CONTRACT A → delegatecall → CONTRACT B → call → PRECOMPILE(HTS)
                                contractCall(
                                                nestedAssociatedContract,
                                                "associateDelegateCall",
                                                accountAddress.get(),
                                                tokenAddress.get())
                                        .payingWith(account)
                                        .gas(4_000_000L))
                        .waitForExpiry(true)
                        .expiringIn(ONE_MINUTE)
                        .via("scheduleDelegateCall")),
                // wait and execute
                sleepForSeconds(ONE_MINUTE),
                cryptoCreate("foo"),
                // asserts
                assertScheduleDelegateCallRecords("scheduleDelegateCall"),
                getAccountInfo(account).hasToken(relationshipWith(token))));
    }

    private SpecOperation[] uploadTestContracts(String... contracts) {
        final var ops = new ArrayList<>(List.of(
                uploadScheduledContractPrices(GENESIS),
                overriding("scheduling.whitelist", "ContractCall,ContractCreate,ContractUpdate,ContractDelete")));
        for (final var contract : contracts) {
            ops.add(uploadInitCode(contract));
        }
        return ops.toArray(new SpecOperation[0]);
    }

    private SpecOperation assertScheduleDelegateCallRecords(@NonNull final String scheduleTxn) {
        return getTxnRecord(scheduleTxn)
                .scheduled()
                .andAllChildRecords()
                .hasChildRecords(recordWith()
                        .status(com.hederahashgraph.api.proto.java.ResponseCodeEnum.SUCCESS)
                        .contractCallResult(resultWith()
                                .contractCallResult(htsPrecompileResult()
                                        .withStatus(com.hederahashgraph.api.proto.java.ResponseCodeEnum.SUCCESS))));
    }

    private SpecOperation[] triggerAndValidateSuccessfulExecution(
            final long sleepDuration, String... scheduledTransactions) {
        return triggerAndValidateStatus(
                sleepDuration, com.hederahashgraph.api.proto.java.ResponseCodeEnum.SUCCESS, scheduledTransactions);
    }

    private SpecOperation[] triggerAndValidateStatus(
            final long sleepDuration,
            @NonNull final com.hederahashgraph.api.proto.java.ResponseCodeEnum status,
            String... scheduledTransactions) {
        return new SpecOperation[] {
            sleepForSeconds(sleepDuration),
            // Trigger the executions
            cryptoTransfer(tinyBarsFromTo(DEFAULT_PAYER, FUNDING, 1L)),
            sleepForSeconds(1),
            // validate records
            withOpContext((spec, opLog) -> {
                final var ops = new ArrayList<HapiGetTxnRecord>();
                List.of(scheduledTransactions).forEach(scheule -> {
                    ops.add(getTxnRecord(scheule).scheduled());
                });
                allRunFor(spec, ops.toArray(SpecOperation[]::new));
                ops.forEach(op -> {
                    // assert success
                    Assertions.assertEquals(
                            status, op.getResponseRecord().getReceipt().getStatus());
                });
            }),
        };
=======
    @RepeatableHapiTest(NEEDS_VIRTUAL_TIME_FOR_FAST_EXECUTION)
    final Stream<DynamicTest> scheduleCreateWithAllSignatures() {
        return hapiTest(
                cryptoCreate("luckyYou").balance(0L),
                scheduleCreate("payerOnly", cryptoTransfer(tinyBarsFromTo(DEFAULT_PAYER, "luckyYou", 1L)))
                        .waitForExpiry(true)
                        .expiringIn(THIRTY_MINUTES + 1),
                getAccountBalance("luckyYou").hasTinyBars(0),
                sleepForSeconds(THIRTY_MINUTES + 10),
                cryptoCreate("TRIGGER"),
                sleepForSeconds(1),
                getAccountBalance("luckyYou").hasTinyBars(1L));
    }

    @RepeatableHapiTest(NEEDS_VIRTUAL_TIME_FOR_FAST_EXECUTION)
    final Stream<DynamicTest> scheduleTransactionWithHandleAndPreHandleErrorsForTriggering() {
        final var schedule = "s";

        final var longZeroAddress = ByteString.copyFrom(CommonUtils.unhex("0000000000000000000000000000000fffffffff"));

        return hapiTest(
                cryptoCreate(SENDER),
                cryptoCreate(PAYING_ACCOUNT),
                cryptoCreate(RECEIVER).balance(0L),
                scheduleCreate(schedule, cryptoTransfer(tinyBarsFromTo(SENDER, RECEIVER, 1L)))
                        .waitForExpiry(true)
                        .expiringIn(THIRTY_MINUTES),
                getAccountBalance(RECEIVER).hasTinyBars(0L),

                // sign with the other required key
                scheduleSign(schedule).alsoSigningWith(SENDER),
                sleepForSeconds(THIRTY_MINUTES * 2),

                // try to trigger the scheduled transaction with failing crypto create(on pre-handle)
                cryptoCreate("trigger").evmAddress(longZeroAddress).hasPrecheck(INVALID_ALIAS_KEY),
                sleepForSeconds(1),

                // the balance not is changed
                getAccountBalance(RECEIVER).hasTinyBars(0L),

                // try to trigger the scheduled transaction with failing crypto create(on handle)
                cryptoCreate("trigger2")
                        .maxAutomaticTokenAssociations(5001)
                        .hasKnownStatus(INVALID_MAX_AUTO_ASSOCIATIONS),
                sleepForSeconds(1),

                // the balance is changed
                getAccountBalance(RECEIVER).hasTinyBars(1L));
    }

    @RepeatableHapiTest(NEEDS_VIRTUAL_TIME_FOR_FAST_EXECUTION)
    final Stream<DynamicTest> scheduleTransactionWithThrottleErrorForTriggering() {
        final var schedule = "s";

        return hapiTest(
                cryptoCreate(SENDER),
                cryptoCreate(PAYING_ACCOUNT),
                cryptoCreate(RECEIVER).balance(0L),
                scheduleCreate(schedule, cryptoTransfer(tinyBarsFromTo(SENDER, RECEIVER, 1L)))
                        .waitForExpiry(true)
                        .expiringIn(THIRTY_MINUTES),
                getAccountBalance(RECEIVER).hasTinyBars(0L),

                // sign with the other required key
                scheduleSign(schedule).alsoSigningWith(SENDER),
                sleepForSeconds(THIRTY_MINUTES * 2),

                // try to trigger the scheduled transaction with failing throttle
                submitMessageTo((String) null).hasRetryPrecheckFrom(BUSY).hasKnownStatus(INVALID_TOPIC_ID),

                // the balance is changed
                getAccountBalance(RECEIVER).hasTinyBars(1L));
    }

    @RepeatableHapiTest(NEEDS_VIRTUAL_TIME_FOR_FAST_EXECUTION)
    final Stream<DynamicTest> scheduledTransactionNotTriggeredWhenKeyIsChanged() {
        final var schedule = "s";

        return hapiTest(
                cryptoCreate(SENDER),
                cryptoCreate(PAYING_ACCOUNT),
                cryptoCreate(RECEIVER).receiverSigRequired(true).balance(0L),
                scheduleCreate(schedule, cryptoTransfer(tinyBarsFromTo(SENDER, RECEIVER, 1L)))
                        .waitForExpiry()
                        .expiringIn(THIRTY_MINUTES * 2),
                getAccountBalance(RECEIVER).hasTinyBars(0L),

                // sign with the first required key
                scheduleSign(schedule).alsoSigningWith(SENDER),

                // change the key
                newKeyNamed("new_key"),
                cryptoUpdate(SENDER).key("new_key"),

                // sign with the other required key
                scheduleSign(schedule).alsoSigningWith(RECEIVER),
                sleepForSeconds(THIRTY_MINUTES * 3),
                cryptoCreate("trigger"),
                sleepForSeconds(1),

                // the balance is not changed
                getAccountBalance(RECEIVER).hasTinyBars(0L));
    }

    @RepeatableHapiTest(NEEDS_VIRTUAL_TIME_FOR_FAST_EXECUTION)
    final Stream<DynamicTest> scheduledTransactionNotTriggeredWhenKeyIsChangedAndThenChangedBack() {
        final var schedule = "s";

        return hapiTest(
                newKeyNamed("original_key"),
                cryptoCreate(SENDER).key("original_key"),
                cryptoCreate(PAYING_ACCOUNT),
                cryptoCreate(RECEIVER).receiverSigRequired(true).balance(0L),
                scheduleCreate(schedule, cryptoTransfer(tinyBarsFromTo(SENDER, RECEIVER, 1L)))
                        .waitForExpiry()
                        .expiringIn(THIRTY_MINUTES * 2),
                getAccountBalance(RECEIVER).hasTinyBars(0L),

                // sign with the first required key
                scheduleSign(schedule).alsoSigningWith(SENDER),

                // change the key
                newKeyNamed("new_key"),
                cryptoUpdate(SENDER).key("new_key"),

                // change the key back to the old one
                cryptoUpdate(SENDER).key("original_key"),

                // sign with the other required key
                scheduleSign(schedule).alsoSigningWith(RECEIVER),
                sleepForSeconds(THIRTY_MINUTES * 3),
                cryptoCreate("trigger"),
                sleepForSeconds(1),

                // the balance is changed
                getAccountBalance(RECEIVER).hasTinyBars(1L));
    }

    @RepeatableHapiTest(NEEDS_VIRTUAL_TIME_FOR_FAST_EXECUTION)
    final Stream<DynamicTest> scheduleWithWaitForExpiryNotTriggeredWithoutSignatures() {
        final var schedule = "s";

        return hapiTest(
                cryptoCreate(SENDER),
                cryptoCreate(RECEIVER).receiverSigRequired(true).balance(0L),
                scheduleCreate(schedule, cryptoTransfer(tinyBarsFromTo(SENDER, RECEIVER, 1L)))
                        .waitForExpiry(true)
                        .expiringIn(THIRTY_MINUTES),
                getAccountBalance(RECEIVER).hasTinyBars(0L),
                sleepForSeconds(THIRTY_MINUTES * 2),
                cryptoCreate("trigger"),
                sleepForSeconds(1),
                getAccountBalance(RECEIVER).hasTinyBars(0L),
                getScheduleInfo(schedule).hasCostAnswerPrecheck(INVALID_SCHEDULE_ID));
    }

    @RepeatableHapiTest(NEEDS_VIRTUAL_TIME_FOR_FAST_EXECUTION)
    final Stream<DynamicTest> scheduleWithWaitForExpiryFalseNotTriggeredWithoutSignatures() {
        final var schedule = "s";

        return hapiTest(
                cryptoCreate(SENDER),
                cryptoCreate(RECEIVER).receiverSigRequired(true).balance(0L),
                scheduleCreate(schedule, cryptoTransfer(tinyBarsFromTo(SENDER, RECEIVER, 1L)))
                        .waitForExpiry(false)
                        .expiringIn(THIRTY_MINUTES),
                getAccountBalance(RECEIVER).hasTinyBars(0L),
                sleepForSeconds(THIRTY_MINUTES * 2),
                cryptoCreate("trigger"),
                sleepForSeconds(1),
                getAccountBalance(RECEIVER).hasTinyBars(0L),
                getScheduleInfo(schedule).hasCostAnswerPrecheck(INVALID_SCHEDULE_ID));
    }

    @RepeatableHapiTest(NEEDS_VIRTUAL_TIME_FOR_FAST_EXECUTION)
    final Stream<DynamicTest> scheduleV2SecurityAssociateSingleTokenWithDelegateContractKey() {
        return hapiTest(
                // upload fees for SCHEDULE_CREATE_CONTRACT_CALL
                uploadScheduledContractPrices(GENESIS),
                cryptoCreate(TOKEN_TREASURY).balance(ONE_HUNDRED_HBARS),
                cryptoCreate(SIGNER).balance(ONE_MILLION_HBARS),
                cryptoCreate(ACCOUNT).balance(10 * ONE_HUNDRED_HBARS),
                tokenCreate(FUNGIBLE_TOKEN)
                        .tokenType(TokenType.FUNGIBLE_COMMON)
                        .treasury(TOKEN_TREASURY)
                        .supplyKey(TOKEN_TREASURY)
                        .adminKey(TOKEN_TREASURY),
                uploadInitCode(ASSOCIATE_CONTRACT),
                contractCreate(ASSOCIATE_CONTRACT),
                withOpContext((spec, opLog) -> allRunFor(
                        spec,
                        newKeyNamed(CONTRACT_KEY).shape(THRESHOLD_KEY_SHAPE.signedWith(sigs(ON, ASSOCIATE_CONTRACT))),
                        cryptoUpdate(SIGNER).key(CONTRACT_KEY),
                        tokenUpdate(FUNGIBLE_TOKEN).supplyKey(CONTRACT_KEY).signedByPayerAnd(TOKEN_TREASURY),
                        scheduleCreate(
                                        "schedule",
                                        contractCall(
                                                        ASSOCIATE_CONTRACT,
                                                        "tokenAssociate",
                                                        HapiParserUtil.asHeadlongAddress(asAddress(
                                                                spec.registry().getAccountID(ACCOUNT))),
                                                        HapiParserUtil.asHeadlongAddress(asAddress(
                                                                spec.registry().getTokenID(FUNGIBLE_TOKEN))))
                                                .signedBy(SIGNER)
                                                .payingWith(SIGNER)
                                                .hasRetryPrecheckFrom(BUSY)
                                                .via("fungibleTokenAssociate")
                                                .gas(4_000_000L)
                                                .hasKnownStatus(
                                                        com.hederahashgraph.api.proto.java.ResponseCodeEnum.SUCCESS))
                                .waitForExpiry(true)
                                .expiringIn(THIRTY_MINUTES))),
                sleepForSeconds(THIRTY_MINUTES * 2),
                cryptoCreate("trigger"),
                sleepForSeconds(1),
                tokenAssociate(ACCOUNT, FUNGIBLE_TOKEN).hasKnownStatus(TOKEN_ALREADY_ASSOCIATED_TO_ACCOUNT));
    }

    @RepeatableHapiTest(NEEDS_VIRTUAL_TIME_FOR_FAST_EXECUTION)
    final Stream<DynamicTest> scheduleBurnSignAndChangeTheSupplyKey() {
        final var schedule = "s";
        return hapiTest(
                newKeyNamed("adminKey"),
                cryptoCreate(TOKEN_TREASURY),
                newKeyNamed("supplyKey"),
                tokenCreate("token")
                        .adminKey("adminKey")
                        .initialSupply(100)
                        .treasury("treasury")
                        .supplyKey("supplyKey"),
                scheduleCreate(schedule, burnToken("token", 50).signedByPayerAnd("supplyKey"))
                        .waitForExpiry()
                        .expiringIn(THIRTY_MINUTES),
                scheduleSign(schedule).alsoSigningWith("supplyKey"),
                newKeyNamed("newSupplyKey"),
                tokenUpdate("token").supplyKey("newSupplyKey"),
                sleepForSeconds(THIRTY_MINUTES * 2),
                cryptoCreate("trigger"),
                sleepForSeconds(1),
                getAccountBalance("treasury").hasTokenBalance("token", 100));
>>>>>>> a275f4af
    }

    private static BiConsumer<TransactionBody, TransactionResult> withStatus(@NonNull final ResponseCodeEnum status) {
        requireNonNull(status);
        return (body, result) -> assertEquals(status, result.status());
    }

    private static Function<HapiSpec, BlockStreamAssertion> scheduledExecutionResult(
            @NonNull final String creationTxn, @NonNull final BiConsumer<TransactionBody, TransactionResult> observer) {
        requireNonNull(creationTxn);
        requireNonNull(observer);
        return spec -> block -> {
            final com.hederahashgraph.api.proto.java.TransactionID creationTxnId;
            try {
                creationTxnId = spec.registry().getTxnId(creationTxn);
            } catch (RegistryNotFound ignore) {
                return false;
            }
            final var executionTxnId =
                    protoToPbj(creationTxnId.toBuilder().setScheduled(true).build(), TransactionID.class);
            final var items = block.items();
            for (int i = 0, n = items.size(); i < n; i++) {
                final var item = items.get(i);
                if (item.hasEventTransaction()) {
                    final var parts =
                            TransactionParts.from(item.eventTransactionOrThrow().applicationTransactionOrThrow());
                    if (parts.transactionIdOrThrow().equals(executionTxnId)) {
                        for (int j = i + 1; j < n; j++) {
                            final var followingItem = items.get(j);
                            if (followingItem.hasTransactionResult()) {
                                observer.accept(parts.body(), followingItem.transactionResultOrThrow());
                                return true;
                            }
                        }
                    }
                }
            }
            return false;
        };
    }

    private record ScheduleStateSizes(
            int schedulesById,
            int scheduledCounts,
            int scheduledUsages,
            int scheduledOrders,
            int scheduleIdByEquality) {
        /**
         * Asserts that the changes from a starting state are as expected.
         * @param startingSizes the starting state sizes
         * @param schedulesById the expected change in the number of schedules by ID
         * @param scheduledCounts the expected change in the number of scheduled counts
         * @param scheduledUsages the expected change in the number of scheduled usages
         * @param scheduledOrders the expected change in the number of scheduled orders
         * @param scheduleIdByEquality the expected change in the number of schedules by equality
         */
        public void assertChangesFrom(
                @NonNull final ScheduleStateSizes startingSizes,
                final int schedulesById,
                final int scheduledCounts,
                final int scheduledUsages,
                final int scheduledOrders,
                final int scheduleIdByEquality) {
            requireNonNull(startingSizes);
            assertEquals(
                    startingSizes.schedulesById + schedulesById, this.schedulesById, "Wrong number of schedules by ID");
            assertEquals(
                    startingSizes.scheduledCounts + scheduledCounts,
                    this.scheduledCounts,
                    "Wrong number of scheduled counts");
            assertEquals(
                    startingSizes.scheduledUsages + scheduledUsages,
                    this.scheduledUsages,
                    "Wrong number of scheduled usages");
            assertEquals(
                    startingSizes.scheduledOrders + scheduledOrders,
                    this.scheduledOrders,
                    "Wrong number of scheduled orders");
            assertEquals(
                    startingSizes.scheduleIdByEquality + scheduleIdByEquality,
                    this.scheduleIdByEquality,
                    "Wrong number of schedules by equality");
        }
    }

    private interface ScheduleStateConsumer {
        void accept(
                @NonNull ReadableKVState<ScheduleID, Schedule> schedulesById,
                @NonNull ReadableKVState<TimestampSeconds, ScheduledCounts> scheduledCounts,
                @NonNull ReadableKVState<TimestampSeconds, ThrottleUsageSnapshots> scheduledUsages,
                @NonNull ReadableKVState<ScheduledOrder, ScheduleID> scheduledOrders,
                @NonNull ReadableKVState<ProtoBytes, ScheduleID> scheduleIdByEquality);
    }

    private static SpecOperation viewScheduleStateSizes(@NonNull final Consumer<ScheduleStateSizes> consumer) {
        return viewScheduleState((byId, counts, usages, orders, byEquality) -> consumer.accept(new ScheduleStateSizes(
                (int) byId.size(), (int) counts.size(), (int) usages.size(), (int) orders.size(), (int)
                        byEquality.size())));
    }

    private static SpecOperation viewScheduleState(@NonNull final ScheduleStateConsumer consumer) {
        return withOpContext((spec, opLog) -> {
            final var state = spec.embeddedStateOrThrow();
            final var readableStates = state.getReadableStates(ScheduleService.NAME);
            consumer.accept(
                    readableStates.get(SCHEDULES_BY_ID_KEY),
                    readableStates.get(SCHEDULED_COUNTS_KEY),
                    readableStates.get(SCHEDULED_USAGES_KEY),
                    readableStates.get(SCHEDULED_ORDERS_KEY),
                    readableStates.get(SCHEDULE_ID_BY_EQUALITY_KEY));
        });
    }

    private static SpecOperation purgeExpiringWithin(final long seconds) {
        return doingContextual(spec -> {
            final var lastExpiry = spec.consensusTime().getEpochSecond() + seconds;
            allRunFor(spec, sleepFor(seconds * 1_000L));
            final WritableKVState<TimestampSeconds, ScheduledCounts> counts = spec.embeddedStateOrThrow()
                    .getWritableStates(ScheduleService.NAME)
                    .get(SCHEDULED_COUNTS_KEY);
            final int numEarlier =
                    (int) StreamSupport.stream(spliteratorUnknownSize(counts.keys(), DISTINCT | NONNULL), false)
                            .filter(k -> k.seconds() <= lastExpiry)
                            .count();
            final var expectedSize = (int) counts.size() - numEarlier;
            for (int i = 0; i < numEarlier; i++) {
                allRunFor(spec, cryptoTransfer(tinyBarsFromTo(DEFAULT_PAYER, FUNDING, 1L)));
                if (counts.size() == expectedSize) {
                    break;
                }
            }
            assertEquals(expectedSize, counts.size(), "Failed to purge all expired seconds");
        });
    }

    /**
     * Returns the calculated expiration second of the given schedule in the given spec.
     * @param schedule the name of the schedule
     * @param spec the spec
     * @return the calculated expiration second of the schedule
     */
    private static long expiryOf(@NonNull final String schedule, @NonNull final HapiSpec spec) {
        final ReadableKVState<ScheduleID, Schedule> schedules = spec.embeddedStateOrThrow()
                .getReadableStates(ScheduleService.NAME)
                .get(SCHEDULES_BY_ID_KEY);
        return requireNonNull(schedules.get(protoToPbj(spec.registry().getScheduleId(schedule), ScheduleID.class)))
                .calculatedExpirationSecond();
    }

    private Key bumpThirdNestedThresholdSigningReq(Key source) {
        var newKey = source.getThresholdKey().getKeys().getKeys(2).toBuilder();
        newKey.setThresholdKey(newKey.getThresholdKeyBuilder().setThreshold(2));
        var newKeyList = source.getThresholdKey().getKeys().toBuilder().setKeys(2, newKey);
        return source.toBuilder()
                .setThresholdKey(source.getThresholdKey().toBuilder().setKeys(newKeyList))
                .build();
    }
}<|MERGE_RESOLUTION|>--- conflicted
+++ resolved
@@ -37,14 +37,11 @@
 import static com.hedera.services.bdd.spec.assertions.ContractInfoAsserts.contractWith;
 import static com.hedera.services.bdd.spec.assertions.TransactionRecordAsserts.recordWith;
 import static com.hedera.services.bdd.spec.keys.ControlForKey.forKey;
-<<<<<<< HEAD
+import static com.hedera.services.bdd.spec.keys.KeyShape.CONTRACT;
+import static com.hedera.services.bdd.spec.keys.KeyShape.ED25519;
 import static com.hedera.services.bdd.spec.keys.KeyShape.DELEGATE_CONTRACT;
 import static com.hedera.services.bdd.spec.keys.KeyShape.ED25519;
 import static com.hedera.services.bdd.spec.keys.KeyShape.PREDEFINED_SHAPE;
-=======
-import static com.hedera.services.bdd.spec.keys.KeyShape.CONTRACT;
-import static com.hedera.services.bdd.spec.keys.KeyShape.ED25519;
->>>>>>> a275f4af
 import static com.hedera.services.bdd.spec.keys.KeyShape.sigs;
 import static com.hedera.services.bdd.spec.keys.KeyShape.threshOf;
 import static com.hedera.services.bdd.spec.keys.SigControl.OFF;
@@ -54,17 +51,14 @@
 import static com.hedera.services.bdd.spec.queries.QueryVerbs.getContractInfo;
 import static com.hedera.services.bdd.spec.queries.QueryVerbs.getScheduleInfo;
 import static com.hedera.services.bdd.spec.queries.QueryVerbs.getTxnRecord;
-<<<<<<< HEAD
 import static com.hedera.services.bdd.spec.queries.crypto.ExpectedTokenRel.relationshipWith;
 import static com.hedera.services.bdd.spec.transactions.TxnVerbs.contractCall;
 import static com.hedera.services.bdd.spec.transactions.TxnVerbs.contractCreate;
 import static com.hedera.services.bdd.spec.transactions.TxnVerbs.contractDelete;
 import static com.hedera.services.bdd.spec.transactions.TxnVerbs.contractUpdate;
-=======
 import static com.hedera.services.bdd.spec.transactions.TxnVerbs.burnToken;
 import static com.hedera.services.bdd.spec.transactions.TxnVerbs.contractCall;
 import static com.hedera.services.bdd.spec.transactions.TxnVerbs.contractCreate;
->>>>>>> a275f4af
 import static com.hedera.services.bdd.spec.transactions.TxnVerbs.createTopic;
 import static com.hedera.services.bdd.spec.transactions.TxnVerbs.cryptoCreate;
 import static com.hedera.services.bdd.spec.transactions.TxnVerbs.cryptoDelete;
@@ -77,14 +71,11 @@
 import static com.hedera.services.bdd.spec.transactions.TxnVerbs.tokenAssociate;
 import static com.hedera.services.bdd.spec.transactions.TxnVerbs.tokenCreate;
 import static com.hedera.services.bdd.spec.transactions.TxnVerbs.tokenFeeScheduleUpdate;
-<<<<<<< HEAD
+import static com.hedera.services.bdd.spec.transactions.TxnVerbs.tokenUpdate;
+import static com.hedera.services.bdd.spec.transactions.TxnVerbs.uploadInitCode;
 import static com.hedera.services.bdd.spec.transactions.TxnVerbs.tokenFreeze;
 import static com.hedera.services.bdd.spec.transactions.TxnVerbs.uploadInitCode;
 import static com.hedera.services.bdd.spec.transactions.contract.HapiParserUtil.asHeadlongAddress;
-=======
-import static com.hedera.services.bdd.spec.transactions.TxnVerbs.tokenUpdate;
-import static com.hedera.services.bdd.spec.transactions.TxnVerbs.uploadInitCode;
->>>>>>> a275f4af
 import static com.hedera.services.bdd.spec.transactions.crypto.HapiCryptoTransfer.tinyBarsFromTo;
 import static com.hedera.services.bdd.spec.transactions.token.CustomFeeSpecs.fixedHbarFee;
 import static com.hedera.services.bdd.spec.transactions.token.TokenMovement.moving;
@@ -121,10 +112,8 @@
 import static com.hedera.services.bdd.suites.HapiSuite.TOKEN_TREASURY;
 import static com.hedera.services.bdd.suites.HapiSuite.flattened;
 import static com.hedera.services.bdd.suites.contract.Utils.asAddress;
-<<<<<<< HEAD
 import static com.hedera.services.bdd.suites.contract.Utils.getNestedContractAddress;
-=======
->>>>>>> a275f4af
+import static com.hedera.services.bdd.suites.contract.Utils.asAddress;
 import static com.hedera.services.bdd.suites.hip423.LongTermScheduleUtils.CREATE_TXN;
 import static com.hedera.services.bdd.suites.hip423.LongTermScheduleUtils.NEW_SENDER_KEY;
 import static com.hedera.services.bdd.suites.hip423.LongTermScheduleUtils.SENDER_KEY;
@@ -134,24 +123,18 @@
 import static com.hederahashgraph.api.proto.java.HederaFunctionality.ConsensusCreateTopic;
 import static com.hederahashgraph.api.proto.java.ResponseCodeEnum.ACCOUNT_DELETED;
 import static com.hederahashgraph.api.proto.java.ResponseCodeEnum.BUSY;
-<<<<<<< HEAD
+import static com.hederahashgraph.api.proto.java.ResponseCodeEnum.INVALID_ALIAS_KEY;
+import static com.hederahashgraph.api.proto.java.ResponseCodeEnum.INVALID_MAX_AUTO_ASSOCIATIONS;
 import static com.hederahashgraph.api.proto.java.ResponseCodeEnum.CONTRACT_REVERT_EXECUTED;
 import static com.hederahashgraph.api.proto.java.ResponseCodeEnum.INVALID_FULL_PREFIX_SIGNATURE_FOR_PRECOMPILE;
-=======
-import static com.hederahashgraph.api.proto.java.ResponseCodeEnum.INVALID_ALIAS_KEY;
-import static com.hederahashgraph.api.proto.java.ResponseCodeEnum.INVALID_MAX_AUTO_ASSOCIATIONS;
->>>>>>> a275f4af
 import static com.hederahashgraph.api.proto.java.ResponseCodeEnum.INVALID_SCHEDULE_ID;
 import static com.hederahashgraph.api.proto.java.ResponseCodeEnum.INVALID_TOPIC_ID;
 import static com.hederahashgraph.api.proto.java.ResponseCodeEnum.MISSING_EXPIRY_TIME;
 import static com.hederahashgraph.api.proto.java.ResponseCodeEnum.SCHEDULE_EXPIRATION_TIME_MUST_BE_HIGHER_THAN_CONSENSUS_TIME;
 import static com.hederahashgraph.api.proto.java.ResponseCodeEnum.SCHEDULE_EXPIRATION_TIME_TOO_FAR_IN_FUTURE;
 import static com.hederahashgraph.api.proto.java.ResponseCodeEnum.SCHEDULE_EXPIRY_IS_BUSY;
-<<<<<<< HEAD
+import static com.hederahashgraph.api.proto.java.ResponseCodeEnum.TOKEN_ALREADY_ASSOCIATED_TO_ACCOUNT;
 import static com.hederahashgraph.api.proto.java.TokenType.FUNGIBLE_COMMON;
-=======
-import static com.hederahashgraph.api.proto.java.ResponseCodeEnum.TOKEN_ALREADY_ASSOCIATED_TO_ACCOUNT;
->>>>>>> a275f4af
 import static java.util.Objects.requireNonNull;
 import static java.util.Spliterator.DISTINCT;
 import static java.util.Spliterator.NONNULL;
@@ -184,20 +167,16 @@
 import com.hedera.services.bdd.spec.infrastructure.RegistryNotFound;
 import com.hedera.services.bdd.spec.keys.ControlForKey;
 import com.hedera.services.bdd.spec.keys.KeyShape;
-<<<<<<< HEAD
 import com.hedera.services.bdd.spec.queries.meta.HapiGetTxnRecord;
-=======
+import com.hedera.services.bdd.spec.keys.KeyShape;
 import com.hedera.services.bdd.spec.transactions.contract.HapiParserUtil;
->>>>>>> a275f4af
 import com.hedera.services.bdd.spec.transactions.token.TokenMovement;
 import com.hedera.services.bdd.spec.utilops.streams.assertions.BlockStreamAssertion;
 import com.hederahashgraph.api.proto.java.AccountID;
 import com.hederahashgraph.api.proto.java.Key;
 import com.hederahashgraph.api.proto.java.TokenType;
-<<<<<<< HEAD
-=======
 import com.swirlds.common.utility.CommonUtils;
->>>>>>> a275f4af
+import com.hederahashgraph.api.proto.java.TokenType;
 import com.swirlds.state.spi.ReadableKVState;
 import com.swirlds.state.spi.WritableKVState;
 import edu.umd.cs.findbugs.annotations.NonNull;
@@ -879,7 +858,248 @@
                 validateChargedUsd("signTxn", 0.001));
     }
 
-<<<<<<< HEAD
+    @RepeatableHapiTest(NEEDS_VIRTUAL_TIME_FOR_FAST_EXECUTION)
+    final Stream<DynamicTest> scheduleCreateWithAllSignatures() {
+        return hapiTest(
+                cryptoCreate("luckyYou").balance(0L),
+                scheduleCreate("payerOnly", cryptoTransfer(tinyBarsFromTo(DEFAULT_PAYER, "luckyYou", 1L)))
+                        .waitForExpiry(true)
+                        .expiringIn(THIRTY_MINUTES + 1),
+                getAccountBalance("luckyYou").hasTinyBars(0),
+                sleepForSeconds(THIRTY_MINUTES + 10),
+                cryptoCreate("TRIGGER"),
+                sleepForSeconds(1),
+                getAccountBalance("luckyYou").hasTinyBars(1L));
+    }
+
+    @RepeatableHapiTest(NEEDS_VIRTUAL_TIME_FOR_FAST_EXECUTION)
+    final Stream<DynamicTest> scheduleTransactionWithHandleAndPreHandleErrorsForTriggering() {
+        final var schedule = "s";
+
+        final var longZeroAddress = ByteString.copyFrom(CommonUtils.unhex("0000000000000000000000000000000fffffffff"));
+
+        return hapiTest(
+                cryptoCreate(SENDER),
+                cryptoCreate(PAYING_ACCOUNT),
+                cryptoCreate(RECEIVER).balance(0L),
+                scheduleCreate(schedule, cryptoTransfer(tinyBarsFromTo(SENDER, RECEIVER, 1L)))
+                        .waitForExpiry(true)
+                        .expiringIn(THIRTY_MINUTES),
+                getAccountBalance(RECEIVER).hasTinyBars(0L),
+
+                // sign with the other required key
+                scheduleSign(schedule).alsoSigningWith(SENDER),
+                sleepForSeconds(THIRTY_MINUTES * 2),
+
+                // try to trigger the scheduled transaction with failing crypto create(on pre-handle)
+                cryptoCreate("trigger").evmAddress(longZeroAddress).hasPrecheck(INVALID_ALIAS_KEY),
+                sleepForSeconds(1),
+
+                // the balance not is changed
+                getAccountBalance(RECEIVER).hasTinyBars(0L),
+
+                // try to trigger the scheduled transaction with failing crypto create(on handle)
+                cryptoCreate("trigger2")
+                        .maxAutomaticTokenAssociations(5001)
+                        .hasKnownStatus(INVALID_MAX_AUTO_ASSOCIATIONS),
+                sleepForSeconds(1),
+
+                // the balance is changed
+                getAccountBalance(RECEIVER).hasTinyBars(1L));
+    }
+
+    @RepeatableHapiTest(NEEDS_VIRTUAL_TIME_FOR_FAST_EXECUTION)
+    final Stream<DynamicTest> scheduleTransactionWithThrottleErrorForTriggering() {
+        final var schedule = "s";
+
+        return hapiTest(
+                cryptoCreate(SENDER),
+                cryptoCreate(PAYING_ACCOUNT),
+                cryptoCreate(RECEIVER).balance(0L),
+                scheduleCreate(schedule, cryptoTransfer(tinyBarsFromTo(SENDER, RECEIVER, 1L)))
+                        .waitForExpiry(true)
+                        .expiringIn(THIRTY_MINUTES),
+                getAccountBalance(RECEIVER).hasTinyBars(0L),
+
+                // sign with the other required key
+                scheduleSign(schedule).alsoSigningWith(SENDER),
+                sleepForSeconds(THIRTY_MINUTES * 2),
+
+                // try to trigger the scheduled transaction with failing throttle
+                submitMessageTo((String) null).hasRetryPrecheckFrom(BUSY).hasKnownStatus(INVALID_TOPIC_ID),
+
+                // the balance is changed
+                getAccountBalance(RECEIVER).hasTinyBars(1L));
+    }
+
+    @RepeatableHapiTest(NEEDS_VIRTUAL_TIME_FOR_FAST_EXECUTION)
+    final Stream<DynamicTest> scheduledTransactionNotTriggeredWhenKeyIsChanged() {
+        final var schedule = "s";
+
+        return hapiTest(
+                cryptoCreate(SENDER),
+                cryptoCreate(PAYING_ACCOUNT),
+                cryptoCreate(RECEIVER).receiverSigRequired(true).balance(0L),
+                scheduleCreate(schedule, cryptoTransfer(tinyBarsFromTo(SENDER, RECEIVER, 1L)))
+                        .waitForExpiry()
+                        .expiringIn(THIRTY_MINUTES * 2),
+                getAccountBalance(RECEIVER).hasTinyBars(0L),
+
+                // sign with the first required key
+                scheduleSign(schedule).alsoSigningWith(SENDER),
+
+                // change the key
+                newKeyNamed("new_key"),
+                cryptoUpdate(SENDER).key("new_key"),
+
+                // sign with the other required key
+                scheduleSign(schedule).alsoSigningWith(RECEIVER),
+                sleepForSeconds(THIRTY_MINUTES * 3),
+                cryptoCreate("trigger"),
+                sleepForSeconds(1),
+
+                // the balance is not changed
+                getAccountBalance(RECEIVER).hasTinyBars(0L));
+    }
+
+    @RepeatableHapiTest(NEEDS_VIRTUAL_TIME_FOR_FAST_EXECUTION)
+    final Stream<DynamicTest> scheduledTransactionNotTriggeredWhenKeyIsChangedAndThenChangedBack() {
+        final var schedule = "s";
+
+        return hapiTest(
+                newKeyNamed("original_key"),
+                cryptoCreate(SENDER).key("original_key"),
+                cryptoCreate(PAYING_ACCOUNT),
+                cryptoCreate(RECEIVER).receiverSigRequired(true).balance(0L),
+                scheduleCreate(schedule, cryptoTransfer(tinyBarsFromTo(SENDER, RECEIVER, 1L)))
+                        .waitForExpiry()
+                        .expiringIn(THIRTY_MINUTES * 2),
+                getAccountBalance(RECEIVER).hasTinyBars(0L),
+
+                // sign with the first required key
+                scheduleSign(schedule).alsoSigningWith(SENDER),
+
+                // change the key
+                newKeyNamed("new_key"),
+                cryptoUpdate(SENDER).key("new_key"),
+
+                // change the key back to the old one
+                cryptoUpdate(SENDER).key("original_key"),
+
+                // sign with the other required key
+                scheduleSign(schedule).alsoSigningWith(RECEIVER),
+                sleepForSeconds(THIRTY_MINUTES * 3),
+                cryptoCreate("trigger"),
+                sleepForSeconds(1),
+
+                // the balance is changed
+                getAccountBalance(RECEIVER).hasTinyBars(1L));
+    }
+
+    @RepeatableHapiTest(NEEDS_VIRTUAL_TIME_FOR_FAST_EXECUTION)
+    final Stream<DynamicTest> scheduleWithWaitForExpiryNotTriggeredWithoutSignatures() {
+        final var schedule = "s";
+
+        return hapiTest(
+                cryptoCreate(SENDER),
+                cryptoCreate(RECEIVER).receiverSigRequired(true).balance(0L),
+                scheduleCreate(schedule, cryptoTransfer(tinyBarsFromTo(SENDER, RECEIVER, 1L)))
+                        .waitForExpiry(true)
+                        .expiringIn(THIRTY_MINUTES),
+                getAccountBalance(RECEIVER).hasTinyBars(0L),
+                sleepForSeconds(THIRTY_MINUTES * 2),
+                cryptoCreate("trigger"),
+                sleepForSeconds(1),
+                getAccountBalance(RECEIVER).hasTinyBars(0L),
+                getScheduleInfo(schedule).hasCostAnswerPrecheck(INVALID_SCHEDULE_ID));
+    }
+
+    @RepeatableHapiTest(NEEDS_VIRTUAL_TIME_FOR_FAST_EXECUTION)
+    final Stream<DynamicTest> scheduleWithWaitForExpiryFalseNotTriggeredWithoutSignatures() {
+        final var schedule = "s";
+
+        return hapiTest(
+                cryptoCreate(SENDER),
+                cryptoCreate(RECEIVER).receiverSigRequired(true).balance(0L),
+                scheduleCreate(schedule, cryptoTransfer(tinyBarsFromTo(SENDER, RECEIVER, 1L)))
+                        .waitForExpiry(false)
+                        .expiringIn(THIRTY_MINUTES),
+                getAccountBalance(RECEIVER).hasTinyBars(0L),
+                sleepForSeconds(THIRTY_MINUTES * 2),
+                cryptoCreate("trigger"),
+                sleepForSeconds(1),
+                getAccountBalance(RECEIVER).hasTinyBars(0L),
+                getScheduleInfo(schedule).hasCostAnswerPrecheck(INVALID_SCHEDULE_ID));
+    }
+
+    @RepeatableHapiTest(NEEDS_VIRTUAL_TIME_FOR_FAST_EXECUTION)
+    final Stream<DynamicTest> scheduleV2SecurityAssociateSingleTokenWithDelegateContractKey() {
+        return hapiTest(
+                // upload fees for SCHEDULE_CREATE_CONTRACT_CALL
+                uploadScheduledContractPrices(GENESIS),
+                cryptoCreate(TOKEN_TREASURY).balance(ONE_HUNDRED_HBARS),
+                cryptoCreate(SIGNER).balance(ONE_MILLION_HBARS),
+                cryptoCreate(ACCOUNT).balance(10 * ONE_HUNDRED_HBARS),
+                tokenCreate(FUNGIBLE_TOKEN)
+                        .tokenType(TokenType.FUNGIBLE_COMMON)
+                        .treasury(TOKEN_TREASURY)
+                        .supplyKey(TOKEN_TREASURY)
+                        .adminKey(TOKEN_TREASURY),
+                uploadInitCode(ASSOCIATE_CONTRACT),
+                contractCreate(ASSOCIATE_CONTRACT),
+                withOpContext((spec, opLog) -> allRunFor(
+                        spec,
+                        newKeyNamed(CONTRACT_KEY).shape(THRESHOLD_KEY_SHAPE.signedWith(sigs(ON, ASSOCIATE_CONTRACT))),
+                        cryptoUpdate(SIGNER).key(CONTRACT_KEY),
+                        tokenUpdate(FUNGIBLE_TOKEN).supplyKey(CONTRACT_KEY).signedByPayerAnd(TOKEN_TREASURY),
+                        scheduleCreate(
+                                        "schedule",
+                                        contractCall(
+                                                        ASSOCIATE_CONTRACT,
+                                                        "tokenAssociate",
+                                                        HapiParserUtil.asHeadlongAddress(asAddress(
+                                                                spec.registry().getAccountID(ACCOUNT))),
+                                                        HapiParserUtil.asHeadlongAddress(asAddress(
+                                                                spec.registry().getTokenID(FUNGIBLE_TOKEN))))
+                                                .signedBy(SIGNER)
+                                                .payingWith(SIGNER)
+                                                .hasRetryPrecheckFrom(BUSY)
+                                                .via("fungibleTokenAssociate")
+                                                .gas(4_000_000L)
+                                                .hasKnownStatus(
+                                                        com.hederahashgraph.api.proto.java.ResponseCodeEnum.SUCCESS))
+                                .waitForExpiry(true)
+                                .expiringIn(THIRTY_MINUTES))),
+                sleepForSeconds(THIRTY_MINUTES * 2),
+                cryptoCreate("trigger"),
+                sleepForSeconds(1),
+                tokenAssociate(ACCOUNT, FUNGIBLE_TOKEN).hasKnownStatus(TOKEN_ALREADY_ASSOCIATED_TO_ACCOUNT));
+    }
+
+    @RepeatableHapiTest(NEEDS_VIRTUAL_TIME_FOR_FAST_EXECUTION)
+    final Stream<DynamicTest> scheduleBurnSignAndChangeTheSupplyKey() {
+        final var schedule = "s";
+        return hapiTest(
+                newKeyNamed("adminKey"),
+                cryptoCreate(TOKEN_TREASURY),
+                newKeyNamed("supplyKey"),
+                tokenCreate("token")
+                        .adminKey("adminKey")
+                        .initialSupply(100)
+                        .treasury("treasury")
+                        .supplyKey("supplyKey"),
+                scheduleCreate(schedule, burnToken("token", 50).signedByPayerAnd("supplyKey"))
+                        .waitForExpiry()
+                        .expiringIn(THIRTY_MINUTES),
+                scheduleSign(schedule).alsoSigningWith("supplyKey"),
+                newKeyNamed("newSupplyKey"),
+                tokenUpdate("token").supplyKey("newSupplyKey"),
+                sleepForSeconds(THIRTY_MINUTES * 2),
+                cryptoCreate("trigger"),
+                sleepForSeconds(1),
+                getAccountBalance("treasury").hasTokenBalance("token", 100));
+    }
+
     @LeakyRepeatableHapiTest(
             value = NEEDS_VIRTUAL_TIME_FOR_FAST_EXECUTION,
             overrides = {"scheduling.whitelist"})
@@ -1301,248 +1521,6 @@
                 });
             }),
         };
-=======
-    @RepeatableHapiTest(NEEDS_VIRTUAL_TIME_FOR_FAST_EXECUTION)
-    final Stream<DynamicTest> scheduleCreateWithAllSignatures() {
-        return hapiTest(
-                cryptoCreate("luckyYou").balance(0L),
-                scheduleCreate("payerOnly", cryptoTransfer(tinyBarsFromTo(DEFAULT_PAYER, "luckyYou", 1L)))
-                        .waitForExpiry(true)
-                        .expiringIn(THIRTY_MINUTES + 1),
-                getAccountBalance("luckyYou").hasTinyBars(0),
-                sleepForSeconds(THIRTY_MINUTES + 10),
-                cryptoCreate("TRIGGER"),
-                sleepForSeconds(1),
-                getAccountBalance("luckyYou").hasTinyBars(1L));
-    }
-
-    @RepeatableHapiTest(NEEDS_VIRTUAL_TIME_FOR_FAST_EXECUTION)
-    final Stream<DynamicTest> scheduleTransactionWithHandleAndPreHandleErrorsForTriggering() {
-        final var schedule = "s";
-
-        final var longZeroAddress = ByteString.copyFrom(CommonUtils.unhex("0000000000000000000000000000000fffffffff"));
-
-        return hapiTest(
-                cryptoCreate(SENDER),
-                cryptoCreate(PAYING_ACCOUNT),
-                cryptoCreate(RECEIVER).balance(0L),
-                scheduleCreate(schedule, cryptoTransfer(tinyBarsFromTo(SENDER, RECEIVER, 1L)))
-                        .waitForExpiry(true)
-                        .expiringIn(THIRTY_MINUTES),
-                getAccountBalance(RECEIVER).hasTinyBars(0L),
-
-                // sign with the other required key
-                scheduleSign(schedule).alsoSigningWith(SENDER),
-                sleepForSeconds(THIRTY_MINUTES * 2),
-
-                // try to trigger the scheduled transaction with failing crypto create(on pre-handle)
-                cryptoCreate("trigger").evmAddress(longZeroAddress).hasPrecheck(INVALID_ALIAS_KEY),
-                sleepForSeconds(1),
-
-                // the balance not is changed
-                getAccountBalance(RECEIVER).hasTinyBars(0L),
-
-                // try to trigger the scheduled transaction with failing crypto create(on handle)
-                cryptoCreate("trigger2")
-                        .maxAutomaticTokenAssociations(5001)
-                        .hasKnownStatus(INVALID_MAX_AUTO_ASSOCIATIONS),
-                sleepForSeconds(1),
-
-                // the balance is changed
-                getAccountBalance(RECEIVER).hasTinyBars(1L));
-    }
-
-    @RepeatableHapiTest(NEEDS_VIRTUAL_TIME_FOR_FAST_EXECUTION)
-    final Stream<DynamicTest> scheduleTransactionWithThrottleErrorForTriggering() {
-        final var schedule = "s";
-
-        return hapiTest(
-                cryptoCreate(SENDER),
-                cryptoCreate(PAYING_ACCOUNT),
-                cryptoCreate(RECEIVER).balance(0L),
-                scheduleCreate(schedule, cryptoTransfer(tinyBarsFromTo(SENDER, RECEIVER, 1L)))
-                        .waitForExpiry(true)
-                        .expiringIn(THIRTY_MINUTES),
-                getAccountBalance(RECEIVER).hasTinyBars(0L),
-
-                // sign with the other required key
-                scheduleSign(schedule).alsoSigningWith(SENDER),
-                sleepForSeconds(THIRTY_MINUTES * 2),
-
-                // try to trigger the scheduled transaction with failing throttle
-                submitMessageTo((String) null).hasRetryPrecheckFrom(BUSY).hasKnownStatus(INVALID_TOPIC_ID),
-
-                // the balance is changed
-                getAccountBalance(RECEIVER).hasTinyBars(1L));
-    }
-
-    @RepeatableHapiTest(NEEDS_VIRTUAL_TIME_FOR_FAST_EXECUTION)
-    final Stream<DynamicTest> scheduledTransactionNotTriggeredWhenKeyIsChanged() {
-        final var schedule = "s";
-
-        return hapiTest(
-                cryptoCreate(SENDER),
-                cryptoCreate(PAYING_ACCOUNT),
-                cryptoCreate(RECEIVER).receiverSigRequired(true).balance(0L),
-                scheduleCreate(schedule, cryptoTransfer(tinyBarsFromTo(SENDER, RECEIVER, 1L)))
-                        .waitForExpiry()
-                        .expiringIn(THIRTY_MINUTES * 2),
-                getAccountBalance(RECEIVER).hasTinyBars(0L),
-
-                // sign with the first required key
-                scheduleSign(schedule).alsoSigningWith(SENDER),
-
-                // change the key
-                newKeyNamed("new_key"),
-                cryptoUpdate(SENDER).key("new_key"),
-
-                // sign with the other required key
-                scheduleSign(schedule).alsoSigningWith(RECEIVER),
-                sleepForSeconds(THIRTY_MINUTES * 3),
-                cryptoCreate("trigger"),
-                sleepForSeconds(1),
-
-                // the balance is not changed
-                getAccountBalance(RECEIVER).hasTinyBars(0L));
-    }
-
-    @RepeatableHapiTest(NEEDS_VIRTUAL_TIME_FOR_FAST_EXECUTION)
-    final Stream<DynamicTest> scheduledTransactionNotTriggeredWhenKeyIsChangedAndThenChangedBack() {
-        final var schedule = "s";
-
-        return hapiTest(
-                newKeyNamed("original_key"),
-                cryptoCreate(SENDER).key("original_key"),
-                cryptoCreate(PAYING_ACCOUNT),
-                cryptoCreate(RECEIVER).receiverSigRequired(true).balance(0L),
-                scheduleCreate(schedule, cryptoTransfer(tinyBarsFromTo(SENDER, RECEIVER, 1L)))
-                        .waitForExpiry()
-                        .expiringIn(THIRTY_MINUTES * 2),
-                getAccountBalance(RECEIVER).hasTinyBars(0L),
-
-                // sign with the first required key
-                scheduleSign(schedule).alsoSigningWith(SENDER),
-
-                // change the key
-                newKeyNamed("new_key"),
-                cryptoUpdate(SENDER).key("new_key"),
-
-                // change the key back to the old one
-                cryptoUpdate(SENDER).key("original_key"),
-
-                // sign with the other required key
-                scheduleSign(schedule).alsoSigningWith(RECEIVER),
-                sleepForSeconds(THIRTY_MINUTES * 3),
-                cryptoCreate("trigger"),
-                sleepForSeconds(1),
-
-                // the balance is changed
-                getAccountBalance(RECEIVER).hasTinyBars(1L));
-    }
-
-    @RepeatableHapiTest(NEEDS_VIRTUAL_TIME_FOR_FAST_EXECUTION)
-    final Stream<DynamicTest> scheduleWithWaitForExpiryNotTriggeredWithoutSignatures() {
-        final var schedule = "s";
-
-        return hapiTest(
-                cryptoCreate(SENDER),
-                cryptoCreate(RECEIVER).receiverSigRequired(true).balance(0L),
-                scheduleCreate(schedule, cryptoTransfer(tinyBarsFromTo(SENDER, RECEIVER, 1L)))
-                        .waitForExpiry(true)
-                        .expiringIn(THIRTY_MINUTES),
-                getAccountBalance(RECEIVER).hasTinyBars(0L),
-                sleepForSeconds(THIRTY_MINUTES * 2),
-                cryptoCreate("trigger"),
-                sleepForSeconds(1),
-                getAccountBalance(RECEIVER).hasTinyBars(0L),
-                getScheduleInfo(schedule).hasCostAnswerPrecheck(INVALID_SCHEDULE_ID));
-    }
-
-    @RepeatableHapiTest(NEEDS_VIRTUAL_TIME_FOR_FAST_EXECUTION)
-    final Stream<DynamicTest> scheduleWithWaitForExpiryFalseNotTriggeredWithoutSignatures() {
-        final var schedule = "s";
-
-        return hapiTest(
-                cryptoCreate(SENDER),
-                cryptoCreate(RECEIVER).receiverSigRequired(true).balance(0L),
-                scheduleCreate(schedule, cryptoTransfer(tinyBarsFromTo(SENDER, RECEIVER, 1L)))
-                        .waitForExpiry(false)
-                        .expiringIn(THIRTY_MINUTES),
-                getAccountBalance(RECEIVER).hasTinyBars(0L),
-                sleepForSeconds(THIRTY_MINUTES * 2),
-                cryptoCreate("trigger"),
-                sleepForSeconds(1),
-                getAccountBalance(RECEIVER).hasTinyBars(0L),
-                getScheduleInfo(schedule).hasCostAnswerPrecheck(INVALID_SCHEDULE_ID));
-    }
-
-    @RepeatableHapiTest(NEEDS_VIRTUAL_TIME_FOR_FAST_EXECUTION)
-    final Stream<DynamicTest> scheduleV2SecurityAssociateSingleTokenWithDelegateContractKey() {
-        return hapiTest(
-                // upload fees for SCHEDULE_CREATE_CONTRACT_CALL
-                uploadScheduledContractPrices(GENESIS),
-                cryptoCreate(TOKEN_TREASURY).balance(ONE_HUNDRED_HBARS),
-                cryptoCreate(SIGNER).balance(ONE_MILLION_HBARS),
-                cryptoCreate(ACCOUNT).balance(10 * ONE_HUNDRED_HBARS),
-                tokenCreate(FUNGIBLE_TOKEN)
-                        .tokenType(TokenType.FUNGIBLE_COMMON)
-                        .treasury(TOKEN_TREASURY)
-                        .supplyKey(TOKEN_TREASURY)
-                        .adminKey(TOKEN_TREASURY),
-                uploadInitCode(ASSOCIATE_CONTRACT),
-                contractCreate(ASSOCIATE_CONTRACT),
-                withOpContext((spec, opLog) -> allRunFor(
-                        spec,
-                        newKeyNamed(CONTRACT_KEY).shape(THRESHOLD_KEY_SHAPE.signedWith(sigs(ON, ASSOCIATE_CONTRACT))),
-                        cryptoUpdate(SIGNER).key(CONTRACT_KEY),
-                        tokenUpdate(FUNGIBLE_TOKEN).supplyKey(CONTRACT_KEY).signedByPayerAnd(TOKEN_TREASURY),
-                        scheduleCreate(
-                                        "schedule",
-                                        contractCall(
-                                                        ASSOCIATE_CONTRACT,
-                                                        "tokenAssociate",
-                                                        HapiParserUtil.asHeadlongAddress(asAddress(
-                                                                spec.registry().getAccountID(ACCOUNT))),
-                                                        HapiParserUtil.asHeadlongAddress(asAddress(
-                                                                spec.registry().getTokenID(FUNGIBLE_TOKEN))))
-                                                .signedBy(SIGNER)
-                                                .payingWith(SIGNER)
-                                                .hasRetryPrecheckFrom(BUSY)
-                                                .via("fungibleTokenAssociate")
-                                                .gas(4_000_000L)
-                                                .hasKnownStatus(
-                                                        com.hederahashgraph.api.proto.java.ResponseCodeEnum.SUCCESS))
-                                .waitForExpiry(true)
-                                .expiringIn(THIRTY_MINUTES))),
-                sleepForSeconds(THIRTY_MINUTES * 2),
-                cryptoCreate("trigger"),
-                sleepForSeconds(1),
-                tokenAssociate(ACCOUNT, FUNGIBLE_TOKEN).hasKnownStatus(TOKEN_ALREADY_ASSOCIATED_TO_ACCOUNT));
-    }
-
-    @RepeatableHapiTest(NEEDS_VIRTUAL_TIME_FOR_FAST_EXECUTION)
-    final Stream<DynamicTest> scheduleBurnSignAndChangeTheSupplyKey() {
-        final var schedule = "s";
-        return hapiTest(
-                newKeyNamed("adminKey"),
-                cryptoCreate(TOKEN_TREASURY),
-                newKeyNamed("supplyKey"),
-                tokenCreate("token")
-                        .adminKey("adminKey")
-                        .initialSupply(100)
-                        .treasury("treasury")
-                        .supplyKey("supplyKey"),
-                scheduleCreate(schedule, burnToken("token", 50).signedByPayerAnd("supplyKey"))
-                        .waitForExpiry()
-                        .expiringIn(THIRTY_MINUTES),
-                scheduleSign(schedule).alsoSigningWith("supplyKey"),
-                newKeyNamed("newSupplyKey"),
-                tokenUpdate("token").supplyKey("newSupplyKey"),
-                sleepForSeconds(THIRTY_MINUTES * 2),
-                cryptoCreate("trigger"),
-                sleepForSeconds(1),
-                getAccountBalance("treasury").hasTokenBalance("token", 100));
->>>>>>> a275f4af
     }
 
     private static BiConsumer<TransactionBody, TransactionResult> withStatus(@NonNull final ResponseCodeEnum status) {
