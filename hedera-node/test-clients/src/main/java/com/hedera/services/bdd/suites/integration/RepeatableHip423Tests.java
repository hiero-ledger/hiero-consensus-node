--- conflicted
+++ resolved
@@ -792,9 +792,6 @@
                 getAccountBalance(RECEIVER).hasTinyBars(1L)));
     }
 
-<<<<<<< HEAD
-    private static ScheduledExecutionAssertion withStatus(@NonNull final ResponseCodeEnum status) {
-=======
     /**
      * Tests that system accounts are exempt from throttles.
      */
@@ -825,8 +822,7 @@
                 purgeExpiringWithin(oddLifetime));
     }
 
-    private static BiConsumer<TransactionBody, TransactionResult> withStatus(@NonNull final ResponseCodeEnum status) {
->>>>>>> e70582e2
+    private static ScheduledExecutionAssertion withStatus(@NonNull final ResponseCodeEnum status) {
         requireNonNull(status);
         return (spec, body, result) -> {
             assertEquals(status, result.status());
