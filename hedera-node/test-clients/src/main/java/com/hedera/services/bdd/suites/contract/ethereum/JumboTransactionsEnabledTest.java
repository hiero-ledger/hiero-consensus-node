--- conflicted
+++ resolved
@@ -12,31 +12,23 @@
 import static com.hedera.services.bdd.spec.transactions.TxnVerbs.ethereumContractCreate;
 import static com.hedera.services.bdd.spec.transactions.TxnVerbs.uploadInitCode;
 import static com.hedera.services.bdd.spec.transactions.crypto.HapiCryptoTransfer.tinyBarsFromAccountToAlias;
-<<<<<<< HEAD
+import static com.hedera.services.bdd.spec.transactions.crypto.HapiCryptoTransfer.tinyBarsFromTo;
 import static com.hedera.services.bdd.spec.utilops.CustomSpecAssert.allRunFor;
 import static com.hedera.services.bdd.spec.utilops.UtilVerbs.newKeyNamed;
 import static com.hedera.services.bdd.spec.utilops.UtilVerbs.noOp;
+import static com.hedera.services.bdd.spec.utilops.UtilVerbs.sleepFor;
 import static com.hedera.services.bdd.spec.utilops.UtilVerbs.overridingTwo;
 import static com.hedera.services.bdd.spec.utilops.UtilVerbs.sleepFor;
 import static com.hedera.services.bdd.spec.utilops.UtilVerbs.withOpContext;
 import static com.hedera.services.bdd.suites.HapiSuite.DEFAULT_PAYER;
-=======
-import static com.hedera.services.bdd.spec.transactions.crypto.HapiCryptoTransfer.tinyBarsFromTo;
-import static com.hedera.services.bdd.spec.utilops.UtilVerbs.newKeyNamed;
-import static com.hedera.services.bdd.spec.utilops.UtilVerbs.noOp;
-import static com.hedera.services.bdd.spec.utilops.UtilVerbs.sleepFor;
->>>>>>> 760a8ea1
 import static com.hedera.services.bdd.suites.HapiSuite.GENESIS;
 import static com.hedera.services.bdd.suites.HapiSuite.ONE_HUNDRED_HBARS;
 import static com.hedera.services.bdd.suites.HapiSuite.ONE_MILLION_HBARS;
 import static com.hedera.services.bdd.suites.HapiSuite.RELAYER;
 import static com.hedera.services.bdd.suites.HapiSuite.SECP_256K1_SHAPE;
 import static com.hedera.services.bdd.suites.HapiSuite.SECP_256K1_SOURCE_KEY;
-<<<<<<< HEAD
+import static com.hederahashgraph.api.proto.java.ResponseCodeEnum.TRANSACTION_OVERSIZE;
 import static com.hederahashgraph.api.proto.java.ResponseCodeEnum.BUSY;
-=======
-import static com.hederahashgraph.api.proto.java.ResponseCodeEnum.TRANSACTION_OVERSIZE;
->>>>>>> 760a8ea1
 
 import com.hedera.node.app.hapi.utils.ethereum.EthTxData;
 import com.hedera.services.bdd.junit.HapiTest;
@@ -194,7 +186,7 @@
     }
 
     @HapiTest
-    @Order(4)
+    @Order(5)
     @DisplayName("Jumbo transaction send to the wrong gRPC endpoint")
     public Stream<DynamicTest> sendToTheWrongGRPCEndpoint() {
         final var sixKbPayload = new byte[6 * 1024];
@@ -241,7 +233,7 @@
     }
 
     @HapiTest
-    @Order(5)
+    @Order(6)
     @DisplayName("Ethereum Call jumbo transaction with ethereum data overflow should fail")
     public Stream<DynamicTest> ethereumCallJumboTxnWithEthereumDataOverflow() {
         final var size = 131072 + 1; // Exceeding the limit
@@ -262,7 +254,7 @@
     }
 
     @HapiTest
-    @Order(6)
+    @Order(7)
     @DisplayName("Allows Ethereum jumbo contract create jumbo above max transaction size of 6kb")
     public Stream<DynamicTest> ethereumContractCreateJumboTxnMoreThen6Kb() {
         final var contract = "TokenCreateContract";
@@ -284,7 +276,7 @@
     }
 
     @HapiTest
-    @Order(7)
+    @Order(8)
     @DisplayName("Non-jumbo transaction bigger then 6kb should fail")
     public Stream<DynamicTest> nonJumboTransactionBiggerThen6kb() {
         return hapiTest(
@@ -296,7 +288,7 @@
     }
 
     @HapiTest
-    @Order(8)
+    @Order(9)
     @DisplayName("Three jumbo transactions one after the other")
     public Stream<DynamicTest> treeJumboTransactionOneAfterTheOther() {
         final var payload = new byte[127 * 1024];
@@ -322,7 +314,7 @@
     }
 
     @HapiTest
-    @Order(9)
+    @Order(10)
     @DisplayName("Mix of jumbo and non-jumbo transactions")
     public Stream<DynamicTest> mixOfJumboAndNonJumboTransactions() {
         final var payload = new byte[50 * 1024];
