--- conflicted
+++ resolved
@@ -229,31 +229,7 @@
             final AtomicReference<byte[]> rawPublicKey = new AtomicReference<>();
             final AtomicReference<AccountCreationDetails> creationDetails = new AtomicReference<>();
 
-<<<<<<< HEAD
-            return hapiTest(
-=======
-    @HapiTest
-    @Order(7)
-    @DisplayName("Allows Ethereum jumbo contract create jumbo above max transaction size of 6kb")
-    public Stream<DynamicTest> ethereumContractCreateJumboTxnMoreThen6Kb() {
-        final var contract = "TokenCreateContract";
-        return hapiTest(
-                newKeyNamed(SECP_256K1_SOURCE_KEY).shape(SECP_256K1_SHAPE),
-                cryptoCreate(RELAYER).balance(6 * ONE_MILLION_HBARS),
-                cryptoTransfer(tinyBarsFromAccountToAlias(GENESIS, SECP_256K1_SOURCE_KEY, ONE_HUNDRED_HBARS))
-                        .via("autoAccount"),
-                uploadInitCode(contract),
-                ethereumContractCreate(contract)
-                        .markAsJumboTxn()
-                        .type(EthTxData.EthTransactionType.EIP1559)
-                        .signingWith(SECP_256K1_SOURCE_KEY)
-                        .payingWith(RELAYER)
-                        .nonce(0)
-                        .maxGasAllowance(ONE_HUNDRED_HBARS)
-                        .gasLimit(6_000_000L)
-                        .via("payTxn"));
-    }
->>>>>>> 680657ba
+            return hapiTest(
 
                     // Create SECP key and extract raw bytes
                     newKeyNamed(cryptoKey)
@@ -445,7 +421,7 @@
                             .payingWith(RELAYER)
                             .nonce(0)
                             .maxGasAllowance(ONE_HUNDRED_HBARS)
-                            .gasLimit(1_000_000L)
+                            .gasLimit(6_000_000L)
                             .via("payTxn"));
         }
 
