// SPDX-License-Identifier: Apache-2.0
package com.hedera.services.bdd.suites.contract.ethereum;

import static com.hedera.services.bdd.junit.TestTags.UPGRADE;
import static com.hedera.services.bdd.spec.HapiSpec.hapiTest;
import static com.hedera.services.bdd.spec.transactions.TxnVerbs.contractCreate;
import static com.hedera.services.bdd.spec.transactions.TxnVerbs.ethereumCall;
import static com.hedera.services.bdd.spec.transactions.TxnVerbs.uploadInitCode;
<<<<<<< HEAD
import static com.hedera.services.bdd.spec.transactions.crypto.HapiCryptoTransfer.tinyBarsFromAccountToAlias;
import static com.hedera.services.bdd.spec.utilops.UtilVerbs.logIt;
import static com.hedera.services.bdd.spec.utilops.UtilVerbs.newKeyNamed;
import static com.hedera.services.bdd.spec.utilops.UtilVerbs.noOp;
import static com.hedera.services.bdd.suites.HapiSuite.GENESIS;
import static com.hedera.services.bdd.suites.HapiSuite.ONE_HUNDRED_HBARS;
import static com.hedera.services.bdd.suites.HapiSuite.RELAYER;
=======
import static com.hedera.services.bdd.spec.utilops.UtilVerbs.newKeyNamed;
import static com.hedera.services.bdd.spec.utilops.UtilVerbs.noOp;
>>>>>>> 4a3f1a75
import static com.hedera.services.bdd.suites.HapiSuite.SECP_256K1_SHAPE;
import static com.hedera.services.bdd.suites.HapiSuite.SECP_256K1_SOURCE_KEY;
import static com.hederahashgraph.api.proto.java.ResponseCodeEnum.INSUFFICIENT_TX_FEE;
import static com.hederahashgraph.api.proto.java.ResponseCodeEnum.INVALID_TRANSACTION_BODY;
import static com.hederahashgraph.api.proto.java.ResponseCodeEnum.OK;
import static com.hederahashgraph.api.proto.java.ResponseCodeEnum.TRANSACTION_OVERSIZE;

import com.hedera.node.app.hapi.utils.ethereum.EthTxData;
import com.hedera.services.bdd.junit.HapiTest;
import com.hedera.services.bdd.junit.HapiTestLifecycle;
import com.hedera.services.bdd.junit.OrderedInIsolation;
<<<<<<< HEAD
import com.hedera.services.bdd.spec.transactions.contract.HapiEthereumCall;
import com.hedera.services.bdd.suites.regression.system.LifecycleTest;

import java.nio.charset.StandardCharsets;
=======
import com.hedera.services.bdd.junit.support.TestLifecycle;
import com.hedera.services.bdd.suites.regression.system.LifecycleTest;
import edu.umd.cs.findbugs.annotations.NonNull;
>>>>>>> 4a3f1a75
import java.util.Map;
import java.util.Arrays;

import java.util.stream.Stream;
import org.junit.jupiter.api.BeforeAll;
import org.junit.jupiter.api.DisplayName;
import org.junit.jupiter.api.Nested;
import org.junit.jupiter.api.Order;
import org.junit.jupiter.api.Tag;
import org.junit.jupiter.api.TestFactory;
import org.junit.jupiter.api.DynamicTest;

@Tag(UPGRADE)
@Order(Integer.MAX_VALUE - 123)
@HapiTestLifecycle
@OrderedInIsolation
public class JumboTransactionsEnabledTest implements LifecycleTest {

<<<<<<< HEAD
    private static final int SMALL_TXN_SIZE = 6 * 1024;
    private static final int MAX_ALLOWED_SIZE = 128 * 1024;
    private static final int ABOVE_MAX_SIZE = 129 * 1024;
    private static final int OVERSIZED_TXN_SIZE = 130 * 1024;
    private static final String CONTRACT_NAME = "CalldataSize";
    private static final String FUNCTION_NAME = "callme";
    private record TestCombination(int txnSize, EthTxData.EthTransactionType type) {}

    private static HapiEthereumCall jumboEthCall(String contract, String function, byte[] payload, EthTxData.EthTransactionType type) {
        var resolvedType = (type == null) ? EthTxData.EthTransactionType.EIP1559 : type;
        return ethereumCall(contract, function, payload)
                .markAsJumboTxn()
                .type(resolvedType)
                .signingWith(SECP_256K1_SOURCE_KEY)
                .payingWith(RELAYER)
                .gasLimit(1_000_000L);
    }


    @HapiTest
    @Order(1)
    @DisplayName("Enable jumbo transactions")
    public Stream<DynamicTest> jumboTransactionShouldBeEnabled() {
=======
    private static String CONTRACT = "CalldataSize";
    private static String FUNCTION = "callme";

    @BeforeAll
    static void beforeAll(@NonNull final TestLifecycle testLifecycle) {
        testLifecycle.doAdhoc(
                newKeyNamed(SECP_256K1_SOURCE_KEY).shape(SECP_256K1_SHAPE),
                uploadInitCode(CONTRACT),
                contractCreate(CONTRACT));
    }

    @HapiTest
    @Order(1)
    @DisplayName("Jumbo transaction should fail if feature flag is disabled")
    public Stream<DynamicTest> jumboTransactionDisabled() {

        final var jumboPayload = new byte[10 * 1024];
        return hapiTest(ethereumCall(CONTRACT, FUNCTION, jumboPayload)
                .markAsJumboTxn()
                .type(EthTxData.EthTransactionType.EIP1559)
                .gasLimit(1_000_000L)
                // gRPC request terminated immediately
                .orUnavailableStatus());
    }

    @HapiTest
    @Order(2)
    @DisplayName("Jumbo transaction should pass")
    public Stream<DynamicTest> jumboTransactionShouldPass() {
        final var jumboPayload = new byte[10 * 1024];
        final var tooBigPayload = new byte[130 * 1024 + 1];
>>>>>>> 4a3f1a75
        return hapiTest(
                prepareFakeUpgrade(),
<<<<<<< HEAD
                upgradeToNextConfigVersion(Map.of("jumboTransactions.isEnabled", "true"), noOp()));
    }

    @Nested
    @DisplayName("Jumbo Ethereum Transactions Positive Tests")
    class JumboEthereumTransactionsPositiveTests {
//        private final Stream<Integer> positiveBoundariesTestCases = Stream.of(SMALL_TXN_SIZE, MAX_ALLOWED_SIZE);
        private final Stream<TestCombination> positiveBoundariesTestCases = Stream.of(
                new TestCombination(MAX_ALLOWED_SIZE, EthTxData.EthTransactionType.LEGACY_ETHEREUM),
                new TestCombination(MAX_ALLOWED_SIZE, EthTxData.EthTransactionType.EIP2930),
                new TestCombination(MAX_ALLOWED_SIZE, EthTxData.EthTransactionType.EIP1559),
                new TestCombination(SMALL_TXN_SIZE, EthTxData.EthTransactionType.LEGACY_ETHEREUM),
                new TestCombination(SMALL_TXN_SIZE, EthTxData.EthTransactionType.EIP2930),
                new TestCombination(SMALL_TXN_SIZE, EthTxData.EthTransactionType.EIP1559)
        );

        @HapiTest
        @Order(2)
        @DisplayName("Jumbo Ethereum transactions should pass for valid sizes")
        public Stream<DynamicTest> jumboTxnWithEthereumDataLessThanAllowedKbShouldPass() {
            return positiveBoundariesTestCases.flatMap(test -> hapiTest(
                    logIt("Valid Jumbo Txn with size: " + (test.txnSize / 1024) + "KB"),
                    prepareFakeUpgrade(),
                    upgradeToNextConfigVersion(Map.of("jumboTransactions.isEnabled", "true"), noOp()),
                    newKeyNamed(SECP_256K1_SOURCE_KEY).shape(SECP_256K1_SHAPE),
                    cryptoCreate(RELAYER).balance(ONE_HUNDRED_HBARS),
                    cryptoTransfer(tinyBarsFromAccountToAlias(GENESIS, SECP_256K1_SOURCE_KEY, ONE_HUNDRED_HBARS - 1)),
                    uploadInitCode(CONTRACT_NAME),
                    contractCreate(CONTRACT_NAME),
                    jumboEthCall(CONTRACT_NAME, FUNCTION_NAME, new byte[test.txnSize], test.type)
                            .hasPrecheckFrom(OK, TRANSACTION_OVERSIZE)
            ));
        }
    }

    @Nested
    @DisplayName("Jumbo Ethereum Transactions Negative Tests")
    class JumboEthereumTransactionsNegativeTests {
        private final Stream<TestCombination> oversizedCases = Stream.of(
                new TestCombination(ABOVE_MAX_SIZE, EthTxData.EthTransactionType.LEGACY_ETHEREUM),
                new TestCombination(OVERSIZED_TXN_SIZE, EthTxData.EthTransactionType.LEGACY_ETHEREUM),
                new TestCombination(ABOVE_MAX_SIZE, EthTxData.EthTransactionType.EIP2930),
                new TestCombination(OVERSIZED_TXN_SIZE, EthTxData.EthTransactionType.EIP2930),
                new TestCombination(ABOVE_MAX_SIZE, EthTxData.EthTransactionType.EIP1559),
                new TestCombination(OVERSIZED_TXN_SIZE, EthTxData.EthTransactionType.EIP1559)
        );
        private final Stream<Integer> insufficientFeeCases = Stream.of(SMALL_TXN_SIZE, MAX_ALLOWED_SIZE);
        private static byte[] corruptedPayload() {
            return Arrays.copyOf("corruptedPayload".getBytes(StandardCharsets.UTF_8), 128 * 1024);
        }

        @HapiTest
        @DisplayName("Jumbo Ethereum transactions should fail for oversized data")
        @Order(3)
        public Stream<DynamicTest> jumboTxnWithOversizedDataShouldFail() {
            return oversizedCases.flatMap(test -> hapiTest(
                    logIt("Invalid Jumbo Txn with size: " + (test.txnSize / 1024) + "KB and type: " + test.type),
                    prepareFakeUpgrade(),
                    upgradeToNextConfigVersion(Map.of("jumboTransactions.isEnabled", "true"), noOp()),
                    newKeyNamed(SECP_256K1_SOURCE_KEY).shape(SECP_256K1_SHAPE),
                    cryptoCreate(RELAYER).balance(ONE_HUNDRED_HBARS),
                    jumboEthCall(CONTRACT_NAME, FUNCTION_NAME, new byte[test.txnSize], test.type)
                            .hasPrecheck(TRANSACTION_OVERSIZE)
            ));
        }

        @HapiTest
        @DisplayName("Jumbo Ethereum transactions should fail with corrupted payload")
        @TestFactory
        @Order(4)
        public Stream<DynamicTest> jumboTxnWithCorruptedPayloadShouldFail() {
            var corruptedTypes = Stream.of(
                    EthTxData.EthTransactionType.LEGACY_ETHEREUM,
                    EthTxData.EthTransactionType.EIP2930,
                    EthTxData.EthTransactionType.EIP1559
            );
            return corruptedTypes.flatMap(type -> hapiTest(
                    logIt("Corrupted Jumbo Txn of size 128KB and type: " + type),
                    prepareFakeUpgrade(),
                    upgradeToNextConfigVersion(Map.of("jumboTransactions.isEnabled", "true"), noOp()),
                    newKeyNamed(SECP_256K1_SOURCE_KEY).shape(SECP_256K1_SHAPE),
                    cryptoCreate(RELAYER).balance(ONE_HUNDRED_HBARS),
                    ethereumCall(CONTRACT_NAME, FUNCTION_NAME, corruptedPayload())
                            .markAsJumboTxn()
                            .type(type)
                            .signingWith(SECP_256K1_SOURCE_KEY)
                            .payingWith(RELAYER)
                            .gasLimit(1_000_000L)
                            .hasPrecheckFrom(OK, INVALID_TRANSACTION_BODY)
            ));
        }

        @HapiTest
        @DisplayName("Jumbo Ethereum transactions should fail with corrupted payload")
        @TestFactory
        @Order(4)
        public Stream<DynamicTest> jumboTxnWithCorruptedPayloadShouldFail111() {
            var payload = new byte[4 * 1024];
            return hapiTest(
//                    newKeyNamed(SECP_256K1_SOURCE_KEY).shape(SECP_256K1_SHAPE),
                    newKeyNamed("string").shape(SECP_256K1_SHAPE),
                    cryptoCreate(RELAYER).balance(ONE_HUNDRED_HBARS),
                    uploadInitCode(CONTRACT_NAME),
                    contractCreate(CONTRACT_NAME),
                    ethereumCall(CONTRACT_NAME, FUNCTION_NAME, payload)
                            .markAsJumboTxn()
                            .signingWith("string")
                            .payingWith(RELAYER)
                            .gasLimit(1_000_000L)
                            .hasPrecheckFrom(OK)
            );
        }

        @HapiTest
        @DisplayName("Jumbo Ethereum transactions should fail due to insufficient fees")
        @TestFactory
        @Order(5)
        public Stream<DynamicTest> jumboTxnWithInsufficientFeesShouldFail() {
            return insufficientFeeCases.flatMap(txnSize -> hapiTest(
                    logIt("Invalid Jumbo Txn with insufficient fees and size: " + (txnSize / 1024) + "KB"),
                    prepareFakeUpgrade(),
                    upgradeToNextConfigVersion(Map.of("jumboTransactions.isEnabled", "true"), noOp()),
                    newKeyNamed(SECP_256K1_SOURCE_KEY).shape(SECP_256K1_SHAPE),
                    cryptoCreate(RELAYER).balance(1L),
                    jumboEthCall(CONTRACT_NAME, FUNCTION_NAME, new byte[txnSize], null)
                            .hasPrecheck(INSUFFICIENT_TX_FEE)
            ));
        }
=======
                upgradeToNextConfigVersion(Map.of("jumboTransactions.isEnabled", "true"), noOp()),

                // send jumbo payload to non jumbo endpoint
                contractCall(CONTRACT, FUNCTION, jumboPayload)
                        .gas(1_000_000L)
                        // gRPC request terminated immediately
                        .orUnavailableStatus(),

                // send too big payload to jumbo endpoint
                ethereumCall(CONTRACT, FUNCTION, tooBigPayload)
                        .markAsJumboTxn()
                        .type(EthTxData.EthTransactionType.EIP1559)
                        .gasLimit(1_000_000L)
                        // gRPC request terminated immediately
                        .orUnavailableStatus(),

                // send jumbo payload to jumbo endpoint
                ethereumCall(CONTRACT, FUNCTION, jumboPayload)
                        .markAsJumboTxn()
                        .type(EthTxData.EthTransactionType.EIP1559)
                        .gasLimit(1_000_000L)
                        // Ethereum call should pass
                        // (TRANSACTION_OVERSIZE will be returned on ingest until we merge the ingest checks)
                        .hasPrecheckFrom(OK, TRANSACTION_OVERSIZE));
>>>>>>> 4a3f1a75
    }
}<|MERGE_RESOLUTION|>--- conflicted
+++ resolved
@@ -4,9 +4,10 @@
 import static com.hedera.services.bdd.junit.TestTags.UPGRADE;
 import static com.hedera.services.bdd.spec.HapiSpec.hapiTest;
 import static com.hedera.services.bdd.spec.transactions.TxnVerbs.contractCreate;
+import static com.hedera.services.bdd.spec.transactions.TxnVerbs.cryptoCreate;
+import static com.hedera.services.bdd.spec.transactions.TxnVerbs.cryptoTransfer;
 import static com.hedera.services.bdd.spec.transactions.TxnVerbs.ethereumCall;
 import static com.hedera.services.bdd.spec.transactions.TxnVerbs.uploadInitCode;
-<<<<<<< HEAD
 import static com.hedera.services.bdd.spec.transactions.crypto.HapiCryptoTransfer.tinyBarsFromAccountToAlias;
 import static com.hedera.services.bdd.spec.utilops.UtilVerbs.logIt;
 import static com.hedera.services.bdd.spec.utilops.UtilVerbs.newKeyNamed;
@@ -14,10 +15,6 @@
 import static com.hedera.services.bdd.suites.HapiSuite.GENESIS;
 import static com.hedera.services.bdd.suites.HapiSuite.ONE_HUNDRED_HBARS;
 import static com.hedera.services.bdd.suites.HapiSuite.RELAYER;
-=======
-import static com.hedera.services.bdd.spec.utilops.UtilVerbs.newKeyNamed;
-import static com.hedera.services.bdd.spec.utilops.UtilVerbs.noOp;
->>>>>>> 4a3f1a75
 import static com.hedera.services.bdd.suites.HapiSuite.SECP_256K1_SHAPE;
 import static com.hedera.services.bdd.suites.HapiSuite.SECP_256K1_SOURCE_KEY;
 import static com.hederahashgraph.api.proto.java.ResponseCodeEnum.INSUFFICIENT_TX_FEE;
@@ -29,16 +26,12 @@
 import com.hedera.services.bdd.junit.HapiTest;
 import com.hedera.services.bdd.junit.HapiTestLifecycle;
 import com.hedera.services.bdd.junit.OrderedInIsolation;
-<<<<<<< HEAD
 import com.hedera.services.bdd.spec.transactions.contract.HapiEthereumCall;
-import com.hedera.services.bdd.suites.regression.system.LifecycleTest;
-
-import java.nio.charset.StandardCharsets;
-=======
 import com.hedera.services.bdd.junit.support.TestLifecycle;
 import com.hedera.services.bdd.suites.regression.system.LifecycleTest;
 import edu.umd.cs.findbugs.annotations.NonNull;
->>>>>>> 4a3f1a75
+
+import java.nio.charset.StandardCharsets;
 import java.util.Map;
 import java.util.Arrays;
 
@@ -57,7 +50,8 @@
 @OrderedInIsolation
 public class JumboTransactionsEnabledTest implements LifecycleTest {
 
-<<<<<<< HEAD
+    private static String CONTRACT = "CalldataSize";
+    private static String FUNCTION = "callme";
     private static final int SMALL_TXN_SIZE = 6 * 1024;
     private static final int MAX_ALLOWED_SIZE = 128 * 1024;
     private static final int ABOVE_MAX_SIZE = 129 * 1024;
@@ -76,15 +70,6 @@
                 .gasLimit(1_000_000L);
     }
 
-
-    @HapiTest
-    @Order(1)
-    @DisplayName("Enable jumbo transactions")
-    public Stream<DynamicTest> jumboTransactionShouldBeEnabled() {
-=======
-    private static String CONTRACT = "CalldataSize";
-    private static String FUNCTION = "callme";
-
     @BeforeAll
     static void beforeAll(@NonNull final TestLifecycle testLifecycle) {
         testLifecycle.doAdhoc(
@@ -108,22 +93,54 @@
     }
 
     @HapiTest
+//    @Order(1)
+    @DisplayName("Enable jumbo transactions")
+    public Stream<DynamicTest> jumboTransactionShouldBeEnabled() {
+        return hapiTest(
+                prepareFakeUpgrade(),
+                upgradeToNextConfigVersion(Map.of("jumboTransactions.isEnabled", "true"), noOp()));
+    }
+
+    @HapiTest
     @Order(2)
     @DisplayName("Jumbo transaction should pass")
     public Stream<DynamicTest> jumboTransactionShouldPass() {
         final var jumboPayload = new byte[10 * 1024];
         final var tooBigPayload = new byte[130 * 1024 + 1];
->>>>>>> 4a3f1a75
         return hapiTest(
+                // The feature flag is only used once at startup (when building gRPC ServiceDefinitions),
+                // so we can't toggle it via overriding(). Instead, we need to upgrade to the config version.
                 prepareFakeUpgrade(),
-<<<<<<< HEAD
-                upgradeToNextConfigVersion(Map.of("jumboTransactions.isEnabled", "true"), noOp()));
+                upgradeToNextConfigVersion(Map.of("jumboTransactions.isEnabled", "true"), noOp()),
+
+                // send jumbo payload to non jumbo endpoint
+                contractCall(CONTRACT, FUNCTION, jumboPayload)
+                        .gas(1_000_000L)
+                        // gRPC request terminated immediately
+                        .orUnavailableStatus(),
+
+                // send too big payload to jumbo endpoint
+                ethereumCall(CONTRACT, FUNCTION, tooBigPayload)
+                        .markAsJumboTxn()
+                        .type(EthTxData.EthTransactionType.EIP1559)
+                        .gasLimit(1_000_000L)
+                        // gRPC request terminated immediately
+                        .orUnavailableStatus(),
+
+                // send jumbo payload to jumbo endpoint
+                ethereumCall(CONTRACT, FUNCTION, jumboPayload)
+                        .markAsJumboTxn()
+                        .type(EthTxData.EthTransactionType.EIP1559)
+                        .gasLimit(1_000_000L)
+                        // Ethereum call should pass
+                        // (TRANSACTION_OVERSIZE will be returned on ingest until we merge the ingest checks)
+                        .hasPrecheckFrom(OK, TRANSACTION_OVERSIZE));
     }
 
     @Nested
     @DisplayName("Jumbo Ethereum Transactions Positive Tests")
     class JumboEthereumTransactionsPositiveTests {
-//        private final Stream<Integer> positiveBoundariesTestCases = Stream.of(SMALL_TXN_SIZE, MAX_ALLOWED_SIZE);
+        //        private final Stream<Integer> positiveBoundariesTestCases = Stream.of(SMALL_TXN_SIZE, MAX_ALLOWED_SIZE);
         private final Stream<TestCombination> positiveBoundariesTestCases = Stream.of(
                 new TestCombination(MAX_ALLOWED_SIZE, EthTxData.EthTransactionType.LEGACY_ETHEREUM),
                 new TestCombination(MAX_ALLOWED_SIZE, EthTxData.EthTransactionType.EIP2930),
@@ -245,31 +262,5 @@
                             .hasPrecheck(INSUFFICIENT_TX_FEE)
             ));
         }
-=======
-                upgradeToNextConfigVersion(Map.of("jumboTransactions.isEnabled", "true"), noOp()),
-
-                // send jumbo payload to non jumbo endpoint
-                contractCall(CONTRACT, FUNCTION, jumboPayload)
-                        .gas(1_000_000L)
-                        // gRPC request terminated immediately
-                        .orUnavailableStatus(),
-
-                // send too big payload to jumbo endpoint
-                ethereumCall(CONTRACT, FUNCTION, tooBigPayload)
-                        .markAsJumboTxn()
-                        .type(EthTxData.EthTransactionType.EIP1559)
-                        .gasLimit(1_000_000L)
-                        // gRPC request terminated immediately
-                        .orUnavailableStatus(),
-
-                // send jumbo payload to jumbo endpoint
-                ethereumCall(CONTRACT, FUNCTION, jumboPayload)
-                        .markAsJumboTxn()
-                        .type(EthTxData.EthTransactionType.EIP1559)
-                        .gasLimit(1_000_000L)
-                        // Ethereum call should pass
-                        // (TRANSACTION_OVERSIZE will be returned on ingest until we merge the ingest checks)
-                        .hasPrecheckFrom(OK, TRANSACTION_OVERSIZE));
->>>>>>> 4a3f1a75
     }
 }