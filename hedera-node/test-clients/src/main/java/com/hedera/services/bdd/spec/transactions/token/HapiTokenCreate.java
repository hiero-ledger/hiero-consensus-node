--- conflicted
+++ resolved
@@ -275,7 +275,11 @@
         return this;
     }
 
-<<<<<<< HEAD
+    public HapiTokenCreate metadataKey(final String metadataKeyName) {
+        this.metadataKey = Optional.of(metadataKeyName);
+        return this;
+    }
+
     public HapiTokenCreate lockKey(final String name) {
         lockKey = Optional.of(name);
         return this;
@@ -288,10 +292,6 @@
 
     public HapiTokenCreate partitionMoveKey(final String name) {
         partitionMoveKey = Optional.of(name);
-=======
-    public HapiTokenCreate metadataKey(final String metadataKeyName) {
-        this.metadataKey = Optional.of(metadataKeyName);
->>>>>>> ba48168e
         return this;
     }
 
@@ -475,7 +475,6 @@
             if (op.hasPauseKey()) {
                 registry.savePauseKey(token, op.getPauseKey());
             }
-<<<<<<< HEAD
             if (op.hasLockKey()) {
                 registry.saveLockKey(token, op.getLockKey());
             }
@@ -484,10 +483,9 @@
             }
             if (op.hasPartitionMoveKey()) {
                 registry.savePartitionMoveKey(token, op.getPartitionMoveKey());
-=======
+            }
             if (op.hasMetadataKey()) {
                 registry.saveMetadataKey(token, op.getMetadataKey());
->>>>>>> ba48168e
             }
         } catch (final InvalidProtocolBufferException impossible) {
         }
