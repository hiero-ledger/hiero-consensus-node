--- conflicted
+++ resolved
@@ -811,7 +811,220 @@
         }
     }
 
-<<<<<<< HEAD
+    @Nested
+    @DisplayName("Validate usedGas amount for Precompile calls")
+    class ValidatePrecompileGasUsedForInnerTxnChildren {
+
+        @HapiTest
+        @DisplayName("Validate mint precompile gas used for inner transaction")
+        final Stream<DynamicTest> validateInnerCallToMintPrecompile() {
+            final var nft = "nft";
+            final var gasToOffer = 2_000_000L;
+            final var mintContract = "MintContract";
+            final var supplyKey = "supplyKey";
+            final AtomicReference<Address> tokenAddress = new AtomicReference<>();
+            final KeyShape listOfPredefinedAndContract = KeyShape.threshOf(1, PREDEFINED_SHAPE, CONTRACT);
+            final AtomicLong gasUsed = new AtomicLong(0);
+            final var nftMetadata = (Object) new byte[][] {genRandomBytes(100)};
+            return hapiTest(
+                    cryptoCreate(ALICE).balance(10 * ONE_HUNDRED_HBARS),
+                    tokenCreate(nft)
+                            .tokenType(TokenType.NON_FUNGIBLE_UNIQUE)
+                            .initialSupply(0L)
+                            .supplyKey(ALICE)
+                            .adminKey(ALICE)
+                            .treasury(ALICE)
+                            .exposingAddressTo(tokenAddress::set),
+                    uploadInitCode(mintContract),
+                    sourcing(() -> contractCreate(mintContract, tokenAddress.get())
+                            .payingWith(ALICE)
+                            .gas(gasToOffer)),
+                    newKeyNamed(supplyKey).shape(listOfPredefinedAndContract.signedWith(sigs(ALICE, mintContract))),
+                    tokenUpdate(nft).supplyKey(supplyKey).signedByPayerAnd(ALICE),
+
+                    // mint NFT via precompile and save the used gas
+                    contractCall(mintContract, "mintNonFungibleToken", nftMetadata)
+                            .payingWith(ALICE)
+                            .alsoSigningWithFullPrefix(supplyKey)
+                            .gas(gasToOffer)
+                            .via("mint"),
+
+                    // save precompile gas used
+                    withOpContext((spec, op) -> {
+                        final var callRecord = getTxnRecord("mint").andAllChildRecords();
+                        allRunFor(spec, callRecord);
+                        gasUsed.set(callRecord
+                                .getFirstNonStakingChildRecord()
+                                .getContractCallResult()
+                                .getGasUsed());
+                    }),
+
+                    // mint NFT via precompile as inner batch txn
+                    atomicBatch(contractCall(mintContract, "mintNonFungibleToken", nftMetadata)
+                                    .batchKey(ALICE)
+                                    .payingWith(ALICE)
+                                    .alsoSigningWithFullPrefix(supplyKey)
+                                    .gas(gasToOffer)
+                                    .via("mintFromBatch"))
+                            .payingWith(ALICE),
+
+                    // validate precompile used gas is the same as in the previous call
+                    sourcing(() -> childRecordsCheck(
+                            "mintFromBatch",
+                            SUCCESS,
+                            recordWith()
+                                    .status(SUCCESS)
+                                    .contractCallResult(resultWith().gasUsed(gasUsed.get())))));
+        }
+
+        @HapiTest
+        @DisplayName("Validate associate precompile gas used for inner transaction")
+        final Stream<DynamicTest> validateInnerCallToAssociatePrecompile() {
+            final var account = "account";
+            final var account2 = "account2";
+            final var gasToOffer = 2_000_000L;
+            final var associateContract = "AssociateDissociate";
+            final AtomicLong gasUsed = new AtomicLong(0);
+            final KeyShape simpleContractKeyShape = KeyShape.threshOf(1, KeyShape.SIMPLE, CONTRACT);
+
+            final AtomicReference<Address> accountAddress = new AtomicReference<>();
+            final AtomicReference<Address> account2Address = new AtomicReference<>();
+            final AtomicReference<Address> tokenAddress = new AtomicReference<>();
+
+            return hapiTest(
+                    // deploy the contract
+                    uploadInitCode(associateContract),
+                    contractCreate(associateContract).gas(gasToOffer),
+
+                    // create account and token with proper keys and expose their addresses
+                    newKeyNamed("key").shape(simpleContractKeyShape.signedWith(sigs(ON, associateContract))),
+                    cryptoCreate(account)
+                            .key("key")
+                            .balance(ONE_HUNDRED_HBARS)
+                            .exposingEvmAddressTo(accountAddress::set),
+                    cryptoCreate(account2)
+                            .key("key")
+                            .balance(ONE_HUNDRED_HBARS)
+                            .exposingEvmAddressTo(account2Address::set),
+                    cryptoCreate("treasury"),
+                    tokenCreate("token")
+                            .tokenType(FUNGIBLE_COMMON)
+                            .treasury("treasury")
+                            .exposingAddressTo(tokenAddress::set),
+                    cryptoCreate("operator"),
+
+                    // associate call
+                    sourcing(() -> contractCall(
+                                    associateContract, "tokenAssociate", accountAddress.get(), tokenAddress.get())
+                            .gas(gasToOffer)
+                            .via("associateTxn")),
+
+                    // save precompile gas used
+                    withOpContext((spec, op) -> {
+                        final var callRecord = getTxnRecord("associateTxn")
+                                .andAllChildRecords()
+                                .logged();
+                        allRunFor(spec, callRecord);
+                        gasUsed.set(callRecord
+                                .getFirstNonStakingChildRecord()
+                                .getContractCallResult()
+                                .getGasUsed());
+                    }),
+
+                    // associate via precompile as inner batch txn
+                    sourcing(() -> atomicBatch(contractCall(
+                                            associateContract,
+                                            "tokenAssociate",
+                                            account2Address.get(),
+                                            tokenAddress.get())
+                                    .batchKey("operator")
+                                    .gas(gasToOffer)
+                                    .via("associateFromBatch"))
+                            .payingWith("operator")),
+
+                    // validate precompile used gas is the same as in the previous call
+                    sourcing(() -> childRecordsCheck(
+                            "associateFromBatch",
+                            SUCCESS,
+                            recordWith()
+                                    .status(SUCCESS)
+                                    .contractCallResult(resultWith().gasUsed(gasUsed.get())))));
+        }
+
+        @HapiTest
+        @DisplayName("Validate crypto transfer precompile gas used for inner transaction")
+        final Stream<DynamicTest> validateInnerCallToCryptoTransferPrecompile() {
+            final var sender = "sender";
+            final var receiver = "receiver";
+            final var gasToOffer = 2_000_000L;
+            final var transferContract = "AtomicCryptoTransfer";
+            final AtomicLong gasUsed = new AtomicLong(0);
+            final KeyShape simpleContractKeyShape = KeyShape.threshOf(1, KeyShape.SIMPLE, CONTRACT);
+
+            final AtomicReference<Address> senderAddress = new AtomicReference<>();
+            final AtomicReference<Address> receiverAddress = new AtomicReference<>();
+
+            // call parameters
+            final Supplier<Tuple> transferListSupplier = () -> transferList()
+                    .withAccountAmounts(
+                            accountAmount(senderAddress.get(), -ONE_HBAR, false),
+                            accountAmount(receiverAddress.get(), ONE_HBAR, false))
+                    .build();
+            final var EMPTY_TUPLE_ARRAY = new Tuple[] {};
+
+            return hapiTest(
+                    // deploy the contract
+                    uploadInitCode(transferContract),
+                    contractCreate(transferContract).gas(gasToOffer),
+
+                    // create sender and receiver with proper keys and expose their addresses
+                    newKeyNamed("key").shape(simpleContractKeyShape.signedWith(sigs(ON, transferContract))),
+                    cryptoCreate(sender).key("key").balance(ONE_HUNDRED_HBARS).exposingEvmAddressTo(senderAddress::set),
+                    cryptoCreate(receiver).key("key").balance(0L).exposingEvmAddressTo(receiverAddress::set),
+                    cryptoCreate("operator"),
+
+                    // Simple transfer between sender, receiver
+                    sourcing(() -> contractCall(
+                                    transferContract,
+                                    "transferMultipleTokens",
+                                    transferListSupplier.get(),
+                                    EMPTY_TUPLE_ARRAY)
+                            .via("cryptoTransferTxn")
+                            .gas(gasToOffer)),
+
+                    // save precompile gas used
+                    withOpContext((spec, op) -> {
+                        final var callRecord = getTxnRecord("cryptoTransferTxn")
+                                .andAllChildRecords()
+                                .logged();
+                        allRunFor(spec, callRecord);
+                        gasUsed.set(callRecord
+                                .getFirstNonStakingChildRecord()
+                                .getContractCallResult()
+                                .getGasUsed());
+                    }),
+
+                    // transfer hbars via precompile as inner batch txn
+                    sourcing(() -> atomicBatch(contractCall(
+                                            transferContract,
+                                            "transferMultipleTokens",
+                                            transferListSupplier.get(),
+                                            EMPTY_TUPLE_ARRAY)
+                                    .batchKey("operator")
+                                    .via("cryptoTransferFromBatch")
+                                    .gas(gasToOffer))
+                            .payingWith("operator")),
+
+                    // validate precompile used gas is the same as in the previous call
+                    sourcing(() -> childRecordsCheck(
+                            "cryptoTransferFromBatch",
+                            SUCCESS,
+                            recordWith()
+                                    .status(SUCCESS)
+                                    .contractCallResult(resultWith().gasUsed(gasUsed.get())))));
+        }
+    }
+
     @HapiTest
     @DisplayName("Updated required key in batch")
     public Stream<DynamicTest> useUpdatedKeyInBatch() {
@@ -848,219 +1061,5 @@
                                         .signedBy("newAdminKey", batchOperator))
                         .payingWith(batchOperator),
                 getTxnRecord("updateKyc").logged());
-=======
-    @Nested
-    @DisplayName("Validate usedGas amount for Precompile calls")
-    class ValidatePrecompileGasUsedForInnerTxnChildren {
-
-        @HapiTest
-        @DisplayName("Validate mint precompile gas used for inner transaction")
-        final Stream<DynamicTest> validateInnerCallToMintPrecompile() {
-            final var nft = "nft";
-            final var gasToOffer = 2_000_000L;
-            final var mintContract = "MintContract";
-            final var supplyKey = "supplyKey";
-            final AtomicReference<Address> tokenAddress = new AtomicReference<>();
-            final KeyShape listOfPredefinedAndContract = KeyShape.threshOf(1, PREDEFINED_SHAPE, CONTRACT);
-            final AtomicLong gasUsed = new AtomicLong(0);
-            final var nftMetadata = (Object) new byte[][] {genRandomBytes(100)};
-            return hapiTest(
-                    cryptoCreate(ALICE).balance(10 * ONE_HUNDRED_HBARS),
-                    tokenCreate(nft)
-                            .tokenType(TokenType.NON_FUNGIBLE_UNIQUE)
-                            .initialSupply(0L)
-                            .supplyKey(ALICE)
-                            .adminKey(ALICE)
-                            .treasury(ALICE)
-                            .exposingAddressTo(tokenAddress::set),
-                    uploadInitCode(mintContract),
-                    sourcing(() -> contractCreate(mintContract, tokenAddress.get())
-                            .payingWith(ALICE)
-                            .gas(gasToOffer)),
-                    newKeyNamed(supplyKey).shape(listOfPredefinedAndContract.signedWith(sigs(ALICE, mintContract))),
-                    tokenUpdate(nft).supplyKey(supplyKey).signedByPayerAnd(ALICE),
-
-                    // mint NFT via precompile and save the used gas
-                    contractCall(mintContract, "mintNonFungibleToken", nftMetadata)
-                            .payingWith(ALICE)
-                            .alsoSigningWithFullPrefix(supplyKey)
-                            .gas(gasToOffer)
-                            .via("mint"),
-
-                    // save precompile gas used
-                    withOpContext((spec, op) -> {
-                        final var callRecord = getTxnRecord("mint").andAllChildRecords();
-                        allRunFor(spec, callRecord);
-                        gasUsed.set(callRecord
-                                .getFirstNonStakingChildRecord()
-                                .getContractCallResult()
-                                .getGasUsed());
-                    }),
-
-                    // mint NFT via precompile as inner batch txn
-                    atomicBatch(contractCall(mintContract, "mintNonFungibleToken", nftMetadata)
-                                    .batchKey(ALICE)
-                                    .payingWith(ALICE)
-                                    .alsoSigningWithFullPrefix(supplyKey)
-                                    .gas(gasToOffer)
-                                    .via("mintFromBatch"))
-                            .payingWith(ALICE),
-
-                    // validate precompile used gas is the same as in the previous call
-                    sourcing(() -> childRecordsCheck(
-                            "mintFromBatch",
-                            SUCCESS,
-                            recordWith()
-                                    .status(SUCCESS)
-                                    .contractCallResult(resultWith().gasUsed(gasUsed.get())))));
-        }
-
-        @HapiTest
-        @DisplayName("Validate associate precompile gas used for inner transaction")
-        final Stream<DynamicTest> validateInnerCallToAssociatePrecompile() {
-            final var account = "account";
-            final var account2 = "account2";
-            final var gasToOffer = 2_000_000L;
-            final var associateContract = "AssociateDissociate";
-            final AtomicLong gasUsed = new AtomicLong(0);
-            final KeyShape simpleContractKeyShape = KeyShape.threshOf(1, KeyShape.SIMPLE, CONTRACT);
-
-            final AtomicReference<Address> accountAddress = new AtomicReference<>();
-            final AtomicReference<Address> account2Address = new AtomicReference<>();
-            final AtomicReference<Address> tokenAddress = new AtomicReference<>();
-
-            return hapiTest(
-                    // deploy the contract
-                    uploadInitCode(associateContract),
-                    contractCreate(associateContract).gas(gasToOffer),
-
-                    // create account and token with proper keys and expose their addresses
-                    newKeyNamed("key").shape(simpleContractKeyShape.signedWith(sigs(ON, associateContract))),
-                    cryptoCreate(account)
-                            .key("key")
-                            .balance(ONE_HUNDRED_HBARS)
-                            .exposingEvmAddressTo(accountAddress::set),
-                    cryptoCreate(account2)
-                            .key("key")
-                            .balance(ONE_HUNDRED_HBARS)
-                            .exposingEvmAddressTo(account2Address::set),
-                    cryptoCreate("treasury"),
-                    tokenCreate("token")
-                            .tokenType(FUNGIBLE_COMMON)
-                            .treasury("treasury")
-                            .exposingAddressTo(tokenAddress::set),
-                    cryptoCreate("operator"),
-
-                    // associate call
-                    sourcing(() -> contractCall(
-                                    associateContract, "tokenAssociate", accountAddress.get(), tokenAddress.get())
-                            .gas(gasToOffer)
-                            .via("associateTxn")),
-
-                    // save precompile gas used
-                    withOpContext((spec, op) -> {
-                        final var callRecord = getTxnRecord("associateTxn")
-                                .andAllChildRecords()
-                                .logged();
-                        allRunFor(spec, callRecord);
-                        gasUsed.set(callRecord
-                                .getFirstNonStakingChildRecord()
-                                .getContractCallResult()
-                                .getGasUsed());
-                    }),
-
-                    // associate via precompile as inner batch txn
-                    sourcing(() -> atomicBatch(contractCall(
-                                            associateContract,
-                                            "tokenAssociate",
-                                            account2Address.get(),
-                                            tokenAddress.get())
-                                    .batchKey("operator")
-                                    .gas(gasToOffer)
-                                    .via("associateFromBatch"))
-                            .payingWith("operator")),
-
-                    // validate precompile used gas is the same as in the previous call
-                    sourcing(() -> childRecordsCheck(
-                            "associateFromBatch",
-                            SUCCESS,
-                            recordWith()
-                                    .status(SUCCESS)
-                                    .contractCallResult(resultWith().gasUsed(gasUsed.get())))));
-        }
-
-        @HapiTest
-        @DisplayName("Validate crypto transfer precompile gas used for inner transaction")
-        final Stream<DynamicTest> validateInnerCallToCryptoTransferPrecompile() {
-            final var sender = "sender";
-            final var receiver = "receiver";
-            final var gasToOffer = 2_000_000L;
-            final var transferContract = "AtomicCryptoTransfer";
-            final AtomicLong gasUsed = new AtomicLong(0);
-            final KeyShape simpleContractKeyShape = KeyShape.threshOf(1, KeyShape.SIMPLE, CONTRACT);
-
-            final AtomicReference<Address> senderAddress = new AtomicReference<>();
-            final AtomicReference<Address> receiverAddress = new AtomicReference<>();
-
-            // call parameters
-            final Supplier<Tuple> transferListSupplier = () -> transferList()
-                    .withAccountAmounts(
-                            accountAmount(senderAddress.get(), -ONE_HBAR, false),
-                            accountAmount(receiverAddress.get(), ONE_HBAR, false))
-                    .build();
-            final var EMPTY_TUPLE_ARRAY = new Tuple[] {};
-
-            return hapiTest(
-                    // deploy the contract
-                    uploadInitCode(transferContract),
-                    contractCreate(transferContract).gas(gasToOffer),
-
-                    // create sender and receiver with proper keys and expose their addresses
-                    newKeyNamed("key").shape(simpleContractKeyShape.signedWith(sigs(ON, transferContract))),
-                    cryptoCreate(sender).key("key").balance(ONE_HUNDRED_HBARS).exposingEvmAddressTo(senderAddress::set),
-                    cryptoCreate(receiver).key("key").balance(0L).exposingEvmAddressTo(receiverAddress::set),
-                    cryptoCreate("operator"),
-
-                    // Simple transfer between sender, receiver
-                    sourcing(() -> contractCall(
-                                    transferContract,
-                                    "transferMultipleTokens",
-                                    transferListSupplier.get(),
-                                    EMPTY_TUPLE_ARRAY)
-                            .via("cryptoTransferTxn")
-                            .gas(gasToOffer)),
-
-                    // save precompile gas used
-                    withOpContext((spec, op) -> {
-                        final var callRecord = getTxnRecord("cryptoTransferTxn")
-                                .andAllChildRecords()
-                                .logged();
-                        allRunFor(spec, callRecord);
-                        gasUsed.set(callRecord
-                                .getFirstNonStakingChildRecord()
-                                .getContractCallResult()
-                                .getGasUsed());
-                    }),
-
-                    // transfer hbars via precompile as inner batch txn
-                    sourcing(() -> atomicBatch(contractCall(
-                                            transferContract,
-                                            "transferMultipleTokens",
-                                            transferListSupplier.get(),
-                                            EMPTY_TUPLE_ARRAY)
-                                    .batchKey("operator")
-                                    .via("cryptoTransferFromBatch")
-                                    .gas(gasToOffer))
-                            .payingWith("operator")),
-
-                    // validate precompile used gas is the same as in the previous call
-                    sourcing(() -> childRecordsCheck(
-                            "cryptoTransferFromBatch",
-                            SUCCESS,
-                            recordWith()
-                                    .status(SUCCESS)
-                                    .contractCallResult(resultWith().gasUsed(gasUsed.get())))));
-        }
->>>>>>> 52af03f8
     }
 }