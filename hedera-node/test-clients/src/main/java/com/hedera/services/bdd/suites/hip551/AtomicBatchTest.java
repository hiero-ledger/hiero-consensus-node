--- conflicted
+++ resolved
@@ -15,6 +15,7 @@
 import static com.hedera.services.bdd.spec.keys.TrieSigMapGenerator.uniqueWithFullPrefixesFor;
 import static com.hedera.services.bdd.spec.keys.TrieSigMapGenerator.withNature;
 import static com.hedera.services.bdd.spec.queries.QueryVerbs.getAccountBalance;
+import static com.hedera.services.bdd.spec.queries.QueryVerbs.getAccountRecords;
 import static com.hedera.services.bdd.spec.queries.QueryVerbs.getAliasedAccountInfo;
 import static com.hedera.services.bdd.spec.queries.QueryVerbs.getReceipt;
 import static com.hedera.services.bdd.spec.queries.QueryVerbs.getTxnRecord;
@@ -70,16 +71,14 @@
 import static com.hedera.services.bdd.suites.utils.sysfiles.serdes.ThrottleDefsLoader.protoDefsFromResource;
 import static com.hederahashgraph.api.proto.java.ResponseCodeEnum.DUPLICATE_TRANSACTION;
 import static com.hederahashgraph.api.proto.java.ResponseCodeEnum.INNER_TRANSACTION_FAILED;
+import static com.hederahashgraph.api.proto.java.ResponseCodeEnum.INSUFFICIENT_PAYER_BALANCE;
 import static com.hederahashgraph.api.proto.java.ResponseCodeEnum.INVALID_SIGNATURE;
 import static com.hederahashgraph.api.proto.java.ResponseCodeEnum.PAYER_ACCOUNT_DELETED;
 import static com.hederahashgraph.api.proto.java.ResponseCodeEnum.PAYER_ACCOUNT_NOT_FOUND;
 import static com.hederahashgraph.api.proto.java.ResponseCodeEnum.SUCCESS;
 import static com.hederahashgraph.api.proto.java.ResponseCodeEnum.TRANSACTION_EXPIRED;
 import static com.hederahashgraph.api.proto.java.TokenType.FUNGIBLE_COMMON;
-<<<<<<< HEAD
-=======
 import static org.junit.jupiter.api.Assertions.assertEquals;
->>>>>>> 8cbbea78
 
 import com.esaulpaugh.headlong.abi.Address;
 import com.esaulpaugh.headlong.abi.Tuple;
@@ -94,11 +93,8 @@
 import com.hedera.services.bdd.spec.keys.OverlappingKeyGenerator;
 import com.hedera.services.bdd.spec.keys.SigControl;
 import com.hedera.services.bdd.spec.transactions.crypto.HapiCryptoTransfer;
-<<<<<<< HEAD
-=======
 import com.hedera.services.bdd.spec.transactions.token.TokenMovement;
 import com.hedera.services.bdd.spec.utilops.RunnableOp;
->>>>>>> 8cbbea78
 import com.hederahashgraph.api.proto.java.Timestamp;
 import com.hederahashgraph.api.proto.java.TokenType;
 import edu.umd.cs.findbugs.annotations.NonNull;
@@ -411,13 +407,8 @@
                                             // defer status resolution, as the transaction should not be dispatched
                                             .deferStatusResolution())
                             .signedByPayerAnd(batchOperator)
-<<<<<<< HEAD
-                            .hasKnownStatus(INNER_TRANSACTION_FAILED),
+                            .hasPrecheck(DUPLICATE_TRANSACTION),
                     // create a successful batch containing the second (non-executed) transaction
-=======
-                            .hasPrecheck(DUPLICATE_TRANSACTION),
-                    // create a successful batch, containing the second (non-executed) transaction
->>>>>>> 8cbbea78
                     atomicBatch(cryptoCreate("bar")
                                     .txnId(secondTxnId)
                                     .payingWith(payer)
@@ -514,28 +505,18 @@
                     newKeyNamed(alias).shape(SECP_256K1_SHAPE),
                     createHollowAccountFrom(alias),
                     getAliasedAccountInfo(alias).isHollow(),
-<<<<<<< HEAD
-                    atomicBatch(cryptoTransfer(tinyBarsFromTo(GENESIS, "innerRecipient", 123L))
-                                    // Use a payer account with zero balance
-                                    .payingWith("innerRecipient")
-                                    .hasKnownStatus(INSUFFICIENT_PAYER_BALANCE)
-=======
                     // Atomic batch should fail after ingest, to be able to finalize hollow account
                     atomicBatch(cryptoTransfer(tinyBarsFromTo("innerSender", "innerRecipient", 123L))
                                     // Use sender with zero balance
                                     .payingWith(DEFAULT_PAYER)
->>>>>>> 8cbbea78
+                                    .hasKnownStatus(INSUFFICIENT_PAYER_BALANCE)
                                     .batchKey(batchOperator))
                             .payingWith(alias)
                             .sigMapPrefixes(uniqueWithFullPrefixesFor(alias))
                             .signedBy(alias, batchOperator)
                             .hasKnownStatus(INNER_TRANSACTION_FAILED),
-<<<<<<< HEAD
-                    getAliasedAccountInfo(alias).isNotHollow()));
-=======
                     getAliasedAccountInfo(alias).isNotHollow(),
                     getAccountRecords("innerRecipient")));
->>>>>>> 8cbbea78
         }
 
         @HapiTest
@@ -1220,61 +1201,6 @@
                                     approxThreeSig, feeInBatchMint.get()));
                 }));
     }
-<<<<<<< HEAD
-=======
-
-    @LeakyHapiTest
-    final Stream<DynamicTest> batchTxnPropagatesStakingRewards() {
-        final var stakingStartThreshold = 10 * ONE_HBAR;
-        final var operatorAcct = "operatorAcct";
-        final var operatorKey = "operatorKey";
-        final var receivesRewardsAcct = "receivesRewardsAcct";
-
-        return hapiTest(
-                overridingThree(
-                        "staking.startThreshold", "" + stakingStartThreshold,
-                        "staking.perHbarRewardRate", "1",
-                        "staking.rewardBalanceThreshold", "0"),
-                // Fund the rewards account
-                cryptoTransfer(TokenMovement.movingHbar(stakingStartThreshold).between(DEFAULT_PAYER, "800")),
-                newKeyNamed(operatorKey),
-                cryptoCreate(operatorAcct).key(operatorKey).balance(ONE_HUNDRED_HBARS),
-                // Create an account that will receive staking rewards
-                cryptoCreate(receivesRewardsAcct).balance(ONE_HUNDRED_HBARS).stakedNodeId(0),
-                // Accumulate some staking rewards
-                waitUntilStartOfNextStakingPeriod(1),
-                atomicBatch(
-                                // Trigger staking rewards for the "receivesRewardsAcct" account
-                                cryptoTransfer(TokenMovement.movingHbar(1).between(operatorAcct, receivesRewardsAcct))
-                                        .payingWith(operatorAcct)
-                                        .batchKey(operatorKey)
-                                        .via("stakingTriggered"),
-                                // Intentionally fail the inner transaction to roll back the batch
-                                cryptoTransfer(TokenMovement.movingHbar(ONE_MILLION_HBARS)
-                                                .between(receivesRewardsAcct, DEFAULT_PAYER))
-                                        .payingWith(operatorAcct)
-                                        .batchKey(operatorKey))
-                        .payingWith(operatorAcct)
-                        .signedBy(operatorKey)
-                        .hasKnownStatus(INNER_TRANSACTION_FAILED),
-                // Verify that no staking rewards were paid
-                getTxnRecord("stakingTriggered").hasPaidStakingRewardsCount(0),
-                getAccountBalance(receivesRewardsAcct).hasTinyBars(ONE_HUNDRED_HBARS),
-                // Trigger staking again, but allow it to succeed
-                waitUntilStartOfNextStakingPeriod(1),
-                atomicBatch(cryptoTransfer(TokenMovement.movingHbar(1).between(operatorAcct, receivesRewardsAcct))
-                                .payingWith(operatorAcct)
-                                .batchKey(operatorKey))
-                        .via("batchSuccess")
-                        .payingWith(operatorAcct)
-                        .signedBy(operatorKey),
-                // Verify staking rewards were paid
-                getTxnRecord("batchSuccess").hasPaidStakingRewardsCount(1),
-                getAccountBalance(receivesRewardsAcct).exposingBalanceTo(balance -> {
-                    // Initial balance (100 hbars) + 1 hbar from transfer + <positive nonzero> rewards
-                    Assertions.assertThat(balance).isGreaterThan(ONE_HUNDRED_HBARS + 1);
-                }));
-    }
 
     @HapiTest
     final Stream<DynamicTest> payerIsContract() {
@@ -1285,8 +1211,8 @@
                 uploadInitCode("Multipurpose"),
                 contractCreate("Multipurpose"),
                 atomicBatch(cryptoTransfer(movingHbar(1).between("sender", "receiver"))
-                                .batchKey("batchOperator")
-                                .payingWith("Multipurpose"))
+                        .batchKey("batchOperator")
+                        .payingWith("Multipurpose"))
                         .payingWith("batchOperator")
                         .hasPrecheck(PAYER_ACCOUNT_NOT_FOUND));
     }
@@ -1300,12 +1226,11 @@
                 cryptoCreate("payer"),
                 cryptoDelete("payer"),
                 atomicBatch(cryptoTransfer(movingHbar(1).between("sender", "receiver"))
-                                .batchKey("batchOperator")
-                                .payingWith("payer")
-                                .signedBy("payer", "sender"))
+                        .batchKey("batchOperator")
+                        .payingWith("payer")
+                        .signedBy("payer", "sender"))
                         .payingWith("batchOperator")
                         .via("batch")
                         .hasPrecheck(PAYER_ACCOUNT_DELETED));
     }
->>>>>>> 8cbbea78
 }