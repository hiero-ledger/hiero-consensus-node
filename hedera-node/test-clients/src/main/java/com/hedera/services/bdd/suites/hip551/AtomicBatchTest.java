--- conflicted
+++ resolved
@@ -47,42 +47,29 @@
 import static com.hedera.services.bdd.spec.utilops.UtilVerbs.sleepFor;
 import static com.hedera.services.bdd.spec.utilops.UtilVerbs.usableTxnIdNamed;
 import static com.hedera.services.bdd.spec.utilops.UtilVerbs.validateChargedUsd;
-<<<<<<< HEAD
 import static com.hedera.services.bdd.spec.utilops.UtilVerbs.withOpContext;
-=======
->>>>>>> 46176c29
 import static com.hedera.services.bdd.suites.HapiSuite.FIVE_HBARS;
 import static com.hedera.services.bdd.suites.HapiSuite.GENESIS;
 import static com.hedera.services.bdd.suites.HapiSuite.MAX_CALL_DATA_SIZE;
 import static com.hedera.services.bdd.suites.HapiSuite.ONE_HBAR;
 import static com.hedera.services.bdd.suites.HapiSuite.ONE_HUNDRED_HBARS;
 import static com.hedera.services.bdd.suites.HapiSuite.SECP_256K1_SHAPE;
-<<<<<<< HEAD
 import static com.hedera.services.bdd.suites.HapiSuite.SECP_256K1_SOURCE_KEY;
-import static com.hedera.services.bdd.suites.HapiSuite.THROTTLE_DEFS;
-import static com.hedera.services.bdd.suites.crypto.AutoCreateUtils.updateSpecFor;
-=======
 import static com.hedera.services.bdd.suites.HapiSuite.THROTTLE_DEFS;
 import static com.hedera.services.bdd.suites.HapiSuite.flattened;
 import static com.hedera.services.bdd.suites.crypto.AutoCreateUtils.createHollowAccountFrom;
->>>>>>> 46176c29
+import static com.hedera.services.bdd.suites.crypto.AutoCreateUtils.updateSpecFor;
 import static com.hedera.services.bdd.suites.utils.sysfiles.serdes.ThrottleDefsLoader.protoDefsFromResource;
 import static com.hederahashgraph.api.proto.java.ResponseCodeEnum.INNER_TRANSACTION_FAILED;
 import static com.hederahashgraph.api.proto.java.ResponseCodeEnum.TRANSACTION_EXPIRED;
 
-<<<<<<< HEAD
+import com.google.protobuf.ByteString;
 import com.hedera.node.app.hapi.utils.ethereum.EthTxData;
 import com.hedera.services.bdd.junit.HapiTest;
 import com.hedera.services.bdd.junit.HapiTestLifecycle;
 import com.hedera.services.bdd.junit.LeakyHapiTest;
+import com.hedera.services.bdd.spec.keys.KeyShape;
 import com.hedera.services.bdd.junit.RepeatableHapiTest;
-=======
-import com.google.protobuf.ByteString;
-import com.hedera.services.bdd.junit.HapiTest;
-import com.hedera.services.bdd.junit.HapiTestLifecycle;
-import com.hedera.services.bdd.junit.LeakyHapiTest;
-import com.hedera.services.bdd.spec.keys.KeyShape;
->>>>>>> 46176c29
 import java.util.List;
 import java.util.stream.Stream;
 import org.junit.jupiter.api.Disabled;
@@ -439,7 +426,93 @@
         }
     }
 
-<<<<<<< HEAD
+    @Nested()
+    @DisplayName("Signatures - positive")
+    class AtomicBatchSignaturesPositive {
+
+        @HapiTest
+        // BATCH_18  BATCH_19
+        @DisplayName("Batch should finalize hollow account")
+        final Stream<DynamicTest> batchFinalizeHollowAccount() {
+            final var alias = "alias";
+            final var batchOperator = "batchOperator";
+            return hapiTest(flattened(
+                    cryptoCreate(batchOperator),
+                    newKeyNamed(alias).shape(SECP_256K1_SHAPE),
+                    createHollowAccountFrom(alias),
+                    getAliasedAccountInfo(alias).isHollow(),
+                    atomicBatch(cryptoCreate("foo").payingWith(alias).batchKey(batchOperator))
+                            .payingWith(alias)
+                            .sigMapPrefixes(uniqueWithFullPrefixesFor(alias))
+                            .signedBy(alias, batchOperator),
+                    getAliasedAccountInfo(alias).isNotHollow()));
+        }
+
+        @HapiTest
+        // BATCH_20
+        @DisplayName("Failing batch should finalize hollow account")
+        final Stream<DynamicTest> failingBatchShouldFinalizeHollowAccount() {
+            final var alias = "alias";
+            final var batchOperator = "batchOperator";
+            return hapiTest(flattened(
+                    cryptoCreate(batchOperator),
+                    newKeyNamed(alias).shape(SECP_256K1_SHAPE),
+                    createHollowAccountFrom(alias),
+                    getAliasedAccountInfo(alias).isHollow(),
+                    atomicBatch(
+                                    cryptoCreate("foo")
+                                            .payingWith(alias)
+                                            .batchKey(batchOperator)
+                                            .batchKey(batchOperator),
+                                    cryptoCreate("bar")
+                                            .alias(ByteString.EMPTY)
+                                            .payingWith(alias)
+                                            .batchKey(batchOperator))
+                            .payingWith(alias)
+                            .sigMapPrefixes(uniqueWithFullPrefixesFor(alias))
+                            .signedBy(alias, batchOperator)
+                            .hasKnownStatus(INNER_TRANSACTION_FAILED),
+                    getAliasedAccountInfo(alias).isNotHollow()));
+        }
+
+        @HapiTest
+        // BATCH_23
+        @DisplayName("Threshold batch key should work")
+        final Stream<DynamicTest> thresholdBatchKeyShouldWork() {
+            final KeyShape threshKeyShape = KeyShape.threshOf(1, PREDEFINED_SHAPE, PREDEFINED_SHAPE);
+            final var threshBatchKey = "threshBatchKey";
+            final var alis = "alis";
+            final var bob = "bob";
+
+            return hapiTest(
+                    cryptoCreate(alis).balance(FIVE_HBARS),
+                    cryptoCreate(bob),
+                    newKeyNamed(threshBatchKey).shape(threshKeyShape.signedWith(sigs(alis, bob))),
+                    atomicBatch(
+                                    cryptoCreate("foo").batchKey(threshBatchKey),
+                                    cryptoCreate("bar").batchKey(threshBatchKey))
+                            .signedByPayerAnd(alis));
+        }
+
+        @HapiTest
+        // BATCH_25 BATCH_28 BATCH_29 BATCH_30
+        // This cases all are very similar and can be combined into one
+        @DisplayName("Payer is different from batch operator")
+        final Stream<DynamicTest> payWithDifferentAccount() {
+            final var alis = "alis";
+            final var bob = "bob";
+
+            return hapiTest(
+                    cryptoCreate(alis).balance(FIVE_HBARS),
+                    cryptoCreate(bob),
+                    atomicBatch(
+                                    cryptoCreate("foo").batchKey(bob),
+                                    cryptoCreate("bar").batchKey(bob))
+                            .payingWith(alis)
+                            .signedBy(alis, bob));
+        }
+    }
+
     @Nested
     @DisplayName("Batch Order And Execution - POSITIVE")
     class BatchOrderExecutionPositive {
@@ -691,92 +764,6 @@
                                             .batchKey(batchOperator))
                             .signedByPayerAnd(batchOperator),
                     getAccountBalance(receiver).hasTinyBars(FIVE_HBARS * 2));
-=======
-    @Nested()
-    @DisplayName("Signatures - positive")
-    class AtomicBatchSignaturesPositive {
-
-        @HapiTest
-        // BATCH_18  BATCH_19
-        @DisplayName("Batch should finalize hollow account")
-        final Stream<DynamicTest> batchFinalizeHollowAccount() {
-            final var alias = "alias";
-            final var batchOperator = "batchOperator";
-            return hapiTest(flattened(
-                    cryptoCreate(batchOperator),
-                    newKeyNamed(alias).shape(SECP_256K1_SHAPE),
-                    createHollowAccountFrom(alias),
-                    getAliasedAccountInfo(alias).isHollow(),
-                    atomicBatch(cryptoCreate("foo").payingWith(alias).batchKey(batchOperator))
-                            .payingWith(alias)
-                            .sigMapPrefixes(uniqueWithFullPrefixesFor(alias))
-                            .signedBy(alias, batchOperator),
-                    getAliasedAccountInfo(alias).isNotHollow()));
-        }
-
-        @HapiTest
-        // BATCH_20
-        @DisplayName("Failing batch should finalize hollow account")
-        final Stream<DynamicTest> failingBatchShouldFinalizeHollowAccount() {
-            final var alias = "alias";
-            final var batchOperator = "batchOperator";
-            return hapiTest(flattened(
-                    cryptoCreate(batchOperator),
-                    newKeyNamed(alias).shape(SECP_256K1_SHAPE),
-                    createHollowAccountFrom(alias),
-                    getAliasedAccountInfo(alias).isHollow(),
-                    atomicBatch(
-                                    cryptoCreate("foo")
-                                            .payingWith(alias)
-                                            .batchKey(batchOperator)
-                                            .batchKey(batchOperator),
-                                    cryptoCreate("bar")
-                                            .alias(ByteString.EMPTY)
-                                            .payingWith(alias)
-                                            .batchKey(batchOperator))
-                            .payingWith(alias)
-                            .sigMapPrefixes(uniqueWithFullPrefixesFor(alias))
-                            .signedBy(alias, batchOperator)
-                            .hasKnownStatus(INNER_TRANSACTION_FAILED),
-                    getAliasedAccountInfo(alias).isNotHollow()));
-        }
-
-        @HapiTest
-        // BATCH_23
-        @DisplayName("Threshold batch key should work")
-        final Stream<DynamicTest> thresholdBatchKeyShouldWork() {
-            final KeyShape threshKeyShape = KeyShape.threshOf(1, PREDEFINED_SHAPE, PREDEFINED_SHAPE);
-            final var threshBatchKey = "threshBatchKey";
-            final var alis = "alis";
-            final var bob = "bob";
-
-            return hapiTest(
-                    cryptoCreate(alis).balance(FIVE_HBARS),
-                    cryptoCreate(bob),
-                    newKeyNamed(threshBatchKey).shape(threshKeyShape.signedWith(sigs(alis, bob))),
-                    atomicBatch(
-                                    cryptoCreate("foo").batchKey(threshBatchKey),
-                                    cryptoCreate("bar").batchKey(threshBatchKey))
-                            .signedByPayerAnd(alis));
-        }
-
-        @HapiTest
-        // BATCH_25 BATCH_28 BATCH_29 BATCH_30
-        // This cases all are very similar and can be combined into one
-        @DisplayName("Payer is different from batch operator")
-        final Stream<DynamicTest> payWithDifferentAccount() {
-            final var alis = "alis";
-            final var bob = "bob";
-
-            return hapiTest(
-                    cryptoCreate(alis).balance(FIVE_HBARS),
-                    cryptoCreate(bob),
-                    atomicBatch(
-                                    cryptoCreate("foo").batchKey(bob),
-                                    cryptoCreate("bar").batchKey(bob))
-                            .payingWith(alis)
-                            .signedBy(alis, bob));
->>>>>>> 46176c29
         }
     }
 }