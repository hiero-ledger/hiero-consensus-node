// SPDX-License-Identifier: Apache-2.0
package com.hedera.services.bdd.suites.hip551;

import static com.hedera.services.bdd.junit.ContextRequirement.THROTTLE_OVERRIDES;
import static com.hedera.services.bdd.junit.RepeatableReason.NEEDS_VIRTUAL_TIME_FOR_FAST_EXECUTION;
import static com.hedera.services.bdd.spec.HapiSpec.customizedHapiTest;
import static com.hedera.services.bdd.spec.HapiSpec.hapiTest;
import static com.hedera.services.bdd.spec.assertions.AccountInfoAsserts.accountWith;
import static com.hedera.services.bdd.spec.assertions.TransactionRecordAsserts.recordWith;
import static com.hedera.services.bdd.spec.keys.KeyShape.PREDEFINED_SHAPE;
import static com.hedera.services.bdd.spec.keys.KeyShape.sigs;
import static com.hedera.services.bdd.spec.keys.TrieSigMapGenerator.uniqueWithFullPrefixesFor;
import static com.hedera.services.bdd.spec.queries.QueryVerbs.getAccountBalance;
import static com.hedera.services.bdd.spec.queries.QueryVerbs.getAliasedAccountInfo;
import static com.hedera.services.bdd.spec.queries.QueryVerbs.getReceipt;
import static com.hedera.services.bdd.spec.queries.QueryVerbs.getTxnRecord;
import static com.hedera.services.bdd.spec.transactions.TxnVerbs.atomicBatch;
import static com.hedera.services.bdd.spec.transactions.TxnVerbs.contractCall;
import static com.hedera.services.bdd.spec.transactions.TxnVerbs.contractCreate;
import static com.hedera.services.bdd.spec.transactions.TxnVerbs.cryptoCreate;
import static com.hedera.services.bdd.spec.transactions.TxnVerbs.cryptoDelete;
import static com.hedera.services.bdd.spec.transactions.TxnVerbs.cryptoTransfer;
import static com.hedera.services.bdd.spec.transactions.TxnVerbs.ethereumCryptoTransfer;
import static com.hedera.services.bdd.spec.transactions.TxnVerbs.fileUpdate;
import static com.hedera.services.bdd.spec.transactions.TxnVerbs.scheduleCreate;
import static com.hedera.services.bdd.spec.transactions.TxnVerbs.scheduleSign;
import static com.hedera.services.bdd.spec.transactions.TxnVerbs.uploadInitCode;
import static com.hedera.services.bdd.spec.transactions.crypto.HapiCryptoTransfer.tinyBarsFromAccountToAlias;
import static com.hedera.services.bdd.spec.transactions.crypto.HapiCryptoTransfer.tinyBarsFromTo;
import static com.hedera.services.bdd.spec.transactions.crypto.HapiCryptoTransfer.tinyBarsFromToWithAlias;
import static com.hedera.services.bdd.spec.transactions.token.TokenMovement.movingHbar;
import static com.hedera.services.bdd.spec.utilops.UtilVerbs.newKeyNamed;
import static com.hedera.services.bdd.spec.utilops.UtilVerbs.overridingThrottles;
import static com.hedera.services.bdd.spec.utilops.UtilVerbs.sleepFor;
import static com.hedera.services.bdd.spec.utilops.UtilVerbs.sourcing;
import static com.hedera.services.bdd.spec.utilops.UtilVerbs.usableTxnIdNamed;
import static com.hedera.services.bdd.spec.utilops.UtilVerbs.validateChargedUsd;
import static com.hedera.services.bdd.spec.utilops.UtilVerbs.validateInnerTxnChargedUsd;
import static com.hedera.services.bdd.spec.utilops.UtilVerbs.withOpContext;
import static com.hedera.services.bdd.suites.HapiSuite.FIVE_HBARS;
import static com.hedera.services.bdd.suites.HapiSuite.GENESIS;
import static com.hedera.services.bdd.suites.HapiSuite.MAX_CALL_DATA_SIZE;
import static com.hedera.services.bdd.suites.HapiSuite.ONE_HBAR;
import static com.hedera.services.bdd.suites.HapiSuite.ONE_HUNDRED_HBARS;
import static com.hedera.services.bdd.suites.HapiSuite.ONE_MILLION_HBARS;
import static com.hedera.services.bdd.suites.HapiSuite.SECP_256K1_SHAPE;
import static com.hedera.services.bdd.suites.HapiSuite.SECP_256K1_SOURCE_KEY;
import static com.hedera.services.bdd.suites.HapiSuite.THROTTLE_DEFS;
import static com.hedera.services.bdd.suites.HapiSuite.flattened;
import static com.hedera.services.bdd.suites.crypto.AutoCreateUtils.createHollowAccountFrom;
import static com.hedera.services.bdd.suites.crypto.AutoCreateUtils.updateSpecFor;
import static com.hedera.services.bdd.suites.utils.sysfiles.serdes.ThrottleDefsLoader.protoDefsFromResource;
<<<<<<< HEAD
=======
import static com.hederahashgraph.api.proto.java.ResponseCodeEnum.BATCH_KEY_SET_ON_NON_INNER_TRANSACTION;
import static com.hederahashgraph.api.proto.java.ResponseCodeEnum.BATCH_TRANSACTION_IN_BLACKLIST;
>>>>>>> ccc98093
import static com.hederahashgraph.api.proto.java.ResponseCodeEnum.INNER_TRANSACTION_FAILED;
import static com.hederahashgraph.api.proto.java.ResponseCodeEnum.SUCCESS;
import static com.hederahashgraph.api.proto.java.ResponseCodeEnum.TRANSACTION_EXPIRED;

import com.hedera.node.app.hapi.utils.ethereum.EthTxData;
import com.hedera.services.bdd.junit.HapiTest;
import com.hedera.services.bdd.junit.HapiTestLifecycle;
import com.hedera.services.bdd.junit.LeakyHapiTest;
import com.hedera.services.bdd.junit.RepeatableHapiTest;
import com.hedera.services.bdd.spec.HapiSpecSetup.TxnProtoStructure;
import com.hedera.services.bdd.spec.keys.KeyShape;
import com.hederahashgraph.api.proto.java.Timestamp;
import java.util.Map;
import java.util.concurrent.atomic.AtomicReference;
import java.util.stream.Stream;
import org.junit.jupiter.api.Disabled;
import org.junit.jupiter.api.DisplayName;
import org.junit.jupiter.api.DynamicTest;
import org.junit.jupiter.api.Nested;

@HapiTestLifecycle
public class AtomicBatchTest {

    @HapiTest
<<<<<<< HEAD
    @DisplayName("Validate batch transaction passed")
=======
    public Stream<DynamicTest> innerTxnWithSignedTransactionBytesFails() {
        final var batchOperator = "batchOperator";
        final var innerTxnPayer = "innerPayer";
        final var innerTxnId = "innerId";

        // create inner txn with:
        // - custom txn id -> for getting the record
        // - batch key -> for batch operator to sign
        // - payer -> for paying the fee
        final var innerTxn = cryptoCreate("foo")
                .balance(ONE_HBAR)
                .txnId(innerTxnId)
                .batchKey(batchOperator)
                .payingWith(innerTxnPayer);

        return hapiTest(
                cryptoCreate(batchOperator).balance(ONE_HBAR),
                cryptoCreate(innerTxnPayer).balance(ONE_HBAR),
                usableTxnIdNamed(innerTxnId).payerId(innerTxnPayer),
                // Since the inner txn is not normalized, it should fail
                atomicBatch(innerTxn).payingWith(batchOperator).hasPrecheck(BATCH_TRANSACTION_IN_BLACKLIST));
    }

    @HapiTest
    public Stream<DynamicTest> innerTxnWithBodyBytesFails() {
        final var batchOperator = "batchOperator";
        final var innerTxnPayer = "innerPayer";
        final var innerTxnId = "innerId";

        // create inner txn with:
        // - custom txn id -> for getting the record
        // - batch key -> for batch operator to sign
        // - payer -> for paying the fee
        final var innerTxn = cryptoCreate("foo")
                .withProtoStructure(TxnProtoStructure.OLD)
                .balance(ONE_HBAR)
                .txnId(innerTxnId)
                .batchKey(batchOperator)
                .payingWith(innerTxnPayer);

        return hapiTest(
                cryptoCreate(batchOperator).balance(ONE_HBAR),
                cryptoCreate(innerTxnPayer).balance(ONE_HBAR),
                usableTxnIdNamed(innerTxnId).payerId(innerTxnPayer),
                // Since the inner txn is not normalized, it should fail
                atomicBatch(innerTxn).payingWith(batchOperator).hasPrecheck(BATCH_TRANSACTION_IN_BLACKLIST));
    }

    @HapiTest
    public Stream<DynamicTest> missingInnerTxnPayerSignatureFails() {
        final var batchOperator = "batchOperator";
        final var innerTxnPayer = "innerPayer";
        final var innerTxnId = "innerId";
        // crete inner txn with innerTxnPayer, but sign only with DEFAULT_PAYER
        final var innerTxn = cryptoCreate("foo")
                .withProtoStructure(TxnProtoStructure.NORMALIZED)
                .balance(ONE_HBAR)
                .txnId(innerTxnId)
                .batchKey(batchOperator)
                .payingWith(innerTxnPayer)
                .signedBy(DEFAULT_PAYER);

        return hapiTest(
                cryptoCreate(batchOperator).balance(ONE_HBAR),
                cryptoCreate(innerTxnPayer).balance(ONE_HBAR),
                usableTxnIdNamed(innerTxnId).payerId(innerTxnPayer),
                // Since the inner txn is signed by DEFAULT_PAYER, it should fail
                atomicBatch(innerTxn).payingWith(batchOperator).hasKnownStatus(INNER_TRANSACTION_FAILED));
    }

    @HapiTest
    public Stream<DynamicTest> missingBatchKeyFails() {
        final var batchOperator = "batchOperator";
        final var innerTxnPayer = "innerPayer";
        final var innerTxnId = "innerId";
        // crete inner txn with innerTxnPayer and without batchKey
        final var innerTxn = cryptoCreate("foo")
                .withProtoStructure(TxnProtoStructure.NORMALIZED)
                .balance(ONE_HBAR)
                .txnId(innerTxnId)
                .payingWith(innerTxnPayer);

        return hapiTest(
                cryptoCreate(batchOperator).balance(ONE_HBAR),
                cryptoCreate(innerTxnPayer).balance(ONE_HBAR),
                usableTxnIdNamed(innerTxnId).payerId(innerTxnPayer),
                // Since the inner txn doesn't have batchKey, it should fail
                atomicBatch(innerTxn).payingWith(batchOperator).hasPrecheck(MISSING_BATCH_KEY));
    }

    @HapiTest
>>>>>>> ccc98093
    public Stream<DynamicTest> simpleBatchTest() {
        final var batchOperator = "batchOperator";
        final var innerTxnPayer = "innerPayer";
        final var innerTxnId = "innerId";

        // create inner txn with:
        // - custom txn id -> for getting the record
        // - batch key -> for batch operator to sign
        // - payer -> for paying the fee
        final var innerTxn = cryptoCreate("foo")
                .withProtoStructure(TxnProtoStructure.NORMALIZED)
                .balance(ONE_HBAR)
                .txnId(innerTxnId)
                .batchKey(batchOperator)
                .payingWith(innerTxnPayer);

        return hapiTest(
                // create batch operator
                cryptoCreate(batchOperator).balance(ONE_HBAR),
                // create another payer for the inner txn
                cryptoCreate(innerTxnPayer).balance(ONE_HUNDRED_HBARS),
                // use custom txn id so we can get the record
                usableTxnIdNamed(innerTxnId).payerId(innerTxnPayer),
                // create a batch txn
                atomicBatch(innerTxn).payingWith(batchOperator).via("batchTxn"),
                // get and log inner txn record
                getTxnRecord(innerTxnId).assertingNothingAboutHashes().logged(),
                // validate the batch txn result
                getAccountBalance("foo").hasTinyBars(ONE_HBAR),
                validateChargedUsd("batchTxn", 0.001));
    }

    @HapiTest
    @DisplayName("Validate multi batch transaction passed")
    public Stream<DynamicTest> multiBatchSuccess() {
        final var batchOperator = "batchOperator";
        final var innerTxnPayer = "innerPayer";
        final var innerTxnId1 = "innerId1";
        final var innerTxnId2 = "innerId2";
        final var account1 = "foo1";
        final var account2 = "foo2";
        final var atomicTxn = "atomicTxn";

        final var innerTxn1 = cryptoCreate(account1)
                .withProtoStructure(TxnProtoStructure.NORMALIZED)
                .balance(ONE_HBAR)
                .txnId(innerTxnId1)
                .batchKey(batchOperator)
                .payingWith(innerTxnPayer);
        final var innerTxn2 = cryptoCreate(account2)
                .withProtoStructure(TxnProtoStructure.NORMALIZED)
                .balance(ONE_HBAR)
                .txnId(innerTxnId2)
                .batchKey(batchOperator)
                .payingWith(innerTxnPayer);

        return hapiTest(
                cryptoCreate(batchOperator).balance(ONE_HBAR),
                cryptoCreate(innerTxnPayer).balance(ONE_HUNDRED_HBARS),
                usableTxnIdNamed(innerTxnId1).payerId(innerTxnPayer),
                usableTxnIdNamed(innerTxnId2).payerId(innerTxnPayer),
                atomicBatch(innerTxn1, innerTxn2).payingWith(batchOperator).via(atomicTxn),
                getTxnRecord(atomicTxn).logged(),
                getTxnRecord(innerTxnId1).assertingNothingAboutHashes().logged(),
                getTxnRecord(innerTxnId2).assertingNothingAboutHashes().logged(),
                getAccountBalance(account1).hasTinyBars(ONE_HBAR),
                getAccountBalance(account2).hasTinyBars(ONE_HBAR));
    }

    @HapiTest
    @DisplayName("Batch with multiple children passes")
    public Stream<DynamicTest> batchWithMultipleChildren() {
        final var batchOperator = "batchOperator";
        final var innerTnxPayer = "innerPayer";
        final var innerTxnId1 = "innerId1";
        final var innerTxnId2 = "innerId2";
        final var account2 = "foo2";
        final var atomicTxn = "atomicTxn";
        final var alias = "alias";
        final AtomicReference<Timestamp> parentConsTime = new AtomicReference<>();

        final var innerTxn1 = cryptoTransfer(movingHbar(10L).between(innerTnxPayer, alias))
                .withProtoStructure(TxnProtoStructure.NORMALIZED)
                .txnId(innerTxnId1)
                .batchKey(batchOperator)
                .payingWith(innerTnxPayer);
        final var innerTxn2 = cryptoCreate(account2)
                .withProtoStructure(TxnProtoStructure.NORMALIZED)
                .balance(ONE_HBAR)
                .txnId(innerTxnId2)
                .batchKey(batchOperator)
                .payingWith(innerTnxPayer);
        return hapiTest(
                // set up
                newKeyNamed(alias),
                cryptoCreate(batchOperator).balance(ONE_HBAR),
                cryptoCreate(innerTnxPayer).balance(ONE_HUNDRED_HBARS),
                usableTxnIdNamed(innerTxnId1).payerId(innerTnxPayer),
                usableTxnIdNamed(innerTxnId2).payerId(innerTnxPayer),
                // submit atomic batch with 3 inner txns
                atomicBatch(innerTxn1, innerTxn2).payingWith(batchOperator).via(atomicTxn),
                getTxnRecord(atomicTxn)
                        .exposingTo(record -> parentConsTime.set(record.getConsensusTimestamp()))
                        .logged(),
                // All atomic batch transactions should have the same parentConsTime set
                // the same as the batch user txn
                sourcing(() -> getTxnRecord(innerTxnId1)
                        .hasParentConsensusTime(parentConsTime.get())
                        .andAllChildRecords()
                        .hasNonStakingChildRecordCount(1)
                        .hasChildRecords(recordWith().status(SUCCESS))
                        .assertingNothingAboutHashes()
                        .logged()),
                sourcing(() -> getTxnRecord(innerTxnId2)
                        .hasParentConsensusTime(parentConsTime.get())
                        .andAllChildRecords()
                        .assertingNothingAboutHashes()
                        .logged()));
    }

    @Nested
    @DisplayName("Batch Constraints - POSITIVE")
    class BatchConstraintsPositive {

        @LeakyHapiTest
        @Disabled // TODO: enable this test when we have the maxInnerTxn property
        @DisplayName("Batch with max number of inner transaction")
        // BATCH_01
        public Stream<DynamicTest> maxInnerTxn() {
            final var payer = "payer";
            final var transferTxnId = "transferTxnId";
            final var batchOperator = "batchOperator";

            return customizedHapiTest(
                    // set the maxInnerTxn to 2
                    Map.of("atomicBatch.maxInnerTxn", "2"),
                    cryptoCreate(batchOperator),
                    cryptoCreate("payer").balance(ONE_HUNDRED_HBARS),
                    newKeyNamed("bar"),
                    usableTxnIdNamed(transferTxnId).payerId(payer),
                    // create a batch with the maximum number of inner transactions
                    // even if we have 1 child transaction, the batch should succeed
                    atomicBatch(
                                    cryptoCreate("foo")
                                            .withProtoStructure(TxnProtoStructure.NORMALIZED)
                                            .balance(ONE_HBAR)
                                            .batchKey(batchOperator),
                                    cryptoTransfer(tinyBarsFromToWithAlias(payer, "bar", 10))
                                            .withProtoStructure(TxnProtoStructure.NORMALIZED)
                                            .batchKey(batchOperator)
                                            .txnId(transferTxnId)
                                            .payingWith(payer))
                            .signedByPayerAnd(batchOperator)
                            .via("batchTxnId"),

                    // TODO: auto account creation should be child of the cryptoTransfer txn, not the batch!!!
                    // we need to fix this when we dispatch childs of the inner txns
                    //
                    // getReceipt(transferTxnId).andAnyChildReceipts().hasChildAutoAccountCreations(1),
                    getReceipt("batchTxnId").andAnyChildReceipts().hasChildAutoAccountCreations(1));
        }

        @LeakyHapiTest(requirement = {THROTTLE_OVERRIDES})
        @DisplayName("Batch contract call with the TPS limit")
        //  BATCH_02
        public Stream<DynamicTest> contractCallTPSLimit() {
            final var batchOperator = "batchOperator";
            final var contract = "CalldataSize";
            final var function = "callme";
            final byte[] payload = new byte[100];
            final var payer = "payer";
            return hapiTest(
                    cryptoCreate(batchOperator),
                    cryptoCreate(payer).balance(ONE_HBAR),
                    uploadInitCode(contract),
                    contractCreate(contract),
                    overridingThrottles("testSystemFiles/artificial-limits.json"),
                    // create batch with 6 contract calls
                    atomicBatch(
                                    contractCall(contract, function, payload)
                                            .withProtoStructure(TxnProtoStructure.NORMALIZED)
                                            .payingWith(payer)
                                            .batchKey(batchOperator),
                                    contractCall(contract, function, payload)
                                            .withProtoStructure(TxnProtoStructure.NORMALIZED)
                                            .payingWith(payer)
                                            .batchKey(batchOperator),
                                    contractCall(contract, function, payload)
                                            .withProtoStructure(TxnProtoStructure.NORMALIZED)
                                            .payingWith(payer)
                                            .batchKey(batchOperator),
                                    contractCall(contract, function, payload)
                                            .withProtoStructure(TxnProtoStructure.NORMALIZED)
                                            .payingWith(payer)
                                            .batchKey(batchOperator),
                                    contractCall(contract, function, payload)
                                            .withProtoStructure(TxnProtoStructure.NORMALIZED)
                                            .payingWith(payer)
                                            .batchKey(batchOperator),
                                    contractCall(contract, function, payload)
                                            .withProtoStructure(TxnProtoStructure.NORMALIZED)
                                            .payingWith(payer)
                                            .batchKey(batchOperator))
                            .signedByPayerAnd(batchOperator)
                            .payingWith(payer));
        }

        @LeakyHapiTest
        @DisplayName("Batch contract call with the gas limit")
        //  BATCH_03
        public Stream<DynamicTest> contractCallGasLimit() {
            final var contract = "CalldataSize";
            final var function = "callme";
            final var payload = new byte[100];
            final var batchOperator = "batchOperator";
            return customizedHapiTest(
                    Map.of("contracts.maxGasPerSec", "2000000"),
                    cryptoCreate(batchOperator),
                    uploadInitCode(contract),
                    contractCreate(contract),
                    atomicBatch(contractCall(contract, function, payload)
                                    .withProtoStructure(TxnProtoStructure.NORMALIZED)
                                    .gas(2000000)
                                    .batchKey(batchOperator))
                            .signedByPayerAnd(batchOperator));
        }

        @HapiTest
        @DisplayName("Batch contract call with 6kb payload")
        //  BATCH_04
        public Stream<DynamicTest> contractCallTxnSizeLimit() {
            final var contract = "CalldataSize";
            final var function = "callme";
            // Adjust the payload size with 512 bytes, so the total size is just under 6kb
            final var payload = new byte[MAX_CALL_DATA_SIZE - 1000];
            final var batchOperator = "batchOperator";
            return hapiTest(
                    cryptoCreate(batchOperator),
                    uploadInitCode(contract),
                    contractCreate(contract),
                    atomicBatch(contractCall(contract, function, payload)
                                    .withProtoStructure(TxnProtoStructure.NORMALIZED)
                                    .batchKey(batchOperator))
                            .payingWith(batchOperator));
        }

        @HapiTest
        @DisplayName("Following batch with same inner txn")
        //  BATCH_06
        public Stream<DynamicTest> followingBatchWithSameButNonExecutedTxn() {
            final var payer = "payer";
            final var firstTxnId = "firstTxnId";
            final var secondTxnId = "secondTxnId";
            final var batchOperator = "batchOperator";
            return hapiTest(
                    cryptoCreate(batchOperator),
                    cryptoCreate(payer).balance(ONE_HUNDRED_HBARS),
                    usableTxnIdNamed(firstTxnId).payerId(payer),
                    usableTxnIdNamed(secondTxnId).payerId(payer),
                    // execute first transaction
                    cryptoCreate("foo").txnId(firstTxnId).payingWith(payer),
                    // create a failing batch, containing duplicated transaction
                    atomicBatch(
                                    cryptoCreate("foo")
                                            .withProtoStructure(TxnProtoStructure.NORMALIZED)
                                            .txnId(firstTxnId)
                                            .payingWith(payer)
                                            .batchKey(batchOperator),
                                    // second inner txn will not be executed
                                    cryptoCreate("bar")
                                            .withProtoStructure(TxnProtoStructure.NORMALIZED)
                                            .txnId(secondTxnId)
                                            .payingWith(payer)
                                            .batchKey(batchOperator))
                            .signedByPayerAnd(batchOperator)
                            .hasKnownStatus(INNER_TRANSACTION_FAILED),
                    // create a successful batch, containing the second (non-executed) transaction
                    atomicBatch(cryptoCreate("bar")
                                    .withProtoStructure(TxnProtoStructure.NORMALIZED)
                                    .txnId(secondTxnId)
                                    .payingWith(payer)
                                    .batchKey(batchOperator))
                            .signedByPayerAnd(batchOperator));
        }

        @HapiTest
        @DisplayName("Deleted account key as batch key")
        //  BATCH_07
        public Stream<DynamicTest> deletedAccountKeyAsBatchKey() {
            final var payer = "payer";
            final var aliceKey = "aliceKey";
            final var alice = "alice";
            return hapiTest(
                    cryptoCreate(payer).balance(ONE_HUNDRED_HBARS),
                    newKeyNamed(aliceKey),
                    cryptoCreate(alice).key(aliceKey),
                    cryptoDelete(alice),
                    atomicBatch(cryptoCreate("foo")
                                    .withProtoStructure(TxnProtoStructure.NORMALIZED)
                                    .batchKey(aliceKey))
                            .payingWith(payer)
                            .signedBy(payer, aliceKey));
        }

        @LeakyHapiTest(requirement = {THROTTLE_OVERRIDES})
        @DisplayName("Update throttles should take effect to following inner txns")
        //  BATCH_08
        public Stream<DynamicTest> throttlesShouldTakeEffect() {
            final var contract = "CalldataSize";
            final var function = "callme";
            final var payload = new byte[100];
            final var payer = "payer";
            final var batchOperator = "batchOperator";
            return hapiTest(
                    cryptoCreate(batchOperator),
                    cryptoCreate(payer).balance(ONE_HBAR),
                    uploadInitCode(contract),
                    contractCreate(contract),
                    // seth contract call to 6 TPS
                    overridingThrottles("testSystemFiles/artificial-limits.json"),
                    // create batch with 6 contract calls
                    atomicBatch(
                                    fileUpdate(THROTTLE_DEFS)
                                            .withProtoStructure(TxnProtoStructure.NORMALIZED)
                                            .batchKey(batchOperator)
                                            .noLogging()
                                            .payingWith(GENESIS)
                                            .contents(protoDefsFromResource("testSystemFiles/mainnet-throttles.json")
                                                    .toByteArray()),
                                    // call more than 6 times
                                    contractCall(contract, function, payload)
                                            .withProtoStructure(TxnProtoStructure.NORMALIZED)
                                            .payingWith(payer)
                                            .batchKey(batchOperator),
                                    contractCall(contract, function, payload)
                                            .withProtoStructure(TxnProtoStructure.NORMALIZED)
                                            .payingWith(payer)
                                            .batchKey(batchOperator),
                                    contractCall(contract, function, payload)
                                            .withProtoStructure(TxnProtoStructure.NORMALIZED)
                                            .payingWith(payer)
                                            .batchKey(batchOperator),
                                    contractCall(contract, function, payload)
                                            .withProtoStructure(TxnProtoStructure.NORMALIZED)
                                            .payingWith(payer)
                                            .batchKey(batchOperator),
                                    contractCall(contract, function, payload)
                                            .withProtoStructure(TxnProtoStructure.NORMALIZED)
                                            .payingWith(payer)
                                            .batchKey(batchOperator),
                                    contractCall(contract, function, payload)
                                            .withProtoStructure(TxnProtoStructure.NORMALIZED)
                                            .payingWith(payer)
                                            .batchKey(batchOperator),
                                    contractCall(contract, function, payload)
                                            .withProtoStructure(TxnProtoStructure.NORMALIZED)
                                            .payingWith(payer)
                                            .batchKey(batchOperator),
                                    contractCall(contract, function, payload)
                                            .withProtoStructure(TxnProtoStructure.NORMALIZED)
                                            .payingWith(payer)
                                            .batchKey(batchOperator),
                                    contractCall(contract, function, payload)
                                            .withProtoStructure(TxnProtoStructure.NORMALIZED)
                                            .payingWith(payer)
                                            .batchKey(batchOperator),
                                    contractCall(contract, function, payload)
                                            .withProtoStructure(TxnProtoStructure.NORMALIZED)
                                            .payingWith(payer)
                                            .batchKey(batchOperator),
                                    contractCall(contract, function, payload)
                                            .withProtoStructure(TxnProtoStructure.NORMALIZED)
                                            .payingWith(payer)
                                            .batchKey(batchOperator),
                                    fileUpdate(THROTTLE_DEFS)
                                            .withProtoStructure(TxnProtoStructure.NORMALIZED)
                                            .batchKey(batchOperator)
                                            .noLogging()
                                            .payingWith(GENESIS)
                                            .contents(protoDefsFromResource("testSystemFiles/artificial-limits.json")
                                                    .toByteArray()))
                            .signedByPayerAnd(batchOperator)
                            .payingWith(payer));
        }

        @HapiTest
        @DisplayName("Sign batch with additional keys")
        //  BATCH_09
        public Stream<DynamicTest> signBatchWithAdditionalKeys() {
            final var payer = "payer";
            final var alice = "alice";
            return hapiTest(
                    cryptoCreate(payer).balance(ONE_HUNDRED_HBARS),
                    cryptoCreate(alice),
                    atomicBatch(cryptoCreate("foo")
                                    .withProtoStructure(TxnProtoStructure.NORMALIZED)
                                    .batchKey(alice))
                            .payingWith(payer)
                            .signedBy(payer, alice));
        }
    }

    @Nested()
    @DisplayName("Signatures - positive")
    class AtomicBatchSignaturesPositive {

        @HapiTest
        // BATCH_18  BATCH_19
        @DisplayName("Batch should finalize hollow account")
        final Stream<DynamicTest> batchFinalizeHollowAccount() {
            final var alias = "alias";
            final var batchOperator = "batchOperator";
            return hapiTest(flattened(
                    cryptoCreate(batchOperator),
                    newKeyNamed(alias).shape(SECP_256K1_SHAPE),
                    createHollowAccountFrom(alias),
                    getAliasedAccountInfo(alias).isHollow(),
                    atomicBatch(cryptoCreate("foo")
                                    .withProtoStructure(TxnProtoStructure.NORMALIZED)
                                    .payingWith(alias)
                                    .sigMapPrefixes(uniqueWithFullPrefixesFor(alias))
                                    .batchKey(batchOperator))
                            .payingWith(alias)
                            .sigMapPrefixes(uniqueWithFullPrefixesFor(alias))
                            .signedBy(alias, batchOperator),
                    getAliasedAccountInfo(alias)
                            .has(accountWith().hasNonEmptyKey())
                            .logged()));
        }

        @HapiTest
        @DisplayName("Failing batch should finalize hollow account")
        // BATCH_20
        final Stream<DynamicTest> failingBatchShouldFinalizeHollowAccount() {
            final var alias = "alias";
            final var batchOperator = "batchOperator";
            return hapiTest(flattened(
                    cryptoCreate(batchOperator),
                    newKeyNamed(alias).shape(SECP_256K1_SHAPE),
                    createHollowAccountFrom(alias),
                    getAliasedAccountInfo(alias).isHollow(),
                    atomicBatch(cryptoTransfer(tinyBarsFromToWithAlias(alias, GENESIS, ONE_MILLION_HBARS))
                                    .withProtoStructure(TxnProtoStructure.NORMALIZED)
                                    .payingWith(alias)
                                    .sigMapPrefixes(uniqueWithFullPrefixesFor(alias))
                                    .batchKey(batchOperator))
                            .payingWith(alias)
                            .sigMapPrefixes(uniqueWithFullPrefixesFor(alias))
                            .signedBy(alias, batchOperator)
                            .hasKnownStatus(INNER_TRANSACTION_FAILED),
                    getAliasedAccountInfo(alias).isNotHollow()));
        }

        @HapiTest
        // BATCH_23
        @DisplayName("Threshold batch key should work")
        final Stream<DynamicTest> thresholdBatchKeyShouldWork() {
            final KeyShape threshKeyShape = KeyShape.threshOf(1, PREDEFINED_SHAPE, PREDEFINED_SHAPE);
            final var threshBatchKey = "threshBatchKey";
            final var alis = "alis";
            final var bob = "bob";

            return hapiTest(
                    cryptoCreate(alis).balance(FIVE_HBARS),
                    cryptoCreate(bob),
                    newKeyNamed(threshBatchKey).shape(threshKeyShape.signedWith(sigs(alis, bob))),
                    atomicBatch(
                                    cryptoCreate("foo")
                                            .withProtoStructure(TxnProtoStructure.NORMALIZED)
                                            .batchKey(threshBatchKey),
                                    cryptoCreate("bar")
                                            .withProtoStructure(TxnProtoStructure.NORMALIZED)
                                            .batchKey(threshBatchKey))
                            .signedByPayerAnd(alis));
        }

        @HapiTest
        // BATCH_25 BATCH_28 BATCH_29 BATCH_30
        // This cases all are very similar and can be combined into one
        @DisplayName("Payer is different from batch operator")
        final Stream<DynamicTest> payWithDifferentAccount() {
            final var alis = "alis";
            final var bob = "bob";

            return hapiTest(
                    cryptoCreate(alis).balance(FIVE_HBARS),
                    cryptoCreate(bob),
                    atomicBatch(
                                    cryptoCreate("foo")
                                            .withProtoStructure(TxnProtoStructure.NORMALIZED)
                                            .batchKey(bob),
                                    cryptoCreate("bar")
                                            .withProtoStructure(TxnProtoStructure.NORMALIZED)
                                            .batchKey(bob))
                            .payingWith(alis)
                            .signedBy(alis, bob));
        }
    }

    @Nested
    @DisplayName("Privileged Transactions - POSITIVE")
    class PrivilegedTransactionsPositive {

        @LeakyHapiTest(requirement = {THROTTLE_OVERRIDES})
        @DisplayName("Batch containing only privileged transactions")
        public Stream<DynamicTest> batchContainingOnlyPrivilegedTxn() {
            final var batchOperator = "batchOperator";

            return hapiTest(
                    cryptoCreate(batchOperator).balance(FIVE_HBARS),
                    atomicBatch(fileUpdate(THROTTLE_DEFS)
                                    .withProtoStructure(TxnProtoStructure.NORMALIZED)
                                    .batchKey(batchOperator)
                                    .noLogging()
                                    .payingWith(GENESIS)
                                    .contents(protoDefsFromResource("testSystemFiles/mainnet-throttles.json")
                                            .toByteArray()))
                            .payingWith(batchOperator));
        }
    }

    @Nested
    @DisplayName("Fees - POSITIVE")
    class FeesPositive {

        @HapiTest
        @DisplayName("Payer was charged for all transactions")
        public Stream<DynamicTest> payerWasCharged() {
            final var batchOperator = "batchOperator";
            return hapiTest(
                    cryptoCreate(batchOperator).balance(ONE_HUNDRED_HBARS),
                    usableTxnIdNamed("innerTxn1").payerId(batchOperator),
                    usableTxnIdNamed("innerTxn2").payerId(batchOperator),
                    atomicBatch(
                                    cryptoCreate("foo")
                                            .withProtoStructure(TxnProtoStructure.NORMALIZED)
                                            .txnId("innerTxn1")
                                            .batchKey(batchOperator)
                                            .payingWith(batchOperator),
                                    cryptoCreate("bar")
                                            .withProtoStructure(TxnProtoStructure.NORMALIZED)
                                            .txnId("innerTxn2")
                                            .batchKey(batchOperator)
                                            .payingWith(batchOperator))
                            .payingWith(batchOperator)
                            .via("batchTxn"),
                    // validate the fee charged for the batch txn and the inner txns
                    validateChargedUsd("batchTxn", 0.001),
                    validateInnerTxnChargedUsd("innerTxn1", "batchTxn", 0.05, 30),
                    validateInnerTxnChargedUsd("innerTxn2", "batchTxn", 0.05, 30));
        }
    }

    @Nested
    @DisplayName("Batch Order And Execution - POSITIVE")
    class BatchOrderExecutionPositive {

        @HapiTest
        @DisplayName("Validate order of execution with successful schedule")
        // BATCH_10
        final Stream<DynamicTest> executionWithSchedule() {
            final var sender = "sender";
            final var receiver = "receiver";
            final var schedule = "scheduledXfer";
            final var scheduleCreateTxnId = "scheduledCreateTxnId";
            final var scheduledTxnId = "scheduledTxnId";
            final var signTxnId = "signTxnId";
            final var secondInnerTxnId = "secondInnerTxnId";
            final var batchOperator = "batchOperator";

            return hapiTest(
                    cryptoCreate(batchOperator),
                    cryptoCreate(sender).balance(ONE_HBAR),
                    cryptoCreate(receiver).balance(0L).receiverSigRequired(true),
                    // store txn ids in spec registry for later order validation
                    usableTxnIdNamed(scheduleCreateTxnId).payerId(sender),
                    usableTxnIdNamed(scheduledTxnId)
                            .asScheduled(scheduleCreateTxnId)
                            .payerId(sender),
                    usableTxnIdNamed(signTxnId).payerId(sender),
                    usableTxnIdNamed(secondInnerTxnId).payerId(sender),
                    // create a schedule
                    scheduleCreate(schedule, cryptoTransfer(tinyBarsFromTo(sender, receiver, 1)))
                            .waitForExpiry(false)
                            .txnId(scheduleCreateTxnId)
                            .payingWith(sender),
                    // execute batch with schedule sign
                    atomicBatch(
                                    scheduleSign(schedule)
                                            .withProtoStructure(TxnProtoStructure.NORMALIZED)
                                            .batchKey(batchOperator)
                                            .txnId(signTxnId)
                                            .alsoSigningWith(receiver)
                                            .payingWith(sender),
                                    cryptoCreate("foo")
                                            .withProtoStructure(TxnProtoStructure.NORMALIZED)
                                            .batchKey(batchOperator)
                                            .txnId(secondInnerTxnId)
                                            .balance(1L)
                                            .payingWith(sender))
                            .signedByPayerAnd(batchOperator)
                            // validate order of execution
                            .validateTxnOrder(
                                    signTxnId,
                                    scheduledTxnId, // scheduled txn is executed right after a sign txn
                                    secondInnerTxnId),
                    getAccountBalance(receiver).logged());
        }

        @HapiTest
        @DisplayName("Validate order of execution with failing schedule")
        // BATCH_11
        final Stream<DynamicTest> executionWithFailingSchedule() {
            final var sender = "sender";
            final var receiver = "receiver";
            final var schedule = "scheduledXfer";
            final var signTxnId = "signTxnId";
            final var secondInnerTxnId = "secondInnerTxnId";
            final var batchOperator = "batchOperator";

            return hapiTest(
                    cryptoCreate(batchOperator),
                    cryptoCreate(sender).balance(ONE_HBAR),
                    cryptoCreate(receiver).receiverSigRequired(true),
                    // store txn ids in spec registry for later order validation
                    usableTxnIdNamed(signTxnId).payerId(sender),
                    usableTxnIdNamed(secondInnerTxnId).payerId(sender),
                    // create a failing scheduled transaction (transfer more than the balance)
                    scheduleCreate(schedule, cryptoTransfer(tinyBarsFromTo(sender, receiver, ONE_HUNDRED_HBARS))),
                    // execute batch with schedule sign
                    atomicBatch(
                                    scheduleSign(schedule)
                                            .withProtoStructure(TxnProtoStructure.NORMALIZED)
                                            .batchKey(batchOperator)
                                            .txnId(signTxnId)
                                            .alsoSigningWith(receiver)
                                            .payingWith(sender),
                                    cryptoCreate("foo")
                                            .withProtoStructure(TxnProtoStructure.NORMALIZED)
                                            .batchKey(batchOperator)
                                            .txnId(secondInnerTxnId)
                                            .balance(1L)
                                            .payingWith(sender))
                            .signedByPayerAnd(batchOperator)
                            // validate order of execution
                            .validateTxnOrder(signTxnId, secondInnerTxnId),
                    // validate the result of the inner txn
                    getAccountBalance("foo").hasTinyBars(1L));
        }

        // TODO: repeatable tests should run as integration tests - move it there when the logic is ready
        @RepeatableHapiTest(NEEDS_VIRTUAL_TIME_FOR_FAST_EXECUTION)
        @DisplayName("Failing batch will trigger schedule")
        // BATCH_14
        final Stream<DynamicTest> failingBatchWillTriggerSchedule() {
            final var sender = "sender";
            final var receiver = "receiver";
            final var schedule = "scheduledXfer";
            final var batchOperator = "batchOperator";
            return hapiTest(
                    cryptoCreate(batchOperator),
                    cryptoCreate(sender).balance(ONE_HBAR).via("createSender"),
                    cryptoCreate(receiver).balance(0L),
                    // create a failing scheduled transaction (transfer more than the balance)
                    scheduleCreate(schedule, cryptoTransfer(tinyBarsFromTo(sender, receiver, 10L)))
                            .waitForExpiry(true)
                            .withRelativeExpiry("createSender", 4)
                            .signedByPayerAnd(sender)
                            .via("scheduleCreate"),
                    sleepFor(8_000),
                    // trigger with failing batch
                    atomicBatch(cryptoTransfer(tinyBarsFromTo(sender, receiver, ONE_HUNDRED_HBARS))
                                    .withProtoStructure(TxnProtoStructure.NORMALIZED)
                                    .batchKey(batchOperator))
                            .signedByPayerAnd(batchOperator)
                            .hasKnownStatus(INNER_TRANSACTION_FAILED),
                    // validate the result of the schedule
                    getAccountBalance(receiver).hasTinyBars(10L));
        }

        @HapiTest
        @DisplayName("Validate batch valid start")
        // BATCH_15
        final Stream<DynamicTest> validateBatchValidStart() {
            final var payer = "payer";
            final var batchTxnId = "batchTxnId";
            final var innerTxnId = "innerTxnId";
            final var beforeHour = -3_600L; // 1 hour in the past
            final var batchOperator = "batchOperator";

            return hapiTest(
                    cryptoCreate(batchOperator),
                    cryptoCreate(payer).balance(ONE_HUNDRED_HBARS),

                    // modify batch valid start to 1 hour in the past
                    usableTxnIdNamed(batchTxnId).modifyValidStart(beforeHour).payerId(payer),
                    usableTxnIdNamed(innerTxnId).payerId(payer),
                    atomicBatch(cryptoCreate("foo")
                                    .withProtoStructure(TxnProtoStructure.NORMALIZED)
                                    .txnId(innerTxnId)
                                    .payingWith(payer)
                                    .batchKey(batchOperator))
                            .signedByPayerAnd(batchOperator)
                            .txnId(batchTxnId)
                            .payingWith(payer)
                            .hasPrecheck(TRANSACTION_EXPIRED),

                    // submit new batch with valid start and the same inner transaction
                    atomicBatch(cryptoCreate("foo")
                                    .withProtoStructure(TxnProtoStructure.NORMALIZED)
                                    .txnId(innerTxnId)
                                    .payingWith(payer)
                                    .batchKey(batchOperator))
                            .signedByPayerAnd(batchOperator));
        }

        @HapiTest
        @DisplayName("Validate inner txn valid start")
        // BATCH_16
        final Stream<DynamicTest> validateInnerTxnValidStart() {
            final var alice = "alice";
            final var bob = "bob";
            final var dave = "dave";
            final var carl = "carl";

            final var bobInnerTxnId = "bobInnerTxnId";
            final var bobExpiredTxnId = "bobExpiredTxnId";
            final var daveInnerTxnId = "daveInnerTxnId";
            final var carlInnerTxnId = "carlInnerTxnId";

            final var beforeHour = -3_600L; // 1 hour in the past

            return hapiTest(
                    cryptoCreate(alice).balance(ONE_HUNDRED_HBARS),
                    cryptoCreate(bob).balance(ONE_HBAR),
                    cryptoCreate(dave).balance(ONE_HBAR),
                    cryptoCreate(carl).balance(ONE_HBAR),
                    usableTxnIdNamed(bobExpiredTxnId)
                            .modifyValidStart(beforeHour)
                            .payerId(bob),
                    usableTxnIdNamed(bobInnerTxnId).payerId(bob),
                    usableTxnIdNamed(daveInnerTxnId).payerId(dave),
                    usableTxnIdNamed(carlInnerTxnId).payerId(carl),
                    atomicBatch(
                                    // Bob's txn is expired, so no inner txns should be executed
                                    cryptoCreate("foo")
                                            .withProtoStructure(TxnProtoStructure.NORMALIZED)
                                            .batchKey(alice)
                                            .balance(1L)
                                            .txnId(bobExpiredTxnId)
                                            .payingWith(bob),
                                    cryptoCreate("bar")
                                            .withProtoStructure(TxnProtoStructure.NORMALIZED)
                                            .batchKey(alice)
                                            .balance(1L)
                                            .txnId(daveInnerTxnId)
                                            .payingWith(dave),
                                    cryptoCreate("baz")
                                            .withProtoStructure(TxnProtoStructure.NORMALIZED)
                                            .batchKey(alice)
                                            .balance(1L)
                                            .txnId(carlInnerTxnId)
                                            .payingWith(carl))
                            .signedByPayerAnd(alice)
                            .hasKnownStatus(INNER_TRANSACTION_FAILED),
                    atomicBatch(
                                    cryptoCreate("foo")
                                            .withProtoStructure(TxnProtoStructure.NORMALIZED)
                                            .batchKey(alice)
                                            .balance(1L)
                                            .txnId(bobInnerTxnId)
                                            .payingWith(bob),
                                    cryptoCreate("bar")
                                            .withProtoStructure(TxnProtoStructure.NORMALIZED)
                                            .batchKey(alice)
                                            .balance(1L)
                                            .txnId(daveInnerTxnId)
                                            .payingWith(dave),
                                    cryptoCreate("baz")
                                            .withProtoStructure(TxnProtoStructure.NORMALIZED)
                                            .batchKey(alice)
                                            .balance(1L)
                                            .txnId(carlInnerTxnId)
                                            .payingWith(carl))
                            .signedByPayerAnd(alice),

                    // validate inner transactions were successfully executed
                    getAccountBalance("foo").hasTinyBars(1L),
                    getAccountBalance("bar").hasTinyBars(1L),
                    getAccountBalance("baz").hasTinyBars(1L));
        }

        @HapiTest
        @DisplayName("Submit batch containing Hapi and Ethereum txns")
        // BATCH_17
        final Stream<DynamicTest> submitBatchWithEthereumTxn() {
            final var receiver = "receiver";
            final var batchOperator = "batchOperator";
            return hapiTest(
                    cryptoCreate(batchOperator),
                    newKeyNamed(SECP_256K1_SOURCE_KEY).shape(SECP_256K1_SHAPE),
                    cryptoTransfer(tinyBarsFromAccountToAlias(GENESIS, SECP_256K1_SOURCE_KEY, ONE_HUNDRED_HBARS)),
                    withOpContext((spec, opLog) -> updateSpecFor(spec, SECP_256K1_SOURCE_KEY)),
                    cryptoCreate(receiver).balance(0L),
                    // submit a batch with Hapi and Ethereum txns
                    atomicBatch(
                                    cryptoTransfer(tinyBarsFromTo(GENESIS, receiver, FIVE_HBARS))
                                            .withProtoStructure(TxnProtoStructure.NORMALIZED)
                                            .batchKey(batchOperator),
                                    ethereumCryptoTransfer(receiver, FIVE_HBARS)
                                            .withProtoStructure(TxnProtoStructure.NORMALIZED)
                                            .type(EthTxData.EthTransactionType.EIP2930)
                                            .payingWith(SECP_256K1_SOURCE_KEY)
                                            .nonce(0)
                                            .gasPrice(0L)
                                            .gasLimit(2_000_000L)
                                            .batchKey(batchOperator))
                            .signedByPayerAnd(batchOperator),
                    getAccountBalance(receiver).hasTinyBars(FIVE_HBARS * 2));
        }
    }
}<|MERGE_RESOLUTION|>--- conflicted
+++ resolved
@@ -50,11 +50,8 @@
 import static com.hedera.services.bdd.suites.crypto.AutoCreateUtils.createHollowAccountFrom;
 import static com.hedera.services.bdd.suites.crypto.AutoCreateUtils.updateSpecFor;
 import static com.hedera.services.bdd.suites.utils.sysfiles.serdes.ThrottleDefsLoader.protoDefsFromResource;
-<<<<<<< HEAD
-=======
 import static com.hederahashgraph.api.proto.java.ResponseCodeEnum.BATCH_KEY_SET_ON_NON_INNER_TRANSACTION;
 import static com.hederahashgraph.api.proto.java.ResponseCodeEnum.BATCH_TRANSACTION_IN_BLACKLIST;
->>>>>>> ccc98093
 import static com.hederahashgraph.api.proto.java.ResponseCodeEnum.INNER_TRANSACTION_FAILED;
 import static com.hederahashgraph.api.proto.java.ResponseCodeEnum.SUCCESS;
 import static com.hederahashgraph.api.proto.java.ResponseCodeEnum.TRANSACTION_EXPIRED;
@@ -79,101 +76,7 @@
 public class AtomicBatchTest {
 
     @HapiTest
-<<<<<<< HEAD
     @DisplayName("Validate batch transaction passed")
-=======
-    public Stream<DynamicTest> innerTxnWithSignedTransactionBytesFails() {
-        final var batchOperator = "batchOperator";
-        final var innerTxnPayer = "innerPayer";
-        final var innerTxnId = "innerId";
-
-        // create inner txn with:
-        // - custom txn id -> for getting the record
-        // - batch key -> for batch operator to sign
-        // - payer -> for paying the fee
-        final var innerTxn = cryptoCreate("foo")
-                .balance(ONE_HBAR)
-                .txnId(innerTxnId)
-                .batchKey(batchOperator)
-                .payingWith(innerTxnPayer);
-
-        return hapiTest(
-                cryptoCreate(batchOperator).balance(ONE_HBAR),
-                cryptoCreate(innerTxnPayer).balance(ONE_HBAR),
-                usableTxnIdNamed(innerTxnId).payerId(innerTxnPayer),
-                // Since the inner txn is not normalized, it should fail
-                atomicBatch(innerTxn).payingWith(batchOperator).hasPrecheck(BATCH_TRANSACTION_IN_BLACKLIST));
-    }
-
-    @HapiTest
-    public Stream<DynamicTest> innerTxnWithBodyBytesFails() {
-        final var batchOperator = "batchOperator";
-        final var innerTxnPayer = "innerPayer";
-        final var innerTxnId = "innerId";
-
-        // create inner txn with:
-        // - custom txn id -> for getting the record
-        // - batch key -> for batch operator to sign
-        // - payer -> for paying the fee
-        final var innerTxn = cryptoCreate("foo")
-                .withProtoStructure(TxnProtoStructure.OLD)
-                .balance(ONE_HBAR)
-                .txnId(innerTxnId)
-                .batchKey(batchOperator)
-                .payingWith(innerTxnPayer);
-
-        return hapiTest(
-                cryptoCreate(batchOperator).balance(ONE_HBAR),
-                cryptoCreate(innerTxnPayer).balance(ONE_HBAR),
-                usableTxnIdNamed(innerTxnId).payerId(innerTxnPayer),
-                // Since the inner txn is not normalized, it should fail
-                atomicBatch(innerTxn).payingWith(batchOperator).hasPrecheck(BATCH_TRANSACTION_IN_BLACKLIST));
-    }
-
-    @HapiTest
-    public Stream<DynamicTest> missingInnerTxnPayerSignatureFails() {
-        final var batchOperator = "batchOperator";
-        final var innerTxnPayer = "innerPayer";
-        final var innerTxnId = "innerId";
-        // crete inner txn with innerTxnPayer, but sign only with DEFAULT_PAYER
-        final var innerTxn = cryptoCreate("foo")
-                .withProtoStructure(TxnProtoStructure.NORMALIZED)
-                .balance(ONE_HBAR)
-                .txnId(innerTxnId)
-                .batchKey(batchOperator)
-                .payingWith(innerTxnPayer)
-                .signedBy(DEFAULT_PAYER);
-
-        return hapiTest(
-                cryptoCreate(batchOperator).balance(ONE_HBAR),
-                cryptoCreate(innerTxnPayer).balance(ONE_HBAR),
-                usableTxnIdNamed(innerTxnId).payerId(innerTxnPayer),
-                // Since the inner txn is signed by DEFAULT_PAYER, it should fail
-                atomicBatch(innerTxn).payingWith(batchOperator).hasKnownStatus(INNER_TRANSACTION_FAILED));
-    }
-
-    @HapiTest
-    public Stream<DynamicTest> missingBatchKeyFails() {
-        final var batchOperator = "batchOperator";
-        final var innerTxnPayer = "innerPayer";
-        final var innerTxnId = "innerId";
-        // crete inner txn with innerTxnPayer and without batchKey
-        final var innerTxn = cryptoCreate("foo")
-                .withProtoStructure(TxnProtoStructure.NORMALIZED)
-                .balance(ONE_HBAR)
-                .txnId(innerTxnId)
-                .payingWith(innerTxnPayer);
-
-        return hapiTest(
-                cryptoCreate(batchOperator).balance(ONE_HBAR),
-                cryptoCreate(innerTxnPayer).balance(ONE_HBAR),
-                usableTxnIdNamed(innerTxnId).payerId(innerTxnPayer),
-                // Since the inner txn doesn't have batchKey, it should fail
-                atomicBatch(innerTxn).payingWith(batchOperator).hasPrecheck(MISSING_BATCH_KEY));
-    }
-
-    @HapiTest
->>>>>>> ccc98093
     public Stream<DynamicTest> simpleBatchTest() {
         final var batchOperator = "batchOperator";
         final var innerTxnPayer = "innerPayer";
@@ -294,6 +197,163 @@
                         .logged()));
     }
 
+    @HapiTest
+    public Stream<DynamicTest> multiBatchFail() {
+        final var batchOperator = "batchOperator";
+        final var innerTxnPayer = "innerPayer";
+        final var innerTxnId1 = "innerId1";
+        final var innerTxnId2 = "innerId2";
+        final var account1 = "foo1";
+        final var account2 = "foo2";
+        final var atomicTxn = "atomicTxn";
+
+        final var innerTxn1 = cryptoCreate(account1)
+                .withProtoStructure(TxnProtoStructure.NORMALIZED)
+                .balance(ONE_HBAR)
+                .txnId(innerTxnId1)
+                .batchKey(batchOperator)
+                .payingWith(innerTxnPayer);
+        final var innerTxn2 = cryptoCreate(account2)
+                .withProtoStructure(TxnProtoStructure.NORMALIZED)
+                .balance(ONE_MILLION_HBARS)
+                .txnId(innerTxnId2)
+                .batchKey(batchOperator)
+                .payingWith(innerTxnPayer);
+
+        return hapiTest(
+                cryptoCreate(batchOperator).balance(ONE_HBAR),
+                cryptoCreate(innerTxnPayer).balance(ONE_HUNDRED_HBARS),
+                usableTxnIdNamed(innerTxnId1).payerId(innerTxnPayer),
+                usableTxnIdNamed(innerTxnId2).payerId(innerTxnPayer),
+                atomicBatch(innerTxn1, innerTxn2)
+                        .via(atomicTxn)
+                        .payingWith(batchOperator)
+                        .hasKnownStatus(INNER_TRANSACTION_FAILED),
+                getTxnRecord(atomicTxn).logged(),
+                getTxnRecord(innerTxnId1).assertingNothingAboutHashes().logged(),
+                getTxnRecord(innerTxnId2).assertingNothingAboutHashes().logged());
+    }
+
+    @HapiTest
+    public Stream<DynamicTest> duplicatedInnerTransactionsFail() {
+        final var batchOperator = "batchOperator";
+        final var innerTxnPayer = "innerPayer";
+        final var innerTxnId1 = "innerId1";
+        final var innerTxnId2 = "innerId2";
+        final var account1 = "foo1";
+        final var account2 = "foo2";
+
+        final var innerTxn1 = cryptoCreate(account1)
+                .withProtoStructure(TxnProtoStructure.NORMALIZED)
+                .balance(ONE_HBAR)
+                .txnId(innerTxnId1)
+                .batchKey(batchOperator)
+                .payingWith(innerTxnPayer);
+        final var innerTxn2 = cryptoCreate(account2)
+                .withProtoStructure(TxnProtoStructure.NORMALIZED)
+                .balance(ONE_HBAR)
+                .txnId(innerTxnId2)
+                .batchKey(batchOperator)
+                .payingWith(innerTxnPayer);
+
+        return hapiTest(
+                cryptoCreate(innerTxnPayer).balance(ONE_HUNDRED_HBARS),
+                usableTxnIdNamed(innerTxnId1).payerId(innerTxnPayer),
+                usableTxnIdNamed(innerTxnId2).payerId(innerTxnPayer),
+                cryptoCreate(batchOperator)
+                        .txnId(innerTxnId1)
+                        .payingWith(innerTxnPayer)
+                        .balance(ONE_HBAR),
+                atomicBatch(innerTxn1, innerTxn2).payingWith(batchOperator).hasKnownStatus(INNER_TRANSACTION_FAILED),
+                atomicBatch(innerTxn2).payingWith(batchOperator),
+                atomicBatch(innerTxn2).payingWith(batchOperator).hasKnownStatus(INNER_TRANSACTION_FAILED));
+    }
+
+    @HapiTest
+    public Stream<DynamicTest> invalidTransactionStartFailed() {
+        final var batchOperator = "batchOperator";
+        final var innerTxnPayer = "innerPayer";
+        final var innerTxnId1 = "innerId1";
+        final var account1 = "foo1";
+
+        final var innerTxn1 = cryptoCreate(account1)
+                .withProtoStructure(TxnProtoStructure.NORMALIZED)
+                .balance(ONE_HBAR)
+                .txnId(innerTxnId1)
+                .batchKey(batchOperator)
+                .payingWith(innerTxnPayer);
+        final var validStart = Timestamp.newBuilder()
+                .setSeconds(Instant.now().getEpochSecond() + 1000)
+                .setNanos(1)
+                .build();
+
+        return hapiTest(
+                cryptoCreate(innerTxnPayer).balance(ONE_HUNDRED_HBARS),
+                usableTxnIdNamed(innerTxnId1).payerId(innerTxnPayer).validStart(validStart),
+                cryptoCreate(batchOperator).balance(ONE_HBAR),
+                atomicBatch(innerTxn1).payingWith(batchOperator).hasKnownStatus(INNER_TRANSACTION_FAILED));
+    }
+
+    @HapiTest
+    public Stream<DynamicTest> invalidTransactionDurationFailed() {
+        final var batchOperator = "batchOperator";
+        final var innerTxnPayer = "innerPayer";
+        final var innerTxnId1 = "innerId1";
+        final var account1 = "foo1";
+
+        final var innerTxn1 = cryptoCreate(account1)
+                .withProtoStructure(TxnProtoStructure.NORMALIZED)
+                .balance(ONE_HBAR)
+                .txnId(innerTxnId1)
+                .batchKey(batchOperator)
+                .payingWith(innerTxnPayer)
+                .validDurationSecs(200);
+
+        return hapiTest(
+                cryptoCreate(innerTxnPayer).balance(ONE_HUNDRED_HBARS),
+                usableTxnIdNamed(innerTxnId1).payerId(innerTxnPayer),
+                cryptoCreate(batchOperator).balance(ONE_HBAR),
+                atomicBatch(innerTxn1).payingWith(batchOperator).hasKnownStatus(INNER_TRANSACTION_FAILED));
+    }
+
+    @HapiTest
+    public Stream<DynamicTest> nonInnerTransactionHasBatchKeyFails() {
+        final var batchPayer = "batchPayer";
+        final var innerTnxPayer = "innerPayer";
+        final var innerTxnId = "innerId";
+        final var basicPayer = "basicPayer";
+        final var innerTxn = cryptoCreate("foo1")
+                .withProtoStructure(TxnProtoStructure.NORMALIZED)
+                .balance(ONE_HBAR)
+                .txnId(innerTxnId)
+                .batchKey(batchPayer)
+                .payingWith(innerTnxPayer)
+                .via("innerTxn");
+
+        return hapiTest(
+                cryptoCreate(batchPayer).balance(FIVE_HBARS),
+                cryptoCreate(innerTnxPayer).balance(FIVE_HBARS),
+                cryptoCreate(basicPayer).balance(FIVE_HBARS),
+                usableTxnIdNamed(innerTxnId).payerId(innerTnxPayer),
+                atomicBatch(innerTxn)
+                        .batchKey(batchPayer)
+                        .payingWith(batchPayer)
+                        .via("batchTxn")
+                        .hasKnownStatus(BATCH_KEY_SET_ON_NON_INNER_TRANSACTION),
+                newKeyNamed("newKey"),
+                cryptoCreate("foo2")
+                        .balance(ONE_HBAR)
+                        .batchKey("newKey")
+                        .signedBy(DEFAULT_PAYER)
+                        .payingWith(basicPayer)
+                        .via("basicTxn")
+                        .hasKnownStatus(BATCH_KEY_SET_ON_NON_INNER_TRANSACTION),
+                getAccountRecords(batchPayer).exposingTo(records -> assertEquals(1, records.size())),
+                getAccountRecords(basicPayer).exposingTo(records -> assertEquals(1, records.size())),
+                validateChargedUsd("batchTxn", 0.001),
+                validateChargedUsd("basicTxn", 0.05, 10));
+    }
+
     @Nested
     @DisplayName("Batch Constraints - POSITIVE")
     class BatchConstraintsPositive {
