--- conflicted
+++ resolved
@@ -71,21 +71,15 @@
 import static com.hedera.services.bdd.suites.utils.sysfiles.serdes.ThrottleDefsLoader.protoDefsFromResource;
 import static com.hederahashgraph.api.proto.java.ResponseCodeEnum.DUPLICATE_TRANSACTION;
 import static com.hederahashgraph.api.proto.java.ResponseCodeEnum.INNER_TRANSACTION_FAILED;
-<<<<<<< HEAD
-=======
 import static com.hederahashgraph.api.proto.java.ResponseCodeEnum.INSUFFICIENT_ACCOUNT_BALANCE;
 import static com.hederahashgraph.api.proto.java.ResponseCodeEnum.INVALID_PAYER_SIGNATURE;
->>>>>>> 324fa858
 import static com.hederahashgraph.api.proto.java.ResponseCodeEnum.INVALID_SIGNATURE;
 import static com.hederahashgraph.api.proto.java.ResponseCodeEnum.PAYER_ACCOUNT_DELETED;
 import static com.hederahashgraph.api.proto.java.ResponseCodeEnum.PAYER_ACCOUNT_NOT_FOUND;
 import static com.hederahashgraph.api.proto.java.ResponseCodeEnum.SUCCESS;
 import static com.hederahashgraph.api.proto.java.ResponseCodeEnum.TRANSACTION_EXPIRED;
 import static com.hederahashgraph.api.proto.java.TokenType.FUNGIBLE_COMMON;
-<<<<<<< HEAD
-=======
 import static org.junit.jupiter.api.Assertions.assertEquals;
->>>>>>> 324fa858
 
 import com.esaulpaugh.headlong.abi.Address;
 import com.esaulpaugh.headlong.abi.Tuple;
@@ -414,11 +408,7 @@
                                             .deferStatusResolution())
                             .signedByPayerAnd(batchOperator)
                             .hasPrecheck(DUPLICATE_TRANSACTION),
-<<<<<<< HEAD
-                    // create a successful batch, containing the second (non-executed) transaction
-=======
                     // create a successful batch containing the second (non-executed) transaction
->>>>>>> 324fa858
                     atomicBatch(cryptoCreate("bar")
                                     .txnId(secondTxnId)
                                     .payingWith(payer)
@@ -519,10 +509,7 @@
                     atomicBatch(cryptoTransfer(tinyBarsFromTo("innerSender", "innerRecipient", 123L))
                                     // Use sender with zero balance
                                     .payingWith(DEFAULT_PAYER)
-<<<<<<< HEAD
-=======
                                     .hasKnownStatus(INSUFFICIENT_ACCOUNT_BALANCE)
->>>>>>> 324fa858
                                     .batchKey(batchOperator))
                             .payingWith(alias)
                             .sigMapPrefixes(uniqueWithFullPrefixesFor(alias))
@@ -1233,51 +1220,6 @@
     @HapiTest
     final Stream<DynamicTest> deletedPayer() {
         return hapiTest(
-<<<<<<< HEAD
-                overridingThree(
-                        "staking.startThreshold", "" + stakingStartThreshold,
-                        "staking.perHbarRewardRate", "1",
-                        "staking.rewardBalanceThreshold", "0"),
-                // Fund the rewards account
-                cryptoTransfer(TokenMovement.movingHbar(stakingStartThreshold).between(DEFAULT_PAYER, "800")),
-                newKeyNamed(operatorKey),
-                cryptoCreate(operatorAcct).key(operatorKey).balance(ONE_HUNDRED_HBARS),
-                // Create an account that will receive staking rewards
-                cryptoCreate(receivesRewardsAcct).balance(ONE_HUNDRED_HBARS).stakedNodeId(0),
-                // Accumulate some staking rewards
-                waitUntilStartOfNextStakingPeriod(1),
-                atomicBatch(
-                                // Trigger staking rewards for the "receivesRewardsAcct" account
-                                cryptoTransfer(TokenMovement.movingHbar(1).between(operatorAcct, receivesRewardsAcct))
-                                        .payingWith(operatorAcct)
-                                        .batchKey(operatorKey)
-                                        .via("stakingTriggered"),
-                                // Intentionally fail the inner transaction to roll back the batch
-                                cryptoTransfer(TokenMovement.movingHbar(ONE_MILLION_HBARS)
-                                                .between(receivesRewardsAcct, DEFAULT_PAYER))
-                                        .payingWith(operatorAcct)
-                                        .batchKey(operatorKey))
-                        .payingWith(operatorAcct)
-                        .signedBy(operatorKey)
-                        .hasKnownStatus(INNER_TRANSACTION_FAILED),
-                // Verify that no staking rewards were paid
-                getTxnRecord("stakingTriggered").hasPaidStakingRewardsCount(0),
-                getAccountBalance(receivesRewardsAcct).hasTinyBars(ONE_HUNDRED_HBARS),
-                // Trigger staking again, but allow it to succeed
-                waitUntilStartOfNextStakingPeriod(1),
-                atomicBatch(cryptoTransfer(TokenMovement.movingHbar(1).between(operatorAcct, receivesRewardsAcct))
-                                .payingWith(operatorAcct)
-                                .batchKey(operatorKey))
-                        .via("batchSuccess")
-                        .payingWith(operatorAcct)
-                        .signedBy(operatorKey),
-                // Verify staking rewards were paid
-                getTxnRecord("batchSuccess").hasPaidStakingRewardsCount(1),
-                getAccountBalance(receivesRewardsAcct).exposingBalanceTo(balance -> {
-                    // Initial balance (100 hbars) + 1 hbar from transfer + <positive nonzero> rewards
-                    Assertions.assertThat(balance).isGreaterThan(ONE_HUNDRED_HBARS + 1);
-                }));
-=======
                 cryptoCreate("batchOperator"),
                 cryptoCreate("sender").balance(ONE_MILLION_HBARS),
                 cryptoCreate("receiver"),
@@ -1290,38 +1232,5 @@
                         .payingWith("batchOperator")
                         .via("batch")
                         .hasPrecheck(PAYER_ACCOUNT_DELETED));
->>>>>>> 324fa858
-    }
-
-    @HapiTest
-    final Stream<DynamicTest> payerIsContract() {
-        return hapiTest(
-                cryptoCreate("sender").balance(ONE_MILLION_HBARS),
-                cryptoCreate("receiver"),
-                cryptoCreate("batchOperator"),
-                uploadInitCode("Multipurpose"),
-                contractCreate("Multipurpose"),
-                atomicBatch(cryptoTransfer(movingHbar(1).between("sender", "receiver"))
-                                .batchKey("batchOperator")
-                                .payingWith("Multipurpose"))
-                        .payingWith("batchOperator")
-                        .hasPrecheck(PAYER_ACCOUNT_NOT_FOUND));
-    }
-
-    @HapiTest
-    final Stream<DynamicTest> deletedPayer() {
-        return hapiTest(
-                cryptoCreate("batchOperator"),
-                cryptoCreate("sender").balance(ONE_MILLION_HBARS),
-                cryptoCreate("receiver"),
-                cryptoCreate("payer"),
-                cryptoDelete("payer"),
-                atomicBatch(cryptoTransfer(movingHbar(1).between("sender", "receiver"))
-                                .batchKey("batchOperator")
-                                .payingWith("payer")
-                                .signedBy("payer", "sender"))
-                        .payingWith("batchOperator")
-                        .via("batch")
-                        .hasPrecheck(PAYER_ACCOUNT_DELETED));
     }
 }