// SPDX-License-Identifier: Apache-2.0
package com.hedera.services.bdd.spec.transactions.util;

import static com.hedera.services.bdd.spec.queries.QueryVerbs.getTxnRecord;
import static com.hedera.services.bdd.spec.transactions.TxnUtils.extractTxnId;
import static com.hedera.services.bdd.spec.transactions.TxnUtils.suFrom;
import static com.hedera.services.bdd.spec.transactions.TxnUtils.txnToString;
import static com.hederahashgraph.api.proto.java.ResponseCodeEnum.SUCCESS;

import com.google.common.base.MoreObjects;
import com.hedera.node.app.hapi.fees.usage.BaseTransactionMeta;
import com.hedera.node.app.hapi.fees.usage.crypto.CryptoCreateMeta;
import com.hedera.node.app.hapi.fees.usage.state.UsageAccumulator;
import com.hedera.node.app.hapi.utils.fee.SigValueObj;
import com.hedera.services.bdd.spec.HapiSpec;
import com.hedera.services.bdd.spec.HapiSpecOperation;
import com.hedera.services.bdd.spec.fees.AdapterUtils;
import com.hedera.services.bdd.spec.queries.meta.HapiGetTxnRecord;
import com.hedera.services.bdd.spec.transactions.HapiTxnOp;
import com.hederahashgraph.api.proto.java.AtomicBatchTransactionBody;
import com.hederahashgraph.api.proto.java.FeeData;
import com.hederahashgraph.api.proto.java.HederaFunctionality;
import com.hederahashgraph.api.proto.java.Key;
import com.hederahashgraph.api.proto.java.Transaction;
import com.hederahashgraph.api.proto.java.TransactionBody;
import com.hederahashgraph.api.proto.java.TransactionID;
import java.util.ArrayList;
import java.util.Arrays;
import java.util.HashMap;
import java.util.List;
import java.util.Map;
import java.util.Optional;
import java.util.function.Consumer;
import java.util.function.Function;
import org.apache.logging.log4j.LogManager;
import org.apache.logging.log4j.Logger;

public class HapiAtomicBatch extends HapiTxnOp<HapiAtomicBatch> {
    private static final Logger log = LogManager.getLogger(HapiAtomicBatch.class);
    private static final String DEFAULT_NODE_ACCOUNT_ID = "0.0.0";
<<<<<<< HEAD
    private final List<HapiTxnOp<?>> batchOperations = new ArrayList<>();
    private final Map<TransactionID, HapiTxnOp<?>> operationsMap = new HashMap<>();
=======
    private final List<HapiTxnOp<?>> operationsToBatch = new ArrayList<>();
    private final Map<TransactionID, HapiTxnOp<?>> innerOpsByTxnId = new HashMap<>();
    private final Map<TransactionID, Transaction> innerTnxsByTxnId = new HashMap<>();
>>>>>>> 016c7793
    private final List<String> txnIdsForOrderValidation = new ArrayList<>();

    public HapiAtomicBatch() {}

    public HapiAtomicBatch(HapiTxnOp<?>... ops) {
        this.batchOperations.addAll(Arrays.stream(ops).toList());
    }

    @Override
    public HederaFunctionality type() {
        return HederaFunctionality.AtomicBatch;
    }

    @Override
    protected HapiAtomicBatch self() {
        return this;
    }

    @Override
    protected long feeFor(final HapiSpec spec, final Transaction txn, final int numPayerKeys) throws Throwable {
        return spec.fees().forActivityBasedOp(HederaFunctionality.AtomicBatch, this::usageEstimate, txn, numPayerKeys);
    }

    private FeeData usageEstimate(final TransactionBody txn, final SigValueObj svo) {
        final var baseMeta = new BaseTransactionMeta(txn.getMemoBytes().size(), 0);
        final var opMeta = new CryptoCreateMeta(txn.getCryptoCreateAccount());
        final var accumulator = new UsageAccumulator();
        cryptoOpsUsage.cryptoCreateUsage(suFrom(svo), baseMeta, opMeta, accumulator);
        return AdapterUtils.feeDataFrom(accumulator);
    }

    @Override
    protected Consumer<TransactionBody.Builder> opBodyDef(final HapiSpec spec) throws Throwable {
        final AtomicBatchTransactionBody opBody = spec.txns()
                .<AtomicBatchTransactionBody, AtomicBatchTransactionBody.Builder>body(
                        AtomicBatchTransactionBody.class, b -> {
                            for (HapiTxnOp<?> op : batchOperations) {
                                try {
                                    // set node account id to 0.0.0 if not set
                                    if (op.getNode().isEmpty()) {
                                        op.setNode(DEFAULT_NODE_ACCOUNT_ID);
                                    }
                                    // create a transaction for each operation
                                    final var transaction = op.signedTxnFor(spec);
                                    if (!loggingOff) {
                                        log.info(
                                                "{} add inner transaction to batch - {}",
                                                spec.logPrefix(),
                                                txnToString(transaction));
                                    }
<<<<<<< HEAD

                                    // save transaction id
                                    final var txnId = extractTxnId(transaction);
                                    operationsMap.put(txnId, op);
                                    op.setInnerTxnAsSubmitted(spec, transaction);
=======
                                    // save transaction id and transaction
                                    final var txnId = extractTxnId(transaction);
                                    innerOpsByTxnId.put(txnId, op);
                                    innerTnxsByTxnId.put(txnId, transaction);
>>>>>>> 016c7793

                                    // add the transaction to the batch
                                    b.addTransactions(transaction.getSignedTransactionBytes());
                                } catch (Throwable e) {
                                    throw new RuntimeException(e);
                                }
                            }
                        });
        return b -> b.setAtomicBatch(opBody);
    }

    @Override
    public void setTransactionSubmitted(final Transaction txn) {
        // Set the submitted outer (batch) transaction
        this.txnSubmitted = txn;

        // For each of the included operations, also set the submitted transaction
        this.innerOpsByTxnId.forEach(
                (transactionID, hapiTxnOp) -> hapiTxnOp.setTransactionSubmitted(innerTnxsByTxnId.get(transactionID)));
    }

    @Override
    protected void registerTxnSubmitted(final HapiSpec spec) throws Throwable {
        super.registerTxnSubmitted(spec);

        for (final var entry : innerTnxsByTxnId.entrySet()) {
            final var op = innerOpsByTxnId.get(entry.getKey());
            if (op != null && op.shouldRegisterTxn()) {
                HapiSpecOperation.registerTransaction(spec, op.getTxnName(), entry.getValue());
            }
        }
    }

    @Override
    public void updateStateOf(HapiSpec spec) throws Throwable {
        if (actualStatus == SUCCESS) {
            for (Map.Entry<TransactionID, HapiTxnOp<?>> entry : innerOpsByTxnId.entrySet()) {
                TransactionID txnId = entry.getKey();
                HapiTxnOp<?> op = entry.getValue();

                final HapiGetTxnRecord recordQuery =
                        getTxnRecord(txnId).noLogging().assertingNothing();
                final Optional<Throwable> error = recordQuery.execFor(spec);
                if (error.isPresent()) {
                    throw error.get();
                }
                op.updateStateFromRecord(recordQuery.getResponseRecord(), spec);
            }
        }

        // validate execution order of specific transactions
        validateExecutionOrder(spec, txnIdsForOrderValidation);
    }

    @Override
    protected List<Function<HapiSpec, Key>> defaultSigners() {
        return List.of(spec -> spec.registry().getKey(effectivePayer(spec)));
    }

    @Override
    protected MoreObjects.ToStringHelper toStringHelper() {
        return super.toStringHelper().add("range", batchOperations);
    }

    public HapiAtomicBatch validateTxnOrder(String... txnIds) {
        txnIdsForOrderValidation.addAll(Arrays.asList(txnIds));
        return this;
    }

    private void validateExecutionOrder(HapiSpec spec, List<String> transactionIds) throws Throwable {
        for (int i = 0; i < transactionIds.size() - 1; i++) {
            final var txnId1 = spec.registry().getTxnId(transactionIds.get(i));
            final var txnId2 = spec.registry().getTxnId(transactionIds.get(i + 1));

            if (txnId1 == null || txnId2 == null) {
                throw new IllegalArgumentException("Invalid transaction id to validate execution order");
            }
            final var record1 = getTxnRecord(txnId1).noLogging().assertingNothing();
            final var record2 = getTxnRecord(txnId2).noLogging().assertingNothing();

            final var error1 = record1.execFor(spec);
            final var error2 = record2.execFor(spec);

            if (error1.isPresent()) {
                throw error1.get();
            }

            if (error2.isPresent()) {
                throw error2.get();
            }

            final var consensus1 = record1.getResponseRecord().getConsensusTimestamp();
            final var consensus2 = record2.getResponseRecord().getConsensusTimestamp();

            // throw if second consensus is before the first
            // 1. compare seconds
            if (consensus2.getSeconds() < consensus1.getSeconds()) {
                throw new IllegalArgumentException("Invalid execution order");
            }
            // 2. compare nanos
            if (consensus2.getNanos() <= consensus1.getNanos()) {
                throw new IllegalArgumentException("Invalid execution order");
            }
        }
    }
}<|MERGE_RESOLUTION|>--- conflicted
+++ resolved
@@ -38,14 +38,9 @@
 public class HapiAtomicBatch extends HapiTxnOp<HapiAtomicBatch> {
     private static final Logger log = LogManager.getLogger(HapiAtomicBatch.class);
     private static final String DEFAULT_NODE_ACCOUNT_ID = "0.0.0";
-<<<<<<< HEAD
     private final List<HapiTxnOp<?>> batchOperations = new ArrayList<>();
-    private final Map<TransactionID, HapiTxnOp<?>> operationsMap = new HashMap<>();
-=======
-    private final List<HapiTxnOp<?>> operationsToBatch = new ArrayList<>();
     private final Map<TransactionID, HapiTxnOp<?>> innerOpsByTxnId = new HashMap<>();
     private final Map<TransactionID, Transaction> innerTnxsByTxnId = new HashMap<>();
->>>>>>> 016c7793
     private final List<String> txnIdsForOrderValidation = new ArrayList<>();
 
     public HapiAtomicBatch() {}
@@ -96,18 +91,11 @@
                                                 spec.logPrefix(),
                                                 txnToString(transaction));
                                     }
-<<<<<<< HEAD
-
-                                    // save transaction id
-                                    final var txnId = extractTxnId(transaction);
-                                    operationsMap.put(txnId, op);
-                                    op.setInnerTxnAsSubmitted(spec, transaction);
-=======
+
                                     // save transaction id and transaction
                                     final var txnId = extractTxnId(transaction);
                                     innerOpsByTxnId.put(txnId, op);
                                     innerTnxsByTxnId.put(txnId, transaction);
->>>>>>> 016c7793
 
                                     // add the transaction to the batch
                                     b.addTransactions(transaction.getSignedTransactionBytes());
