// SPDX-License-Identifier: Apache-2.0
package com.hedera.services.bdd.spec.transactions.util;

import static com.hedera.services.bdd.spec.queries.QueryVerbs.getTxnRecord;
import static com.hedera.services.bdd.spec.transactions.TxnUtils.extractTxnId;
import static com.hedera.services.bdd.spec.transactions.TxnUtils.suFrom;
import static com.hedera.services.bdd.spec.transactions.TxnUtils.txnToString;
import static com.hederahashgraph.api.proto.java.ResponseCodeEnum.SUCCESS;

import com.google.common.base.MoreObjects;
import com.hedera.node.app.hapi.fees.usage.BaseTransactionMeta;
import com.hedera.node.app.hapi.fees.usage.crypto.CryptoCreateMeta;
import com.hedera.node.app.hapi.fees.usage.state.UsageAccumulator;
import com.hedera.node.app.hapi.utils.fee.SigValueObj;
import com.hedera.services.bdd.spec.HapiSpec;
import com.hedera.services.bdd.spec.HapiSpecOperation;
import com.hedera.services.bdd.spec.fees.AdapterUtils;
import com.hedera.services.bdd.spec.queries.meta.HapiGetTxnRecord;
import com.hedera.services.bdd.spec.transactions.HapiTxnOp;
import com.hederahashgraph.api.proto.java.AtomicBatchTransactionBody;
import com.hederahashgraph.api.proto.java.FeeData;
import com.hederahashgraph.api.proto.java.HederaFunctionality;
import com.hederahashgraph.api.proto.java.Key;
import com.hederahashgraph.api.proto.java.Transaction;
import com.hederahashgraph.api.proto.java.TransactionBody;
import com.hederahashgraph.api.proto.java.TransactionID;
import java.util.ArrayList;
import java.util.Arrays;
import java.util.HashMap;
import java.util.List;
import java.util.Map;
import java.util.Optional;
import java.util.function.Consumer;
import java.util.function.Function;
import org.apache.logging.log4j.LogManager;
import org.apache.logging.log4j.Logger;

public class HapiAtomicBatch extends HapiTxnOp<HapiAtomicBatch> {
    private static final Logger log = LogManager.getLogger(HapiAtomicBatch.class);
    private static final String DEFAULT_NODE_ACCOUNT_ID = "0.0.0";
    private final List<HapiTxnOp<?>> operationsToBatch = new ArrayList<>();
<<<<<<< HEAD
    private final Map<TransactionID, Transaction> innerTransactions = new HashMap<>();
    private final Map<TransactionID, HapiTxnOp<?>> operationsMap = new HashMap<>();
=======
    private final Map<TransactionID, HapiTxnOp<?>> innerOpsByTxnId = new HashMap<>();
    private final Map<TransactionID, Transaction> innerTnxsByTxnId = new HashMap<>();
>>>>>>> b99ec91b
    private final List<String> txnIdsForOrderValidation = new ArrayList<>();

    public HapiAtomicBatch() {}

    public HapiAtomicBatch(HapiTxnOp<?>... ops) {
        this.operationsToBatch.addAll(Arrays.stream(ops).toList());
    }

    @Override
    public HederaFunctionality type() {
        return HederaFunctionality.AtomicBatch;
    }

    @Override
    protected HapiAtomicBatch self() {
        return this;
    }

    @Override
    protected long feeFor(final HapiSpec spec, final Transaction txn, final int numPayerKeys) throws Throwable {
        return spec.fees().forActivityBasedOp(HederaFunctionality.AtomicBatch, this::usageEstimate, txn, numPayerKeys);
    }

    private FeeData usageEstimate(final TransactionBody txn, final SigValueObj svo) {
        final var baseMeta = new BaseTransactionMeta(txn.getMemoBytes().size(), 0);
        final var opMeta = new CryptoCreateMeta(txn.getCryptoCreateAccount());
        final var accumulator = new UsageAccumulator();
        cryptoOpsUsage.cryptoCreateUsage(suFrom(svo), baseMeta, opMeta, accumulator);
        return AdapterUtils.feeDataFrom(accumulator);
    }

    @Override
    protected Consumer<TransactionBody.Builder> opBodyDef(final HapiSpec spec) throws Throwable {
        final AtomicBatchTransactionBody opBody = spec.txns()
                .<AtomicBatchTransactionBody, AtomicBatchTransactionBody.Builder>body(
                        AtomicBatchTransactionBody.class, b -> {
                            for (HapiTxnOp<?> op : operationsToBatch) {
                                try {
                                    // set node account id to 0.0.0 if not set
                                    if (op.getNode().isEmpty()) {
                                        op.setNode(DEFAULT_NODE_ACCOUNT_ID);
                                    }
                                    // create a transaction for each operation
                                    final var transaction = op.signedTxnFor(spec);
                                    if (!loggingOff) {
                                        log.info(
                                                "{} add inner transaction to batch - {}",
                                                spec.logPrefix(),
                                                txnToString(transaction));
                                    }
                                    // save transaction id and transaction
                                    final var txnId = extractTxnId(transaction);
<<<<<<< HEAD
                                    operationsMap.put(txnId, op);
                                    innerTransactions.put(txnId, transaction);
=======
                                    innerOpsByTxnId.put(txnId, op);
                                    innerTnxsByTxnId.put(txnId, transaction);
>>>>>>> b99ec91b

                                    // add the transaction to the batch
                                    b.addTransactions(transaction.getSignedTransactionBytes());
                                } catch (Throwable e) {
                                    throw new RuntimeException(e);
                                }
                            }
                        });
        return b -> b.setAtomicBatch(opBody);
    }

    @Override
    public void setTransactionSubmitted(final Transaction txn) {
<<<<<<< HEAD
        // Set the outer (batch) transaction
        this.txnSubmitted = txn;

        // For each of the included operations, also set the submitted transaction
        this.operationsMap.forEach(
                (transactionID, hapiTxnOp) -> hapiTxnOp.setTransactionSubmitted(innerTransactions.get(transactionID)));
=======
        // Set the submitted outer (batch) transaction
        this.txnSubmitted = txn;

        // For each of the included operations, also set the submitted transaction
        this.innerOpsByTxnId.forEach(
                (transactionID, hapiTxnOp) -> hapiTxnOp.setTransactionSubmitted(innerTnxsByTxnId.get(transactionID)));
    }

    @Override
    protected void registerTxnSubmitted(final HapiSpec spec) throws Throwable {
        super.registerTxnSubmitted(spec);

        for (final var entry : innerTnxsByTxnId.entrySet()) {
            final var op = innerOpsByTxnId.get(entry.getKey());
            if (op != null && op.shouldRegisterTxn()) {
                HapiSpecOperation.registerTransaction(spec, op.getTxnName(), entry.getValue());
            }
        }
>>>>>>> b99ec91b
    }

    @Override
    public void updateStateOf(HapiSpec spec) throws Throwable {
        if (actualStatus == SUCCESS) {
            for (Map.Entry<TransactionID, HapiTxnOp<?>> entry : innerOpsByTxnId.entrySet()) {
                TransactionID txnId = entry.getKey();
                HapiTxnOp<?> op = entry.getValue();

                final HapiGetTxnRecord recordQuery =
                        getTxnRecord(txnId).noLogging().assertingNothing();
                final Optional<Throwable> error = recordQuery.execFor(spec);
                if (error.isPresent()) {
                    throw error.get();
                }
                op.updateStateFromRecord(recordQuery.getResponseRecord(), spec);
            }
        }

        // validate execution order of specific transactions
        validateExecutionOrder(spec, txnIdsForOrderValidation);
    }

    @Override
    protected List<Function<HapiSpec, Key>> defaultSigners() {
        return List.of(spec -> spec.registry().getKey(effectivePayer(spec)));
    }

    @Override
    protected MoreObjects.ToStringHelper toStringHelper() {
        return super.toStringHelper().add("range", operationsToBatch);
    }

    public HapiAtomicBatch validateTxnOrder(String... txnIds) {
        txnIdsForOrderValidation.addAll(Arrays.asList(txnIds));
        return this;
    }

    private void validateExecutionOrder(HapiSpec spec, List<String> transactionIds) throws Throwable {
        for (int i = 0; i < transactionIds.size() - 1; i++) {
            final var txnId1 = spec.registry().getTxnId(transactionIds.get(i));
            final var txnId2 = spec.registry().getTxnId(transactionIds.get(i + 1));

            if (txnId1 == null || txnId2 == null) {
                throw new IllegalArgumentException("Invalid transaction id to validate execution order");
            }
            final var record1 = getTxnRecord(txnId1).noLogging().assertingNothing();
            final var record2 = getTxnRecord(txnId2).noLogging().assertingNothing();

            final var error1 = record1.execFor(spec);
            final var error2 = record2.execFor(spec);

            if (error1.isPresent()) {
                throw error1.get();
            }

            if (error2.isPresent()) {
                throw error2.get();
            }

            final var consensus1 = record1.getResponseRecord().getConsensusTimestamp();
            final var consensus2 = record2.getResponseRecord().getConsensusTimestamp();

            // throw if second consensus is before the first
            // 1. compare seconds
            if (consensus2.getSeconds() < consensus1.getSeconds()) {
                throw new IllegalArgumentException("Invalid execution order");
            }
            // 2. compare nanos
            if (consensus2.getNanos() <= consensus1.getNanos()) {
                throw new IllegalArgumentException("Invalid execution order");
            }
        }
    }
}<|MERGE_RESOLUTION|>--- conflicted
+++ resolved
@@ -39,13 +39,8 @@
     private static final Logger log = LogManager.getLogger(HapiAtomicBatch.class);
     private static final String DEFAULT_NODE_ACCOUNT_ID = "0.0.0";
     private final List<HapiTxnOp<?>> operationsToBatch = new ArrayList<>();
-<<<<<<< HEAD
-    private final Map<TransactionID, Transaction> innerTransactions = new HashMap<>();
-    private final Map<TransactionID, HapiTxnOp<?>> operationsMap = new HashMap<>();
-=======
     private final Map<TransactionID, HapiTxnOp<?>> innerOpsByTxnId = new HashMap<>();
     private final Map<TransactionID, Transaction> innerTnxsByTxnId = new HashMap<>();
->>>>>>> b99ec91b
     private final List<String> txnIdsForOrderValidation = new ArrayList<>();
 
     public HapiAtomicBatch() {}
@@ -98,13 +93,8 @@
                                     }
                                     // save transaction id and transaction
                                     final var txnId = extractTxnId(transaction);
-<<<<<<< HEAD
-                                    operationsMap.put(txnId, op);
-                                    innerTransactions.put(txnId, transaction);
-=======
                                     innerOpsByTxnId.put(txnId, op);
                                     innerTnxsByTxnId.put(txnId, transaction);
->>>>>>> b99ec91b
 
                                     // add the transaction to the batch
                                     b.addTransactions(transaction.getSignedTransactionBytes());
@@ -118,14 +108,6 @@
 
     @Override
     public void setTransactionSubmitted(final Transaction txn) {
-<<<<<<< HEAD
-        // Set the outer (batch) transaction
-        this.txnSubmitted = txn;
-
-        // For each of the included operations, also set the submitted transaction
-        this.operationsMap.forEach(
-                (transactionID, hapiTxnOp) -> hapiTxnOp.setTransactionSubmitted(innerTransactions.get(transactionID)));
-=======
         // Set the submitted outer (batch) transaction
         this.txnSubmitted = txn;
 
@@ -144,7 +126,6 @@
                 HapiSpecOperation.registerTransaction(spec, op.getTxnName(), entry.getValue());
             }
         }
->>>>>>> b99ec91b
     }
 
     @Override
