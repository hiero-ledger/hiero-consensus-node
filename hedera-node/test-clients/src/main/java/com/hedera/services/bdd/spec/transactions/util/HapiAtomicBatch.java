--- conflicted
+++ resolved
@@ -38,20 +38,15 @@
 public class HapiAtomicBatch extends HapiTxnOp<HapiAtomicBatch> {
     private static final Logger log = LogManager.getLogger(HapiAtomicBatch.class);
     private static final String DEFAULT_NODE_ACCOUNT_ID = "0.0.0";
-<<<<<<< HEAD
-    private final List<HapiTxnOp<?>> batchOperations = new ArrayList<>();
-    private final Map<TransactionID, HapiTxnOp<?>> operationsMap = new HashMap<>();
-=======
     private final List<HapiTxnOp<?>> operationsToBatch = new ArrayList<>();
     private final Map<TransactionID, HapiTxnOp<?>> innerOpsByTxnId = new HashMap<>();
     private final Map<TransactionID, Transaction> innerTnxsByTxnId = new HashMap<>();
->>>>>>> 6c380c2d
     private final List<String> txnIdsForOrderValidation = new ArrayList<>();
 
     public HapiAtomicBatch() {}
 
     public HapiAtomicBatch(HapiTxnOp<?>... ops) {
-        this.batchOperations.addAll(Arrays.stream(ops).toList());
+        this.operationsToBatch.addAll(Arrays.stream(ops).toList());
     }
 
     @Override
@@ -82,7 +77,7 @@
         final AtomicBatchTransactionBody opBody = spec.txns()
                 .<AtomicBatchTransactionBody, AtomicBatchTransactionBody.Builder>body(
                         AtomicBatchTransactionBody.class, b -> {
-                            for (HapiTxnOp<?> op : batchOperations) {
+                            for (HapiTxnOp<?> op : operationsToBatch) {
                                 try {
                                     // set node account id to 0.0.0 if not set
                                     if (op.getNode().isEmpty()) {
@@ -96,18 +91,10 @@
                                                 spec.logPrefix(),
                                                 txnToString(transaction));
                                     }
-<<<<<<< HEAD
-
-                                    // save transaction id
-                                    final var txnId = extractTxnId(transaction);
-                                    operationsMap.put(txnId, op);
-                                    op.setInnerTxnAsSubmitted(spec, transaction);
-=======
                                     // save transaction id and transaction
                                     final var txnId = extractTxnId(transaction);
                                     innerOpsByTxnId.put(txnId, op);
                                     innerTnxsByTxnId.put(txnId, transaction);
->>>>>>> 6c380c2d
 
                                     // add the transaction to the batch
                                     b.addTransactions(transaction.getSignedTransactionBytes());
@@ -169,7 +156,7 @@
 
     @Override
     protected MoreObjects.ToStringHelper toStringHelper() {
-        return super.toStringHelper().add("range", batchOperations);
+        return super.toStringHelper().add("range", operationsToBatch);
     }
 
     public HapiAtomicBatch validateTxnOrder(String... txnIds) {
