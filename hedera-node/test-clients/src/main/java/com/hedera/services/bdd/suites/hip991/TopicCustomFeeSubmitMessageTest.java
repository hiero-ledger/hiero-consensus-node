--- conflicted
+++ resolved
@@ -674,19 +674,16 @@
         // TOPIC_FEE_175/177/200/202/204/206
         final Stream<DynamicTest> multipleFeesSameDenom() {
             final var collector = "collector";
-<<<<<<< HEAD
+            final var fee = fixedConsensusHtsFee(2, BASE_TOKEN, collector);
+            final var fee1 = fixedConsensusHtsFee(1, BASE_TOKEN, collector);
+
+            final var feeLimit = maxHtsCustomFee(SUBMITTER, BASE_TOKEN, 1);
+            final var correctFeeLimit = maxHtsCustomFee(SUBMITTER, BASE_TOKEN, 3);
+
             final var fee1 = fixedConsensusHtsFee(2, BASE_TOKEN, collector);
             final var fee2 = fixedConsensusHtsFee(1, BASE_TOKEN, collector);
             final var fee3 = fixedConsensusHtsFee(1, BASE_TOKEN, collector);
             final var correctFeeLimit = fixedConsensusHtsFee(4, BASE_TOKEN, collector);
-=======
-            final var fee = fixedConsensusHtsFee(2, BASE_TOKEN, collector);
-            final var fee1 = fixedConsensusHtsFee(1, BASE_TOKEN, collector);
-
-            final var feeLimit = maxHtsCustomFee(SUBMITTER, BASE_TOKEN, 1);
-            final var correctFeeLimit = maxHtsCustomFee(SUBMITTER, BASE_TOKEN, 3);
-
->>>>>>> 9e70e55a
             return hapiTest(
                     cryptoCreate(collector).balance(ONE_HBAR),
                     tokenAssociate(collector, BASE_TOKEN),
@@ -736,7 +733,7 @@
                     cryptoCreate("submitter").balance(ONE_HBAR).key(SUBMIT_KEY),
                     tokenAssociate("submitter", BASE_TOKEN),
                     submitMessageTo(TOPIC)
-                            .maxCustomFee(feeLimit)
+                            .maxCustomFee(fee)
                             .message("TEST")
                             .payingWith("submitter")
                             .hasKnownStatus(INSUFFICIENT_TOKEN_BALANCE));
@@ -758,7 +755,7 @@
                             .submitKeyName(SUBMIT_KEY)
                             .withConsensusCustomFee(fee),
                     submitMessageTo(TOPIC)
-                            .maxCustomFee(fee)
+                            .maxCustomFee(feeLimit)
                             .message("TEST")
                             .payingWith("submitter")
                             .signedBy("submitter")
