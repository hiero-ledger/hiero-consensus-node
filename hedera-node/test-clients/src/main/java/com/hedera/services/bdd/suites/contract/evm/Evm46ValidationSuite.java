--- conflicted
+++ resolved
@@ -21,7 +21,6 @@
 import static com.hedera.services.bdd.spec.HapiPropertySource.asContract;
 import static com.hedera.services.bdd.spec.HapiPropertySource.asContractIdWithEvmAddress;
 import static com.hedera.services.bdd.spec.HapiSpec.defaultHapiSpec;
-import static com.hedera.services.bdd.spec.HapiSpec.propertyPreservingHapiSpec;
 import static com.hedera.services.bdd.spec.assertions.AccountInfoAsserts.changeFromSnapshot;
 import static com.hedera.services.bdd.spec.assertions.ContractFnResultAsserts.resultWith;
 import static com.hedera.services.bdd.spec.assertions.TransactionRecordAsserts.recordWith;
@@ -44,7 +43,6 @@
 import static com.hedera.services.bdd.spec.utilops.CustomSpecAssert.allRunFor;
 import static com.hedera.services.bdd.spec.utilops.UtilVerbs.balanceSnapshot;
 import static com.hedera.services.bdd.spec.utilops.UtilVerbs.newKeyNamed;
-import static com.hedera.services.bdd.spec.utilops.UtilVerbs.overriding;
 import static com.hedera.services.bdd.spec.utilops.UtilVerbs.sourcing;
 import static com.hedera.services.bdd.spec.utilops.UtilVerbs.withOpContext;
 import static com.hedera.services.bdd.suites.contract.Utils.FunctionType.FUNCTION;
@@ -374,17 +372,11 @@
     @HapiTest
     private HapiSpec directCallToNonExistingMirrorAddressResultsInSuccessfulNoOp() {
 
-        return propertyPreservingHapiSpec("directCallToNonExistingMirrorAddressResultsInSuccessfulNoOp")
-                .preserving(EVM_VERSION_PROPERTY, DYNAMIC_EVM_PROPERTY, EVM_ALLOW_CALLS_TO_NON_CONTRACT_ACCOUNTS)
-                .given(
-                        overriding(DYNAMIC_EVM_PROPERTY, "true"),
-                        overriding(EVM_VERSION_PROPERTY, EVM_VERSION_046),
-                        overriding(EVM_ALLOW_CALLS_TO_NON_CONTRACT_ACCOUNTS, "true"),
-                        withOpContext((spec, ctxLog) -> spec.registry()
-                                .saveContractId(
-                                        "nonExistingMirrorAddress",
-                                        asContractIdWithEvmAddress(
-                                                ByteString.copyFrom(unhex(NON_EXISTING_MIRROR_ADDRESS))))))
+        return defaultHapiSpec("directCallToNonExistingMirrorAddressResultsInSuccessfulNoOp")
+                .given(withOpContext((spec, ctxLog) -> spec.registry()
+                        .saveContractId(
+                                "nonExistingMirrorAddress",
+                                asContractIdWithEvmAddress(ByteString.copyFrom(unhex(NON_EXISTING_MIRROR_ADDRESS))))))
                 .when(withOpContext((spec, ctxLog) -> allRunFor(
                         spec,
                         contractCallWithFunctionAbi("nonExistingMirrorAddress", getABIFor(FUNCTION, NAME, ERC_721_ABI))
@@ -859,11 +851,7 @@
     }
 
     @HapiTest
-<<<<<<< HEAD
-    HapiSpec internalCallWithValueToNonExistingMirrorAddressResultsInInvalidAliasKey() {
-=======
     private HapiSpec internalCallWithValueToNonExistingMirrorAddressResultsInInvalidAliasKey() {
->>>>>>> 22be3b54
         return defaultHapiSpec("internalCallWithValueToNonExistingMirrorAddressResultsInInvalidAliasKey")
                 .given(
                         uploadInitCode(INTERNAL_CALLER_CONTRACT),
