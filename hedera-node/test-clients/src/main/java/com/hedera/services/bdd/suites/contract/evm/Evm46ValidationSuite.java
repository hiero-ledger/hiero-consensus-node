/*
 * Copyright (C) 2020-2024 Hedera Hashgraph, LLC
 *
 * Licensed under the Apache License, Version 2.0 (the "License");
 * you may not use this file except in compliance with the License.
 * You may obtain a copy of the License at
 *
 *      http://www.apache.org/licenses/LICENSE-2.0
 *
 * Unless required by applicable law or agreed to in writing, software
 * distributed under the License is distributed on an "AS IS" BASIS,
 * WITHOUT WARRANTIES OR CONDITIONS OF ANY KIND, either express or implied.
 * See the License for the specific language governing permissions and
 * limitations under the License.
 */

package com.hedera.services.bdd.suites.contract.evm;

import static com.hedera.node.app.service.evm.utils.EthSigsUtils.recoverAddressFromPubKey;
import static com.hedera.services.bdd.junit.TestTags.SMART_CONTRACT;
import static com.hedera.services.bdd.spec.HapiPropertySource.asAccountString;
import static com.hedera.services.bdd.spec.HapiPropertySource.asContract;
import static com.hedera.services.bdd.spec.HapiPropertySource.asContractIdWithEvmAddress;
import static com.hedera.services.bdd.spec.HapiPropertySource.idAsHeadlongAddress;
import static com.hedera.services.bdd.spec.HapiSpec.defaultHapiSpec;
import static com.hedera.services.bdd.spec.assertions.AccountInfoAsserts.changeFromSnapshot;
import static com.hedera.services.bdd.spec.assertions.ContractFnResultAsserts.resultWith;
import static com.hedera.services.bdd.spec.assertions.TransactionRecordAsserts.recordWith;
import static com.hedera.services.bdd.spec.assertions.TransferListAsserts.including;
import static com.hedera.services.bdd.spec.queries.QueryVerbs.contractCallLocal;
import static com.hedera.services.bdd.spec.queries.QueryVerbs.getAccountBalance;
import static com.hedera.services.bdd.spec.queries.QueryVerbs.getAliasedAccountInfo;
import static com.hedera.services.bdd.spec.queries.QueryVerbs.getAutoCreatedAccountBalance;
import static com.hedera.services.bdd.spec.queries.QueryVerbs.getContractInfo;
import static com.hedera.services.bdd.spec.queries.QueryVerbs.getTxnRecord;
import static com.hedera.services.bdd.spec.transactions.TxnVerbs.contractCall;
import static com.hedera.services.bdd.spec.transactions.TxnVerbs.contractCallWithFunctionAbi;
import static com.hedera.services.bdd.spec.transactions.TxnVerbs.contractCreate;
import static com.hedera.services.bdd.spec.transactions.TxnVerbs.contractDelete;
import static com.hedera.services.bdd.spec.transactions.TxnVerbs.cryptoCreate;
import static com.hedera.services.bdd.spec.transactions.TxnVerbs.cryptoTransfer;
import static com.hedera.services.bdd.spec.transactions.TxnVerbs.uploadInitCode;
import static com.hedera.services.bdd.spec.transactions.contract.HapiParserUtil.asHeadlongAddress;
import static com.hedera.services.bdd.spec.transactions.crypto.HapiCryptoTransfer.tinyBarsFromAccountToAlias;
import static com.hedera.services.bdd.spec.transactions.crypto.HapiCryptoTransfer.tinyBarsFromTo;
import static com.hedera.services.bdd.spec.utilops.CustomSpecAssert.allRunFor;
import static com.hedera.services.bdd.spec.utilops.UtilVerbs.balanceSnapshot;
import static com.hedera.services.bdd.spec.utilops.UtilVerbs.newKeyNamed;
import static com.hedera.services.bdd.spec.utilops.UtilVerbs.sourcing;
import static com.hedera.services.bdd.spec.utilops.UtilVerbs.withOpContext;
import static com.hedera.services.bdd.spec.utilops.records.SnapshotMatchMode.NONDETERMINISTIC_CONTRACT_CALL_RESULTS;
import static com.hedera.services.bdd.spec.utilops.records.SnapshotMatchMode.NONDETERMINISTIC_TRANSACTION_FEES;
import static com.hedera.services.bdd.suites.HapiSuite.GENESIS;
import static com.hedera.services.bdd.suites.HapiSuite.ONE_HBAR;
import static com.hedera.services.bdd.suites.HapiSuite.ONE_HUNDRED_HBARS;
import static com.hedera.services.bdd.suites.HapiSuite.SECP_256K1_SHAPE;
import static com.hedera.services.bdd.suites.contract.Utils.FunctionType.FUNCTION;
import static com.hedera.services.bdd.suites.contract.Utils.asAddress;
import static com.hedera.services.bdd.suites.contract.Utils.getABIFor;
import static com.hedera.services.bdd.suites.contract.Utils.mirrorAddrWith;
import static com.hedera.services.bdd.suites.contract.Utils.nonMirrorAddrWith;
import static com.hedera.services.bdd.suites.crypto.AutoCreateUtils.updateSpecFor;
import static com.hedera.services.bdd.suites.utils.contracts.ErrorMessageResult.errorMessageResult;
import static com.hedera.services.bdd.suites.utils.contracts.SimpleBytesResult.bigIntResult;
import static com.hederahashgraph.api.proto.java.ResponseCodeEnum.CONTRACT_REVERT_EXECUTED;
import static com.hederahashgraph.api.proto.java.ResponseCodeEnum.INVALID_ACCOUNT_ID;
import static com.hederahashgraph.api.proto.java.ResponseCodeEnum.INVALID_CONTRACT_ID;
import static com.hederahashgraph.api.proto.java.ResponseCodeEnum.INVALID_FEE_SUBMITTED;
import static com.hederahashgraph.api.proto.java.ResponseCodeEnum.INVALID_SIGNATURE;
import static com.hederahashgraph.api.proto.java.ResponseCodeEnum.INVALID_SOLIDITY_ADDRESS;
import static com.hederahashgraph.api.proto.java.ResponseCodeEnum.SUCCESS;
import static com.swirlds.common.utility.CommonUtils.unhex;
import static org.junit.jupiter.api.Assertions.assertEquals;
import static org.junit.jupiter.api.Assertions.assertNotEquals;

import com.google.protobuf.ByteString;
import com.hedera.services.bdd.junit.HapiTest;
import com.hedera.services.bdd.spec.HapiSpecOperation;
import com.hedera.services.bdd.spec.assertions.ContractFnResultAsserts;
import com.hederahashgraph.api.proto.java.AccountID;
import com.hederahashgraph.api.proto.java.ContractID;
import java.math.BigInteger;
import java.util.List;
import java.util.concurrent.atomic.AtomicLong;
import java.util.concurrent.atomic.AtomicReference;
import java.util.stream.Stream;
import org.apache.tuweni.bytes.Bytes;
import org.junit.jupiter.api.DynamicTest;
import org.junit.jupiter.api.Tag;

@Tag(SMART_CONTRACT)
public class Evm46ValidationSuite {

    private static final long FIRST_NONEXISTENT_CONTRACT_NUM = 4303224382569680425L;
    private static final String NAME = "name";
    private static final String ERC_721_ABI = "ERC721ABI";
    private static final String NON_EXISTING_MIRROR_ADDRESS = "0000000000000000000000000000000000123456";
    private static final String NON_EXISTING_NON_MIRROR_ADDRESS = "1234561234561234561234561234568888123456";
    private static final String MAKE_CALLS_CONTRACT = "MakeCalls";
    private static final String INTERNAL_CALLER_CONTRACT = "InternalCaller";
    private static final String INTERNAL_CALLEE_CONTRACT = "InternalCallee";
    private static final String REVERT_WITH_REVERT_REASON_FUNCTION = "revertWithRevertReason";
    private static final String CALL_NON_EXISTING_FUNCTION = "callNonExisting";
    private static final String CALL_EXTERNAL_FUNCTION = "callExternalFunction";
    private static final String DELEGATE_CALL_EXTERNAL_FUNCTION = "delegateCallExternalFunction";
    private static final String STATIC_CALL_EXTERNAL_FUNCTION = "staticCallExternalFunction";
    private static final String CALL_REVERT_WITH_REVERT_REASON_FUNCTION = "callRevertWithRevertReason";
    private static final String TRANSFER_TO_FUNCTION = "transferTo";
    private static final String SEND_TO_FUNCTION = "sendTo";
    private static final String CALL_WITH_VALUE_TO_FUNCTION = "callWithValueTo";
    private static final String SELFDESTRUCT = "selfdestruct";
    private static final String INNER_TXN = "innerTx";
    private static final Long INTRINSIC_GAS_COST = 21000L;
    private static final Long GAS_LIMIT_FOR_CALL = 26000L;
    private static final Long EXTRA_GAS_FOR_FUNCTION_SELECTOR = 64L;
    private static final Long NOT_ENOUGH_GAS_LIMIT_FOR_CREATION = 500_000L;
    private static final Long ENOUGH_GAS_LIMIT_FOR_CREATION = 900_000L;
    private static final String RECEIVER = "receiver";
    private static final String ECDSA_KEY = "ecdsaKey";
    private static final String CUSTOM_PAYER = "customPayer";
    private static final String BENEFICIARY = "beneficiary";
    private static final String SIMPLE_UPDATE_CONTRACT = "SimpleUpdate";
    private static final String BALANCE_OF = "balanceOf";
    public static final List<Long> nonExistingSystemAccounts = List.of(351L, 352L, 353L, 354L, 355L, 356L, 357L, 358L);
    public static final List<Long> existingSystemAccounts = List.of(800L, 999L, 1000L);
    public static final List<Long> systemAccounts =
<<<<<<< HEAD
            List.of(0L, 1L, 9L, 10L, 358L, 359L, 360L, 361L, 750L, 751L, 999L, 1000L);
    public static final List<Long> callOperationsSuccessSystemAccounts = List.of(0L, 1L, 358L, 750L, 751L, 999L, 1000L);
=======
            List.of(0L, 1L, 9L, 10L, 358L, 359L, 360L, 361L, 750L, 751L, 799L, 800L, 999L, 1000L);
>>>>>>> 1735c64a

    @HapiTest
    final Stream<DynamicTest> directCallToDeletedContractResultsInSuccessfulNoop() {
        AtomicReference<AccountID> receiverId = new AtomicReference<>();

        return defaultHapiSpec("directCallToDeletedContractResultsInSuccessfulNoop")
                .given(
                        cryptoCreate(RECEIVER).exposingCreatedIdTo(receiverId::set),
                        uploadInitCode(INTERNAL_CALLER_CONTRACT),
                        contractCreate(INTERNAL_CALLER_CONTRACT)
                                // Refusing ethereum create conversion, because we get INVALID_SIGNATURE upon
                                // tokenAssociate,
                                // since we have CONTRACT_ID key
                                .refusingEthConversion()
                                .balance(ONE_HBAR),
                        contractDelete(INTERNAL_CALLER_CONTRACT))
                .when(withOpContext((spec, op) -> allRunFor(
                        spec,
                        balanceSnapshot("initialBalance", asAccountString(receiverId.get())),
                        contractCall(
                                        INTERNAL_CALLER_CONTRACT,
                                        CALL_WITH_VALUE_TO_FUNCTION,
                                        mirrorAddrWith(receiverId.get().getAccountNum()))
                                .gas(GAS_LIMIT_FOR_CALL * 4)
                                .via(INNER_TXN))))
                .then(
                        getTxnRecord(INNER_TXN).hasPriority(recordWith().status(SUCCESS)),
                        getAccountBalance(RECEIVER).hasTinyBars(changeFromSnapshot("initialBalance", 0)));
    }

    @HapiTest
    final Stream<DynamicTest> selfdestructToExistingMirrorAddressResultsInSuccess() {
        AtomicReference<AccountID> receiverId = new AtomicReference<>();
        return defaultHapiSpec("selfdestructToExistingMirrorAddressResultsInSuccess")
                .given(
                        cryptoCreate(RECEIVER).exposingCreatedIdTo(receiverId::set),
                        uploadInitCode(INTERNAL_CALLER_CONTRACT),
                        contractCreate(INTERNAL_CALLER_CONTRACT).balance(ONE_HBAR))
                .when(withOpContext((spec, op) -> {
                    allRunFor(
                            spec,
                            balanceSnapshot("selfdestructTargetAccount", asAccountString(receiverId.get())),
                            contractCall(
                                            INTERNAL_CALLER_CONTRACT,
                                            SELFDESTRUCT,
                                            mirrorAddrWith(receiverId.get().getAccountNum()))
                                    .gas(GAS_LIMIT_FOR_CALL * 4)
                                    .via(INNER_TXN));
                }))
                .then(getAccountBalance(RECEIVER)
                        .hasTinyBars(changeFromSnapshot("selfdestructTargetAccount", 100000000)));
    }

    @HapiTest
    final Stream<DynamicTest> selfdestructToExistingNonMirrorAddressResultsInSuccess() {
        return defaultHapiSpec("selfdestructToExistingNonMirrorAddressResultsInSuccess")
                .given(
                        newKeyNamed(ECDSA_KEY).shape(SECP_256K1_SHAPE),
                        cryptoTransfer(tinyBarsFromAccountToAlias(GENESIS, ECDSA_KEY, ONE_HUNDRED_HBARS)),
                        withOpContext((spec, opLog) -> updateSpecFor(spec, ECDSA_KEY)),
                        uploadInitCode(INTERNAL_CALLER_CONTRACT),
                        contractCreate(INTERNAL_CALLER_CONTRACT).balance(ONE_HBAR))
                .when(withOpContext((spec, op) -> {
                    final var ecdsaKey = spec.registry().getKey(ECDSA_KEY);
                    final var tmp = ecdsaKey.getECDSASecp256K1().toByteArray();
                    final var addressBytes = recoverAddressFromPubKey(tmp);
                    allRunFor(
                            spec,
                            balanceSnapshot("selfdestructTargetAccount", ECDSA_KEY)
                                    .accountIsAlias(),
                            contractCall(INTERNAL_CALLER_CONTRACT, SELFDESTRUCT, asHeadlongAddress(addressBytes))
                                    .gas(GAS_LIMIT_FOR_CALL * 4)
                                    .via(INNER_TXN));
                }))
                .then(getAccountBalance(ECDSA_KEY)
                        .hasTinyBars(changeFromSnapshot("selfdestructTargetAccount", 100000000)));
    }

    @HapiTest
    final Stream<DynamicTest> selfdestructToNonExistingNonMirrorAddressResultsInInvalidSolidityAddress() {
        AtomicReference<Bytes> nonExistingNonMirrorAddress = new AtomicReference<>();

        return defaultHapiSpec("selfdestructToNonExistingNonMirrorAddressResultsInInvalidSolidityAddress")
                .given(
                        newKeyNamed(ECDSA_KEY).shape(SECP_256K1_SHAPE),
                        withOpContext((spec, op) -> {
                            final var ecdsaKey = spec.registry().getKey(ECDSA_KEY);
                            final var tmp = ecdsaKey.getECDSASecp256K1().toByteArray();
                            final var addressBytes = recoverAddressFromPubKey(tmp);
                            nonExistingNonMirrorAddress.set(Bytes.of(addressBytes));
                        }),
                        uploadInitCode(INTERNAL_CALLER_CONTRACT),
                        contractCreate(INTERNAL_CALLER_CONTRACT).balance(ONE_HBAR))
                .when(withOpContext((spec, op) -> allRunFor(
                        spec,
                        contractCall(
                                        INTERNAL_CALLER_CONTRACT,
                                        SELFDESTRUCT,
                                        asHeadlongAddress(nonExistingNonMirrorAddress
                                                .get()
                                                .toArray()))
                                .gas(ENOUGH_GAS_LIMIT_FOR_CREATION)
                                .via(INNER_TXN)
                                .hasKnownStatus(INVALID_SOLIDITY_ADDRESS))))
                .then(getTxnRecord(INNER_TXN)
                        .hasPriority(recordWith()
                                .status(INVALID_SOLIDITY_ADDRESS)
                                .contractCallResult(resultWith().gasUsed(900000))));
    }

    @HapiTest
    final Stream<DynamicTest> selfdestructToNonExistingMirrorAddressResultsInInvalidSolidityAddress() {
        return defaultHapiSpec("selfdestructToNonExistingMirrorAddressResultsInInvalidSolidityAddress")
                .given(
                        uploadInitCode(INTERNAL_CALLER_CONTRACT),
                        contractCreate(INTERNAL_CALLER_CONTRACT).balance(ONE_HBAR))
                .when(withOpContext((spec, op) -> allRunFor(
                        spec,
                        contractCall(
                                        INTERNAL_CALLER_CONTRACT,
                                        SELFDESTRUCT,
                                        mirrorAddrWith(FIRST_NONEXISTENT_CONTRACT_NUM))
                                .gas(ENOUGH_GAS_LIMIT_FOR_CREATION)
                                .via(INNER_TXN)
                                .hasKnownStatus(INVALID_SOLIDITY_ADDRESS))))
                .then(getTxnRecord(INNER_TXN)
                        .hasPriority(recordWith()
                                .status(INVALID_SOLIDITY_ADDRESS)
                                .contractCallResult(resultWith().gasUsed(900000))));
    }

    @HapiTest
    final Stream<DynamicTest> directCallToNonExistingMirrorAddressResultsInSuccessfulNoOp() {

        return defaultHapiSpec("directCallToNonExistingMirrorAddressResultsInSuccessfulNoOp")
                .given(withOpContext((spec, ctxLog) -> spec.registry()
                        .saveContractId(
                                "nonExistingMirrorAddress",
                                asContractIdWithEvmAddress(ByteString.copyFrom(unhex(NON_EXISTING_MIRROR_ADDRESS))))))
                .when(withOpContext((spec, ctxLog) -> allRunFor(
                        spec,
                        contractCallWithFunctionAbi("nonExistingMirrorAddress", getABIFor(FUNCTION, NAME, ERC_721_ABI))
                                .gas(GAS_LIMIT_FOR_CALL)
                                .via("directCallToNonExistingMirrorAddress"),
                        // attempt call again, make sure the result is the same
                        contractCallWithFunctionAbi("nonExistingMirrorAddress", getABIFor(FUNCTION, NAME, ERC_721_ABI))
                                .gas(GAS_LIMIT_FOR_CALL)
                                .via("directCallToNonExistingMirrorAddress2"))))
                .then(
                        getTxnRecord("directCallToNonExistingMirrorAddress")
                                .hasPriority(recordWith()
                                        .status(SUCCESS)
                                        .contractCallResult(resultWith()
                                                .gasUsed(INTRINSIC_GAS_COST + EXTRA_GAS_FOR_FUNCTION_SELECTOR))),
                        getTxnRecord("directCallToNonExistingMirrorAddress2")
                                .hasPriority(recordWith()
                                        .status(SUCCESS)
                                        .contractCallResult(resultWith()
                                                .gasUsed(INTRINSIC_GAS_COST + EXTRA_GAS_FOR_FUNCTION_SELECTOR))),
                        getContractInfo("nonExistingMirrorAddress").hasCostAnswerPrecheck(INVALID_CONTRACT_ID));
    }

    @HapiTest
    final Stream<DynamicTest> directCallToNonExistingNonMirrorAddressResultsInSuccessfulNoOp() {

        return defaultHapiSpec("directCallToNonExistingNonMirrorAddressResultsInSuccessfulNoOp")
                .given(withOpContext((spec, ctxLog) -> spec.registry()
                        .saveContractId(
                                "nonExistingNonMirrorAddress",
                                asContractIdWithEvmAddress(
                                        ByteString.copyFrom(unhex(NON_EXISTING_NON_MIRROR_ADDRESS))))))
                .when(withOpContext((spec, ctxLog) -> allRunFor(
                        spec,
                        contractCallWithFunctionAbi(
                                        "nonExistingNonMirrorAddress", getABIFor(FUNCTION, NAME, ERC_721_ABI))
                                .gas(GAS_LIMIT_FOR_CALL)
                                .via("directCallToNonExistingNonMirrorAddress"),
                        // attempt call again, make sure the result is the same
                        contractCallWithFunctionAbi(
                                        "nonExistingNonMirrorAddress", getABIFor(FUNCTION, NAME, ERC_721_ABI))
                                .gas(GAS_LIMIT_FOR_CALL)
                                .via("directCallToNonExistingNonMirrorAddress2"))))
                .then(
                        getTxnRecord("directCallToNonExistingNonMirrorAddress")
                                .hasPriority(recordWith()
                                        .status(SUCCESS)
                                        .contractCallResult(resultWith()
                                                .gasUsed(INTRINSIC_GAS_COST + EXTRA_GAS_FOR_FUNCTION_SELECTOR))),
                        getTxnRecord("directCallToNonExistingNonMirrorAddress2")
                                .hasPriority(recordWith()
                                        .status(SUCCESS)
                                        .contractCallResult(resultWith()
                                                .gasUsed(INTRINSIC_GAS_COST + EXTRA_GAS_FOR_FUNCTION_SELECTOR))),
                        getContractInfo("nonExistingNonMirrorAddress").hasCostAnswerPrecheck(INVALID_CONTRACT_ID));
    }

    @HapiTest
    final Stream<DynamicTest> directCallToRevertingContractRevertsWithCorrectRevertReason() {

        return defaultHapiSpec("directCallToRevertingContractRevertsWithCorrectRevertReason")
                .given(uploadInitCode(INTERNAL_CALLEE_CONTRACT), contractCreate(INTERNAL_CALLEE_CONTRACT))
                .when(withOpContext((spec, ctxLog) -> allRunFor(
                        spec,
                        contractCall(INTERNAL_CALLEE_CONTRACT, REVERT_WITH_REVERT_REASON_FUNCTION)
                                .gas(GAS_LIMIT_FOR_CALL)
                                .via(INNER_TXN)
                                .hasKnownStatusFrom(CONTRACT_REVERT_EXECUTED))))
                .then(getTxnRecord(INNER_TXN)
                        .hasPriority(recordWith()
                                .status(CONTRACT_REVERT_EXECUTED)
                                .contractCallResult(resultWith()
                                        .gasUsed(21472)
                                        .error(errorMessageResult("RevertReason")
                                                .getBytes()
                                                .toString()))));
    }

    @HapiTest
    final Stream<DynamicTest> directCallToExistingCryptoAccountResultsInSuccess() {

        AtomicReference<AccountID> mirrorAccountID = new AtomicReference<>();

        return defaultHapiSpec("directCallToExistingCryptoAccountResultsInSuccess")
                .given(
                        newKeyNamed(ECDSA_KEY).shape(SECP_256K1_SHAPE),
                        cryptoCreate("MirrorAccount")
                                .balance(ONE_HUNDRED_HBARS)
                                .exposingCreatedIdTo(mirrorAccountID::set),
                        cryptoTransfer(tinyBarsFromAccountToAlias(GENESIS, ECDSA_KEY, ONE_HUNDRED_HBARS)),
                        withOpContext((spec, opLog) -> {
                            spec.registry()
                                    .saveContractId(
                                            "mirrorAddress",
                                            asContract("0.0."
                                                    + mirrorAccountID.get().getAccountNum()));
                            updateSpecFor(spec, ECDSA_KEY);
                            spec.registry()
                                    .saveContractId(
                                            "nonMirrorAddress",
                                            asContract("0.0."
                                                    + spec.registry()
                                                            .getAccountID(ECDSA_KEY)
                                                            .getAccountNum()));
                        }))
                .when(withOpContext((spec, ctxLog) -> allRunFor(
                        spec,
                        contractCallWithFunctionAbi("mirrorAddress", getABIFor(FUNCTION, NAME, ERC_721_ABI))
                                .gas(GAS_LIMIT_FOR_CALL)
                                .via("callToMirrorAddress"),
                        contractCallWithFunctionAbi("nonMirrorAddress", getABIFor(FUNCTION, NAME, ERC_721_ABI))
                                .gas(GAS_LIMIT_FOR_CALL)
                                .via("callToNonMirrorAddress"))))
                .then(
                        getTxnRecord("callToMirrorAddress")
                                .hasPriority(recordWith()
                                        .status(SUCCESS)
                                        .contractCallResult(resultWith()
                                                .gasUsed(INTRINSIC_GAS_COST + EXTRA_GAS_FOR_FUNCTION_SELECTOR))),
                        getTxnRecord("callToNonMirrorAddress")
                                .hasPriority(recordWith()
                                        .status(SUCCESS)
                                        .contractCallResult(resultWith()
                                                .gasUsed(INTRINSIC_GAS_COST + EXTRA_GAS_FOR_FUNCTION_SELECTOR))));
    }

    @HapiTest
    final Stream<DynamicTest> directCallWithValueToExistingCryptoAccountResultsInSuccess() {

        AtomicReference<AccountID> mirrorAccountID = new AtomicReference<>();

        return defaultHapiSpec("directCallWithValueToExistingCryptoAccountResultsInSuccess")
                .given(
                        newKeyNamed(ECDSA_KEY).shape(SECP_256K1_SHAPE),
                        cryptoCreate("MirrorAccount")
                                .balance(ONE_HUNDRED_HBARS)
                                .exposingCreatedIdTo(mirrorAccountID::set),
                        cryptoTransfer(tinyBarsFromAccountToAlias(GENESIS, ECDSA_KEY, ONE_HUNDRED_HBARS)),
                        withOpContext((spec, opLog) -> {
                            spec.registry()
                                    .saveContractId(
                                            "mirrorAddress",
                                            asContract("0.0."
                                                    + mirrorAccountID.get().getAccountNum()));
                            updateSpecFor(spec, ECDSA_KEY);
                            final var ecdsaKey = spec.registry()
                                    .getKey(ECDSA_KEY)
                                    .getECDSASecp256K1()
                                    .toByteArray();
                            final var senderAddress = ByteString.copyFrom(recoverAddressFromPubKey(ecdsaKey));
                            spec.registry()
                                    .saveContractId(
                                            "nonMirrorAddress",
                                            ContractID.newBuilder()
                                                    .setEvmAddress(senderAddress)
                                                    .build());
                            spec.registry()
                                    .saveAccountId(
                                            "NonMirrorAccount",
                                            AccountID.newBuilder()
                                                    .setAccountNum(spec.registry()
                                                            .getAccountID(ECDSA_KEY)
                                                            .getAccountNum())
                                                    .build());
                        }))
                .when(withOpContext((spec, ctxLog) -> allRunFor(
                        spec,
                        balanceSnapshot("mirrorSnapshot", "MirrorAccount"),
                        balanceSnapshot("nonMirrorSnapshot", "NonMirrorAccount"),
                        contractCallWithFunctionAbi("mirrorAddress", getABIFor(FUNCTION, NAME, ERC_721_ABI))
                                .gas(GAS_LIMIT_FOR_CALL)
                                .sending(ONE_HBAR)
                                .via("callToMirrorAddress"),
                        contractCallWithFunctionAbi("nonMirrorAddress", getABIFor(FUNCTION, NAME, ERC_721_ABI))
                                .sending(ONE_HBAR)
                                .gas(GAS_LIMIT_FOR_CALL)
                                .via("callToNonMirrorAddress"))))
                .then(
                        getTxnRecord("callToMirrorAddress")
                                .hasPriority(recordWith()
                                        .status(SUCCESS)
                                        .contractCallResult(resultWith()
                                                .gasUsed(INTRINSIC_GAS_COST + EXTRA_GAS_FOR_FUNCTION_SELECTOR))),
                        getTxnRecord("callToNonMirrorAddress")
                                .hasPriority(recordWith()
                                        .status(SUCCESS)
                                        .contractCallResult(resultWith()
                                                .gasUsed(INTRINSIC_GAS_COST + EXTRA_GAS_FOR_FUNCTION_SELECTOR))),
                        getAccountBalance("MirrorAccount").hasTinyBars(changeFromSnapshot("mirrorSnapshot", ONE_HBAR)),
                        getAccountBalance("NonMirrorAccount")
                                .hasTinyBars(changeFromSnapshot("nonMirrorSnapshot", ONE_HBAR)));
    }

    @HapiTest
    final Stream<DynamicTest> internalCallToNonExistingMirrorAddressResultsInNoopSuccess() {

        return defaultHapiSpec("internalCallToNonExistingMirrorAddressResultsInNoopSuccess")
                .given(
                        uploadInitCode(INTERNAL_CALLER_CONTRACT),
                        contractCreate(INTERNAL_CALLER_CONTRACT).balance(ONE_HBAR))
                .when(contractCall(
                                INTERNAL_CALLER_CONTRACT,
                                CALL_NON_EXISTING_FUNCTION,
                                mirrorAddrWith(FIRST_NONEXISTENT_CONTRACT_NUM + 1))
                        .gas(GAS_LIMIT_FOR_CALL)
                        .via(INNER_TXN))
                .then(getTxnRecord(INNER_TXN)
                        .hasPriority(recordWith()
                                .status(SUCCESS)
                                .contractCallResult(
                                        resultWith().createdContractIdsCount(0).gasUsed(24972))));
    }

    @HapiTest
    final Stream<DynamicTest> internalCallToExistingMirrorAddressResultsInSuccessfulCall() {

        final AtomicLong calleeNum = new AtomicLong();

        return defaultHapiSpec("internalCallToExistingMirrorAddressResultsInSuccessfulCall")
                .given(
                        uploadInitCode(INTERNAL_CALLER_CONTRACT, INTERNAL_CALLEE_CONTRACT),
                        contractCreate(INTERNAL_CALLER_CONTRACT)
                                .balance(ONE_HBAR)
                                // Adding refusingEthConversion() due to fee differences and not supported address type
                                .refusingEthConversion(),
                        contractCreate(INTERNAL_CALLEE_CONTRACT)
                                .exposingNumTo(calleeNum::set)
                                // Adding refusingEthConversion() due to fee differences and not supported address type
                                .refusingEthConversion())
                .when(withOpContext((spec, ignored) -> allRunFor(
                        spec,
                        contractCall(INTERNAL_CALLER_CONTRACT, CALL_EXTERNAL_FUNCTION, mirrorAddrWith(calleeNum.get()))
                                .gas(GAS_LIMIT_FOR_CALL * 2)
                                .via(INNER_TXN))))
                .then(getTxnRecord(INNER_TXN)
                        .hasPriority(recordWith()
                                .status(SUCCESS)
                                .contractCallResult(resultWith()
                                        .createdContractIdsCount(0)
                                        .contractCallResult(bigIntResult(1))
                                        .gasUsedModuloIntrinsicVariation(48107))));
    }

    @HapiTest
    final Stream<DynamicTest> internalCallToNonExistingNonMirrorAddressResultsInNoopSuccess() {

        return defaultHapiSpec("internalCallToNonExistingNonMirrorAddressResultsInNoopSuccess")
                .given(
                        uploadInitCode(INTERNAL_CALLER_CONTRACT),
                        contractCreate(INTERNAL_CALLER_CONTRACT).balance(ONE_HBAR))
                .when(contractCall(
                                INTERNAL_CALLER_CONTRACT,
                                CALL_NON_EXISTING_FUNCTION,
                                nonMirrorAddrWith(FIRST_NONEXISTENT_CONTRACT_NUM + 2))
                        .gas(GAS_LIMIT_FOR_CALL)
                        .via(INNER_TXN))
                .then(getTxnRecord(INNER_TXN)
                        .hasPriority(recordWith()
                                .status(SUCCESS)
                                .contractCallResult(
                                        resultWith().createdContractIdsCount(0).gasUsed(25020))));
    }

    @HapiTest
    final Stream<DynamicTest> internalCallToExistingRevertingResultsInSuccessfulTopLevelTxn() {

        final AtomicLong calleeNum = new AtomicLong();

        return defaultHapiSpec("internalCallToExistingRevertingWithoutMessageResultsInSuccessfulTopLevelTxn")
                .given(
                        uploadInitCode(INTERNAL_CALLER_CONTRACT, INTERNAL_CALLEE_CONTRACT),
                        contractCreate(INTERNAL_CALLER_CONTRACT).balance(ONE_HBAR),
                        contractCreate(INTERNAL_CALLEE_CONTRACT).exposingNumTo(calleeNum::set))
                .when(withOpContext((spec, ignored) -> allRunFor(
                        spec,
                        contractCall(
                                        INTERNAL_CALLER_CONTRACT,
                                        CALL_REVERT_WITH_REVERT_REASON_FUNCTION,
                                        mirrorAddrWith(calleeNum.get()))
                                .gas(GAS_LIMIT_FOR_CALL * 8)
                                .hasKnownStatus(SUCCESS)
                                .via(INNER_TXN))))
                .then(getTxnRecord(INNER_TXN).hasPriority(recordWith().status(SUCCESS)));
    }

    @HapiTest
    final Stream<DynamicTest> internalTransferToNonExistingMirrorAddressResultsInInvalidAliasKey() {
        return defaultHapiSpec("internalTransferToNonExistingMirrorAddressResultsInInvalidAliasKey")
                .given(
                        uploadInitCode(INTERNAL_CALLER_CONTRACT),
                        contractCreate(INTERNAL_CALLER_CONTRACT).balance(ONE_HBAR))
                .when(contractCall(
                                INTERNAL_CALLER_CONTRACT,
                                TRANSFER_TO_FUNCTION,
                                mirrorAddrWith(FIRST_NONEXISTENT_CONTRACT_NUM + 3))
                        .gas(GAS_LIMIT_FOR_CALL * 4)
                        .hasKnownStatus(CONTRACT_REVERT_EXECUTED))
                .then(getAccountBalance("0.0." + (FIRST_NONEXISTENT_CONTRACT_NUM + 3))
                        .nodePayment(ONE_HBAR)
                        .hasAnswerOnlyPrecheck(INVALID_ACCOUNT_ID));
    }

    @HapiTest
    final Stream<DynamicTest> internalTransferToExistingMirrorAddressResultsInSuccess() {

        AtomicReference<AccountID> receiverId = new AtomicReference<>();

        return defaultHapiSpec("internalTransferToExistingMirrorAddressResultsInSuccess")
                .given(
                        cryptoCreate(RECEIVER).exposingCreatedIdTo(receiverId::set),
                        uploadInitCode(INTERNAL_CALLER_CONTRACT),
                        contractCreate(INTERNAL_CALLER_CONTRACT).balance(ONE_HBAR))
                .when(withOpContext((spec, op) -> allRunFor(
                        spec,
                        balanceSnapshot("initialBalance", asAccountString(receiverId.get())),
                        contractCall(
                                        INTERNAL_CALLER_CONTRACT,
                                        TRANSFER_TO_FUNCTION,
                                        mirrorAddrWith(receiverId.get().getAccountNum()))
                                .gas(GAS_LIMIT_FOR_CALL * 4)
                                .via(INNER_TXN))))
                .then(
                        getTxnRecord(INNER_TXN)
                                .hasPriority(recordWith()
                                        .transfers(including(tinyBarsFromTo(INTERNAL_CALLER_CONTRACT, RECEIVER, 1)))),
                        getAccountBalance(RECEIVER).hasTinyBars(changeFromSnapshot("initialBalance", 1)));
    }

    @HapiTest
    final Stream<DynamicTest> internalTransferToNonExistingNonMirrorAddressResultsInRevert() {
        return defaultHapiSpec("internalTransferToNonExistingNonMirrorAddressResultsInRevert")
                .given(
                        cryptoCreate(CUSTOM_PAYER).balance(ONE_HUNDRED_HBARS),
                        uploadInitCode(INTERNAL_CALLER_CONTRACT),
                        contractCreate(INTERNAL_CALLER_CONTRACT).balance(ONE_HBAR))
                .when(contractCall(
                                INTERNAL_CALLER_CONTRACT,
                                TRANSFER_TO_FUNCTION,
                                nonMirrorAddrWith(FIRST_NONEXISTENT_CONTRACT_NUM + 4))
                        .gas(GAS_LIMIT_FOR_CALL * 4)
                        .payingWith(CUSTOM_PAYER)
                        .via(INNER_TXN)
                        .hasKnownStatus(CONTRACT_REVERT_EXECUTED))
                .then(getTxnRecord(INNER_TXN).hasPriority(recordWith().status(CONTRACT_REVERT_EXECUTED)));
    }

    @HapiTest
    final Stream<DynamicTest> internalTransferToExistingNonMirrorAddressResultsInSuccess() {

        return defaultHapiSpec("internalTransferToExistingNonMirrorAddressResultsInSuccess")
                .given(
                        newKeyNamed(ECDSA_KEY).shape(SECP_256K1_SHAPE),
                        cryptoTransfer(tinyBarsFromAccountToAlias(GENESIS, ECDSA_KEY, ONE_HUNDRED_HBARS)),
                        withOpContext((spec, opLog) -> updateSpecFor(spec, ECDSA_KEY)),
                        uploadInitCode(INTERNAL_CALLER_CONTRACT),
                        contractCreate(INTERNAL_CALLER_CONTRACT).balance(ONE_HBAR))
                .when(withOpContext((spec, op) -> {
                    final var ecdsaKey = spec.registry().getKey(ECDSA_KEY);
                    final var tmp = ecdsaKey.getECDSASecp256K1().toByteArray();
                    final var addressBytes = recoverAddressFromPubKey(tmp);
                    allRunFor(
                            spec,
                            balanceSnapshot("autoCreatedSnapshot", ECDSA_KEY).accountIsAlias(),
                            contractCall(
                                            INTERNAL_CALLER_CONTRACT,
                                            TRANSFER_TO_FUNCTION,
                                            asHeadlongAddress(addressBytes))
                                    .gas(GAS_LIMIT_FOR_CALL * 4)
                                    .via(INNER_TXN));
                }))
                .then(
                        getTxnRecord(INNER_TXN)
                                .hasPriority(recordWith()
                                        .transfers(including(tinyBarsFromTo(INTERNAL_CALLER_CONTRACT, ECDSA_KEY, 1)))),
                        getAutoCreatedAccountBalance(ECDSA_KEY)
                                .hasTinyBars(changeFromSnapshot("autoCreatedSnapshot", 1)));
    }

    @HapiTest
    final Stream<DynamicTest> internalSendToNonExistingMirrorAddressDoesNotLazyCreateIt() {
        return defaultHapiSpec("internalSendToNonExistingMirrorAddressDoesNotLazyCreateIt")
                .given(
                        uploadInitCode(INTERNAL_CALLER_CONTRACT),
                        contractCreate(INTERNAL_CALLER_CONTRACT).balance(ONE_HBAR))
                .when(contractCall(
                                INTERNAL_CALLER_CONTRACT,
                                SEND_TO_FUNCTION,
                                mirrorAddrWith(FIRST_NONEXISTENT_CONTRACT_NUM + 5))
                        .gas(GAS_LIMIT_FOR_CALL * 4)
                        .via(INNER_TXN))
                .then(getAccountBalance("0.0." + (FIRST_NONEXISTENT_CONTRACT_NUM + 5))
                        .nodePayment(ONE_HBAR)
                        .hasAnswerOnlyPrecheck(INVALID_ACCOUNT_ID));
    }

    @HapiTest
    final Stream<DynamicTest> internalSendToExistingMirrorAddressResultsInSuccess() {

        AtomicReference<AccountID> receiverId = new AtomicReference<>();

        return defaultHapiSpec("internalSendToExistingMirrorAddressResultsInSuccess")
                .given(
                        cryptoCreate(RECEIVER).exposingCreatedIdTo(receiverId::set),
                        uploadInitCode(INTERNAL_CALLER_CONTRACT),
                        contractCreate(INTERNAL_CALLER_CONTRACT).balance(ONE_HBAR))
                .when(withOpContext((spec, op) -> allRunFor(
                        spec,
                        balanceSnapshot("initialBalance", asAccountString(receiverId.get())),
                        contractCall(
                                        INTERNAL_CALLER_CONTRACT,
                                        SEND_TO_FUNCTION,
                                        mirrorAddrWith(receiverId.get().getAccountNum()))
                                .gas(GAS_LIMIT_FOR_CALL * 4)
                                .via(INNER_TXN))))
                .then(
                        getTxnRecord(INNER_TXN)
                                .hasPriority(recordWith()
                                        .transfers(including(tinyBarsFromTo(INTERNAL_CALLER_CONTRACT, RECEIVER, 1)))),
                        getAccountBalance(RECEIVER).hasTinyBars(changeFromSnapshot("initialBalance", 1)));
    }

    @HapiTest
    final Stream<DynamicTest> internalSendToNonExistingNonMirrorAddressResultsInSuccess() {

        AtomicReference<Bytes> nonExistingNonMirrorAddress = new AtomicReference<>();

        return defaultHapiSpec("internalSendToNonExistingNonMirrorAddressResultsInSuccess")
                .given(
                        cryptoCreate(CUSTOM_PAYER).balance(ONE_HUNDRED_HBARS),
                        newKeyNamed(ECDSA_KEY).shape(SECP_256K1_SHAPE),
                        withOpContext((spec, op) -> {
                            final var ecdsaKey = spec.registry().getKey(ECDSA_KEY);
                            final var tmp = ecdsaKey.getECDSASecp256K1().toByteArray();
                            final var addressBytes = recoverAddressFromPubKey(tmp);
                            nonExistingNonMirrorAddress.set(Bytes.of(addressBytes));
                        }),
                        uploadInitCode(INTERNAL_CALLER_CONTRACT),
                        contractCreate(INTERNAL_CALLER_CONTRACT).balance(ONE_HBAR))
                .when(withOpContext((spec, op) -> allRunFor(
                        spec,
                        balanceSnapshot("contractBalance", INTERNAL_CALLER_CONTRACT),
                        contractCall(
                                        INTERNAL_CALLER_CONTRACT,
                                        SEND_TO_FUNCTION,
                                        asHeadlongAddress(nonExistingNonMirrorAddress
                                                .get()
                                                .toArray()))
                                .gas(GAS_LIMIT_FOR_CALL * 4)
                                .payingWith(CUSTOM_PAYER))))
                .then(
                        getAccountBalance(INTERNAL_CALLER_CONTRACT)
                                .hasTinyBars(changeFromSnapshot("contractBalance", 0)),
                        sourcing(() -> getAliasedAccountInfo(ByteString.copyFrom(
                                        nonExistingNonMirrorAddress.get().toArray()))
                                .hasCostAnswerPrecheck(INVALID_ACCOUNT_ID)));
    }

    @HapiTest
    final Stream<DynamicTest> internalSendToExistingNonMirrorAddressResultsInSuccess() {

        return defaultHapiSpec("internalSendToExistingNonMirrorAddressResultsInSuccess")
                .given(
                        newKeyNamed(ECDSA_KEY).shape(SECP_256K1_SHAPE),
                        cryptoTransfer(tinyBarsFromAccountToAlias(GENESIS, ECDSA_KEY, ONE_HUNDRED_HBARS)),
                        withOpContext((spec, opLog) -> updateSpecFor(spec, ECDSA_KEY)),
                        uploadInitCode(INTERNAL_CALLER_CONTRACT),
                        contractCreate(INTERNAL_CALLER_CONTRACT).balance(ONE_HBAR))
                .when(withOpContext((spec, op) -> {
                    final var ecdsaKey = spec.registry().getKey(ECDSA_KEY);
                    final var tmp = ecdsaKey.getECDSASecp256K1().toByteArray();
                    final var addressBytes = recoverAddressFromPubKey(tmp);
                    allRunFor(
                            spec,
                            balanceSnapshot("autoCreatedSnapshot", ECDSA_KEY).accountIsAlias(),
                            contractCall(INTERNAL_CALLER_CONTRACT, SEND_TO_FUNCTION, asHeadlongAddress(addressBytes))
                                    .gas(GAS_LIMIT_FOR_CALL * 4)
                                    .via(INNER_TXN));
                }))
                .then(
                        getTxnRecord(INNER_TXN)
                                .hasPriority(recordWith()
                                        .transfers(including(tinyBarsFromTo(INTERNAL_CALLER_CONTRACT, ECDSA_KEY, 1)))),
                        getAutoCreatedAccountBalance(ECDSA_KEY)
                                .hasTinyBars(changeFromSnapshot("autoCreatedSnapshot", 1)));
    }

    @HapiTest
    final Stream<DynamicTest> internalCallWithValueToNonExistingMirrorAddressResultsInInvalidAliasKey() {
        return defaultHapiSpec("internalCallWithValueToNonExistingMirrorAddressResultsInInvalidAliasKey")
                .given(
                        uploadInitCode(INTERNAL_CALLER_CONTRACT),
                        contractCreate(INTERNAL_CALLER_CONTRACT).balance(ONE_HBAR))
                .when(contractCall(
                                INTERNAL_CALLER_CONTRACT,
                                CALL_WITH_VALUE_TO_FUNCTION,
                                mirrorAddrWith(FIRST_NONEXISTENT_CONTRACT_NUM + 6))
                        .gas(ENOUGH_GAS_LIMIT_FOR_CREATION))
                .then(getAccountBalance("0.0." + (FIRST_NONEXISTENT_CONTRACT_NUM + 6))
                        .nodePayment(ONE_HBAR)
                        .hasAnswerOnlyPrecheck(INVALID_ACCOUNT_ID));
    }

    @HapiTest
    final Stream<DynamicTest> internalCallWithValueToExistingMirrorAddressResultsInSuccess() {

        AtomicReference<AccountID> receiverId = new AtomicReference<>();

        return defaultHapiSpec("internalCallWithValueToExistingMirrorAddressResultsInSuccess")
                .given(
                        cryptoCreate(RECEIVER).exposingCreatedIdTo(receiverId::set),
                        uploadInitCode(INTERNAL_CALLER_CONTRACT),
                        contractCreate(INTERNAL_CALLER_CONTRACT).balance(ONE_HBAR))
                .when(withOpContext((spec, op) -> allRunFor(
                        spec,
                        balanceSnapshot("initialBalance", asAccountString(receiverId.get())),
                        contractCall(
                                        INTERNAL_CALLER_CONTRACT,
                                        CALL_WITH_VALUE_TO_FUNCTION,
                                        mirrorAddrWith(receiverId.get().getAccountNum()))
                                .gas(GAS_LIMIT_FOR_CALL * 4)
                                .via(INNER_TXN))))
                .then(
                        getTxnRecord(INNER_TXN)
                                .hasPriority(recordWith()
                                        .transfers(including(tinyBarsFromTo(INTERNAL_CALLER_CONTRACT, RECEIVER, 1)))),
                        getAccountBalance(RECEIVER).hasTinyBars(changeFromSnapshot("initialBalance", 1)));
    }

    @HapiTest
    final Stream<DynamicTest>
            internalCallWithValueToNonExistingNonMirrorAddressWithoutEnoughGasForLazyCreationResultsInSuccessNoAccountCreated() {
        return defaultHapiSpec(
                        "internalCallWithValueToNonExistingNonMirrorAddressWithoutEnoughGasForLazyCreationResultsInSuccessNoAccountCreated")
                .given(
                        cryptoCreate(CUSTOM_PAYER),
                        uploadInitCode(INTERNAL_CALLER_CONTRACT),
                        contractCreate(INTERNAL_CALLER_CONTRACT).balance(ONE_HBAR))
                .when(
                        balanceSnapshot("contractBalance", INTERNAL_CALLER_CONTRACT),
                        contractCall(
                                        INTERNAL_CALLER_CONTRACT,
                                        CALL_WITH_VALUE_TO_FUNCTION,
                                        nonMirrorAddrWith(FIRST_NONEXISTENT_CONTRACT_NUM + 7))
                                .payingWith(CUSTOM_PAYER)
                                .gas(NOT_ENOUGH_GAS_LIMIT_FOR_CREATION)
                                .via("transferWithLowGasLimit"))
                .then(
                        getTxnRecord("transferWithLowGasLimit")
                                .hasPriority(recordWith().status(SUCCESS)),
                        getAccountBalance(INTERNAL_CALLER_CONTRACT)
                                .hasTinyBars(changeFromSnapshot("contractBalance", 0)));
    }

    @HapiTest
    final Stream<DynamicTest>
            internalCallWithValueToNonExistingNonMirrorAddressWithEnoughGasForLazyCreationResultsInSuccessAccountCreated() {
        return defaultHapiSpec(
                        "internalCallWithValueToNonExistingNonMirrorAddressWithEnoughGasForLazyCreationResultsInSuccessAccountCreated")
                .given(
                        cryptoCreate(CUSTOM_PAYER),
                        uploadInitCode(INTERNAL_CALLER_CONTRACT),
                        contractCreate(INTERNAL_CALLER_CONTRACT).balance(ONE_HBAR))
                .when(
                        balanceSnapshot("contractBalance", INTERNAL_CALLER_CONTRACT),
                        contractCall(
                                        INTERNAL_CALLER_CONTRACT,
                                        CALL_WITH_VALUE_TO_FUNCTION,
                                        nonMirrorAddrWith(FIRST_NONEXISTENT_CONTRACT_NUM + 8))
                                .payingWith(CUSTOM_PAYER)
                                .gas(ENOUGH_GAS_LIMIT_FOR_CREATION)
                                .via("transferWithEnoughGasLimit"))
                .then(
                        getTxnRecord("transferWithEnoughGasLimit")
                                .hasPriority(recordWith().status(SUCCESS)),
                        getAccountBalance(INTERNAL_CALLER_CONTRACT)
                                .hasTinyBars(changeFromSnapshot("contractBalance", -1)));
    }

    @HapiTest
    final Stream<DynamicTest> internalCallWithValueToExistingNonMirrorAddressResultsInSuccess() {

        return defaultHapiSpec("internalCallWithValueToExistingNonMirrorAddressResultsInSuccess")
                .given(
                        newKeyNamed(ECDSA_KEY).shape(SECP_256K1_SHAPE),
                        cryptoTransfer(tinyBarsFromAccountToAlias(GENESIS, ECDSA_KEY, ONE_HUNDRED_HBARS)),
                        withOpContext((spec, opLog) -> updateSpecFor(spec, ECDSA_KEY)),
                        uploadInitCode(INTERNAL_CALLER_CONTRACT),
                        contractCreate(INTERNAL_CALLER_CONTRACT).balance(ONE_HBAR))
                .when(withOpContext((spec, op) -> {
                    final var ecdsaKey = spec.registry().getKey(ECDSA_KEY);
                    final var tmp = ecdsaKey.getECDSASecp256K1().toByteArray();
                    final var addressBytes = recoverAddressFromPubKey(tmp);
                    allRunFor(
                            spec,
                            balanceSnapshot("autoCreatedSnapshot", ECDSA_KEY).accountIsAlias(),
                            contractCall(
                                            INTERNAL_CALLER_CONTRACT,
                                            CALL_WITH_VALUE_TO_FUNCTION,
                                            asHeadlongAddress(addressBytes))
                                    .gas(GAS_LIMIT_FOR_CALL * 4)
                                    .via(INNER_TXN));
                }))
                .then(
                        getTxnRecord(INNER_TXN)
                                .hasPriority(recordWith()
                                        .transfers(including(tinyBarsFromTo(INTERNAL_CALLER_CONTRACT, ECDSA_KEY, 1)))),
                        getAutoCreatedAccountBalance(ECDSA_KEY)
                                .hasTinyBars(changeFromSnapshot("autoCreatedSnapshot", 1)));
    }

    @HapiTest
    final Stream<DynamicTest> internalCallToDeletedContractReturnsSuccessfulNoop() {
        final AtomicLong calleeNum = new AtomicLong();
        return defaultHapiSpec("internalCallToDeletedContractReturnsSuccessfulNoop")
                .given(
                        uploadInitCode(INTERNAL_CALLER_CONTRACT, INTERNAL_CALLEE_CONTRACT),
                        contractCreate(INTERNAL_CALLER_CONTRACT)
                                // Refusing ethereum create conversion, because we get INVALID_SIGNATURE upon
                                // tokenAssociate,
                                // since we have CONTRACT_ID key
                                .refusingEthConversion()
                                .balance(ONE_HBAR),
                        contractCreate(INTERNAL_CALLEE_CONTRACT)
                                // Refusing ethereum create conversion, because we get INVALID_SIGNATURE upon
                                // tokenAssociate,
                                // since we have CONTRACT_ID key
                                .refusingEthConversion()
                                .exposingNumTo(calleeNum::set),
                        contractDelete(INTERNAL_CALLEE_CONTRACT))
                .when(withOpContext((spec, ignored) -> allRunFor(
                        spec,
                        contractCall(INTERNAL_CALLER_CONTRACT, CALL_EXTERNAL_FUNCTION, mirrorAddrWith(calleeNum.get()))
                                .gas(50_000L)
                                .via(INNER_TXN))))
                .then(withOpContext((spec, opLog) -> {
                    final var lookup = getTxnRecord(INNER_TXN);
                    allRunFor(spec, lookup);
                    final var result =
                            lookup.getResponseRecord().getContractCallResult().getContractCallResult();
                    assertEquals(ByteString.copyFrom(new byte[32]), result);
                }));
    }

    @HapiTest
    final Stream<DynamicTest> callingDestructedContractReturnsStatusSuccess() {
        final AtomicReference<AccountID> accountIDAtomicReference = new AtomicReference<>();
        return defaultHapiSpec("callingDestructedContractReturnsStatusSuccess")
                .given(
                        cryptoCreate(BENEFICIARY).exposingCreatedIdTo(accountIDAtomicReference::set),
                        uploadInitCode(SIMPLE_UPDATE_CONTRACT))
                .when(
                        contractCreate(SIMPLE_UPDATE_CONTRACT).gas(300_000L),
                        contractCall(SIMPLE_UPDATE_CONTRACT, "set", BigInteger.valueOf(5), BigInteger.valueOf(42))
                                .gas(300_000L),
                        sourcing(() -> contractCall(
                                        SIMPLE_UPDATE_CONTRACT,
                                        "del",
                                        asHeadlongAddress(asAddress(accountIDAtomicReference.get())))
                                .gas(1_000_000L)))
                .then(contractCall(SIMPLE_UPDATE_CONTRACT, "set", BigInteger.valueOf(15), BigInteger.valueOf(434))
                        .gas(350_000L)
                        .hasKnownStatus(SUCCESS));
    }

    @HapiTest
    final Stream<DynamicTest> internalStaticCallNonExistingMirrorAddressResultsInSuccess() {
        return defaultHapiSpec("internalStaticCallNonExistingMirrorAddressResultsInSuccess")
                .given(
                        uploadInitCode(INTERNAL_CALLER_CONTRACT),
                        contractCreate(INTERNAL_CALLER_CONTRACT).balance(ONE_HBAR))
                .when(contractCall(
                                INTERNAL_CALLER_CONTRACT,
                                STATIC_CALL_EXTERNAL_FUNCTION,
                                mirrorAddrWith(FIRST_NONEXISTENT_CONTRACT_NUM + 9))
                        .gas(GAS_LIMIT_FOR_CALL)
                        .via(INNER_TXN)
                        .hasKnownStatus(SUCCESS))
                .then(getTxnRecord(INNER_TXN)
                        .logged()
                        .hasPriority(
                                recordWith().contractCallResult(resultWith().contractCallResult(bigIntResult(0)))));
    }

    @HapiTest
    final Stream<DynamicTest> internalStaticCallExistingMirrorAddressResultsInSuccess() {
        AtomicReference<AccountID> receiverId = new AtomicReference<>();
        return defaultHapiSpec("internalStaticCallExistingMirrorAddressResultsInSuccess")
                .given(
                        cryptoCreate(RECEIVER).exposingCreatedIdTo(receiverId::set),
                        uploadInitCode(INTERNAL_CALLER_CONTRACT),
                        contractCreate(INTERNAL_CALLER_CONTRACT).balance(ONE_HBAR))
                .when(withOpContext((spec, op) -> allRunFor(
                        spec,
                        balanceSnapshot("initialBalance", asAccountString(receiverId.get())),
                        contractCall(
                                        INTERNAL_CALLER_CONTRACT,
                                        STATIC_CALL_EXTERNAL_FUNCTION,
                                        mirrorAddrWith(receiverId.get().getAccountNum()))
                                .gas(GAS_LIMIT_FOR_CALL)
                                .via(INNER_TXN))))
                .then(
                        getTxnRecord(INNER_TXN)
                                .hasPriority(recordWith()
                                        .contractCallResult(resultWith().contractCallResult(bigIntResult(0)))),
                        getAccountBalance(RECEIVER).hasTinyBars(changeFromSnapshot("initialBalance", 0)));
    }

    @HapiTest
    final Stream<DynamicTest> internalStaticCallNonExistingNonMirrorAddressResultsInSuccess() {
        AtomicReference<Bytes> nonExistingNonMirrorAddress = new AtomicReference<>();
        return defaultHapiSpec("internalStaticCallNonExistingNonMirrorAddressResultsInSuccess")
                .given(
                        cryptoCreate(CUSTOM_PAYER).balance(ONE_HUNDRED_HBARS),
                        newKeyNamed(ECDSA_KEY).shape(SECP_256K1_SHAPE),
                        withOpContext((spec, op) -> {
                            final var ecdsaKey = spec.registry().getKey(ECDSA_KEY);
                            final var tmp = ecdsaKey.getECDSASecp256K1().toByteArray();
                            final var addressBytes = recoverAddressFromPubKey(tmp);
                            nonExistingNonMirrorAddress.set(Bytes.of(addressBytes));
                        }),
                        uploadInitCode(INTERNAL_CALLER_CONTRACT),
                        contractCreate(INTERNAL_CALLER_CONTRACT).balance(ONE_HBAR))
                .when(withOpContext((spec, op) -> allRunFor(
                        spec,
                        balanceSnapshot("contractBalance", INTERNAL_CALLER_CONTRACT),
                        contractCall(
                                        INTERNAL_CALLER_CONTRACT,
                                        STATIC_CALL_EXTERNAL_FUNCTION,
                                        asHeadlongAddress(nonExistingNonMirrorAddress
                                                .get()
                                                .toArray()))
                                .gas(GAS_LIMIT_FOR_CALL)
                                .payingWith(CUSTOM_PAYER)
                                .via(INNER_TXN))))
                .then(
                        getTxnRecord(INNER_TXN)
                                .hasPriority(recordWith()
                                        .contractCallResult(resultWith().contractCallResult(bigIntResult(0)))),
                        getAccountBalance(INTERNAL_CALLER_CONTRACT)
                                .hasTinyBars(changeFromSnapshot("contractBalance", 0)));
    }

    @HapiTest
    final Stream<DynamicTest> internalStaticCallExistingNonMirrorAddressResultsInSuccess() {
        return defaultHapiSpec("internalStaticCallExistingNonMirrorAddressResultsInSuccess")
                .given(
                        newKeyNamed(ECDSA_KEY).shape(SECP_256K1_SHAPE),
                        cryptoTransfer(tinyBarsFromAccountToAlias(GENESIS, ECDSA_KEY, ONE_HUNDRED_HBARS)),
                        withOpContext((spec, opLog) -> updateSpecFor(spec, ECDSA_KEY)),
                        uploadInitCode(INTERNAL_CALLER_CONTRACT),
                        contractCreate(INTERNAL_CALLER_CONTRACT).balance(ONE_HBAR))
                .when(withOpContext((spec, op) -> {
                    final var ecdsaKey = spec.registry().getKey(ECDSA_KEY);
                    final var tmp = ecdsaKey.getECDSASecp256K1().toByteArray();
                    final var addressBytes = recoverAddressFromPubKey(tmp);
                    allRunFor(
                            spec,
                            balanceSnapshot("targetSnapshot", ECDSA_KEY).accountIsAlias(),
                            contractCall(
                                            INTERNAL_CALLER_CONTRACT,
                                            STATIC_CALL_EXTERNAL_FUNCTION,
                                            asHeadlongAddress(addressBytes))
                                    .gas(GAS_LIMIT_FOR_CALL)
                                    .via(INNER_TXN));
                }))
                .then(
                        getTxnRecord(INNER_TXN)
                                .hasPriority(recordWith()
                                        .contractCallResult(resultWith().contractCallResult(bigIntResult(0)))),
                        getAutoCreatedAccountBalance(ECDSA_KEY).hasTinyBars(changeFromSnapshot("targetSnapshot", 0)));
    }

    @HapiTest
    final Stream<DynamicTest> internalDelegateCallNonExistingMirrorAddressResultsInSuccess() {
        return defaultHapiSpec("internalDelegateCallNonExistingMirrorAddressResultsInSuccess")
                .given(
                        uploadInitCode(INTERNAL_CALLER_CONTRACT),
                        contractCreate(INTERNAL_CALLER_CONTRACT).balance(ONE_HBAR))
                .when(contractCall(
                                INTERNAL_CALLER_CONTRACT,
                                DELEGATE_CALL_EXTERNAL_FUNCTION,
                                mirrorAddrWith(FIRST_NONEXISTENT_CONTRACT_NUM + 10))
                        .gas(GAS_LIMIT_FOR_CALL)
                        .via(INNER_TXN)
                        .hasKnownStatus(SUCCESS))
                .then(getTxnRecord(INNER_TXN)
                        .logged()
                        .hasPriority(
                                recordWith().contractCallResult(resultWith().contractCallResult(bigIntResult(0)))));
    }

    @HapiTest
    final Stream<DynamicTest> internalDelegateCallExistingMirrorAddressResultsInSuccess() {
        AtomicReference<AccountID> receiverId = new AtomicReference<>();
        return defaultHapiSpec("internalDelegateCallExistingMirrorAddressResultsInSuccess")
                .given(
                        cryptoCreate(RECEIVER).exposingCreatedIdTo(receiverId::set),
                        uploadInitCode(INTERNAL_CALLER_CONTRACT),
                        contractCreate(INTERNAL_CALLER_CONTRACT).balance(ONE_HBAR))
                .when(withOpContext((spec, op) -> allRunFor(
                        spec,
                        balanceSnapshot("initialBalance", asAccountString(receiverId.get())),
                        contractCall(
                                        INTERNAL_CALLER_CONTRACT,
                                        DELEGATE_CALL_EXTERNAL_FUNCTION,
                                        mirrorAddrWith(receiverId.get().getAccountNum()))
                                .gas(GAS_LIMIT_FOR_CALL)
                                .via(INNER_TXN))))
                .then(
                        getTxnRecord(INNER_TXN)
                                .hasPriority(recordWith()
                                        .contractCallResult(resultWith().contractCallResult(bigIntResult(0)))),
                        getAccountBalance(RECEIVER).hasTinyBars(changeFromSnapshot("initialBalance", 0)));
    }

    @HapiTest
    final Stream<DynamicTest> internalDelegateCallNonExistingNonMirrorAddressResultsInSuccess() {
        AtomicReference<Bytes> nonExistingNonMirrorAddress = new AtomicReference<>();
        return defaultHapiSpec("internalDelegateCallNonExistingNonMirrorAddressResultsInSuccess")
                .given(
                        cryptoCreate(CUSTOM_PAYER).balance(ONE_HUNDRED_HBARS),
                        newKeyNamed(ECDSA_KEY).shape(SECP_256K1_SHAPE),
                        withOpContext((spec, op) -> {
                            final var ecdsaKey = spec.registry().getKey(ECDSA_KEY);
                            final var tmp = ecdsaKey.getECDSASecp256K1().toByteArray();
                            final var addressBytes = recoverAddressFromPubKey(tmp);
                            nonExistingNonMirrorAddress.set(Bytes.of(addressBytes));
                        }),
                        uploadInitCode(INTERNAL_CALLER_CONTRACT),
                        contractCreate(INTERNAL_CALLER_CONTRACT).balance(ONE_HBAR))
                .when(withOpContext((spec, op) -> allRunFor(
                        spec,
                        balanceSnapshot("contractBalance", INTERNAL_CALLER_CONTRACT),
                        contractCall(
                                        INTERNAL_CALLER_CONTRACT,
                                        DELEGATE_CALL_EXTERNAL_FUNCTION,
                                        asHeadlongAddress(nonExistingNonMirrorAddress
                                                .get()
                                                .toArray()))
                                .gas(GAS_LIMIT_FOR_CALL)
                                .payingWith(CUSTOM_PAYER)
                                .via(INNER_TXN))))
                .then(
                        getTxnRecord(INNER_TXN)
                                .hasPriority(recordWith()
                                        .contractCallResult(resultWith().contractCallResult(bigIntResult(0)))),
                        getAccountBalance(INTERNAL_CALLER_CONTRACT)
                                .hasTinyBars(changeFromSnapshot("contractBalance", 0)));
    }

    @HapiTest
    final Stream<DynamicTest> internalDelegateCallExistingNonMirrorAddressResultsInSuccess() {
        return defaultHapiSpec("internalDelegateCallExistingNonMirrorAddressResultsInSuccess")
                .given(
                        newKeyNamed(ECDSA_KEY).shape(SECP_256K1_SHAPE),
                        cryptoTransfer(tinyBarsFromAccountToAlias(GENESIS, ECDSA_KEY, ONE_HUNDRED_HBARS)),
                        withOpContext((spec, opLog) -> updateSpecFor(spec, ECDSA_KEY)),
                        uploadInitCode(INTERNAL_CALLER_CONTRACT),
                        contractCreate(INTERNAL_CALLER_CONTRACT).balance(ONE_HBAR))
                .when(withOpContext((spec, op) -> {
                    final var ecdsaKey = spec.registry().getKey(ECDSA_KEY);
                    final var tmp = ecdsaKey.getECDSASecp256K1().toByteArray();
                    final var addressBytes = recoverAddressFromPubKey(tmp);
                    allRunFor(
                            spec,
                            balanceSnapshot("targetSnapshot", ECDSA_KEY).accountIsAlias(),
                            contractCall(
                                            INTERNAL_CALLER_CONTRACT,
                                            DELEGATE_CALL_EXTERNAL_FUNCTION,
                                            asHeadlongAddress(addressBytes))
                                    .gas(GAS_LIMIT_FOR_CALL)
                                    .via(INNER_TXN));
                }))
                .then(
                        getTxnRecord(INNER_TXN)
                                .hasPriority(recordWith()
                                        .contractCallResult(resultWith().contractCallResult(bigIntResult(0)))),
                        getAutoCreatedAccountBalance(ECDSA_KEY).hasTinyBars(changeFromSnapshot("targetSnapshot", 0)));
    }

    @HapiTest
    final Stream<DynamicTest> internalCallWithValueToAccountWithReceiverSigRequiredTrue() {
        AtomicReference<AccountID> receiverId = new AtomicReference<>();

        return defaultHapiSpec("internalCallWithValueToAccountWithReceiverSigRequiredTrue")
                .given(
                        cryptoCreate(RECEIVER).receiverSigRequired(true).exposingCreatedIdTo(receiverId::set),
                        uploadInitCode(INTERNAL_CALLER_CONTRACT),
                        contractCreate(INTERNAL_CALLER_CONTRACT).balance(ONE_HBAR))
                .when(withOpContext((spec, op) -> allRunFor(
                        spec,
                        balanceSnapshot("initialBalance", INTERNAL_CALLER_CONTRACT),
                        contractCall(
                                        INTERNAL_CALLER_CONTRACT,
                                        CALL_WITH_VALUE_TO_FUNCTION,
                                        mirrorAddrWith(receiverId.get().getAccountNum()))
                                .gas(GAS_LIMIT_FOR_CALL * 4)
                                .via(INNER_TXN)
                                .hasKnownStatus(INVALID_SIGNATURE))))
                .then(
                        getTxnRecord(INNER_TXN).hasPriority(recordWith().status(INVALID_SIGNATURE)),
                        getAccountBalance(INTERNAL_CALLER_CONTRACT)
                                .hasTinyBars(changeFromSnapshot("initialBalance", 0)));
    }

    @HapiTest
    final Stream<DynamicTest> internalCallToSystemAccount564ResultsInSuccessNoop() {
        AtomicReference<AccountID> targetId = new AtomicReference<>();
        targetId.set(AccountID.newBuilder().setAccountNum(564L).build());

        return defaultHapiSpec("internalCallToSystemAccount564ResultsInSuccessNoop")
                .given(
                        uploadInitCode(INTERNAL_CALLER_CONTRACT),
                        contractCreate(INTERNAL_CALLER_CONTRACT).balance(ONE_HBAR))
                .when(
                        balanceSnapshot("initialBalance", INTERNAL_CALLER_CONTRACT),
                        withOpContext((spec, op) -> allRunFor(
                                spec,
                                contractCall(
                                                INTERNAL_CALLER_CONTRACT,
                                                CALL_EXTERNAL_FUNCTION,
                                                mirrorAddrWith(targetId.get().getAccountNum()))
                                        .gas(GAS_LIMIT_FOR_CALL * 4)
                                        .via(INNER_TXN))))
                .then(
                        getTxnRecord(INNER_TXN).hasPriority(recordWith().status(SUCCESS)),
                        getAccountBalance(INTERNAL_CALLER_CONTRACT)
                                .hasTinyBars(changeFromSnapshot("initialBalance", 0)));
    }

    @HapiTest
    final Stream<DynamicTest> internalCallsAgainstSystemAccountsWithValue() {
        final var withAmount = "makeCallWithAmount";
        return defaultHapiSpec(
                        "internalCallsAgainstSystemAccountsWithValue",
                        NONDETERMINISTIC_TRANSACTION_FEES,
                        NONDETERMINISTIC_CONTRACT_CALL_RESULTS)
                .given(
                        uploadInitCode(MAKE_CALLS_CONTRACT),
                        contractCreate(MAKE_CALLS_CONTRACT).gas(GAS_LIMIT_FOR_CALL * 4))
                .when(
                        balanceSnapshot("initialBalance", MAKE_CALLS_CONTRACT),
                        contractCall(
                                        MAKE_CALLS_CONTRACT,
                                        withAmount,
                                        idAsHeadlongAddress(AccountID.newBuilder()
                                                .setAccountNum(357)
                                                .build()),
                                        new byte[] {"system account".getBytes()[0]})
                                .gas(GAS_LIMIT_FOR_CALL * 4)
                                .sending(2L)
                                .via(INNER_TXN)
                                .hasKnownStatus(INVALID_FEE_SUBMITTED))
                .then(getAccountBalance(MAKE_CALLS_CONTRACT).hasTinyBars(changeFromSnapshot("initialBalance", 0)));
    }

    @HapiTest
    final Stream<DynamicTest> internalCallsAgainstSystemAccountsWithoutValue() {
        final var withoutAmount = "makeCallWithoutAmount";
        return defaultHapiSpec(
                        "internalCallsAgainstSystemAccountsWithoutValue",
                        NONDETERMINISTIC_TRANSACTION_FEES,
                        NONDETERMINISTIC_CONTRACT_CALL_RESULTS)
                .given(
                        uploadInitCode(MAKE_CALLS_CONTRACT),
                        contractCreate(MAKE_CALLS_CONTRACT).gas(GAS_LIMIT_FOR_CALL * 4))
                .when(
                        balanceSnapshot("initialBalance", MAKE_CALLS_CONTRACT),
                        contractCall(
                                        MAKE_CALLS_CONTRACT,
                                        withoutAmount,
                                        idAsHeadlongAddress(AccountID.newBuilder()
                                                .setAccountNum(357)
                                                .build()),
                                        new byte[] {"system account".getBytes()[0]})
                                .gas(GAS_LIMIT_FOR_CALL * 4)
                                .via(INNER_TXN)
                                .hasKnownStatus(SUCCESS))
                .then(
                        getTxnRecord(INNER_TXN).hasPriority(recordWith().status(SUCCESS)),
                        getAccountBalance(MAKE_CALLS_CONTRACT).hasTinyBars(changeFromSnapshot("initialBalance", 0)));
    }

    @HapiTest
    final Stream<DynamicTest> internalCallToEthereumPrecompile0x2ResultsInSuccess() {
        AtomicReference<AccountID> targetId = new AtomicReference<>();
        targetId.set(AccountID.newBuilder().setAccountNum(2L).build());

        return defaultHapiSpec("internalCallToEthereumPrecompile0x2ResultsInSuccess")
                .given(
                        uploadInitCode(INTERNAL_CALLER_CONTRACT),
                        contractCreate(INTERNAL_CALLER_CONTRACT).balance(ONE_HBAR))
                .when(
                        balanceSnapshot("initialBalance", INTERNAL_CALLER_CONTRACT),
                        withOpContext((spec, op) -> allRunFor(
                                spec,
                                contractCall(
                                                INTERNAL_CALLER_CONTRACT,
                                                CALL_EXTERNAL_FUNCTION,
                                                mirrorAddrWith(targetId.get().getAccountNum()))
                                        .gas(GAS_LIMIT_FOR_CALL * 4)
                                        .via(INNER_TXN))))
                .then(
                        withOpContext((spec, opLog) -> {
                            final var lookup = getTxnRecord(INNER_TXN);
                            allRunFor(spec, lookup);
                            final var result = lookup.getResponseRecord()
                                    .getContractCallResult()
                                    .getContractCallResult();
                            assertNotEquals(ByteString.copyFrom(new byte[32]), result);
                        }),
                        getAccountBalance(INTERNAL_CALLER_CONTRACT)
                                .hasTinyBars(changeFromSnapshot("initialBalance", 0)));
    }

    @HapiTest
    final Stream<DynamicTest> internalCallWithValueToEthereumPrecompile0x2ResultsInRevert() {
        AtomicReference<AccountID> targetId = new AtomicReference<>();
        targetId.set(AccountID.newBuilder().setAccountNum(2L).build());

        return defaultHapiSpec("internalCallWithValueToEthereumPrecompile0x2ResultsInRevert")
                .given(
                        uploadInitCode(INTERNAL_CALLER_CONTRACT),
                        contractCreate(INTERNAL_CALLER_CONTRACT).balance(ONE_HBAR))
                .when(
                        balanceSnapshot("initialBalance", INTERNAL_CALLER_CONTRACT),
                        withOpContext((spec, op) -> allRunFor(
                                spec,
                                contractCall(
                                                INTERNAL_CALLER_CONTRACT,
                                                CALL_WITH_VALUE_TO_FUNCTION,
                                                mirrorAddrWith(targetId.get().getAccountNum()))
                                        .gas(GAS_LIMIT_FOR_CALL * 4)
                                        .via(INNER_TXN)
                                        .hasKnownStatus(INVALID_FEE_SUBMITTED))))
                .then(getAccountBalance(INTERNAL_CALLER_CONTRACT).hasTinyBars(changeFromSnapshot("initialBalance", 0)));
    }

    @HapiTest
    final Stream<DynamicTest> internalCallToNonExistingSystemAccount852ResultsInSuccessNoop() {
        AtomicReference<AccountID> targetId = new AtomicReference<>();
        targetId.set(AccountID.newBuilder().setAccountNum(852L).build());

        return defaultHapiSpec("internalCallToNonExistingSystemAccount852ResultsInSuccessNoop")
                .given(
                        uploadInitCode(INTERNAL_CALLER_CONTRACT),
                        contractCreate(INTERNAL_CALLER_CONTRACT).balance(ONE_HBAR))
                .when(
                        balanceSnapshot("initialBalance", INTERNAL_CALLER_CONTRACT),
                        withOpContext((spec, op) -> allRunFor(
                                spec,
                                contractCall(
                                                INTERNAL_CALLER_CONTRACT,
                                                CALL_EXTERNAL_FUNCTION,
                                                mirrorAddrWith(targetId.get().getAccountNum()))
                                        .gas(GAS_LIMIT_FOR_CALL * 4)
                                        .via(INNER_TXN))))
                .then(
                        getTxnRecord(INNER_TXN).hasPriority(recordWith().status(SUCCESS)),
                        getAccountBalance(INTERNAL_CALLER_CONTRACT)
                                .hasTinyBars(changeFromSnapshot("initialBalance", 0)));
    }

    @HapiTest
    final Stream<DynamicTest> internalCallWithValueToNonExistingSystemAccount852ResultsInInvalidAliasKey() {
        AtomicReference<AccountID> targetId = new AtomicReference<>();
        final var systemAccountNum = 852L;
        targetId.set(AccountID.newBuilder().setAccountNum(systemAccountNum).build());

        return defaultHapiSpec("internalCallWithValueToNonExistingSystemAccount852ResultsInInvalidAliasKey")
                .given(
                        uploadInitCode(INTERNAL_CALLER_CONTRACT),
                        contractCreate(INTERNAL_CALLER_CONTRACT).balance(ONE_HBAR))
                .when(
                        balanceSnapshot("initialBalance", INTERNAL_CALLER_CONTRACT),
                        withOpContext((spec, op) -> allRunFor(
                                spec,
                                contractCall(
                                                INTERNAL_CALLER_CONTRACT,
                                                CALL_WITH_VALUE_TO_FUNCTION,
                                                mirrorAddrWith(targetId.get().getAccountNum()))
                                        .gas(GAS_LIMIT_FOR_CALL * 4))))
                .then(
                        getAccountBalance(INTERNAL_CALLER_CONTRACT)
                                .hasTinyBars(changeFromSnapshot("initialBalance", 0)),
                        getAccountBalance("0.0." + systemAccountNum).hasAnswerOnlyPrecheck(INVALID_ACCOUNT_ID));
    }

    @HapiTest
    final Stream<DynamicTest> internalCallWithValueToSystemAccount564ResultsInSuccessNoopNoTransfer() {
        AtomicReference<AccountID> targetId = new AtomicReference<>();
        targetId.set(AccountID.newBuilder().setAccountNum(564L).build());

        return defaultHapiSpec("internalCallWithValueToSystemAccount564ResultsInSuccessNoopNoTransfer")
                .given(
                        uploadInitCode(INTERNAL_CALLER_CONTRACT),
                        contractCreate(INTERNAL_CALLER_CONTRACT).balance(ONE_HBAR))
                .when(
                        balanceSnapshot("initialBalance", INTERNAL_CALLER_CONTRACT),
                        withOpContext((spec, op) -> allRunFor(
                                spec,
                                contractCall(
                                                INTERNAL_CALLER_CONTRACT,
                                                CALL_WITH_VALUE_TO_FUNCTION,
                                                mirrorAddrWith(targetId.get().getAccountNum()))
                                        .gas(GAS_LIMIT_FOR_CALL * 4)
                                        .via(INNER_TXN)
                                        .hasKnownStatus(INVALID_FEE_SUBMITTED))))
                .then(getAccountBalance(INTERNAL_CALLER_CONTRACT).hasTinyBars(changeFromSnapshot("initialBalance", 0)));
    }

    @HapiTest
    final Stream<DynamicTest> internalCallWithValueToExistingSystemAccount800ResultsInSuccessfulTransfer() {
        AtomicReference<AccountID> targetId = new AtomicReference<>();
        targetId.set(AccountID.newBuilder().setAccountNum(800L).build());

        return defaultHapiSpec("internalCallWithValueToExistingSystemAccount800ResultsInSuccessfulTransfer")
                .given(
                        uploadInitCode(INTERNAL_CALLER_CONTRACT),
                        contractCreate(INTERNAL_CALLER_CONTRACT).balance(ONE_HBAR))
                .when(
                        balanceSnapshot("initialBalance", INTERNAL_CALLER_CONTRACT),
                        withOpContext((spec, op) -> allRunFor(
                                spec,
                                contractCall(
                                                INTERNAL_CALLER_CONTRACT,
                                                CALL_WITH_VALUE_TO_FUNCTION,
                                                mirrorAddrWith(targetId.get().getAccountNum()))
                                        .gas(GAS_LIMIT_FOR_CALL * 4)
                                        .via(INNER_TXN))))
                .then(
                        getTxnRecord(INNER_TXN).hasPriority(recordWith().status(SUCCESS)),
                        getAccountBalance(INTERNAL_CALLER_CONTRACT)
                                .hasTinyBars(changeFromSnapshot("initialBalance", -1)));
    }

    @HapiTest
    final Stream<DynamicTest> internalCallToExistingSystemAccount800ResultsInSuccessNoop() {
        AtomicReference<AccountID> targetId = new AtomicReference<>();
        targetId.set(AccountID.newBuilder().setAccountNum(800L).build());

        return defaultHapiSpec("internalCallToExistingSystemAccount800ResultsInSuccessNoop")
                .given(
                        uploadInitCode(INTERNAL_CALLER_CONTRACT),
                        contractCreate(INTERNAL_CALLER_CONTRACT).balance(ONE_HBAR))
                .when(
                        balanceSnapshot("initialBalance", INTERNAL_CALLER_CONTRACT),
                        withOpContext((spec, op) -> allRunFor(
                                spec,
                                contractCall(
                                                INTERNAL_CALLER_CONTRACT,
                                                CALL_EXTERNAL_FUNCTION,
                                                mirrorAddrWith(targetId.get().getAccountNum()))
                                        .gas(GAS_LIMIT_FOR_CALL * 4)
                                        .via(INNER_TXN))))
                .then(
                        getTxnRecord(INNER_TXN).hasPriority(recordWith().status(SUCCESS)),
                        getAccountBalance(INTERNAL_CALLER_CONTRACT)
                                .hasTinyBars(changeFromSnapshot("initialBalance", 0)));
    }

    @HapiTest
    final Stream<DynamicTest> testBalanceOfForExistingSystemAccounts() {
        final var contract = "BalanceChecker46Version";
        final var balance = 10L;
        final var systemAccountBalance = 0L;
        final HapiSpecOperation[] opsArray = new HapiSpecOperation[existingSystemAccounts.size() * 2];

        for (int i = 0; i < existingSystemAccounts.size(); i++) {
            // add contract call for all accounts in the list
            opsArray[i] = contractCall(contract, BALANCE_OF, mirrorAddrWith(existingSystemAccounts.get(i)))
                    .hasKnownStatus(SUCCESS);

            // add contract call local for all accounts in the list
            opsArray[existingSystemAccounts.size() + i] = contractCallLocal(
                            contract, BALANCE_OF, mirrorAddrWith(existingSystemAccounts.get(i)))
                    .has(ContractFnResultAsserts.resultWith()
                            .resultThruAbi(
                                    getABIFor(FUNCTION, BALANCE_OF, contract),
                                    ContractFnResultAsserts.isEqualOrGreaterThan(
                                            BigInteger.valueOf(systemAccountBalance))));
        }
        return defaultHapiSpec("verifiesSystemAccountBalanceOf")
                .given(cryptoCreate("testAccount").balance(balance), uploadInitCode(contract), contractCreate(contract))
                .when()
                .then(opsArray);
    }

    @HapiTest
    final Stream<DynamicTest> testBalanceOfForNonExistingSystemAccounts() {
        final var contract = "BalanceChecker46Version";
        final var balance = 10L;
        final var systemAccountBalance = 0;
        final HapiSpecOperation[] opsArray = new HapiSpecOperation[nonExistingSystemAccounts.size() * 2];

        for (int i = 0; i < nonExistingSystemAccounts.size(); i++) {
            // add contract call for all accounts in the list
            opsArray[i] = contractCall(contract, BALANCE_OF, mirrorAddrWith(nonExistingSystemAccounts.get(i)))
                    .hasKnownStatus(SUCCESS);

            // add contract call local for all accounts in the list
            opsArray[nonExistingSystemAccounts.size() + i] = contractCallLocal(
                            contract, BALANCE_OF, mirrorAddrWith(nonExistingSystemAccounts.get(i)))
                    .has(ContractFnResultAsserts.resultWith()
                            .resultThruAbi(
                                    getABIFor(FUNCTION, BALANCE_OF, contract),
                                    ContractFnResultAsserts.isLiteralResult(
                                            new Object[] {BigInteger.valueOf(systemAccountBalance)})));
        }
        return defaultHapiSpec("verifiesSystemAccountBalanceOf")
                .given(cryptoCreate("testAccount").balance(balance), uploadInitCode(contract), contractCreate(contract))
                .when()
                .then(opsArray);
    }

    @HapiTest
    final Stream<DynamicTest> directCallToSystemAccountResultsInSuccessfulNoOp() {
        return defaultHapiSpec("directCallToSystemAccountResultsInSuccessfulNoOp")
                .given(
                        cryptoCreate("account").balance(ONE_HUNDRED_HBARS),
                        withOpContext((spec, opLog) -> spec.registry()
                                .saveContractId(
                                        "contract",
                                        asContractIdWithEvmAddress(ByteString.copyFrom(
                                                unhex("0000000000000000000000000000000000000275"))))))
                .when(withOpContext((spec, ctxLog) -> allRunFor(
                        spec,
                        contractCallWithFunctionAbi("contract", getABIFor(FUNCTION, NAME, ERC_721_ABI))
                                .gas(GAS_LIMIT_FOR_CALL)
                                .via("callToSystemAddress")
                                .signingWith("account"))))
                .then(getTxnRecord("callToSystemAddress")
                        .hasPriority(recordWith()
                                .status(SUCCESS)
                                .contractCallResult(resultWith().gasUsed(GAS_LIMIT_FOR_CALL))));
    }

    @HapiTest
    final Stream<DynamicTest> testCallOperationsForSystemAccounts() {
        final var contract = "CallOperationsCheckerSuccess";
        final var functionName = "call";
        final HapiSpecOperation[] opsArray = getCallOperationsOnSystemAccounts(contract, functionName);
        return defaultHapiSpec("testCallOperationsForSystemAccounts")
                .given(uploadInitCode(contract), contractCreate(contract))
                .when()
                .then(opsArray);
    }

    @HapiTest
    final Stream<DynamicTest> testCallCodeOperationsForSystemAccounts() {
        final var contract = "CallOperationsCheckerSuccess";
        final var functionName = "callCode";
        final HapiSpecOperation[] opsArray = getCallOperationsOnSystemAccounts(contract, functionName);
        return defaultHapiSpec("testCallCodeOperationsForSystemAccounts")
                .given(uploadInitCode(contract), contractCreate(contract))
                .when()
                .then(opsArray);
    }

    @HapiTest
    final Stream<DynamicTest> testDelegateCallOperationsForSystemAccounts() {
        final var contract = "CallOperationsCheckerSuccess";
        final var functionName = "delegateCall";
        final HapiSpecOperation[] opsArray = getCallOperationsOnSystemAccounts(contract, functionName);
        return defaultHapiSpec("testDelegateCallOperationsForSystemAccounts")
                .given(uploadInitCode(contract), contractCreate(contract))
                .when()
                .then(opsArray);
    }

    @HapiTest
    final Stream<DynamicTest> testStaticCallOperationsForSystemAccounts() {
        final var contract = "CallOperationsCheckerSuccess";
        final var functionName = "staticcall";
        final HapiSpecOperation[] opsArray = getCallOperationsOnSystemAccounts(contract, functionName);
        return defaultHapiSpec("testStaticCallOperationsForSystemAccounts")
                .given(uploadInitCode(contract), contractCreate(contract))
                .when()
                .then(opsArray);
    }

    private HapiSpecOperation[] getCallOperationsOnSystemAccounts(final String contract, final String functionName) {
        final HapiSpecOperation[] opsArray = new HapiSpecOperation[callOperationsSuccessSystemAccounts.size()];
        for (int i = 0; i < callOperationsSuccessSystemAccounts.size(); i++) {
            int finalI = i;
            opsArray[i] = withOpContext((spec, opLog) -> allRunFor(
                    spec,
                    contractCall(
                                    contract,
                                    functionName,
                                    mirrorAddrWith(callOperationsSuccessSystemAccounts.get(finalI)))
                            .hasKnownStatus(SUCCESS)));
        }
        return opsArray;
    }
}<|MERGE_RESOLUTION|>--- conflicted
+++ resolved
@@ -124,12 +124,8 @@
     public static final List<Long> nonExistingSystemAccounts = List.of(351L, 352L, 353L, 354L, 355L, 356L, 357L, 358L);
     public static final List<Long> existingSystemAccounts = List.of(800L, 999L, 1000L);
     public static final List<Long> systemAccounts =
-<<<<<<< HEAD
-            List.of(0L, 1L, 9L, 10L, 358L, 359L, 360L, 361L, 750L, 751L, 999L, 1000L);
+            List.of(0L, 1L, 9L, 10L, 358L, 359L, 360L, 361L, 750L, 751L, 799L, 800L, 999L, 1000L);
     public static final List<Long> callOperationsSuccessSystemAccounts = List.of(0L, 1L, 358L, 750L, 751L, 999L, 1000L);
-=======
-            List.of(0L, 1L, 9L, 10L, 358L, 359L, 360L, 361L, 750L, 751L, 799L, 800L, 999L, 1000L);
->>>>>>> 1735c64a
 
     @HapiTest
     final Stream<DynamicTest> directCallToDeletedContractResultsInSuccessfulNoop() {
