/*
 * Copyright (C) 2020-2024 Hedera Hashgraph, LLC
 *
 * Licensed under the Apache License, Version 2.0 (the "License");
 * you may not use this file except in compliance with the License.
 * You may obtain a copy of the License at
 *
 *      http://www.apache.org/licenses/LICENSE-2.0
 *
 * Unless required by applicable law or agreed to in writing, software
 * distributed under the License is distributed on an "AS IS" BASIS,
 * WITHOUT WARRANTIES OR CONDITIONS OF ANY KIND, either express or implied.
 * See the License for the specific language governing permissions and
 * limitations under the License.
 */

package com.hedera.services.bdd.suites.contract.evm;

import static com.hedera.node.app.service.evm.utils.EthSigsUtils.recoverAddressFromPubKey;
import static com.hedera.services.bdd.junit.TestTags.SMART_CONTRACT;
import static com.hedera.services.bdd.spec.HapiPropertySource.asAccountString;
import static com.hedera.services.bdd.spec.HapiPropertySource.asContract;
import static com.hedera.services.bdd.spec.HapiPropertySource.asContractIdWithEvmAddress;
import static com.hedera.services.bdd.spec.HapiPropertySource.idAsHeadlongAddress;
import static com.hedera.services.bdd.spec.HapiSpec.defaultHapiSpec;
import static com.hedera.services.bdd.spec.assertions.AccountInfoAsserts.changeFromSnapshot;
import static com.hedera.services.bdd.spec.assertions.ContractFnResultAsserts.resultWith;
import static com.hedera.services.bdd.spec.assertions.TransactionRecordAsserts.recordWith;
import static com.hedera.services.bdd.spec.assertions.TransferListAsserts.including;
import static com.hedera.services.bdd.spec.queries.QueryVerbs.contractCallLocal;
import static com.hedera.services.bdd.spec.queries.QueryVerbs.getAccountBalance;
import static com.hedera.services.bdd.spec.queries.QueryVerbs.getAliasedAccountInfo;
import static com.hedera.services.bdd.spec.queries.QueryVerbs.getAutoCreatedAccountBalance;
import static com.hedera.services.bdd.spec.queries.QueryVerbs.getContractInfo;
import static com.hedera.services.bdd.spec.queries.QueryVerbs.getTxnRecord;
import static com.hedera.services.bdd.spec.transactions.TxnVerbs.contractCall;
import static com.hedera.services.bdd.spec.transactions.TxnVerbs.contractCallWithFunctionAbi;
import static com.hedera.services.bdd.spec.transactions.TxnVerbs.contractCreate;
import static com.hedera.services.bdd.spec.transactions.TxnVerbs.contractDelete;
import static com.hedera.services.bdd.spec.transactions.TxnVerbs.cryptoCreate;
import static com.hedera.services.bdd.spec.transactions.TxnVerbs.cryptoTransfer;
import static com.hedera.services.bdd.spec.transactions.TxnVerbs.uploadInitCode;
import static com.hedera.services.bdd.spec.transactions.contract.HapiParserUtil.asHeadlongAddress;
import static com.hedera.services.bdd.spec.transactions.crypto.HapiCryptoTransfer.tinyBarsFromAccountToAlias;
import static com.hedera.services.bdd.spec.transactions.crypto.HapiCryptoTransfer.tinyBarsFromTo;
import static com.hedera.services.bdd.spec.utilops.CustomSpecAssert.allRunFor;
import static com.hedera.services.bdd.spec.utilops.UtilVerbs.balanceSnapshot;
import static com.hedera.services.bdd.spec.utilops.UtilVerbs.newKeyNamed;
import static com.hedera.services.bdd.spec.utilops.UtilVerbs.sourcing;
import static com.hedera.services.bdd.spec.utilops.UtilVerbs.withOpContext;
import static com.hedera.services.bdd.spec.utilops.records.SnapshotMatchMode.NONDETERMINISTIC_CONTRACT_CALL_RESULTS;
import static com.hedera.services.bdd.spec.utilops.records.SnapshotMatchMode.NONDETERMINISTIC_TRANSACTION_FEES;
import static com.hedera.services.bdd.suites.HapiSuite.GENESIS;
import static com.hedera.services.bdd.suites.HapiSuite.ONE_HBAR;
import static com.hedera.services.bdd.suites.HapiSuite.ONE_HUNDRED_HBARS;
import static com.hedera.services.bdd.suites.HapiSuite.SECP_256K1_SHAPE;
import static com.hedera.services.bdd.suites.contract.Utils.FunctionType.FUNCTION;
import static com.hedera.services.bdd.suites.contract.Utils.asAddress;
import static com.hedera.services.bdd.suites.contract.Utils.getABIFor;
import static com.hedera.services.bdd.suites.contract.Utils.mirrorAddrWith;
import static com.hedera.services.bdd.suites.contract.Utils.nonMirrorAddrWith;
import static com.hedera.services.bdd.suites.crypto.AutoCreateUtils.updateSpecFor;
import static com.hedera.services.bdd.suites.utils.contracts.ErrorMessageResult.errorMessageResult;
import static com.hedera.services.bdd.suites.utils.contracts.SimpleBytesResult.bigIntResult;
import static com.hederahashgraph.api.proto.java.ResponseCodeEnum.CONTRACT_REVERT_EXECUTED;
import static com.hederahashgraph.api.proto.java.ResponseCodeEnum.INVALID_ACCOUNT_ID;
import static com.hederahashgraph.api.proto.java.ResponseCodeEnum.INVALID_CONTRACT_ID;
import static com.hederahashgraph.api.proto.java.ResponseCodeEnum.INVALID_FEE_SUBMITTED;
import static com.hederahashgraph.api.proto.java.ResponseCodeEnum.INVALID_SIGNATURE;
import static com.hederahashgraph.api.proto.java.ResponseCodeEnum.INVALID_SOLIDITY_ADDRESS;
import static com.hederahashgraph.api.proto.java.ResponseCodeEnum.SUCCESS;
import static com.swirlds.common.utility.CommonUtils.unhex;
import static org.junit.jupiter.api.Assertions.assertEquals;

import com.google.protobuf.ByteString;
import com.hedera.services.bdd.junit.HapiTest;
import com.hedera.services.bdd.spec.HapiSpecOperation;
import com.hedera.services.bdd.spec.assertions.ContractFnResultAsserts;
import com.hederahashgraph.api.proto.java.AccountID;
import com.hederahashgraph.api.proto.java.ContractID;
import java.math.BigInteger;
import java.util.List;
import java.util.concurrent.atomic.AtomicLong;
import java.util.concurrent.atomic.AtomicReference;
import java.util.stream.Stream;
import org.apache.tuweni.bytes.Bytes;
import org.junit.jupiter.api.DynamicTest;
import org.junit.jupiter.api.Tag;

@Tag(SMART_CONTRACT)
public class Evm46ValidationSuite {

    private static final long FIRST_NONEXISTENT_CONTRACT_NUM = 4303224382569680425L;
    private static final String NAME = "name";
    private static final String ERC_721_ABI = "ERC721ABI";
    private static final String NON_EXISTING_MIRROR_ADDRESS = "0000000000000000000000000000000000123456";
    private static final String NON_EXISTING_NON_MIRROR_ADDRESS = "1234561234561234561234561234568888123456";
    private static final String MAKE_CALLS_CONTRACT = "MakeCalls";
    private static final String INTERNAL_CALLER_CONTRACT = "InternalCaller";
    private static final String INTERNAL_CALLEE_CONTRACT = "InternalCallee";
    private static final String REVERT_WITH_REVERT_REASON_FUNCTION = "revertWithRevertReason";
    private static final String CALL_NON_EXISTING_FUNCTION = "callNonExisting";
    private static final String CALL_EXTERNAL_FUNCTION = "callExternalFunction";
    private static final String DELEGATE_CALL_EXTERNAL_FUNCTION = "delegateCallExternalFunction";
    private static final String STATIC_CALL_EXTERNAL_FUNCTION = "staticCallExternalFunction";
    private static final String CALL_REVERT_WITH_REVERT_REASON_FUNCTION = "callRevertWithRevertReason";
    private static final String TRANSFER_TO_FUNCTION = "transferTo";
    private static final String SEND_TO_FUNCTION = "sendTo";
    private static final String CALL_WITH_VALUE_TO_FUNCTION = "callWithValueTo";
    private static final String SELFDESTRUCT = "selfdestruct";
    private static final String INNER_TXN = "innerTx";
    private static final Long INTRINSIC_GAS_COST = 21000L;
    private static final Long GAS_LIMIT_FOR_CALL = 26000L;
    private static final Long EXTRA_GAS_FOR_FUNCTION_SELECTOR = 64L;
    private static final Long NOT_ENOUGH_GAS_LIMIT_FOR_CREATION = 500_000L;
    private static final Long ENOUGH_GAS_LIMIT_FOR_CREATION = 900_000L;
    private static final String RECEIVER = "receiver";
    private static final String ECDSA_KEY = "ecdsaKey";
    private static final String CUSTOM_PAYER = "customPayer";
    private static final String BENEFICIARY = "beneficiary";
    private static final String SIMPLE_UPDATE_CONTRACT = "SimpleUpdate";
    private static final String BALANCE_OF = "balanceOf";
    public static final List<Long> nonExistingSystemAccounts =
            List.of(0L, 1L, 9L, 10L, 358L, 359L, 360L, 361L, 750L, 751L);
    public static final List<Long> existingSystemAccounts = List.of(999L, 1000L);
    public static final List<Long> systemAccounts =
            List.of(0L, 1L, 9L, 10L, 358L, 359L, 360L, 361L, 750L, 751L, 999L, 1000L);

<<<<<<< HEAD
=======
    public static void main(String... args) {
        new Evm46ValidationSuite().runSuiteAsync();
    }

    @Override
    public boolean canRunConcurrent() {
        return true;
    }

    @Override
    public List<HapiSpec> getSpecsInSuite() {
        return List.of(
                // Top-level calls:
                // EOA -calls-> NonExistingMirror, expect noop success
                directCallToNonExistingMirrorAddressResultsInSuccessfulNoOp(),
                // EOA -calls-> NonExistingNonMirror, expect noop success
                directCallToNonExistingNonMirrorAddressResultsInSuccessfulNoOp(),
                // EOA -calls-> ExistingCryptoAccount, expect noop success
                directCallToExistingCryptoAccountResultsInSuccess(),
                // EOA -calls-> SystemAccount, expect noop success
                directCallToSystemAccountResultsInSuccessfulNoOp(),
                // EOA -callsWValue-> ExistingCryptoAccount, expect successful transfer
                directCallWithValueToExistingCryptoAccountResultsInSuccess(),
                // EOA -calls-> Reverting, expect revert
                directCallToRevertingContractRevertsWithCorrectRevertReason(),

                // Internal calls:
                // EOA -calls-> InternalCaller -calls-> NonExistingMirror, expect noop success
                internalCallToNonExistingMirrorAddressResultsInNoopSuccess(),
                // EOA -calls-> InternalCaller -calls-> ExistingMirror, expect successful call
                internalCallToExistingMirrorAddressResultsInSuccessfulCall(),
                // EOA -calls-> InternalCaller -calls-> NonExistingNonMirror, expect noop success
                internalCallToNonExistingNonMirrorAddressResultsInNoopSuccess(),
                // EOA -calls-> InternalCaller -calls-> Existing reverting without revert message
                internalCallToExistingRevertingResultsInSuccessfulTopLevelTxn(),

                // Internal transfers:
                // EOA -calls-> InternalCaller -transfer-> NonExistingMirror, expect revert
                internalTransferToNonExistingMirrorAddressResultsInInvalidAliasKey(),
                // EOA -calls-> InternalCaller -transfer-> ExistingMirror, expect success
                internalTransferToExistingMirrorAddressResultsInSuccess(),
                // EOA -calls-> InternalCaller -transfer-> NonExistingNonMirror, expect revert
                internalTransferToNonExistingNonMirrorAddressResultsInRevert(),
                // EOA -calls-> InternalCaller -transfer-> ExistingNonMirror, expect success
                internalTransferToExistingNonMirrorAddressResultsInSuccess(),

                // Internal sends:
                // EOA -calls-> InternalCaller -send-> NonExistingMirror, expect revert
                internalSendToNonExistingMirrorAddressDoesNotLazyCreateIt(),
                // EOA -calls-> InternalCaller -send-> ExistingMirror, expect success
                internalSendToExistingMirrorAddressResultsInSuccess(),
                // EOA -calls-> InternalCaller -send-> NonExistingNonMirror, expect revert
                internalSendToNonExistingNonMirrorAddressResultsInSuccess(),
                // EOA -calls-> InternalCaller -send-> ExistingNonMirror, expect success
                internalSendToExistingNonMirrorAddressResultsInSuccess(),

                // Internal calls with value:
                // EOA -calls-> InternalCaller -callWValue-> NonExistingMirror, expect revert
                internalCallWithValueToNonExistingMirrorAddressResultsInInvalidAliasKey(),
                // EOA -calls-> InternalCaller -callWValue-> ExistingMirror, expect success
                internalCallWithValueToExistingMirrorAddressResultsInSuccess(),
                // EOA -calls-> InternalCaller -callWValue-> NonExistingNonMirror and not enough gas for lazy creation,
                // expect success with no account created
                internalCallWithValueToNonExistingNonMirrorAddressWithoutEnoughGasForLazyCreationResultsInSuccessNoAccountCreated(),
                // EOA -calls-> InternalCaller -callWValue-> NonExistingNonMirror and enough gas for lazy creation,
                // expect success with account created
                internalCallWithValueToNonExistingNonMirrorAddressWithEnoughGasForLazyCreationResultsInSuccessAccountCreated(),
                // EOA -calls-> InternalCaller -callWValue-> ExistingNonMirror, expect ?
                internalCallWithValueToExistingNonMirrorAddressResultsInSuccess(),

                // Internal calls to selfdestruct:
                // EOA -calls-> InternalCaller -selfdestruct-> NonExistingNonMirror, expect INVALID_SOLIDITY_ADDRESS
                selfdestructToNonExistingNonMirrorAddressResultsInInvalidSolidityAddress(),
                // EOA -calls-> InternalCaller -selfdestruct-> NonExistingMirror, expect INVALID_SOLIDITY_ADDRESS
                selfdestructToNonExistingMirrorAddressResultsInInvalidSolidityAddress(),
                // EOA -calls-> InternalCaller -selfdestruct-> ExistingNonMirror, expect success
                selfdestructToExistingNonMirrorAddressResultsInSuccess(),
                // EOA -calls-> InternalCaller -selfdestruct-> ExistingMirror, expect success
                selfdestructToExistingMirrorAddressResultsInSuccess(),

                // Calls to deleted contract
                // EOA -calls-> InternalCaller -call-> deleted contract, expect success noop
                internalCallToDeletedContractReturnsSuccessfulNoop(),
                // EOA -calls-> deleted contract, expect success noop
                directCallToDeletedContractResultsInSuccessfulNoop(),
                // prerequisite: several successful calls then delete
                // the contract (bytecode is already cached in AbstractCodeCache)
                // then: EOA -calls-> deleted contract, expect success noop
                callingDestructedContractReturnsStatusSuccess(),

                // Internal static calls:
                // EOA -calls-> InternalCaller -staticcall-> NonExistingMirror, expect success noop
                internalStaticCallNonExistingMirrorAddressResultsInSuccess(),
                // EOA -calls-> InternalCaller -staticcall-> ExistingMirror, expect success noop
                internalStaticCallExistingMirrorAddressResultsInSuccess(),
                // EOA -calls-> InternalCaller -staticcall-> NonExistingNonMirror, expect success noop
                internalStaticCallNonExistingNonMirrorAddressResultsInSuccess(),
                // EOA -calls-> InternalCaller -staticcall-> ExistingNonMirror, expect success noop
                internalStaticCallExistingNonMirrorAddressResultsInSuccess(),

                // Internal delegate calls:
                // EOA -calls-> InternalCaller -delegatecall-> NonExistingMirror, expect success noop
                internalDelegateCallNonExistingMirrorAddressResultsInSuccess(),
                // EOA -calls-> InternalCaller -delegatecall-> ExistingMirror, expect success noop
                internalDelegateCallExistingMirrorAddressResultsInSuccess(),
                // EOA -calls-> InternalCaller -delegatecall-> NonExistingNonMirror, expect success noop
                internalDelegateCallNonExistingNonMirrorAddressResultsInSuccess(),
                // EOA -calls-> InternalCaller -delegatecall-> ExistingNonMirror, expect success noop
                internalDelegateCallExistingNonMirrorAddressResultsInSuccess(),

                // EOA -calls-> InternalCaller -callWithValue-> ExistingMirror
                // with receiverSigRequired=true, expect INVALID_SIGNATURE
                internalCallWithValueToAccountWithReceiverSigRequiredTrue(),

                // Internal call to system account
                // EOA -calls-> MakeCalls -callWithValue-> 0.0.357 (system account)
                internalCallsAgainstSystemAccountsWithValue(),
                // EOA -calls-> MakeCalls -call-> 0.0.357 (system account)
                internalCallsAgainstSystemAccountsWithoutValue(),
                // EOA -calls-> InternalCaller -call-> 0.0.2 (ethereum precompile)
                internalCallToEthereumPrecompile0x2ResultsInSuccess(),
                // EOA -calls-> InternalCaller -callWithValue-> 0.0.2 (ethereum precompile)
                internalCallWithValueToEthereumPrecompile0x2ResultsInRevert(),
                // EOA -calls-> InternalCaller -call-> 0.0.564 (system account < 0.0.750)
                internalCallToSystemAccount564ResultsInSuccessNoop(),
                // EOA -calls-> InternalCaller -call-> 0.0.800 (existing system account > 0.0.750)
                internalCallToExistingSystemAccount800ResultsInSuccessNoop(),
                // EOA -calls-> InternalCaller -call-> 0.0.852 (non-existing system account > 0.0.750)
                internalCallToNonExistingSystemAccount852ResultsInSuccessNoop(),

                // EOA -calls-> InternalCaller -callWithValue-> 0.0.564 (system account < 0.0.750)
                internalCallWithValueToSystemAccount564ResultsInSuccessNoopNoTransfer(),
                // EOA -calls-> InternalCaller -callWithValue-> 0.0.800 (existing system account > 0.0.750)
                internalCallWithValueToExistingSystemAccount800ResultsInSuccessfulTransfer(),
                // EOA -calls-> InternalCaller -callWithValue-> 0.0.852 (non-existing system account > 0.0.750)
                internalCallWithValueToNonExistingSystemAccount852ResultsInInvalidAliasKey(),
                testBalanceOfForSystemAccounts());
    }

>>>>>>> dd484847
    @HapiTest
    final Stream<DynamicTest> directCallToDeletedContractResultsInSuccessfulNoop() {
        AtomicReference<AccountID> receiverId = new AtomicReference<>();

        return defaultHapiSpec("directCallToDeletedContractResultsInSuccessfulNoop")
                .given(
                        cryptoCreate(RECEIVER).exposingCreatedIdTo(receiverId::set),
                        uploadInitCode(INTERNAL_CALLER_CONTRACT),
                        contractCreate(INTERNAL_CALLER_CONTRACT)
                                // Refusing ethereum create conversion, because we get INVALID_SIGNATURE upon
                                // tokenAssociate,
                                // since we have CONTRACT_ID key
                                .refusingEthConversion()
                                .balance(ONE_HBAR),
                        contractDelete(INTERNAL_CALLER_CONTRACT))
                .when(withOpContext((spec, op) -> allRunFor(
                        spec,
                        balanceSnapshot("initialBalance", asAccountString(receiverId.get())),
                        contractCall(
                                        INTERNAL_CALLER_CONTRACT,
                                        CALL_WITH_VALUE_TO_FUNCTION,
                                        mirrorAddrWith(receiverId.get().getAccountNum()))
                                .gas(GAS_LIMIT_FOR_CALL * 4)
                                .via(INNER_TXN))))
                .then(
                        getTxnRecord(INNER_TXN).hasPriority(recordWith().status(SUCCESS)),
                        getAccountBalance(RECEIVER).hasTinyBars(changeFromSnapshot("initialBalance", 0)));
    }

    @HapiTest
    final Stream<DynamicTest> selfdestructToExistingMirrorAddressResultsInSuccess() {
        AtomicReference<AccountID> receiverId = new AtomicReference<>();
        return defaultHapiSpec("selfdestructToExistingMirrorAddressResultsInSuccess")
                .given(
                        cryptoCreate(RECEIVER).exposingCreatedIdTo(receiverId::set),
                        uploadInitCode(INTERNAL_CALLER_CONTRACT),
                        contractCreate(INTERNAL_CALLER_CONTRACT).balance(ONE_HBAR))
                .when(withOpContext((spec, op) -> allRunFor(
                        spec,
                        balanceSnapshot("selfdestructTargetAccount", asAccountString(receiverId.get())),
                        contractCall(
                                        INTERNAL_CALLER_CONTRACT,
                                        SELFDESTRUCT,
                                        mirrorAddrWith(receiverId.get().getAccountNum()))
                                .gas(GAS_LIMIT_FOR_CALL * 4)
                                .via(INNER_TXN))))
                .then(getAccountBalance(RECEIVER)
                        .hasTinyBars(changeFromSnapshot("selfdestructTargetAccount", 100000000)));
    }

    @HapiTest
    final Stream<DynamicTest> selfdestructToExistingNonMirrorAddressResultsInSuccess() {
        return defaultHapiSpec("selfdestructToExistingNonMirrorAddressResultsInSuccess")
                .given(
                        newKeyNamed(ECDSA_KEY).shape(SECP_256K1_SHAPE),
                        cryptoTransfer(tinyBarsFromAccountToAlias(GENESIS, ECDSA_KEY, ONE_HUNDRED_HBARS)),
                        withOpContext((spec, opLog) -> updateSpecFor(spec, ECDSA_KEY)),
                        uploadInitCode(INTERNAL_CALLER_CONTRACT),
                        contractCreate(INTERNAL_CALLER_CONTRACT).balance(ONE_HBAR))
                .when(withOpContext((spec, op) -> {
                    final var ecdsaKey = spec.registry().getKey(ECDSA_KEY);
                    final var tmp = ecdsaKey.getECDSASecp256K1().toByteArray();
                    final var addressBytes = recoverAddressFromPubKey(tmp);
                    allRunFor(
                            spec,
                            balanceSnapshot("selfdestructTargetAccount", ECDSA_KEY)
                                    .accountIsAlias(),
                            contractCall(INTERNAL_CALLER_CONTRACT, SELFDESTRUCT, asHeadlongAddress(addressBytes))
                                    .gas(GAS_LIMIT_FOR_CALL * 4)
                                    .via(INNER_TXN));
                }))
                .then(getAccountBalance(ECDSA_KEY)
                        .hasTinyBars(changeFromSnapshot("selfdestructTargetAccount", 100000000)));
    }

    @HapiTest
    final Stream<DynamicTest> selfdestructToNonExistingNonMirrorAddressResultsInInvalidSolidityAddress() {
        AtomicReference<Bytes> nonExistingNonMirrorAddress = new AtomicReference<>();

        return defaultHapiSpec("selfdestructToNonExistingNonMirrorAddressResultsInInvalidSolidityAddress")
                .given(
                        newKeyNamed(ECDSA_KEY).shape(SECP_256K1_SHAPE),
                        withOpContext((spec, op) -> {
                            final var ecdsaKey = spec.registry().getKey(ECDSA_KEY);
                            final var tmp = ecdsaKey.getECDSASecp256K1().toByteArray();
                            final var addressBytes = recoverAddressFromPubKey(tmp);
                            nonExistingNonMirrorAddress.set(Bytes.of(addressBytes));
                        }),
                        uploadInitCode(INTERNAL_CALLER_CONTRACT),
                        contractCreate(INTERNAL_CALLER_CONTRACT).balance(ONE_HBAR))
                .when(withOpContext((spec, op) -> allRunFor(
                        spec,
                        contractCall(
                                        INTERNAL_CALLER_CONTRACT,
                                        SELFDESTRUCT,
                                        asHeadlongAddress(nonExistingNonMirrorAddress
                                                .get()
                                                .toArray()))
                                .gas(ENOUGH_GAS_LIMIT_FOR_CREATION)
                                .via(INNER_TXN)
                                .hasKnownStatus(INVALID_SOLIDITY_ADDRESS))))
                .then(getTxnRecord(INNER_TXN)
                        .hasPriority(recordWith()
                                .status(INVALID_SOLIDITY_ADDRESS)
                                .contractCallResult(resultWith().gasUsed(900000))));
    }

    @HapiTest
    final Stream<DynamicTest> selfdestructToNonExistingMirrorAddressResultsInInvalidSolidityAddress() {
        return defaultHapiSpec("selfdestructToNonExistingMirrorAddressResultsInInvalidSolidityAddress")
                .given(
                        uploadInitCode(INTERNAL_CALLER_CONTRACT),
                        contractCreate(INTERNAL_CALLER_CONTRACT).balance(ONE_HBAR))
                .when(withOpContext((spec, op) -> allRunFor(
                        spec,
                        contractCall(
                                        INTERNAL_CALLER_CONTRACT,
                                        SELFDESTRUCT,
                                        mirrorAddrWith(FIRST_NONEXISTENT_CONTRACT_NUM))
                                .gas(ENOUGH_GAS_LIMIT_FOR_CREATION)
                                .via(INNER_TXN)
                                .hasKnownStatus(INVALID_SOLIDITY_ADDRESS))))
                .then(getTxnRecord(INNER_TXN)
                        .hasPriority(recordWith()
                                .status(INVALID_SOLIDITY_ADDRESS)
                                .contractCallResult(resultWith().gasUsed(900000))));
    }

    @HapiTest
<<<<<<< HEAD
    final Stream<DynamicTest> directCallToNonExistingMirrorAddressResultsInSuccessfulNoOp() {
=======
    HapiSpec directCallToNonExistingMirrorAddressResultsInSuccessfulNoOp() {
>>>>>>> dd484847

        return defaultHapiSpec("directCallToNonExistingMirrorAddressResultsInSuccessfulNoOp")
                .given(withOpContext((spec, ctxLog) -> spec.registry()
                        .saveContractId(
                                "nonExistingMirrorAddress",
                                asContractIdWithEvmAddress(ByteString.copyFrom(unhex(NON_EXISTING_MIRROR_ADDRESS))))))
                .when(withOpContext((spec, ctxLog) -> allRunFor(
                        spec,
                        contractCallWithFunctionAbi("nonExistingMirrorAddress", getABIFor(FUNCTION, NAME, ERC_721_ABI))
                                .gas(GAS_LIMIT_FOR_CALL)
                                .via("directCallToNonExistingMirrorAddress"),
                        // attempt call again, make sure the result is the same
                        contractCallWithFunctionAbi("nonExistingMirrorAddress", getABIFor(FUNCTION, NAME, ERC_721_ABI))
                                .gas(GAS_LIMIT_FOR_CALL)
                                .via("directCallToNonExistingMirrorAddress2"))))
                .then(
                        getTxnRecord("directCallToNonExistingMirrorAddress")
                                .hasPriority(recordWith()
                                        .status(SUCCESS)
                                        .contractCallResult(resultWith()
                                                .gasUsed(INTRINSIC_GAS_COST + EXTRA_GAS_FOR_FUNCTION_SELECTOR))),
                        getTxnRecord("directCallToNonExistingMirrorAddress2")
                                .hasPriority(recordWith()
                                        .status(SUCCESS)
                                        .contractCallResult(resultWith()
                                                .gasUsed(INTRINSIC_GAS_COST + EXTRA_GAS_FOR_FUNCTION_SELECTOR))),
                        getContractInfo("nonExistingMirrorAddress").hasCostAnswerPrecheck(INVALID_CONTRACT_ID));
    }

    @HapiTest
    final Stream<DynamicTest> directCallToNonExistingNonMirrorAddressResultsInSuccessfulNoOp() {

        return defaultHapiSpec("directCallToNonExistingNonMirrorAddressResultsInSuccessfulNoOp")
                .given(withOpContext((spec, ctxLog) -> spec.registry()
                        .saveContractId(
                                "nonExistingNonMirrorAddress",
                                asContractIdWithEvmAddress(
                                        ByteString.copyFrom(unhex(NON_EXISTING_NON_MIRROR_ADDRESS))))))
                .when(withOpContext((spec, ctxLog) -> allRunFor(
                        spec,
                        contractCallWithFunctionAbi(
                                        "nonExistingNonMirrorAddress", getABIFor(FUNCTION, NAME, ERC_721_ABI))
                                .gas(GAS_LIMIT_FOR_CALL)
                                .via("directCallToNonExistingNonMirrorAddress"),
                        // attempt call again, make sure the result is the same
                        contractCallWithFunctionAbi(
                                        "nonExistingNonMirrorAddress", getABIFor(FUNCTION, NAME, ERC_721_ABI))
                                .gas(GAS_LIMIT_FOR_CALL)
                                .via("directCallToNonExistingNonMirrorAddress2"))))
                .then(
                        getTxnRecord("directCallToNonExistingNonMirrorAddress")
                                .hasPriority(recordWith()
                                        .status(SUCCESS)
                                        .contractCallResult(resultWith()
                                                .gasUsed(INTRINSIC_GAS_COST + EXTRA_GAS_FOR_FUNCTION_SELECTOR))),
                        getTxnRecord("directCallToNonExistingNonMirrorAddress2")
                                .hasPriority(recordWith()
                                        .status(SUCCESS)
                                        .contractCallResult(resultWith()
                                                .gasUsed(INTRINSIC_GAS_COST + EXTRA_GAS_FOR_FUNCTION_SELECTOR))),
                        getContractInfo("nonExistingNonMirrorAddress").hasCostAnswerPrecheck(INVALID_CONTRACT_ID));
    }

    @HapiTest
    final Stream<DynamicTest> directCallToRevertingContractRevertsWithCorrectRevertReason() {

        return defaultHapiSpec("directCallToRevertingContractRevertsWithCorrectRevertReason")
                .given(uploadInitCode(INTERNAL_CALLEE_CONTRACT), contractCreate(INTERNAL_CALLEE_CONTRACT))
                .when(withOpContext((spec, ctxLog) -> allRunFor(
                        spec,
                        contractCall(INTERNAL_CALLEE_CONTRACT, REVERT_WITH_REVERT_REASON_FUNCTION)
                                .gas(GAS_LIMIT_FOR_CALL)
                                .via(INNER_TXN)
                                .hasKnownStatusFrom(CONTRACT_REVERT_EXECUTED))))
                .then(getTxnRecord(INNER_TXN)
                        .hasPriority(recordWith()
                                .status(CONTRACT_REVERT_EXECUTED)
                                .contractCallResult(resultWith()
                                        .gasUsed(21472)
                                        .error(errorMessageResult("RevertReason")
                                                .getBytes()
                                                .toString()))));
    }

    @HapiTest
    final Stream<DynamicTest> directCallToExistingCryptoAccountResultsInSuccess() {

        AtomicReference<AccountID> mirrorAccountID = new AtomicReference<>();

        return defaultHapiSpec("directCallToExistingCryptoAccountResultsInSuccess")
                .given(
                        newKeyNamed(ECDSA_KEY).shape(SECP_256K1_SHAPE),
                        cryptoCreate("MirrorAccount")
                                .balance(ONE_HUNDRED_HBARS)
                                .exposingCreatedIdTo(mirrorAccountID::set),
                        cryptoTransfer(tinyBarsFromAccountToAlias(GENESIS, ECDSA_KEY, ONE_HUNDRED_HBARS)),
                        withOpContext((spec, opLog) -> {
                            spec.registry()
                                    .saveContractId(
                                            "mirrorAddress",
                                            asContract("0.0."
                                                    + mirrorAccountID.get().getAccountNum()));
                            updateSpecFor(spec, ECDSA_KEY);
                            spec.registry()
                                    .saveContractId(
                                            "nonMirrorAddress",
                                            asContract("0.0."
                                                    + spec.registry()
                                                            .getAccountID(ECDSA_KEY)
                                                            .getAccountNum()));
                        }))
                .when(withOpContext((spec, ctxLog) -> allRunFor(
                        spec,
                        contractCallWithFunctionAbi("mirrorAddress", getABIFor(FUNCTION, NAME, ERC_721_ABI))
                                .gas(GAS_LIMIT_FOR_CALL)
                                .via("callToMirrorAddress"),
                        contractCallWithFunctionAbi("nonMirrorAddress", getABIFor(FUNCTION, NAME, ERC_721_ABI))
                                .gas(GAS_LIMIT_FOR_CALL)
                                .via("callToNonMirrorAddress"))))
                .then(
                        getTxnRecord("callToMirrorAddress")
                                .hasPriority(recordWith()
                                        .status(SUCCESS)
                                        .contractCallResult(resultWith()
                                                .gasUsed(INTRINSIC_GAS_COST + EXTRA_GAS_FOR_FUNCTION_SELECTOR))),
                        getTxnRecord("callToNonMirrorAddress")
                                .hasPriority(recordWith()
                                        .status(SUCCESS)
                                        .contractCallResult(resultWith()
                                                .gasUsed(INTRINSIC_GAS_COST + EXTRA_GAS_FOR_FUNCTION_SELECTOR))));
    }

    @HapiTest
<<<<<<< HEAD
    final Stream<DynamicTest> directCallWithValueToExistingCryptoAccountResultsInSuccess() {
=======
    HapiSpec directCallToSystemAccountResultsInSuccessfulNoOp() {
        return defaultHapiSpec("directCallToSystemAccountResultsInSuccessfulNoOp")
                .given(
                        cryptoCreate("account").balance(ONE_HUNDRED_HBARS),
                        withOpContext((spec, opLog) -> spec.registry()
                                .saveContractId(
                                        "contract",
                                        asContractIdWithEvmAddress(ByteString.copyFrom(
                                                unhex("0000000000000000000000000000000000000275"))))))
                .when(withOpContext((spec, ctxLog) -> allRunFor(
                        spec,
                        contractCallWithFunctionAbi("contract", getABIFor(FUNCTION, NAME, ERC_721_ABI))
                                .gas(GAS_LIMIT_FOR_CALL)
                                .via("callToSystemAddress")
                                .signingWith("account"))))
                .then(getTxnRecord("callToSystemAddress")
                        .hasPriority(recordWith()
                                .status(SUCCESS)
                                .contractCallResult(resultWith().gasUsed(GAS_LIMIT_FOR_CALL))));
    }

    @HapiTest
    private HapiSpec directCallWithValueToExistingCryptoAccountResultsInSuccess() {
>>>>>>> dd484847

        AtomicReference<AccountID> mirrorAccountID = new AtomicReference<>();

        return defaultHapiSpec("directCallWithValueToExistingCryptoAccountResultsInSuccess")
                .given(
                        newKeyNamed(ECDSA_KEY).shape(SECP_256K1_SHAPE),
                        cryptoCreate("MirrorAccount")
                                .balance(ONE_HUNDRED_HBARS)
                                .exposingCreatedIdTo(mirrorAccountID::set),
                        cryptoTransfer(tinyBarsFromAccountToAlias(GENESIS, ECDSA_KEY, ONE_HUNDRED_HBARS)),
                        withOpContext((spec, opLog) -> {
                            spec.registry()
                                    .saveContractId(
                                            "mirrorAddress",
                                            asContract("0.0."
                                                    + mirrorAccountID.get().getAccountNum()));
                            updateSpecFor(spec, ECDSA_KEY);
                            final var ecdsaKey = spec.registry()
                                    .getKey(ECDSA_KEY)
                                    .getECDSASecp256K1()
                                    .toByteArray();
                            final var senderAddress = ByteString.copyFrom(recoverAddressFromPubKey(ecdsaKey));
                            spec.registry()
                                    .saveContractId(
                                            "nonMirrorAddress",
                                            ContractID.newBuilder()
                                                    .setEvmAddress(senderAddress)
                                                    .build());
                            spec.registry()
                                    .saveAccountId(
                                            "NonMirrorAccount",
                                            AccountID.newBuilder()
                                                    .setAccountNum(spec.registry()
                                                            .getAccountID(ECDSA_KEY)
                                                            .getAccountNum())
                                                    .build());
                        }))
                .when(withOpContext((spec, ctxLog) -> allRunFor(
                        spec,
                        balanceSnapshot("mirrorSnapshot", "MirrorAccount"),
                        balanceSnapshot("nonMirrorSnapshot", "NonMirrorAccount"),
                        contractCallWithFunctionAbi("mirrorAddress", getABIFor(FUNCTION, NAME, ERC_721_ABI))
                                .gas(GAS_LIMIT_FOR_CALL)
                                .sending(ONE_HBAR)
                                .via("callToMirrorAddress"),
                        contractCallWithFunctionAbi("nonMirrorAddress", getABIFor(FUNCTION, NAME, ERC_721_ABI))
                                .sending(ONE_HBAR)
                                .gas(GAS_LIMIT_FOR_CALL)
                                .via("callToNonMirrorAddress"))))
                .then(
                        getTxnRecord("callToMirrorAddress")
                                .hasPriority(recordWith()
                                        .status(SUCCESS)
                                        .contractCallResult(resultWith()
                                                .gasUsed(INTRINSIC_GAS_COST + EXTRA_GAS_FOR_FUNCTION_SELECTOR))),
                        getTxnRecord("callToNonMirrorAddress")
                                .hasPriority(recordWith()
                                        .status(SUCCESS)
                                        .contractCallResult(resultWith()
                                                .gasUsed(INTRINSIC_GAS_COST + EXTRA_GAS_FOR_FUNCTION_SELECTOR))),
                        getAccountBalance("MirrorAccount").hasTinyBars(changeFromSnapshot("mirrorSnapshot", ONE_HBAR)),
                        getAccountBalance("NonMirrorAccount")
                                .hasTinyBars(changeFromSnapshot("nonMirrorSnapshot", ONE_HBAR)));
    }

    @HapiTest
    final Stream<DynamicTest> internalCallToNonExistingMirrorAddressResultsInNoopSuccess() {

        return defaultHapiSpec("internalCallToNonExistingMirrorAddressResultsInNoopSuccess")
                .given(
                        uploadInitCode(INTERNAL_CALLER_CONTRACT),
                        contractCreate(INTERNAL_CALLER_CONTRACT).balance(ONE_HBAR))
                .when(contractCall(
                                INTERNAL_CALLER_CONTRACT,
                                CALL_NON_EXISTING_FUNCTION,
                                mirrorAddrWith(FIRST_NONEXISTENT_CONTRACT_NUM + 1))
                        .gas(GAS_LIMIT_FOR_CALL)
                        .via(INNER_TXN))
                .then(getTxnRecord(INNER_TXN)
                        .hasPriority(recordWith()
                                .status(SUCCESS)
                                .contractCallResult(
                                        resultWith().createdContractIdsCount(0).gasUsed(24972))));
    }

    @HapiTest
    final Stream<DynamicTest> internalCallToExistingMirrorAddressResultsInSuccessfulCall() {

        final AtomicLong calleeNum = new AtomicLong();

        return defaultHapiSpec("internalCallToExistingMirrorAddressResultsInSuccessfulCall")
                .given(
                        uploadInitCode(INTERNAL_CALLER_CONTRACT, INTERNAL_CALLEE_CONTRACT),
                        contractCreate(INTERNAL_CALLER_CONTRACT)
                                .balance(ONE_HBAR)
                                // Adding refusingEthConversion() due to fee differences and not supported address type
                                .refusingEthConversion(),
                        contractCreate(INTERNAL_CALLEE_CONTRACT)
                                .exposingNumTo(calleeNum::set)
                                // Adding refusingEthConversion() due to fee differences and not supported address type
                                .refusingEthConversion())
                .when(withOpContext((spec, ignored) -> allRunFor(
                        spec,
                        contractCall(INTERNAL_CALLER_CONTRACT, CALL_EXTERNAL_FUNCTION, mirrorAddrWith(calleeNum.get()))
                                .gas(GAS_LIMIT_FOR_CALL * 2)
                                .via(INNER_TXN))))
                .then(getTxnRecord(INNER_TXN)
                        .hasPriority(recordWith()
                                .status(SUCCESS)
                                .contractCallResult(resultWith()
                                        .createdContractIdsCount(0)
                                        .contractCallResult(bigIntResult(1))
                                        .gasUsedModuloIntrinsicVariation(48107))));
    }

    @HapiTest
    final Stream<DynamicTest> internalCallToNonExistingNonMirrorAddressResultsInNoopSuccess() {

        return defaultHapiSpec("internalCallToNonExistingNonMirrorAddressResultsInNoopSuccess")
                .given(
                        uploadInitCode(INTERNAL_CALLER_CONTRACT),
                        contractCreate(INTERNAL_CALLER_CONTRACT).balance(ONE_HBAR))
                .when(contractCall(
                                INTERNAL_CALLER_CONTRACT,
                                CALL_NON_EXISTING_FUNCTION,
                                nonMirrorAddrWith(FIRST_NONEXISTENT_CONTRACT_NUM + 2))
                        .gas(GAS_LIMIT_FOR_CALL)
                        .via(INNER_TXN))
                .then(getTxnRecord(INNER_TXN)
                        .hasPriority(recordWith()
                                .status(SUCCESS)
                                .contractCallResult(
                                        resultWith().createdContractIdsCount(0).gasUsed(25020))));
    }

    @HapiTest
    final Stream<DynamicTest> internalCallToExistingRevertingResultsInSuccessfulTopLevelTxn() {

        final AtomicLong calleeNum = new AtomicLong();

        return defaultHapiSpec("internalCallToExistingRevertingWithoutMessageResultsInSuccessfulTopLevelTxn")
                .given(
                        uploadInitCode(INTERNAL_CALLER_CONTRACT, INTERNAL_CALLEE_CONTRACT),
                        contractCreate(INTERNAL_CALLER_CONTRACT).balance(ONE_HBAR),
                        contractCreate(INTERNAL_CALLEE_CONTRACT).exposingNumTo(calleeNum::set))
                .when(withOpContext((spec, ignored) -> allRunFor(
                        spec,
                        contractCall(
                                        INTERNAL_CALLER_CONTRACT,
                                        CALL_REVERT_WITH_REVERT_REASON_FUNCTION,
                                        mirrorAddrWith(calleeNum.get()))
                                .gas(GAS_LIMIT_FOR_CALL * 8)
                                .hasKnownStatus(SUCCESS)
                                .via(INNER_TXN))))
                .then(getTxnRecord(INNER_TXN).hasPriority(recordWith().status(SUCCESS)));
    }

    @HapiTest
    final Stream<DynamicTest> internalTransferToNonExistingMirrorAddressResultsInInvalidAliasKey() {
        return defaultHapiSpec("internalTransferToNonExistingMirrorAddressResultsInInvalidAliasKey")
                .given(
                        uploadInitCode(INTERNAL_CALLER_CONTRACT),
                        contractCreate(INTERNAL_CALLER_CONTRACT).balance(ONE_HBAR))
                .when(contractCall(
                                INTERNAL_CALLER_CONTRACT,
                                TRANSFER_TO_FUNCTION,
                                mirrorAddrWith(FIRST_NONEXISTENT_CONTRACT_NUM + 3))
                        .gas(GAS_LIMIT_FOR_CALL * 4)
                        .hasKnownStatus(CONTRACT_REVERT_EXECUTED))
                .then(getAccountBalance("0.0." + (FIRST_NONEXISTENT_CONTRACT_NUM + 3))
                        .nodePayment(ONE_HBAR)
                        .hasAnswerOnlyPrecheck(INVALID_ACCOUNT_ID));
    }

    @HapiTest
    final Stream<DynamicTest> internalTransferToExistingMirrorAddressResultsInSuccess() {

        AtomicReference<AccountID> receiverId = new AtomicReference<>();

        return defaultHapiSpec("internalTransferToExistingMirrorAddressResultsInSuccess")
                .given(
                        cryptoCreate(RECEIVER).exposingCreatedIdTo(receiverId::set),
                        uploadInitCode(INTERNAL_CALLER_CONTRACT),
                        contractCreate(INTERNAL_CALLER_CONTRACT).balance(ONE_HBAR))
                .when(withOpContext((spec, op) -> allRunFor(
                        spec,
                        balanceSnapshot("initialBalance", asAccountString(receiverId.get())),
                        contractCall(
                                        INTERNAL_CALLER_CONTRACT,
                                        TRANSFER_TO_FUNCTION,
                                        mirrorAddrWith(receiverId.get().getAccountNum()))
                                .gas(GAS_LIMIT_FOR_CALL * 4)
                                .via(INNER_TXN))))
                .then(
                        getTxnRecord(INNER_TXN)
                                .hasPriority(recordWith()
                                        .transfers(including(tinyBarsFromTo(INTERNAL_CALLER_CONTRACT, RECEIVER, 1)))),
                        getAccountBalance(RECEIVER).hasTinyBars(changeFromSnapshot("initialBalance", 1)));
    }

    @HapiTest
    final Stream<DynamicTest> internalTransferToNonExistingNonMirrorAddressResultsInRevert() {
        return defaultHapiSpec("internalTransferToNonExistingNonMirrorAddressResultsInRevert")
                .given(
                        cryptoCreate(CUSTOM_PAYER).balance(ONE_HUNDRED_HBARS),
                        uploadInitCode(INTERNAL_CALLER_CONTRACT),
                        contractCreate(INTERNAL_CALLER_CONTRACT).balance(ONE_HBAR))
                .when(contractCall(
                                INTERNAL_CALLER_CONTRACT,
                                TRANSFER_TO_FUNCTION,
                                nonMirrorAddrWith(FIRST_NONEXISTENT_CONTRACT_NUM + 4))
                        .gas(GAS_LIMIT_FOR_CALL * 4)
                        .payingWith(CUSTOM_PAYER)
                        .via(INNER_TXN)
                        .hasKnownStatus(CONTRACT_REVERT_EXECUTED))
                .then(getTxnRecord(INNER_TXN).hasPriority(recordWith().status(CONTRACT_REVERT_EXECUTED)));
    }

    @HapiTest
    final Stream<DynamicTest> internalTransferToExistingNonMirrorAddressResultsInSuccess() {

        return defaultHapiSpec("internalTransferToExistingNonMirrorAddressResultsInSuccess")
                .given(
                        newKeyNamed(ECDSA_KEY).shape(SECP_256K1_SHAPE),
                        cryptoTransfer(tinyBarsFromAccountToAlias(GENESIS, ECDSA_KEY, ONE_HUNDRED_HBARS)),
                        withOpContext((spec, opLog) -> updateSpecFor(spec, ECDSA_KEY)),
                        uploadInitCode(INTERNAL_CALLER_CONTRACT),
                        contractCreate(INTERNAL_CALLER_CONTRACT).balance(ONE_HBAR))
                .when(withOpContext((spec, op) -> {
                    final var ecdsaKey = spec.registry().getKey(ECDSA_KEY);
                    final var tmp = ecdsaKey.getECDSASecp256K1().toByteArray();
                    final var addressBytes = recoverAddressFromPubKey(tmp);
                    allRunFor(
                            spec,
                            balanceSnapshot("autoCreatedSnapshot", ECDSA_KEY).accountIsAlias(),
                            contractCall(
                                            INTERNAL_CALLER_CONTRACT,
                                            TRANSFER_TO_FUNCTION,
                                            asHeadlongAddress(addressBytes))
                                    .gas(GAS_LIMIT_FOR_CALL * 4)
                                    .via(INNER_TXN));
                }))
                .then(
                        getTxnRecord(INNER_TXN)
                                .hasPriority(recordWith()
                                        .transfers(including(tinyBarsFromTo(INTERNAL_CALLER_CONTRACT, ECDSA_KEY, 1)))),
                        getAutoCreatedAccountBalance(ECDSA_KEY)
                                .hasTinyBars(changeFromSnapshot("autoCreatedSnapshot", 1)));
    }

    @HapiTest
    final Stream<DynamicTest> internalSendToNonExistingMirrorAddressDoesNotLazyCreateIt() {
        return defaultHapiSpec("internalSendToNonExistingMirrorAddressDoesNotLazyCreateIt")
                .given(
                        uploadInitCode(INTERNAL_CALLER_CONTRACT),
                        contractCreate(INTERNAL_CALLER_CONTRACT).balance(ONE_HBAR))
                .when(contractCall(
                                INTERNAL_CALLER_CONTRACT,
                                SEND_TO_FUNCTION,
                                mirrorAddrWith(FIRST_NONEXISTENT_CONTRACT_NUM + 5))
                        .gas(GAS_LIMIT_FOR_CALL * 4)
                        .via(INNER_TXN))
                .then(getAccountBalance("0.0." + (FIRST_NONEXISTENT_CONTRACT_NUM + 5))
                        .nodePayment(ONE_HBAR)
                        .hasAnswerOnlyPrecheck(INVALID_ACCOUNT_ID));
    }

    @HapiTest
    final Stream<DynamicTest> internalSendToExistingMirrorAddressResultsInSuccess() {

        AtomicReference<AccountID> receiverId = new AtomicReference<>();

        return defaultHapiSpec("internalSendToExistingMirrorAddressResultsInSuccess")
                .given(
                        cryptoCreate(RECEIVER).exposingCreatedIdTo(receiverId::set),
                        uploadInitCode(INTERNAL_CALLER_CONTRACT),
                        contractCreate(INTERNAL_CALLER_CONTRACT).balance(ONE_HBAR))
                .when(withOpContext((spec, op) -> allRunFor(
                        spec,
                        balanceSnapshot("initialBalance", asAccountString(receiverId.get())),
                        contractCall(
                                        INTERNAL_CALLER_CONTRACT,
                                        SEND_TO_FUNCTION,
                                        mirrorAddrWith(receiverId.get().getAccountNum()))
                                .gas(GAS_LIMIT_FOR_CALL * 4)
                                .via(INNER_TXN))))
                .then(
                        getTxnRecord(INNER_TXN)
                                .hasPriority(recordWith()
                                        .transfers(including(tinyBarsFromTo(INTERNAL_CALLER_CONTRACT, RECEIVER, 1)))),
                        getAccountBalance(RECEIVER).hasTinyBars(changeFromSnapshot("initialBalance", 1)));
    }

    @HapiTest
    final Stream<DynamicTest> internalSendToNonExistingNonMirrorAddressResultsInSuccess() {

        AtomicReference<Bytes> nonExistingNonMirrorAddress = new AtomicReference<>();

        return defaultHapiSpec("internalSendToNonExistingNonMirrorAddressResultsInSuccess")
                .given(
                        cryptoCreate(CUSTOM_PAYER).balance(ONE_HUNDRED_HBARS),
                        newKeyNamed(ECDSA_KEY).shape(SECP_256K1_SHAPE),
                        withOpContext((spec, op) -> {
                            final var ecdsaKey = spec.registry().getKey(ECDSA_KEY);
                            final var tmp = ecdsaKey.getECDSASecp256K1().toByteArray();
                            final var addressBytes = recoverAddressFromPubKey(tmp);
                            nonExistingNonMirrorAddress.set(Bytes.of(addressBytes));
                        }),
                        uploadInitCode(INTERNAL_CALLER_CONTRACT),
                        contractCreate(INTERNAL_CALLER_CONTRACT).balance(ONE_HBAR))
                .when(withOpContext((spec, op) -> allRunFor(
                        spec,
                        balanceSnapshot("contractBalance", INTERNAL_CALLER_CONTRACT),
                        contractCall(
                                        INTERNAL_CALLER_CONTRACT,
                                        SEND_TO_FUNCTION,
                                        asHeadlongAddress(nonExistingNonMirrorAddress
                                                .get()
                                                .toArray()))
                                .gas(GAS_LIMIT_FOR_CALL * 4)
                                .payingWith(CUSTOM_PAYER))))
                .then(
                        getAccountBalance(INTERNAL_CALLER_CONTRACT)
                                .hasTinyBars(changeFromSnapshot("contractBalance", 0)),
                        sourcing(() -> getAliasedAccountInfo(ByteString.copyFrom(
                                        nonExistingNonMirrorAddress.get().toArray()))
                                .hasCostAnswerPrecheck(INVALID_ACCOUNT_ID)));
    }

    @HapiTest
    final Stream<DynamicTest> internalSendToExistingNonMirrorAddressResultsInSuccess() {

        return defaultHapiSpec("internalSendToExistingNonMirrorAddressResultsInSuccess")
                .given(
                        newKeyNamed(ECDSA_KEY).shape(SECP_256K1_SHAPE),
                        cryptoTransfer(tinyBarsFromAccountToAlias(GENESIS, ECDSA_KEY, ONE_HUNDRED_HBARS)),
                        withOpContext((spec, opLog) -> updateSpecFor(spec, ECDSA_KEY)),
                        uploadInitCode(INTERNAL_CALLER_CONTRACT),
                        contractCreate(INTERNAL_CALLER_CONTRACT).balance(ONE_HBAR))
                .when(withOpContext((spec, op) -> {
                    final var ecdsaKey = spec.registry().getKey(ECDSA_KEY);
                    final var tmp = ecdsaKey.getECDSASecp256K1().toByteArray();
                    final var addressBytes = recoverAddressFromPubKey(tmp);
                    allRunFor(
                            spec,
                            balanceSnapshot("autoCreatedSnapshot", ECDSA_KEY).accountIsAlias(),
                            contractCall(INTERNAL_CALLER_CONTRACT, SEND_TO_FUNCTION, asHeadlongAddress(addressBytes))
                                    .gas(GAS_LIMIT_FOR_CALL * 4)
                                    .via(INNER_TXN));
                }))
                .then(
                        getTxnRecord(INNER_TXN)
                                .hasPriority(recordWith()
                                        .transfers(including(tinyBarsFromTo(INTERNAL_CALLER_CONTRACT, ECDSA_KEY, 1)))),
                        getAutoCreatedAccountBalance(ECDSA_KEY)
                                .hasTinyBars(changeFromSnapshot("autoCreatedSnapshot", 1)));
    }

    @HapiTest
    final Stream<DynamicTest> internalCallWithValueToNonExistingMirrorAddressResultsInInvalidAliasKey() {
        return defaultHapiSpec("internalCallWithValueToNonExistingMirrorAddressResultsInInvalidAliasKey")
                .given(
                        uploadInitCode(INTERNAL_CALLER_CONTRACT),
                        contractCreate(INTERNAL_CALLER_CONTRACT).balance(ONE_HBAR))
                .when(contractCall(
                                INTERNAL_CALLER_CONTRACT,
                                CALL_WITH_VALUE_TO_FUNCTION,
                                mirrorAddrWith(FIRST_NONEXISTENT_CONTRACT_NUM + 6))
                        .gas(ENOUGH_GAS_LIMIT_FOR_CREATION))
                .then(getAccountBalance("0.0." + (FIRST_NONEXISTENT_CONTRACT_NUM + 6))
                        .nodePayment(ONE_HBAR)
                        .hasAnswerOnlyPrecheck(INVALID_ACCOUNT_ID));
    }

    @HapiTest
    final Stream<DynamicTest> internalCallWithValueToExistingMirrorAddressResultsInSuccess() {

        AtomicReference<AccountID> receiverId = new AtomicReference<>();

        return defaultHapiSpec("internalCallWithValueToExistingMirrorAddressResultsInSuccess")
                .given(
                        cryptoCreate(RECEIVER).exposingCreatedIdTo(receiverId::set),
                        uploadInitCode(INTERNAL_CALLER_CONTRACT),
                        contractCreate(INTERNAL_CALLER_CONTRACT).balance(ONE_HBAR))
                .when(withOpContext((spec, op) -> allRunFor(
                        spec,
                        balanceSnapshot("initialBalance", asAccountString(receiverId.get())),
                        contractCall(
                                        INTERNAL_CALLER_CONTRACT,
                                        CALL_WITH_VALUE_TO_FUNCTION,
                                        mirrorAddrWith(receiverId.get().getAccountNum()))
                                .gas(GAS_LIMIT_FOR_CALL * 4)
                                .via(INNER_TXN))))
                .then(
                        getTxnRecord(INNER_TXN)
                                .hasPriority(recordWith()
                                        .transfers(including(tinyBarsFromTo(INTERNAL_CALLER_CONTRACT, RECEIVER, 1)))),
                        getAccountBalance(RECEIVER).hasTinyBars(changeFromSnapshot("initialBalance", 1)));
    }

    @HapiTest
    final Stream<DynamicTest>
            internalCallWithValueToNonExistingNonMirrorAddressWithoutEnoughGasForLazyCreationResultsInSuccessNoAccountCreated() {
        return defaultHapiSpec(
                        "internalCallWithValueToNonExistingNonMirrorAddressWithoutEnoughGasForLazyCreationResultsInSuccessNoAccountCreated")
                .given(
                        cryptoCreate(CUSTOM_PAYER),
                        uploadInitCode(INTERNAL_CALLER_CONTRACT),
                        contractCreate(INTERNAL_CALLER_CONTRACT).balance(ONE_HBAR))
                .when(
                        balanceSnapshot("contractBalance", INTERNAL_CALLER_CONTRACT),
                        contractCall(
                                        INTERNAL_CALLER_CONTRACT,
                                        CALL_WITH_VALUE_TO_FUNCTION,
                                        nonMirrorAddrWith(FIRST_NONEXISTENT_CONTRACT_NUM + 7))
                                .payingWith(CUSTOM_PAYER)
                                .gas(NOT_ENOUGH_GAS_LIMIT_FOR_CREATION)
                                .via("transferWithLowGasLimit"))
                .then(
                        getTxnRecord("transferWithLowGasLimit")
                                .hasPriority(recordWith().status(SUCCESS)),
                        getAccountBalance(INTERNAL_CALLER_CONTRACT)
                                .hasTinyBars(changeFromSnapshot("contractBalance", 0)));
    }

    @HapiTest
    final Stream<DynamicTest>
            internalCallWithValueToNonExistingNonMirrorAddressWithEnoughGasForLazyCreationResultsInSuccessAccountCreated() {
        return defaultHapiSpec(
                        "internalCallWithValueToNonExistingNonMirrorAddressWithEnoughGasForLazyCreationResultsInSuccessAccountCreated")
                .given(
                        cryptoCreate(CUSTOM_PAYER),
                        uploadInitCode(INTERNAL_CALLER_CONTRACT),
                        contractCreate(INTERNAL_CALLER_CONTRACT).balance(ONE_HBAR))
                .when(
                        balanceSnapshot("contractBalance", INTERNAL_CALLER_CONTRACT),
                        contractCall(
                                        INTERNAL_CALLER_CONTRACT,
                                        CALL_WITH_VALUE_TO_FUNCTION,
                                        nonMirrorAddrWith(FIRST_NONEXISTENT_CONTRACT_NUM + 8))
                                .payingWith(CUSTOM_PAYER)
                                .gas(ENOUGH_GAS_LIMIT_FOR_CREATION)
                                .via("transferWithEnoughGasLimit"))
                .then(
                        getTxnRecord("transferWithEnoughGasLimit")
                                .hasPriority(recordWith().status(SUCCESS)),
                        getAccountBalance(INTERNAL_CALLER_CONTRACT)
                                .hasTinyBars(changeFromSnapshot("contractBalance", -1)));
    }

    @HapiTest
    final Stream<DynamicTest> internalCallWithValueToExistingNonMirrorAddressResultsInSuccess() {

        return defaultHapiSpec("internalCallWithValueToExistingNonMirrorAddressResultsInSuccess")
                .given(
                        newKeyNamed(ECDSA_KEY).shape(SECP_256K1_SHAPE),
                        cryptoTransfer(tinyBarsFromAccountToAlias(GENESIS, ECDSA_KEY, ONE_HUNDRED_HBARS)),
                        withOpContext((spec, opLog) -> updateSpecFor(spec, ECDSA_KEY)),
                        uploadInitCode(INTERNAL_CALLER_CONTRACT),
                        contractCreate(INTERNAL_CALLER_CONTRACT).balance(ONE_HBAR))
                .when(withOpContext((spec, op) -> {
                    final var ecdsaKey = spec.registry().getKey(ECDSA_KEY);
                    final var tmp = ecdsaKey.getECDSASecp256K1().toByteArray();
                    final var addressBytes = recoverAddressFromPubKey(tmp);
                    allRunFor(
                            spec,
                            balanceSnapshot("autoCreatedSnapshot", ECDSA_KEY).accountIsAlias(),
                            contractCall(
                                            INTERNAL_CALLER_CONTRACT,
                                            CALL_WITH_VALUE_TO_FUNCTION,
                                            asHeadlongAddress(addressBytes))
                                    .gas(GAS_LIMIT_FOR_CALL * 4)
                                    .via(INNER_TXN));
                }))
                .then(
                        getTxnRecord(INNER_TXN)
                                .hasPriority(recordWith()
                                        .transfers(including(tinyBarsFromTo(INTERNAL_CALLER_CONTRACT, ECDSA_KEY, 1)))),
                        getAutoCreatedAccountBalance(ECDSA_KEY)
                                .hasTinyBars(changeFromSnapshot("autoCreatedSnapshot", 1)));
    }

    @HapiTest
    final Stream<DynamicTest> internalCallToDeletedContractReturnsSuccessfulNoop() {
        final AtomicLong calleeNum = new AtomicLong();
        return defaultHapiSpec("internalCallToDeletedContractReturnsSuccessfulNoop")
                .given(
                        uploadInitCode(INTERNAL_CALLER_CONTRACT, INTERNAL_CALLEE_CONTRACT),
                        contractCreate(INTERNAL_CALLER_CONTRACT)
                                // Refusing ethereum create conversion, because we get INVALID_SIGNATURE upon
                                // tokenAssociate,
                                // since we have CONTRACT_ID key
                                .refusingEthConversion()
                                .balance(ONE_HBAR),
                        contractCreate(INTERNAL_CALLEE_CONTRACT)
                                // Refusing ethereum create conversion, because we get INVALID_SIGNATURE upon
                                // tokenAssociate,
                                // since we have CONTRACT_ID key
                                .refusingEthConversion()
                                .exposingNumTo(calleeNum::set),
                        contractDelete(INTERNAL_CALLEE_CONTRACT))
                .when(withOpContext((spec, ignored) -> allRunFor(
                        spec,
                        contractCall(INTERNAL_CALLER_CONTRACT, CALL_EXTERNAL_FUNCTION, mirrorAddrWith(calleeNum.get()))
                                .gas(50_000L)
                                .via(INNER_TXN))))
                .then(withOpContext((spec, opLog) -> {
                    final var lookup = getTxnRecord(INNER_TXN);
                    allRunFor(spec, lookup);
                    final var result =
                            lookup.getResponseRecord().getContractCallResult().getContractCallResult();
                    assertEquals(ByteString.copyFrom(new byte[32]), result);
                }));
    }

    @HapiTest
    final Stream<DynamicTest> callingDestructedContractReturnsStatusSuccess() {
        final AtomicReference<AccountID> accountIDAtomicReference = new AtomicReference<>();
        return defaultHapiSpec("callingDestructedContractReturnsStatusSuccess")
                .given(
                        cryptoCreate(BENEFICIARY).exposingCreatedIdTo(accountIDAtomicReference::set),
                        uploadInitCode(SIMPLE_UPDATE_CONTRACT))
                .when(
                        contractCreate(SIMPLE_UPDATE_CONTRACT).gas(300_000L),
                        contractCall(SIMPLE_UPDATE_CONTRACT, "set", BigInteger.valueOf(5), BigInteger.valueOf(42))
                                .gas(300_000L),
                        sourcing(() -> contractCall(
                                        SIMPLE_UPDATE_CONTRACT,
                                        "del",
                                        asHeadlongAddress(asAddress(accountIDAtomicReference.get())))
                                .gas(1_000_000L)))
                .then(contractCall(SIMPLE_UPDATE_CONTRACT, "set", BigInteger.valueOf(15), BigInteger.valueOf(434))
                        .gas(350_000L)
                        .hasKnownStatus(SUCCESS));
    }

    @HapiTest
    final Stream<DynamicTest> internalStaticCallNonExistingMirrorAddressResultsInSuccess() {
        return defaultHapiSpec("internalStaticCallNonExistingMirrorAddressResultsInSuccess")
                .given(
                        uploadInitCode(INTERNAL_CALLER_CONTRACT),
                        contractCreate(INTERNAL_CALLER_CONTRACT).balance(ONE_HBAR))
                .when(contractCall(
                                INTERNAL_CALLER_CONTRACT,
                                STATIC_CALL_EXTERNAL_FUNCTION,
                                mirrorAddrWith(FIRST_NONEXISTENT_CONTRACT_NUM + 9))
                        .gas(GAS_LIMIT_FOR_CALL)
                        .via(INNER_TXN)
                        .hasKnownStatus(SUCCESS))
                .then(getTxnRecord(INNER_TXN)
                        .logged()
                        .hasPriority(
                                recordWith().contractCallResult(resultWith().contractCallResult(bigIntResult(0)))));
    }

    @HapiTest
    final Stream<DynamicTest> internalStaticCallExistingMirrorAddressResultsInSuccess() {
        AtomicReference<AccountID> receiverId = new AtomicReference<>();
        return defaultHapiSpec("internalStaticCallExistingMirrorAddressResultsInSuccess")
                .given(
                        cryptoCreate(RECEIVER).exposingCreatedIdTo(receiverId::set),
                        uploadInitCode(INTERNAL_CALLER_CONTRACT),
                        contractCreate(INTERNAL_CALLER_CONTRACT).balance(ONE_HBAR))
                .when(withOpContext((spec, op) -> allRunFor(
                        spec,
                        balanceSnapshot("initialBalance", asAccountString(receiverId.get())),
                        contractCall(
                                        INTERNAL_CALLER_CONTRACT,
                                        STATIC_CALL_EXTERNAL_FUNCTION,
                                        mirrorAddrWith(receiverId.get().getAccountNum()))
                                .gas(GAS_LIMIT_FOR_CALL)
                                .via(INNER_TXN))))
                .then(
                        getTxnRecord(INNER_TXN)
                                .hasPriority(recordWith()
                                        .contractCallResult(resultWith().contractCallResult(bigIntResult(0)))),
                        getAccountBalance(RECEIVER).hasTinyBars(changeFromSnapshot("initialBalance", 0)));
    }

    @HapiTest
    final Stream<DynamicTest> internalStaticCallNonExistingNonMirrorAddressResultsInSuccess() {
        AtomicReference<Bytes> nonExistingNonMirrorAddress = new AtomicReference<>();
        return defaultHapiSpec("internalStaticCallNonExistingNonMirrorAddressResultsInSuccess")
                .given(
                        cryptoCreate(CUSTOM_PAYER).balance(ONE_HUNDRED_HBARS),
                        newKeyNamed(ECDSA_KEY).shape(SECP_256K1_SHAPE),
                        withOpContext((spec, op) -> {
                            final var ecdsaKey = spec.registry().getKey(ECDSA_KEY);
                            final var tmp = ecdsaKey.getECDSASecp256K1().toByteArray();
                            final var addressBytes = recoverAddressFromPubKey(tmp);
                            nonExistingNonMirrorAddress.set(Bytes.of(addressBytes));
                        }),
                        uploadInitCode(INTERNAL_CALLER_CONTRACT),
                        contractCreate(INTERNAL_CALLER_CONTRACT).balance(ONE_HBAR))
                .when(withOpContext((spec, op) -> allRunFor(
                        spec,
                        balanceSnapshot("contractBalance", INTERNAL_CALLER_CONTRACT),
                        contractCall(
                                        INTERNAL_CALLER_CONTRACT,
                                        STATIC_CALL_EXTERNAL_FUNCTION,
                                        asHeadlongAddress(nonExistingNonMirrorAddress
                                                .get()
                                                .toArray()))
                                .gas(GAS_LIMIT_FOR_CALL)
                                .payingWith(CUSTOM_PAYER)
                                .via(INNER_TXN))))
                .then(
                        getTxnRecord(INNER_TXN)
                                .hasPriority(recordWith()
                                        .contractCallResult(resultWith().contractCallResult(bigIntResult(0)))),
                        getAccountBalance(INTERNAL_CALLER_CONTRACT)
                                .hasTinyBars(changeFromSnapshot("contractBalance", 0)));
    }

    @HapiTest
    final Stream<DynamicTest> internalStaticCallExistingNonMirrorAddressResultsInSuccess() {
        return defaultHapiSpec("internalStaticCallExistingNonMirrorAddressResultsInSuccess")
                .given(
                        newKeyNamed(ECDSA_KEY).shape(SECP_256K1_SHAPE),
                        cryptoTransfer(tinyBarsFromAccountToAlias(GENESIS, ECDSA_KEY, ONE_HUNDRED_HBARS)),
                        withOpContext((spec, opLog) -> updateSpecFor(spec, ECDSA_KEY)),
                        uploadInitCode(INTERNAL_CALLER_CONTRACT),
                        contractCreate(INTERNAL_CALLER_CONTRACT).balance(ONE_HBAR))
                .when(withOpContext((spec, op) -> {
                    final var ecdsaKey = spec.registry().getKey(ECDSA_KEY);
                    final var tmp = ecdsaKey.getECDSASecp256K1().toByteArray();
                    final var addressBytes = recoverAddressFromPubKey(tmp);
                    allRunFor(
                            spec,
                            balanceSnapshot("targetSnapshot", ECDSA_KEY).accountIsAlias(),
                            contractCall(
                                            INTERNAL_CALLER_CONTRACT,
                                            STATIC_CALL_EXTERNAL_FUNCTION,
                                            asHeadlongAddress(addressBytes))
                                    .gas(GAS_LIMIT_FOR_CALL)
                                    .via(INNER_TXN));
                }))
                .then(
                        getTxnRecord(INNER_TXN)
                                .hasPriority(recordWith()
                                        .contractCallResult(resultWith().contractCallResult(bigIntResult(0)))),
                        getAutoCreatedAccountBalance(ECDSA_KEY).hasTinyBars(changeFromSnapshot("targetSnapshot", 0)));
    }

    @HapiTest
    final Stream<DynamicTest> internalDelegateCallNonExistingMirrorAddressResultsInSuccess() {
        return defaultHapiSpec("internalDelegateCallNonExistingMirrorAddressResultsInSuccess")
                .given(
                        uploadInitCode(INTERNAL_CALLER_CONTRACT),
                        contractCreate(INTERNAL_CALLER_CONTRACT).balance(ONE_HBAR))
                .when(contractCall(
                                INTERNAL_CALLER_CONTRACT,
                                DELEGATE_CALL_EXTERNAL_FUNCTION,
                                mirrorAddrWith(FIRST_NONEXISTENT_CONTRACT_NUM + 10))
                        .gas(GAS_LIMIT_FOR_CALL)
                        .via(INNER_TXN)
                        .hasKnownStatus(SUCCESS))
                .then(getTxnRecord(INNER_TXN)
                        .logged()
                        .hasPriority(
                                recordWith().contractCallResult(resultWith().contractCallResult(bigIntResult(0)))));
    }

    @HapiTest
    final Stream<DynamicTest> internalDelegateCallExistingMirrorAddressResultsInSuccess() {
        AtomicReference<AccountID> receiverId = new AtomicReference<>();
        return defaultHapiSpec("internalDelegateCallExistingMirrorAddressResultsInSuccess")
                .given(
                        cryptoCreate(RECEIVER).exposingCreatedIdTo(receiverId::set),
                        uploadInitCode(INTERNAL_CALLER_CONTRACT),
                        contractCreate(INTERNAL_CALLER_CONTRACT).balance(ONE_HBAR))
                .when(withOpContext((spec, op) -> allRunFor(
                        spec,
                        balanceSnapshot("initialBalance", asAccountString(receiverId.get())),
                        contractCall(
                                        INTERNAL_CALLER_CONTRACT,
                                        DELEGATE_CALL_EXTERNAL_FUNCTION,
                                        mirrorAddrWith(receiverId.get().getAccountNum()))
                                .gas(GAS_LIMIT_FOR_CALL)
                                .via(INNER_TXN))))
                .then(
                        getTxnRecord(INNER_TXN)
                                .hasPriority(recordWith()
                                        .contractCallResult(resultWith().contractCallResult(bigIntResult(0)))),
                        getAccountBalance(RECEIVER).hasTinyBars(changeFromSnapshot("initialBalance", 0)));
    }

    @HapiTest
    final Stream<DynamicTest> internalDelegateCallNonExistingNonMirrorAddressResultsInSuccess() {
        AtomicReference<Bytes> nonExistingNonMirrorAddress = new AtomicReference<>();
        return defaultHapiSpec("internalDelegateCallNonExistingNonMirrorAddressResultsInSuccess")
                .given(
                        cryptoCreate(CUSTOM_PAYER).balance(ONE_HUNDRED_HBARS),
                        newKeyNamed(ECDSA_KEY).shape(SECP_256K1_SHAPE),
                        withOpContext((spec, op) -> {
                            final var ecdsaKey = spec.registry().getKey(ECDSA_KEY);
                            final var tmp = ecdsaKey.getECDSASecp256K1().toByteArray();
                            final var addressBytes = recoverAddressFromPubKey(tmp);
                            nonExistingNonMirrorAddress.set(Bytes.of(addressBytes));
                        }),
                        uploadInitCode(INTERNAL_CALLER_CONTRACT),
                        contractCreate(INTERNAL_CALLER_CONTRACT).balance(ONE_HBAR))
                .when(withOpContext((spec, op) -> allRunFor(
                        spec,
                        balanceSnapshot("contractBalance", INTERNAL_CALLER_CONTRACT),
                        contractCall(
                                        INTERNAL_CALLER_CONTRACT,
                                        DELEGATE_CALL_EXTERNAL_FUNCTION,
                                        asHeadlongAddress(nonExistingNonMirrorAddress
                                                .get()
                                                .toArray()))
                                .gas(GAS_LIMIT_FOR_CALL)
                                .payingWith(CUSTOM_PAYER)
                                .via(INNER_TXN))))
                .then(
                        getTxnRecord(INNER_TXN)
                                .hasPriority(recordWith()
                                        .contractCallResult(resultWith().contractCallResult(bigIntResult(0)))),
                        getAccountBalance(INTERNAL_CALLER_CONTRACT)
                                .hasTinyBars(changeFromSnapshot("contractBalance", 0)));
    }

    @HapiTest
    final Stream<DynamicTest> internalDelegateCallExistingNonMirrorAddressResultsInSuccess() {
        return defaultHapiSpec("internalDelegateCallExistingNonMirrorAddressResultsInSuccess")
                .given(
                        newKeyNamed(ECDSA_KEY).shape(SECP_256K1_SHAPE),
                        cryptoTransfer(tinyBarsFromAccountToAlias(GENESIS, ECDSA_KEY, ONE_HUNDRED_HBARS)),
                        withOpContext((spec, opLog) -> updateSpecFor(spec, ECDSA_KEY)),
                        uploadInitCode(INTERNAL_CALLER_CONTRACT),
                        contractCreate(INTERNAL_CALLER_CONTRACT).balance(ONE_HBAR))
                .when(withOpContext((spec, op) -> {
                    final var ecdsaKey = spec.registry().getKey(ECDSA_KEY);
                    final var tmp = ecdsaKey.getECDSASecp256K1().toByteArray();
                    final var addressBytes = recoverAddressFromPubKey(tmp);
                    allRunFor(
                            spec,
                            balanceSnapshot("targetSnapshot", ECDSA_KEY).accountIsAlias(),
                            contractCall(
                                            INTERNAL_CALLER_CONTRACT,
                                            DELEGATE_CALL_EXTERNAL_FUNCTION,
                                            asHeadlongAddress(addressBytes))
                                    .gas(GAS_LIMIT_FOR_CALL)
                                    .via(INNER_TXN));
                }))
                .then(
                        getTxnRecord(INNER_TXN)
                                .hasPriority(recordWith()
                                        .contractCallResult(resultWith().contractCallResult(bigIntResult(0)))),
                        getAutoCreatedAccountBalance(ECDSA_KEY).hasTinyBars(changeFromSnapshot("targetSnapshot", 0)));
    }

    @HapiTest
    final Stream<DynamicTest> internalCallWithValueToAccountWithReceiverSigRequiredTrue() {
        AtomicReference<AccountID> receiverId = new AtomicReference<>();

        return defaultHapiSpec("internalCallWithValueToAccountWithReceiverSigRequiredTrue")
                .given(
                        cryptoCreate(RECEIVER).receiverSigRequired(true).exposingCreatedIdTo(receiverId::set),
                        uploadInitCode(INTERNAL_CALLER_CONTRACT),
                        contractCreate(INTERNAL_CALLER_CONTRACT).balance(ONE_HBAR))
                .when(withOpContext((spec, op) -> allRunFor(
                        spec,
                        balanceSnapshot("initialBalance", INTERNAL_CALLER_CONTRACT),
                        contractCall(
                                        INTERNAL_CALLER_CONTRACT,
                                        CALL_WITH_VALUE_TO_FUNCTION,
                                        mirrorAddrWith(receiverId.get().getAccountNum()))
                                .gas(GAS_LIMIT_FOR_CALL * 4)
                                .via(INNER_TXN)
                                .hasKnownStatus(INVALID_SIGNATURE))))
                .then(
                        getTxnRecord(INNER_TXN).hasPriority(recordWith().status(INVALID_SIGNATURE)),
                        getAccountBalance(INTERNAL_CALLER_CONTRACT)
                                .hasTinyBars(changeFromSnapshot("initialBalance", 0)));
    }

    @HapiTest
    final Stream<DynamicTest> internalCallToSystemAccount564ResultsInSuccessNoop() {
        AtomicReference<AccountID> targetId = new AtomicReference<>();
        targetId.set(AccountID.newBuilder().setAccountNum(564L).build());

        return defaultHapiSpec("internalCallToSystemAccount564ResultsInSuccessNoop")
                .given(
                        uploadInitCode(INTERNAL_CALLER_CONTRACT),
                        contractCreate(INTERNAL_CALLER_CONTRACT).balance(ONE_HBAR))
                .when(
                        balanceSnapshot("initialBalance", INTERNAL_CALLER_CONTRACT),
                        withOpContext((spec, op) -> allRunFor(
                                spec,
                                contractCall(
                                                INTERNAL_CALLER_CONTRACT,
                                                CALL_EXTERNAL_FUNCTION,
                                                mirrorAddrWith(targetId.get().getAccountNum()))
                                        .gas(GAS_LIMIT_FOR_CALL * 4)
                                        .via(INNER_TXN))))
                .then(
                        getTxnRecord(INNER_TXN).hasPriority(recordWith().status(SUCCESS)),
                        getAccountBalance(INTERNAL_CALLER_CONTRACT)
                                .hasTinyBars(changeFromSnapshot("initialBalance", 0)));
    }

    @HapiTest
    final Stream<DynamicTest> internalCallsAgainstSystemAccountsWithValue() {
        final var withAmount = "makeCallWithAmount";
        return defaultHapiSpec(
                        "internalCallsAgainstSystemAccountsWithValue",
                        NONDETERMINISTIC_TRANSACTION_FEES,
                        NONDETERMINISTIC_CONTRACT_CALL_RESULTS)
                .given(
                        uploadInitCode(MAKE_CALLS_CONTRACT),
                        contractCreate(MAKE_CALLS_CONTRACT).gas(GAS_LIMIT_FOR_CALL * 4))
                .when(
                        balanceSnapshot("initialBalance", MAKE_CALLS_CONTRACT),
                        contractCall(
                                        MAKE_CALLS_CONTRACT,
                                        withAmount,
                                        idAsHeadlongAddress(AccountID.newBuilder()
                                                .setAccountNum(357)
                                                .build()),
                                        new byte[] {"system account".getBytes()[0]})
                                .gas(GAS_LIMIT_FOR_CALL * 4)
                                .sending(2L)
                                .via(INNER_TXN)
                                .hasKnownStatus(INVALID_FEE_SUBMITTED))
                .then(getAccountBalance(MAKE_CALLS_CONTRACT).hasTinyBars(changeFromSnapshot("initialBalance", 0)));
    }

    @HapiTest
    final Stream<DynamicTest> internalCallsAgainstSystemAccountsWithoutValue() {
        final var withoutAmount = "makeCallWithoutAmount";
        return defaultHapiSpec(
                        "internalCallsAgainstSystemAccountsWithoutValue",
                        NONDETERMINISTIC_TRANSACTION_FEES,
                        NONDETERMINISTIC_CONTRACT_CALL_RESULTS)
                .given(
                        uploadInitCode(MAKE_CALLS_CONTRACT),
                        contractCreate(MAKE_CALLS_CONTRACT).gas(GAS_LIMIT_FOR_CALL * 4))
                .when(
                        balanceSnapshot("initialBalance", MAKE_CALLS_CONTRACT),
                        contractCall(
                                        MAKE_CALLS_CONTRACT,
                                        withoutAmount,
                                        idAsHeadlongAddress(AccountID.newBuilder()
                                                .setAccountNum(357)
                                                .build()),
                                        new byte[] {"system account".getBytes()[0]})
                                .gas(GAS_LIMIT_FOR_CALL * 4)
                                .via(INNER_TXN)
                                .hasKnownStatus(SUCCESS))
                .then(
                        getTxnRecord(INNER_TXN).hasPriority(recordWith().status(SUCCESS)),
                        getAccountBalance(MAKE_CALLS_CONTRACT).hasTinyBars(changeFromSnapshot("initialBalance", 0)));
    }

    @HapiTest
    final Stream<DynamicTest> internalCallToEthereumPrecompile0x2ResultsInSuccess() {
        AtomicReference<AccountID> targetId = new AtomicReference<>();
        targetId.set(AccountID.newBuilder().setAccountNum(2L).build());

        return defaultHapiSpec("internalCallToEthereumPrecompile0x2ResultsInSuccess")
                .given(
                        uploadInitCode(INTERNAL_CALLER_CONTRACT),
                        contractCreate(INTERNAL_CALLER_CONTRACT).balance(ONE_HBAR))
                .when(
                        balanceSnapshot("initialBalance", INTERNAL_CALLER_CONTRACT),
                        withOpContext((spec, op) -> allRunFor(
                                spec,
                                contractCall(
                                                INTERNAL_CALLER_CONTRACT,
                                                CALL_EXTERNAL_FUNCTION,
                                                mirrorAddrWith(targetId.get().getAccountNum()))
                                        .gas(GAS_LIMIT_FOR_CALL * 4)
                                        .via(INNER_TXN)
                                        .hasKnownStatus(SUCCESS))))
                .then(getAccountBalance(INTERNAL_CALLER_CONTRACT).hasTinyBars(changeFromSnapshot("initialBalance", 0)));
    }

    @HapiTest
    final Stream<DynamicTest> internalCallWithValueToEthereumPrecompile0x2ResultsInRevert() {
        AtomicReference<AccountID> targetId = new AtomicReference<>();
        targetId.set(AccountID.newBuilder().setAccountNum(2L).build());

        return defaultHapiSpec("internalCallWithValueToEthereumPrecompile0x2ResultsInRevert")
                .given(
                        uploadInitCode(INTERNAL_CALLER_CONTRACT),
                        contractCreate(INTERNAL_CALLER_CONTRACT).balance(ONE_HBAR))
                .when(
                        balanceSnapshot("initialBalance", INTERNAL_CALLER_CONTRACT),
                        withOpContext((spec, op) -> allRunFor(
                                spec,
                                contractCall(
                                                INTERNAL_CALLER_CONTRACT,
                                                CALL_WITH_VALUE_TO_FUNCTION,
                                                mirrorAddrWith(targetId.get().getAccountNum()))
                                        .gas(GAS_LIMIT_FOR_CALL * 4)
                                        .via(INNER_TXN)
                                        .hasKnownStatus(INVALID_FEE_SUBMITTED))))
                .then(getAccountBalance(INTERNAL_CALLER_CONTRACT).hasTinyBars(changeFromSnapshot("initialBalance", 0)));
    }

    @HapiTest
    final Stream<DynamicTest> internalCallToNonExistingSystemAccount852ResultsInSuccessNoop() {
        AtomicReference<AccountID> targetId = new AtomicReference<>();
        targetId.set(AccountID.newBuilder().setAccountNum(852L).build());

        return defaultHapiSpec("internalCallToNonExistingSystemAccount852ResultsInSuccessNoop")
                .given(
                        uploadInitCode(INTERNAL_CALLER_CONTRACT),
                        contractCreate(INTERNAL_CALLER_CONTRACT).balance(ONE_HBAR))
                .when(
                        balanceSnapshot("initialBalance", INTERNAL_CALLER_CONTRACT),
                        withOpContext((spec, op) -> allRunFor(
                                spec,
                                contractCall(
                                                INTERNAL_CALLER_CONTRACT,
                                                CALL_EXTERNAL_FUNCTION,
                                                mirrorAddrWith(targetId.get().getAccountNum()))
                                        .gas(GAS_LIMIT_FOR_CALL * 4)
                                        .via(INNER_TXN))))
                .then(
                        getTxnRecord(INNER_TXN).hasPriority(recordWith().status(SUCCESS)),
                        getAccountBalance(INTERNAL_CALLER_CONTRACT)
                                .hasTinyBars(changeFromSnapshot("initialBalance", 0)));
    }

    @HapiTest
    final Stream<DynamicTest> internalCallWithValueToNonExistingSystemAccount852ResultsInInvalidAliasKey() {
        AtomicReference<AccountID> targetId = new AtomicReference<>();
        final var systemAccountNum = 852L;
        targetId.set(AccountID.newBuilder().setAccountNum(systemAccountNum).build());

        return defaultHapiSpec("internalCallWithValueToNonExistingSystemAccount852ResultsInInvalidAliasKey")
                .given(
                        uploadInitCode(INTERNAL_CALLER_CONTRACT),
                        contractCreate(INTERNAL_CALLER_CONTRACT).balance(ONE_HBAR))
                .when(
                        balanceSnapshot("initialBalance", INTERNAL_CALLER_CONTRACT),
                        withOpContext((spec, op) -> allRunFor(
                                spec,
                                contractCall(
                                                INTERNAL_CALLER_CONTRACT,
                                                CALL_WITH_VALUE_TO_FUNCTION,
                                                mirrorAddrWith(targetId.get().getAccountNum()))
                                        .gas(GAS_LIMIT_FOR_CALL * 4))))
                .then(
                        getAccountBalance(INTERNAL_CALLER_CONTRACT)
                                .hasTinyBars(changeFromSnapshot("initialBalance", 0)),
                        getAccountBalance("0.0." + systemAccountNum).hasAnswerOnlyPrecheck(INVALID_ACCOUNT_ID));
    }

    @HapiTest
<<<<<<< HEAD
    final Stream<DynamicTest> internalCallWithValueToSystemAccount564ResultsInSuccessNoopNoTransfer() {
=======
    HapiSpec internalCallWithValueToSystemAccount564ResultsInSuccessNoopNoTransfer() {
>>>>>>> dd484847
        AtomicReference<AccountID> targetId = new AtomicReference<>();
        targetId.set(AccountID.newBuilder().setAccountNum(564L).build());

        return defaultHapiSpec("internalCallWithValueToSystemAccount564ResultsInSuccessNoopNoTransfer")
                .given(
                        uploadInitCode(INTERNAL_CALLER_CONTRACT),
                        contractCreate(INTERNAL_CALLER_CONTRACT).balance(ONE_HBAR))
                .when(
                        balanceSnapshot("initialBalance", INTERNAL_CALLER_CONTRACT),
                        withOpContext((spec, op) -> allRunFor(
                                spec,
                                contractCall(
                                                INTERNAL_CALLER_CONTRACT,
                                                CALL_WITH_VALUE_TO_FUNCTION,
                                                mirrorAddrWith(targetId.get().getAccountNum()))
                                        .gas(GAS_LIMIT_FOR_CALL * 4)
                                        .via(INNER_TXN)
                                        .hasKnownStatus(INVALID_FEE_SUBMITTED))))
                .then(getAccountBalance(INTERNAL_CALLER_CONTRACT).hasTinyBars(changeFromSnapshot("initialBalance", 0)));
    }

    @HapiTest
    final Stream<DynamicTest> internalCallWithValueToExistingSystemAccount800ResultsInSuccessfulTransfer() {
        AtomicReference<AccountID> targetId = new AtomicReference<>();
        targetId.set(AccountID.newBuilder().setAccountNum(800L).build());

        return defaultHapiSpec("internalCallWithValueToExistingSystemAccount800ResultsInSuccessfulTransfer")
                .given(
                        uploadInitCode(INTERNAL_CALLER_CONTRACT),
                        contractCreate(INTERNAL_CALLER_CONTRACT).balance(ONE_HBAR))
                .when(
                        balanceSnapshot("initialBalance", INTERNAL_CALLER_CONTRACT),
                        withOpContext((spec, op) -> allRunFor(
                                spec,
                                contractCall(
                                                INTERNAL_CALLER_CONTRACT,
                                                CALL_WITH_VALUE_TO_FUNCTION,
                                                mirrorAddrWith(targetId.get().getAccountNum()))
                                        .gas(GAS_LIMIT_FOR_CALL * 4)
                                        .via(INNER_TXN))))
                .then(
                        getTxnRecord(INNER_TXN).hasPriority(recordWith().status(SUCCESS)),
                        getAccountBalance(INTERNAL_CALLER_CONTRACT)
                                .hasTinyBars(changeFromSnapshot("initialBalance", -1)));
    }

    @HapiTest
    final Stream<DynamicTest> internalCallToExistingSystemAccount800ResultsInSuccessNoop() {
        AtomicReference<AccountID> targetId = new AtomicReference<>();
        targetId.set(AccountID.newBuilder().setAccountNum(800L).build());

        return defaultHapiSpec("internalCallToExistingSystemAccount800ResultsInSuccessNoop")
                .given(
                        uploadInitCode(INTERNAL_CALLER_CONTRACT),
                        contractCreate(INTERNAL_CALLER_CONTRACT).balance(ONE_HBAR))
                .when(
                        balanceSnapshot("initialBalance", INTERNAL_CALLER_CONTRACT),
                        withOpContext((spec, op) -> allRunFor(
                                spec,
                                contractCall(
                                                INTERNAL_CALLER_CONTRACT,
                                                CALL_EXTERNAL_FUNCTION,
                                                mirrorAddrWith(targetId.get().getAccountNum()))
                                        .gas(GAS_LIMIT_FOR_CALL * 4)
                                        .via(INNER_TXN))))
                .then(
                        getTxnRecord(INNER_TXN).hasPriority(recordWith().status(SUCCESS)),
                        getAccountBalance(INTERNAL_CALLER_CONTRACT)
                                .hasTinyBars(changeFromSnapshot("initialBalance", 0)));
    }

    @HapiTest
    final Stream<DynamicTest> testBalanceOfForSystemAccounts() {
        final var contract = "BalanceChecker46Version";
        final var balance = 10L;
        final var systemAccountBalance = 0;
        final var opsArray = new HapiSpecOperation[systemAccounts.size() * 2];

        for (int i = 0; i < systemAccounts.size(); i++) {
            // add contract call for all accounts in the list
            opsArray[i] = contractCall(contract, BALANCE_OF, mirrorAddrWith(systemAccounts.get(i)))
                    .hasKnownStatus(SUCCESS);

            // add contract call local for all accounts in the list
            opsArray[systemAccounts.size() + i] = contractCallLocal(
                            contract, BALANCE_OF, mirrorAddrWith(systemAccounts.get(i)))
                    .has(ContractFnResultAsserts.resultWith()
                            .resultThruAbi(
                                    getABIFor(FUNCTION, BALANCE_OF, contract),
                                    ContractFnResultAsserts.isLiteralResult(
                                            new Object[] {BigInteger.valueOf(systemAccountBalance)})));
        }
        return defaultHapiSpec("verifiesSystemAccountBalanceOf")
                .given(cryptoCreate("testAccount").balance(balance), uploadInitCode(contract), contractCreate(contract))
                .when()
                .then(opsArray);
    }
}<|MERGE_RESOLUTION|>--- conflicted
+++ resolved
@@ -71,6 +71,7 @@
 import static com.hederahashgraph.api.proto.java.ResponseCodeEnum.SUCCESS;
 import static com.swirlds.common.utility.CommonUtils.unhex;
 import static org.junit.jupiter.api.Assertions.assertEquals;
+import static org.junit.jupiter.api.Assertions.assertNotEquals;
 
 import com.google.protobuf.ByteString;
 import com.hedera.services.bdd.junit.HapiTest;
@@ -126,148 +127,6 @@
     public static final List<Long> systemAccounts =
             List.of(0L, 1L, 9L, 10L, 358L, 359L, 360L, 361L, 750L, 751L, 999L, 1000L);
 
-<<<<<<< HEAD
-=======
-    public static void main(String... args) {
-        new Evm46ValidationSuite().runSuiteAsync();
-    }
-
-    @Override
-    public boolean canRunConcurrent() {
-        return true;
-    }
-
-    @Override
-    public List<HapiSpec> getSpecsInSuite() {
-        return List.of(
-                // Top-level calls:
-                // EOA -calls-> NonExistingMirror, expect noop success
-                directCallToNonExistingMirrorAddressResultsInSuccessfulNoOp(),
-                // EOA -calls-> NonExistingNonMirror, expect noop success
-                directCallToNonExistingNonMirrorAddressResultsInSuccessfulNoOp(),
-                // EOA -calls-> ExistingCryptoAccount, expect noop success
-                directCallToExistingCryptoAccountResultsInSuccess(),
-                // EOA -calls-> SystemAccount, expect noop success
-                directCallToSystemAccountResultsInSuccessfulNoOp(),
-                // EOA -callsWValue-> ExistingCryptoAccount, expect successful transfer
-                directCallWithValueToExistingCryptoAccountResultsInSuccess(),
-                // EOA -calls-> Reverting, expect revert
-                directCallToRevertingContractRevertsWithCorrectRevertReason(),
-
-                // Internal calls:
-                // EOA -calls-> InternalCaller -calls-> NonExistingMirror, expect noop success
-                internalCallToNonExistingMirrorAddressResultsInNoopSuccess(),
-                // EOA -calls-> InternalCaller -calls-> ExistingMirror, expect successful call
-                internalCallToExistingMirrorAddressResultsInSuccessfulCall(),
-                // EOA -calls-> InternalCaller -calls-> NonExistingNonMirror, expect noop success
-                internalCallToNonExistingNonMirrorAddressResultsInNoopSuccess(),
-                // EOA -calls-> InternalCaller -calls-> Existing reverting without revert message
-                internalCallToExistingRevertingResultsInSuccessfulTopLevelTxn(),
-
-                // Internal transfers:
-                // EOA -calls-> InternalCaller -transfer-> NonExistingMirror, expect revert
-                internalTransferToNonExistingMirrorAddressResultsInInvalidAliasKey(),
-                // EOA -calls-> InternalCaller -transfer-> ExistingMirror, expect success
-                internalTransferToExistingMirrorAddressResultsInSuccess(),
-                // EOA -calls-> InternalCaller -transfer-> NonExistingNonMirror, expect revert
-                internalTransferToNonExistingNonMirrorAddressResultsInRevert(),
-                // EOA -calls-> InternalCaller -transfer-> ExistingNonMirror, expect success
-                internalTransferToExistingNonMirrorAddressResultsInSuccess(),
-
-                // Internal sends:
-                // EOA -calls-> InternalCaller -send-> NonExistingMirror, expect revert
-                internalSendToNonExistingMirrorAddressDoesNotLazyCreateIt(),
-                // EOA -calls-> InternalCaller -send-> ExistingMirror, expect success
-                internalSendToExistingMirrorAddressResultsInSuccess(),
-                // EOA -calls-> InternalCaller -send-> NonExistingNonMirror, expect revert
-                internalSendToNonExistingNonMirrorAddressResultsInSuccess(),
-                // EOA -calls-> InternalCaller -send-> ExistingNonMirror, expect success
-                internalSendToExistingNonMirrorAddressResultsInSuccess(),
-
-                // Internal calls with value:
-                // EOA -calls-> InternalCaller -callWValue-> NonExistingMirror, expect revert
-                internalCallWithValueToNonExistingMirrorAddressResultsInInvalidAliasKey(),
-                // EOA -calls-> InternalCaller -callWValue-> ExistingMirror, expect success
-                internalCallWithValueToExistingMirrorAddressResultsInSuccess(),
-                // EOA -calls-> InternalCaller -callWValue-> NonExistingNonMirror and not enough gas for lazy creation,
-                // expect success with no account created
-                internalCallWithValueToNonExistingNonMirrorAddressWithoutEnoughGasForLazyCreationResultsInSuccessNoAccountCreated(),
-                // EOA -calls-> InternalCaller -callWValue-> NonExistingNonMirror and enough gas for lazy creation,
-                // expect success with account created
-                internalCallWithValueToNonExistingNonMirrorAddressWithEnoughGasForLazyCreationResultsInSuccessAccountCreated(),
-                // EOA -calls-> InternalCaller -callWValue-> ExistingNonMirror, expect ?
-                internalCallWithValueToExistingNonMirrorAddressResultsInSuccess(),
-
-                // Internal calls to selfdestruct:
-                // EOA -calls-> InternalCaller -selfdestruct-> NonExistingNonMirror, expect INVALID_SOLIDITY_ADDRESS
-                selfdestructToNonExistingNonMirrorAddressResultsInInvalidSolidityAddress(),
-                // EOA -calls-> InternalCaller -selfdestruct-> NonExistingMirror, expect INVALID_SOLIDITY_ADDRESS
-                selfdestructToNonExistingMirrorAddressResultsInInvalidSolidityAddress(),
-                // EOA -calls-> InternalCaller -selfdestruct-> ExistingNonMirror, expect success
-                selfdestructToExistingNonMirrorAddressResultsInSuccess(),
-                // EOA -calls-> InternalCaller -selfdestruct-> ExistingMirror, expect success
-                selfdestructToExistingMirrorAddressResultsInSuccess(),
-
-                // Calls to deleted contract
-                // EOA -calls-> InternalCaller -call-> deleted contract, expect success noop
-                internalCallToDeletedContractReturnsSuccessfulNoop(),
-                // EOA -calls-> deleted contract, expect success noop
-                directCallToDeletedContractResultsInSuccessfulNoop(),
-                // prerequisite: several successful calls then delete
-                // the contract (bytecode is already cached in AbstractCodeCache)
-                // then: EOA -calls-> deleted contract, expect success noop
-                callingDestructedContractReturnsStatusSuccess(),
-
-                // Internal static calls:
-                // EOA -calls-> InternalCaller -staticcall-> NonExistingMirror, expect success noop
-                internalStaticCallNonExistingMirrorAddressResultsInSuccess(),
-                // EOA -calls-> InternalCaller -staticcall-> ExistingMirror, expect success noop
-                internalStaticCallExistingMirrorAddressResultsInSuccess(),
-                // EOA -calls-> InternalCaller -staticcall-> NonExistingNonMirror, expect success noop
-                internalStaticCallNonExistingNonMirrorAddressResultsInSuccess(),
-                // EOA -calls-> InternalCaller -staticcall-> ExistingNonMirror, expect success noop
-                internalStaticCallExistingNonMirrorAddressResultsInSuccess(),
-
-                // Internal delegate calls:
-                // EOA -calls-> InternalCaller -delegatecall-> NonExistingMirror, expect success noop
-                internalDelegateCallNonExistingMirrorAddressResultsInSuccess(),
-                // EOA -calls-> InternalCaller -delegatecall-> ExistingMirror, expect success noop
-                internalDelegateCallExistingMirrorAddressResultsInSuccess(),
-                // EOA -calls-> InternalCaller -delegatecall-> NonExistingNonMirror, expect success noop
-                internalDelegateCallNonExistingNonMirrorAddressResultsInSuccess(),
-                // EOA -calls-> InternalCaller -delegatecall-> ExistingNonMirror, expect success noop
-                internalDelegateCallExistingNonMirrorAddressResultsInSuccess(),
-
-                // EOA -calls-> InternalCaller -callWithValue-> ExistingMirror
-                // with receiverSigRequired=true, expect INVALID_SIGNATURE
-                internalCallWithValueToAccountWithReceiverSigRequiredTrue(),
-
-                // Internal call to system account
-                // EOA -calls-> MakeCalls -callWithValue-> 0.0.357 (system account)
-                internalCallsAgainstSystemAccountsWithValue(),
-                // EOA -calls-> MakeCalls -call-> 0.0.357 (system account)
-                internalCallsAgainstSystemAccountsWithoutValue(),
-                // EOA -calls-> InternalCaller -call-> 0.0.2 (ethereum precompile)
-                internalCallToEthereumPrecompile0x2ResultsInSuccess(),
-                // EOA -calls-> InternalCaller -callWithValue-> 0.0.2 (ethereum precompile)
-                internalCallWithValueToEthereumPrecompile0x2ResultsInRevert(),
-                // EOA -calls-> InternalCaller -call-> 0.0.564 (system account < 0.0.750)
-                internalCallToSystemAccount564ResultsInSuccessNoop(),
-                // EOA -calls-> InternalCaller -call-> 0.0.800 (existing system account > 0.0.750)
-                internalCallToExistingSystemAccount800ResultsInSuccessNoop(),
-                // EOA -calls-> InternalCaller -call-> 0.0.852 (non-existing system account > 0.0.750)
-                internalCallToNonExistingSystemAccount852ResultsInSuccessNoop(),
-
-                // EOA -calls-> InternalCaller -callWithValue-> 0.0.564 (system account < 0.0.750)
-                internalCallWithValueToSystemAccount564ResultsInSuccessNoopNoTransfer(),
-                // EOA -calls-> InternalCaller -callWithValue-> 0.0.800 (existing system account > 0.0.750)
-                internalCallWithValueToExistingSystemAccount800ResultsInSuccessfulTransfer(),
-                // EOA -calls-> InternalCaller -callWithValue-> 0.0.852 (non-existing system account > 0.0.750)
-                internalCallWithValueToNonExistingSystemAccount852ResultsInInvalidAliasKey(),
-                testBalanceOfForSystemAccounts());
-    }
-
->>>>>>> dd484847
     @HapiTest
     final Stream<DynamicTest> directCallToDeletedContractResultsInSuccessfulNoop() {
         AtomicReference<AccountID> receiverId = new AtomicReference<>();
@@ -305,15 +164,17 @@
                         cryptoCreate(RECEIVER).exposingCreatedIdTo(receiverId::set),
                         uploadInitCode(INTERNAL_CALLER_CONTRACT),
                         contractCreate(INTERNAL_CALLER_CONTRACT).balance(ONE_HBAR))
-                .when(withOpContext((spec, op) -> allRunFor(
-                        spec,
-                        balanceSnapshot("selfdestructTargetAccount", asAccountString(receiverId.get())),
-                        contractCall(
-                                        INTERNAL_CALLER_CONTRACT,
-                                        SELFDESTRUCT,
-                                        mirrorAddrWith(receiverId.get().getAccountNum()))
-                                .gas(GAS_LIMIT_FOR_CALL * 4)
-                                .via(INNER_TXN))))
+                .when(withOpContext((spec, op) -> {
+                    allRunFor(
+                            spec,
+                            balanceSnapshot("selfdestructTargetAccount", asAccountString(receiverId.get())),
+                            contractCall(
+                                            INTERNAL_CALLER_CONTRACT,
+                                            SELFDESTRUCT,
+                                            mirrorAddrWith(receiverId.get().getAccountNum()))
+                                    .gas(GAS_LIMIT_FOR_CALL * 4)
+                                    .via(INNER_TXN));
+                }))
                 .then(getAccountBalance(RECEIVER)
                         .hasTinyBars(changeFromSnapshot("selfdestructTargetAccount", 100000000)));
     }
@@ -397,11 +258,7 @@
     }
 
     @HapiTest
-<<<<<<< HEAD
     final Stream<DynamicTest> directCallToNonExistingMirrorAddressResultsInSuccessfulNoOp() {
-=======
-    HapiSpec directCallToNonExistingMirrorAddressResultsInSuccessfulNoOp() {
->>>>>>> dd484847
 
         return defaultHapiSpec("directCallToNonExistingMirrorAddressResultsInSuccessfulNoOp")
                 .given(withOpContext((spec, ctxLog) -> spec.registry()
@@ -535,33 +392,7 @@
     }
 
     @HapiTest
-<<<<<<< HEAD
     final Stream<DynamicTest> directCallWithValueToExistingCryptoAccountResultsInSuccess() {
-=======
-    HapiSpec directCallToSystemAccountResultsInSuccessfulNoOp() {
-        return defaultHapiSpec("directCallToSystemAccountResultsInSuccessfulNoOp")
-                .given(
-                        cryptoCreate("account").balance(ONE_HUNDRED_HBARS),
-                        withOpContext((spec, opLog) -> spec.registry()
-                                .saveContractId(
-                                        "contract",
-                                        asContractIdWithEvmAddress(ByteString.copyFrom(
-                                                unhex("0000000000000000000000000000000000000275"))))))
-                .when(withOpContext((spec, ctxLog) -> allRunFor(
-                        spec,
-                        contractCallWithFunctionAbi("contract", getABIFor(FUNCTION, NAME, ERC_721_ABI))
-                                .gas(GAS_LIMIT_FOR_CALL)
-                                .via("callToSystemAddress")
-                                .signingWith("account"))))
-                .then(getTxnRecord("callToSystemAddress")
-                        .hasPriority(recordWith()
-                                .status(SUCCESS)
-                                .contractCallResult(resultWith().gasUsed(GAS_LIMIT_FOR_CALL))));
-    }
-
-    @HapiTest
-    private HapiSpec directCallWithValueToExistingCryptoAccountResultsInSuccess() {
->>>>>>> dd484847
 
         AtomicReference<AccountID> mirrorAccountID = new AtomicReference<>();
 
@@ -1435,9 +1266,18 @@
                                                 CALL_EXTERNAL_FUNCTION,
                                                 mirrorAddrWith(targetId.get().getAccountNum()))
                                         .gas(GAS_LIMIT_FOR_CALL * 4)
-                                        .via(INNER_TXN)
-                                        .hasKnownStatus(SUCCESS))))
-                .then(getAccountBalance(INTERNAL_CALLER_CONTRACT).hasTinyBars(changeFromSnapshot("initialBalance", 0)));
+                                        .via(INNER_TXN))))
+                .then(
+                        withOpContext((spec, opLog) -> {
+                            final var lookup = getTxnRecord(INNER_TXN);
+                            allRunFor(spec, lookup);
+                            final var result = lookup.getResponseRecord()
+                                    .getContractCallResult()
+                                    .getContractCallResult();
+                            assertNotEquals(ByteString.copyFrom(new byte[32]), result);
+                        }),
+                        getAccountBalance(INTERNAL_CALLER_CONTRACT)
+                                .hasTinyBars(changeFromSnapshot("initialBalance", 0)));
     }
 
     @HapiTest
@@ -1514,11 +1354,7 @@
     }
 
     @HapiTest
-<<<<<<< HEAD
     final Stream<DynamicTest> internalCallWithValueToSystemAccount564ResultsInSuccessNoopNoTransfer() {
-=======
-    HapiSpec internalCallWithValueToSystemAccount564ResultsInSuccessNoopNoTransfer() {
->>>>>>> dd484847
         AtomicReference<AccountID> targetId = new AtomicReference<>();
         targetId.set(AccountID.newBuilder().setAccountNum(564L).build());
 
@@ -1616,4 +1452,26 @@
                 .when()
                 .then(opsArray);
     }
+
+    @HapiTest
+    final Stream<DynamicTest> directCallToSystemAccountResultsInSuccessfulNoOp() {
+        return defaultHapiSpec("directCallToSystemAccountResultsInSuccessfulNoOp")
+                .given(
+                        cryptoCreate("account").balance(ONE_HUNDRED_HBARS),
+                        withOpContext((spec, opLog) -> spec.registry()
+                                .saveContractId(
+                                        "contract",
+                                        asContractIdWithEvmAddress(ByteString.copyFrom(
+                                                unhex("0000000000000000000000000000000000000275"))))))
+                .when(withOpContext((spec, ctxLog) -> allRunFor(
+                        spec,
+                        contractCallWithFunctionAbi("contract", getABIFor(FUNCTION, NAME, ERC_721_ABI))
+                                .gas(GAS_LIMIT_FOR_CALL)
+                                .via("callToSystemAddress")
+                                .signingWith("account"))))
+                .then(getTxnRecord("callToSystemAddress")
+                        .hasPriority(recordWith()
+                                .status(SUCCESS)
+                                .contractCallResult(resultWith().gasUsed(GAS_LIMIT_FOR_CALL))));
+    }
 }