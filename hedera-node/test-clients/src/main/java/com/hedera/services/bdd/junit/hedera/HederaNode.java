--- conflicted
+++ resolved
@@ -84,10 +84,6 @@
     /**
      * Returns a future that resolves when the node has the given status.
      *
-<<<<<<< HEAD
-     * @param status             the status to wait for
-=======
->>>>>>> 6b17cd5c
      * @param nodeStatusObserver if non-null, an observer that will receive the node's status each time it is checked
      * @param statuses the status to wait for
      * @return a future that resolves when the node has the given status
