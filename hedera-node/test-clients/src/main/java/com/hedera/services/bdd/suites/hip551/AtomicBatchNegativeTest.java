// SPDX-License-Identifier: Apache-2.0
package com.hedera.services.bdd.suites.hip551;

import static com.hedera.services.bdd.junit.ContextRequirement.THROTTLE_OVERRIDES;
import static com.hedera.services.bdd.spec.HapiSpec.hapiTest;
import static com.hedera.services.bdd.spec.assertions.AccountDetailsAsserts.accountDetailsWith;
import static com.hedera.services.bdd.spec.assertions.AccountInfoAsserts.accountWith;
import static com.hedera.services.bdd.spec.assertions.ContractFnResultAsserts.resultWith;
import static com.hedera.services.bdd.spec.assertions.TransactionRecordAsserts.recordWith;
import static com.hedera.services.bdd.spec.keys.KeyShape.PREDEFINED_SHAPE;
import static com.hedera.services.bdd.spec.keys.KeyShape.sigs;
import static com.hedera.services.bdd.spec.queries.QueryVerbs.getAccountBalance;
import static com.hedera.services.bdd.spec.queries.QueryVerbs.getAccountDetails;
import static com.hedera.services.bdd.spec.queries.QueryVerbs.getAccountRecords;
import static com.hedera.services.bdd.spec.queries.QueryVerbs.getAliasedAccountInfo;
import static com.hedera.services.bdd.spec.queries.QueryVerbs.getTxnRecord;
import static com.hedera.services.bdd.spec.transactions.TxnVerbs.atomicBatch;
import static com.hedera.services.bdd.spec.transactions.TxnVerbs.contractCall;
import static com.hedera.services.bdd.spec.transactions.TxnVerbs.contractCreate;
import static com.hedera.services.bdd.spec.transactions.TxnVerbs.cryptoCreate;
import static com.hedera.services.bdd.spec.transactions.TxnVerbs.cryptoDelete;
import static com.hedera.services.bdd.spec.transactions.TxnVerbs.cryptoTransfer;
import static com.hedera.services.bdd.spec.transactions.TxnVerbs.cryptoUpdate;
import static com.hedera.services.bdd.spec.transactions.TxnVerbs.ethereumCall;
import static com.hedera.services.bdd.spec.transactions.TxnVerbs.scheduleCreate;
import static com.hedera.services.bdd.spec.transactions.TxnVerbs.scheduleSign;
import static com.hedera.services.bdd.spec.transactions.TxnVerbs.tokenAssociate;
import static com.hedera.services.bdd.spec.transactions.TxnVerbs.tokenCreate;
import static com.hedera.services.bdd.spec.transactions.TxnVerbs.uploadInitCode;
import static com.hedera.services.bdd.spec.transactions.crypto.HapiCryptoTransfer.tinyBarsFromAccountToAlias;
import static com.hedera.services.bdd.spec.transactions.crypto.HapiCryptoTransfer.tinyBarsFromTo;
import static com.hedera.services.bdd.spec.transactions.token.CustomFeeSpecs.fixedHtsFee;
import static com.hedera.services.bdd.spec.transactions.token.TokenMovement.movingHbar;
import static com.hedera.services.bdd.spec.utilops.CustomSpecAssert.allRunFor;
import static com.hedera.services.bdd.spec.utilops.UtilVerbs.freezeOnly;
import static com.hedera.services.bdd.spec.utilops.UtilVerbs.newKeyNamed;
import static com.hedera.services.bdd.spec.utilops.UtilVerbs.overriding;
import static com.hedera.services.bdd.spec.utilops.UtilVerbs.overridingThrottles;
import static com.hedera.services.bdd.spec.utilops.UtilVerbs.sleepForSeconds;
import static com.hedera.services.bdd.spec.utilops.UtilVerbs.usableTxnIdNamed;
import static com.hedera.services.bdd.spec.utilops.UtilVerbs.validateChargedUsd;
import static com.hedera.services.bdd.spec.utilops.UtilVerbs.validateChargedUsdForGasOnlyForInnerTxn;
import static com.hedera.services.bdd.spec.utilops.UtilVerbs.withOpContext;
import static com.hedera.services.bdd.suites.HapiSuite.DEFAULT_PAYER;
import static com.hedera.services.bdd.suites.HapiSuite.FIVE_HBARS;
import static com.hedera.services.bdd.suites.HapiSuite.GENESIS;
import static com.hedera.services.bdd.suites.HapiSuite.MAX_CALL_DATA_SIZE;
import static com.hedera.services.bdd.suites.HapiSuite.ONE_HBAR;
import static com.hedera.services.bdd.suites.HapiSuite.ONE_HUNDRED_HBARS;
import static com.hedera.services.bdd.suites.HapiSuite.RELAYER;
import static com.hedera.services.bdd.suites.HapiSuite.SECP_256K1_SHAPE;
import static com.hedera.services.bdd.suites.HapiSuite.SECP_256K1_SOURCE_KEY;
import static com.hederahashgraph.api.proto.java.ResponseCodeEnum.ACCOUNT_DELETED;
import static com.hederahashgraph.api.proto.java.ResponseCodeEnum.BATCH_KEY_SET_ON_NON_INNER_TRANSACTION;
import static com.hederahashgraph.api.proto.java.ResponseCodeEnum.BATCH_LIST_CONTAINS_DUPLICATES;
import static com.hederahashgraph.api.proto.java.ResponseCodeEnum.BATCH_LIST_EMPTY;
import static com.hederahashgraph.api.proto.java.ResponseCodeEnum.BATCH_SIZE_LIMIT_EXCEEDED;
import static com.hederahashgraph.api.proto.java.ResponseCodeEnum.BATCH_TRANSACTION_IN_BLACKLIST;
import static com.hederahashgraph.api.proto.java.ResponseCodeEnum.BUSY;
import static com.hederahashgraph.api.proto.java.ResponseCodeEnum.CONTRACT_REVERT_EXECUTED;
import static com.hederahashgraph.api.proto.java.ResponseCodeEnum.DUPLICATE_TRANSACTION;
import static com.hederahashgraph.api.proto.java.ResponseCodeEnum.INNER_TRANSACTION_FAILED;
import static com.hederahashgraph.api.proto.java.ResponseCodeEnum.INSUFFICIENT_GAS;
import static com.hederahashgraph.api.proto.java.ResponseCodeEnum.INSUFFICIENT_PAYER_BALANCE;
import static com.hederahashgraph.api.proto.java.ResponseCodeEnum.INVALID_NODE_ACCOUNT_ID;
import static com.hederahashgraph.api.proto.java.ResponseCodeEnum.INVALID_PAYER_SIGNATURE;
import static com.hederahashgraph.api.proto.java.ResponseCodeEnum.INVALID_SIGNATURE;
import static com.hederahashgraph.api.proto.java.ResponseCodeEnum.INVALID_TRANSACTION_DURATION;
import static com.hederahashgraph.api.proto.java.ResponseCodeEnum.INVALID_TRANSACTION_START;
import static com.hederahashgraph.api.proto.java.ResponseCodeEnum.MAX_CHILD_RECORDS_EXCEEDED;
import static com.hederahashgraph.api.proto.java.ResponseCodeEnum.MAX_GAS_LIMIT_EXCEEDED;
import static com.hederahashgraph.api.proto.java.ResponseCodeEnum.MISSING_BATCH_KEY;
import static com.hederahashgraph.api.proto.java.ResponseCodeEnum.REVERTED_SUCCESS;
import static com.hederahashgraph.api.proto.java.ResponseCodeEnum.TOKEN_NOT_ASSOCIATED_TO_ACCOUNT;
import static com.hederahashgraph.api.proto.java.ResponseCodeEnum.TRANSACTION_OVERSIZE;
import static org.junit.jupiter.api.Assertions.assertEquals;

import com.google.protobuf.ByteString;
import com.hedera.node.app.hapi.utils.ethereum.EthTxData;
import com.hedera.services.bdd.junit.HapiTest;
import com.hedera.services.bdd.junit.HapiTestLifecycle;
import com.hedera.services.bdd.junit.LeakyHapiTest;
import com.hedera.services.bdd.junit.support.TestLifecycle;
import com.hedera.services.bdd.spec.keys.KeyShape;
import com.hedera.services.bdd.spec.transactions.TxnUtils;
import com.hedera.services.bdd.spec.transactions.token.TokenMovement;
import com.hederahashgraph.api.proto.java.Key;
import com.hederahashgraph.api.proto.java.Timestamp;
import com.hederahashgraph.api.proto.java.TransactionRecord;
import edu.umd.cs.findbugs.annotations.NonNull;
import java.time.Instant;
import java.util.List;
import java.util.Map;
import java.util.stream.Stream;
import org.junit.jupiter.api.BeforeAll;
import org.junit.jupiter.api.Disabled;
import org.junit.jupiter.api.DisplayName;
import org.junit.jupiter.api.DynamicTest;
import org.junit.jupiter.api.Nested;

@HapiTestLifecycle
public class AtomicBatchNegativeTest {

    @BeforeAll
    static void beforeAll(@NonNull final TestLifecycle testLifecycle) {
        testLifecycle.overrideInClass(
                Map.of("atomicBatch.isEnabled", "true", "atomicBatch.maxNumberOfTransactions", "50"));
    }

    @Nested
    @DisplayName("Order and Execution - NEGATIVE")
    class OrderAndExecutionNegative {

        @HapiTest
        @DisplayName("Batch transactions reverts on failure")
        // BATCH_57
        public Stream<DynamicTest> batchTransactionsRevertsOnFailure() {
            final var sender = "sender";
            final var oldKey = "oldKey";
            final var newKey = "newKey";
            return hapiTest(
                    newKeyNamed(oldKey),
                    cryptoCreate(sender).key(oldKey).balance(FIVE_HBARS),
                    newKeyNamed(newKey),
                    atomicBatch(
                                    cryptoUpdate(sender).key(newKey).batchKey(sender),
                                    cryptoDelete(sender)
                                            .signedByPayerAnd(newKey)
                                            .batchKey(sender),
                                    cryptoTransfer(tinyBarsFromTo(GENESIS, sender, 1))
                                            .batchKey(sender)
                                            .hasKnownStatus(ACCOUNT_DELETED))
                            .payingWith(sender)
                            .hasKnownStatus(INNER_TRANSACTION_FAILED),

                    // validate the account update and delete were reverted
                    withOpContext((spec, opLog) -> {
                        final var expectedKey = spec.registry().getKey(oldKey);
                        final var accountQuery = getAccountDetails(sender)
                                .logged()
                                .has(accountDetailsWith().key(expectedKey));
                        allRunFor(spec, accountQuery);
                    }));
        }
    }

    @Nested
    @DisplayName("Batch Constraints - NEGATIVE")
    class BatchConstraintsNegative {

        @HapiTest
        @DisplayName("Batch fails with inner txn missing DEFAULT_PAYER key signature")
        public Stream<DynamicTest> missingInnerTxnPayerSignatureFails() {
            final var batchOperator = "batchOperator";
            final var innerTxnPayer = "innerPayer";
            // crete inner txn with innerTxnPayer, but sign only with DEFAULT_PAYER
            final var innerTxn = cryptoCreate("foo")
                    .balance(ONE_HBAR)
                    .hasKnownStatus(INVALID_PAYER_SIGNATURE)
                    .batchKey(batchOperator)
                    .payingWith(innerTxnPayer)
                    .signedBy(DEFAULT_PAYER);

            return hapiTest(
                    cryptoCreate(batchOperator).balance(ONE_HBAR),
                    cryptoCreate(innerTxnPayer).balance(ONE_HBAR),
                    // Since the inner txn is signed by DEFAULT_PAYER, it should fail
                    atomicBatch(innerTxn).payingWith(batchOperator).hasPrecheck(INVALID_SIGNATURE));
        }

        @HapiTest
        @DisplayName(value = "Batch with invalid txn start fails")
        public Stream<DynamicTest> invalidTransactionStartFailed() {
            final var batchOperator = "batchOperator";
            final var innerTxnPayer = "innerPayer";
            final var innerTxnId1 = "innerId1";
            final var account1 = "foo1";

            final var innerTxn1 = cryptoCreate(account1)
                    .balance(ONE_HBAR)
                    .txnId(innerTxnId1)
                    .batchKey(batchOperator)
                    .payingWith(innerTxnPayer)
                    .hasKnownStatus(INVALID_TRANSACTION_START);
            final var validStart = Timestamp.newBuilder()
                    .setSeconds(Instant.now().getEpochSecond() + 1000)
                    .setNanos(1)
                    .build();

            return hapiTest(
                    cryptoCreate(innerTxnPayer).balance(ONE_HUNDRED_HBARS),
                    usableTxnIdNamed(innerTxnId1).payerId(innerTxnPayer).validStart(validStart),
                    cryptoCreate(batchOperator).balance(ONE_HBAR),
                    atomicBatch(innerTxn1).payingWith(batchOperator).hasPrecheck(INVALID_TRANSACTION_START));
        }

        @HapiTest
        @DisplayName("Batch with already used transaction ID should fail")
        public Stream<DynamicTest> duplicatedBatchInnerTransactionsFail() {
            final var batchOperator = "batchOperator";
            final var innerTxnPayer = "innerPayer";
            final var innerTxnId = "innerId";
            final var account1 = "foo1";

            final var innerTxn1 = cryptoCreate(account1)
                    .balance(ONE_HBAR)
                    .txnId(innerTxnId)
                    .batchKey(batchOperator)
                    .payingWith(innerTxnPayer)
                    // Do not resolve the status of the inner txn as it should not be dispatched
                    .deferStatusResolution();

            return hapiTest(
                    cryptoCreate(innerTxnPayer).balance(ONE_HUNDRED_HBARS),
                    usableTxnIdNamed(innerTxnId).payerId(innerTxnPayer),
                    cryptoCreate(batchOperator)
                            .txnId(innerTxnId)
                            .payingWith(innerTxnPayer)
                            .balance(ONE_HBAR),
<<<<<<< HEAD
                    atomicBatch(innerTxn1).payingWith(batchOperator).hasKnownStatus(INNER_TRANSACTION_FAILED));
=======
                    atomicBatch(innerTxn1, innerTxn2).payingWith(batchOperator).hasPrecheck(DUPLICATE_TRANSACTION));
>>>>>>> 8cbbea78
        }

        @HapiTest
        @DisplayName("Empty batch should fail")
        // BATCH_37
        public Stream<DynamicTest> submitEmptyBatch() {
            return hapiTest(atomicBatch().hasPrecheck(BATCH_LIST_EMPTY));
        }

        @HapiTest
        @DisplayName("Batch with invalid duration should fail")
        // BATCH_39
        public Stream<DynamicTest> batchWithInvalidDurationShouldFail() {
            return hapiTest(
                    cryptoCreate("batchOperator").balance(FIVE_HBARS),
                    atomicBatch(cryptoCreate("foo").batchKey("batchOperator"))
                            .validDurationSecs(-5)
                            .payingWith("batchOperator")
                            .hasPrecheck(INVALID_TRANSACTION_DURATION));
        }

        @HapiTest
        @DisplayName("Batch containing inner txn with invalid duration should fail")
        // BATCH_41
        public Stream<DynamicTest> innerTxnWithInvalidDuration() {
            final var innerId = "innerId";
            return hapiTest(
                    cryptoCreate("batchOperator").balance(FIVE_HBARS),
                    usableTxnIdNamed(innerId).payerId("batchOperator"),
                    atomicBatch(cryptoCreate(innerId)
                                    .txnId(innerId)
                                    .validDurationSecs(-1)
                                    .batchKey("batchOperator")
                                    .hasKnownStatus(INVALID_TRANSACTION_DURATION))
                            .payingWith("batchOperator")
<<<<<<< HEAD
                            .hasKnownStatus(INNER_TRANSACTION_FAILED));
=======
                            .hasPrecheck(INVALID_TRANSACTION_DURATION));
>>>>>>> 8cbbea78
        }

        @HapiTest
        @DisplayName("Submit same batch twice should fail")
        // BATCH_42 BATCH_43
        public Stream<DynamicTest> submitSameBatch() {

            return hapiTest(
                    cryptoCreate("batchOperator").balance(FIVE_HBARS),
                    usableTxnIdNamed("successfulBatch").payerId("batchOperator"),
                    usableTxnIdNamed("failingBatch").payerId("batchOperator"),
                    cryptoCreate("sender").balance(ONE_HBAR),
                    cryptoCreate("receiver"),

                    // successful batch duplication
                    atomicBatch(cryptoCreate("foo").batchKey("batchOperator"))
                            .txnId("successfulBatch")
                            .payingWith("batchOperator"),
                    atomicBatch(cryptoCreate("foo").batchKey("batchOperator"))
                            .txnId("successfulBatch")
                            .payingWith("batchOperator")
                            .hasPrecheck(DUPLICATE_TRANSACTION),

                    // failing batch duplication
                    atomicBatch(cryptoTransfer(movingHbar(10L).between("sender", "receiver"))
                                    .batchKey("batchOperator")
                                    .signedByPayerAnd("sender"))
                            .txnId("failingBatch")
                            .payingWith("batchOperator"),
                    atomicBatch(cryptoTransfer(movingHbar(10L).between("sender", "receiver"))
                                    .batchKey("batchOperator")
                                    .signedByPayerAnd("sender"))
                            .txnId("failingBatch")
                            .payingWith("batchOperator")
                            .hasPrecheck(DUPLICATE_TRANSACTION));
        }

        @HapiTest
        @DisplayName("Submit batch with duplicated inner txn should fail")
        // BATCH_44
        public Stream<DynamicTest> duplicatedInnerTxn() {
            return hapiTest(
                    cryptoCreate("batchOperator").balance(FIVE_HBARS),
                    usableTxnIdNamed("innerId").payerId("batchOperator"),
                    withOpContext((spec, opLog) -> {
                        var txn = cryptoCreate("foo")
                                .setNode("0.0.0")
                                .txnId("innerId")
                                .batchKey("batchOperator")
                                .payingWith("batchOperator");
                        var batchOp =
                                // add same inner transaction twice
                                atomicBatch(txn, txn)
                                        .payingWith("batchOperator")
                                        .hasPrecheck(BATCH_LIST_CONTAINS_DUPLICATES);
                        allRunFor(spec, batchOp);
                    }));
        }

        @LeakyHapiTest(overrides = {"consensus.handle.maxFollowingRecords"})
        @DisplayName("Exceeds child transactions limit should fail")
        //  BATCH_47
        public Stream<DynamicTest> exceedsChildTxnLimit() {
            final var batchOperator = "batchOperator";
            return hapiTest(
                    overriding("consensus.handle.maxFollowingRecords", "3"),
                    cryptoCreate(batchOperator),
                    atomicBatch(
                                    cryptoCreate("foo").batchKey(batchOperator),
                                    cryptoCreate("foo").batchKey(batchOperator),
                                    cryptoCreate("foo").batchKey(batchOperator),
                                    cryptoCreate("foo").batchKey(batchOperator))
                            .hasKnownStatus(MAX_CHILD_RECORDS_EXCEEDED)
                            .signedByPayerAnd(batchOperator));
        }

        @LeakyHapiTest(overrides = {"contracts.maxGasPerSec"})
        @DisplayName("Exceeds gas limit should fail")
        //  BATCH_48
        public Stream<DynamicTest> exceedsGasLimit() {
            final var contract = "CalldataSize";
            final var function = "callme";
            final var payload = new byte[100];
            final var batchOperator = "batchOperator";
            return hapiTest(
                    overriding("contracts.maxGasPerSec", "2000000"),
                    cryptoCreate(batchOperator),
                    uploadInitCode(contract),
                    contractCreate(contract).gas(1_000_000),
                    atomicBatch(contractCall(contract, function, payload)
                                    .gas(2000001)
                                    .batchKey(batchOperator)
                                    .hasKnownStatus(MAX_GAS_LIMIT_EXCEEDED))
                            .signedByPayerAnd(batchOperator)
                            .hasKnownStatus(INNER_TRANSACTION_FAILED));
        }

        @HapiTest
        @DisplayName("Bach contract call with 6kb payload, will fail")
        //  BATCH_50
        public Stream<DynamicTest> exceedsTxnSizeLimit() {
            final var contract = "CalldataSize";
            final var function = "callme";
            final var payload = new byte[MAX_CALL_DATA_SIZE];
            final var batchOperator = "batchOperator";
            return hapiTest(
                    cryptoCreate(batchOperator),
                    uploadInitCode(contract),
                    contractCreate(contract),
                    atomicBatch(contractCall(contract, function, payload).batchKey(batchOperator))
                            .signedByPayerAnd(batchOperator)
                            .hasPrecheck(TRANSACTION_OVERSIZE)
                            // the submitted transaction exceeds 6144 bytes and will have its
                            // gRPC request terminated immediately
                            .orUnavailableStatus());
        }

        @LeakyHapiTest(overrides = {"atomicBatch.maxNumberOfTransactions"})
        @DisplayName("Exceeds max number of inner transactions limit should fail")
        //  BATCH_52
        public Stream<DynamicTest> exceedsInnerTxnLimit() {
            final var batchOperator = "batchOperator";
            return hapiTest(
                    // set the maxInnerTxn to 2
                    overriding("atomicBatch.maxNumberOfTransactions", "2"),
                    cryptoCreate(batchOperator),
                    atomicBatch(
                                    cryptoCreate("foo").batchKey(batchOperator),
                                    cryptoCreate("foo").batchKey(batchOperator),
                                    cryptoCreate("foo").batchKey(batchOperator))
                            .hasKnownStatus(BATCH_SIZE_LIMIT_EXCEEDED)
                            .signedByPayerAnd(batchOperator));
        }

        @HapiTest
        @DisplayName("Resubmit batch after INSUFFICIENT_PAYER_BALANCE")
        // BATCH_53
        public Stream<DynamicTest> resubmitAfterInsufficientPayerBalance() {
            return hapiTest(
                    cryptoCreate("alice").balance(0L),
                    usableTxnIdNamed("failingBatch").payerId("alice"),
                    usableTxnIdNamed("innerTxn1"),
                    usableTxnIdNamed("innerTxn2"),
                    // batch will fail due to insufficient balance
                    atomicBatch(
                                    cryptoCreate("foo").txnId("innerTxn1").batchKey("alice"),
                                    cryptoCreate("foo").txnId("innerTxn2").batchKey("alice"))
                            .txnId("failingBatch")
                            .payingWith("alice")
                            .hasPrecheck(INSUFFICIENT_PAYER_BALANCE),
                    // add some balance to alice
                    cryptoTransfer(movingHbar(FIVE_HBARS).between(GENESIS, "alice"))
                            .payingWith(GENESIS),
                    // resubmit the batch
                    atomicBatch(
                                    cryptoCreate("foo").txnId("innerTxn1").batchKey("alice"),
                                    cryptoCreate("foo").txnId("innerTxn2").batchKey("alice"))
                            .txnId("failingBatch")
                            .payingWith("alice"));
        }

        @HapiTest
        @DisplayName("Submit non batch inner transaction with batch key should fail")
        //  BATCH_54
        public Stream<DynamicTest> nonInnerTransactionHasBatchKeyFails() {
            final var batchPayer = "batchPayer";
            final var innerTnxPayer = "innerPayer";
            final var innerTxnId = "innerId";
            final var basicPayer = "basicPayer";
            final var innerTxn = cryptoCreate("foo1")
                    .balance(ONE_HBAR)
                    .txnId(innerTxnId)
                    .batchKey(batchPayer)
                    .payingWith(innerTnxPayer)
                    .via("innerTxn");

            return hapiTest(
                    cryptoCreate(batchPayer).balance(FIVE_HBARS),
                    cryptoCreate(innerTnxPayer).balance(FIVE_HBARS),
                    cryptoCreate(basicPayer).balance(FIVE_HBARS),
                    usableTxnIdNamed(innerTxnId).payerId(innerTnxPayer),
                    atomicBatch(innerTxn)
                            .batchKey(batchPayer)
                            .payingWith(batchPayer)
                            .via("batchTxn")
                            .hasKnownStatus(BATCH_KEY_SET_ON_NON_INNER_TRANSACTION),
                    newKeyNamed("newKey"),
                    cryptoCreate("foo2")
                            .balance(ONE_HBAR)
                            .batchKey("newKey")
                            .signedBy(DEFAULT_PAYER)
                            .payingWith(basicPayer)
                            .via("basicTxn")
                            .hasKnownStatus(BATCH_KEY_SET_ON_NON_INNER_TRANSACTION),
                    getAccountRecords(batchPayer)
                            .exposingNonStakingRecordsTo(records -> assertEquals(1, records.size())),
                    getAccountRecords(basicPayer)
                            .exposingNonStakingRecordsTo(records -> assertEquals(1, records.size())),
                    validateChargedUsd("batchTxn", 0.001),
                    validateChargedUsd("basicTxn", 0.05, 10));
        }

        @HapiTest
        @DisplayName("Submit non batch inner transaction with invalid batch key should fail")
        //  BATCH_55
        public Stream<DynamicTest> nonInnerTxnWithInvalidBatchKey() {
            return hapiTest(withOpContext((spec, opLog) -> {
                // create invalid key
                final var invalidKey = Key.newBuilder()
                        .setEd25519(ByteString.copyFrom(new byte[32]))
                        .build();
                // save invalid key in registry
                spec.registry().saveKey("invalidKey", invalidKey);
                // submit op with an invalid batch key
                final var cryptoCreateOp = cryptoCreate("foo")
                        .batchKey("invalidKey")
                        .hasKnownStatus(BATCH_KEY_SET_ON_NON_INNER_TRANSACTION);
                allRunFor(spec, cryptoCreateOp);
            }));
        }
    }

    @Nested
    @DisplayName("Throttles - NEGATIVE")
    class ThrottlesNegative {
        @LeakyHapiTest(requirement = {THROTTLE_OVERRIDES})
        @DisplayName("Bach contract call with more than the TPS limit")
        //  BATCH_47
        public Stream<DynamicTest> contractCallMoreThanTPSLimit() {
            final var batchOperator = "batchOperator";
            final var contract = "CalldataSize";
            final var function = "callme";
            final var payload = new byte[100];
            final var payer = "payer";
            return hapiTest(
                    cryptoCreate(batchOperator),
                    cryptoCreate(payer).balance(ONE_HBAR),
                    uploadInitCode(contract),
                    contractCreate(contract),
                    overridingThrottles("testSystemFiles/artificial-limits.json"),
                    // create batch with 6 contract calls
                    atomicBatch(
                                    contractCall(contract, function, payload)
                                            .payingWith(payer)
                                            .batchKey(batchOperator),
                                    contractCall(contract, function, payload)
                                            .payingWith(payer)
                                            .batchKey(batchOperator))
                            // Should throttle at ingest
                            .hasPrecheck(BUSY)
                            .signedByPayerAnd(batchOperator)
                            .payingWith(payer));
        }

        @LeakyHapiTest(requirement = {THROTTLE_OVERRIDES})
        @DisplayName("Verify inner transaction front end throttle leaks capacity")
        public Stream<DynamicTest> frontEndThrottleLeaksCapacity() {
            final var batchOperator = "batchOperator";
            final var contract = "CalldataSize";
            final var function = "callme";
            final var payload = new byte[100];
            final var payer = "payer";
            return hapiTest(
                    cryptoCreate(batchOperator),
                    cryptoCreate(payer).balance(ONE_HBAR),
                    uploadInitCode(contract),
                    contractCreate(contract),
                    // The artificial limits result in 1 contract call per second
                    overridingThrottles("testSystemFiles/artificial-limits.json"),
                    // Should throttle at ingest
                    atomicBatch(
                                    contractCall(contract, function, payload)
                                            .payingWith(payer)
                                            .batchKey(batchOperator),
                                    contractCall(contract, function, payload)
                                            .payingWith(payer)
                                            .batchKey(batchOperator))
                            .payingWith(batchOperator)
                            .hasPrecheck(BUSY),
                    // Wait for the throttle to be released
                    sleepForSeconds(1),
                    // Should throttle at ingest but this time defer status resolution
                    atomicBatch(
                                    contractCall(contract, function, payload)
                                            .payingWith(payer)
                                            .batchKey(batchOperator),
                                    contractCall(contract, function, payload)
                                            .payingWith(payer)
                                            .batchKey(batchOperator))
                            .deferStatusResolution()
                            .payingWith(batchOperator)
                            .hasPrecheck(BUSY),
                    // This should succeed, as the batch above should refund capacity
                    atomicBatch(contractCall(contract, function, payload)
                                    .payingWith(payer)
                                    .batchKey(batchOperator))
                            .payingWith(batchOperator));
        }

        @LeakyHapiTest(overrides = {"contracts.maxGasPerSec"})
        @DisplayName("Verify inner transaction gets gas throttled and refunds gas capacity")
        public Stream<DynamicTest> innerBatchGetsGasThrottledAndLeaksCapacity() {
            final var batchOperator = "batchOperator";
            final var contract = "CalldataSize";
            final var function = "callme";
            final var payload = new byte[100];
            final var payer = "payer";
            return hapiTest(
                    cryptoCreate(batchOperator),
                    cryptoCreate(payer).balance(ONE_HBAR),
                    uploadInitCode(contract),
                    contractCreate(contract),
                    overriding("contracts.maxGasPerSec", "500000"),
                    // Should throttle as total gas is more than maxGasPerSec
                    atomicBatch(
                                    contractCall(contract, function, payload)
                                            .payingWith(payer)
                                            .gas(300_000)
                                            .batchKey(batchOperator),
                                    contractCall(contract, function, payload)
                                            .payingWith(payer)
                                            .gas(300_000)
                                            .batchKey(batchOperator))
                            .payingWith(batchOperator)
                            .hasPrecheck(BUSY),
                    // Wait for the throttle capacity to leak
                    sleepForSeconds(1),
                    // Should throttle as total gas is more than maxGasPerSec, but this time defer status resolution
                    atomicBatch(
                                    contractCall(contract, function, payload)
                                            .payingWith(payer)
                                            .gas(300_000)
                                            .batchKey(batchOperator),
                                    contractCall(contract, function, payload)
                                            .payingWith(payer)
                                            .gas(300_000)
                                            .batchKey(batchOperator))
                            .deferStatusResolution()
                            .payingWith(batchOperator)
                            .hasPrecheck(BUSY),
                    // This should succeed, as the batch above should refund capacity
                    atomicBatch(contractCall(contract, function, payload)
                                    .payingWith(payer)
                                    .gas(500_000)
                                    .batchKey(batchOperator))
                            .payingWith(batchOperator));
        }

        @LeakyHapiTest(overrides = {"contracts.maxGasPerSec"})
        @DisplayName("Verify privileged accounts are throttle exempt for inner transactions")
        public Stream<DynamicTest> privilegedAccountsAreThrottleExempt() {
            final var batchOperator = "batchOperator";
            final var contract = "CalldataSize";
            final var function = "callme";
            final var payload = new byte[100];
            final var payer = "payer";
            return hapiTest(
                    cryptoCreate(batchOperator),
                    cryptoCreate(payer),
                    uploadInitCode(contract),
                    contractCreate(contract),
                    overriding("contracts.maxGasPerSec", "500000"),
                    // Should pass as privileged accounts are throttle exempt
                    atomicBatch(
                                    contractCall(contract, function, payload)
                                            .payingWith(DEFAULT_PAYER)
                                            .gas(300_000)
                                            .batchKey(batchOperator),
                                    contractCall(contract, function, payload)
                                            .payingWith(DEFAULT_PAYER)
                                            .gas(300_000)
                                            .batchKey(batchOperator))
                            .payingWith(batchOperator));
        }

        @LeakyHapiTest(overrides = {"contracts.maxGasPerSec"})
        @DisplayName("Inner transactions are not throttle exempt when the batch operator is privileged")
        public Stream<DynamicTest> notThrottleExemptIfTheBatchOperatorIsPrivileged() {
            final var contract = "CalldataSize";
            final var function = "callme";
            final var payload = new byte[100];
            final var payer = "payer";
            return hapiTest(
                    cryptoCreate(payer),
                    uploadInitCode(contract),
                    contractCreate(contract),
                    overriding("contracts.maxGasPerSec", "500000"),
                    // Should be throttled as the inner transactions are not signed by privileged accounts
                    atomicBatch(
                                    contractCall(contract, function, payload)
                                            .payingWith(payer)
                                            .gas(300_000)
                                            .batchKey(DEFAULT_PAYER),
                                    contractCall(contract, function, payload)
                                            .payingWith(payer)
                                            .gas(300_000)
                                            .batchKey(DEFAULT_PAYER))
                            .payingWith(DEFAULT_PAYER)
                            .hasPrecheck(BUSY));
        }
    }

    @Nested
    @DisplayName("Fees - NEGATIVE")
    class FeesNegative {

        @HapiTest
        @DisplayName("Batch containing failing transfer still charges inner txn payer")
        // BATCH_64
        public Stream<DynamicTest> failingBatchStillChargesFees() {
            return hapiTest(
                    // create accounts and tokens
                    cryptoCreate("Alice").balance(ONE_HBAR),
                    cryptoCreate("Bob").balance(ONE_HBAR),
                    cryptoCreate("receiver"),
                    cryptoCreate("collector"),
                    cryptoCreate("treasury"),
                    tokenCreate("ftC").treasury("treasury"),
                    tokenCreate("ftB").treasury("treasury"),
                    tokenAssociate("collector", "ftB"),
                    tokenCreate("ftA")
                            .withCustom(fixedHtsFee(1, "ftB", "collector"))
                            .treasury("treasury"),
                    tokenAssociate("Bob", "ftA", "ftB", "ftC"),
                    tokenAssociate("receiver", "ftA", "ftB"),
                    cryptoTransfer(TokenMovement.moving(1, "ftA").between("treasury", "Bob")),
                    cryptoTransfer(TokenMovement.moving(1, "ftB").between("treasury", "Bob")),
                    cryptoTransfer(TokenMovement.moving(1, "ftC").between("treasury", "Bob")),
                    // batch txn
                    atomicBatch(
                                    cryptoTransfer(TokenMovement.moving(1, "ftA")
                                                    .between("Bob", "receiver"))
                                            .batchKey("Alice")
                                            .fee(ONE_HBAR)
                                            .payingWith("Bob")
                                            .signedBy("Bob")
                                            .hasKnownStatus(REVERTED_SUCCESS),
                                    // will fail because receiver is not associated with ftC
                                    cryptoTransfer(TokenMovement.moving(1, "ftC")
                                                    .between("Bob", "receiver"))
                                            .batchKey("Alice")
                                            .payingWith("Bob")
                                            .signedBy("Bob")
                                            .hasKnownStatus(TOKEN_NOT_ASSOCIATED_TO_ACCOUNT))
                            .payingWith("Alice")
                            .hasKnownStatus(INNER_TRANSACTION_FAILED)
                            .via("batchTxn"),
                    // asserts
                    getAccountRecords("Bob").exposingNonStakingRecordsTo(records -> {
                        assertEquals(2, records.size());
                        // validate transactionFee matches the debit in the transferList
                        validateTransactionFees(records);
                    }),
                    getAccountRecords("Alice").exposingNonStakingRecordsTo(records -> {
                        assertEquals(1, records.size());
                        // validate transactionFee matches the debit in the transferList
                        validateTransactionFees(records);
                    }),
                    getAccountBalance("collector").hasTokenBalance("ftB", 0),
                    getAccountBalance("receiver").hasTokenBalance("ftA", 0),
                    getAccountBalance("receiver").hasTokenBalance("ftC", 0));
        }

        @HapiTest
<<<<<<< HEAD
        @DisplayName("Batch containing expired transaction charges on rollback")
        // BATCH_66
        @Disabled // Enable when the ingest checks PR is merged
        public Stream<DynamicTest> failingWithExpiryStillChargesFees() {
            return hapiTest(
                    // create accounts and tokens
                    cryptoCreate("Alice").balance(ONE_HUNDRED_HBARS),
                    // batch txn
                    atomicBatch(
                                    tokenCreate("ftA").batchKey("Alice").payingWith("Alice"),
                                    tokenCreate("ftB")
                                            .withTxnTransform(txn -> TxnUtils.replaceTxnDuration(txn, -1L))
                                            .batchKey("Alice")
                                            .payingWith("Alice"))
                            .payingWith("Alice")
                            .hasKnownStatus(INNER_TRANSACTION_FAILED)
                            .via("batchTxn"),
                    // asserts
                    getAccountRecords("Alice").exposingNonStakingRecordsTo(records -> {
                        assertEquals(2, records.size());
                    }));
        }

        @HapiTest
=======
>>>>>>> 8cbbea78
        @DisplayName("Expired batch does not charge fees")
        // BATCH_68
        public Stream<DynamicTest> failingBatchWithExpiryDoesNotChargeFees() {
            return hapiTest(
                    // create accounts and tokens
                    cryptoCreate("Alice").balance(ONE_HBAR),
                    cryptoCreate("Bob").balance(ONE_HBAR),
                    // batch txn
                    atomicBatch(
                                    tokenCreate("ftA").batchKey("Alice").payingWith("Bob"),
                                    tokenCreate("ftB").batchKey("Alice").payingWith("Bob"))
                            .payingWith("Alice")
                            .withTxnTransform(txn -> TxnUtils.replaceTxnDuration(txn, -1L))
                            .hasPrecheck(INVALID_TRANSACTION_DURATION)
                            .via("batchTxn"),
                    // asserts
                    getAccountBalance("Alice").hasTinyBars(ONE_HBAR),
                    getAccountBalance("Bob").hasTinyBars(ONE_HBAR));
        }
    }

    private void validateTransactionFees(final List<TransactionRecord> records) {
        for (var record : records) {
            final var debit = record.getTransferList().getAccountAmountsList().stream()
                    .filter(aa -> aa.getAmount() < 0)
                    .mapToInt(aa -> (int) -aa.getAmount())
                    .sum();
            assertEquals(debit, record.getTransactionFee());
        }
    }

    @Nested
    @DisplayName("Blacklisted inner transactions - NEGATIVE")
    class BlacklistedTransactions {

        @HapiTest
        @DisplayName("Batch containing nested batch")
        // BATCH_59
        public Stream<DynamicTest> batchContainingNestedBatch() {
            return hapiTest(
                    cryptoCreate("batchOperator").balance(FIVE_HBARS),
                    atomicBatch(atomicBatch(cryptoCreate("foo").batchKey("batchOperator"))
                                    .batchKey("batchOperator"))
                            .signedByPayerAnd("batchOperator")
                            .hasKnownStatus(BATCH_TRANSACTION_IN_BLACKLIST));
        }

        @HapiTest
        @DisplayName("Batch containing freeze transaction")
        // BATCH_60
        public Stream<DynamicTest> batchContainingFreezeTransactions() {
            return hapiTest(
                    cryptoCreate("batchOperator").balance(FIVE_HBARS),
                    atomicBatch(freezeOnly()
                                    .payingWith(GENESIS)
                                    .startingAt(Instant.now().plusSeconds(10))
                                    .batchKey("batchOperator")
                                    .signedByPayerAnd("batchOperator"))
                            .hasKnownStatus(BATCH_TRANSACTION_IN_BLACKLIST));
        }

        @HapiTest
        @DisplayName("Batch containing blacklisted and non-blacklisted transactions")
        // BATCH_61
        public Stream<DynamicTest> nonBlacklistedAndBlacklistedTransactions() {
            return hapiTest(
                    cryptoCreate("batchOperator").balance(FIVE_HBARS),
                    atomicBatch(
                                    cryptoCreate("foo").batchKey("batchOperator"),
                                    freezeOnly()
                                            .payingWith(GENESIS)
                                            .startingAt(Instant.now().plusSeconds(10))
                                            .batchKey("batchOperator")
                                            .signedByPayerAnd("batchOperator"))
                            .hasKnownStatus(BATCH_TRANSACTION_IN_BLACKLIST));
        }
    }

    @Nested
    @DisplayName("Signatures - NEGATIVE")
    class SignaturesNegative {

        @HapiTest
        @DisplayName("Batch transaction fails due to missing threshold key signatures")
        // BATCH_70
        public Stream<DynamicTest> missingThresholdKeySignaturesFails() {
            final var alice = "alice";
            final var bob = "bob";
            final var dave = "dave";
            final var thresholdKey = "thresholdKey";

            final KeyShape threshKeyShape = KeyShape.threshOf(2, PREDEFINED_SHAPE, PREDEFINED_SHAPE);

            final var innerTxn1 = cryptoCreate("foo1")
                    .balance(ONE_HBAR)
                    .batchKey(thresholdKey)
                    .payingWith(alice);

            final var innerTxn2 = cryptoCreate("foo2")
                    .balance(ONE_HBAR)
                    .batchKey(thresholdKey)
                    .payingWith(alice);

            return hapiTest(
                    cryptoCreate(alice),
                    cryptoCreate(bob),
                    cryptoCreate(dave),
                    newKeyNamed(thresholdKey).shape(threshKeyShape.signedWith(sigs(bob, dave))),
                    atomicBatch(innerTxn1, innerTxn2)
                            .payingWith(bob) // Bob submits the transaction
                            .signedBy(bob) // Missing Dave’s key, you can't sign with the threshold key
                            .hasKnownStatus(INVALID_SIGNATURE));
        }

        @HapiTest
        @DisplayName("Batch transaction passes when different batch keys signatures are present")
        // BATCH_71
        public Stream<DynamicTest> differentNecessaryBatchKeysArePresent() {
            final var alice = "alice";
            final var bob = "bob";
            final var dave = "dave";
            final var thresholdKey = "thresholdKey";

            final KeyShape threshKeyShape = KeyShape.threshOf(2, PREDEFINED_SHAPE, PREDEFINED_SHAPE);
            final var innerTxn1 = cryptoCreate("foo1")
                    .balance(ONE_HBAR)
                    .batchKey(thresholdKey)
                    .payingWith(alice);

            final var innerTxn2 =
                    cryptoCreate("foo2").balance(ONE_HBAR).batchKey(bob).payingWith(alice);

            return hapiTest(
                    cryptoCreate(alice),
                    cryptoCreate(bob),
                    cryptoCreate(dave),
                    newKeyNamed(thresholdKey).shape(threshKeyShape.signedWith(sigs(bob, dave))),
                    atomicBatch(innerTxn1, innerTxn2)
                            .payingWith(bob) // Bob submits the transaction
                            .signedBy(bob, dave), // Bob signs with the threshold key
                    getAccountBalance("foo1").hasTinyBars(ONE_HBAR),
                    getAccountBalance("foo2").hasTinyBars(ONE_HBAR));
        }

        @HapiTest
        @DisplayName("Batch transaction fails when one inner transaction has a different BatchKey")
        // BATCH_72 && BATCH_73
        public Stream<DynamicTest> batchWithDifferentBatchKeysFails() {
            final var alice = "alice";
            final var bob = "bob";
            final var batchKey1 = "batchKey1";
            final var batchKey2 = "batchKey2";

            return hapiTest(
                    cryptoCreate(alice),
                    cryptoCreate(bob),
                    newKeyNamed(batchKey1),
                    newKeyNamed(batchKey2),
                    atomicBatch(
                                    cryptoCreate("foo1").batchKey(batchKey1),
                                    cryptoCreate("foo2").batchKey(batchKey2))
                            .payingWith(alice) // Alice pays for the batch
                            .signedBy(batchKey1) // Alice signs with only batchKey1
                            .hasPrecheck(INVALID_SIGNATURE));
        }

        @HapiTest
        @DisplayName("Batch transaction fails when one inner transaction has no BatchKey set")
        // BATCH_74
        public Stream<DynamicTest> batchWithMissingBatchKeyFails() {
            final var alice = "alice";

            return hapiTest(
                    cryptoCreate(alice),
                    atomicBatch(cryptoCreate("foo1").batchKey(alice), cryptoCreate("foo2")) // No BatchKey set
                            .payingWith(alice) // Alice pays for the batch
                            .signedBy(alice) // Alice signs with the valid BatchKey
                            .hasPrecheck(MISSING_BATCH_KEY));
        }
    }

    @Nested
    @DisplayName("Nonce Tests")
    class NonceTests {
        private static final String INTERNAL_CALLEE_CONTRACT = "InternalCallee";
        private static final String BATCH_OPERATOR = "batchOperator";
        private static final String EXTERNAL_FUNCTION = "externalFunction";
        private static final String REVERT_FUNCTION = "revertWithRevertReason";

        @HapiTest
        @DisplayName("Nonce gets updated after contract reversion inside batch")
        final Stream<DynamicTest> nonceUpdatedAfterEvmReversionDueContractLogic() {
            final var gasLimit = 215_000L;
            return hapiTest(
                    cryptoCreate(BATCH_OPERATOR),
                    newKeyNamed(SECP_256K1_SOURCE_KEY).shape(SECP_256K1_SHAPE),
                    cryptoCreate(RELAYER).balance(ONE_HUNDRED_HBARS),
                    cryptoTransfer(tinyBarsFromAccountToAlias(GENESIS, SECP_256K1_SOURCE_KEY, ONE_HBAR)),
                    uploadInitCode(INTERNAL_CALLEE_CONTRACT),
                    contractCreate(INTERNAL_CALLEE_CONTRACT),
                    atomicBatch(ethereumCall(INTERNAL_CALLEE_CONTRACT, REVERT_FUNCTION)
                                    .type(EthTxData.EthTransactionType.EIP1559)
                                    .signingWith(SECP_256K1_SOURCE_KEY)
                                    .payingWith(RELAYER)
                                    .nonce(0)
                                    .gasLimit(gasLimit)
                                    .hasKnownStatus(CONTRACT_REVERT_EXECUTED)
                                    .via("ethCall")
                                    .batchKey("batchOperator"))
                            .payingWith("batchOperator")
                            .via("batchTxn")
                            .hasKnownStatus(INNER_TRANSACTION_FAILED),
                    validateChargedUsdForGasOnlyForInnerTxn("ethCall", "batchTxn", 0.015, 5),
                    getAliasedAccountInfo(SECP_256K1_SOURCE_KEY)
                            .has(accountWith().nonce(1L)),
                    getTxnRecord("ethCall")
                            .hasPriority(recordWith()
                                    .status(CONTRACT_REVERT_EXECUTED)
                                    .contractCallResult(resultWith().signerNonce(1L))));
        }

        @HapiTest
        @DisplayName("Nonce gets updated after successful contract call inside batch")
        final Stream<DynamicTest> nonceUpdatedAfterSuccessfulInternalCall() {
            final var internalCalleeContract = "InternalCallee";
            final var externalFunction = "externalFunction";
            final var gasLimit = 215_000L;
            return hapiTest(
                    cryptoCreate("batchOperator"),
                    newKeyNamed(SECP_256K1_SOURCE_KEY).shape(SECP_256K1_SHAPE),
                    cryptoCreate(RELAYER).balance(ONE_HUNDRED_HBARS),
                    cryptoTransfer(tinyBarsFromAccountToAlias(GENESIS, SECP_256K1_SOURCE_KEY, ONE_HBAR)),
                    uploadInitCode(internalCalleeContract),
                    contractCreate(internalCalleeContract),
                    atomicBatch(ethereumCall(internalCalleeContract, externalFunction)
                                    .type(EthTxData.EthTransactionType.EIP1559)
                                    .signingWith(SECP_256K1_SOURCE_KEY)
                                    .payingWith(RELAYER)
                                    .nonce(0)
                                    .gasLimit(gasLimit)
                                    .via("ethCall")
                                    .batchKey("batchOperator"))
                            .payingWith("batchOperator"),
                    getAliasedAccountInfo(SECP_256K1_SOURCE_KEY)
                            .has(accountWith().nonce(1L)),
                    getTxnRecord("ethCall")
                            .hasPriority(
                                    recordWith().contractCallResult(resultWith().signerNonce(1L))));
        }

        @HapiTest
        @DisplayName("Nonce not updated when intrinsic gas check fails")
        final Stream<DynamicTest> nonceNotUpdatedWhenIntrinsicGasHandlerCheckFailed() {
            return hapiTest(
                    newKeyNamed(SECP_256K1_SOURCE_KEY).shape(SECP_256K1_SHAPE),
                    cryptoCreate(BATCH_OPERATOR),
                    cryptoCreate(RELAYER).balance(ONE_HUNDRED_HBARS),
                    cryptoTransfer(tinyBarsFromAccountToAlias(GENESIS, SECP_256K1_SOURCE_KEY, ONE_HBAR)),
                    uploadInitCode(INTERNAL_CALLEE_CONTRACT),
                    contractCreate(INTERNAL_CALLEE_CONTRACT),
                    atomicBatch(ethereumCall(INTERNAL_CALLEE_CONTRACT, EXTERNAL_FUNCTION)
                                    .type(EthTxData.EthTransactionType.EIP1559)
                                    .signingWith(SECP_256K1_SOURCE_KEY)
                                    .payingWith(RELAYER)
                                    .nonce(0)
                                    .gasLimit(21_000L)
                                    .batchKey(BATCH_OPERATOR))
                            .payingWith(BATCH_OPERATOR)
                            .hasPrecheck(INSUFFICIENT_GAS),
                    getAliasedAccountInfo(SECP_256K1_SOURCE_KEY)
                            .has(accountWith().nonce(0L)));
        }
    }

    @HapiTest
    @DisplayName("Non default inner transaction node ID should fail")
    public Stream<DynamicTest> nonDefaultInnerTxnIdFails() {
        var batchOperator = "batchOperator";
        var innerCryptoTxn = cryptoCreate("foo").setNode("1").batchKey(batchOperator);

        return hapiTest(
                cryptoCreate(batchOperator),
                atomicBatch(innerCryptoTxn).payingWith(batchOperator).hasPrecheck(INVALID_NODE_ACCOUNT_ID));
    }

    @HapiTest
    @DisplayName("schedule transactions are blacklisted in atomic batch")
    public Stream<DynamicTest> scheduleBlackList() {
        return hapiTest(
                cryptoCreate("batchOperator"),
                atomicBatch(scheduleCreate("schedule", cryptoCreate("foo")).batchKey("batchOperator"))
                        .payingWith("batchOperator")
                        .hasKnownStatus(BATCH_TRANSACTION_IN_BLACKLIST),
                scheduleCreate("schedule", cryptoCreate("foo")),
                atomicBatch(scheduleSign("schedule").batchKey("batchOperator"))
                        .payingWith("batchOperator")
                        .hasKnownStatus(BATCH_TRANSACTION_IN_BLACKLIST));
    }
}<|MERGE_RESOLUTION|>--- conflicted
+++ resolved
@@ -199,29 +199,31 @@
         public Stream<DynamicTest> duplicatedBatchInnerTransactionsFail() {
             final var batchOperator = "batchOperator";
             final var innerTxnPayer = "innerPayer";
-            final var innerTxnId = "innerId";
+            final var innerTxnId1 = "innerId1";
+            final var innerTxnId2 = "innerId2";
             final var account1 = "foo1";
+            final var account2 = "foo2";
 
             final var innerTxn1 = cryptoCreate(account1)
                     .balance(ONE_HBAR)
-                    .txnId(innerTxnId)
+                    .txnId(innerTxnId1)
                     .batchKey(batchOperator)
-                    .payingWith(innerTxnPayer)
-                    // Do not resolve the status of the inner txn as it should not be dispatched
-                    .deferStatusResolution();
+                    .payingWith(innerTxnPayer);
+            final var innerTxn2 = cryptoCreate(account2)
+                    .balance(ONE_HBAR)
+                    .txnId(innerTxnId2)
+                    .batchKey(batchOperator)
+                    .payingWith(innerTxnPayer);
 
             return hapiTest(
                     cryptoCreate(innerTxnPayer).balance(ONE_HUNDRED_HBARS),
-                    usableTxnIdNamed(innerTxnId).payerId(innerTxnPayer),
+                    usableTxnIdNamed(innerTxnId1).payerId(innerTxnPayer),
+                    usableTxnIdNamed(innerTxnId2).payerId(innerTxnPayer),
                     cryptoCreate(batchOperator)
-                            .txnId(innerTxnId)
+                            .txnId(innerTxnId1)
                             .payingWith(innerTxnPayer)
                             .balance(ONE_HBAR),
-<<<<<<< HEAD
-                    atomicBatch(innerTxn1).payingWith(batchOperator).hasKnownStatus(INNER_TRANSACTION_FAILED));
-=======
                     atomicBatch(innerTxn1, innerTxn2).payingWith(batchOperator).hasPrecheck(DUPLICATE_TRANSACTION));
->>>>>>> 8cbbea78
         }
 
         @HapiTest
@@ -257,11 +259,7 @@
                                     .batchKey("batchOperator")
                                     .hasKnownStatus(INVALID_TRANSACTION_DURATION))
                             .payingWith("batchOperator")
-<<<<<<< HEAD
-                            .hasKnownStatus(INNER_TRANSACTION_FAILED));
-=======
                             .hasPrecheck(INVALID_TRANSACTION_DURATION));
->>>>>>> 8cbbea78
         }
 
         @HapiTest
@@ -726,33 +724,6 @@
         }
 
         @HapiTest
-<<<<<<< HEAD
-        @DisplayName("Batch containing expired transaction charges on rollback")
-        // BATCH_66
-        @Disabled // Enable when the ingest checks PR is merged
-        public Stream<DynamicTest> failingWithExpiryStillChargesFees() {
-            return hapiTest(
-                    // create accounts and tokens
-                    cryptoCreate("Alice").balance(ONE_HUNDRED_HBARS),
-                    // batch txn
-                    atomicBatch(
-                                    tokenCreate("ftA").batchKey("Alice").payingWith("Alice"),
-                                    tokenCreate("ftB")
-                                            .withTxnTransform(txn -> TxnUtils.replaceTxnDuration(txn, -1L))
-                                            .batchKey("Alice")
-                                            .payingWith("Alice"))
-                            .payingWith("Alice")
-                            .hasKnownStatus(INNER_TRANSACTION_FAILED)
-                            .via("batchTxn"),
-                    // asserts
-                    getAccountRecords("Alice").exposingNonStakingRecordsTo(records -> {
-                        assertEquals(2, records.size());
-                    }));
-        }
-
-        @HapiTest
-=======
->>>>>>> 8cbbea78
         @DisplayName("Expired batch does not charge fees")
         // BATCH_68
         public Stream<DynamicTest> failingBatchWithExpiryDoesNotChargeFees() {
