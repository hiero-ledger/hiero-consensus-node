// SPDX-License-Identifier: Apache-2.0
package com.hedera.services.bdd.suites.hip551;

import static com.hedera.services.bdd.junit.ContextRequirement.THROTTLE_OVERRIDES;
import static com.hedera.services.bdd.spec.HapiSpec.hapiTest;
import static com.hedera.services.bdd.spec.assertions.AccountDetailsAsserts.accountDetailsWith;
import static com.hedera.services.bdd.spec.assertions.AccountInfoAsserts.accountWith;
import static com.hedera.services.bdd.spec.assertions.ContractFnResultAsserts.resultWith;
import static com.hedera.services.bdd.spec.assertions.TransactionRecordAsserts.recordWith;
import static com.hedera.services.bdd.spec.keys.KeyShape.CONTRACT;
import static com.hedera.services.bdd.spec.keys.KeyShape.ED25519;
import static com.hedera.services.bdd.spec.keys.KeyShape.PREDEFINED_SHAPE;
import static com.hedera.services.bdd.spec.keys.KeyShape.sigs;
import static com.hedera.services.bdd.spec.keys.SigControl.ON;
import static com.hedera.services.bdd.spec.queries.QueryVerbs.getAccountBalance;
import static com.hedera.services.bdd.spec.queries.QueryVerbs.getAccountDetails;
import static com.hedera.services.bdd.spec.queries.QueryVerbs.getAccountRecords;
import static com.hedera.services.bdd.spec.queries.QueryVerbs.getAliasedAccountInfo;
import static com.hedera.services.bdd.spec.queries.QueryVerbs.getTxnRecord;
import static com.hedera.services.bdd.spec.transactions.TxnVerbs.atomicBatch;
import static com.hedera.services.bdd.spec.transactions.TxnVerbs.contractCall;
import static com.hedera.services.bdd.spec.transactions.TxnVerbs.contractCreate;
import static com.hedera.services.bdd.spec.transactions.TxnVerbs.contractDelete;
import static com.hedera.services.bdd.spec.transactions.TxnVerbs.cryptoCreate;
import static com.hedera.services.bdd.spec.transactions.TxnVerbs.cryptoDelete;
import static com.hedera.services.bdd.spec.transactions.TxnVerbs.cryptoTransfer;
import static com.hedera.services.bdd.spec.transactions.TxnVerbs.cryptoUpdate;
import static com.hedera.services.bdd.spec.transactions.TxnVerbs.ethereumCall;
import static com.hedera.services.bdd.spec.transactions.TxnVerbs.scheduleCreate;
import static com.hedera.services.bdd.spec.transactions.TxnVerbs.scheduleSign;
import static com.hedera.services.bdd.spec.transactions.TxnVerbs.tokenAssociate;
import static com.hedera.services.bdd.spec.transactions.TxnVerbs.tokenCreate;
import static com.hedera.services.bdd.spec.transactions.TxnVerbs.tokenUpdate;
import static com.hedera.services.bdd.spec.transactions.TxnVerbs.uploadInitCode;
import static com.hedera.services.bdd.spec.transactions.crypto.HapiCryptoTransfer.tinyBarsFromAccountToAlias;
import static com.hedera.services.bdd.spec.transactions.crypto.HapiCryptoTransfer.tinyBarsFromTo;
import static com.hedera.services.bdd.spec.transactions.token.CustomFeeSpecs.fixedHtsFee;
import static com.hedera.services.bdd.spec.transactions.token.TokenMovement.moving;
import static com.hedera.services.bdd.spec.transactions.token.TokenMovement.movingHbar;
import static com.hedera.services.bdd.spec.utilops.CustomSpecAssert.allRunFor;
import static com.hedera.services.bdd.spec.utilops.UtilVerbs.freezeOnly;
import static com.hedera.services.bdd.spec.utilops.UtilVerbs.newKeyNamed;
import static com.hedera.services.bdd.spec.utilops.UtilVerbs.overriding;
import static com.hedera.services.bdd.spec.utilops.UtilVerbs.overridingThrottles;
import static com.hedera.services.bdd.spec.utilops.UtilVerbs.sleepForSeconds;
import static com.hedera.services.bdd.spec.utilops.UtilVerbs.sourcing;
import static com.hedera.services.bdd.spec.utilops.UtilVerbs.usableTxnIdNamed;
import static com.hedera.services.bdd.spec.utilops.UtilVerbs.validateChargedUsd;
import static com.hedera.services.bdd.spec.utilops.UtilVerbs.validateChargedUsdForGasOnlyForInnerTxn;
import static com.hedera.services.bdd.spec.utilops.UtilVerbs.withOpContext;
import static com.hedera.services.bdd.suites.HapiSuite.DEFAULT_PAYER;
import static com.hedera.services.bdd.suites.HapiSuite.FIVE_HBARS;
import static com.hedera.services.bdd.suites.HapiSuite.GENESIS;
import static com.hedera.services.bdd.suites.HapiSuite.MAX_CALL_DATA_SIZE;
import static com.hedera.services.bdd.suites.HapiSuite.ONE_HBAR;
import static com.hedera.services.bdd.suites.HapiSuite.ONE_HUNDRED_HBARS;
import static com.hedera.services.bdd.suites.HapiSuite.RELAYER;
import static com.hedera.services.bdd.suites.HapiSuite.SECP_256K1_SHAPE;
import static com.hedera.services.bdd.suites.HapiSuite.SECP_256K1_SOURCE_KEY;
import static com.hedera.services.bdd.suites.contract.Utils.asHexedSolidityAddress;
import static com.hederahashgraph.api.proto.java.ResponseCodeEnum.ACCOUNT_DELETED;
import static com.hederahashgraph.api.proto.java.ResponseCodeEnum.BATCH_KEY_SET_ON_NON_INNER_TRANSACTION;
import static com.hederahashgraph.api.proto.java.ResponseCodeEnum.BATCH_LIST_CONTAINS_DUPLICATES;
import static com.hederahashgraph.api.proto.java.ResponseCodeEnum.BATCH_LIST_EMPTY;
import static com.hederahashgraph.api.proto.java.ResponseCodeEnum.BATCH_SIZE_LIMIT_EXCEEDED;
import static com.hederahashgraph.api.proto.java.ResponseCodeEnum.BATCH_TRANSACTION_IN_BLACKLIST;
import static com.hederahashgraph.api.proto.java.ResponseCodeEnum.BUSY;
import static com.hederahashgraph.api.proto.java.ResponseCodeEnum.CONTRACT_REVERT_EXECUTED;
import static com.hederahashgraph.api.proto.java.ResponseCodeEnum.DUPLICATE_TRANSACTION;
import static com.hederahashgraph.api.proto.java.ResponseCodeEnum.INNER_TRANSACTION_FAILED;
import static com.hederahashgraph.api.proto.java.ResponseCodeEnum.INSUFFICIENT_GAS;
import static com.hederahashgraph.api.proto.java.ResponseCodeEnum.INSUFFICIENT_PAYER_BALANCE;
import static com.hederahashgraph.api.proto.java.ResponseCodeEnum.INVALID_NODE_ACCOUNT_ID;
import static com.hederahashgraph.api.proto.java.ResponseCodeEnum.INVALID_PAYER_SIGNATURE;
import static com.hederahashgraph.api.proto.java.ResponseCodeEnum.INVALID_SIGNATURE;
import static com.hederahashgraph.api.proto.java.ResponseCodeEnum.INVALID_TRANSACTION_DURATION;
import static com.hederahashgraph.api.proto.java.ResponseCodeEnum.INVALID_TRANSACTION_START;
import static com.hederahashgraph.api.proto.java.ResponseCodeEnum.MAX_CHILD_RECORDS_EXCEEDED;
import static com.hederahashgraph.api.proto.java.ResponseCodeEnum.MAX_GAS_LIMIT_EXCEEDED;
import static com.hederahashgraph.api.proto.java.ResponseCodeEnum.MISSING_BATCH_KEY;
import static com.hederahashgraph.api.proto.java.ResponseCodeEnum.REVERTED_SUCCESS;
import static com.hederahashgraph.api.proto.java.ResponseCodeEnum.TOKEN_NOT_ASSOCIATED_TO_ACCOUNT;
import static com.hederahashgraph.api.proto.java.ResponseCodeEnum.TRANSACTION_OVERSIZE;
import static org.junit.jupiter.api.Assertions.assertEquals;

import com.esaulpaugh.headlong.abi.Address;
import com.google.protobuf.ByteString;
import com.hedera.node.app.hapi.utils.ethereum.EthTxData;
import com.hedera.services.bdd.junit.HapiTest;
import com.hedera.services.bdd.junit.HapiTestLifecycle;
import com.hedera.services.bdd.junit.LeakyHapiTest;
import com.hedera.services.bdd.junit.support.TestLifecycle;
import com.hedera.services.bdd.spec.keys.KeyShape;
import com.hedera.services.bdd.spec.transactions.TxnUtils;
import com.hederahashgraph.api.proto.java.Key;
import com.hederahashgraph.api.proto.java.Timestamp;
import com.hederahashgraph.api.proto.java.TokenType;
import com.hederahashgraph.api.proto.java.TransactionRecord;
import edu.umd.cs.findbugs.annotations.NonNull;
import java.math.BigInteger;
import java.time.Instant;
import java.util.List;
import java.util.Map;
import java.util.concurrent.atomic.AtomicReference;
import java.util.stream.Stream;
import org.junit.jupiter.api.BeforeAll;
import org.junit.jupiter.api.DisplayName;
import org.junit.jupiter.api.DynamicTest;
import org.junit.jupiter.api.Nested;

@HapiTestLifecycle
public class AtomicBatchNegativeTest {

    @BeforeAll
    static void beforeAll(@NonNull final TestLifecycle testLifecycle) {
        testLifecycle.overrideInClass(
                Map.of("atomicBatch.isEnabled", "true", "atomicBatch.maxNumberOfTransactions", "50"));
    }

    @Nested
    @DisplayName("Order and Execution - NEGATIVE")
    class OrderAndExecutionNegative {

        @HapiTest
        @DisplayName("Batch transactions reverts on failure")
        // BATCH_57
        public Stream<DynamicTest> batchTransactionsRevertsOnFailure() {
            final var sender = "sender";
            final var oldKey = "oldKey";
            final var newKey = "newKey";
            return hapiTest(
                    newKeyNamed(oldKey),
                    cryptoCreate(sender).key(oldKey).balance(FIVE_HBARS),
                    newKeyNamed(newKey),
                    atomicBatch(
                                    cryptoUpdate(sender).key(newKey).batchKey(sender),
                                    cryptoDelete(sender)
                                            .signedByPayerAnd(newKey)
                                            .batchKey(sender),
                                    cryptoTransfer(tinyBarsFromTo(GENESIS, sender, 1))
                                            .batchKey(sender)
                                            .hasKnownStatus(ACCOUNT_DELETED))
                            .payingWith(sender)
                            .hasKnownStatus(INNER_TRANSACTION_FAILED),

                    // validate the account update and delete were reverted
                    withOpContext((spec, opLog) -> {
                        final var expectedKey = spec.registry().getKey(oldKey);
                        final var accountQuery = getAccountDetails(sender)
                                .logged()
                                .has(accountDetailsWith().key(expectedKey));
                        allRunFor(spec, accountQuery);
                    }));
        }
    }

    @Nested
    @DisplayName("Batch Constraints - NEGATIVE")
    class BatchConstraintsNegative {

        @HapiTest
        @DisplayName("Batch fails with inner txn missing DEFAULT_PAYER key signature")
        public Stream<DynamicTest> missingInnerTxnPayerSignatureFails() {
            final var batchOperator = "batchOperator";
            final var innerTxnPayer = "innerPayer";
            // crete inner txn with innerTxnPayer, but sign only with DEFAULT_PAYER
            final var innerTxn = cryptoCreate("foo")
                    .balance(ONE_HBAR)
                    .hasKnownStatus(INVALID_PAYER_SIGNATURE)
                    .batchKey(batchOperator)
                    .payingWith(innerTxnPayer)
                    .signedBy(DEFAULT_PAYER);

            return hapiTest(
                    cryptoCreate(batchOperator).balance(ONE_HBAR),
                    cryptoCreate(innerTxnPayer).balance(ONE_HBAR),
                    // Since the inner txn is signed by DEFAULT_PAYER, it should fail
                    atomicBatch(innerTxn).payingWith(batchOperator).hasPrecheck(INVALID_SIGNATURE));
        }

        @HapiTest
        @DisplayName(value = "Batch with invalid txn start fails")
        public Stream<DynamicTest> invalidTransactionStartFailed() {
            final var batchOperator = "batchOperator";
            final var innerTxnPayer = "innerPayer";
            final var innerTxnId1 = "innerId1";
            final var account1 = "foo1";

            final var innerTxn1 = cryptoCreate(account1)
                    .balance(ONE_HBAR)
                    .txnId(innerTxnId1)
                    .batchKey(batchOperator)
                    .payingWith(innerTxnPayer)
                    .hasKnownStatus(INVALID_TRANSACTION_START);
            final var validStart = Timestamp.newBuilder()
                    .setSeconds(Instant.now().getEpochSecond() + 1000)
                    .setNanos(1)
                    .build();

            return hapiTest(
                    cryptoCreate(innerTxnPayer).balance(ONE_HUNDRED_HBARS),
                    usableTxnIdNamed(innerTxnId1).payerId(innerTxnPayer).validStart(validStart),
                    cryptoCreate(batchOperator).balance(ONE_HBAR),
                    atomicBatch(innerTxn1).payingWith(batchOperator).hasPrecheck(INVALID_TRANSACTION_START));
        }

        @HapiTest
        @DisplayName("Batch with already used transaction ID should fail")
        public Stream<DynamicTest> duplicatedBatchInnerTransactionsFail() {
            final var batchOperator = "batchOperator";
            final var innerTxnPayer = "innerPayer";
            final var innerTxnId1 = "innerId1";
            final var innerTxnId2 = "innerId2";
            final var account1 = "foo1";
            final var account2 = "foo2";

            final var innerTxn1 = cryptoCreate(account1)
                    .balance(ONE_HBAR)
                    .txnId(innerTxnId1)
                    .batchKey(batchOperator)
                    .payingWith(innerTxnPayer);
            final var innerTxn2 = cryptoCreate(account2)
                    .balance(ONE_HBAR)
                    .txnId(innerTxnId2)
                    .batchKey(batchOperator)
                    .payingWith(innerTxnPayer);

            return hapiTest(
                    cryptoCreate(innerTxnPayer).balance(ONE_HUNDRED_HBARS),
                    usableTxnIdNamed(innerTxnId1).payerId(innerTxnPayer),
                    usableTxnIdNamed(innerTxnId2).payerId(innerTxnPayer),
                    cryptoCreate(batchOperator)
                            .txnId(innerTxnId1)
                            .payingWith(innerTxnPayer)
                            .balance(ONE_HBAR),
                    atomicBatch(innerTxn1, innerTxn2).payingWith(batchOperator).hasPrecheck(DUPLICATE_TRANSACTION));
        }

        @HapiTest
        @DisplayName("Empty batch should fail")
        // BATCH_37
        public Stream<DynamicTest> submitEmptyBatch() {
            return hapiTest(atomicBatch().hasPrecheck(BATCH_LIST_EMPTY));
        }

        @HapiTest
        @DisplayName("Batch with invalid duration should fail")
        // BATCH_39
        public Stream<DynamicTest> batchWithInvalidDurationShouldFail() {
            return hapiTest(
                    cryptoCreate("batchOperator").balance(FIVE_HBARS),
                    atomicBatch(cryptoCreate("foo").batchKey("batchOperator"))
                            .validDurationSecs(-5)
                            .payingWith("batchOperator")
                            .hasPrecheck(INVALID_TRANSACTION_DURATION));
        }

        @HapiTest
        @DisplayName("Batch containing inner txn with invalid duration should fail")
        // BATCH_41
        public Stream<DynamicTest> innerTxnWithInvalidDuration() {
            final var innerId = "innerId";
            return hapiTest(
                    cryptoCreate("batchOperator").balance(FIVE_HBARS),
                    usableTxnIdNamed(innerId).payerId("batchOperator"),
                    atomicBatch(cryptoCreate(innerId)
                                    .txnId(innerId)
                                    .validDurationSecs(-1)
                                    .batchKey("batchOperator")
                                    .hasKnownStatus(INVALID_TRANSACTION_DURATION))
                            .payingWith("batchOperator")
                            .hasPrecheck(INVALID_TRANSACTION_DURATION));
        }

        @HapiTest
        @DisplayName("Submit same batch twice should fail")
        // BATCH_42 BATCH_43
        public Stream<DynamicTest> submitSameBatch() {

            return hapiTest(
                    cryptoCreate("batchOperator").balance(FIVE_HBARS),
                    usableTxnIdNamed("successfulBatch").payerId("batchOperator"),
                    usableTxnIdNamed("failingBatch").payerId("batchOperator"),
                    cryptoCreate("sender").balance(ONE_HBAR),
                    cryptoCreate("receiver"),

                    // successful batch duplication
                    atomicBatch(cryptoCreate("foo").batchKey("batchOperator"))
                            .txnId("successfulBatch")
                            .payingWith("batchOperator"),
                    atomicBatch(cryptoCreate("foo").batchKey("batchOperator"))
                            .txnId("successfulBatch")
                            .payingWith("batchOperator")
                            .hasPrecheck(DUPLICATE_TRANSACTION),

                    // failing batch duplication
                    atomicBatch(cryptoTransfer(movingHbar(10L).between("sender", "receiver"))
                                    .batchKey("batchOperator")
                                    .signedByPayerAnd("sender"))
                            .txnId("failingBatch")
                            .payingWith("batchOperator"),
                    atomicBatch(cryptoTransfer(movingHbar(10L).between("sender", "receiver"))
                                    .batchKey("batchOperator")
                                    .signedByPayerAnd("sender"))
                            .txnId("failingBatch")
                            .payingWith("batchOperator")
                            .hasPrecheck(DUPLICATE_TRANSACTION));
        }

        @HapiTest
        @DisplayName("Submit batch with duplicated inner txn should fail")
        // BATCH_44
        public Stream<DynamicTest> duplicatedInnerTxn() {
            return hapiTest(
                    cryptoCreate("batchOperator").balance(FIVE_HBARS),
                    usableTxnIdNamed("innerId").payerId("batchOperator"),
                    withOpContext((spec, opLog) -> {
                        var txn = cryptoCreate("foo")
                                .setNode("0.0.0")
                                .txnId("innerId")
                                .batchKey("batchOperator")
                                .payingWith("batchOperator");
                        var batchOp =
                                // add same inner transaction twice
                                atomicBatch(txn, txn)
                                        .payingWith("batchOperator")
                                        .hasPrecheck(BATCH_LIST_CONTAINS_DUPLICATES);
                        allRunFor(spec, batchOp);
                    }));
        }

        @LeakyHapiTest(overrides = {"consensus.handle.maxFollowingRecords"})
        @DisplayName("Exceeds child transactions limit should fail")
        //  BATCH_47
        public Stream<DynamicTest> exceedsChildTxnLimit() {
            final var batchOperator = "batchOperator";
            return hapiTest(
                    overriding("consensus.handle.maxFollowingRecords", "3"),
                    cryptoCreate(batchOperator),
                    atomicBatch(
                                    cryptoCreate("foo").batchKey(batchOperator),
                                    cryptoCreate("foo").batchKey(batchOperator),
                                    cryptoCreate("foo").batchKey(batchOperator),
                                    cryptoCreate("foo").batchKey(batchOperator))
                            .hasKnownStatus(MAX_CHILD_RECORDS_EXCEEDED)
                            .signedByPayerAnd(batchOperator));
        }

        @LeakyHapiTest(overrides = {"contracts.maxGasPerSec"})
        @DisplayName("Exceeds gas limit should fail")
        //  BATCH_48
        public Stream<DynamicTest> exceedsGasLimit() {
            final var contract = "CalldataSize";
            final var function = "callme";
            final var payload = new byte[100];
            final var batchOperator = "batchOperator";
            return hapiTest(
                    overriding("contracts.maxGasPerSec", "2000000"),
                    cryptoCreate(batchOperator),
                    uploadInitCode(contract),
                    contractCreate(contract).gas(1_000_000),
                    atomicBatch(contractCall(contract, function, payload)
                                    .gas(2000001)
                                    .batchKey(batchOperator)
                                    .hasKnownStatus(MAX_GAS_LIMIT_EXCEEDED))
                            .signedByPayerAnd(batchOperator)
                            .hasKnownStatus(INNER_TRANSACTION_FAILED));
        }

        @HapiTest
        @DisplayName("Bach contract call with 6kb payload, will fail")
        //  BATCH_50
        public Stream<DynamicTest> exceedsTxnSizeLimit() {
            final var contract = "CalldataSize";
            final var function = "callme";
            final var payload = new byte[MAX_CALL_DATA_SIZE];
            final var batchOperator = "batchOperator";
            return hapiTest(
                    cryptoCreate(batchOperator),
                    uploadInitCode(contract),
                    contractCreate(contract),
                    atomicBatch(contractCall(contract, function, payload).batchKey(batchOperator))
                            .signedByPayerAnd(batchOperator)
                            .hasPrecheck(TRANSACTION_OVERSIZE)
                            // the submitted transaction exceeds 6144 bytes and will have its
                            // gRPC request terminated immediately
                            .orUnavailableStatus());
        }

        @LeakyHapiTest(overrides = {"atomicBatch.maxNumberOfTransactions"})
        @DisplayName("Exceeds max number of inner transactions limit should fail")
        //  BATCH_52
        public Stream<DynamicTest> exceedsInnerTxnLimit() {
            final var batchOperator = "batchOperator";
            return hapiTest(
                    // set the maxInnerTxn to 2
                    overriding("atomicBatch.maxNumberOfTransactions", "2"),
                    cryptoCreate(batchOperator),
                    atomicBatch(
                                    cryptoCreate("foo").batchKey(batchOperator),
                                    cryptoCreate("foo").batchKey(batchOperator),
                                    cryptoCreate("foo").batchKey(batchOperator))
                            .hasKnownStatus(BATCH_SIZE_LIMIT_EXCEEDED)
                            .signedByPayerAnd(batchOperator));
        }

        @HapiTest
        @DisplayName("Resubmit batch after INSUFFICIENT_PAYER_BALANCE")
        // BATCH_53
        public Stream<DynamicTest> resubmitAfterInsufficientPayerBalance() {
            return hapiTest(
                    cryptoCreate("alice").balance(0L),
                    usableTxnIdNamed("failingBatch").payerId("alice"),
                    usableTxnIdNamed("innerTxn1"),
                    usableTxnIdNamed("innerTxn2"),
                    // batch will fail due to insufficient balance
                    atomicBatch(
                                    cryptoCreate("foo").txnId("innerTxn1").batchKey("alice"),
                                    cryptoCreate("foo").txnId("innerTxn2").batchKey("alice"))
                            .txnId("failingBatch")
                            .payingWith("alice")
                            .hasPrecheck(INSUFFICIENT_PAYER_BALANCE),
                    // add some balance to alice
                    cryptoTransfer(movingHbar(FIVE_HBARS).between(GENESIS, "alice"))
                            .payingWith(GENESIS),
                    // resubmit the batch
                    atomicBatch(
                                    cryptoCreate("foo").txnId("innerTxn1").batchKey("alice"),
                                    cryptoCreate("foo").txnId("innerTxn2").batchKey("alice"))
                            .txnId("failingBatch")
                            .payingWith("alice"));
        }

        @HapiTest
        @DisplayName("Submit non batch inner transaction with batch key should fail")
        //  BATCH_54
        public Stream<DynamicTest> nonInnerTransactionHasBatchKeyFails() {
            final var batchPayer = "batchPayer";
            final var innerTnxPayer = "innerPayer";
            final var innerTxnId = "innerId";
            final var basicPayer = "basicPayer";
            final var innerTxn = cryptoCreate("foo1")
                    .balance(ONE_HBAR)
                    .txnId(innerTxnId)
                    .batchKey(batchPayer)
                    .payingWith(innerTnxPayer)
                    .via("innerTxn");

            return hapiTest(
                    cryptoCreate(batchPayer).balance(FIVE_HBARS),
                    cryptoCreate(innerTnxPayer).balance(FIVE_HBARS),
                    cryptoCreate(basicPayer).balance(FIVE_HBARS),
                    usableTxnIdNamed(innerTxnId).payerId(innerTnxPayer),
                    atomicBatch(innerTxn)
                            .batchKey(batchPayer)
                            .payingWith(batchPayer)
                            .via("batchTxn")
                            .hasKnownStatus(BATCH_KEY_SET_ON_NON_INNER_TRANSACTION),
                    newKeyNamed("newKey"),
                    cryptoCreate("foo2")
                            .balance(ONE_HBAR)
                            .batchKey("newKey")
                            .signedBy(DEFAULT_PAYER)
                            .payingWith(basicPayer)
                            .via("basicTxn")
                            .hasKnownStatus(BATCH_KEY_SET_ON_NON_INNER_TRANSACTION),
                    getAccountRecords(batchPayer)
                            .exposingNonStakingRecordsTo(records -> assertEquals(1, records.size())),
                    getAccountRecords(basicPayer)
                            .exposingNonStakingRecordsTo(records -> assertEquals(1, records.size())),
                    validateChargedUsd("batchTxn", 0.001),
                    validateChargedUsd("basicTxn", 0.05, 10));
        }

        @HapiTest
        @DisplayName("Submit non batch inner transaction with invalid batch key should fail")
        //  BATCH_55
        public Stream<DynamicTest> nonInnerTxnWithInvalidBatchKey() {
            return hapiTest(withOpContext((spec, opLog) -> {
                // create invalid key
                final var invalidKey = Key.newBuilder()
                        .setEd25519(ByteString.copyFrom(new byte[32]))
                        .build();
                // save invalid key in registry
                spec.registry().saveKey("invalidKey", invalidKey);
                // submit op with an invalid batch key
                final var cryptoCreateOp = cryptoCreate("foo")
                        .batchKey("invalidKey")
                        .hasKnownStatus(BATCH_KEY_SET_ON_NON_INNER_TRANSACTION);
                allRunFor(spec, cryptoCreateOp);
            }));
        }
    }

    @Nested
    @DisplayName("Throttles - NEGATIVE")
    class ThrottlesNegative {
        @LeakyHapiTest(requirement = {THROTTLE_OVERRIDES})
        @DisplayName("Bach contract call with more than the TPS limit")
        //  BATCH_47
        public Stream<DynamicTest> contractCallMoreThanTPSLimit() {
            final var batchOperator = "batchOperator";
            final var contract = "CalldataSize";
            final var function = "callme";
            final var payload = new byte[100];
            final var payer = "payer";
            return hapiTest(
                    cryptoCreate(batchOperator),
                    cryptoCreate(payer).balance(ONE_HBAR),
                    uploadInitCode(contract),
                    contractCreate(contract),
                    overridingThrottles("testSystemFiles/artificial-limits.json"),
                    // create batch with 6 contract calls
                    atomicBatch(
                                    contractCall(contract, function, payload)
                                            .payingWith(payer)
                                            .batchKey(batchOperator),
                                    contractCall(contract, function, payload)
                                            .payingWith(payer)
                                            .batchKey(batchOperator))
                            // Should throttle at ingest
                            .hasPrecheck(BUSY)
                            .signedByPayerAnd(batchOperator)
                            .payingWith(payer));
        }

        @LeakyHapiTest(requirement = {THROTTLE_OVERRIDES})
        @DisplayName("Verify inner transaction front end throttle leaks capacity")
        public Stream<DynamicTest> frontEndThrottleLeaksCapacity() {
            final var batchOperator = "batchOperator";
            final var contract = "CalldataSize";
            final var function = "callme";
            final var payload = new byte[100];
            final var payer = "payer";
            return hapiTest(
                    cryptoCreate(batchOperator),
                    cryptoCreate(payer).balance(ONE_HBAR),
                    uploadInitCode(contract),
                    contractCreate(contract),
                    // The artificial limits result in 1 contract call per second
                    overridingThrottles("testSystemFiles/artificial-limits.json"),
                    // Should throttle at ingest
                    atomicBatch(
                                    contractCall(contract, function, payload)
                                            .payingWith(payer)
                                            .batchKey(batchOperator),
                                    contractCall(contract, function, payload)
                                            .payingWith(payer)
                                            .batchKey(batchOperator))
                            .payingWith(batchOperator)
                            .hasPrecheck(BUSY),
                    // Wait for the throttle to be released
                    sleepForSeconds(1),
                    // Should throttle at ingest but this time defer status resolution
                    atomicBatch(
                                    contractCall(contract, function, payload)
                                            .payingWith(payer)
                                            .batchKey(batchOperator),
                                    contractCall(contract, function, payload)
                                            .payingWith(payer)
                                            .batchKey(batchOperator))
                            .deferStatusResolution()
                            .payingWith(batchOperator)
                            .hasPrecheck(BUSY),
                    // This should succeed, as the batch above should refund capacity
                    atomicBatch(contractCall(contract, function, payload)
                                    .payingWith(payer)
                                    .batchKey(batchOperator))
                            .payingWith(batchOperator));
        }

        @LeakyHapiTest(overrides = {"contracts.maxGasPerSec"})
        @DisplayName("Verify inner transaction gets gas throttled and refunds gas capacity")
        public Stream<DynamicTest> innerBatchGetsGasThrottledAndLeaksCapacity() {
            final var batchOperator = "batchOperator";
            final var contract = "CalldataSize";
            final var function = "callme";
            final var payload = new byte[100];
            final var payer = "payer";
            return hapiTest(
                    cryptoCreate(batchOperator),
                    cryptoCreate(payer).balance(ONE_HBAR),
                    uploadInitCode(contract),
                    contractCreate(contract),
                    overriding("contracts.maxGasPerSec", "500000"),
                    // Should throttle as total gas is more than maxGasPerSec
                    atomicBatch(
                                    contractCall(contract, function, payload)
                                            .payingWith(payer)
                                            .gas(300_000)
                                            .batchKey(batchOperator),
                                    contractCall(contract, function, payload)
                                            .payingWith(payer)
                                            .gas(300_000)
                                            .batchKey(batchOperator))
                            .payingWith(batchOperator)
                            .hasPrecheck(BUSY),
                    // Wait for the throttle capacity to leak
                    sleepForSeconds(1),
                    // Should throttle as total gas is more than maxGasPerSec, but this time defer status resolution
                    atomicBatch(
                                    contractCall(contract, function, payload)
                                            .payingWith(payer)
                                            .gas(300_000)
                                            .batchKey(batchOperator),
                                    contractCall(contract, function, payload)
                                            .payingWith(payer)
                                            .gas(300_000)
                                            .batchKey(batchOperator))
                            .deferStatusResolution()
                            .payingWith(batchOperator)
                            .hasPrecheck(BUSY),
                    // This should succeed, as the batch above should refund capacity
                    atomicBatch(contractCall(contract, function, payload)
                                    .payingWith(payer)
                                    .gas(500_000)
                                    .batchKey(batchOperator))
                            .payingWith(batchOperator));
        }

        @LeakyHapiTest(overrides = {"contracts.maxGasPerSec"})
        @DisplayName("Verify privileged accounts are throttle exempt for inner transactions")
        public Stream<DynamicTest> privilegedAccountsAreThrottleExempt() {
            final var batchOperator = "batchOperator";
            final var contract = "CalldataSize";
            final var function = "callme";
            final var payload = new byte[100];
            final var payer = "payer";
            return hapiTest(
                    cryptoCreate(batchOperator),
                    cryptoCreate(payer),
                    uploadInitCode(contract),
                    contractCreate(contract),
                    overriding("contracts.maxGasPerSec", "500000"),
                    // Should pass as privileged accounts are throttle exempt
                    atomicBatch(
                                    contractCall(contract, function, payload)
                                            .payingWith(DEFAULT_PAYER)
                                            .gas(300_000)
                                            .batchKey(batchOperator),
                                    contractCall(contract, function, payload)
                                            .payingWith(DEFAULT_PAYER)
                                            .gas(300_000)
                                            .batchKey(batchOperator))
                            .payingWith(batchOperator));
        }

        @LeakyHapiTest(overrides = {"contracts.maxGasPerSec"})
        @DisplayName("Inner transactions are not throttle exempt when the batch operator is privileged")
        public Stream<DynamicTest> notThrottleExemptIfTheBatchOperatorIsPrivileged() {
            final var contract = "CalldataSize";
            final var function = "callme";
            final var payload = new byte[100];
            final var payer = "payer";
            return hapiTest(
                    cryptoCreate(payer),
                    uploadInitCode(contract),
                    contractCreate(contract),
                    overriding("contracts.maxGasPerSec", "500000"),
                    // Should be throttled as the inner transactions are not signed by privileged accounts
                    atomicBatch(
                                    contractCall(contract, function, payload)
                                            .payingWith(payer)
                                            .gas(300_000)
                                            .batchKey(DEFAULT_PAYER),
                                    contractCall(contract, function, payload)
                                            .payingWith(payer)
                                            .gas(300_000)
                                            .batchKey(DEFAULT_PAYER))
                            .payingWith(DEFAULT_PAYER)
                            .hasPrecheck(BUSY));
        }
    }

    @Nested
    @DisplayName("Fees - NEGATIVE")
    class FeesNegative {

        @HapiTest
        @DisplayName("Batch containing failing transfer still charges inner txn payer")
        // BATCH_64
        public Stream<DynamicTest> failingBatchStillChargesFees() {
            return hapiTest(
                    // create accounts and tokens
                    cryptoCreate("Alice").balance(ONE_HBAR),
                    cryptoCreate("Bob").balance(ONE_HBAR),
                    cryptoCreate("receiver"),
                    cryptoCreate("collector"),
                    cryptoCreate("treasury"),
                    tokenCreate("ftC").treasury("treasury"),
                    tokenCreate("ftB").treasury("treasury"),
                    tokenAssociate("collector", "ftB"),
                    tokenCreate("ftA")
                            .withCustom(fixedHtsFee(1, "ftB", "collector"))
                            .treasury("treasury"),
                    tokenAssociate("Bob", "ftA", "ftB", "ftC"),
                    tokenAssociate("receiver", "ftA", "ftB"),
                    cryptoTransfer(moving(1, "ftA").between("treasury", "Bob")),
                    cryptoTransfer(moving(1, "ftB").between("treasury", "Bob")),
                    cryptoTransfer(moving(1, "ftC").between("treasury", "Bob")),
                    // batch txn
                    atomicBatch(
                                    cryptoTransfer(moving(1, "ftA").between("Bob", "receiver"))
                                            .batchKey("Alice")
                                            .fee(ONE_HBAR)
                                            .payingWith("Bob")
                                            .signedBy("Bob")
                                            .hasKnownStatus(REVERTED_SUCCESS),
                                    // will fail because receiver is not associated with ftC
                                    cryptoTransfer(moving(1, "ftC").between("Bob", "receiver"))
                                            .batchKey("Alice")
                                            .payingWith("Bob")
                                            .signedBy("Bob")
                                            .hasKnownStatus(TOKEN_NOT_ASSOCIATED_TO_ACCOUNT))
                            .payingWith("Alice")
                            .hasKnownStatus(INNER_TRANSACTION_FAILED)
                            .via("batchTxn"),
                    // asserts
                    getAccountRecords("Bob").exposingNonStakingRecordsTo(records -> {
                        assertEquals(2, records.size());
                        // validate transactionFee matches the debit in the transferList
                        validateTransactionFees(records);
                    }),
                    getAccountRecords("Alice").exposingNonStakingRecordsTo(records -> {
                        assertEquals(1, records.size());
                        // validate transactionFee matches the debit in the transferList
                        validateTransactionFees(records);
                    }),
                    getAccountBalance("collector").hasTokenBalance("ftB", 0),
                    getAccountBalance("receiver").hasTokenBalance("ftA", 0),
                    getAccountBalance("receiver").hasTokenBalance("ftC", 0));
        }

        @HapiTest
        @DisplayName("Expired batch does not charge fees")
        // BATCH_68
        public Stream<DynamicTest> failingBatchWithExpiryDoesNotChargeFees() {
            return hapiTest(
                    // create accounts and tokens
                    cryptoCreate("Alice").balance(ONE_HBAR),
                    cryptoCreate("Bob").balance(ONE_HBAR),
                    // batch txn
                    atomicBatch(
                                    tokenCreate("ftA").batchKey("Alice").payingWith("Bob"),
                                    tokenCreate("ftB").batchKey("Alice").payingWith("Bob"))
                            .payingWith("Alice")
                            .withTxnTransform(txn -> TxnUtils.replaceTxnDuration(txn, -1L))
                            .hasPrecheck(INVALID_TRANSACTION_DURATION)
                            .via("batchTxn"),
                    // asserts
                    getAccountBalance("Alice").hasTinyBars(ONE_HBAR),
                    getAccountBalance("Bob").hasTinyBars(ONE_HBAR));
        }
    }

    private void validateTransactionFees(final List<TransactionRecord> records) {
        for (var record : records) {
            final var debit = record.getTransferList().getAccountAmountsList().stream()
                    .filter(aa -> aa.getAmount() < 0)
                    .mapToInt(aa -> (int) -aa.getAmount())
                    .sum();
            assertEquals(debit, record.getTransactionFee());
        }
    }

    @Nested
    @DisplayName("Blacklisted inner transactions - NEGATIVE")
    class BlacklistedTransactions {

        @HapiTest
        @DisplayName("Batch containing nested batch")
        // BATCH_59
        public Stream<DynamicTest> batchContainingNestedBatch() {
            return hapiTest(
                    cryptoCreate("batchOperator").balance(FIVE_HBARS),
                    atomicBatch(atomicBatch(cryptoCreate("foo").batchKey("batchOperator"))
                                    .batchKey("batchOperator"))
                            .signedByPayerAnd("batchOperator")
                            .hasKnownStatus(BATCH_TRANSACTION_IN_BLACKLIST));
        }

        @HapiTest
        @DisplayName("Batch containing freeze transaction")
        // BATCH_60
        public Stream<DynamicTest> batchContainingFreezeTransactions() {
            return hapiTest(
                    cryptoCreate("batchOperator").balance(FIVE_HBARS),
                    atomicBatch(freezeOnly()
                                    .payingWith(GENESIS)
                                    .startingAt(Instant.now().plusSeconds(10))
                                    .batchKey("batchOperator")
                                    .signedByPayerAnd("batchOperator"))
                            .hasKnownStatus(BATCH_TRANSACTION_IN_BLACKLIST));
        }

        @HapiTest
        @DisplayName("Batch containing blacklisted and non-blacklisted transactions")
        // BATCH_61
        public Stream<DynamicTest> nonBlacklistedAndBlacklistedTransactions() {
            return hapiTest(
                    cryptoCreate("batchOperator").balance(FIVE_HBARS),
                    atomicBatch(
                                    cryptoCreate("foo").batchKey("batchOperator"),
                                    freezeOnly()
                                            .payingWith(GENESIS)
                                            .startingAt(Instant.now().plusSeconds(10))
                                            .batchKey("batchOperator")
                                            .signedByPayerAnd("batchOperator"))
                            .hasKnownStatus(BATCH_TRANSACTION_IN_BLACKLIST));
        }
    }

    @Nested
    @DisplayName("Signatures - NEGATIVE")
    class SignaturesNegative {

        @HapiTest
        @DisplayName("Batch transaction fails due to missing threshold key signatures")
        // BATCH_70
        public Stream<DynamicTest> missingThresholdKeySignaturesFails() {
            final var alice = "alice";
            final var bob = "bob";
            final var dave = "dave";
            final var thresholdKey = "thresholdKey";

            final KeyShape threshKeyShape = KeyShape.threshOf(2, PREDEFINED_SHAPE, PREDEFINED_SHAPE);

            final var innerTxn1 = cryptoCreate("foo1")
                    .balance(ONE_HBAR)
                    .batchKey(thresholdKey)
                    .payingWith(alice);

            final var innerTxn2 = cryptoCreate("foo2")
                    .balance(ONE_HBAR)
                    .batchKey(thresholdKey)
                    .payingWith(alice);

            return hapiTest(
                    cryptoCreate(alice),
                    cryptoCreate(bob),
                    cryptoCreate(dave),
                    newKeyNamed(thresholdKey).shape(threshKeyShape.signedWith(sigs(bob, dave))),
                    atomicBatch(innerTxn1, innerTxn2)
                            .payingWith(bob) // Bob submits the transaction
                            .signedBy(bob) // Missing Dave’s key, you can't sign with the threshold key
                            .hasKnownStatus(INVALID_SIGNATURE));
        }

        @HapiTest
        @DisplayName("Batch transaction passes when different batch keys signatures are present")
        // BATCH_71
        public Stream<DynamicTest> differentNecessaryBatchKeysArePresent() {
            final var alice = "alice";
            final var bob = "bob";
            final var dave = "dave";
            final var thresholdKey = "thresholdKey";

            final KeyShape threshKeyShape = KeyShape.threshOf(2, PREDEFINED_SHAPE, PREDEFINED_SHAPE);
            final var innerTxn1 = cryptoCreate("foo1")
                    .balance(ONE_HBAR)
                    .batchKey(thresholdKey)
                    .payingWith(alice);

            final var innerTxn2 =
                    cryptoCreate("foo2").balance(ONE_HBAR).batchKey(bob).payingWith(alice);

            return hapiTest(
                    cryptoCreate(alice),
                    cryptoCreate(bob),
                    cryptoCreate(dave),
                    newKeyNamed(thresholdKey).shape(threshKeyShape.signedWith(sigs(bob, dave))),
                    atomicBatch(innerTxn1, innerTxn2)
                            .payingWith(bob) // Bob submits the transaction
                            .signedBy(bob, dave), // Bob signs with the threshold key
                    getAccountBalance("foo1").hasTinyBars(ONE_HBAR),
                    getAccountBalance("foo2").hasTinyBars(ONE_HBAR));
        }

        @HapiTest
        @DisplayName("Batch transaction fails when one inner transaction has a different BatchKey")
        // BATCH_72 && BATCH_73
        public Stream<DynamicTest> batchWithDifferentBatchKeysFails() {
            final var alice = "alice";
            final var bob = "bob";
            final var batchKey1 = "batchKey1";
            final var batchKey2 = "batchKey2";

            return hapiTest(
                    cryptoCreate(alice),
                    cryptoCreate(bob),
                    newKeyNamed(batchKey1),
                    newKeyNamed(batchKey2),
                    atomicBatch(
                                    cryptoCreate("foo1").batchKey(batchKey1),
                                    cryptoCreate("foo2").batchKey(batchKey2))
                            .payingWith(alice) // Alice pays for the batch
                            .signedBy(batchKey1) // Alice signs with only batchKey1
                            .hasPrecheck(INVALID_SIGNATURE));
        }

        @HapiTest
        @DisplayName("Batch transaction fails when one inner transaction has no BatchKey set")
        // BATCH_74
        public Stream<DynamicTest> batchWithMissingBatchKeyFails() {
            final var alice = "alice";

            return hapiTest(
                    cryptoCreate(alice),
                    atomicBatch(cryptoCreate("foo1").batchKey(alice), cryptoCreate("foo2")) // No BatchKey set
                            .payingWith(alice) // Alice pays for the batch
                            .signedBy(alice) // Alice signs with the valid BatchKey
                            .hasPrecheck(MISSING_BATCH_KEY));
        }
    }

    @Nested
    @DisplayName("Nonce Tests")
    class NonceTests {
        private static final String INTERNAL_CALLEE_CONTRACT = "InternalCallee";
        private static final String BATCH_OPERATOR = "batchOperator";
        private static final String EXTERNAL_FUNCTION = "externalFunction";
        private static final String REVERT_FUNCTION = "revertWithRevertReason";

        @HapiTest
        @DisplayName("Nonce gets updated after contract reversion inside batch")
        final Stream<DynamicTest> nonceUpdatedAfterEvmReversionDueContractLogic() {
            final var gasLimit = 215_000L;
            return hapiTest(
                    cryptoCreate(BATCH_OPERATOR),
                    newKeyNamed(SECP_256K1_SOURCE_KEY).shape(SECP_256K1_SHAPE),
                    cryptoCreate(RELAYER).balance(ONE_HUNDRED_HBARS),
                    cryptoTransfer(tinyBarsFromAccountToAlias(GENESIS, SECP_256K1_SOURCE_KEY, ONE_HBAR)),
                    uploadInitCode(INTERNAL_CALLEE_CONTRACT),
                    contractCreate(INTERNAL_CALLEE_CONTRACT),
                    atomicBatch(ethereumCall(INTERNAL_CALLEE_CONTRACT, REVERT_FUNCTION)
                                    .type(EthTxData.EthTransactionType.EIP1559)
                                    .signingWith(SECP_256K1_SOURCE_KEY)
                                    .payingWith(RELAYER)
                                    .nonce(0)
                                    .gasLimit(gasLimit)
                                    .hasKnownStatus(CONTRACT_REVERT_EXECUTED)
                                    .via("ethCall")
                                    .batchKey("batchOperator"))
                            .payingWith("batchOperator")
                            .via("batchTxn")
                            .hasKnownStatus(INNER_TRANSACTION_FAILED),
                    validateChargedUsdForGasOnlyForInnerTxn("ethCall", "batchTxn", 0.015, 5),
                    getAliasedAccountInfo(SECP_256K1_SOURCE_KEY)
                            .has(accountWith().nonce(1L)),
                    getTxnRecord("ethCall")
                            .hasPriority(recordWith()
                                    .status(CONTRACT_REVERT_EXECUTED)
                                    .contractCallResult(resultWith().signerNonce(1L))));
        }

        @HapiTest
        @DisplayName("Nonce gets updated after successful contract call inside batch")
        final Stream<DynamicTest> nonceUpdatedAfterSuccessfulInternalCall() {
            final var internalCalleeContract = "InternalCallee";
            final var externalFunction = "externalFunction";
            final var gasLimit = 215_000L;
            return hapiTest(
                    cryptoCreate("batchOperator"),
                    newKeyNamed(SECP_256K1_SOURCE_KEY).shape(SECP_256K1_SHAPE),
                    cryptoCreate(RELAYER).balance(ONE_HUNDRED_HBARS),
                    cryptoTransfer(tinyBarsFromAccountToAlias(GENESIS, SECP_256K1_SOURCE_KEY, ONE_HBAR)),
                    uploadInitCode(internalCalleeContract),
                    contractCreate(internalCalleeContract),
                    atomicBatch(ethereumCall(internalCalleeContract, externalFunction)
                                    .type(EthTxData.EthTransactionType.EIP1559)
                                    .signingWith(SECP_256K1_SOURCE_KEY)
                                    .payingWith(RELAYER)
                                    .nonce(0)
                                    .gasLimit(gasLimit)
                                    .via("ethCall")
                                    .batchKey("batchOperator"))
                            .payingWith("batchOperator"),
                    getAliasedAccountInfo(SECP_256K1_SOURCE_KEY)
                            .has(accountWith().nonce(1L)),
                    getTxnRecord("ethCall")
                            .hasPriority(
                                    recordWith().contractCallResult(resultWith().signerNonce(1L))));
        }

        @HapiTest
        @DisplayName("Nonce not updated when intrinsic gas check fails")
        final Stream<DynamicTest> nonceNotUpdatedWhenIntrinsicGasHandlerCheckFailed() {
            return hapiTest(
                    newKeyNamed(SECP_256K1_SOURCE_KEY).shape(SECP_256K1_SHAPE),
                    cryptoCreate(BATCH_OPERATOR),
                    cryptoCreate(RELAYER).balance(ONE_HUNDRED_HBARS),
                    cryptoTransfer(tinyBarsFromAccountToAlias(GENESIS, SECP_256K1_SOURCE_KEY, ONE_HBAR)),
                    uploadInitCode(INTERNAL_CALLEE_CONTRACT),
                    contractCreate(INTERNAL_CALLEE_CONTRACT),
                    atomicBatch(ethereumCall(INTERNAL_CALLEE_CONTRACT, EXTERNAL_FUNCTION)
                                    .type(EthTxData.EthTransactionType.EIP1559)
                                    .signingWith(SECP_256K1_SOURCE_KEY)
                                    .payingWith(RELAYER)
                                    .nonce(0)
                                    .gasLimit(21_000L)
                                    .batchKey(BATCH_OPERATOR))
                            .payingWith(BATCH_OPERATOR)
                            .hasPrecheck(INSUFFICIENT_GAS),
                    getAliasedAccountInfo(SECP_256K1_SOURCE_KEY)
                            .has(accountWith().nonce(0L)));
        }
    }

    @HapiTest
    @DisplayName("Non default inner transaction node ID should fail")
    public Stream<DynamicTest> nonDefaultInnerTxnIdFails() {
        var batchOperator = "batchOperator";
        var innerCryptoTxn = cryptoCreate("foo").setNode("1").batchKey(batchOperator);

        return hapiTest(
                cryptoCreate(batchOperator),
                atomicBatch(innerCryptoTxn).payingWith(batchOperator).hasPrecheck(INVALID_NODE_ACCOUNT_ID));
    }

    @HapiTest
    @DisplayName("schedule transactions are blacklisted in atomic batch")
    public Stream<DynamicTest> scheduleBlackList() {
        return hapiTest(
                cryptoCreate("batchOperator"),
                atomicBatch(scheduleCreate("schedule", cryptoCreate("foo")).batchKey("batchOperator"))
                        .payingWith("batchOperator")
                        .hasKnownStatus(BATCH_TRANSACTION_IN_BLACKLIST),
                scheduleCreate("schedule", cryptoCreate("foo")),
                atomicBatch(scheduleSign("schedule").batchKey("batchOperator"))
                        .payingWith("batchOperator")
                        .hasKnownStatus(BATCH_TRANSACTION_IN_BLACKLIST));
    }

    /**
<<<<<<< HEAD
     * Rollback contract emitted logs on fail.
     * @return hapi test
     */
    @HapiTest
    @DisplayName("Rollback contract emitted logs on fail")
    public Stream<DynamicTest> rollbackLogs() {
        final var token = "token";
        final AtomicReference<Address> tokenAddress = new AtomicReference<>();
        final var treasury = "treasury";
        final var mintContract = "MintContract";
        final var tokenSupplyKey = "tokenSupplyKey";
        final var batchOperator = "batchOperator";
        final var receiver = "receiver";
        return hapiTest(
                cryptoCreate(treasury),
                tokenCreate(token)
                        .tokenType(TokenType.FUNGIBLE_COMMON)
                        .initialSupply(100)
                        .treasury(treasury)
                        .adminKey(treasury)
                        .supplyKey(treasury)
                        .exposingAddressTo(tokenAddress::set),
                cryptoCreate(batchOperator),
                cryptoCreate(receiver),
                uploadInitCode(mintContract),
                sourcing(() -> contractCreate(mintContract, tokenAddress.get())),
                // token supply key
                newKeyNamed(tokenSupplyKey)
                        .shape(KeyShape.threshOf(1, ED25519, CONTRACT).signedWith(sigs(ON, mintContract))),
                tokenUpdate(token).supplyKey(tokenSupplyKey).signedByPayerAnd(treasury),
                // failing batch
                atomicBatch(
                                // call with logs
                                contractCall(mintContract, "mintFungibleTokenWithEvent", BigInteger.valueOf(1))
                                        .batchKey(batchOperator)
                                        .via("call"),
                                // failing txn
                                cryptoTransfer(moving(1, token).between(treasury, "receiver"))
                                        .batchKey(batchOperator)
                                        .hasKnownStatus(TOKEN_NOT_ASSOCIATED_TO_ACCOUNT))
                        .payingWith(batchOperator)
                        .hasKnownStatus(INNER_TRANSACTION_FAILED),
                getTxnRecord("call").logged());
=======
     * Rollback successful contract delete, will clear all state changes in the block stream.
     * Stream validation should pass. Contract ID should be derived from the transaction body.
     *
     * @return hapi test
     */
    @HapiTest
    @DisplayName("Rollback contract delete with evm address")
    public Stream<DynamicTest> rollbackContractDeleteWithEvmAddress() {
        final var contract = "Logs";
        final AtomicReference<String> evmAddress = new AtomicReference<>();
        final var batchOperator = "batchOperator";
        final var token = "token";
        final var receiver = "receiver";
        final var treasury = "treasury";
        return hapiTest(
                cryptoCreate(batchOperator),
                cryptoCreate(receiver),
                cryptoCreate(treasury),
                tokenCreate(token).initialSupply(1).treasury(treasury),
                uploadInitCode(contract),
                contractCreate(contract)
                        .payingWith(GENESIS)
                        .adminKey(treasury)
                        .exposingContractIdTo(id -> evmAddress.set(asHexedSolidityAddress(id))),
                sourcing(() -> atomicBatch(
                                contractDelete(evmAddress.get())
                                        .payingWith(GENESIS)
                                        .signedBy(GENESIS, treasury)
                                        .batchKey(batchOperator),
                                cryptoTransfer(moving(1, token).between(treasury, receiver))
                                        .batchKey(batchOperator)
                                        .hasKnownStatus(TOKEN_NOT_ASSOCIATED_TO_ACCOUNT))
                        .payingWith(batchOperator)
                        .hasKnownStatus(INNER_TRANSACTION_FAILED)));
    }

    /**
     * Rollback successful contract delete, will clear all state changes in the block stream.
     * Stream validation should pass. Contract ID should be derived from the transaction body.
     *
     * @return hapi test
     */
    @HapiTest
    @DisplayName("Rollback contract delete")
    public Stream<DynamicTest> rollbackContractDelete() {
        final var contract = "Logs";
        final var batchOperator = "batchOperator";
        final var token = "token";
        final var receiver = "receiver";
        final var treasury = "treasury";
        return hapiTest(
                cryptoCreate(batchOperator),
                cryptoCreate(receiver),
                cryptoCreate(treasury),
                tokenCreate(token).initialSupply(1).treasury(treasury),
                uploadInitCode(contract),
                contractCreate(contract).adminKey(treasury),
                atomicBatch(
                                contractDelete(contract).payingWith(treasury).batchKey(batchOperator),
                                cryptoTransfer(moving(1, token).between(treasury, receiver))
                                        .batchKey(batchOperator)
                                        .hasKnownStatus(TOKEN_NOT_ASSOCIATED_TO_ACCOUNT))
                        .payingWith(batchOperator)
                        .hasKnownStatus(INNER_TRANSACTION_FAILED));
>>>>>>> 9c4730a6
    }
}<|MERGE_RESOLUTION|>--- conflicted
+++ resolved
@@ -1032,7 +1032,6 @@
     }
 
     /**
-<<<<<<< HEAD
      * Rollback contract emitted logs on fail.
      * @return hapi test
      */
@@ -1076,7 +1075,9 @@
                         .payingWith(batchOperator)
                         .hasKnownStatus(INNER_TRANSACTION_FAILED),
                 getTxnRecord("call").logged());
-=======
+    }
+
+    /**
      * Rollback successful contract delete, will clear all state changes in the block stream.
      * Stream validation should pass. Contract ID should be derived from the transaction body.
      *
@@ -1141,6 +1142,5 @@
                                         .hasKnownStatus(TOKEN_NOT_ASSOCIATED_TO_ACCOUNT))
                         .payingWith(batchOperator)
                         .hasKnownStatus(INNER_TRANSACTION_FAILED));
->>>>>>> 9c4730a6
     }
 }