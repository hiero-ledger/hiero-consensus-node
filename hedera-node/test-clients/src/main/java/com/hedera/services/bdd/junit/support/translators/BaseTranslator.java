--- conflicted
+++ resolved
@@ -516,21 +516,10 @@
                 .transferList(parts.transferList())
                 .tokenTransferLists(parts.tokenTransferLists())
                 .automaticTokenAssociations(parts.automaticTokenAssociations())
-<<<<<<< HEAD
-                .paidStakingRewards(parts.paidStakingRewards());
-        final var receiptBuilder =
-                TransactionReceipt.newBuilder().status(parts.transactionResult().status());
-        if (!txnId.scheduled() || parts.isTopLevel()) {
-            recordBuilder.parentConsensusTimestamp(parts.parentConsensusTimestamp());
-        } else {
-            receiptBuilder.exchangeRate(activeRates);
-        }
-=======
                 .paidStakingRewards(parts.paidStakingRewards())
                 .parentConsensusTimestamp(parts.parentConsensusTimestamp());
         final var receiptBuilder = TransactionReceipt.newBuilder()
                 .status(requireNonNull(parts.transactionResult()).status());
->>>>>>> ee215505
         final boolean followsUserRecord = asInstant(parts.consensusTimestamp()).isAfter(userTimestamp);
         if ((!followsUserRecord || parts.transactionIdOrThrow().scheduled())
                 && parts.parentConsensusTimestamp() == null) {
