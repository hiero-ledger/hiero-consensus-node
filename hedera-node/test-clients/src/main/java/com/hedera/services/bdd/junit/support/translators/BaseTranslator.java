--- conflicted
+++ resolved
@@ -2,7 +2,6 @@
 package com.hedera.services.bdd.junit.support.translators;
 
 import static com.hedera.hapi.block.stream.output.StateIdentifier.STATE_ID_CONTRACT_BYTECODE;
-import static com.hedera.hapi.node.base.HederaFunctionality.ATOMIC_BATCH;
 import static com.hedera.hapi.node.base.HederaFunctionality.CONTRACT_CALL;
 import static com.hedera.hapi.node.base.HederaFunctionality.CONTRACT_CREATE;
 import static com.hedera.hapi.node.base.HederaFunctionality.ETHEREUM_TRANSACTION;
@@ -64,11 +63,7 @@
 import com.hedera.services.bdd.junit.support.translators.inputs.BlockTransactionParts;
 import com.hedera.services.bdd.junit.support.translators.inputs.BlockTransactionalUnit;
 import edu.umd.cs.findbugs.annotations.NonNull;
-<<<<<<< HEAD
-
-=======
 import edu.umd.cs.findbugs.annotations.Nullable;
->>>>>>> 9e58ae06
 import java.time.Instant;
 import java.util.ArrayList;
 import java.util.Collections;
@@ -83,7 +78,6 @@
 import java.util.Objects;
 import java.util.Optional;
 import java.util.Set;
-
 import org.apache.logging.log4j.LogManager;
 import org.apache.logging.log4j.Logger;
 import org.hyperledger.besu.evm.log.Log;
@@ -456,7 +450,7 @@
                                         .filter(nextUsages ->
                                                 nextUsages.contractIdOrThrow().equals(contractId)
                                                         && nextUsages.writtenSlotKeys().stream()
-                                                        .anyMatch(nextWrite -> nextWrite.equals(writtenKey)))
+                                                                .anyMatch(nextWrite -> nextWrite.equals(writtenKey)))
                                         .findFirst();
                                 if (nextTracedWriteUsage.isPresent()) {
                                     final int finalWriteIndex = nextTracedWriteUsage
