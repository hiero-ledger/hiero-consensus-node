// SPDX-License-Identifier: Apache-2.0
package com.hedera.services.bdd.junit.support.translators;

import static com.hedera.hapi.node.base.HederaFunctionality.CONTRACT_CALL;
import static com.hedera.hapi.node.base.HederaFunctionality.CONTRACT_CREATE;
import static com.hedera.hapi.node.base.HederaFunctionality.ETHEREUM_TRANSACTION;
import static com.hedera.hapi.node.base.ResponseCodeEnum.SUCCESS;
import static com.hedera.hapi.util.HapiUtils.asInstant;
import static com.hedera.node.app.hapi.utils.EntityType.ACCOUNT;
import static com.hedera.node.app.hapi.utils.EntityType.FILE;
import static com.hedera.node.app.hapi.utils.EntityType.NODE;
import static com.hedera.node.app.hapi.utils.EntityType.SCHEDULE;
import static com.hedera.node.app.hapi.utils.EntityType.TOKEN;
import static com.hedera.node.app.hapi.utils.EntityType.TOPIC;
import static com.hedera.node.app.service.schedule.impl.handlers.HandlerUtility.scheduledTxnIdFrom;
import static com.hedera.services.bdd.junit.support.translators.impl.FileUpdateTranslator.EXCHANGE_RATES_FILE_NUM;
import static java.util.Collections.emptyList;
import static java.util.Objects.requireNonNull;

import com.hedera.hapi.block.stream.Block;
import com.hedera.hapi.block.stream.output.CallContractOutput;
import com.hedera.hapi.block.stream.output.CreateContractOutput;
import com.hedera.hapi.block.stream.output.EthereumOutput;
import com.hedera.hapi.block.stream.output.StateChange;
import com.hedera.hapi.block.stream.output.TransactionOutput;
import com.hedera.hapi.node.base.AccountID;
import com.hedera.hapi.node.base.PendingAirdropId;
import com.hedera.hapi.node.base.PendingAirdropValue;
import com.hedera.hapi.node.base.ScheduleID;
import com.hedera.hapi.node.base.TokenAssociation;
import com.hedera.hapi.node.base.TokenID;
import com.hedera.hapi.node.base.TokenType;
import com.hedera.hapi.node.base.TransactionID;
import com.hedera.hapi.node.transaction.ExchangeRateSet;
import com.hedera.hapi.node.transaction.PendingAirdropRecord;
import com.hedera.hapi.node.transaction.TransactionReceipt;
import com.hedera.hapi.node.transaction.TransactionRecord;
import com.hedera.hapi.streams.TransactionSidecarRecord;
import com.hedera.node.app.hapi.utils.EntityType;
import com.hedera.node.app.state.SingleTransactionRecord;
import com.hedera.pbj.runtime.ParseException;
import com.hedera.services.bdd.junit.support.translators.inputs.BlockTransactionParts;
import com.hedera.services.bdd.junit.support.translators.inputs.BlockTransactionalUnit;
import edu.umd.cs.findbugs.annotations.NonNull;
import java.time.Instant;
import java.util.ArrayList;
import java.util.Collections;
import java.util.Comparator;
import java.util.EnumMap;
import java.util.HashMap;
import java.util.HashSet;
import java.util.LinkedList;
import java.util.List;
import java.util.Map;
import java.util.Objects;
import java.util.Optional;
import java.util.Set;
import org.apache.logging.log4j.LogManager;
import org.apache.logging.log4j.Logger;

/**
 * Implements shared translation logic for transaction records, maintaining all the extra-stream
 * context needed to recover the traditional record stream from a block stream.
 */
public class BaseTranslator {
    private static final Logger log = LogManager.getLogger(BaseTranslator.class);

    /**
     * These fields are context maintained for the full lifetime of the translator.
     */
    private long highestKnownEntityNum = 0L;

    private long highestKnownNodeId =
            -1L; // Default to negative value so that we allow for nodeId with 0 value to be created

    private ExchangeRateSet activeRates;
    private final Map<TokenID, Long> totalSupplies = new HashMap<>();
    private final Map<TokenID, TokenType> tokenTypes = new HashMap<>();
    private final Map<TransactionID, ScheduleID> scheduleRefs = new HashMap<>();
    private final Map<ScheduleID, TransactionID> scheduleTxnIds = new HashMap<>();
    private final Set<TokenAssociation> knownAssociations = new HashSet<>();
    private final Map<PendingAirdropId, PendingAirdropValue> pendingAirdrops = new HashMap<>();

    /**
     * These fields are used to translate a single "unit" of block items connected to a {@link TransactionID}.
     */
    private long prevHighestKnownEntityNum = 0L;

    private Instant userTimestamp;
    private final List<TransactionSidecarRecord> sidecarRecords = new ArrayList<>();
    private final Map<TokenID, Integer> numMints = new HashMap<>();
    private final Map<TokenID, List<Long>> highestPutSerialNos = new HashMap<>();
    private final Map<EntityType, List<Long>> nextCreatedNums = new EnumMap<>(EntityType.class);
    private final Set<ScheduleID> purgedScheduleIds = new HashSet<>();

    /**
     * Defines how a translator specifies details of a translated transaction record.
     */
    @FunctionalInterface
    public interface Spec {
        void accept(
                @NonNull TransactionReceipt.Builder receiptBuilder, @NonNull TransactionRecord.Builder recordBuilder);
    }

    /**
     * Constructs a base translator.
     */
    public BaseTranslator() {
        // Using default field values
    }

    /**
     * Scans a block for genesis information and returns true if found.
     *
     * @param block the block to scan
     * @return true if genesis information was found
     */
    public boolean scanMaybeGenesisBlock(@NonNull final Block block) {
        for (final var item : block.items()) {
            if (item.hasStateChanges()) {
                for (final var change : item.stateChangesOrThrow().stateChanges()) {
                    if (change.hasMapUpdate()
                            && change.mapUpdateOrThrow().keyOrThrow().hasFileIdKey()) {
                        final var fileNum = change.mapUpdateOrThrow()
                                .keyOrThrow()
                                .fileIdKeyOrThrow()
                                .fileNum();
                        if (fileNum == EXCHANGE_RATES_FILE_NUM) {
                            updateActiveRates(change);
                            return true;
                        }
                    }
                }
            }
        }
        return false;
    }

    /**
     * Provides the token type for the given token ID.
     *
     * @param tokenId the token ID to query
     * @return the token type
     */
    public @NonNull TokenType tokenTypeOrThrow(@NonNull final TokenID tokenId) {
        return tokenTypes.get(tokenId);
    }

    /**
     * Detects new token types from the given state changes.
     *
     * @param unit the unit to prepare for
     */
    public void prepareForUnit(@NonNull final BlockTransactionalUnit unit) {
        this.prevHighestKnownEntityNum = highestKnownEntityNum;
        numMints.clear();
        highestPutSerialNos.clear();
        nextCreatedNums.clear();
        sidecarRecords.clear();
        purgedScheduleIds.clear();
        scanUnit(unit);
        nextCreatedNums.values().forEach(list -> {
            final Set<Long> distinctNums = Set.copyOf(list);
            list.clear();
            list.addAll(distinctNums);
            list.sort(Comparator.naturalOrder());
        });
        highestPutSerialNos.forEach((tokenId, serialNos) -> {
            final Set<Long> distinctSerialNos = Set.copyOf(serialNos);
            final var mintedHere = new ArrayList<>(distinctSerialNos);
            mintedHere.sort(Collections.reverseOrder());
            serialNos.clear();
            serialNos.addAll(mintedHere.subList(0, numMints.getOrDefault(tokenId, 0)));
            serialNos.sort(Comparator.naturalOrder());
        });
        if (nextCreatedNums.containsKey(NODE)) {
            highestKnownNodeId = nextCreatedNums.get(NODE).getLast();
        }
        highestKnownEntityNum =
                nextCreatedNums.values().stream().mapToLong(List::getLast).max().orElse(highestKnownEntityNum);
    }

    /**
     * Finishes the ongoing transactional unit, purging any schedules that were deleted.
     */
    public void finishLastUnit() {
        purgedScheduleIds.forEach(scheduleId -> scheduleRefs.remove(scheduleTxnIds.remove(scheduleId)));
    }

    /**
     * Determines if the given number was created in the ongoing transactional unit.
     *
     * @param num the number to query
     * @return true if the number was created
     */
    public boolean entityCreatedThisUnit(final long num) {
        return num > prevHighestKnownEntityNum;
    }

    /**
     * Tracks the association of a token with an account.
     *
     * @param tokenID the token to track
     * @param accountID the account to track
     */
    public void trackAssociation(@NonNull final TokenID tokenID, @NonNull final AccountID accountID) {
        knownAssociations.add(new TokenAssociation(tokenID, accountID));
    }

    /**
     * Tracks the dissociation of a token from an account.
     *
     * @param tokenID the token to track
     * @param accountID the account to track
     */
    public void trackDissociation(@NonNull final TokenID tokenID, @NonNull final AccountID accountID) {
        knownAssociations.add(new TokenAssociation(tokenID, accountID));
    }

    /**
     * Initializes the total supply of the given token.
     *
     * @param tokenId the token to initialize
     * @param totalSupply the total supply to set
     */
    public void initTotalSupply(@NonNull final TokenID tokenId, final long totalSupply) {
        totalSupplies.put(tokenId, totalSupply);
    }

    /**
     * Adjusts the total supply of the given token by the given amount and returns the new total supply.
     *
     * @param tokenId the token to adjust
     * @param adjustment the amount to adjust by
     * @return the new total supply
     */
    public long newTotalSupply(@NonNull final TokenID tokenId, final long adjustment) {
        return totalSupplies.merge(tokenId, adjustment, Long::sum);
    }

    /**
     * Determines if the given token was already associated with the given account before the ongoing
     * transactional unit being translated into records.
     *
     * @param tokenId the token to query
     * @param accountId the account to query
     * @return true if the token was already associated with the account
     */
    public boolean wasAlreadyAssociated(@NonNull final TokenID tokenId, @NonNull final AccountID accountId) {
        requireNonNull(tokenId);
        requireNonNull(accountId);
        return knownAssociations.contains(new TokenAssociation(tokenId, accountId));
    }

    /**
     * Provides the next {@code n} serial numbers that were minted for the given token in the transactional unit.
     *
     * @param tokenId the token to query
     * @param n the number of serial numbers to provide
     * @return the next {@code n} serial numbers that were minted for the token
     */
    public List<Long> nextNMints(@NonNull final TokenID tokenId, final int n) {
        final var serialNos = highestPutSerialNos.get(tokenId);
        if (serialNos == null) {
            log.error("No serial numbers found for token {}", tokenId);
            return emptyList();
        }
        if (n > serialNos.size()) {
            log.error("Only {} serial numbers found for token {}, not the requested {}", serialNos.size(), tokenId, n);
            return emptyList();
        }
        final var mints = new ArrayList<>(serialNos.subList(0, n));
        serialNos.removeAll(mints);
        return mints;
    }

    /**
     * Provides the next created entity number of the given type in the ongoing transactional unit.
     *
     * @param type the type of entity
     * @return the next created entity number
     */
    public long nextCreatedNum(@NonNull final EntityType type) {
        final var createdNums = nextCreatedNums.getOrDefault(type, Collections.emptyList());
        if (createdNums.isEmpty()) {
            log.error("No created numbers found for entity type {}", type);
            return -1L;
        }
        return nextCreatedNums.get(type).removeFirst();
    }

    /**
     * Tracks the given pending airdrop record if it was not already in the set of known pending airdrops.
     *
     * @param pendingAirdropRecord the pending airdrop record to track
     * @return true if the record was tracked
     */
    public boolean track(@NonNull final PendingAirdropRecord pendingAirdropRecord) {
        final var airdropId = pendingAirdropRecord.pendingAirdropIdOrThrow();
        final var currentValue = pendingAirdrops.get(airdropId);
        final var newValue = pendingAirdropRecord.pendingAirdropValue();
        final var changed = !pendingAirdrops.containsKey(airdropId) || !Objects.equals(currentValue, newValue);
        pendingAirdrops.put(airdropId, newValue);
        return changed;
    }

    /**
     * Removes the given pending airdrop record from the set of known pending airdrops.
     *
     * @param pendingAirdropId the id to remove
     */
    public void remove(@NonNull final PendingAirdropId pendingAirdropId) {
        pendingAirdrops.remove(pendingAirdropId);
    }

    /**
     * Given a {@link BlockTransactionParts} and a {@link Spec}, translates the implied {@link SingleTransactionRecord}.
     *
     * @param parts the parts of the transaction
     * @param spec the specification of the transaction record
     * @return the translated record
     */
    public SingleTransactionRecord recordFrom(@NonNull final BlockTransactionParts parts, @NonNull final Spec spec) {
        final var txnId = parts.transactionIdOrThrow();
        final var recordBuilder = TransactionRecord.newBuilder()
                .transactionHash(parts.transactionHash())
                .consensusTimestamp(parts.consensusTimestamp())
                .transactionID(txnId)
                .memo(parts.memo())
                .transactionFee(parts.transactionFee())
                .transferList(parts.transferList())
                .tokenTransferLists(parts.tokenTransferLists())
                .automaticTokenAssociations(parts.automaticTokenAssociations())
                .paidStakingRewards(parts.paidStakingRewards())
                .parentConsensusTimestamp(parts.parentConsensusTimestamp());
        final var receiptBuilder =
                TransactionReceipt.newBuilder().status(parts.transactionResult().status());
        final boolean followsUserRecord = asInstant(parts.consensusTimestamp()).isAfter(userTimestamp);
<<<<<<< HEAD
        if (followsUserRecord && !parts.transactionIdOrThrow().scheduled()) {
            recordBuilder.parentConsensusTimestamp(asTimestamp(userTimestamp));
        }
        if (followsUserRecord && parts.body().hasBatchKey()) {
            recordBuilder.parentConsensusTimestamp(parts.parentConsensusTimestamp());
        }
=======
>>>>>>> 3ed3982f
        if ((!followsUserRecord || parts.transactionIdOrThrow().scheduled())
                && !parts.body().hasBatchKey()) {
            // Only preceding and user transactions get exchange rates in their receipts; note that
            // auto-account creations are always preceding dispatches and so get exchange rates
            receiptBuilder.exchangeRate(activeRates);
        }
        spec.accept(receiptBuilder, recordBuilder);
        if (!isContractOp(parts) && parts.hasContractOutput()) {
            final var output = parts.callContractOutputOrThrow();
            recordBuilder.contractCallResult(output.contractCallResultOrThrow());
        }
        // If this transaction was executed by virtue of being scheduled, set its schedule ref
        if (parts.transactionIdOrThrow().scheduled()) {
            Optional.ofNullable(scheduleRefs.get(parts.transactionIdOrThrow())).ifPresent(recordBuilder::scheduleRef);
        }
        return new SingleTransactionRecord(
                parts.transactionParts().wrapper(),
                recordBuilder.receipt(receiptBuilder.build()).build(),
                sidecarRecords,
                new SingleTransactionRecord.TransactionOutputs(null));
    }

    /**
     * Updates the active exchange rates with the contents of the given state change.
     * @param change the state change to update from
     */
    public void updateActiveRates(@NonNull final StateChange change) {
        final var contents =
                change.mapUpdateOrThrow().valueOrThrow().fileValueOrThrow().contents();
        try {
            activeRates = ExchangeRateSet.PROTOBUF.parse(contents);
            log.info("Updated active exchange rates to {}", activeRates);
        } catch (ParseException e) {
            throw new IllegalStateException("Rates file updated with unparseable contents", e);
        }
    }

    /**
     * Returns the active exchange rates.
     * @return the active exchange rates
     */
    public ExchangeRateSet activeRates() {
        return activeRates;
    }

    private void scanUnit(@NonNull final BlockTransactionalUnit unit) {
        unit.stateChanges().forEach(stateChange -> {
            if (stateChange.hasMapDelete()) {
                final var mapDelete = stateChange.mapDeleteOrThrow();
                final var key = mapDelete.keyOrThrow();
                if (key.hasScheduleIdKey()) {
                    purgedScheduleIds.add(key.scheduleIdKeyOrThrow());
                }
            } else if (stateChange.hasMapUpdate()) {
                final var mapUpdate = stateChange.mapUpdateOrThrow();
                final var key = mapUpdate.keyOrThrow();
                if (key.hasTokenIdKey()) {
                    final var tokenId = mapUpdate.keyOrThrow().tokenIdKeyOrThrow();
                    if (!tokenTypes.containsKey(tokenId)) {
                        tokenTypes.put(
                                tokenId,
                                mapUpdate.valueOrThrow().tokenValueOrThrow().tokenType());
                    }
                    if (tokenId.tokenNum() > highestKnownEntityNum) {
                        nextCreatedNums
                                .computeIfAbsent(TOKEN, ignore -> new LinkedList<>())
                                .add(tokenId.tokenNum());
                    }
                } else if (key.hasTopicIdKey()) {
                    final var num = key.topicIdKeyOrThrow().topicNum();
                    if (num > highestKnownEntityNum) {
                        nextCreatedNums
                                .computeIfAbsent(TOPIC, ignore -> new LinkedList<>())
                                .add(num);
                    }
                } else if (key.hasFileIdKey()) {
                    final var num = key.fileIdKeyOrThrow().fileNum();
                    if (num > highestKnownEntityNum) {
                        nextCreatedNums
                                .computeIfAbsent(FILE, ignore -> new LinkedList<>())
                                .add(num);
                    }
                } else if (key.hasScheduleIdKey()) {
                    final var num = key.scheduleIdKeyOrThrow().scheduleNum();
                    if (num > highestKnownEntityNum) {
                        nextCreatedNums
                                .computeIfAbsent(SCHEDULE, ignore -> new LinkedList<>())
                                .add(num);
                    }
                    final var schedule = mapUpdate.valueOrThrow().scheduleValueOrThrow();
                    final var scheduleId = key.scheduleIdKeyOrThrow();
                    final var scheduledTxnId = scheduledTxnIdFrom(
                            schedule.originalCreateTransactionOrThrow().transactionIDOrThrow());
                    scheduleRefs.put(scheduledTxnId, scheduleId);
                    scheduleTxnIds.put(scheduleId, scheduledTxnId);
                } else if (key.hasAccountIdKey()) {
                    final var num = key.accountIdKeyOrThrow().accountNumOrThrow();
                    if (num > highestKnownEntityNum) {
                        nextCreatedNums
                                .computeIfAbsent(ACCOUNT, ignore -> new LinkedList<>())
                                .add(num);
                    }
                } else if (key.hasEntityNumberKey()) {
                    final var value = mapUpdate.valueOrThrow();
                    if (value.hasNodeValue()) {
                        final long nodeId = key.entityNumberKeyOrThrow();
                        if (nodeId > highestKnownNodeId) {
                            nextCreatedNums
                                    .computeIfAbsent(NODE, ignore -> new LinkedList<>())
                                    .add(nodeId);
                        }
                    }
                } else if (key.hasNftIdKey()) {
                    final var nftId = key.nftIdKeyOrThrow();
                    final var tokenId = nftId.tokenId();
                    highestPutSerialNos
                            .computeIfAbsent(tokenId, ignore -> new LinkedList<>())
                            .add(nftId.serialNumber());
                }
            }
        });
        userTimestamp = null;
        unit.blockTransactionParts().forEach(parts -> {
            if (userTimestamp == null
                    && parts.transactionIdOrThrow().nonce() == 0
                    && !parts.transactionIdOrThrow().scheduled()) {
                userTimestamp = asInstant(parts.consensusTimestamp());
            }
            switch (parts.functionality()) {
                case TOKEN_MINT -> {
                    if (parts.status() == SUCCESS) {
                        final var op = parts.body().tokenMintOrThrow();
                        final var numMetadata = op.metadata().size();
                        if (numMetadata > 0) {
                            final var tokenId = op.tokenOrThrow();
                            numMints.merge(tokenId, numMetadata, Integer::sum);
                        }
                    }
                }
                case CONTRACT_CALL -> parts.outputIfPresent(TransactionOutput.TransactionOneOfType.CONTRACT_CALL)
                        .map(TransactionOutput::contractCall)
                        .map(CallContractOutput::sidecars)
                        .ifPresent(sidecarRecords::addAll);
                case CONTRACT_CREATE -> parts.outputIfPresent(TransactionOutput.TransactionOneOfType.CONTRACT_CREATE)
                        .map(TransactionOutput::contractCreate)
                        .map(CreateContractOutput::sidecars)
                        .ifPresent(sidecarRecords::addAll);
                case ETHEREUM_TRANSACTION -> parts.outputIfPresent(TransactionOutput.TransactionOneOfType.ETHEREUM_CALL)
                        .map(TransactionOutput::ethereumCall)
                        .map(EthereumOutput::sidecars)
                        .ifPresent(sidecarRecords::addAll);
            }
        });
    }

    private static boolean isContractOp(@NonNull final BlockTransactionParts parts) {
        final var function = parts.functionality();
        return function == CONTRACT_CALL || function == CONTRACT_CREATE || function == ETHEREUM_TRANSACTION;
    }
}<|MERGE_RESOLUTION|>--- conflicted
+++ resolved
@@ -336,15 +336,6 @@
         final var receiptBuilder =
                 TransactionReceipt.newBuilder().status(parts.transactionResult().status());
         final boolean followsUserRecord = asInstant(parts.consensusTimestamp()).isAfter(userTimestamp);
-<<<<<<< HEAD
-        if (followsUserRecord && !parts.transactionIdOrThrow().scheduled()) {
-            recordBuilder.parentConsensusTimestamp(asTimestamp(userTimestamp));
-        }
-        if (followsUserRecord && parts.body().hasBatchKey()) {
-            recordBuilder.parentConsensusTimestamp(parts.parentConsensusTimestamp());
-        }
-=======
->>>>>>> 3ed3982f
         if ((!followsUserRecord || parts.transactionIdOrThrow().scheduled())
                 && !parts.body().hasBatchKey()) {
             // Only preceding and user transactions get exchange rates in their receipts; note that
