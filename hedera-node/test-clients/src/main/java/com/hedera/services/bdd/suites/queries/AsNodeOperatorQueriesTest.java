/*
 * Copyright (C) 2024 Hedera Hashgraph, LLC
 *
 * Licensed under the Apache License, Version 2.0 (the "License");
 * you may not use this file except in compliance with the License.
 * You may obtain a copy of the License at
 *
 *      http://www.apache.org/licenses/LICENSE-2.0
 *
 * Unless required by applicable law or agreed to in writing, software
 * distributed under the License is distributed on an "AS IS" BASIS,
 * WITHOUT WARRANTIES OR CONDITIONS OF ANY KIND, either express or implied.
 * See the License for the specific language governing permissions and
 * limitations under the License.
 */

package com.hedera.services.bdd.suites.queries;

import static com.hedera.services.bdd.junit.ContextRequirement.THROTTLE_OVERRIDES;
import static com.hedera.services.bdd.junit.TestTags.CRYPTO;
import static com.hedera.services.bdd.spec.HapiSpec.hapiTest;
import static com.hedera.services.bdd.spec.assertions.AccountInfoAsserts.changeFromSnapshot;
import static com.hedera.services.bdd.spec.assertions.AccountInfoAsserts.lessThan;
<<<<<<< HEAD
import static com.hedera.services.bdd.spec.queries.QueryVerbs.getAccountBalance;
import static com.hedera.services.bdd.spec.queries.QueryVerbs.getAccountInfo;
import static com.hedera.services.bdd.spec.queries.QueryVerbs.getContractBytecode;
import static com.hedera.services.bdd.spec.queries.QueryVerbs.getContractInfo;
=======
import static com.hedera.services.bdd.spec.queries.QueryVerbs.contractCallLocal;
import static com.hedera.services.bdd.spec.queries.QueryVerbs.getAccountBalance;
import static com.hedera.services.bdd.spec.queries.QueryVerbs.getAccountInfo;
import static com.hedera.services.bdd.spec.queries.QueryVerbs.getContractBytecode;
>>>>>>> 4166d515
import static com.hedera.services.bdd.spec.queries.QueryVerbs.getFileContents;
import static com.hedera.services.bdd.spec.queries.QueryVerbs.getFileInfo;
import static com.hedera.services.bdd.spec.queries.QueryVerbs.getScheduleInfo;
import static com.hedera.services.bdd.spec.queries.QueryVerbs.getTokenInfo;
import static com.hedera.services.bdd.spec.queries.QueryVerbs.getTopicInfo;
<<<<<<< HEAD
=======
import static com.hedera.services.bdd.spec.transactions.TxnVerbs.contractCall;
>>>>>>> 4166d515
import static com.hedera.services.bdd.spec.transactions.TxnVerbs.contractCreate;
import static com.hedera.services.bdd.spec.transactions.TxnVerbs.createTopic;
import static com.hedera.services.bdd.spec.transactions.TxnVerbs.cryptoCreate;
import static com.hedera.services.bdd.spec.transactions.TxnVerbs.cryptoTransfer;
import static com.hedera.services.bdd.spec.transactions.TxnVerbs.fileCreate;
import static com.hedera.services.bdd.spec.transactions.TxnVerbs.scheduleCreate;
import static com.hedera.services.bdd.spec.transactions.TxnVerbs.tokenCreate;
import static com.hedera.services.bdd.spec.transactions.TxnVerbs.uploadInitCode;
import static com.hedera.services.bdd.spec.transactions.crypto.HapiCryptoTransfer.tinyBarsFromTo;
<<<<<<< HEAD
=======
import static com.hedera.services.bdd.spec.utilops.CustomSpecAssert.allRunFor;
>>>>>>> 4166d515
import static com.hedera.services.bdd.spec.utilops.UtilVerbs.balanceSnapshot;
import static com.hedera.services.bdd.spec.utilops.UtilVerbs.inParallel;
import static com.hedera.services.bdd.spec.utilops.UtilVerbs.newKeyNamed;
import static com.hedera.services.bdd.spec.utilops.UtilVerbs.overridingThrottles;
import static com.hedera.services.bdd.spec.utilops.UtilVerbs.sleepFor;
<<<<<<< HEAD
import static com.hedera.services.bdd.suites.HapiSuite.DEFAULT_PAYER;
import static com.hedera.services.bdd.suites.HapiSuite.ONE_HUNDRED_HBARS;
import static com.hedera.services.bdd.suites.HapiSuite.flattened;
import static com.hederahashgraph.api.proto.java.ResponseCodeEnum.BUSY;
import static com.hederahashgraph.api.proto.java.ResponseCodeEnum.OK;
import static com.hederahashgraph.api.proto.java.TokenType.NON_FUNGIBLE_UNIQUE;
=======
import static com.hedera.services.bdd.spec.utilops.UtilVerbs.withOpContext;
import static com.hedera.services.bdd.suites.HapiSuite.DEFAULT_PAYER;
import static com.hedera.services.bdd.suites.HapiSuite.ONE_HUNDRED_HBARS;
import static com.hedera.services.bdd.suites.HapiSuite.flattened;
>>>>>>> 4166d515
import static org.assertj.core.api.Assertions.assertThatThrownBy;

import com.hedera.services.bdd.junit.HapiTest;
import com.hedera.services.bdd.junit.HapiTestLifecycle;
<<<<<<< HEAD
import com.hedera.services.bdd.junit.LeakyHapiTest;
import com.hedera.services.bdd.junit.hedera.HederaNode;
import com.hedera.services.bdd.junit.support.TestLifecycle;
import com.hedera.services.bdd.spec.HapiSpecOperation;
import com.hederahashgraph.api.proto.java.AccountAmount;
import com.hederahashgraph.api.proto.java.AccountID;
import com.hederahashgraph.api.proto.java.CryptoGetInfoQuery;
import com.hederahashgraph.api.proto.java.CryptoTransferTransactionBody;
import com.hederahashgraph.api.proto.java.Query;
import com.hederahashgraph.api.proto.java.ResponseCodeEnum;
import com.hederahashgraph.api.proto.java.TokenSupplyType;
import com.hederahashgraph.api.proto.java.Transaction;
import com.hederahashgraph.api.proto.java.TransactionBody;
import com.hederahashgraph.api.proto.java.TransferList;
import com.hederahashgraph.service.proto.java.CryptoServiceGrpc;
=======
import com.hedera.services.bdd.junit.OrderedInIsolation;
import com.hedera.services.bdd.junit.support.TestLifecycle;
import com.hedera.services.bdd.suites.regression.system.LifecycleTest;
>>>>>>> 4166d515
import edu.umd.cs.findbugs.annotations.NonNull;
import io.grpc.ConnectivityState;
import io.grpc.ManagedChannel;
import io.grpc.ManagedChannelBuilder;
import io.grpc.Status;
import io.grpc.StatusRuntimeException;
import java.util.ArrayList;
import java.util.List;
import java.util.concurrent.TimeUnit;
import java.util.function.Function;
import java.util.stream.IntStream;
import java.util.stream.Stream;
import org.junit.jupiter.api.BeforeAll;
import org.junit.jupiter.api.DisplayName;
import org.junit.jupiter.api.DynamicTest;
<<<<<<< HEAD
=======
import org.junit.jupiter.api.Nested;
import org.junit.jupiter.api.Order;
>>>>>>> 4166d515
import org.junit.jupiter.api.Tag;

/**
 * A class with Node Operator Queries tests
 */
<<<<<<< HEAD
public class AsNodeOperatorQueriesTest extends NodeOperatorQueriesBase {
    private static final int BURST_SIZE = 20;

    private static final Function<String, HapiSpecOperation[]> miscTxnBurstFn = payer -> IntStream.range(0, BURST_SIZE)
            .mapToObj(i -> cryptoCreate(String.format("Account%d", i))
                    .payingWith(payer)
                    .deferStatusResolution())
            .toArray(HapiSpecOperation[]::new);

    private static List<HederaNode> nodes = new ArrayList<>();

    @BeforeAll
    static void beforeAll(@NonNull final TestLifecycle lifecycle) {
        nodes = lifecycle.getNodes();
    }

    @HapiTest
    final Stream<DynamicTest> nodeOperatorQueryVerifyPayerBalanceForAccountBalance() {
        return hapiTest(flattened(
                nodeOperatorAccount(),
                payerAccount(),
                // perform getAccountBalance() query, pay for the query with payer account
                // the grpc client performs the query to different ports
                getAccountBalance(NODE_OPERATOR).payingWith(PAYER),
                sleepFor(3_000),
                // assert payer is charged
                getAccountBalance(PAYER).hasTinyBars(ONE_HUNDRED_HBARS),
                // perform free query to local port with asNodeOperator() method
                getAccountBalance(NODE_OPERATOR).payingWith(PAYER).asNodeOperator(),
                sleepFor(3_000),
                // assert payer is not charged as the query is performed as node operator
                getAccountBalance(PAYER).hasTinyBars(ONE_HUNDRED_HBARS)));
    }

    @HapiTest
    final Stream<DynamicTest> nodeOperatorQueryVerifyPayerBalanceForAccountInfo() {
        return hapiTest(flattened(
                nodeOperatorAccount(),
                payerAccount(),
                balanceSnapshot("payerInitialBalance", PAYER),
                // perform getAccountInfo() query, pay for the query with payer account
                // the grpc client performs the query to different ports
                getAccountInfo(NODE_OPERATOR).payingWith(PAYER),
                sleepFor(3_000),
                // assert payer is charged
                getAccountBalance(PAYER).hasTinyBars(changeFromSnapshot("payerInitialBalance", -QUERY_COST)),
                // perform free query to local port with asNodeOperator() method
                getAccountInfo(NODE_OPERATOR).payingWith(PAYER).asNodeOperator(),
                sleepFor(3_000),
                // assert payer is not charged as the query is performed as node operator
                getAccountBalance(PAYER).hasTinyBars(changeFromSnapshot("payerInitialBalance", -QUERY_COST))));
    }

    /**
     * AccountInfoQuery
     *  1.) Tests that verifies the payer balance is not charged when a node operator AccountInfoQuery is performed.
     */
    @HapiTest
    final Stream<DynamicTest> nodeOperatorAccountInfoQueryNotCharged() {
        return hapiTest(flattened(
                nodeOperatorAccount(),
                getAccountInfo(NODE_OPERATOR).payingWith(NODE_OPERATOR).asNodeOperator(),
                getAccountBalance(NODE_OPERATOR).hasTinyBars(ONE_HUNDRED_HBARS)));
    }

    /**
     * AccountInfoQuery
     *  2.)  Tests that a signed transaction is not required for the query if it is performed as node operator.
     */
    @HapiTest
    final Stream<DynamicTest> nodeOperatorAccountInfoQueryNotSigned() {
        return hapiTest(flattened(
                nodeOperatorAccount(),
                getAccountInfo(NODE_OPERATOR)
                        .payingWith(NODE_OPERATOR)
                        .signedBy(DEFAULT_PAYER)
                        .asNodeOperator(),
                sleepFor(3000),
                getAccountBalance(NODE_OPERATOR).hasTinyBars(ONE_HUNDRED_HBARS)));
    }

    /**
     * AccountInfoQuery
     *  3.) Tests that verifies the payer balance is charged when a AccountInfoQuery is performed.
     */
    @HapiTest
    final Stream<DynamicTest> nodeOperatorAccountInfoQueryCharged() {
        return hapiTest(flattened(
                nodeOperatorAccount(),
                getAccountInfo(NODE_OPERATOR).payingWith(NODE_OPERATOR).via("accountInfoQueryTxn"),
                sleepFor(1000),
                getAccountBalance(NODE_OPERATOR).hasTinyBars(lessThan(ONE_HUNDRED_HBARS))));
    }

    /**
     * AccountBalanceQuery
     *  1.) Tests that verifies the payer balance is not charged(free query) when a node operator AccountBalanceQuery is performed.
     */
    @HapiTest
    final Stream<DynamicTest> nodeOperatorAccountBalanceQueryNotCharged() {
        return hapiTest(flattened(
                nodeOperatorAccount(),
                getAccountBalance(NODE_OPERATOR).payingWith(NODE_OPERATOR).asNodeOperator(),
                getAccountBalance(NODE_OPERATOR).hasTinyBars(ONE_HUNDRED_HBARS)));
    }

    /**
     * AccountBalanceQuery
     *  2.)  Tests that a signed transaction is not required for the query if it is performed as node operator.
     */
    @HapiTest
    final Stream<DynamicTest> nodeOperatorAccountBalanceQueryNotSigned() {
        return hapiTest(flattened(
                nodeOperatorAccount(),
                getAccountBalance(NODE_OPERATOR)
                        .payingWith(NODE_OPERATOR)
                        .signedBy(DEFAULT_PAYER)
                        .asNodeOperator(),
                getAccountBalance(NODE_OPERATOR).hasTinyBars(ONE_HUNDRED_HBARS)));
    }

    /**
     * TokenInfoQuery - FT
     *  1.) Tests that verifies the payer balance is not charged when a node operator TokenInfoQuery is performed.
     */
    @HapiTest
    final Stream<DynamicTest> nodeOperatorTokenInfoQueryNotCharged() {
        return hapiTest(flattened(
                nodeOperatorAccount(),
                tokenCreate(FUNGIBLE_QUERY_TOKEN),
                getTokenInfo(FUNGIBLE_QUERY_TOKEN).payingWith(NODE_OPERATOR).asNodeOperator(),
                getAccountBalance(NODE_OPERATOR).hasTinyBars(ONE_HUNDRED_HBARS)));
    }

    /**
     * TokenInfoQuery - FT
     *  2.) Tests that verifies the payer balance is charged when a AccountInfoQuery is performed.
     */
    @HapiTest
    final Stream<DynamicTest> nodeOperatorTokenInfoQueryCharged() {
        return hapiTest(flattened(
                nodeOperatorAccount(),
                tokenCreate(ANOTHER_FUNGIBLE_QUERY_TOKEN),
                getTokenInfo(ANOTHER_FUNGIBLE_QUERY_TOKEN).payingWith(NODE_OPERATOR),
                sleepFor(3000),
                getAccountBalance(NODE_OPERATOR).hasTinyBars(lessThan(ONE_HUNDRED_HBARS))));
    }

    /**
     * TokenInfoQuery - FT
     *  3.) Tests that a signed transaction is not required for the query if it is performed as node operator.
     */
    @HapiTest
    final Stream<DynamicTest> nodeOperatorTokenInfoQuerySignature() {
        return hapiTest(flattened(
                nodeOperatorAccount(),
                tokenCreate(ANOTHER_FUNGIBLE_QUERY_TOKEN),
                getTokenInfo(ANOTHER_FUNGIBLE_QUERY_TOKEN)
                        .payingWith(NODE_OPERATOR)
                        .asNodeOperator(),
                getAccountBalance(NODE_OPERATOR).hasTinyBars(ONE_HUNDRED_HBARS)));
    }

    /**
     * TokenInfoQuery - NFT
     *  1.) Tests that verifies the payer balance is not charged when a node operator TokenInfoQuery is performed.
     */
    @HapiTest
    final Stream<DynamicTest> nodeOperatorTokenInfoQueryNftNotCharged() {
        return hapiTest(flattened(
                nodeOperatorAccount(),
                newKeyNamed(SUPPLY_KEY),
                newKeyNamed(WIPE_KEY),
                cryptoCreate(TREASURY),
                tokenCreate(NON_FUNGIBLE_TOKEN)
                        .supplyType(TokenSupplyType.FINITE)
                        .tokenType(NON_FUNGIBLE_UNIQUE)
                        .treasury(TREASURY)
                        .maxSupply(12L)
                        .wipeKey(WIPE_KEY)
                        .supplyKey(SUPPLY_KEY)
                        .initialSupply(0L),
                getTokenInfo(NON_FUNGIBLE_TOKEN).payingWith(NODE_OPERATOR).asNodeOperator(),
                getAccountBalance(NODE_OPERATOR).hasTinyBars(ONE_HUNDRED_HBARS)));
    }

    /**
     * TokenInfoQuery - NFT
     *  2.) Tests that verifies the payer balance is charged when a AccountInfoQuery is performed.
     */
    @HapiTest
    final Stream<DynamicTest> nodeOperatorTokenInfoQueryNftCharged() {
        return hapiTest(flattened(
                createAllAccountsAndTokens(),
                newKeyNamed(SUPPLY_KEY),
                newKeyNamed(WIPE_KEY),
                cryptoCreate(TREASURY),
                flattened(
                        nodeOperatorAccount(),
                        tokenCreate(NON_FUNGIBLE_TOKEN)
                                .supplyType(TokenSupplyType.FINITE)
                                .tokenType(NON_FUNGIBLE_UNIQUE)
                                .treasury(TREASURY)
                                .maxSupply(12L)
                                .wipeKey(WIPE_KEY)
                                .supplyKey(SUPPLY_KEY)
                                .initialSupply(0L),
                        getTokenInfo(FUNGIBLE_QUERY_TOKEN).payingWith(NODE_OPERATOR),
                        sleepFor(3000),
                        getAccountBalance(NODE_OPERATOR).hasTinyBars(lessThan(ONE_HUNDRED_HBARS)))));
    }

    /**
     * TokenInfoQuery - NFT
     *  3.) Tests that a signed transaction is not required for the query if it is performed as node operator.
     */
    @HapiTest
    final Stream<DynamicTest> nodeOperatorTokenInfoQueryNftSignature() {
        return hapiTest(flattened(
                createAllAccountsAndTokens(),
                newKeyNamed(SUPPLY_KEY),
                newKeyNamed(WIPE_KEY),
                cryptoCreate(TREASURY),
                flattened(
                        nodeOperatorAccount(),
                        tokenCreate(NON_FUNGIBLE_TOKEN)
                                .supplyType(TokenSupplyType.FINITE)
                                .tokenType(NON_FUNGIBLE_UNIQUE)
                                .treasury(TREASURY)
                                .maxSupply(12L)
                                .wipeKey(WIPE_KEY)
                                .supplyKey(SUPPLY_KEY)
                                .initialSupply(0L),
                        getTokenInfo(FUNGIBLE_QUERY_TOKEN)
                                .payingWith(NODE_OPERATOR)
                                .signedBy(DEFAULT_PAYER)
                                .asNodeOperator(),
                        getAccountBalance(NODE_OPERATOR).hasTinyBars(ONE_HUNDRED_HBARS))));
    }

    /**
     * TopicInfoQuery
     *  1.) Tests that verifies the payer balance is not charged when a node operator TopicInfoQuery is performed.
     */
    @HapiTest
    final Stream<DynamicTest> nodeOperatorTopicInfoQueryNotCharged() {
        return hapiTest(flattened(
                nodeOperatorAccount(),
                createTopic(TOPIC),
                getTopicInfo(TOPIC).payingWith(NODE_OPERATOR).asNodeOperator(),
                getAccountBalance(NODE_OPERATOR).hasTinyBars(ONE_HUNDRED_HBARS)));
    }

    /**
     * TopicInfoQuery
     *  2.) Tests that verifies the payer balance is charged when a TopicInfoQuery is performed.
     */
    @HapiTest
    final Stream<DynamicTest> nodeOperatorTopicInfoQueryCharged() {
        return hapiTest(flattened(
                nodeOperatorAccount(),
                createTopic(TOPIC),
                getTopicInfo(TOPIC).payingWith(NODE_OPERATOR),
                sleepFor(4000),
                getAccountBalance(NODE_OPERATOR).hasTinyBars(lessThan(ONE_HUNDRED_HBARS))));
    }

    /**
     * Get File Contents tests
     */
    @HapiTest
    @DisplayName("Only node operators aren't charged for file contents queries")
    final Stream<DynamicTest> fileGetContentsQueryNodeOperatorNotCharged() {
        final var filename = "anyFile.txt";
        return hapiTest(flattened(
                nodeOperatorAccount(),
                payerAccount(),
                fileCreate(filename).contents("anyContent"),
                getFileContents(filename).payingWith(NODE_OPERATOR).asNodeOperator(),
                getFileContents(filename).payingWith(PAYER),
                sleepFor(1_000),
                getAccountBalance(NODE_OPERATOR).hasTinyBars(ONE_HUNDRED_HBARS),
                getAccountBalance(PAYER).hasTinyBars(lessThan(ONE_HUNDRED_HBARS))));
    }

    @HapiTest
    @DisplayName("Only node operators don't need to sign file contents queries")
    final Stream<DynamicTest> fileGetContentsNoSigRequired() {
        final var filename = "anyFile.txt";
        final var someoneElse = "someoneElse";
        return hapiTest(flattened(
                nodeOperatorAccount(),
                newKeyNamed(someoneElse),
                payerAccount(),
                fileCreate(filename).contents("anyContent"),
                // Sign the node operator query request with a totally unrelated key, to show that there is no
                // signature check
                getFileContents(filename)
                        .payingWith(NODE_OPERATOR)
                        .signedBy(someoneElse)
                        .asNodeOperator()
                        .hasAnswerOnlyPrecheck(OK),
                // But the non-node operator submitter must still sign
                getFileContents(filename)
                        .payingWith(PAYER)
                        .signedBy(someoneElse)
                        .hasAnswerOnlyPrecheck(ResponseCodeEnum.INVALID_SIGNATURE)));
    }

    /**
     * Get File Info tests
     */
    @HapiTest
    @DisplayName("Only node operators aren't charged for file info queries")
    final Stream<DynamicTest> getFileInfoQueryNodeOperatorNotCharged() {
        final var filename = "anyFile.txt";
        return hapiTest(flattened(
                nodeOperatorAccount(),
                payerAccount(),
                fileCreate(filename).contents("anyContentAgain").payingWith(PAYER),
                // Both the node operator and payer submit queries
                getFileInfo(filename).payingWith(NODE_OPERATOR).asNodeOperator(),
                getFileInfo(filename).payingWith(PAYER),
                sleepFor(1_000),
                // The node operator wasn't charged
                getAccountBalance(NODE_OPERATOR).hasTinyBars(ONE_HUNDRED_HBARS),
                // But the payer was charged
                getAccountBalance(PAYER).hasTinyBars(lessThan(ONE_HUNDRED_HBARS))));
    }

    @HapiTest
    @DisplayName("Only node operators don't need to sign file info queries")
    final Stream<DynamicTest> getFileInfoQueryNoSigRequired() {
        final var filename = "anyFile.json";
        String someoneElse = "someoneElse";
        return hapiTest(flattened(
                nodeOperatorAccount(),
                newKeyNamed(someoneElse),
                payerAccount(),
                fileCreate(filename).contents("anyContentAgain"),
                // Sign the node operator query request with a totally unrelated key, to show that there is no
                // signature check
                getFileInfo(filename)
                        .payingWith(NODE_OPERATOR)
                        .signedBy(someoneElse)
                        .asNodeOperator()
                        .hasAnswerOnlyPrecheck(OK),
                // But the non-node operator submitter must still sign
                getFileInfo(filename)
                        .payingWith(PAYER)
                        .signedBy(someoneElse)
                        .hasAnswerOnlyPrecheck(ResponseCodeEnum.INVALID_SIGNATURE)));
    }

    /**
     * Get a Smart Contract Function tests
     */
    @HapiTest
    @DisplayName("Only node operators aren't charged for contract info queries")
    final Stream<DynamicTest> getSmartContractQueryNodeOperatorNotCharged() {
        final var contract = "PretendPair"; // any contract, nothing special about this one
        return hapiTest(flattened(
                nodeOperatorAccount(),
                payerAccount(),
                uploadInitCode(contract),
                contractCreate(contract),
                // Both the node operator and payer submit queries
                getContractInfo(contract).payingWith(NODE_OPERATOR).asNodeOperator(),
                getContractInfo(contract).payingWith(PAYER),
                sleepFor(1_000),
                // The node operator wasn't charged
                getAccountBalance(NODE_OPERATOR).hasTinyBars(ONE_HUNDRED_HBARS),
                // But the payer was charged
                getAccountBalance(PAYER).hasTinyBars(lessThan(ONE_HUNDRED_HBARS))));
    }

    @HapiTest
    @DisplayName("Only node operators don't need to sign contract info queries")
    final Stream<DynamicTest> getSmartContractQuerySigNotRequired() {
        final var contract = "PretendPair"; // any contract, nothing special about this one
        final var someoneElse = "someoneElse";
        return hapiTest(flattened(
                nodeOperatorAccount(),
                payerAccount(),
                newKeyNamed(someoneElse),
                uploadInitCode(contract),
                contractCreate(contract),
                // Sign the node operator query request with a totally unrelated key, to show that there is no
                // signature check
                getContractInfo(contract)
                        .payingWith(NODE_OPERATOR)
                        .signedBy(someoneElse)
                        .asNodeOperator()
                        .hasAnswerOnlyPrecheck(OK),
                // But the non-node operator submitter must still sign
                getContractInfo(contract)
                        .payingWith(PAYER)
                        .signedBy(someoneElse)
                        .hasAnswerOnlyPrecheck(ResponseCodeEnum.INVALID_SIGNATURE)));
    }

    /**
     * Get a Smart Contract Bytecode tests
     */
    @HapiTest
    @DisplayName("Only node operators aren't charged for contract bytecode queries")
    final Stream<DynamicTest> getContractBytecodeQueryNodeOperatorNotCharged() {
        final var contract = "PretendPair"; // any contract, nothing special about this one
        return hapiTest(flattened(
                nodeOperatorAccount(),
                payerAccount(),
                uploadInitCode(contract),
                contractCreate(contract),
                // Both the node operator and payer submit queries
                getContractBytecode(contract).payingWith(NODE_OPERATOR).asNodeOperator(),
                getContractBytecode(contract).payingWith(PAYER),
                sleepFor(1_000),
                // The node operator wasn't charged
                getAccountBalance(NODE_OPERATOR).hasTinyBars(ONE_HUNDRED_HBARS),
                // But the payer was charged
                getAccountBalance(PAYER).hasTinyBars(lessThan(ONE_HUNDRED_HBARS))));
    }

    @HapiTest
    @DisplayName("Only node operators don't need to sign contract bytecode queries")
    final Stream<DynamicTest> getContractBytecodeQueryNoSigRequired() {
        final var contract = "PretendPair"; // any contract, nothing special about this one
        final var someoneElse = "someoneElse";
        return hapiTest(flattened(
                nodeOperatorAccount(),
                payerAccount(),
                newKeyNamed(someoneElse),
                uploadInitCode(contract),
                contractCreate(contract),
                // Sign the node operator query request with a totally unrelated key, to show that there is no
                // signature check
                getContractBytecode(contract)
                        .payingWith(NODE_OPERATOR)
                        .signedBy(someoneElse)
                        .asNodeOperator()
                        .hasAnswerOnlyPrecheck(OK),
                // But the non-node operator submitter must still sign
                getContractBytecode(contract)
                        .payingWith(PAYER)
                        .signedBy(someoneElse)
                        .hasAnswerOnlyPrecheck(ResponseCodeEnum.INVALID_SIGNATURE)));
    }

    /**
     * Get Schedule Info tests
     */
    @HapiTest
    @DisplayName("Only node operators aren't charged for schedule info queries")
    final Stream<DynamicTest> getScheduleInfoQueryNodeOperatorNotCharged() {
        final var txnToSchedule =
                cryptoTransfer(tinyBarsFromTo(PAYER, DEFAULT_PAYER, 1)); // any txn, nothing special here
        final var schedule = "anySchedule";
        return hapiTest(flattened(
                nodeOperatorAccount(),
                payerAccount(),
                scheduleCreate(schedule, txnToSchedule),
                // Both the node operator and payer submit queries
                getScheduleInfo(schedule).payingWith(NODE_OPERATOR).asNodeOperator(),
                getScheduleInfo(schedule).payingWith(PAYER),
                sleepFor(1_000),
                // The node operator wasn't charged
                getAccountBalance(NODE_OPERATOR).hasTinyBars(ONE_HUNDRED_HBARS),
                // But the payer was charged
                getAccountBalance(PAYER).hasTinyBars(lessThan(ONE_HUNDRED_HBARS))));
    }

    @HapiTest
    @DisplayName("Only node operators don't need to sign schedule info queries")
    final Stream<DynamicTest> getScheduleInfoQueryNoSigRequired() {
        final var txnToSchedule =
                cryptoTransfer(tinyBarsFromTo(PAYER, DEFAULT_PAYER, 1)); // any txn, nothing special here
        final var schedule = "anySchedule";
        final var someoneElse = "someoneElse";
        return hapiTest(flattened(
                nodeOperatorAccount(),
                payerAccount(),
                newKeyNamed(someoneElse),
                scheduleCreate(schedule, txnToSchedule),
                // Sign the node operator query request with a totally unrelated key, to show that there is no
                // signature check
                getScheduleInfo(schedule)
                        .payingWith(NODE_OPERATOR)
                        .signedBy(someoneElse)
                        .asNodeOperator()
                        .hasAnswerOnlyPrecheck(OK),
                // But the non-node operator submitter must still sign
                getScheduleInfo(schedule)
                        .payingWith(PAYER)
                        .signedBy(someoneElse)
                        .hasAnswerOnlyPrecheck(ResponseCodeEnum.INVALID_SIGNATURE)));
    }

    @LeakyHapiTest(requirement = THROTTLE_OVERRIDES)
    final Stream<DynamicTest> nodeOperatorCryptoGetInfoThrottled() {
        return hapiTest(flattened(
                overridingThrottles("testSystemFiles/node-operator-throttles.json"),
                nodeOperatorAccount(),
                inParallel(miscTxnBurstFn.apply(DEFAULT_PAYER)),
                getAccountInfo(NODE_OPERATOR).payingWith(NODE_OPERATOR).hasAnswerOnlyPrecheck(BUSY)));
    }

    @LeakyHapiTest(requirement = THROTTLE_OVERRIDES)
    final Stream<DynamicTest> nodeOperatorCryptoGetInfoNotThrottled() {
        return hapiTest(flattened(
                overridingThrottles("testSystemFiles/node-operator-throttles.json"),
                nodeOperatorAccount(),
                inParallel(miscTxnBurstFn.apply(DEFAULT_PAYER)),
                getAccountInfo(NODE_OPERATOR)
                        .payingWith(NODE_OPERATOR)
                        .asNodeOperator()
                        .hasAnswerOnlyPrecheck(OK)));
    }

    @HapiTest
    @DisplayName("Node Operator Submit Query not from Localhost")
    final Stream<DynamicTest> submitCryptoTransfer() {
        final Query query = buildCryptoAccountInfoQuery();

        return Stream.of(DynamicTest.dynamicTest("Node Operator Submit Query not from Localhost", () -> {
            final int nodeOperatorGrpcPort = nodes.getFirst().getGrpcNodeOperatorPort();

            // Create the gRPC channel
            ManagedChannel channel = null;
            try {
                channel = ManagedChannelBuilder.forAddress("0.0.0.0", nodeOperatorGrpcPort)
                        .usePlaintext()
                        .idleTimeout(5_000, TimeUnit.MICROSECONDS)
                        .build();
                // The assertion lambda below needs a `final` var to access :(
                final ManagedChannel finalChannel = channel;

                // Create the stub
                final CryptoServiceGrpc.CryptoServiceBlockingStub stub = CryptoServiceGrpc.newBlockingStub(channel);

                // Assert that the exception is thrown
                assertThatThrownBy(() -> {
                            // Once the channel is ready, submit the transaction
                            long counter = 0;
                            while (finalChannel.getState(true) != ConnectivityState.READY) {
                                // Make sure the test doesn't hang forever
                                if (counter++ >= 60) {
                                    break;
                                }

                                Thread.sleep(1000);
                            }
                            stub.getAccountInfo(query);
                        })
                        .isInstanceOf(io.grpc.StatusRuntimeException.class)
                        .hasFieldOrPropertyWithValue("status.code", Status.UNAVAILABLE.getCode());
            } finally {
                if (channel != null) {
                    // Close the channel
                    channel.shutdown();
                }
            }
        }));
    }

    @HapiTest
    @DisplayName("Node Operator gets failure trying to submit any transaction to the Node Operator port")
    final Stream<DynamicTest> submitCryptoTransferLocalHostNodeOperatorPort() {
        // Create the transaction
        final AccountID TO_ACCOUNT = AccountID.newBuilder().setAccountNum(1002).build();
        final AccountID FROM_ACCOUNT =
                AccountID.newBuilder().setAccountNum(1001).build();
        final Transaction transaction = buildCryptoTransferTransaction(FROM_ACCOUNT, TO_ACCOUNT, 1000L);

        return Stream.of(
                DynamicTest.dynamicTest("Node Operator Submit Crypto Transfer Localhost Node Operator Port", () -> {
                    final int nodeOperatorGrpcPort = nodes.getFirst().getGrpcNodeOperatorPort();

                    ManagedChannel channel = null;
                    try {
                        // Create the gRPC channel
                        channel = ManagedChannelBuilder.forAddress("localhost", nodeOperatorGrpcPort)
                                .usePlaintext()
                                .idleTimeout(5000, TimeUnit.MICROSECONDS)
                                .build();
                        // The assertion lambda below needs a `final` var to access :(
                        final ManagedChannel finalChannel = channel;

                        // Create the stub
                        final CryptoServiceGrpc.CryptoServiceBlockingStub stub =
                                CryptoServiceGrpc.newBlockingStub(channel);

                        // Assert that the exception is thrown
                        assertThatThrownBy(() -> {
                                    // Once the channel is ready, submit the transaction
                                    long counter = 0;
                                    while (finalChannel.getState(true) != ConnectivityState.READY) {
                                        // Make sure the test doesn't hang forever
                                        if (counter++ >= 60) {
                                            break;
                                        }

                                        Thread.sleep(1000);
                                    }

                                    stub.cryptoTransfer(transaction);
                                })
                                .isInstanceOf(StatusRuntimeException.class)
                                .hasFieldOrPropertyWithValue("status.code", Status.UNIMPLEMENTED.getCode())
                                .hasMessageContaining(
                                        "UNIMPLEMENTED: Method not found: proto.CryptoService/cryptoTransfer");
                    } finally {
                        if (channel != null) {
                            // Close the channel
                            channel.shutdown();
                        }
                    }
                }));
    }

    private static Transaction buildCryptoTransferTransaction(
            final AccountID fromAccount, final AccountID toAccount, final long amount) {
        // Create the transfer list
        final TransferList transferList = TransferList.newBuilder()
                .addAccountAmounts(AccountAmount.newBuilder()
                        .setAccountID(fromAccount)
                        .setAmount(-amount)
                        .build())
                .addAccountAmounts(AccountAmount.newBuilder()
                        .setAccountID(toAccount)
                        .setAmount(amount)
                        .build())
                .build();

        // Create the CryptoTransferTransactionBody
        final CryptoTransferTransactionBody body = CryptoTransferTransactionBody.newBuilder()
                .setTransfers(transferList)
                .build();

        // Create the TransactionBody
        final TransactionBody transactionBody =
                TransactionBody.newBuilder().setCryptoTransfer(body).build();

        // Create the Transaction
        return Transaction.newBuilder()
                .setSignedTransactionBytes(transactionBody.toByteString())
                .build();
    }

    private Query buildCryptoAccountInfoQuery() {
        // Define the account ID for which the account info is being requested
        final AccountID accountID = AccountID.newBuilder().setAccountNum(1001).build();

        // Create the CryptoGetInfo query
        return Query.newBuilder()
                .setCryptoGetInfo(
                        CryptoGetInfoQuery.newBuilder().setAccountID(accountID).build())
                .build();
=======
@Tag(CRYPTO)
@DisplayName("Node Operator Queries")
@HapiTestLifecycle
@OrderedInIsolation
public class AsNodeOperatorQueriesTest extends NodeOperatorQueriesBase implements LifecycleTest {

    @BeforeAll
    static void beforeAll(@NonNull final TestLifecycle lifecycle) {
        lifecycle.doAdhoc(createAllAccountsAndTokens());
    }

    @HapiTest
    final Stream<DynamicTest> nodeOperatorQueryVerifyPayerBalanceForAccountBalance() {
        return hapiTest(
                cryptoCreate(NODE_OPERATOR).balance(ONE_HUNDRED_HBARS),
                cryptoCreate(PAYER).balance(ONE_HUNDRED_HBARS),
                // perform getAccountBalance() query, pay for the query with payer account
                getAccountBalance(NODE_OPERATOR).payingWith(PAYER),
                sleepFor(3_000),
                // assert payer is charged
                getAccountBalance(PAYER).hasTinyBars(ONE_HUNDRED_HBARS),
                // perform free query to local port with asNodeOperator() method
                getAccountBalance(NODE_OPERATOR).payingWith(PAYER).asNodeOperator(),
                sleepFor(3_000),
                // assert payer is not charged as the query is performed as node operator
                getAccountBalance(PAYER).hasTinyBars(ONE_HUNDRED_HBARS));
    }

    @HapiTest
    final Stream<DynamicTest> nodeOperatorQueryVerifyPayerBalanceForAccountInfo() {
        return hapiTest(
                cryptoCreate(NODE_OPERATOR).balance(ONE_HUNDRED_HBARS),
                cryptoCreate(PAYER).balance(ONE_HUNDRED_HBARS),
                balanceSnapshot("payerInitialBalance", PAYER),
                // perform getAccountInfo() query, pay for the query with payer account
                getAccountInfo(NODE_OPERATOR).payingWith(PAYER),
                sleepFor(3_000),
                // assert payer is charged
                getAccountBalance(PAYER).hasTinyBars(changeFromSnapshot("payerInitialBalance", -QUERY_COST)),
                // perform free query to local port with asNodeOperator() method
                getAccountInfo(NODE_OPERATOR).payingWith(PAYER).asNodeOperator(),
                sleepFor(3_000),
                // assert payer is not charged as the query is performed as node operator
                getAccountBalance(PAYER).hasTinyBars(changeFromSnapshot("payerInitialBalance", -QUERY_COST)));
    }

    @Nested
    @DisplayName("Verify node operator port cannot be accessed the feature flag is disabled")
    class VerifyPortCannotBeAccessedWhenDisabled {

        @Order(0)
        @HapiTest
        final Stream<DynamicTest> nodeOperatorQueryPortNotAccessibleForAccountBalance() {
            return hapiTest(flattened(
                    restartWithDisabledNodeOperatorGrpcPort(),
                    nodeOperatorAccount(),
                    payerAccount(),
                    // perform getAccountBalance() query, pay for the query with payer account
                    getAccountBalance(NODE_OPERATOR).payingWith(PAYER),
                    sleepFor(1000),
                    // assert payer is charged
                    getAccountBalance(PAYER).hasTinyBars(ONE_HUNDRED_HBARS),
                    withOpContext((spec, opLog) -> assertThatThrownBy(() -> {
                                final var getAccountBalanceAsNodeOperator = getAccountBalance(NODE_OPERATOR)
                                        .payingWith(PAYER)
                                        .asNodeOperator();
                                allRunFor(spec, getAccountBalanceAsNodeOperator);
                            })
                            .isInstanceOf(IllegalStateException.class)
                            .hasMessageContaining("io.grpc.StatusRuntimeException: UNAVAILABLE: io exception"))));
        }

        @Order(1)
        @HapiTest
        final Stream<DynamicTest> nodeOperatorQueryPortNotAccessibleForAccountInfo() {
            return hapiTest(flattened(
                    restartWithDisabledNodeOperatorGrpcPort(),
                    nodeOperatorAccount(),
                    payerAccount(),
                    getAccountInfo(NODE_OPERATOR).payingWith(PAYER),
                    sleepFor(1000),
                    getAccountBalance(PAYER).hasTinyBars(lessThan(ONE_HUNDRED_HBARS)),
                    withOpContext((spec, opLog) -> assertThatThrownBy(() -> {
                                final var getAccountInfoAsNodeOperator = getAccountInfo(NODE_OPERATOR)
                                        .payingWith(PAYER)
                                        .asNodeOperator();
                                allRunFor(spec, getAccountInfoAsNodeOperator);
                            })
                            .isInstanceOf(IllegalStateException.class)
                            .hasMessageContaining("io.grpc.StatusRuntimeException: UNAVAILABLE: io exception"))));
        }

        @Order(2)
        @HapiTest
        final Stream<DynamicTest> nodeOperatorQueryPortNotAccessibleForTopicInfo() {
            return hapiTest(flattened(
                    restartWithDisabledNodeOperatorGrpcPort(),
                    nodeOperatorAccount(),
                    payerAccount(),
                    nodeOperatorAccount(),
                    createTopic(TOPIC),
                    getTopicInfo(TOPIC).payingWith(PAYER),
                    sleepFor(1000),
                    getAccountBalance(PAYER).hasTinyBars(lessThan(ONE_HUNDRED_HBARS)),
                    withOpContext((spec, opLog) -> assertThatThrownBy(() -> {
                                final var getTopicInfoAsNodeOperator = getTopicInfo(TOPIC)
                                        .payingWith(NODE_OPERATOR)
                                        .asNodeOperator();
                                allRunFor(spec, getTopicInfoAsNodeOperator);
                            })
                            .isInstanceOf(IllegalStateException.class)
                            .hasMessageContaining("io.grpc.StatusRuntimeException: UNAVAILABLE: io exception"))));
        }

        @Order(3)
        @HapiTest
        final Stream<DynamicTest> nodeOperatorQueryPortNotAccessibleForTokenInfo() {
            return hapiTest(flattened(
                    restartWithDisabledNodeOperatorGrpcPort(),
                    nodeOperatorAccount(),
                    payerAccount(),
                    nodeOperatorAccount(),
                    tokenCreate(TOKEN),
                    getTokenInfo(TOKEN).payingWith(PAYER),
                    sleepFor(1000),
                    getAccountBalance(PAYER).hasTinyBars(lessThan(ONE_HUNDRED_HBARS)),
                    withOpContext((spec, opLog) -> assertThatThrownBy(() -> {
                                final var getTokenInfoAsNodeOperator = getTokenInfo(TOKEN)
                                        .payingWith(NODE_OPERATOR)
                                        .asNodeOperator();
                                allRunFor(spec, getTokenInfoAsNodeOperator);
                            })
                            .isInstanceOf(IllegalStateException.class)
                            .hasMessageContaining("io.grpc.StatusRuntimeException: UNAVAILABLE: io exception"))));
        }

        @Order(4)
        @HapiTest
        final Stream<DynamicTest> nodeOperatorQueryPortNotAccessibleForFileContents() {
            return hapiTest(flattened(
                    restartWithDisabledNodeOperatorGrpcPort(),
                    nodeOperatorAccount(),
                    payerAccount(),
                    fileCreate(FILE).contents("anyContentAgain").payingWith(PAYER),
                    getFileContents(FILE).payingWith(PAYER),
                    sleepFor(1000),
                    getAccountBalance(PAYER).hasTinyBars(lessThan(ONE_HUNDRED_HBARS)),
                    withOpContext((spec, opLog) -> assertThatThrownBy(() -> {
                                final var getFileContentsAsNodeOperator = getFileContents(FILE)
                                        .payingWith(NODE_OPERATOR)
                                        .asNodeOperator();
                                allRunFor(spec, getFileContentsAsNodeOperator);
                            })
                            .isInstanceOf(IllegalStateException.class)
                            .hasMessageContaining("io.grpc.StatusRuntimeException: UNAVAILABLE: io exception"))));
        }

        @Order(5)
        @HapiTest
        final Stream<DynamicTest> nodeOperatorQueryPortNotAccessibleForFileInfo() {
            return hapiTest(flattened(
                    restartWithDisabledNodeOperatorGrpcPort(),
                    nodeOperatorAccount(),
                    payerAccount(),
                    fileCreate(FILE).contents("anyContentAgain").payingWith(PAYER),
                    getFileInfo(FILE).payingWith(PAYER),
                    sleepFor(1000),
                    getAccountBalance(PAYER).hasTinyBars(lessThan(ONE_HUNDRED_HBARS)),
                    withOpContext((spec, opLog) -> assertThatThrownBy(() -> {
                                final var getFileInfoAsNodeOperator = getFileInfo(FILE)
                                        .payingWith(NODE_OPERATOR)
                                        .asNodeOperator();
                                allRunFor(spec, getFileInfoAsNodeOperator);
                            })
                            .isInstanceOf(IllegalStateException.class)
                            .hasMessageContaining("io.grpc.StatusRuntimeException: UNAVAILABLE: io exception"))));
        }

        @Order(6)
        @HapiTest
        final Stream<DynamicTest> nodeOperatorQueryPortNotAccessibleForContractCall() {
            return hapiTest(flattened(
                    restartWithDisabledNodeOperatorGrpcPort(),
                    nodeOperatorAccount(),
                    payerAccount(),
                    uploadInitCode("CreateTrivial"),
                    contractCreate("CreateTrivial").gas(100_000L).payingWith(PAYER),
                    contractCall("CreateTrivial", "create").gas(785_000),
                    contractCallLocal("CreateTrivial", "getIndirect")
                            .gas(300_000L)
                            .payingWith(PAYER),
                    sleepFor(1000),
                    getAccountBalance(PAYER).hasTinyBars(lessThan(ONE_HUNDRED_HBARS)),
                    withOpContext((spec, opLog) -> assertThatThrownBy(() -> {
                                final var getContractCallLocalAsNodeOperator = contractCallLocal(
                                                "CreateTrivial", "getIndirect")
                                        .gas(300_000L)
                                        .payingWith(PAYER)
                                        .asNodeOperator();
                                allRunFor(spec, getContractCallLocalAsNodeOperator);
                            })
                            .isInstanceOf(IllegalStateException.class)
                            .hasMessageContaining("io.grpc.StatusRuntimeException: UNAVAILABLE: io exception"))));
        }

        @Order(7)
        @HapiTest
        final Stream<DynamicTest> nodeOperatorQueryPortNotAccessibleForContractBytecode() {
            return hapiTest(flattened(
                    restartWithDisabledNodeOperatorGrpcPort(),
                    nodeOperatorAccount(),
                    payerAccount(),
                    uploadInitCode("CreateTrivial"),
                    contractCreate("CreateTrivial").gas(100_000L).payingWith(PAYER),
                    contractCall("CreateTrivial", "create").gas(785_000),
                    getContractBytecode("CreateTrivial").payingWith(PAYER),
                    sleepFor(1000),
                    getAccountBalance(PAYER).hasTinyBars(lessThan(ONE_HUNDRED_HBARS)),
                    withOpContext((spec, opLog) -> assertThatThrownBy(() -> {
                                final var getContractBytecodeAsNodeOperator = getContractBytecode("CreateTrivial")
                                        .payingWith(PAYER)
                                        .asNodeOperator();
                                allRunFor(spec, getContractBytecodeAsNodeOperator);
                            })
                            .isInstanceOf(IllegalStateException.class)
                            .hasMessageContaining("io.grpc.StatusRuntimeException: UNAVAILABLE: io exception"))));
        }

        @Order(8)
        @HapiTest
        final Stream<DynamicTest> nodeOperatorQueryPortNotAccessibleForScheduleInfo() {
            final var txnToSchedule = cryptoTransfer(tinyBarsFromTo(PAYER, DEFAULT_PAYER, 1));
            return hapiTest(flattened(
                    restartWithDisabledNodeOperatorGrpcPort(),
                    nodeOperatorAccount(),
                    payerAccount(),
                    scheduleCreate(SCHEDULE, txnToSchedule),
                    getScheduleInfo(SCHEDULE).payingWith(PAYER),
                    sleepFor(1000),
                    getAccountBalance(PAYER).hasTinyBars(lessThan(ONE_HUNDRED_HBARS)),
                    withOpContext((spec, opLog) -> assertThatThrownBy(() -> {
                                final var getScheduleInfoAsNodeOperator = getScheduleInfo(SCHEDULE)
                                        .payingWith(PAYER)
                                        .asNodeOperator();
                                allRunFor(spec, getScheduleInfoAsNodeOperator);
                            })
                            .isInstanceOf(IllegalStateException.class)
                            .hasMessageContaining("io.grpc.StatusRuntimeException: UNAVAILABLE: io exception"))));
        }
>>>>>>> 4166d515
    }
}<|MERGE_RESOLUTION|>--- conflicted
+++ resolved
@@ -21,26 +21,17 @@
 import static com.hedera.services.bdd.spec.HapiSpec.hapiTest;
 import static com.hedera.services.bdd.spec.assertions.AccountInfoAsserts.changeFromSnapshot;
 import static com.hedera.services.bdd.spec.assertions.AccountInfoAsserts.lessThan;
-<<<<<<< HEAD
 import static com.hedera.services.bdd.spec.queries.QueryVerbs.getAccountBalance;
 import static com.hedera.services.bdd.spec.queries.QueryVerbs.getAccountInfo;
 import static com.hedera.services.bdd.spec.queries.QueryVerbs.getContractBytecode;
 import static com.hedera.services.bdd.spec.queries.QueryVerbs.getContractInfo;
-=======
 import static com.hedera.services.bdd.spec.queries.QueryVerbs.contractCallLocal;
-import static com.hedera.services.bdd.spec.queries.QueryVerbs.getAccountBalance;
-import static com.hedera.services.bdd.spec.queries.QueryVerbs.getAccountInfo;
-import static com.hedera.services.bdd.spec.queries.QueryVerbs.getContractBytecode;
->>>>>>> 4166d515
 import static com.hedera.services.bdd.spec.queries.QueryVerbs.getFileContents;
 import static com.hedera.services.bdd.spec.queries.QueryVerbs.getFileInfo;
 import static com.hedera.services.bdd.spec.queries.QueryVerbs.getScheduleInfo;
 import static com.hedera.services.bdd.spec.queries.QueryVerbs.getTokenInfo;
 import static com.hedera.services.bdd.spec.queries.QueryVerbs.getTopicInfo;
-<<<<<<< HEAD
-=======
 import static com.hedera.services.bdd.spec.transactions.TxnVerbs.contractCall;
->>>>>>> 4166d515
 import static com.hedera.services.bdd.spec.transactions.TxnVerbs.contractCreate;
 import static com.hedera.services.bdd.spec.transactions.TxnVerbs.createTopic;
 import static com.hedera.services.bdd.spec.transactions.TxnVerbs.cryptoCreate;
@@ -50,33 +41,26 @@
 import static com.hedera.services.bdd.spec.transactions.TxnVerbs.tokenCreate;
 import static com.hedera.services.bdd.spec.transactions.TxnVerbs.uploadInitCode;
 import static com.hedera.services.bdd.spec.transactions.crypto.HapiCryptoTransfer.tinyBarsFromTo;
-<<<<<<< HEAD
-=======
 import static com.hedera.services.bdd.spec.utilops.CustomSpecAssert.allRunFor;
->>>>>>> 4166d515
 import static com.hedera.services.bdd.spec.utilops.UtilVerbs.balanceSnapshot;
 import static com.hedera.services.bdd.spec.utilops.UtilVerbs.inParallel;
 import static com.hedera.services.bdd.spec.utilops.UtilVerbs.newKeyNamed;
 import static com.hedera.services.bdd.spec.utilops.UtilVerbs.overridingThrottles;
 import static com.hedera.services.bdd.spec.utilops.UtilVerbs.sleepFor;
-<<<<<<< HEAD
 import static com.hedera.services.bdd.suites.HapiSuite.DEFAULT_PAYER;
 import static com.hedera.services.bdd.suites.HapiSuite.ONE_HUNDRED_HBARS;
 import static com.hedera.services.bdd.suites.HapiSuite.flattened;
 import static com.hederahashgraph.api.proto.java.ResponseCodeEnum.BUSY;
 import static com.hederahashgraph.api.proto.java.ResponseCodeEnum.OK;
 import static com.hederahashgraph.api.proto.java.TokenType.NON_FUNGIBLE_UNIQUE;
-=======
 import static com.hedera.services.bdd.spec.utilops.UtilVerbs.withOpContext;
 import static com.hedera.services.bdd.suites.HapiSuite.DEFAULT_PAYER;
 import static com.hedera.services.bdd.suites.HapiSuite.ONE_HUNDRED_HBARS;
 import static com.hedera.services.bdd.suites.HapiSuite.flattened;
->>>>>>> 4166d515
 import static org.assertj.core.api.Assertions.assertThatThrownBy;
 
 import com.hedera.services.bdd.junit.HapiTest;
 import com.hedera.services.bdd.junit.HapiTestLifecycle;
-<<<<<<< HEAD
 import com.hedera.services.bdd.junit.LeakyHapiTest;
 import com.hedera.services.bdd.junit.hedera.HederaNode;
 import com.hedera.services.bdd.junit.support.TestLifecycle;
@@ -92,11 +76,9 @@
 import com.hederahashgraph.api.proto.java.TransactionBody;
 import com.hederahashgraph.api.proto.java.TransferList;
 import com.hederahashgraph.service.proto.java.CryptoServiceGrpc;
-=======
 import com.hedera.services.bdd.junit.OrderedInIsolation;
 import com.hedera.services.bdd.junit.support.TestLifecycle;
 import com.hedera.services.bdd.suites.regression.system.LifecycleTest;
->>>>>>> 4166d515
 import edu.umd.cs.findbugs.annotations.NonNull;
 import io.grpc.ConnectivityState;
 import io.grpc.ManagedChannel;
@@ -112,18 +94,19 @@
 import org.junit.jupiter.api.BeforeAll;
 import org.junit.jupiter.api.DisplayName;
 import org.junit.jupiter.api.DynamicTest;
-<<<<<<< HEAD
-=======
 import org.junit.jupiter.api.Nested;
 import org.junit.jupiter.api.Order;
->>>>>>> 4166d515
 import org.junit.jupiter.api.Tag;
 
 /**
  * A class with Node Operator Queries tests
  */
-<<<<<<< HEAD
-public class AsNodeOperatorQueriesTest extends NodeOperatorQueriesBase {
+@Tag(CRYPTO)
+@DisplayName("Node Operator Queries")
+@HapiTestLifecycle
+@OrderedInIsolation
+public class AsNodeOperatorQueriesTest extends NodeOperatorQueriesBase implements LifecycleTest {
+
     private static final int BURST_SIZE = 20;
 
     private static final Function<String, HapiSpecOperation[]> miscTxnBurstFn = payer -> IntStream.range(0, BURST_SIZE)
@@ -136,16 +119,16 @@
 
     @BeforeAll
     static void beforeAll(@NonNull final TestLifecycle lifecycle) {
+        lifecycle.doAdhoc(createAllAccountsAndTokens());
         nodes = lifecycle.getNodes();
     }
 
     @HapiTest
     final Stream<DynamicTest> nodeOperatorQueryVerifyPayerBalanceForAccountBalance() {
-        return hapiTest(flattened(
-                nodeOperatorAccount(),
-                payerAccount(),
+        return hapiTest(
+                cryptoCreate(NODE_OPERATOR).balance(ONE_HUNDRED_HBARS),
+                cryptoCreate(PAYER).balance(ONE_HUNDRED_HBARS),
                 // perform getAccountBalance() query, pay for the query with payer account
-                // the grpc client performs the query to different ports
                 getAccountBalance(NODE_OPERATOR).payingWith(PAYER),
                 sleepFor(3_000),
                 // assert payer is charged
@@ -154,7 +137,7 @@
                 getAccountBalance(NODE_OPERATOR).payingWith(PAYER).asNodeOperator(),
                 sleepFor(3_000),
                 // assert payer is not charged as the query is performed as node operator
-                getAccountBalance(PAYER).hasTinyBars(ONE_HUNDRED_HBARS)));
+                getAccountBalance(PAYER).hasTinyBars(ONE_HUNDRED_HBARS));
     }
 
     @HapiTest
@@ -780,51 +763,6 @@
                 .setCryptoGetInfo(
                         CryptoGetInfoQuery.newBuilder().setAccountID(accountID).build())
                 .build();
-=======
-@Tag(CRYPTO)
-@DisplayName("Node Operator Queries")
-@HapiTestLifecycle
-@OrderedInIsolation
-public class AsNodeOperatorQueriesTest extends NodeOperatorQueriesBase implements LifecycleTest {
-
-    @BeforeAll
-    static void beforeAll(@NonNull final TestLifecycle lifecycle) {
-        lifecycle.doAdhoc(createAllAccountsAndTokens());
-    }
-
-    @HapiTest
-    final Stream<DynamicTest> nodeOperatorQueryVerifyPayerBalanceForAccountBalance() {
-        return hapiTest(
-                cryptoCreate(NODE_OPERATOR).balance(ONE_HUNDRED_HBARS),
-                cryptoCreate(PAYER).balance(ONE_HUNDRED_HBARS),
-                // perform getAccountBalance() query, pay for the query with payer account
-                getAccountBalance(NODE_OPERATOR).payingWith(PAYER),
-                sleepFor(3_000),
-                // assert payer is charged
-                getAccountBalance(PAYER).hasTinyBars(ONE_HUNDRED_HBARS),
-                // perform free query to local port with asNodeOperator() method
-                getAccountBalance(NODE_OPERATOR).payingWith(PAYER).asNodeOperator(),
-                sleepFor(3_000),
-                // assert payer is not charged as the query is performed as node operator
-                getAccountBalance(PAYER).hasTinyBars(ONE_HUNDRED_HBARS));
-    }
-
-    @HapiTest
-    final Stream<DynamicTest> nodeOperatorQueryVerifyPayerBalanceForAccountInfo() {
-        return hapiTest(
-                cryptoCreate(NODE_OPERATOR).balance(ONE_HUNDRED_HBARS),
-                cryptoCreate(PAYER).balance(ONE_HUNDRED_HBARS),
-                balanceSnapshot("payerInitialBalance", PAYER),
-                // perform getAccountInfo() query, pay for the query with payer account
-                getAccountInfo(NODE_OPERATOR).payingWith(PAYER),
-                sleepFor(3_000),
-                // assert payer is charged
-                getAccountBalance(PAYER).hasTinyBars(changeFromSnapshot("payerInitialBalance", -QUERY_COST)),
-                // perform free query to local port with asNodeOperator() method
-                getAccountInfo(NODE_OPERATOR).payingWith(PAYER).asNodeOperator(),
-                sleepFor(3_000),
-                // assert payer is not charged as the query is performed as node operator
-                getAccountBalance(PAYER).hasTinyBars(changeFromSnapshot("payerInitialBalance", -QUERY_COST)));
     }
 
     @Nested
@@ -1030,6 +968,5 @@
                             .isInstanceOf(IllegalStateException.class)
                             .hasMessageContaining("io.grpc.StatusRuntimeException: UNAVAILABLE: io exception"))));
         }
->>>>>>> 4166d515
     }
 }