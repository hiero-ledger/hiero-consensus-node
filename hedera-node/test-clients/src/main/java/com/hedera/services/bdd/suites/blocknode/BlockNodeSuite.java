// SPDX-License-Identifier: Apache-2.0
package com.hedera.services.bdd.suites.blocknode;

import static com.hedera.services.bdd.junit.TestTags.BLOCK_NODE;
import static com.hedera.services.bdd.junit.hedera.ExternalPath.DATA_CONFIG_DIR;
import static com.hedera.services.bdd.junit.hedera.NodeSelector.byNodeId;
import static com.hedera.services.bdd.spec.HapiSpec.hapiTest;
import static com.hedera.services.bdd.spec.utilops.BlockNodeVerbs.blockNode;
import static com.hedera.services.bdd.spec.utilops.UtilVerbs.assertBlockNodeCommsLogContains;
import static com.hedera.services.bdd.spec.utilops.UtilVerbs.assertBlockNodeCommsLogContainsTimeframe;
import static com.hedera.services.bdd.spec.utilops.UtilVerbs.assertBlockNodeCommsLogDoesNotContainText;
import static com.hedera.services.bdd.spec.utilops.UtilVerbs.doingContextual;
import static com.hedera.services.bdd.spec.utilops.UtilVerbs.sourcingContextual;
import static com.hedera.services.bdd.spec.utilops.UtilVerbs.waitForActive;
import static com.hedera.services.bdd.spec.utilops.UtilVerbs.waitForAny;
import static com.hedera.services.bdd.spec.utilops.UtilVerbs.waitUntilNextBlocks;
import static com.hedera.services.bdd.suites.regression.system.LifecycleTest.restartAtNextConfigVersion;

import com.hedera.node.internal.network.BlockNodeConnectionInfo;
import com.hedera.services.bdd.HapiBlockNode;
import com.hedera.services.bdd.HapiBlockNode.BlockNodeConfig;
import com.hedera.services.bdd.HapiBlockNode.SubProcessNodeConfig;
import com.hedera.services.bdd.junit.HapiTest;
import com.hedera.services.bdd.junit.OrderedInIsolation;
import com.hedera.services.bdd.junit.hedera.BlockNodeMode;
import java.io.IOException;
import java.nio.file.Files;
import java.nio.file.Path;
import java.time.Duration;
import java.time.Instant;
import java.util.ArrayList;
import java.util.List;
import java.util.concurrent.atomic.AtomicReference;
import java.util.concurrent.locks.LockSupport;
import java.util.stream.Stream;
import org.hiero.block.api.PublishStreamResponse.EndOfStream.Code;
import org.hiero.consensus.model.status.PlatformStatus;
import org.jetbrains.annotations.NotNull;
import org.junit.jupiter.api.Disabled;
import org.junit.jupiter.api.DynamicTest;
import org.junit.jupiter.api.Order;
import org.junit.jupiter.api.Tag;

/**
 * This suite class tests the behavior of the consensus node to block node communication.
 * NOTE: com.hedera.node.app.blocks.impl.streaming MUST have DEBUG logging enabled.
 */
@Tag(BLOCK_NODE)
@OrderedInIsolation
public class BlockNodeSuite {

    private static final int BLOCK_TTL_MINUTES = 2;
    private static final int BLOCK_PERIOD_SECONDS = 2;

    @HapiTest
    @HapiBlockNode(
            networkSize = 1,
            blockNodeConfigs = {@BlockNodeConfig(nodeId = 0, mode = BlockNodeMode.REAL)},
            subProcessNodeConfigs = {
                @SubProcessNodeConfig(
                        nodeId = 0,
                        applicationPropertiesOverrides = {
                            "blockStream.streamMode", "BOTH",
                            "blockStream.writerMode", "FILE_AND_GRPC"
                        })
            })
    @Order(0)
    final Stream<DynamicTest> node0SupportsDynamicBlockNodeConnectionInfo() {
        final AtomicReference<Instant> timeRef = new AtomicReference<>();
        final List<Integer> portNumbers = new ArrayList<>();
        return hapiTest(
                doingContextual(spec -> {
                    portNumbers.add(spec.getBlockNodePortById(0));
                }),
                waitUntilNextBlocks(5).withBackgroundTraffic(true),
                // Verify buffer saturation increases without block node connection
                doingContextual(spec -> timeRef.set(Instant.now())),
                sourcingContextual(spec -> assertBlockNodeCommsLogContainsTimeframe(
                        byNodeId(0),
                        timeRef::get,
                        Duration.ofSeconds(30),
                        Duration.ofSeconds(30),
                        // Blocks are accumulating in buffer without being sent
                        "saturation=10.0%")),
                waitUntilNextBlocks(2).withBackgroundTraffic(true),
                // Create block-nodes.json to establish connection
                doingContextual((spec) -> {
                    // Create a new block-nodes.json file at runtime with localhost and the correct port
                    final var node0Port = spec.getBlockNodePortById(0);
                    final List<com.hedera.node.internal.network.BlockNodeConfig> blockNodes = new ArrayList<>();
                    blockNodes.add(new com.hedera.node.internal.network.BlockNodeConfig("localhost", node0Port, 0));
                    final BlockNodeConnectionInfo connectionInfo = new BlockNodeConnectionInfo(blockNodes);
                    try {
                        // Write the config to this consensus node's block-nodes.json
                        final Path configPath = spec.getNetworkNodes()
                                .getFirst()
                                .getExternalPath(DATA_CONFIG_DIR)
                                .resolve("block-nodes.json");
                        Files.writeString(configPath, BlockNodeConnectionInfo.JSON.toJSON(connectionInfo));
                    } catch (final IOException e) {
                        throw new RuntimeException(e);
                    }
                }),
                // Verify config was reloaded and connection established
                sourcingContextual(spec -> assertBlockNodeCommsLogContainsTimeframe(
                        byNodeId(0),
                        timeRef::get,
                        Duration.ofMinutes(1),
                        Duration.ofSeconds(45),
                        "Detected ENTRY_CREATE event for block-nodes.json",
                        String.format(
                                "/localhost:%s/ACTIVE] Connection state transitioned from PENDING to ACTIVE.",
                                portNumbers.getFirst()))),
                doingContextual((spec) -> timeRef.set(Instant.now())),
                waitUntilNextBlocks(5).withBackgroundTraffic(true),
                // Update block-nodes.json to have an invalid entry
                doingContextual((spec) -> {
                    final List<com.hedera.node.internal.network.BlockNodeConfig> blockNodes = new ArrayList<>();
                    blockNodes.add(new com.hedera.node.internal.network.BlockNodeConfig("26dsfg2364", 1234, 0));
                    final BlockNodeConnectionInfo connectionInfo = new BlockNodeConnectionInfo(blockNodes);
                    try {
                        // Write the config to this consensus node's block-nodes.json
                        final Path configPath = spec.getNetworkNodes()
                                .getFirst()
                                .getExternalPath(DATA_CONFIG_DIR)
                                .resolve("block-nodes.json");
                        Files.writeString(configPath, BlockNodeConnectionInfo.JSON.toJSON(connectionInfo));
                    } catch (final IOException e) {
                        throw new RuntimeException(e);
                    }
                }),
                // Verify config was reloaded but connection fails with invalid address
                sourcingContextual(spec -> assertBlockNodeCommsLogContainsTimeframe(
                        byNodeId(0),
                        timeRef::get,
                        Duration.ofMinutes(1),
                        Duration.ofSeconds(45),
                        "Detected ENTRY_MODIFY event for block-nodes.json",
                        String.format(
                                "/localhost:%s/CLOSED] Connection state transitioned from CLOSING to CLOSED",
                                portNumbers.getFirst()),
                        // New invalid config is loaded
                        // Connection client created but exception occurs with invalid address
                        "Created BlockStreamPublishServiceClient for 26dsfg2364:1234")),
                doingContextual((spec) -> timeRef.set(Instant.now())),
                waitUntilNextBlocks(5).withBackgroundTraffic(true),
                // Delete block-nodes.json
                doingContextual((spec) -> {
                    try {
                        final Path configPath = spec.getNetworkNodes()
                                .getFirst()
                                .getExternalPath(DATA_CONFIG_DIR)
                                .resolve("block-nodes.json");
                        Files.delete(configPath);
                    } catch (final IOException e) {
                        throw new RuntimeException(e);
                    }
                }),
                // Verify file deletion is detected and handled gracefully
                sourcingContextual(spec -> assertBlockNodeCommsLogContainsTimeframe(
                        byNodeId(0),
                        timeRef::get,
                        Duration.ofMinutes(1),
                        Duration.ofSeconds(45),
                        "Detected ENTRY_DELETE event for block-nodes.json",
                        "Stopping block node connections",
                        // Config file is missing
                        "Block node configuration file does not exist:",
                        "No valid block node configurations available after file change. Connections remain stopped.")),
                doingContextual((spec) -> timeRef.set(Instant.now())),
                waitUntilNextBlocks(5).withBackgroundTraffic(true),
                // Unparsable block-nodes.json
                doingContextual((spec) -> {
                    try {
                        final Path configPath = spec.getNetworkNodes()
                                .getFirst()
                                .getExternalPath(DATA_CONFIG_DIR)
                                .resolve("block-nodes.json");
                        Files.writeString(configPath, "{ this is not valid json");
                    } catch (final IOException e) {
                        throw new RuntimeException(e);
                    }
                }),
                // Verify parse error is handled gracefully
                sourcingContextual(spec -> assertBlockNodeCommsLogContainsTimeframe(
                        byNodeId(0),
                        timeRef::get,
                        Duration.ofMinutes(1),
                        Duration.ofSeconds(45),
                        "Detected ENTRY_CREATE event for block-nodes.json",
                        "Block node configuration unchanged. No action taken")),
                doingContextual((spec) -> timeRef.set(Instant.now())),
                waitUntilNextBlocks(5).withBackgroundTraffic(true),
                // Create valid block-nodes.json again
                doingContextual((spec) -> {
                    // Create a new block-nodes.json file at runtime with localhost and the correct port
                    final var node0Port = spec.getBlockNodePortById(0);
                    final List<com.hedera.node.internal.network.BlockNodeConfig> blockNodes = new ArrayList<>();
                    blockNodes.add(new com.hedera.node.internal.network.BlockNodeConfig("localhost", node0Port, 0));
                    final BlockNodeConnectionInfo connectionInfo = new BlockNodeConnectionInfo(blockNodes);
                    try {
                        // Write the config to this consensus node's block-nodes.json
                        final Path configPath = spec.getNetworkNodes()
                                .getFirst()
                                .getExternalPath(DATA_CONFIG_DIR)
                                .resolve("block-nodes.json");
                        Files.writeString(configPath, BlockNodeConnectionInfo.JSON.toJSON(connectionInfo));
                    } catch (final IOException e) {
                        throw new RuntimeException(e);
                    }
                }),
                // Verify recovery with valid config and connection re-established
                sourcingContextual(spec -> assertBlockNodeCommsLogContainsTimeframe(
                        byNodeId(0),
                        timeRef::get,
                        Duration.ofMinutes(1),
                        Duration.ofSeconds(45),
                        // File watcher detects new valid config (MODIFY because file was already created with invalid
                        // JSON)
                        "Detected ENTRY_MODIFY event for block-nodes.json",
                        // Valid config is loaded
                        "Found available node in priority group 0",
                        // Connection is re-established
                        String.format(
                                "Created BlockStreamPublishServiceClient for localhost:%s", portNumbers.getFirst()),
                        String.format(
                                "/localhost:%s/UNINITIALIZED] Scheduling reconnection for node in 0 ms",
                                portNumbers.getFirst()),
                        String.format("/localhost:%s/UNINITIALIZED] Running connection task", portNumbers.getFirst()),
                        String.format(
                                "/localhost:%s/UNINITIALIZED] Request pipeline initialized", portNumbers.getFirst()),
                        String.format(
                                "/localhost:%s/PENDING] Connection state transitioned from UNINITIALIZED to PENDING.",
                                portNumbers.getFirst()),
                        String.format(
                                "/localhost:%s/ACTIVE] Connection state transitioned from PENDING to ACTIVE.",
                                portNumbers.getFirst()),
                        String.format(
                                "Active block node connection updated to: localhost:%s", portNumbers.getFirst()))),
                waitUntilNextBlocks(10).withBackgroundTraffic(true),
                assertBlockNodeCommsLogDoesNotContainText(byNodeId(0), "ERROR", Duration.ofSeconds(5)));
    }

    @HapiTest
    @HapiBlockNode(
            networkSize = 1,
            blockNodeConfigs = {@BlockNodeConfig(nodeId = 0, mode = BlockNodeMode.REAL)},
            subProcessNodeConfigs = {
                @SubProcessNodeConfig(
                        nodeId = 0,
                        blockNodeIds = {0},
                        blockNodePriorities = {0},
                        applicationPropertiesOverrides = {
                            "blockStream.streamMode", "BOTH",
                            "blockStream.writerMode", "FILE_AND_GRPC"
                        })
            })
    @Order(1)
    final Stream<DynamicTest> node0StreamingHappyPath() {
        return validateHappyPath(20);
    }

    @HapiTest
    @HapiBlockNode(
            blockNodeConfigs = {
                @BlockNodeConfig(nodeId = 0, mode = BlockNodeMode.REAL),
                @BlockNodeConfig(nodeId = 1, mode = BlockNodeMode.REAL),
                @BlockNodeConfig(nodeId = 2, mode = BlockNodeMode.REAL),
                @BlockNodeConfig(nodeId = 3, mode = BlockNodeMode.REAL),
            },
            subProcessNodeConfigs = {
                @SubProcessNodeConfig(
                        nodeId = 0,
                        blockNodeIds = {0},
                        blockNodePriorities = {0},
                        applicationPropertiesOverrides = {
                            "blockStream.streamMode", "BOTH",
                            "blockStream.writerMode", "FILE_AND_GRPC"
                        }),
                @SubProcessNodeConfig(
                        nodeId = 1,
                        blockNodeIds = {1},
                        blockNodePriorities = {0},
                        applicationPropertiesOverrides = {
                            "blockStream.streamMode", "BOTH",
                            "blockStream.writerMode", "FILE_AND_GRPC"
                        }),
                @SubProcessNodeConfig(
                        nodeId = 2,
                        blockNodeIds = {2},
                        blockNodePriorities = {0},
                        applicationPropertiesOverrides = {
                            "blockStream.streamMode", "BOTH",
                            "blockStream.writerMode", "FILE_AND_GRPC"
                        }),
                @SubProcessNodeConfig(
                        nodeId = 3,
                        blockNodeIds = {3},
                        blockNodePriorities = {0},
                        applicationPropertiesOverrides = {
                            "blockStream.streamMode", "BOTH",
                            "blockStream.writerMode", "FILE_AND_GRPC"
                        }),
            })
    @Order(2)
    final Stream<DynamicTest> allNodesStreamingHappyPath() {
        return validateHappyPath(10);
    }

    @HapiTest
    @HapiBlockNode(
            networkSize = 1,
            blockNodeConfigs = {@BlockNodeConfig(nodeId = 0, mode = BlockNodeMode.SIMULATOR)},
            subProcessNodeConfigs = {
                @SubProcessNodeConfig(
                        nodeId = 0,
                        blockNodeIds = {0},
                        blockNodePriorities = {0},
                        applicationPropertiesOverrides = {
                            "blockStream.streamMode", "BOTH",
                            "blockStream.writerMode", "FILE_AND_GRPC"
                        })
            })
    @Order(3)
    final Stream<DynamicTest> node0StreamingBlockNodeConnectionDropsCanStreamGenesisBlock() {
        final AtomicReference<Instant> time = new AtomicReference<>();
        final List<Integer> portNumbers = new ArrayList<>();
        return hapiTest(
                doingContextual(spec -> portNumbers.add(spec.getBlockNodePortById(0))),
                doingContextual(
                        spec -> LockSupport.parkNanos(Duration.ofSeconds(10).toNanos())),
                doingContextual(spec -> time.set(Instant.now())),
                blockNode(0).sendEndOfStreamImmediately(Code.BEHIND).withBlockNumber(Long.MAX_VALUE),
                sourcingContextual(spec -> assertBlockNodeCommsLogContainsTimeframe(
                        byNodeId(0),
                        time::get,
                        Duration.ofSeconds(30),
                        Duration.ofSeconds(45),
                        String.format(
                                "/localhost:%s/ACTIVE] Block node reported it is behind. Will restart stream at block 0.",
                                portNumbers.getFirst()),
                        String.format(
                                "/localhost:%s/ACTIVE] Received EndOfStream response (block=9223372036854775807, responseCode=BEHIND).",
                                portNumbers.getFirst()))),
                doingContextual(
                        spec -> LockSupport.parkNanos(Duration.ofSeconds(10).toNanos())));
    }

    @HapiTest
    @HapiBlockNode(
            networkSize = 1,
            blockNodeConfigs = {
                @BlockNodeConfig(nodeId = 0, mode = BlockNodeMode.SIMULATOR),
                @BlockNodeConfig(nodeId = 1, mode = BlockNodeMode.SIMULATOR),
                @BlockNodeConfig(nodeId = 2, mode = BlockNodeMode.SIMULATOR),
                @BlockNodeConfig(nodeId = 3, mode = BlockNodeMode.SIMULATOR)
            },
            subProcessNodeConfigs = {
                @SubProcessNodeConfig(
                        nodeId = 0,
                        blockNodeIds = {0, 1, 2, 3},
                        blockNodePriorities = {0, 1, 2, 3},
                        applicationPropertiesOverrides = {
                            "blockStream.streamMode", "BOTH",
                            "blockStream.writerMode", "FILE_AND_GRPC"
                        })
            })
    @Order(4)
    final Stream<DynamicTest> node0StreamingBlockNodeConnectionDropsTrickle() {
        final AtomicReference<Instant> connectionDropTime = new AtomicReference<>();
        final List<Integer> portNumbers = new ArrayList<>();
        return hapiTest(
                doingContextual(spec -> {
                    portNumbers.add(spec.getBlockNodePortById(0));
                    portNumbers.add(spec.getBlockNodePortById(1));
                    portNumbers.add(spec.getBlockNodePortById(2));
                    portNumbers.add(spec.getBlockNodePortById(3));
                }),
                waitUntilNextBlocks(10).withBackgroundTraffic(true),
                doingContextual(spec -> connectionDropTime.set(Instant.now())),
                blockNode(0).shutDownImmediately(), // Pri 0
                sourcingContextual(spec -> assertBlockNodeCommsLogContainsTimeframe(
                        byNodeId(0),
                        connectionDropTime::get,
                        Duration.ofMinutes(1),
                        Duration.ofSeconds(45),
                        String.format("Selected block node localhost:%s for connection attempt", portNumbers.get(1)),
                        String.format(
                                "/localhost:%s/PENDING] Connection state transitioned from UNINITIALIZED to PENDING.",
                                portNumbers.get(1)),
                        String.format(
                                "/localhost:%s/ACTIVE] Connection state transitioned from PENDING to ACTIVE.",
                                portNumbers.get(1)))),
                waitUntilNextBlocks(10).withBackgroundTraffic(true),
                doingContextual(spec -> connectionDropTime.set(Instant.now())),
                blockNode(1).shutDownImmediately(), // Pri 1
                sourcingContextual(spec -> assertBlockNodeCommsLogContainsTimeframe(
                        byNodeId(0),
                        connectionDropTime::get,
                        Duration.ofMinutes(1),
                        Duration.ofSeconds(45),
                        String.format(
                                "/localhost:%s/PENDING] Connection state transitioned from UNINITIALIZED to PENDING.",
                                portNumbers.get(2)),
                        String.format(
                                "/localhost:%s/ACTIVE] Connection state transitioned from PENDING to ACTIVE.",
                                portNumbers.get(2)))),
                waitUntilNextBlocks(10).withBackgroundTraffic(true),
                doingContextual(spec -> connectionDropTime.set(Instant.now())),
                blockNode(2).shutDownImmediately(), // Pri 2
                sourcingContextual(spec -> assertBlockNodeCommsLogContainsTimeframe(
                        byNodeId(0),
                        connectionDropTime::get,
                        Duration.ofMinutes(1),
                        Duration.ofSeconds(45),
                        String.format(
                                "/localhost:%s/PENDING] Connection state transitioned from UNINITIALIZED to PENDING.",
                                portNumbers.get(3)),
                        String.format(
                                "/localhost:%s/ACTIVE] Connection state transitioned from PENDING to ACTIVE.",
                                portNumbers.get(3)))),
                waitUntilNextBlocks(10).withBackgroundTraffic(true),
                doingContextual(spec -> connectionDropTime.set(Instant.now())),
                blockNode(1).startImmediately(),
                sourcingContextual(spec -> assertBlockNodeCommsLogContainsTimeframe(
                        byNodeId(0),
                        connectionDropTime::get,
                        Duration.ofMinutes(1),
                        Duration.ofSeconds(45),
                        String.format(
                                "/localhost:%s/PENDING] Connection state transitioned from UNINITIALIZED to PENDING.",
                                portNumbers.get(1)),
                        String.format(
                                "/localhost:%s/ACTIVE] Connection state transitioned from PENDING to ACTIVE.",
                                portNumbers.get(1)),
                        String.format("/localhost:%s/CLOSING] Closing connection.", portNumbers.get(3)),
                        String.format(
                                "/localhost:%s/CLOSING] Connection state transitioned from ACTIVE to CLOSING.",
                                portNumbers.get(3)),
                        String.format(
                                "/localhost:%s/CLOSED] Connection state transitioned from CLOSING to CLOSED.",
                                portNumbers.get(3)))),
                doingContextual(
                        spec -> LockSupport.parkNanos(Duration.ofSeconds(20).toNanos())));
    }

    @HapiTest
    @HapiBlockNode(
            networkSize = 2,
            blockNodeConfigs = {@BlockNodeConfig(nodeId = 0, mode = BlockNodeMode.REAL)},
            subProcessNodeConfigs = {
                @SubProcessNodeConfig(
                        nodeId = 0,
                        blockNodeIds = {0},
                        blockNodePriorities = {0},
                        applicationPropertiesOverrides = {
                            "blockStream.streamMode", "BOTH",
                            "blockStream.writerMode", "FILE_AND_GRPC"
                        }),
                @SubProcessNodeConfig(
                        nodeId = 1,
                        blockNodeIds = {0},
                        blockNodePriorities = {0},
                        applicationPropertiesOverrides = {
                            "blockStream.streamMode", "BOTH",
                            "blockStream.writerMode", "FILE_AND_GRPC"
                        })
            })
    @Order(5)
    final Stream<DynamicTest> twoNodesStreamingOneBlockNodeHappyPath() {
        return validateHappyPath(10);
    }

    @HapiTest
    @HapiBlockNode(
            networkSize = 1,
            blockNodeConfigs = {
                @BlockNodeConfig(nodeId = 0, mode = BlockNodeMode.SIMULATOR),
                @BlockNodeConfig(nodeId = 1, mode = BlockNodeMode.SIMULATOR)
            },
            subProcessNodeConfigs = {
                @SubProcessNodeConfig(
                        nodeId = 0,
                        blockNodeIds = {0, 1},
                        blockNodePriorities = {0, 1},
                        applicationPropertiesOverrides = {
                            "blockStream.buffer.blockTtl", "1m",
                            "blockStream.streamMode", "BLOCKS",
                            "blockStream.writerMode", "FILE_AND_GRPC"
                        })
            })
    @Order(6)
    final Stream<DynamicTest> testProactiveBlockBufferAction() {
        final AtomicReference<Instant> timeRef = new AtomicReference<>();
        return hapiTest(
                doingContextual(
                        spec -> LockSupport.parkNanos(Duration.ofSeconds(5).toNanos())),
                doingContextual(spec -> timeRef.set(Instant.now())),
                blockNode(0).updateSendingBlockAcknowledgements(false),
                doingContextual(
                        spec -> LockSupport.parkNanos(Duration.ofSeconds(5).toNanos())),
                sourcingContextual(
                        spec -> assertBlockNodeCommsLogContainsTimeframe(
                                byNodeId(0),
                                timeRef::get,
                                Duration.ofMinutes(1),
                                Duration.ofMinutes(1),
                                // look for the saturation reaching the action stage (50%)
                                "saturation=50.0%",
                                // look for the log that shows we are forcing a reconnect to a different block node
                                "Attempting to forcefully switch block node connections due to increasing block buffer saturation")),
                doingContextual(spec -> timeRef.set(Instant.now())),
                sourcingContextual(spec -> assertBlockNodeCommsLogContainsTimeframe(
                        byNodeId(0),
                        timeRef::get,
                        Duration.ofMinutes(1),
                        Duration.ofMinutes(1),
                        // saturation should fall back to low levels after the reconnect to the different node
                        "saturation=0.0%")));
    }

    @Disabled
    @HapiTest
    @HapiBlockNode(
            networkSize = 1,
            blockNodeConfigs = {@BlockNodeConfig(nodeId = 0, mode = BlockNodeMode.REAL)},
            subProcessNodeConfigs = {
                @SubProcessNodeConfig(
                        nodeId = 0,
                        blockNodeIds = {0},
                        blockNodePriorities = {0},
                        applicationPropertiesOverrides = {
                            "blockStream.buffer.blockTtl", "30s",
                            "blockStream.streamMode", "BLOCKS",
                            "blockStream.writerMode", "FILE_AND_GRPC"
                        })
            })
    @Order(7)
    final Stream<DynamicTest> testBlockBufferBackPressure() {
        final AtomicReference<Instant> timeRef = new AtomicReference<>();

        return hapiTest(
                waitUntilNextBlocks(5).withBackgroundTraffic(true),
                doingContextual(spec -> timeRef.set(Instant.now())),
                blockNode(0).shutDownImmediately(),
                sourcingContextual(spec -> assertBlockNodeCommsLogContainsTimeframe(
                        byNodeId(0),
                        timeRef::get,
                        Duration.ofMinutes(6),
                        Duration.ofMinutes(6),
                        "Block buffer is saturated; backpressure is being enabled",
                        "!!! Block buffer is saturated; blocking thread until buffer is no longer saturated")),
                waitForAny(byNodeId(0), Duration.ofSeconds(30), PlatformStatus.CHECKING),
                blockNode(0).startImmediately(),
                sourcingContextual(
                        spec -> assertBlockNodeCommsLogContainsTimeframe(
                                byNodeId(0),
                                timeRef::get,
                                Duration.ofMinutes(6),
                                Duration.ofMinutes(6),
                                "Buffer saturation is below or equal to the recovery threshold; back pressure will be disabled")),
                waitForActive(byNodeId(0), Duration.ofSeconds(30)),
                doingContextual(
                        spec -> LockSupport.parkNanos(Duration.ofSeconds(20).toNanos())));
    }

    @HapiTest
    @HapiBlockNode(
            networkSize = 1,
            blockNodeConfigs = {
                @BlockNodeConfig(nodeId = 0, mode = BlockNodeMode.REAL),
                @BlockNodeConfig(nodeId = 1, mode = BlockNodeMode.REAL)
            },
            subProcessNodeConfigs = {
                @SubProcessNodeConfig(
                        nodeId = 0,
                        blockNodeIds = {0, 1},
                        blockNodePriorities = {0, 1},
                        applicationPropertiesOverrides = {
                            "blockNode.streamResetPeriod", "10s",
                            "blockStream.streamMode", "BOTH",
                            "blockStream.writerMode", "FILE_AND_GRPC"
                        })
            })
    @Order(8)
    final Stream<DynamicTest> activeConnectionPeriodicallyRestarts() {
        final AtomicReference<Instant> connectionResetTime = new AtomicReference<>(Instant.now());
        final List<Integer> portNumbers = new ArrayList<>();
        return hapiTest(
                doingContextual(spec -> {
                    portNumbers.add(spec.getBlockNodePortById(0));
                    portNumbers.add(spec.getBlockNodePortById(1));
                    connectionResetTime.set(Instant.now());
                }),
                sourcingContextual(spec -> assertBlockNodeCommsLogContainsTimeframe(
                        byNodeId(0),
                        connectionResetTime::get,
                        Duration.ofSeconds(30),
                        Duration.ofSeconds(15),
                        String.format(
                                "/localhost:%s/ACTIVE] Scheduled periodic stream reset every PT10S.",
                                portNumbers.getFirst()))),
                waitUntilNextBlocks(6).withBackgroundTraffic(true),
                sourcingContextual(spec -> assertBlockNodeCommsLogContainsTimeframe(
                        byNodeId(0),
                        connectionResetTime::get,
                        Duration.ofSeconds(60),
                        Duration.ofSeconds(15),
                        // Verify that the periodic reset is performed after the period and the connection is closed
                        String.format(
                                "/localhost:%s/ACTIVE] Performing scheduled stream reset.", portNumbers.getFirst()),
                        String.format("/localhost:%s/CLOSING] Closing connection.", portNumbers.getFirst()),
                        String.format(
                                "/localhost:%s/CLOSING] Connection state transitioned from ACTIVE to CLOSING.",
                                portNumbers.getFirst()),
                        String.format("/localhost:%s/CLOSING] Connection successfully closed.", portNumbers.getFirst()),
                        // Select the next block node to connect to based on priorities
                        "Scheduling reconnection for node in 0 ms (force=false).",
                        "Running connection task.",
                        "Connection state transitioned from UNINITIALIZED to PENDING.",
                        "Connection state transitioned from PENDING to ACTIVE.")),
                assertBlockNodeCommsLogDoesNotContainText(byNodeId(0), "ERROR", Duration.ofSeconds(5)));
    }

    @HapiTest
    @HapiBlockNode(
            networkSize = 1,
            blockNodeConfigs = {@BlockNodeConfig(nodeId = 0, mode = BlockNodeMode.SIMULATOR)},
            subProcessNodeConfigs = {
                @SubProcessNodeConfig(
                        nodeId = 0,
                        blockNodeIds = {0},
                        blockNodePriorities = {0},
                        applicationPropertiesOverrides = {
                            "blockStream.streamMode", "BLOCKS",
                            "blockStream.writerMode", "FILE_AND_GRPC",
                            "blockStream.buffer.blockTtl", BLOCK_TTL_MINUTES + "m",
                            "blockStream.buffer.isBufferPersistenceEnabled", "true",
                            "blockStream.blockPeriod", BLOCK_PERIOD_SECONDS + "s",
                            "blockNode.streamResetPeriod", "20s",
                        })
            })
    @Order(9)
    final Stream<DynamicTest> testBlockBufferDurability() {
        /*
        1. Create some background traffic for a while.
        2. Shutdown the block node.
        3. Wait until block buffer becomes partially saturated.
        4. Restart consensus node (this should both save the buffer to disk on shutdown and load it back on startup)
        5. Check that the consensus node is still in a state with the block buffer saturated
        6. Start the block node.
        7. Wait for the blocks to be acked and the consensus node recovers
         */
        final AtomicReference<Instant> timeRef = new AtomicReference<>();
        final Duration blockTtl = Duration.ofMinutes(BLOCK_TTL_MINUTES);
        final Duration blockPeriod = Duration.ofSeconds(BLOCK_PERIOD_SECONDS);
        final int maxBufferSize = (int) blockTtl.dividedBy(blockPeriod);
        final int halfBufferSize = Math.max(1, maxBufferSize / 2);

        return hapiTest(
                // create some blocks to establish a baseline
                waitUntilNextBlocks(halfBufferSize).withBackgroundTraffic(true),
                doingContextual(spec -> timeRef.set(Instant.now())),
                // shutdown the block node. this will cause the block buffer to become saturated
                blockNode(0).shutDownImmediately(),
                waitUntilNextBlocks(halfBufferSize).withBackgroundTraffic(true),
                // wait until the buffer is starting to get saturated
                sourcingContextual(
                        spec -> assertBlockNodeCommsLogContainsTimeframe(
                                byNodeId(0),
                                timeRef::get,
                                blockTtl,
                                blockTtl,
                                "Attempting to forcefully switch block node connections due to increasing block buffer saturation")),
                doingContextual(spec -> timeRef.set(Instant.now())),
                // restart the consensus node
                // this should persist the buffer to disk on shutdown and load the buffer on startup
                restartAtNextConfigVersion(),
                // check that the block buffer was saved to disk on shutdown and it was loaded from disk on startup
                // additionally, check that the buffer is still in a partially saturated state
                sourcingContextual(
                        spec -> assertBlockNodeCommsLogContainsTimeframe(
                                byNodeId(0),
                                timeRef::get,
                                Duration.ofMinutes(3),
                                Duration.ofMinutes(3),
                                "Block buffer persisted to disk",
                                "Block buffer is being restored from disk",
                                "Attempting to forcefully switch block node connections due to increasing block buffer saturation")),
                // restart the block node and let it catch up
                blockNode(0).startImmediately(),
                // create some more blocks and ensure the buffer/platform remains healthy
                waitUntilNextBlocks(maxBufferSize + halfBufferSize).withBackgroundTraffic(true),
                doingContextual(spec -> timeRef.set(Instant.now())),
                // after restart and adding more blocks, saturation should be at 0% because the block node has
                // acknowledged all old blocks and the new blocks
                sourcingContextual(spec -> assertBlockNodeCommsLogContainsTimeframe(
                        byNodeId(0), timeRef::get, Duration.ofMinutes(3), Duration.ofMinutes(3), "saturation=0.0%")));
    }

    @HapiTest
    @HapiBlockNode(
            networkSize = 1,
            blockNodeConfigs = {
                @BlockNodeConfig(nodeId = 0, mode = BlockNodeMode.SIMULATOR),
                @BlockNodeConfig(nodeId = 1, mode = BlockNodeMode.SIMULATOR)
            },
            subProcessNodeConfigs = {
                @SubProcessNodeConfig(
                        nodeId = 0,
                        blockNodeIds = {0, 1},
                        blockNodePriorities = {0, 1},
                        applicationPropertiesOverrides = {
                            "blockStream.streamMode",
                            "BOTH",
                            "blockStream.writerMode",
                            "FILE_AND_GRPC",
                            "blockNode.maxEndOfStreamsAllowed",
                            "1"
                        })
            })
    @Order(10)
    final Stream<DynamicTest> node0StreamingMultipleEndOfStreamsReceived() {
        final AtomicReference<Instant> time = new AtomicReference<>();
        final List<Integer> portNumbers = new ArrayList<>();
        return hapiTest(
                doingContextual(spec -> {
                    portNumbers.add(spec.getBlockNodePortById(0));
                    portNumbers.add(spec.getBlockNodePortById(1));
                }),
                waitUntilNextBlocks(5).withBackgroundTraffic(true),
                doingContextual(spec -> time.set(Instant.now())),
                blockNode(0).sendEndOfStreamImmediately(Code.TIMEOUT).withBlockNumber(9L),
                blockNode(0).sendEndOfStreamImmediately(Code.TIMEOUT).withBlockNumber(10L),
                sourcingContextual(spec -> assertBlockNodeCommsLogContainsTimeframe(
                        byNodeId(0),
                        time::get,
                        Duration.ofMinutes(1),
                        Duration.ofSeconds(45),
                        String.format(
                                "/localhost:%s/ACTIVE] Block node has exceeded the allowed number of EndOfStream responses",
                                portNumbers.getFirst()),
                        String.format("Selected block node localhost:%s for connection attempt", portNumbers.getLast()),
                        String.format(
                                "/localhost:%s/PENDING] Connection state transitioned from UNINITIALIZED to PENDING.",
                                portNumbers.getLast()),
                        String.format(
                                "/localhost:%s/ACTIVE] Connection state transitioned from PENDING to ACTIVE.",
                                portNumbers.getLast()))),
                waitUntilNextBlocks(5).withBackgroundTraffic(true));
    }

    @HapiTest
    @HapiBlockNode(
            networkSize = 1,
            blockNodeConfigs = {@BlockNodeConfig(nodeId = 0, mode = BlockNodeMode.SIMULATOR)},
            subProcessNodeConfigs = {
                @SubProcessNodeConfig(
                        nodeId = 0,
                        blockNodeIds = {0},
                        blockNodePriorities = {0},
                        applicationPropertiesOverrides = {
                            "blockStream.streamMode",
                            "BOTH",
                            "blockStream.writerMode",
                            "FILE_AND_GRPC"
                        })
            })
    @Order(11)
    final Stream<DynamicTest> node0StreamingExponentialBackoff() {
        final AtomicReference<Instant> time = new AtomicReference<>();
        return hapiTest(
                waitUntilNextBlocks(1).withBackgroundTraffic(true),
                doingContextual(spec -> time.set(Instant.now())),
                blockNode(0).sendEndOfStreamImmediately(Code.BEHIND).withBlockNumber(1L),
                waitUntilNextBlocks(1).withBackgroundTraffic(true),
                blockNode(0).sendEndOfStreamImmediately(Code.BEHIND).withBlockNumber(2L),
                waitUntilNextBlocks(1).withBackgroundTraffic(true),
                blockNode(0).sendEndOfStreamImmediately(Code.BEHIND).withBlockNumber(3L),
                waitUntilNextBlocks(1).withBackgroundTraffic(true),
                blockNode(0).sendEndOfStreamImmediately(Code.BEHIND).withBlockNumber(4L),
                sourcingContextual(spec -> assertBlockNodeCommsLogContainsTimeframe(
                        byNodeId(0),
                        time::get,
                        Duration.ofMinutes(1),
                        Duration.ofSeconds(45),
                        "(attempt=0)",
                        "(attempt=1)",
                        "(attempt=2)",
                        "(attempt=3)")),
                waitUntilNextBlocks(5).withBackgroundTraffic(true));
    }

    @HapiTest
    @HapiBlockNode(
            networkSize = 1,
            blockNodeConfigs = {
                @BlockNodeConfig(nodeId = 0, mode = BlockNodeMode.SIMULATOR, highLatency = true),
                @BlockNodeConfig(nodeId = 1, mode = BlockNodeMode.SIMULATOR, highLatency = true)
            },
            subProcessNodeConfigs = {
                @SubProcessNodeConfig(
                        nodeId = 0,
                        blockNodeIds = {0, 1},
                        blockNodePriorities = {0, 1},
                        applicationPropertiesOverrides = {
                            "blockStream.streamMode", "BOTH",
                            "blockStream.writerMode", "FILE_AND_GRPC",
                            "blockNode.highLatencyThreshold", "1s"
                        })
            })
    @Order(12)
    final Stream<DynamicTest> node0StreamingToHighLatencyBlockNode() {
        final AtomicReference<Instant> time = new AtomicReference<>();
        final List<Integer> portNumbers = new ArrayList<>();
        return hapiTest(
                doingContextual(spec -> {
                    portNumbers.add(spec.getBlockNodePortById(0));
                }),
                doingContextual(spec -> time.set(Instant.now())),
                waitUntilNextBlocks(10).withBackgroundTraffic(true),
                sourcingContextual(spec -> assertBlockNodeCommsLogContainsTimeframe(
                        byNodeId(0),
                        time::get,
                        Duration.ofSeconds(30),
                        Duration.ofSeconds(45),
                        String.format(
                                "/localhost:%s/ACTIVE] Block node has exceeded high latency threshold 5 times consecutively.",
                                portNumbers.getFirst()),
                        String.format(
                                "/localhost:%s/CLOSED] Closing and rescheduling connection for reconnect attempt",
                                portNumbers.getFirst()),
                        "No available block nodes found for streaming.")));
    }

    @HapiTest
    @HapiBlockNode(
            networkSize = 1,
            blockNodeConfigs = {@BlockNodeConfig(nodeId = 0, mode = BlockNodeMode.SIMULATOR)},
            subProcessNodeConfigs = {
                @SubProcessNodeConfig(
                        nodeId = 0,
                        blockNodeIds = {0},
                        blockNodePriorities = {0},
                        applicationPropertiesOverrides = {
                            "blockStream.streamMode", "BOTH",
                            "blockStream.writerMode", "FILE_AND_GRPC"
                        })
            })
    @Order(13)
    final Stream<DynamicTest> testCNReactionToPublishStreamResponses() {
        final AtomicReference<Instant> time = new AtomicReference<>();
        final List<Integer> portNumbers = new ArrayList<>();
        return hapiTest(
                doingContextual(spec -> portNumbers.add(spec.getBlockNodePortById(0))),
                doingContextual(spec -> time.set(Instant.now())),
                waitUntilNextBlocks(1).withBackgroundTraffic(true),
                sourcingContextual(spec -> assertBlockNodeCommsLogContainsTimeframe(
                        byNodeId(0),
                        time::get,
                        Duration.ofSeconds(20),
                        Duration.ofSeconds(20),
                        String.format(
                                "/localhost:%s/ACTIVE] BlockAcknowledgement received for block",
                                portNumbers.getFirst()))),
                blockNode(0).sendEndOfStreamImmediately(Code.BEHIND).withBlockNumber(Long.MAX_VALUE),
                sourcingContextual(spec -> assertBlockNodeCommsLogContainsTimeframe(
                        byNodeId(0),
                        time::get,
                        Duration.ofSeconds(20),
                        Duration.ofSeconds(20),
                        String.format(
                                "/localhost:%s/ACTIVE] Received EndOfStream response (block=9223372036854775807, responseCode=BEHIND)",
                                portNumbers.getFirst()),
                        String.format(
                                "/localhost:%s/ACTIVE] Block node reported it is behind. Will restart stream at block 0.",
                                portNumbers.getFirst()))),
                waitUntilNextBlocks(1).withBackgroundTraffic(true),
                blockNode(0).sendSkipBlockImmediately(Long.MAX_VALUE),
                sourcingContextual(spec -> assertBlockNodeCommsLogContainsTimeframe(
                        byNodeId(0),
                        time::get,
                        Duration.ofSeconds(20),
                        Duration.ofSeconds(20),
                        String.format(
                                "/localhost:%s/ACTIVE] Received SkipBlock response (blockToSkip=9223372036854775807), but we've moved on to another block. Ignoring skip request",
                                portNumbers.getFirst()))),
                blockNode(0).sendResendBlockImmediately(Long.MAX_VALUE),
                sourcingContextual(spec -> assertBlockNodeCommsLogContainsTimeframe(
                        byNodeId(0),
                        time::get,
                        Duration.ofSeconds(20),
                        Duration.ofSeconds(20),
                        String.format(
                                "/localhost:%s/ACTIVE] Received ResendBlock response for block 9223372036854775807",
                                portNumbers.getFirst()),
                        String.format(
                                "/localhost:%s/ACTIVE] Block node requested a ResendBlock for block 9223372036854775807 but that block does not exist on this consensus node. Closing connection and will retry later",
                                portNumbers.getFirst()))),
                assertBlockNodeCommsLogDoesNotContainText(byNodeId(0), "ERROR", Duration.ofSeconds(5)));
    }

    @NotNull
    private Stream<DynamicTest> validateHappyPath(final int blocksToWait) {
        return hapiTest(
                waitUntilNextBlocks(blocksToWait).withBackgroundTraffic(true),

                // General error assertions
                assertBlockNodeCommsLogDoesNotContainText(byNodeId(0), "ERROR", Duration.ofSeconds(5)),

                // Block node connection error assertions
                assertBlockNodeCommsLogDoesNotContainText(byNodeId(0), "Error received", Duration.ofSeconds(0)),
                assertBlockNodeCommsLogDoesNotContainText(
                        byNodeId(0), "Exception caught in block stream worker loop", Duration.ofSeconds(0)),
                assertBlockNodeCommsLogDoesNotContainText(
                        byNodeId(0), "UncheckedIOException caught in block stream worker loop", Duration.ofSeconds(0)),
                assertBlockNodeCommsLogDoesNotContainText(
                        byNodeId(0), "Failed to establish connection to block node", Duration.ofSeconds(0)),
                assertBlockNodeCommsLogDoesNotContainText(
                        byNodeId(0), "Failed to schedule connection task for block node", Duration.ofSeconds(0)),
                assertBlockNodeCommsLogDoesNotContainText(
                        byNodeId(0), "Failed to reschedule connection attempt", Duration.ofSeconds(0)),
                assertBlockNodeCommsLogDoesNotContainText(
                        byNodeId(0),
                        "Closing and rescheduling connection for reconnect attempt",
                        Duration.ofSeconds(0)),
                assertBlockNodeCommsLogDoesNotContainText(
                        byNodeId(0), "No available block nodes found for streaming", Duration.ofSeconds(0)),

                // EndOfStream error assertions
                assertBlockNodeCommsLogDoesNotContainText(
                        byNodeId(0), "Block node reported an error at block", Duration.ofSeconds(0)),
                assertBlockNodeCommsLogDoesNotContainText(
                        byNodeId(0), "Block node reported an unknown error at block", Duration.ofSeconds(0)),
                assertBlockNodeCommsLogDoesNotContainText(
                        byNodeId(0),
                        "Block node has exceeded the allowed number of EndOfStream responses",
                        Duration.ofSeconds(0)),
                assertBlockNodeCommsLogDoesNotContainText(
                        byNodeId(0),
                        "Block node reported status indicating immediate restart should be attempted",
                        Duration.ofSeconds(0)),
                assertBlockNodeCommsLogDoesNotContainText(
                        byNodeId(0), "Block node reported it is behind", Duration.ofSeconds(0)),
                assertBlockNodeCommsLogDoesNotContainText(
                        byNodeId(0), "Block node is behind and block state is not available", Duration.ofSeconds(0)),
                assertBlockNodeCommsLogDoesNotContainText(
                        byNodeId(0), "Received EndOfStream response", Duration.ofSeconds(0)),
                assertBlockNodeCommsLogDoesNotContainText(
                        byNodeId(0), "Sending EndStream (code=", Duration.ofSeconds(0)),

                // Connection state transition error assertions
                assertBlockNodeCommsLogDoesNotContainText(byNodeId(0), "Handling failed stream", Duration.ofSeconds(0)),
                assertBlockNodeCommsLogDoesNotContainText(
                        byNodeId(0), "Failed to transition state from ", Duration.ofSeconds(0)),
                assertBlockNodeCommsLogDoesNotContainText(
                        byNodeId(0), "Stream completed unexpectedly", Duration.ofSeconds(0)),
                assertBlockNodeCommsLogDoesNotContainText(
                        byNodeId(0), "Error while completing request pipeline", Duration.ofSeconds(0)),
                assertBlockNodeCommsLogDoesNotContainText(
                        byNodeId(0), "onNext invoked but connection is already closed", Duration.ofSeconds(0)),
                assertBlockNodeCommsLogDoesNotContainText(
                        byNodeId(0),
                        "Cannot run connection task, connection manager has shutdown.",
                        Duration.ofSeconds(0)),
                assertBlockNodeCommsLogDoesNotContainText(
                        byNodeId(0), "onComplete invoked but connection is already closed", Duration.ofSeconds(0)),
                assertBlockNodeCommsLogDoesNotContainText(
                        byNodeId(0), "Error occurred while attempting to close connection", Duration.ofSeconds(0)),
                assertBlockNodeCommsLogDoesNotContainText(
                        byNodeId(0), "Unexpected response received", Duration.ofSeconds(0)),
                assertBlockNodeCommsLogDoesNotContainText(
                        byNodeId(0), "Failed to shutdown current active connection", Duration.ofSeconds(0)),

                // Block buffer saturation and backpressure assertions
                assertBlockNodeCommsLogDoesNotContainText(
                        byNodeId(0), "Block buffer is saturated; backpressure is being enabled", Duration.ofSeconds(0)),
                assertBlockNodeCommsLogDoesNotContainText(
                        byNodeId(0),
                        "!!! Block buffer is saturated; blocking thread until buffer is no longer saturated",
                        Duration.ofSeconds(0)),
                assertBlockNodeCommsLogDoesNotContainText(
                        byNodeId(0), "Block buffer still not available to accept new blocks", Duration.ofSeconds(0)),
                assertBlockNodeCommsLogDoesNotContainText(
                        byNodeId(0),
                        "Attempting to forcefully switch block node connections due to increasing block buffer saturation",
                        Duration.ofSeconds(0)),
                assertBlockNodeCommsLogDoesNotContainText(
                        byNodeId(0),
                        "Buffer saturation is below or equal to the recovery threshold; back pressure will be disabled.",
                        Duration.ofSeconds(0)),
                assertBlockNodeCommsLogDoesNotContainText(
                        byNodeId(0),
                        "Attempted to disable back pressure, but buffer saturation is not less than or equal to recovery threshold",
                        Duration.ofSeconds(0)),

                // Block processing error assertions
                assertBlockNodeCommsLogDoesNotContainText(
                        byNodeId(0), " not found in buffer (latestBlock=", Duration.ofSeconds(0)),
                assertBlockNodeCommsLogDoesNotContainText(
                        byNodeId(0), "Received SkipBlock response for block ", Duration.ofSeconds(0)),
                assertBlockNodeCommsLogDoesNotContainText(
                        byNodeId(0), "Received ResendBlock response for block ", Duration.ofSeconds(0)),
                assertBlockNodeCommsLogDoesNotContainText(
                        byNodeId(0),
                        "that block does not exist on this consensus node. Closing connection and will retry later.",
                        Duration.ofSeconds(0)),

                // Configuration and setup error assertions
                assertBlockNodeCommsLogDoesNotContainText(
                        byNodeId(0), "streaming is not enabled", Duration.ofSeconds(0)),
                assertBlockNodeCommsLogDoesNotContainText(
                        byNodeId(0), "Failed to read block node configuration from", Duration.ofSeconds(0)),
                assertBlockNodeCommsLogDoesNotContainText(
                        byNodeId(0), "Failed to resolve block node host", Duration.ofSeconds(0)),

                // High latency assertions
<<<<<<< HEAD
                assertBlockNodeCommsLogDoesNotContainText(
                        byNodeId(0), "Block node has exceeded high latency threshold", Duration.ofSeconds(0)));
=======
                assertBlockNodeCommsLogDoesNotContain(
                        byNodeId(0), "Block node has exceeded high latency threshold", Duration.ofSeconds(0)),
                assertBlockNodeCommsLogContains(
                        byNodeId(0), "Sending request to block node (type=END_OF_BLOCK)", Duration.ofSeconds(0)));
>>>>>>> bc0b0c5a
    }
}<|MERGE_RESOLUTION|>--- conflicted
+++ resolved
@@ -6,7 +6,7 @@
 import static com.hedera.services.bdd.junit.hedera.NodeSelector.byNodeId;
 import static com.hedera.services.bdd.spec.HapiSpec.hapiTest;
 import static com.hedera.services.bdd.spec.utilops.BlockNodeVerbs.blockNode;
-import static com.hedera.services.bdd.spec.utilops.UtilVerbs.assertBlockNodeCommsLogContains;
+import static com.hedera.services.bdd.spec.utilops.UtilVerbs.assertBlockNodeCommsLogContainsText;
 import static com.hedera.services.bdd.spec.utilops.UtilVerbs.assertBlockNodeCommsLogContainsTimeframe;
 import static com.hedera.services.bdd.spec.utilops.UtilVerbs.assertBlockNodeCommsLogDoesNotContainText;
 import static com.hedera.services.bdd.spec.utilops.UtilVerbs.doingContextual;
@@ -1015,14 +1015,9 @@
                         byNodeId(0), "Failed to resolve block node host", Duration.ofSeconds(0)),
 
                 // High latency assertions
-<<<<<<< HEAD
-                assertBlockNodeCommsLogDoesNotContainText(
-                        byNodeId(0), "Block node has exceeded high latency threshold", Duration.ofSeconds(0)));
-=======
-                assertBlockNodeCommsLogDoesNotContain(
+                assertBlockNodeCommsLogDoesNotContainText(
                         byNodeId(0), "Block node has exceeded high latency threshold", Duration.ofSeconds(0)),
-                assertBlockNodeCommsLogContains(
+                assertBlockNodeCommsLogContainsText(
                         byNodeId(0), "Sending request to block node (type=END_OF_BLOCK)", Duration.ofSeconds(0)));
->>>>>>> bc0b0c5a
     }
 }