--- conflicted
+++ resolved
@@ -110,12 +110,8 @@
                         String.format(
                                 "/localhost:%s/ACTIVE] Connection state transitioned from PENDING to ACTIVE.",
                                 portNumbers.getFirst()))),
-<<<<<<< HEAD
-                waitUntilNextBlocks(30).withBackgroundTraffic(true),
-=======
                 doingContextual((spec) -> timeRef.set(Instant.now())),
                 waitUntilNextBlocks(5).withBackgroundTraffic(true),
->>>>>>> 812c6bac
                 // Update block-nodes.json to have an invalid entry
                 doingContextual((spec) -> {
                     List<com.hedera.node.internal.network.BlockNodeConfig> blockNodes = new ArrayList<>();
@@ -145,15 +141,9 @@
                         // New invalid config is loaded
                         "Reloaded 1 block node configurations. Restarting connection manager.",
                         // Connection client created but exception occurs with invalid address
-<<<<<<< HEAD
-                        "Created BlockStreamPublishServiceClient for 26dsfg2364:1234",
-                        "Exception in config file change handler")),
-                waitUntilNextBlocks(30).withBackgroundTraffic(true),
-=======
                         "Created BlockStreamPublishServiceClient for 26dsfg2364:1234")),
                 doingContextual((spec) -> timeRef.set(Instant.now())),
                 waitUntilNextBlocks(5).withBackgroundTraffic(true),
->>>>>>> 812c6bac
                 // Delete block-nodes.json
                 doingContextual((spec) -> {
                     try {
@@ -177,12 +167,8 @@
                         // Config file is missing
                         "Block node configuration file does not exist:",
                         "No valid block node configurations available after file change. Connections remain stopped.")),
-<<<<<<< HEAD
-                waitUntilNextBlocks(30).withBackgroundTraffic(true),
-=======
                 doingContextual((spec) -> timeRef.set(Instant.now())),
                 waitUntilNextBlocks(5).withBackgroundTraffic(true),
->>>>>>> 812c6bac
                 // Unparsable block-nodes.json
                 doingContextual((spec) -> {
                     try {
@@ -202,14 +188,9 @@
                         Duration.ofMinutes(1),
                         Duration.ofSeconds(45),
                         "Detected ENTRY_CREATE event for block-nodes.json",
-<<<<<<< HEAD
-                        "No valid block node configurations available after file change. Connections remain stopped.")),
-                waitUntilNextBlocks(30).withBackgroundTraffic(true),
-=======
                         "Block node configuration unchanged. No action taken")),
                 doingContextual((spec) -> timeRef.set(Instant.now())),
                 waitUntilNextBlocks(5).withBackgroundTraffic(true),
->>>>>>> 812c6bac
                 // Create valid block-nodes.json again
                 doingContextual((spec) -> {
                     // Create a new block-nodes.json file at runtime with localhost and the correct port
@@ -238,12 +219,6 @@
                         // JSON)
                         "Detected ENTRY_MODIFY event for block-nodes.json",
                         // Valid config is loaded
-<<<<<<< HEAD
-                        "Reloaded 1 block node configurations. Restarting connection manager.",
-                        "Starting connection manager",
-                        "Searching for new block node connection based on node priorities",
-=======
->>>>>>> 812c6bac
                         "Found available node in priority group 0",
                         // Connection is re-established
                         String.format(
