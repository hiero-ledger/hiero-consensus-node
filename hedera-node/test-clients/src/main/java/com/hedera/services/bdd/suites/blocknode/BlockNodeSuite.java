--- conflicted
+++ resolved
@@ -190,13 +190,7 @@
                         connectionDropTime::get,
                         Duration.ofMinutes(1),
                         Duration.ofSeconds(45),
-<<<<<<< HEAD
-=======
                         String.format("Selected block node localhost:%s for connection attempt", portNumbers.get(1)),
->>>>>>> ecbf585d
-                        String.format(
-                                "/localhost:%s/UNINITIALIZED] Scheduling reconnection for node in 0 ms (force=false).",
-                                portNumbers.get(1)),
                         String.format(
                                 "/localhost:%s/PENDING] Connection state transitioned from UNINITIALIZED to PENDING.",
                                 portNumbers.get(1)),
