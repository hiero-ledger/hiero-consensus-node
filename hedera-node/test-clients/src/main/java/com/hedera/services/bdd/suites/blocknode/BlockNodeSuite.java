// SPDX-License-Identifier: Apache-2.0
package com.hedera.services.bdd.suites.blocknode;

import static com.hedera.services.bdd.junit.TestTags.BLOCK_NODE;
import static com.hedera.services.bdd.junit.hedera.ExternalPath.DATA_CONFIG_DIR;
import static com.hedera.services.bdd.junit.hedera.NodeSelector.byNodeId;
import static com.hedera.services.bdd.spec.HapiSpec.hapiTest;
import static com.hedera.services.bdd.spec.utilops.BlockNodeVerbs.blockNode;
import static com.hedera.services.bdd.spec.utilops.UtilVerbs.assertBlockNodeCommsLogContainsText;
import static com.hedera.services.bdd.spec.utilops.UtilVerbs.assertBlockNodeCommsLogContainsTimeframe;
import static com.hedera.services.bdd.spec.utilops.UtilVerbs.assertBlockNodeCommsLogDoesNotContainText;
import static com.hedera.services.bdd.spec.utilops.UtilVerbs.doingContextual;
import static com.hedera.services.bdd.spec.utilops.UtilVerbs.sourcingContextual;
import static com.hedera.services.bdd.spec.utilops.UtilVerbs.waitForActive;
import static com.hedera.services.bdd.spec.utilops.UtilVerbs.waitForAny;
import static com.hedera.services.bdd.spec.utilops.UtilVerbs.waitUntilNextBlocks;
import static com.hedera.services.bdd.suites.regression.system.LifecycleTest.restartAtNextConfigVersion;

import com.hedera.node.internal.network.BlockNodeConnectionInfo;
import com.hedera.services.bdd.HapiBlockNode;
import com.hedera.services.bdd.HapiBlockNode.BlockNodeConfig;
import com.hedera.services.bdd.HapiBlockNode.SubProcessNodeConfig;
import com.hedera.services.bdd.junit.HapiTest;
import com.hedera.services.bdd.junit.OrderedInIsolation;
import com.hedera.services.bdd.junit.hedera.BlockNodeMode;
import java.io.IOException;
import java.nio.file.Files;
import java.nio.file.Path;
import java.time.Duration;
import java.time.Instant;
import java.util.ArrayList;
import java.util.List;
import java.util.concurrent.atomic.AtomicReference;
import java.util.concurrent.locks.LockSupport;
import java.util.stream.Stream;
import org.hiero.block.api.PublishStreamResponse.EndOfStream.Code;
import org.hiero.consensus.model.status.PlatformStatus;
import org.jetbrains.annotations.NotNull;
import org.junit.jupiter.api.Disabled;
import org.junit.jupiter.api.DynamicTest;
import org.junit.jupiter.api.Order;
import org.junit.jupiter.api.Tag;

/**
 * This suite class tests the behavior of the consensus node to block node communication.
 * NOTE: com.hedera.node.app.blocks.impl.streaming MUST have DEBUG logging enabled.
 */
@Tag(BLOCK_NODE)
@OrderedInIsolation
public class BlockNodeSuite {
    private static final int BLOCK_PERIOD_SECONDS = 2;

    @HapiTest
    @HapiBlockNode(
            networkSize = 1,
            blockNodeConfigs = {@BlockNodeConfig(nodeId = 0, mode = BlockNodeMode.REAL)},
            subProcessNodeConfigs = {
                @SubProcessNodeConfig(
                        nodeId = 0,
                        applicationPropertiesOverrides = {
                            "blockStream.streamMode", "BOTH",
                            "blockStream.writerMode", "FILE_AND_GRPC"
                        })
            })
    @Order(0)
    final Stream<DynamicTest> node0SupportsDynamicBlockNodeConnectionInfo() {
        final AtomicReference<Instant> timeRef = new AtomicReference<>();
        final List<Integer> portNumbers = new ArrayList<>();
        return hapiTest(
                doingContextual(spec -> {
                    portNumbers.add(spec.getBlockNodePortById(0));
                }),
                waitUntilNextBlocks(5).withBackgroundTraffic(true),
                // Verify buffer saturation increases without block node connection
                doingContextual(spec -> timeRef.set(Instant.now())),
                sourcingContextual(spec -> assertBlockNodeCommsLogContainsTimeframe(
                        byNodeId(0),
                        timeRef::get,
                        Duration.ofSeconds(30),
                        Duration.ofSeconds(30),
                        // Blocks are accumulating in buffer without being sent
                        "saturation=10.0%")),
                waitUntilNextBlocks(2).withBackgroundTraffic(true),
                // Create block-nodes.json to establish connection
                doingContextual((spec) -> {
                    // Create a new block-nodes.json file at runtime with localhost and the correct port
                    final var node0Port = spec.getBlockNodePortById(0);
                    final List<com.hedera.node.internal.network.BlockNodeConfig> blockNodes = new ArrayList<>();
                    blockNodes.add(new com.hedera.node.internal.network.BlockNodeConfig("localhost", node0Port, 0));
                    final BlockNodeConnectionInfo connectionInfo = new BlockNodeConnectionInfo(blockNodes);
                    try {
                        // Write the config to this consensus node's block-nodes.json
                        final Path configPath = spec.getNetworkNodes()
                                .getFirst()
                                .getExternalPath(DATA_CONFIG_DIR)
                                .resolve("block-nodes.json");
                        Files.writeString(configPath, BlockNodeConnectionInfo.JSON.toJSON(connectionInfo));
                    } catch (final IOException e) {
                        throw new RuntimeException(e);
                    }
                }),
                // Verify config was reloaded and connection established
                sourcingContextual(spec -> assertBlockNodeCommsLogContainsTimeframe(
                        byNodeId(0),
                        timeRef::get,
                        Duration.ofMinutes(1),
                        Duration.ofSeconds(45),
                        "Detected ENTRY_CREATE event for block-nodes.json",
                        String.format(
                                "/localhost:%s/ACTIVE] Connection state transitioned from PENDING to ACTIVE.",
                                portNumbers.getFirst()))),
                doingContextual((spec) -> timeRef.set(Instant.now())),
                waitUntilNextBlocks(5).withBackgroundTraffic(true),
                // Update block-nodes.json to have an invalid entry
                doingContextual((spec) -> {
                    final List<com.hedera.node.internal.network.BlockNodeConfig> blockNodes = new ArrayList<>();
                    blockNodes.add(new com.hedera.node.internal.network.BlockNodeConfig("26dsfg2364", 1234, 0));
                    final BlockNodeConnectionInfo connectionInfo = new BlockNodeConnectionInfo(blockNodes);
                    try {
                        // Write the config to this consensus node's block-nodes.json
                        final Path configPath = spec.getNetworkNodes()
                                .getFirst()
                                .getExternalPath(DATA_CONFIG_DIR)
                                .resolve("block-nodes.json");
                        Files.writeString(configPath, BlockNodeConnectionInfo.JSON.toJSON(connectionInfo));
                    } catch (final IOException e) {
                        throw new RuntimeException(e);
                    }
                }),
                // Verify config was reloaded but connection fails with invalid address
                sourcingContextual(spec -> assertBlockNodeCommsLogContainsTimeframe(
                        byNodeId(0),
                        timeRef::get,
                        Duration.ofMinutes(1),
                        Duration.ofSeconds(45),
                        "Detected ENTRY_MODIFY event for block-nodes.json",
                        String.format(
                                "/localhost:%s/CLOSED] Connection state transitioned from CLOSING to CLOSED",
                                portNumbers.getFirst()),
                        // New invalid config is loaded
                        // Connection client created but exception occurs with invalid address
                        "Created BlockStreamPublishServiceClient for 26dsfg2364:1234")),
                doingContextual((spec) -> timeRef.set(Instant.now())),
                waitUntilNextBlocks(5).withBackgroundTraffic(true),
                // Delete block-nodes.json
                doingContextual((spec) -> {
                    try {
                        final Path configPath = spec.getNetworkNodes()
                                .getFirst()
                                .getExternalPath(DATA_CONFIG_DIR)
                                .resolve("block-nodes.json");
                        Files.delete(configPath);
                    } catch (final IOException e) {
                        throw new RuntimeException(e);
                    }
                }),
                // Verify file deletion is detected and handled gracefully
                sourcingContextual(spec -> assertBlockNodeCommsLogContainsTimeframe(
                        byNodeId(0),
                        timeRef::get,
                        Duration.ofMinutes(1),
                        Duration.ofSeconds(45),
                        "Detected ENTRY_DELETE event for block-nodes.json",
                        "Stopping block node connections",
                        // Config file is missing
                        "Block node configuration file does not exist:",
                        "No valid block node configurations available after file change. Connections remain stopped.")),
                doingContextual((spec) -> timeRef.set(Instant.now())),
                waitUntilNextBlocks(5).withBackgroundTraffic(true),
                // Unparsable block-nodes.json
                doingContextual((spec) -> {
                    try {
                        final Path configPath = spec.getNetworkNodes()
                                .getFirst()
                                .getExternalPath(DATA_CONFIG_DIR)
                                .resolve("block-nodes.json");
                        Files.writeString(configPath, "{ this is not valid json");
                    } catch (final IOException e) {
                        throw new RuntimeException(e);
                    }
                }),
                // Verify parse error is handled gracefully
                sourcingContextual(spec -> assertBlockNodeCommsLogContainsTimeframe(
                        byNodeId(0),
                        timeRef::get,
                        Duration.ofMinutes(1),
                        Duration.ofSeconds(45),
                        "Detected ENTRY_CREATE event for block-nodes.json",
                        "Block node configuration unchanged. No action taken")),
                doingContextual((spec) -> timeRef.set(Instant.now())),
                waitUntilNextBlocks(5).withBackgroundTraffic(true),
                // Create valid block-nodes.json again
                doingContextual((spec) -> {
                    // Create a new block-nodes.json file at runtime with localhost and the correct port
                    final var node0Port = spec.getBlockNodePortById(0);
                    final List<com.hedera.node.internal.network.BlockNodeConfig> blockNodes = new ArrayList<>();
                    blockNodes.add(new com.hedera.node.internal.network.BlockNodeConfig("localhost", node0Port, 0));
                    final BlockNodeConnectionInfo connectionInfo = new BlockNodeConnectionInfo(blockNodes);
                    try {
                        // Write the config to this consensus node's block-nodes.json
                        final Path configPath = spec.getNetworkNodes()
                                .getFirst()
                                .getExternalPath(DATA_CONFIG_DIR)
                                .resolve("block-nodes.json");
                        Files.writeString(configPath, BlockNodeConnectionInfo.JSON.toJSON(connectionInfo));
                    } catch (final IOException e) {
                        throw new RuntimeException(e);
                    }
                }),
                // Verify recovery with valid config and connection re-established
                sourcingContextual(spec -> assertBlockNodeCommsLogContainsTimeframe(
                        byNodeId(0),
                        timeRef::get,
                        Duration.ofMinutes(1),
                        Duration.ofSeconds(45),
                        // File watcher detects new valid config (MODIFY because file was already created with invalid
                        // JSON)
                        "Detected ENTRY_MODIFY event for block-nodes.json",
                        // Valid config is loaded
                        "Found available node in priority group 0",
                        // Connection is re-established
                        String.format(
                                "Created BlockStreamPublishServiceClient for localhost:%s", portNumbers.getFirst()),
                        String.format(
                                "/localhost:%s/UNINITIALIZED] Scheduling reconnection for node in 0 ms",
                                portNumbers.getFirst()),
                        String.format("/localhost:%s/UNINITIALIZED] Running connection task", portNumbers.getFirst()),
                        String.format(
                                "/localhost:%s/UNINITIALIZED] Request pipeline initialized", portNumbers.getFirst()),
                        String.format(
                                "/localhost:%s/PENDING] Connection state transitioned from UNINITIALIZED to PENDING.",
                                portNumbers.getFirst()),
                        String.format(
                                "/localhost:%s/ACTIVE] Connection state transitioned from PENDING to ACTIVE.",
                                portNumbers.getFirst()),
                        String.format(
                                "Active block node connection updated to: localhost:%s", portNumbers.getFirst()))),
                waitUntilNextBlocks(10).withBackgroundTraffic(true),
                assertBlockNodeCommsLogDoesNotContainText(byNodeId(0), "ERROR", Duration.ofSeconds(5)));
    }

    @HapiTest
    @HapiBlockNode(
            networkSize = 1,
            blockNodeConfigs = {@BlockNodeConfig(nodeId = 0, mode = BlockNodeMode.REAL)},
            subProcessNodeConfigs = {
                @SubProcessNodeConfig(
                        nodeId = 0,
                        blockNodeIds = {0},
                        blockNodePriorities = {0},
                        applicationPropertiesOverrides = {
                            "blockStream.streamMode", "BOTH",
                            "blockStream.writerMode", "FILE_AND_GRPC"
                        })
            })
    @Order(1)
    final Stream<DynamicTest> node0StreamingHappyPath() {
        return validateHappyPath(20);
    }

    @HapiTest
    @HapiBlockNode(
            blockNodeConfigs = {
                @BlockNodeConfig(nodeId = 0, mode = BlockNodeMode.REAL),
                @BlockNodeConfig(nodeId = 1, mode = BlockNodeMode.REAL),
                @BlockNodeConfig(nodeId = 2, mode = BlockNodeMode.REAL),
                @BlockNodeConfig(nodeId = 3, mode = BlockNodeMode.REAL),
            },
            subProcessNodeConfigs = {
                @SubProcessNodeConfig(
                        nodeId = 0,
                        blockNodeIds = {0},
                        blockNodePriorities = {0},
                        applicationPropertiesOverrides = {
                            "blockStream.streamMode", "BOTH",
                            "blockStream.writerMode", "FILE_AND_GRPC"
                        }),
                @SubProcessNodeConfig(
                        nodeId = 1,
                        blockNodeIds = {1},
                        blockNodePriorities = {0},
                        applicationPropertiesOverrides = {
                            "blockStream.streamMode", "BOTH",
                            "blockStream.writerMode", "FILE_AND_GRPC"
                        }),
                @SubProcessNodeConfig(
                        nodeId = 2,
                        blockNodeIds = {2},
                        blockNodePriorities = {0},
                        applicationPropertiesOverrides = {
                            "blockStream.streamMode", "BOTH",
                            "blockStream.writerMode", "FILE_AND_GRPC"
                        }),
                @SubProcessNodeConfig(
                        nodeId = 3,
                        blockNodeIds = {3},
                        blockNodePriorities = {0},
                        applicationPropertiesOverrides = {
                            "blockStream.streamMode", "BOTH",
                            "blockStream.writerMode", "FILE_AND_GRPC"
                        }),
            })
    @Order(2)
    final Stream<DynamicTest> allNodesStreamingHappyPath() {
        return validateHappyPath(10);
    }

    @HapiTest
    @HapiBlockNode(
            networkSize = 1,
            blockNodeConfigs = {@BlockNodeConfig(nodeId = 0, mode = BlockNodeMode.SIMULATOR)},
            subProcessNodeConfigs = {
                @SubProcessNodeConfig(
                        nodeId = 0,
                        blockNodeIds = {0},
                        blockNodePriorities = {0},
                        applicationPropertiesOverrides = {
                            "blockStream.streamMode", "BOTH",
                            "blockStream.writerMode", "FILE_AND_GRPC"
                        })
            })
    @Order(3)
    final Stream<DynamicTest> node0StreamingBlockNodeConnectionDropsCanStreamGenesisBlock() {
        final AtomicReference<Instant> time = new AtomicReference<>();
        final List<Integer> portNumbers = new ArrayList<>();
        return hapiTest(
                doingContextual(spec -> portNumbers.add(spec.getBlockNodePortById(0))),
                doingContextual(
                        spec -> LockSupport.parkNanos(Duration.ofSeconds(10).toNanos())),
                doingContextual(spec -> time.set(Instant.now())),
                blockNode(0).sendEndOfStreamImmediately(Code.BEHIND).withBlockNumber(Long.MAX_VALUE),
                sourcingContextual(spec -> assertBlockNodeCommsLogContainsTimeframe(
                        byNodeId(0),
                        time::get,
                        Duration.ofSeconds(30),
                        Duration.ofSeconds(45),
                        String.format(
                                "/localhost:%s/ACTIVE] Block node reported it is behind. Will restart stream at block 0.",
                                portNumbers.getFirst()),
                        String.format(
                                "/localhost:%s/ACTIVE] Received EndOfStream response (block=9223372036854775807, responseCode=BEHIND).",
                                portNumbers.getFirst()))),
                doingContextual(
                        spec -> LockSupport.parkNanos(Duration.ofSeconds(10).toNanos())));
    }

    @HapiTest
    @HapiBlockNode(
            networkSize = 1,
            blockNodeConfigs = {
                @BlockNodeConfig(nodeId = 0, mode = BlockNodeMode.SIMULATOR),
                @BlockNodeConfig(nodeId = 1, mode = BlockNodeMode.SIMULATOR),
                @BlockNodeConfig(nodeId = 2, mode = BlockNodeMode.SIMULATOR),
                @BlockNodeConfig(nodeId = 3, mode = BlockNodeMode.SIMULATOR)
            },
            subProcessNodeConfigs = {
                @SubProcessNodeConfig(
                        nodeId = 0,
                        blockNodeIds = {0, 1, 2, 3},
                        blockNodePriorities = {0, 1, 2, 3},
                        applicationPropertiesOverrides = {
                            "blockStream.streamMode", "BOTH",
                            "blockStream.writerMode", "FILE_AND_GRPC"
                        })
            })
    @Order(4)
    final Stream<DynamicTest> node0StreamingBlockNodeConnectionDropsTrickle() {
        final AtomicReference<Instant> connectionDropTime = new AtomicReference<>();
        final List<Integer> portNumbers = new ArrayList<>();
        return hapiTest(
                doingContextual(spec -> {
                    portNumbers.add(spec.getBlockNodePortById(0));
                    portNumbers.add(spec.getBlockNodePortById(1));
                    portNumbers.add(spec.getBlockNodePortById(2));
                    portNumbers.add(spec.getBlockNodePortById(3));
                }),
                waitUntilNextBlocks(10).withBackgroundTraffic(true),
                doingContextual(spec -> connectionDropTime.set(Instant.now())),
                blockNode(0).shutDownImmediately(), // Pri 0
                sourcingContextual(spec -> assertBlockNodeCommsLogContainsTimeframe(
                        byNodeId(0),
                        connectionDropTime::get,
                        Duration.ofMinutes(1),
                        Duration.ofSeconds(45),
                        String.format("Selected block node localhost:%s for connection attempt", portNumbers.get(1)),
                        String.format(
                                "/localhost:%s/PENDING] Connection state transitioned from UNINITIALIZED to PENDING.",
                                portNumbers.get(1)),
                        String.format(
                                "/localhost:%s/ACTIVE] Connection state transitioned from PENDING to ACTIVE.",
                                portNumbers.get(1)))),
                waitUntilNextBlocks(10).withBackgroundTraffic(true),
                doingContextual(spec -> connectionDropTime.set(Instant.now())),
                blockNode(1).shutDownImmediately(), // Pri 1
                sourcingContextual(spec -> assertBlockNodeCommsLogContainsTimeframe(
                        byNodeId(0),
                        connectionDropTime::get,
                        Duration.ofMinutes(1),
                        Duration.ofSeconds(45),
                        String.format(
                                "/localhost:%s/PENDING] Connection state transitioned from UNINITIALIZED to PENDING.",
                                portNumbers.get(2)),
                        String.format(
                                "/localhost:%s/ACTIVE] Connection state transitioned from PENDING to ACTIVE.",
                                portNumbers.get(2)))),
                waitUntilNextBlocks(10).withBackgroundTraffic(true),
                doingContextual(spec -> connectionDropTime.set(Instant.now())),
                blockNode(2).shutDownImmediately(), // Pri 2
                sourcingContextual(spec -> assertBlockNodeCommsLogContainsTimeframe(
                        byNodeId(0),
                        connectionDropTime::get,
                        Duration.ofMinutes(1),
                        Duration.ofSeconds(45),
                        String.format(
                                "/localhost:%s/PENDING] Connection state transitioned from UNINITIALIZED to PENDING.",
                                portNumbers.get(3)),
                        String.format(
                                "/localhost:%s/ACTIVE] Connection state transitioned from PENDING to ACTIVE.",
                                portNumbers.get(3)))),
                waitUntilNextBlocks(10).withBackgroundTraffic(true),
                doingContextual(spec -> connectionDropTime.set(Instant.now())),
                blockNode(1).startImmediately(),
                sourcingContextual(spec -> assertBlockNodeCommsLogContainsTimeframe(
                        byNodeId(0),
                        connectionDropTime::get,
                        Duration.ofMinutes(1),
                        Duration.ofSeconds(45),
                        String.format(
                                "/localhost:%s/PENDING] Connection state transitioned from UNINITIALIZED to PENDING.",
                                portNumbers.get(1)),
                        String.format(
                                "/localhost:%s/ACTIVE] Connection state transitioned from PENDING to ACTIVE.",
                                portNumbers.get(1)),
                        String.format("/localhost:%s/CLOSING] Closing connection.", portNumbers.get(3)),
                        String.format(
                                "/localhost:%s/CLOSING] Connection state transitioned from ACTIVE to CLOSING.",
                                portNumbers.get(3)),
                        String.format(
                                "/localhost:%s/CLOSED] Connection state transitioned from CLOSING to CLOSED.",
                                portNumbers.get(3)))),
                doingContextual(spec -> connectionDropTime.set(Instant.now())),
                waitUntilNextBlocks(5),
                blockNode(1).shutDownImmediately(), // Pri 1
                sourcingContextual(spec -> assertBlockNodeCommsLogContainsTimeframe(
                        byNodeId(0),
                        connectionDropTime::get,
                        Duration.ofMinutes(1),
                        Duration.ofSeconds(45),
                        String.format(
                                "/localhost:%s/PENDING] Connection state transitioned from UNINITIALIZED to PENDING.",
                                portNumbers.get(3)),
                        String.format(
                                "/localhost:%s/ACTIVE] Connection state transitioned from PENDING to ACTIVE.",
                                portNumbers.get(3)))));
    }

    @HapiTest
    @HapiBlockNode(
            networkSize = 2,
            blockNodeConfigs = {@BlockNodeConfig(nodeId = 0, mode = BlockNodeMode.REAL)},
            subProcessNodeConfigs = {
                @SubProcessNodeConfig(
                        nodeId = 0,
                        blockNodeIds = {0},
                        blockNodePriorities = {0},
                        applicationPropertiesOverrides = {
                            "blockStream.streamMode", "BOTH",
                            "blockStream.writerMode", "FILE_AND_GRPC"
                        }),
                @SubProcessNodeConfig(
                        nodeId = 1,
                        blockNodeIds = {0},
                        blockNodePriorities = {0},
                        applicationPropertiesOverrides = {
                            "blockStream.streamMode", "BOTH",
                            "blockStream.writerMode", "FILE_AND_GRPC"
                        })
            })
    @Order(5)
    final Stream<DynamicTest> twoNodesStreamingOneBlockNodeHappyPath() {
        return validateHappyPath(10);
    }

    @HapiTest
    @HapiBlockNode(
            networkSize = 1,
            blockNodeConfigs = {
                @BlockNodeConfig(nodeId = 0, mode = BlockNodeMode.SIMULATOR),
                @BlockNodeConfig(nodeId = 1, mode = BlockNodeMode.SIMULATOR)
            },
            subProcessNodeConfigs = {
                @SubProcessNodeConfig(
                        nodeId = 0,
                        blockNodeIds = {0, 1},
                        blockNodePriorities = {0, 1},
                        applicationPropertiesOverrides = {
                            "blockStream.buffer.maxBlocks",
                            "30",
                            "blockStream.blockPeriod",
                            BLOCK_PERIOD_SECONDS + "s",
                            "blockStream.streamMode",
                            "BLOCKS",
                            "blockStream.writerMode",
                            "FILE_AND_GRPC",
                            "blockNode.forcedSwitchRescheduleDelay",
                            "30s"
                        })
            })
    @Order(6)
    final Stream<DynamicTest> testProactiveBlockBufferAction() {
        final AtomicReference<Instant> timeRef = new AtomicReference<>();
        final List<Integer> portNumbers = new ArrayList<>();
        return hapiTest(
                doingContextual(spec -> {
                    portNumbers.add(spec.getBlockNodePortById(0));
                    portNumbers.add(spec.getBlockNodePortById(1));
                }),
                doingContextual(
                        spec -> LockSupport.parkNanos(Duration.ofSeconds(5).toNanos())),
                doingContextual(spec -> timeRef.set(Instant.now())),
                blockNode(0).updateSendingBlockAcknowledgements(false),
                doingContextual(
                        spec -> LockSupport.parkNanos(Duration.ofSeconds(5).toNanos())),
                sourcingContextual(spec -> assertBlockNodeCommsLogContainsTimeframe(
                        byNodeId(0),
                        timeRef::get,
                        Duration.ofMinutes(1),
                        Duration.ofMinutes(1),
                        // look for the saturation reaching the action stage (50%)
                        "saturation=50.0%",
                        // look for the log that shows we are forcing a reconnect to a different block node
                        "Attempting to forcefully switch block node connections due to increasing block buffer saturation",
                        "/localhost:" + portNumbers.get(1)
                                + "/ACTIVE] Connection state transitioned from PENDING to ACTIVE.")),
                blockNode(0).updateSendingBlockAcknowledgements(true),
                doingContextual(spec -> timeRef.set(Instant.now())),
                sourcingContextual(spec -> assertBlockNodeCommsLogContainsTimeframe(
                        byNodeId(0),
                        timeRef::get,
                        Duration.ofMinutes(2),
                        Duration.ofMinutes(2),
                        // saturation should fall back to low levels after the reconnect to the different node
                        // then we should see a switch back to higher priority node
                        "saturation=0.0%",
                        "/localhost:" + portNumbers.get(0)
                                + "/ACTIVE] Connection state transitioned from PENDING to ACTIVE.")));
    }

    @Disabled
    @HapiTest
    @HapiBlockNode(
            networkSize = 1,
            blockNodeConfigs = {@BlockNodeConfig(nodeId = 0, mode = BlockNodeMode.REAL)},
            subProcessNodeConfigs = {
                @SubProcessNodeConfig(
                        nodeId = 0,
                        blockNodeIds = {0},
                        blockNodePriorities = {0},
                        applicationPropertiesOverrides = {
                            "blockStream.buffer.blockTtl", "30s",
                            "blockStream.streamMode", "BLOCKS",
                            "blockStream.writerMode", "FILE_AND_GRPC"
                        })
            })
    @Order(7)
    final Stream<DynamicTest> testBlockBufferBackPressure() {
        final AtomicReference<Instant> timeRef = new AtomicReference<>();

        return hapiTest(
                waitUntilNextBlocks(5).withBackgroundTraffic(true),
                doingContextual(spec -> timeRef.set(Instant.now())),
                blockNode(0).shutDownImmediately(),
                sourcingContextual(spec -> assertBlockNodeCommsLogContainsTimeframe(
                        byNodeId(0),
                        timeRef::get,
                        Duration.ofMinutes(6),
                        Duration.ofMinutes(6),
                        "Block buffer is saturated; backpressure is being enabled",
                        "!!! Block buffer is saturated; blocking thread until buffer is no longer saturated")),
                waitForAny(byNodeId(0), Duration.ofSeconds(30), PlatformStatus.CHECKING),
                blockNode(0).startImmediately(),
                sourcingContextual(
                        spec -> assertBlockNodeCommsLogContainsTimeframe(
                                byNodeId(0),
                                timeRef::get,
                                Duration.ofMinutes(6),
                                Duration.ofMinutes(6),
                                "Buffer saturation is below or equal to the recovery threshold; back pressure will be disabled")),
                waitForActive(byNodeId(0), Duration.ofSeconds(30)),
                doingContextual(
                        spec -> LockSupport.parkNanos(Duration.ofSeconds(20).toNanos())));
    }

    @HapiTest
    @HapiBlockNode(
            networkSize = 1,
            blockNodeConfigs = {
                @BlockNodeConfig(nodeId = 0, mode = BlockNodeMode.REAL),
                @BlockNodeConfig(nodeId = 1, mode = BlockNodeMode.REAL)
            },
            subProcessNodeConfigs = {
                @SubProcessNodeConfig(
                        nodeId = 0,
                        blockNodeIds = {0, 1},
                        blockNodePriorities = {0, 1},
                        applicationPropertiesOverrides = {
                            "blockNode.streamResetPeriod", "10s",
                            "blockStream.streamMode", "BOTH",
                            "blockStream.writerMode", "FILE_AND_GRPC"
                        })
            })
    @Order(8)
    final Stream<DynamicTest> activeConnectionPeriodicallyRestarts() {
        final AtomicReference<Instant> connectionResetTime = new AtomicReference<>(Instant.now());
        final List<Integer> portNumbers = new ArrayList<>();
        return hapiTest(
                doingContextual(spec -> {
                    portNumbers.add(spec.getBlockNodePortById(0));
                    portNumbers.add(spec.getBlockNodePortById(1));
                    connectionResetTime.set(Instant.now());
                }),
                sourcingContextual(spec -> assertBlockNodeCommsLogContainsTimeframe(
                        byNodeId(0),
                        connectionResetTime::get,
                        Duration.ofSeconds(30),
                        Duration.ofSeconds(15),
                        String.format(
                                "/localhost:%s/ACTIVE] Scheduled periodic stream reset every PT10S.",
                                portNumbers.getFirst()))),
                waitUntilNextBlocks(6).withBackgroundTraffic(true),
                sourcingContextual(spec -> assertBlockNodeCommsLogContainsTimeframe(
                        byNodeId(0),
                        connectionResetTime::get,
                        Duration.ofSeconds(60),
                        Duration.ofSeconds(15),
                        // Verify that the periodic reset is performed after the period and the connection is closed
                        String.format(
                                "/localhost:%s/ACTIVE] Performing scheduled stream reset.", portNumbers.getFirst()),
                        String.format("/localhost:%s/CLOSING] Closing connection.", portNumbers.getFirst()),
                        String.format(
                                "/localhost:%s/CLOSING] Connection state transitioned from ACTIVE to CLOSING.",
                                portNumbers.getFirst()),
                        String.format("/localhost:%s/CLOSING] Connection successfully closed.", portNumbers.getFirst()),
                        // Select the next block node to connect to based on priorities
                        "Scheduling reconnection for node in 0 ms (force=false).",
                        "Running connection task.",
                        "Connection state transitioned from UNINITIALIZED to PENDING.",
                        "Connection state transitioned from PENDING to ACTIVE.")),
                assertBlockNodeCommsLogDoesNotContainText(byNodeId(0), "ERROR", Duration.ofSeconds(5)));
    }

    @HapiTest
    @HapiBlockNode(
            networkSize = 1,
            blockNodeConfigs = {@BlockNodeConfig(nodeId = 0, mode = BlockNodeMode.SIMULATOR)},
            subProcessNodeConfigs = {
                @SubProcessNodeConfig(
                        nodeId = 0,
                        blockNodeIds = {0},
                        blockNodePriorities = {0},
                        applicationPropertiesOverrides = {
                            "blockStream.streamMode", "BLOCKS",
                            "blockStream.writerMode", "FILE_AND_GRPC",
                            "blockStream.buffer.maxBlocks", "60",
                            "blockStream.buffer.isBufferPersistenceEnabled", "true",
                            "blockStream.blockPeriod", BLOCK_PERIOD_SECONDS + "s",
                            "blockNode.streamResetPeriod", "20s",
                        })
            })
    @Order(9)
    final Stream<DynamicTest> testBlockBufferDurability() {
        /*
        1. Create some background traffic for a while.
        2. Shutdown the block node.
        3. Wait until block buffer becomes partially saturated.
        4. Restart consensus node (this should both save the buffer to disk on shutdown and load it back on startup)
        5. Check that the consensus node is still in a state with the block buffer saturated
        6. Start the block node.
        7. Wait for the blocks to be acked and the consensus node recovers
         */
        final AtomicReference<Instant> timeRef = new AtomicReference<>();
        final int maxBufferSize = 60;
        final int halfBufferSize = Math.max(1, maxBufferSize / 2);
        final Duration duration = Duration.ofSeconds(maxBufferSize * BLOCK_PERIOD_SECONDS);

        return hapiTest(
                // create some blocks to establish a baseline
                waitUntilNextBlocks(halfBufferSize).withBackgroundTraffic(true),
                doingContextual(spec -> timeRef.set(Instant.now())),
                // shutdown the block node. this will cause the block buffer to become saturated
                blockNode(0).shutDownImmediately(),
                waitUntilNextBlocks(halfBufferSize).withBackgroundTraffic(true),
                // wait until the buffer is starting to get saturated
                sourcingContextual(
                        spec -> assertBlockNodeCommsLogContainsTimeframe(
                                byNodeId(0),
                                timeRef::get,
                                duration,
                                duration,
                                "Attempting to forcefully switch block node connections due to increasing block buffer saturation")),
                doingContextual(spec -> timeRef.set(Instant.now())),
                // restart the consensus node
                // this should persist the buffer to disk on shutdown and load the buffer on startup
                restartAtNextConfigVersion(),
                // check that the block buffer was saved to disk on shutdown and it was loaded from disk on startup
                // additionally, check that the buffer is still in a partially saturated state
                sourcingContextual(
                        spec -> assertBlockNodeCommsLogContainsTimeframe(
                                byNodeId(0),
                                timeRef::get,
                                Duration.ofMinutes(3),
                                Duration.ofMinutes(3),
                                "Block buffer persisted to disk",
                                "Block buffer is being restored from disk",
                                "Attempting to forcefully switch block node connections due to increasing block buffer saturation")),
                // restart the block node and let it catch up
                blockNode(0).startImmediately(),
                // create some more blocks and ensure the buffer/platform remains healthy
                waitUntilNextBlocks(maxBufferSize + halfBufferSize).withBackgroundTraffic(true),
                doingContextual(spec -> timeRef.set(Instant.now())),
                // after restart and adding more blocks, saturation should be at 0% because the block node has
                // acknowledged all old blocks and the new blocks
                sourcingContextual(spec -> assertBlockNodeCommsLogContainsTimeframe(
                        byNodeId(0), timeRef::get, Duration.ofMinutes(3), Duration.ofMinutes(3), "saturation=0.0%")));
    }

    @HapiTest
    @HapiBlockNode(
            networkSize = 1,
            blockNodeConfigs = {
                @BlockNodeConfig(nodeId = 0, mode = BlockNodeMode.SIMULATOR),
                @BlockNodeConfig(nodeId = 1, mode = BlockNodeMode.SIMULATOR)
            },
            subProcessNodeConfigs = {
                @SubProcessNodeConfig(
                        nodeId = 0,
                        blockNodeIds = {0, 1},
                        blockNodePriorities = {0, 1},
                        applicationPropertiesOverrides = {
                            "blockStream.streamMode",
                            "BOTH",
                            "blockStream.writerMode",
                            "FILE_AND_GRPC",
                            "blockNode.maxEndOfStreamsAllowed",
                            "1"
                        })
            })
    @Order(10)
    final Stream<DynamicTest> node0StreamingMultipleEndOfStreamsReceived() {
        final AtomicReference<Instant> time = new AtomicReference<>();
        final List<Integer> portNumbers = new ArrayList<>();
        return hapiTest(
                doingContextual(spec -> {
                    portNumbers.add(spec.getBlockNodePortById(0));
                    portNumbers.add(spec.getBlockNodePortById(1));
                }),
                waitUntilNextBlocks(5).withBackgroundTraffic(true),
                doingContextual(spec -> time.set(Instant.now())),
                blockNode(0).sendEndOfStreamImmediately(Code.TIMEOUT).withBlockNumber(9L),
                blockNode(0).sendEndOfStreamImmediately(Code.TIMEOUT).withBlockNumber(10L),
                sourcingContextual(spec -> assertBlockNodeCommsLogContainsTimeframe(
                        byNodeId(0),
                        time::get,
                        Duration.ofMinutes(1),
                        Duration.ofSeconds(45),
                        String.format(
                                "/localhost:%s/ACTIVE] Block node has exceeded the allowed number of EndOfStream responses",
                                portNumbers.getFirst()),
                        String.format("Selected block node localhost:%s for connection attempt", portNumbers.getLast()),
                        String.format(
                                "/localhost:%s/PENDING] Connection state transitioned from UNINITIALIZED to PENDING.",
                                portNumbers.getLast()),
                        String.format(
                                "/localhost:%s/ACTIVE] Connection state transitioned from PENDING to ACTIVE.",
                                portNumbers.getLast()))),
                waitUntilNextBlocks(5).withBackgroundTraffic(true));
    }

    @HapiTest
    @HapiBlockNode(
            networkSize = 1,
            blockNodeConfigs = {@BlockNodeConfig(nodeId = 0, mode = BlockNodeMode.SIMULATOR)},
            subProcessNodeConfigs = {
                @SubProcessNodeConfig(
                        nodeId = 0,
                        blockNodeIds = {0},
                        blockNodePriorities = {0},
                        applicationPropertiesOverrides = {
                            "blockStream.streamMode",
                            "BOTH",
                            "blockStream.writerMode",
                            "FILE_AND_GRPC"
                        })
            })
    @Order(11)
    final Stream<DynamicTest> node0StreamingExponentialBackoff() {
        final AtomicReference<Instant> time = new AtomicReference<>();
        return hapiTest(
                waitUntilNextBlocks(1).withBackgroundTraffic(true),
                doingContextual(spec -> time.set(Instant.now())),
                blockNode(0).sendEndOfStreamImmediately(Code.BEHIND).withBlockNumber(1L),
                waitUntilNextBlocks(1).withBackgroundTraffic(true),
                blockNode(0).sendEndOfStreamImmediately(Code.BEHIND).withBlockNumber(2L),
                waitUntilNextBlocks(1).withBackgroundTraffic(true),
                blockNode(0).sendEndOfStreamImmediately(Code.BEHIND).withBlockNumber(3L),
                waitUntilNextBlocks(1).withBackgroundTraffic(true),
                blockNode(0).sendEndOfStreamImmediately(Code.BEHIND).withBlockNumber(4L),
                sourcingContextual(spec -> assertBlockNodeCommsLogContainsTimeframe(
                        byNodeId(0),
                        time::get,
                        Duration.ofMinutes(1),
                        Duration.ofSeconds(45),
                        "(attempt=0)",
                        "(attempt=1)",
                        "(attempt=2)",
                        "(attempt=3)")),
                waitUntilNextBlocks(5).withBackgroundTraffic(true));
    }

    @HapiTest
    @HapiBlockNode(
            networkSize = 1,
            blockNodeConfigs = {
                @BlockNodeConfig(nodeId = 0, mode = BlockNodeMode.SIMULATOR, highLatency = true),
                @BlockNodeConfig(nodeId = 1, mode = BlockNodeMode.SIMULATOR, highLatency = true)
            },
            subProcessNodeConfigs = {
                @SubProcessNodeConfig(
                        nodeId = 0,
                        blockNodeIds = {0, 1},
                        blockNodePriorities = {0, 1},
                        applicationPropertiesOverrides = {
                            "blockStream.streamMode", "BOTH",
                            "blockStream.writerMode", "FILE_AND_GRPC",
                            "blockNode.highLatencyThreshold", "1s"
                        })
            })
    @Order(12)
    final Stream<DynamicTest> node0StreamingToHighLatencyBlockNode() {
        final AtomicReference<Instant> time = new AtomicReference<>();
        final List<Integer> portNumbers = new ArrayList<>();
        return hapiTest(
                doingContextual(spec -> {
                    portNumbers.add(spec.getBlockNodePortById(0));
                }),
                doingContextual(spec -> time.set(Instant.now())),
                waitUntilNextBlocks(10).withBackgroundTraffic(true),
                sourcingContextual(spec -> assertBlockNodeCommsLogContainsTimeframe(
                        byNodeId(0),
                        time::get,
                        Duration.ofSeconds(30),
                        Duration.ofSeconds(45),
                        String.format(
                                "/localhost:%s/ACTIVE] Block node has exceeded high latency threshold 5 times consecutively.",
                                portNumbers.getFirst()),
                        String.format(
                                "/localhost:%s/CLOSED] Closing and rescheduling connection for reconnect attempt",
                                portNumbers.getFirst()),
                        "No available block nodes found for streaming.")));
    }

    @HapiTest
    @HapiBlockNode(
            networkSize = 1,
            blockNodeConfigs = {@BlockNodeConfig(nodeId = 0, mode = BlockNodeMode.SIMULATOR)},
            subProcessNodeConfigs = {
                @SubProcessNodeConfig(
                        nodeId = 0,
                        blockNodeIds = {0},
                        blockNodePriorities = {0},
                        applicationPropertiesOverrides = {
                            "blockStream.streamMode", "BOTH",
                            "blockStream.writerMode", "FILE_AND_GRPC"
                        })
            })
    @Order(13)
    final Stream<DynamicTest> testCNReactionToPublishStreamResponses() {
        final AtomicReference<Instant> time = new AtomicReference<>();
        final List<Integer> portNumbers = new ArrayList<>();
        return hapiTest(
                doingContextual(spec -> portNumbers.add(spec.getBlockNodePortById(0))),
                doingContextual(spec -> time.set(Instant.now())),
                waitUntilNextBlocks(1).withBackgroundTraffic(true),
                sourcingContextual(spec -> assertBlockNodeCommsLogContainsTimeframe(
                        byNodeId(0),
                        time::get,
                        Duration.ofSeconds(20),
                        Duration.ofSeconds(20),
                        String.format(
                                "/localhost:%s/ACTIVE] BlockAcknowledgement received for block",
                                portNumbers.getFirst()))),
                blockNode(0).sendEndOfStreamImmediately(Code.BEHIND).withBlockNumber(Long.MAX_VALUE),
                sourcingContextual(spec -> assertBlockNodeCommsLogContainsTimeframe(
                        byNodeId(0),
                        time::get,
                        Duration.ofSeconds(20),
                        Duration.ofSeconds(20),
                        String.format(
                                "/localhost:%s/ACTIVE] Received EndOfStream response (block=9223372036854775807, responseCode=BEHIND)",
                                portNumbers.getFirst()),
                        String.format(
                                "/localhost:%s/ACTIVE] Block node reported it is behind. Will restart stream at block 0.",
                                portNumbers.getFirst()))),
                waitUntilNextBlocks(1).withBackgroundTraffic(true),
                blockNode(0).sendSkipBlockImmediately(Long.MAX_VALUE),
                sourcingContextual(spec -> assertBlockNodeCommsLogContainsTimeframe(
                        byNodeId(0),
                        time::get,
                        Duration.ofSeconds(20),
                        Duration.ofSeconds(20),
                        String.format(
                                "/localhost:%s/ACTIVE] Received SkipBlock response (blockToSkip=9223372036854775807), but we've moved on to another block. Ignoring skip request",
                                portNumbers.getFirst()))),
                blockNode(0).sendResendBlockImmediately(Long.MAX_VALUE),
                sourcingContextual(spec -> assertBlockNodeCommsLogContainsTimeframe(
                        byNodeId(0),
                        time::get,
                        Duration.ofSeconds(20),
                        Duration.ofSeconds(20),
                        String.format(
                                "/localhost:%s/ACTIVE] Received ResendBlock response for block 9223372036854775807",
                                portNumbers.getFirst()),
                        String.format(
                                "/localhost:%s/ACTIVE] Block node requested a ResendBlock for block 9223372036854775807 but that block does not exist on this consensus node. Closing connection and will retry later",
<<<<<<< HEAD
                                portNumbers.getFirst()))),
                assertBlockNodeCommsLogDoesNotContainText(byNodeId(0), "ERROR", Duration.ofSeconds(5)));
=======
                                portNumbers.getFirst()))));
>>>>>>> a5fb0745
    }

    @NotNull
    private Stream<DynamicTest> validateHappyPath(final int blocksToWait) {
        return hapiTest(
                waitUntilNextBlocks(blocksToWait).withBackgroundTraffic(true),

                // General error assertions
                assertBlockNodeCommsLogDoesNotContainText(byNodeId(0), "ERROR", Duration.ofSeconds(5)),

                // Block node connection error assertions
                assertBlockNodeCommsLogDoesNotContainText(byNodeId(0), "Error received", Duration.ofSeconds(0)),
                assertBlockNodeCommsLogDoesNotContainText(
                        byNodeId(0), "Exception caught in block stream worker loop", Duration.ofSeconds(0)),
                assertBlockNodeCommsLogDoesNotContainText(
                        byNodeId(0), "UncheckedIOException caught in block stream worker loop", Duration.ofSeconds(0)),
                assertBlockNodeCommsLogDoesNotContainText(
                        byNodeId(0), "Failed to establish connection to block node", Duration.ofSeconds(0)),
                assertBlockNodeCommsLogDoesNotContainText(
                        byNodeId(0), "Failed to schedule connection task for block node", Duration.ofSeconds(0)),
                assertBlockNodeCommsLogDoesNotContainText(
                        byNodeId(0), "Failed to reschedule connection attempt", Duration.ofSeconds(0)),
                assertBlockNodeCommsLogDoesNotContainText(
                        byNodeId(0),
                        "Closing and rescheduling connection for reconnect attempt",
                        Duration.ofSeconds(0)),
                assertBlockNodeCommsLogDoesNotContainText(
                        byNodeId(0), "No available block nodes found for streaming", Duration.ofSeconds(0)),

                // EndOfStream error assertions
                assertBlockNodeCommsLogDoesNotContainText(
                        byNodeId(0), "Block node reported an error at block", Duration.ofSeconds(0)),
                assertBlockNodeCommsLogDoesNotContainText(
                        byNodeId(0), "Block node reported an unknown error at block", Duration.ofSeconds(0)),
                assertBlockNodeCommsLogDoesNotContainText(
                        byNodeId(0),
                        "Block node has exceeded the allowed number of EndOfStream responses",
                        Duration.ofSeconds(0)),
                assertBlockNodeCommsLogDoesNotContainText(
                        byNodeId(0),
                        "Block node reported status indicating immediate restart should be attempted",
                        Duration.ofSeconds(0)),
                assertBlockNodeCommsLogDoesNotContainText(
                        byNodeId(0), "Block node reported it is behind", Duration.ofSeconds(0)),
                assertBlockNodeCommsLogDoesNotContainText(
                        byNodeId(0), "Block node is behind and block state is not available", Duration.ofSeconds(0)),
                assertBlockNodeCommsLogDoesNotContainText(
                        byNodeId(0), "Received EndOfStream response", Duration.ofSeconds(0)),
                assertBlockNodeCommsLogDoesNotContainText(
                        byNodeId(0), "Sending EndStream (code=", Duration.ofSeconds(0)),

                // Connection state transition error assertions
                assertBlockNodeCommsLogDoesNotContainText(byNodeId(0), "Handling failed stream", Duration.ofSeconds(0)),
                assertBlockNodeCommsLogDoesNotContainText(
                        byNodeId(0), "Failed to transition state from ", Duration.ofSeconds(0)),
                assertBlockNodeCommsLogDoesNotContainText(
                        byNodeId(0), "Stream completed unexpectedly", Duration.ofSeconds(0)),
                assertBlockNodeCommsLogDoesNotContainText(
                        byNodeId(0), "Error while completing request pipeline", Duration.ofSeconds(0)),
                assertBlockNodeCommsLogDoesNotContainText(
                        byNodeId(0), "onNext invoked but connection is already closed", Duration.ofSeconds(0)),
                assertBlockNodeCommsLogDoesNotContainText(
                        byNodeId(0),
                        "Cannot run connection task, connection manager has shutdown.",
                        Duration.ofSeconds(0)),
                assertBlockNodeCommsLogDoesNotContainText(
                        byNodeId(0), "onComplete invoked but connection is already closed", Duration.ofSeconds(0)),
                assertBlockNodeCommsLogDoesNotContainText(
                        byNodeId(0), "Error occurred while attempting to close connection", Duration.ofSeconds(0)),
                assertBlockNodeCommsLogDoesNotContainText(
                        byNodeId(0), "Unexpected response received", Duration.ofSeconds(0)),
                assertBlockNodeCommsLogDoesNotContainText(
                        byNodeId(0), "Failed to shutdown current active connection", Duration.ofSeconds(0)),

                // Block buffer saturation and backpressure assertions
                assertBlockNodeCommsLogDoesNotContainText(
                        byNodeId(0), "Block buffer is saturated; backpressure is being enabled", Duration.ofSeconds(0)),
                assertBlockNodeCommsLogDoesNotContainText(
                        byNodeId(0),
                        "!!! Block buffer is saturated; blocking thread until buffer is no longer saturated",
                        Duration.ofSeconds(0)),
                assertBlockNodeCommsLogDoesNotContainText(
                        byNodeId(0), "Block buffer still not available to accept new blocks", Duration.ofSeconds(0)),
                assertBlockNodeCommsLogDoesNotContainText(
                        byNodeId(0),
                        "Attempting to forcefully switch block node connections due to increasing block buffer saturation",
                        Duration.ofSeconds(0)),
                assertBlockNodeCommsLogDoesNotContainText(
                        byNodeId(0),
                        "Buffer saturation is below or equal to the recovery threshold; back pressure will be disabled.",
                        Duration.ofSeconds(0)),
                assertBlockNodeCommsLogDoesNotContainText(
                        byNodeId(0),
                        "Attempted to disable back pressure, but buffer saturation is not less than or equal to recovery threshold",
                        Duration.ofSeconds(0)),

                // Block processing error assertions
                assertBlockNodeCommsLogDoesNotContainText(
                        byNodeId(0), " not found in buffer (latestBlock=", Duration.ofSeconds(0)),
                assertBlockNodeCommsLogDoesNotContainText(
                        byNodeId(0), "Received SkipBlock response for block ", Duration.ofSeconds(0)),
                assertBlockNodeCommsLogDoesNotContainText(
                        byNodeId(0), "Received ResendBlock response for block ", Duration.ofSeconds(0)),
                assertBlockNodeCommsLogDoesNotContainText(
                        byNodeId(0),
                        "that block does not exist on this consensus node. Closing connection and will retry later.",
                        Duration.ofSeconds(0)),

                // Configuration and setup error assertions
                assertBlockNodeCommsLogDoesNotContainText(
                        byNodeId(0), "streaming is not enabled", Duration.ofSeconds(0)),
                assertBlockNodeCommsLogDoesNotContainText(
                        byNodeId(0), "Failed to read block node configuration from", Duration.ofSeconds(0)),
                assertBlockNodeCommsLogDoesNotContainText(
                        byNodeId(0), "Failed to resolve block node host", Duration.ofSeconds(0)),

                // High latency assertions
                assertBlockNodeCommsLogDoesNotContainText(
                        byNodeId(0), "Block node has exceeded high latency threshold", Duration.ofSeconds(0)),
<<<<<<< HEAD
                assertBlockNodeCommsLogContainsText(
                        byNodeId(0), "Sending request to block node (type=END_OF_BLOCK)", Duration.ofSeconds(0)));
=======
                assertBlockNodeCommsLogContains(
                        byNodeId(0),
                        "Sending ad hoc request to block node (type=END_OF_BLOCK)",
                        Duration.ofSeconds(0)));
>>>>>>> a5fb0745
    }
}<|MERGE_RESOLUTION|>--- conflicted
+++ resolved
@@ -922,12 +922,7 @@
                                 portNumbers.getFirst()),
                         String.format(
                                 "/localhost:%s/ACTIVE] Block node requested a ResendBlock for block 9223372036854775807 but that block does not exist on this consensus node. Closing connection and will retry later",
-<<<<<<< HEAD
-                                portNumbers.getFirst()))),
-                assertBlockNodeCommsLogDoesNotContainText(byNodeId(0), "ERROR", Duration.ofSeconds(5)));
-=======
                                 portNumbers.getFirst()))));
->>>>>>> a5fb0745
     }
 
     @NotNull
@@ -1047,14 +1042,9 @@
                 // High latency assertions
                 assertBlockNodeCommsLogDoesNotContainText(
                         byNodeId(0), "Block node has exceeded high latency threshold", Duration.ofSeconds(0)),
-<<<<<<< HEAD
                 assertBlockNodeCommsLogContainsText(
-                        byNodeId(0), "Sending request to block node (type=END_OF_BLOCK)", Duration.ofSeconds(0)));
-=======
-                assertBlockNodeCommsLogContains(
                         byNodeId(0),
                         "Sending ad hoc request to block node (type=END_OF_BLOCK)",
                         Duration.ofSeconds(0)));
->>>>>>> a5fb0745
     }
 }