// SPDX-License-Identifier: Apache-2.0
package com.hedera.services.bdd.suites.blocknode;

import static com.hedera.services.bdd.junit.TestTags.BLOCK_NODE;
import static com.hedera.services.bdd.junit.hedera.ExternalPath.DATA_CONFIG_DIR;
import static com.hedera.services.bdd.junit.hedera.NodeSelector.byNodeId;
import static com.hedera.services.bdd.spec.HapiSpec.hapiTest;
import static com.hedera.services.bdd.spec.utilops.BlockNodeVerbs.blockNode;
import static com.hedera.services.bdd.spec.utilops.UtilVerbs.assertBlockNodeCommsLogContainsText;
import static com.hedera.services.bdd.spec.utilops.UtilVerbs.assertBlockNodeCommsLogContainsTimeframe;
import static com.hedera.services.bdd.spec.utilops.UtilVerbs.assertBlockNodeCommsLogDoesNotContainText;
import static com.hedera.services.bdd.spec.utilops.UtilVerbs.doingContextual;
import static com.hedera.services.bdd.spec.utilops.UtilVerbs.sourcingContextual;
import static com.hedera.services.bdd.spec.utilops.UtilVerbs.waitForActive;
import static com.hedera.services.bdd.spec.utilops.UtilVerbs.waitForAny;
import static com.hedera.services.bdd.spec.utilops.UtilVerbs.waitUntilNextBlocks;
import static com.hedera.services.bdd.suites.regression.system.LifecycleTest.restartAtNextConfigVersion;

import com.hedera.node.internal.network.BlockNodeConnectionInfo;
import com.hedera.services.bdd.HapiBlockNode;
import com.hedera.services.bdd.HapiBlockNode.BlockNodeConfig;
import com.hedera.services.bdd.HapiBlockNode.SubProcessNodeConfig;
import com.hedera.services.bdd.junit.HapiTest;
import com.hedera.services.bdd.junit.OrderedInIsolation;
import com.hedera.services.bdd.junit.hedera.BlockNodeMode;
import java.io.IOException;
import java.nio.file.Files;
import java.nio.file.Path;
import java.time.Duration;
import java.time.Instant;
import java.util.ArrayList;
import java.util.List;
import java.util.concurrent.atomic.AtomicReference;
import java.util.concurrent.locks.LockSupport;
import java.util.stream.Stream;
import org.hiero.block.api.PublishStreamResponse.EndOfStream.Code;
import org.hiero.consensus.model.status.PlatformStatus;
import org.jetbrains.annotations.NotNull;
import org.junit.jupiter.api.Disabled;
import org.junit.jupiter.api.DynamicTest;
import org.junit.jupiter.api.Order;
import org.junit.jupiter.api.Tag;

/**
 * This suite class tests the behavior of the consensus node to block node communication.
 * NOTE: com.hedera.node.app.blocks.impl.streaming MUST have DEBUG logging enabled.
 */
@Tag(BLOCK_NODE)
@OrderedInIsolation
public class BlockNodeSuite {
    private static final int BLOCK_PERIOD_SECONDS = 2;

    @HapiTest
    @HapiBlockNode(
            networkSize = 1,
            blockNodeConfigs = {@BlockNodeConfig(nodeId = 0, mode = BlockNodeMode.REAL)},
            subProcessNodeConfigs = {
                @SubProcessNodeConfig(
                        nodeId = 0,
                        applicationPropertiesOverrides = {
                            "blockStream.streamMode", "BOTH",
                            "blockStream.writerMode", "FILE_AND_GRPC"
                        })
            })
    @Order(0)
    final Stream<DynamicTest> node0SupportsDynamicBlockNodeConnectionInfo() {
        final AtomicReference<Instant> timeRef = new AtomicReference<>();
        final List<Integer> portNumbers = new ArrayList<>();
        return hapiTest(
                doingContextual(spec -> {
                    portNumbers.add(spec.getBlockNodePortById(0));
                }),
                waitUntilNextBlocks(5).withBackgroundTraffic(true),
                // Verify buffer saturation increases without block node connection
                doingContextual(spec -> timeRef.set(Instant.now())),
                sourcingContextual(spec -> assertBlockNodeCommsLogContainsTimeframe(
                        byNodeId(0),
                        timeRef::get,
                        Duration.ofSeconds(30),
                        Duration.ofSeconds(30),
                        // Blocks are accumulating in buffer without being sent
                        "saturation=10.0%")),
                waitUntilNextBlocks(2).withBackgroundTraffic(true),
                // Create block-nodes.json to establish connection
                doingContextual((spec) -> {
                    // Create a new block-nodes.json file at runtime with localhost and the correct port
                    final var node0Port = spec.getBlockNodePortById(0);
                    final List<com.hedera.node.internal.network.BlockNodeConfig> blockNodes = new ArrayList<>();
                    blockNodes.add(
                            new com.hedera.node.internal.network.BlockNodeConfig("localhost", node0Port, 0, null));
                    final BlockNodeConnectionInfo connectionInfo = new BlockNodeConnectionInfo(blockNodes);
                    try {
                        // Write the config to this consensus node's block-nodes.json
                        final Path configPath = spec.getNetworkNodes()
                                .getFirst()
                                .getExternalPath(DATA_CONFIG_DIR)
                                .resolve("block-nodes.json");
                        Files.writeString(configPath, BlockNodeConnectionInfo.JSON.toJSON(connectionInfo));
                    } catch (final IOException e) {
                        throw new RuntimeException(e);
                    }
                }),
                // Verify config was reloaded and connection established
                sourcingContextual(spec -> assertBlockNodeCommsLogContainsTimeframe(
                        byNodeId(0),
                        timeRef::get,
                        Duration.ofMinutes(1),
                        Duration.ofSeconds(45),
                        "Detected ENTRY_CREATE event for block-nodes.json",
                        String.format(
                                "/localhost:%s/ACTIVE] Connection state transitioned from PENDING to ACTIVE.",
                                portNumbers.getFirst()))),
                doingContextual((spec) -> timeRef.set(Instant.now())),
                waitUntilNextBlocks(5).withBackgroundTraffic(true),
                // Update block-nodes.json to have an invalid entry
                doingContextual((spec) -> {
                    final List<com.hedera.node.internal.network.BlockNodeConfig> blockNodes = new ArrayList<>();
                    blockNodes.add(new com.hedera.node.internal.network.BlockNodeConfig("26dsfg2364", 1234, 0, null));
                    final BlockNodeConnectionInfo connectionInfo = new BlockNodeConnectionInfo(blockNodes);
                    try {
                        // Write the config to this consensus node's block-nodes.json
                        final Path configPath = spec.getNetworkNodes()
                                .getFirst()
                                .getExternalPath(DATA_CONFIG_DIR)
                                .resolve("block-nodes.json");
                        Files.writeString(configPath, BlockNodeConnectionInfo.JSON.toJSON(connectionInfo));
                    } catch (final IOException e) {
                        throw new RuntimeException(e);
                    }
                }),
                // Verify config was reloaded but connection fails with invalid address
                sourcingContextual(spec -> assertBlockNodeCommsLogContainsTimeframe(
                        byNodeId(0),
                        timeRef::get,
                        Duration.ofMinutes(1),
                        Duration.ofSeconds(45),
                        "Detected ENTRY_MODIFY event for block-nodes.json",
                        String.format(
                                "/localhost:%s/CLOSED] Connection state transitioned from CLOSING to CLOSED",
                                portNumbers.getFirst()),
                        // New invalid config is loaded
                        // Connection client created but exception occurs with invalid address
                        "Created BlockStreamPublishServiceClient for 26dsfg2364:1234")),
                doingContextual((spec) -> timeRef.set(Instant.now())),
                waitUntilNextBlocks(5).withBackgroundTraffic(true),
                // Delete block-nodes.json
                doingContextual((spec) -> {
                    try {
                        final Path configPath = spec.getNetworkNodes()
                                .getFirst()
                                .getExternalPath(DATA_CONFIG_DIR)
                                .resolve("block-nodes.json");
                        Files.delete(configPath);
                    } catch (final IOException e) {
                        throw new RuntimeException(e);
                    }
                }),
                // Verify file deletion is detected and handled gracefully
                sourcingContextual(spec -> assertBlockNodeCommsLogContainsTimeframe(
                        byNodeId(0),
                        timeRef::get,
                        Duration.ofMinutes(1),
                        Duration.ofSeconds(45),
                        "Detected ENTRY_DELETE event for block-nodes.json",
                        "Stopping block node connections",
                        // Config file is missing
                        "Block node configuration file does not exist:",
                        "No valid block node configurations available after file change. Connections remain stopped.")),
                doingContextual((spec) -> timeRef.set(Instant.now())),
                waitUntilNextBlocks(5).withBackgroundTraffic(true),
                // Unparsable block-nodes.json
                doingContextual((spec) -> {
                    try {
                        final Path configPath = spec.getNetworkNodes()
                                .getFirst()
                                .getExternalPath(DATA_CONFIG_DIR)
                                .resolve("block-nodes.json");
                        Files.writeString(configPath, "{ this is not valid json");
                    } catch (final IOException e) {
                        throw new RuntimeException(e);
                    }
                }),
                // Verify parse error is handled gracefully
                sourcingContextual(spec -> assertBlockNodeCommsLogContainsTimeframe(
                        byNodeId(0),
                        timeRef::get,
                        Duration.ofMinutes(1),
                        Duration.ofSeconds(45),
                        "Detected ENTRY_CREATE event for block-nodes.json",
                        "Block node configuration unchanged. No action taken")),
                doingContextual((spec) -> timeRef.set(Instant.now())),
                waitUntilNextBlocks(5).withBackgroundTraffic(true),
                // Create valid block-nodes.json again
                doingContextual((spec) -> {
                    // Create a new block-nodes.json file at runtime with localhost and the correct port
                    final var node0Port = spec.getBlockNodePortById(0);
                    final List<com.hedera.node.internal.network.BlockNodeConfig> blockNodes = new ArrayList<>();
                    blockNodes.add(
                            new com.hedera.node.internal.network.BlockNodeConfig("localhost", node0Port, 0, null));
                    final BlockNodeConnectionInfo connectionInfo = new BlockNodeConnectionInfo(blockNodes);
                    try {
                        // Write the config to this consensus node's block-nodes.json
                        final Path configPath = spec.getNetworkNodes()
                                .getFirst()
                                .getExternalPath(DATA_CONFIG_DIR)
                                .resolve("block-nodes.json");
                        Files.writeString(configPath, BlockNodeConnectionInfo.JSON.toJSON(connectionInfo));
                    } catch (final IOException e) {
                        throw new RuntimeException(e);
                    }
                }),
                // Verify recovery with valid config and connection re-established
                sourcingContextual(spec -> assertBlockNodeCommsLogContainsTimeframe(
                        byNodeId(0),
                        timeRef::get,
                        Duration.ofMinutes(1),
                        Duration.ofSeconds(45),
                        // File watcher detects new valid config (MODIFY because file was already created with invalid
                        // JSON)
                        "Detected ENTRY_MODIFY event for block-nodes.json",
                        // Valid config is loaded
                        "Found available node in priority group 0",
                        // Connection is re-established
                        String.format(
                                "Created BlockStreamPublishServiceClient for localhost:%s", portNumbers.getFirst()),
                        String.format(
                                "/localhost:%s/UNINITIALIZED] Scheduling reconnection for node in 0 ms",
                                portNumbers.getFirst()),
                        String.format("/localhost:%s/UNINITIALIZED] Running connection task", portNumbers.getFirst()),
                        String.format(
                                "/localhost:%s/UNINITIALIZED] Request pipeline initialized", portNumbers.getFirst()),
                        String.format(
                                "/localhost:%s/PENDING] Connection state transitioned from UNINITIALIZED to PENDING.",
                                portNumbers.getFirst()),
                        String.format(
                                "/localhost:%s/ACTIVE] Connection state transitioned from PENDING to ACTIVE.",
                                portNumbers.getFirst()),
                        String.format(
                                "Active block node connection updated to: localhost:%s", portNumbers.getFirst()))),
                waitUntilNextBlocks(10).withBackgroundTraffic(true),
                assertBlockNodeCommsLogDoesNotContainText(byNodeId(0), "ERROR", Duration.ofSeconds(5)));
    }

    @HapiTest
    @HapiBlockNode(
            networkSize = 1,
            blockNodeConfigs = {@BlockNodeConfig(nodeId = 0, mode = BlockNodeMode.REAL)},
            subProcessNodeConfigs = {
                @SubProcessNodeConfig(
                        nodeId = 0,
                        blockNodeIds = {0},
                        blockNodePriorities = {0},
                        applicationPropertiesOverrides = {
                            "blockStream.streamMode", "BOTH",
                            "blockStream.writerMode", "FILE_AND_GRPC"
                        })
            })
    @Order(1)
    final Stream<DynamicTest> node0StreamingHappyPath() {
        return validateHappyPath(20);
    }

    @HapiTest
    @HapiBlockNode(
            blockNodeConfigs = {
                @BlockNodeConfig(nodeId = 0, mode = BlockNodeMode.REAL),
                @BlockNodeConfig(nodeId = 1, mode = BlockNodeMode.REAL),
                @BlockNodeConfig(nodeId = 2, mode = BlockNodeMode.REAL),
                @BlockNodeConfig(nodeId = 3, mode = BlockNodeMode.REAL),
            },
            subProcessNodeConfigs = {
                @SubProcessNodeConfig(
                        nodeId = 0,
                        blockNodeIds = {0},
                        blockNodePriorities = {0},
                        applicationPropertiesOverrides = {
                            "blockStream.streamMode", "BOTH",
                            "blockStream.writerMode", "FILE_AND_GRPC"
                        }),
                @SubProcessNodeConfig(
                        nodeId = 1,
                        blockNodeIds = {1},
                        blockNodePriorities = {0},
                        applicationPropertiesOverrides = {
                            "blockStream.streamMode", "BOTH",
                            "blockStream.writerMode", "FILE_AND_GRPC"
                        }),
                @SubProcessNodeConfig(
                        nodeId = 2,
                        blockNodeIds = {2},
                        blockNodePriorities = {0},
                        applicationPropertiesOverrides = {
                            "blockStream.streamMode", "BOTH",
                            "blockStream.writerMode", "FILE_AND_GRPC"
                        }),
                @SubProcessNodeConfig(
                        nodeId = 3,
                        blockNodeIds = {3},
                        blockNodePriorities = {0},
                        applicationPropertiesOverrides = {
                            "blockStream.streamMode", "BOTH",
                            "blockStream.writerMode", "FILE_AND_GRPC"
                        }),
            })
    @Order(2)
    final Stream<DynamicTest> allNodesStreamingHappyPath() {
        return validateHappyPath(10);
    }

    @HapiTest
    @HapiBlockNode(
            networkSize = 1,
            blockNodeConfigs = {@BlockNodeConfig(nodeId = 0, mode = BlockNodeMode.SIMULATOR)},
            subProcessNodeConfigs = {
                @SubProcessNodeConfig(
                        nodeId = 0,
                        blockNodeIds = {0},
                        blockNodePriorities = {0},
                        applicationPropertiesOverrides = {
                            "blockStream.streamMode", "BOTH",
                            "blockStream.writerMode", "FILE_AND_GRPC"
                        })
            })
    @Order(3)
    final Stream<DynamicTest> node0StreamingBlockNodeConnectionDropsCanStreamGenesisBlock() {
        final AtomicReference<Instant> time = new AtomicReference<>();
        final List<Integer> portNumbers = new ArrayList<>();
        return hapiTest(
                doingContextual(spec -> portNumbers.add(spec.getBlockNodePortById(0))),
                doingContextual(
                        spec -> LockSupport.parkNanos(Duration.ofSeconds(10).toNanos())),
                doingContextual(spec -> time.set(Instant.now())),
                blockNode(0).sendEndOfStreamImmediately(Code.BEHIND).withBlockNumber(Long.MAX_VALUE),
                sourcingContextual(spec -> assertBlockNodeCommsLogContainsTimeframe(
                        byNodeId(0),
                        time::get,
                        Duration.ofSeconds(30),
                        Duration.ofSeconds(45),
                        String.format(
                                "/localhost:%s/ACTIVE] Block node reported it is behind. Will restart stream at block 0.",
                                portNumbers.getFirst()),
                        String.format(
                                "/localhost:%s/ACTIVE] Received EndOfStream response (block=9223372036854775807, responseCode=BEHIND).",
                                portNumbers.getFirst()))),
                doingContextual(
                        spec -> LockSupport.parkNanos(Duration.ofSeconds(10).toNanos())));
    }

    @HapiTest
    @HapiBlockNode(
            networkSize = 1,
            blockNodeConfigs = {
                @BlockNodeConfig(nodeId = 0, mode = BlockNodeMode.SIMULATOR),
                @BlockNodeConfig(nodeId = 1, mode = BlockNodeMode.SIMULATOR),
                @BlockNodeConfig(nodeId = 2, mode = BlockNodeMode.SIMULATOR),
                @BlockNodeConfig(nodeId = 3, mode = BlockNodeMode.SIMULATOR)
            },
            subProcessNodeConfigs = {
                @SubProcessNodeConfig(
                        nodeId = 0,
                        blockNodeIds = {0, 1, 2, 3},
                        blockNodePriorities = {0, 1, 2, 3},
                        applicationPropertiesOverrides = {
                            "blockStream.streamMode", "BOTH",
                            "blockStream.writerMode", "FILE_AND_GRPC"
                        })
            })
    @Order(4)
    final Stream<DynamicTest> node0StreamingBlockNodeConnectionDropsTrickle() {
        final AtomicReference<Instant> connectionDropTime = new AtomicReference<>();
        final List<Integer> portNumbers = new ArrayList<>();
        return hapiTest(
                doingContextual(spec -> {
                    portNumbers.add(spec.getBlockNodePortById(0));
                    portNumbers.add(spec.getBlockNodePortById(1));
                    portNumbers.add(spec.getBlockNodePortById(2));
                    portNumbers.add(spec.getBlockNodePortById(3));
                }),
                waitUntilNextBlocks(10).withBackgroundTraffic(true),
                doingContextual(spec -> connectionDropTime.set(Instant.now())),
                blockNode(0).shutDownImmediately(), // Pri 0
                sourcingContextual(spec -> assertBlockNodeCommsLogContainsTimeframe(
                        byNodeId(0),
                        connectionDropTime::get,
                        Duration.ofMinutes(1),
                        Duration.ofSeconds(45),
                        String.format("Selected block node localhost:%s for connection attempt", portNumbers.get(1)),
                        String.format(
                                "/localhost:%s/PENDING] Connection state transitioned from UNINITIALIZED to PENDING.",
                                portNumbers.get(1)),
                        String.format(
                                "/localhost:%s/ACTIVE] Connection state transitioned from PENDING to ACTIVE.",
                                portNumbers.get(1)))),
                waitUntilNextBlocks(10).withBackgroundTraffic(true),
                doingContextual(spec -> connectionDropTime.set(Instant.now())),
                blockNode(1).shutDownImmediately(), // Pri 1
                sourcingContextual(spec -> assertBlockNodeCommsLogContainsTimeframe(
                        byNodeId(0),
                        connectionDropTime::get,
                        Duration.ofMinutes(1),
                        Duration.ofSeconds(45),
                        String.format(
                                "/localhost:%s/PENDING] Connection state transitioned from UNINITIALIZED to PENDING.",
                                portNumbers.get(2)),
                        String.format(
                                "/localhost:%s/ACTIVE] Connection state transitioned from PENDING to ACTIVE.",
                                portNumbers.get(2)))),
                waitUntilNextBlocks(10).withBackgroundTraffic(true),
                doingContextual(spec -> connectionDropTime.set(Instant.now())),
                blockNode(2).shutDownImmediately(), // Pri 2
                sourcingContextual(spec -> assertBlockNodeCommsLogContainsTimeframe(
                        byNodeId(0),
                        connectionDropTime::get,
                        Duration.ofMinutes(1),
                        Duration.ofSeconds(45),
                        String.format(
                                "/localhost:%s/PENDING] Connection state transitioned from UNINITIALIZED to PENDING.",
                                portNumbers.get(3)),
                        String.format(
                                "/localhost:%s/ACTIVE] Connection state transitioned from PENDING to ACTIVE.",
                                portNumbers.get(3)))),
                waitUntilNextBlocks(10).withBackgroundTraffic(true),
                doingContextual(spec -> connectionDropTime.set(Instant.now())),
                blockNode(1).startImmediately(),
                sourcingContextual(spec -> assertBlockNodeCommsLogContainsTimeframe(
                        byNodeId(0),
                        connectionDropTime::get,
                        Duration.ofMinutes(1),
                        Duration.ofSeconds(45),
                        String.format(
                                "/localhost:%s/PENDING] Connection state transitioned from UNINITIALIZED to PENDING.",
                                portNumbers.get(1)),
                        String.format(
                                "/localhost:%s/ACTIVE] Connection state transitioned from PENDING to ACTIVE.",
                                portNumbers.get(1)),
                        String.format(
                                "/localhost:%s/ACTIVE] Connection will be closed at the next block boundary",
                                portNumbers.get(3)),
                        String.format(
                                "/localhost:%s/ACTIVE] Block boundary reached; closing connection (finished sending block)",
                                portNumbers.get(3)),
                        String.format("/localhost:%s/CLOSING] Closing connection.", portNumbers.get(3)),
                        String.format(
                                "/localhost:%s/CLOSING] Connection state transitioned from ACTIVE to CLOSING.",
                                portNumbers.get(3)),
                        String.format(
                                "/localhost:%s/CLOSED] Connection state transitioned from CLOSING to CLOSED.",
                                portNumbers.get(3)))),
                doingContextual(spec -> connectionDropTime.set(Instant.now())),
                waitUntilNextBlocks(5),
                blockNode(1).shutDownImmediately(), // Pri 1
                sourcingContextual(spec -> assertBlockNodeCommsLogContainsTimeframe(
                        byNodeId(0),
                        connectionDropTime::get,
                        Duration.ofMinutes(1),
                        Duration.ofSeconds(45),
                        String.format(
                                "/localhost:%s/PENDING] Connection state transitioned from UNINITIALIZED to PENDING.",
                                portNumbers.get(3)),
                        String.format(
                                "/localhost:%s/ACTIVE] Connection state transitioned from PENDING to ACTIVE.",
                                portNumbers.get(3)))));
    }

    @HapiTest
    @HapiBlockNode(
            networkSize = 2,
            blockNodeConfigs = {@BlockNodeConfig(nodeId = 0, mode = BlockNodeMode.REAL)},
            subProcessNodeConfigs = {
                @SubProcessNodeConfig(
                        nodeId = 0,
                        blockNodeIds = {0},
                        blockNodePriorities = {0},
                        applicationPropertiesOverrides = {
                            "blockStream.streamMode", "BOTH",
                            "blockStream.writerMode", "FILE_AND_GRPC"
                        }),
                @SubProcessNodeConfig(
                        nodeId = 1,
                        blockNodeIds = {0},
                        blockNodePriorities = {0},
                        applicationPropertiesOverrides = {
                            "blockStream.streamMode", "BOTH",
                            "blockStream.writerMode", "FILE_AND_GRPC"
                        })
            })
    @Order(5)
    final Stream<DynamicTest> twoNodesStreamingOneBlockNodeHappyPath() {
        return validateHappyPath(10);
    }

    @HapiTest
    @HapiBlockNode(
            networkSize = 1,
            blockNodeConfigs = {
                @BlockNodeConfig(nodeId = 0, mode = BlockNodeMode.SIMULATOR),
                @BlockNodeConfig(nodeId = 1, mode = BlockNodeMode.SIMULATOR)
            },
            subProcessNodeConfigs = {
                @SubProcessNodeConfig(
                        nodeId = 0,
                        blockNodeIds = {0, 1},
                        blockNodePriorities = {0, 1},
                        applicationPropertiesOverrides = {
                            "blockStream.buffer.maxBlocks",
                            "30",
                            "blockStream.blockPeriod",
                            BLOCK_PERIOD_SECONDS + "s",
                            "blockStream.streamMode",
                            "BLOCKS",
                            "blockStream.writerMode",
                            "FILE_AND_GRPC",
                            "blockNode.forcedSwitchRescheduleDelay",
                            "30s"
                        })
            })
    @Order(6)
    final Stream<DynamicTest> testProactiveBlockBufferAction() {
        final AtomicReference<Instant> timeRef = new AtomicReference<>();
        final List<Integer> portNumbers = new ArrayList<>();
        return hapiTest(
                doingContextual(spec -> {
                    portNumbers.add(spec.getBlockNodePortById(0));
                    portNumbers.add(spec.getBlockNodePortById(1));
                }),
                doingContextual(
                        spec -> LockSupport.parkNanos(Duration.ofSeconds(5).toNanos())),
                doingContextual(spec -> timeRef.set(Instant.now())),
                blockNode(0).updateSendingBlockAcknowledgements(false),
                doingContextual(
                        spec -> LockSupport.parkNanos(Duration.ofSeconds(5).toNanos())),
                sourcingContextual(spec -> assertBlockNodeCommsLogContainsTimeframe(
                        byNodeId(0),
                        timeRef::get,
                        Duration.ofMinutes(1),
                        Duration.ofMinutes(1),
                        // look for the saturation reaching the action stage (50%)
                        "saturation=50.0%",
                        // look for the log that shows we are forcing a reconnect to a different block node
                        "Attempting to forcefully switch block node connections due to increasing block buffer saturation",
                        "/localhost:" + portNumbers.get(1)
                                + "/ACTIVE] Connection state transitioned from PENDING to ACTIVE.")),
                blockNode(0).updateSendingBlockAcknowledgements(true),
                doingContextual(spec -> timeRef.set(Instant.now())),
                sourcingContextual(spec -> assertBlockNodeCommsLogContainsTimeframe(
                        byNodeId(0),
                        timeRef::get,
                        Duration.ofMinutes(2),
                        Duration.ofMinutes(2),
                        // saturation should fall back to low levels after the reconnect to the different node
                        // then we should see a switch back to higher priority node
                        "saturation=0.0%",
                        "/localhost:" + portNumbers.get(0)
                                + "/ACTIVE] Connection state transitioned from PENDING to ACTIVE.")));
    }

    @Disabled
    @HapiTest
    @HapiBlockNode(
            networkSize = 1,
            blockNodeConfigs = {@BlockNodeConfig(nodeId = 0, mode = BlockNodeMode.REAL)},
            subProcessNodeConfigs = {
                @SubProcessNodeConfig(
                        nodeId = 0,
                        blockNodeIds = {0},
                        blockNodePriorities = {0},
                        applicationPropertiesOverrides = {
                            "blockStream.buffer.blockTtl", "30s",
                            "blockStream.streamMode", "BLOCKS",
                            "blockStream.writerMode", "FILE_AND_GRPC"
                        })
            })
    @Order(7)
    final Stream<DynamicTest> testBlockBufferBackPressure() {
        final AtomicReference<Instant> timeRef = new AtomicReference<>();

        return hapiTest(
                waitUntilNextBlocks(5).withBackgroundTraffic(true),
                doingContextual(spec -> timeRef.set(Instant.now())),
                blockNode(0).shutDownImmediately(),
                sourcingContextual(spec -> assertBlockNodeCommsLogContainsTimeframe(
                        byNodeId(0),
                        timeRef::get,
                        Duration.ofMinutes(6),
                        Duration.ofMinutes(6),
                        "Block buffer is saturated; backpressure is being enabled",
                        "!!! Block buffer is saturated; blocking thread until buffer is no longer saturated")),
                waitForAny(byNodeId(0), Duration.ofSeconds(30), PlatformStatus.CHECKING),
                blockNode(0).startImmediately(),
                sourcingContextual(
                        spec -> assertBlockNodeCommsLogContainsTimeframe(
                                byNodeId(0),
                                timeRef::get,
                                Duration.ofMinutes(6),
                                Duration.ofMinutes(6),
                                "Buffer saturation is below or equal to the recovery threshold; back pressure will be disabled")),
                waitForActive(byNodeId(0), Duration.ofSeconds(30)),
                doingContextual(
                        spec -> LockSupport.parkNanos(Duration.ofSeconds(20).toNanos())));
    }

    @HapiTest
    @HapiBlockNode(
            networkSize = 1,
            blockNodeConfigs = {
                @BlockNodeConfig(nodeId = 0, mode = BlockNodeMode.REAL),
                @BlockNodeConfig(nodeId = 1, mode = BlockNodeMode.REAL)
            },
            subProcessNodeConfigs = {
                @SubProcessNodeConfig(
                        nodeId = 0,
                        blockNodeIds = {0, 1},
                        blockNodePriorities = {0, 1},
                        applicationPropertiesOverrides = {
                            "blockNode.streamResetPeriod", "10s",
                            "blockStream.streamMode", "BOTH",
                            "blockStream.writerMode", "FILE_AND_GRPC"
                        })
            })
    @Order(8)
    final Stream<DynamicTest> activeConnectionPeriodicallyRestarts() {
        final AtomicReference<Instant> connectionResetTime = new AtomicReference<>(Instant.now());
        final List<Integer> portNumbers = new ArrayList<>();
        return hapiTest(
                doingContextual(spec -> {
                    portNumbers.add(spec.getBlockNodePortById(0));
                    portNumbers.add(spec.getBlockNodePortById(1));
                    connectionResetTime.set(Instant.now());
                }),
                sourcingContextual(spec -> assertBlockNodeCommsLogContainsTimeframe(
                        byNodeId(0),
                        connectionResetTime::get,
                        Duration.ofSeconds(30),
                        Duration.ofSeconds(15),
                        String.format(
                                "/localhost:%s/ACTIVE] Scheduled periodic stream reset every PT10S.",
                                portNumbers.getFirst()))),
                waitUntilNextBlocks(6).withBackgroundTraffic(true),
                sourcingContextual(spec -> assertBlockNodeCommsLogContainsTimeframe(
                        byNodeId(0),
                        connectionResetTime::get,
                        Duration.ofSeconds(60),
                        Duration.ofSeconds(15),
                        // Verify that the periodic reset is performed after the period and the connection is closed
                        String.format(
                                "/localhost:%s/ACTIVE] Performing scheduled stream reset.", portNumbers.getFirst()),
                        String.format("/localhost:%s/CLOSING] Closing connection.", portNumbers.getFirst()),
                        String.format(
                                "/localhost:%s/CLOSING] Connection state transitioned from ACTIVE to CLOSING.",
                                portNumbers.getFirst()),
                        String.format("/localhost:%s/CLOSING] Connection successfully closed.", portNumbers.getFirst()),
                        // Select the next block node to connect to based on priorities
                        "Scheduling reconnection for node in 0 ms (force=false).",
                        "Running connection task.",
                        "Connection state transitioned from UNINITIALIZED to PENDING.",
                        "Connection state transitioned from PENDING to ACTIVE.")),
                assertBlockNodeCommsLogDoesNotContainText(byNodeId(0), "ERROR", Duration.ofSeconds(5)));
    }

    @HapiTest
    @HapiBlockNode(
            networkSize = 1,
            blockNodeConfigs = {@BlockNodeConfig(nodeId = 0, mode = BlockNodeMode.SIMULATOR)},
            subProcessNodeConfigs = {
                @SubProcessNodeConfig(
                        nodeId = 0,
                        blockNodeIds = {0},
                        blockNodePriorities = {0},
                        applicationPropertiesOverrides = {
                            "blockStream.streamMode", "BLOCKS",
                            "blockStream.writerMode", "FILE_AND_GRPC",
                            "blockStream.buffer.maxBlocks", "60",
                            "blockStream.buffer.isBufferPersistenceEnabled", "true",
                            "blockStream.blockPeriod", BLOCK_PERIOD_SECONDS + "s",
                            "blockNode.streamResetPeriod", "20s",
                        })
            })
    @Order(9)
    final Stream<DynamicTest> testBlockBufferDurability() {
        /*
        1. Create some background traffic for a while.
        2. Shutdown the block node.
        3. Wait until block buffer becomes partially saturated.
        4. Restart consensus node (this should both save the buffer to disk on shutdown and load it back on startup)
        5. Check that the consensus node is still in a state with the block buffer saturated
        6. Start the block node.
        7. Wait for the blocks to be acked and the consensus node recovers
         */
        final AtomicReference<Instant> timeRef = new AtomicReference<>();
        final int maxBufferSize = 60;
        final int halfBufferSize = Math.max(1, maxBufferSize / 2);
        final Duration duration = Duration.ofSeconds(maxBufferSize * BLOCK_PERIOD_SECONDS);

        return hapiTest(
                // create some blocks to establish a baseline
                waitUntilNextBlocks(halfBufferSize).withBackgroundTraffic(true),
                doingContextual(spec -> timeRef.set(Instant.now())),
                // shutdown the block node. this will cause the block buffer to become saturated
                blockNode(0).shutDownImmediately(),
                waitUntilNextBlocks(halfBufferSize).withBackgroundTraffic(true),
                // wait until the buffer is starting to get saturated
                sourcingContextual(
                        spec -> assertBlockNodeCommsLogContainsTimeframe(
                                byNodeId(0),
                                timeRef::get,
                                duration,
                                duration,
                                "Attempting to forcefully switch block node connections due to increasing block buffer saturation")),
                doingContextual(spec -> timeRef.set(Instant.now())),
                // restart the consensus node
                // this should persist the buffer to disk on shutdown and load the buffer on startup
                restartAtNextConfigVersion(),
                // check that the block buffer was saved to disk on shutdown and it was loaded from disk on startup
                // additionally, check that the buffer is still in a partially saturated state
                sourcingContextual(
                        spec -> assertBlockNodeCommsLogContainsTimeframe(
                                byNodeId(0),
                                timeRef::get,
                                Duration.ofMinutes(3),
                                Duration.ofMinutes(3),
                                "Block buffer persisted to disk",
                                "Block buffer is being restored from disk",
                                "Attempting to forcefully switch block node connections due to increasing block buffer saturation")),
                // restart the block node and let it catch up
                blockNode(0).startImmediately(),
                // create some more blocks and ensure the buffer/platform remains healthy
                waitUntilNextBlocks(maxBufferSize + halfBufferSize).withBackgroundTraffic(true),
                doingContextual(spec -> timeRef.set(Instant.now())),
                // after restart and adding more blocks, saturation should be at 0% because the block node has
                // acknowledged all old blocks and the new blocks
                sourcingContextual(spec -> assertBlockNodeCommsLogContainsTimeframe(
                        byNodeId(0), timeRef::get, Duration.ofMinutes(3), Duration.ofMinutes(3), "saturation=0.0%")));
    }

    @HapiTest
    @HapiBlockNode(
            networkSize = 1,
            blockNodeConfigs = {
                @BlockNodeConfig(nodeId = 0, mode = BlockNodeMode.SIMULATOR),
                @BlockNodeConfig(nodeId = 1, mode = BlockNodeMode.SIMULATOR)
            },
            subProcessNodeConfigs = {
                @SubProcessNodeConfig(
                        nodeId = 0,
                        blockNodeIds = {0, 1},
                        blockNodePriorities = {0, 1},
                        applicationPropertiesOverrides = {
                            "blockStream.streamMode",
                            "BOTH",
                            "blockStream.writerMode",
                            "FILE_AND_GRPC",
                            "blockNode.maxEndOfStreamsAllowed",
                            "1"
                        })
            })
    @Order(10)
    final Stream<DynamicTest> node0StreamingMultipleEndOfStreamsReceived() {
        final AtomicReference<Instant> time = new AtomicReference<>();
        final List<Integer> portNumbers = new ArrayList<>();
        return hapiTest(
                doingContextual(spec -> {
                    portNumbers.add(spec.getBlockNodePortById(0));
                    portNumbers.add(spec.getBlockNodePortById(1));
                }),
                waitUntilNextBlocks(5).withBackgroundTraffic(true),
                doingContextual(spec -> time.set(Instant.now())),
                blockNode(0).sendEndOfStreamImmediately(Code.TIMEOUT).withBlockNumber(9L),
                blockNode(0).sendEndOfStreamImmediately(Code.TIMEOUT).withBlockNumber(10L),
                sourcingContextual(spec -> assertBlockNodeCommsLogContainsTimeframe(
                        byNodeId(0),
                        time::get,
                        Duration.ofMinutes(1),
                        Duration.ofSeconds(45),
                        String.format(
                                "/localhost:%s/ACTIVE] Block node has exceeded the allowed number of EndOfStream responses",
                                portNumbers.getFirst()),
                        String.format("Selected block node localhost:%s for connection attempt", portNumbers.getLast()),
                        String.format(
                                "/localhost:%s/PENDING] Connection state transitioned from UNINITIALIZED to PENDING.",
                                portNumbers.getLast()),
                        String.format(
                                "/localhost:%s/ACTIVE] Connection state transitioned from PENDING to ACTIVE.",
                                portNumbers.getLast()))),
                waitUntilNextBlocks(5).withBackgroundTraffic(true));
    }

    @HapiTest
    @HapiBlockNode(
            networkSize = 1,
            blockNodeConfigs = {@BlockNodeConfig(nodeId = 0, mode = BlockNodeMode.SIMULATOR)},
            subProcessNodeConfigs = {
                @SubProcessNodeConfig(
                        nodeId = 0,
                        blockNodeIds = {0},
                        blockNodePriorities = {0},
                        applicationPropertiesOverrides = {
                            "blockStream.streamMode",
                            "BOTH",
                            "blockStream.writerMode",
                            "FILE_AND_GRPC"
                        })
            })
    @Order(11)
    final Stream<DynamicTest> node0StreamingExponentialBackoff() {
        final AtomicReference<Instant> time = new AtomicReference<>();
        return hapiTest(
                waitUntilNextBlocks(1).withBackgroundTraffic(true),
                doingContextual(spec -> time.set(Instant.now())),
                blockNode(0).sendEndOfStreamImmediately(Code.BEHIND).withBlockNumber(1L),
                waitUntilNextBlocks(1).withBackgroundTraffic(true),
                blockNode(0).sendEndOfStreamImmediately(Code.BEHIND).withBlockNumber(2L),
                waitUntilNextBlocks(1).withBackgroundTraffic(true),
                blockNode(0).sendEndOfStreamImmediately(Code.BEHIND).withBlockNumber(3L),
                waitUntilNextBlocks(1).withBackgroundTraffic(true),
                blockNode(0).sendEndOfStreamImmediately(Code.BEHIND).withBlockNumber(4L),
                sourcingContextual(spec -> assertBlockNodeCommsLogContainsTimeframe(
                        byNodeId(0),
                        time::get,
                        Duration.ofMinutes(1),
                        Duration.ofSeconds(45),
                        "(attempt=0)",
                        "(attempt=1)",
                        "(attempt=2)",
                        "(attempt=3)")),
                waitUntilNextBlocks(5).withBackgroundTraffic(true));
    }

    @HapiTest
    @HapiBlockNode(
            networkSize = 1,
            blockNodeConfigs = {
                @BlockNodeConfig(nodeId = 0, mode = BlockNodeMode.SIMULATOR, highLatency = true),
                @BlockNodeConfig(nodeId = 1, mode = BlockNodeMode.SIMULATOR, highLatency = true)
            },
            subProcessNodeConfigs = {
                @SubProcessNodeConfig(
                        nodeId = 0,
                        blockNodeIds = {0, 1},
                        blockNodePriorities = {0, 1},
                        applicationPropertiesOverrides = {
                            "blockStream.streamMode", "BOTH",
                            "blockStream.writerMode", "FILE_AND_GRPC",
                            "blockNode.highLatencyThreshold", "1s"
                        })
            })
    @Order(12)
    final Stream<DynamicTest> node0StreamingToHighLatencyBlockNode() {
        final AtomicReference<Instant> time = new AtomicReference<>();
        final List<Integer> portNumbers = new ArrayList<>();
        return hapiTest(
                doingContextual(spec -> {
                    portNumbers.add(spec.getBlockNodePortById(0));
                }),
                doingContextual(spec -> time.set(Instant.now())),
                waitUntilNextBlocks(10).withBackgroundTraffic(true),
                sourcingContextual(spec -> assertBlockNodeCommsLogContainsTimeframe(
                        byNodeId(0),
                        time::get,
                        Duration.ofSeconds(30),
                        Duration.ofSeconds(45),
                        String.format(
                                "/localhost:%s/ACTIVE] Block node has exceeded high latency threshold 5 times consecutively.",
                                portNumbers.getFirst()),
                        String.format(
                                "/localhost:%s/CLOSED] Closing and rescheduling connection for reconnect attempt",
                                portNumbers.getFirst()),
                        "No available block nodes found for streaming.")));
    }

    @HapiTest
    @HapiBlockNode(
            networkSize = 1,
            blockNodeConfigs = {@BlockNodeConfig(nodeId = 0, mode = BlockNodeMode.SIMULATOR)},
            subProcessNodeConfigs = {
                @SubProcessNodeConfig(
                        nodeId = 0,
                        blockNodeIds = {0},
                        blockNodePriorities = {0},
                        applicationPropertiesOverrides = {
                            "blockStream.streamMode", "BOTH",
                            "blockStream.writerMode", "FILE_AND_GRPC"
                        })
            })
    @Order(13)
    final Stream<DynamicTest> testCNReactionToPublishStreamResponses() {
        final AtomicReference<Instant> time = new AtomicReference<>();
        final List<Integer> portNumbers = new ArrayList<>();
        return hapiTest(
                doingContextual(spec -> portNumbers.add(spec.getBlockNodePortById(0))),
                doingContextual(spec -> time.set(Instant.now())),
                waitUntilNextBlocks(1).withBackgroundTraffic(true),
                sourcingContextual(spec -> assertBlockNodeCommsLogContainsTimeframe(
                        byNodeId(0),
                        time::get,
                        Duration.ofSeconds(20),
                        Duration.ofSeconds(20),
                        String.format(
                                "/localhost:%s/ACTIVE] BlockAcknowledgement received for block",
                                portNumbers.getFirst()))),
                blockNode(0).sendEndOfStreamImmediately(Code.BEHIND).withBlockNumber(Long.MAX_VALUE),
                sourcingContextual(spec -> assertBlockNodeCommsLogContainsTimeframe(
                        byNodeId(0),
                        time::get,
                        Duration.ofSeconds(20),
                        Duration.ofSeconds(20),
                        String.format(
                                "/localhost:%s/ACTIVE] Received EndOfStream response (block=9223372036854775807, responseCode=BEHIND)",
                                portNumbers.getFirst()),
                        String.format(
                                "/localhost:%s/ACTIVE] Block node reported it is behind. Will restart stream at block 0.",
                                portNumbers.getFirst()))),
                waitUntilNextBlocks(1).withBackgroundTraffic(true),
                blockNode(0).sendSkipBlockImmediately(Long.MAX_VALUE),
                sourcingContextual(spec -> assertBlockNodeCommsLogContainsTimeframe(
                        byNodeId(0),
                        time::get,
                        Duration.ofSeconds(20),
                        Duration.ofSeconds(20),
                        String.format(
                                "/localhost:%s/ACTIVE] Received SkipBlock response (blockToSkip=9223372036854775807), but we've moved on to another block. Ignoring skip request",
                                portNumbers.getFirst()))),
                blockNode(0).sendResendBlockImmediately(Long.MAX_VALUE),
                sourcingContextual(spec -> assertBlockNodeCommsLogContainsTimeframe(
                        byNodeId(0),
                        time::get,
                        Duration.ofSeconds(20),
                        Duration.ofSeconds(20),
                        String.format(
                                "/localhost:%s/ACTIVE] Received ResendBlock response for block 9223372036854775807",
                                portNumbers.getFirst()),
                        String.format(
                                "/localhost:%s/ACTIVE] Block node requested a ResendBlock for block 9223372036854775807 but that block does not exist on this consensus node. Closing connection and will retry later",
                                portNumbers.getFirst()))));
    }

    @NotNull
    private Stream<DynamicTest> validateHappyPath(final int blocksToWait) {
        return hapiTest(
                waitUntilNextBlocks(blocksToWait).withBackgroundTraffic(true),

                // General error assertions
                assertBlockNodeCommsLogDoesNotContainText(byNodeId(0), "ERROR", Duration.ofSeconds(5)),

                // Block node connection error assertions
                assertBlockNodeCommsLogDoesNotContainText(byNodeId(0), "Error received", Duration.ofSeconds(0)),
                assertBlockNodeCommsLogDoesNotContainText(
                        byNodeId(0), "Exception caught in block stream worker loop", Duration.ofSeconds(0)),
                assertBlockNodeCommsLogDoesNotContainText(
                        byNodeId(0), "UncheckedIOException caught in block stream worker loop", Duration.ofSeconds(0)),
                assertBlockNodeCommsLogDoesNotContainText(
                        byNodeId(0), "Failed to establish connection to block node", Duration.ofSeconds(0)),
                assertBlockNodeCommsLogDoesNotContainText(
                        byNodeId(0), "Failed to schedule connection task for block node", Duration.ofSeconds(0)),
                assertBlockNodeCommsLogDoesNotContainText(
                        byNodeId(0), "Failed to reschedule connection attempt", Duration.ofSeconds(0)),
                assertBlockNodeCommsLogDoesNotContainText(
                        byNodeId(0),
                        "Closing and rescheduling connection for reconnect attempt",
                        Duration.ofSeconds(0)),
                assertBlockNodeCommsLogDoesNotContainText(
                        byNodeId(0), "No available block nodes found for streaming", Duration.ofSeconds(0)),

                // EndOfStream error assertions
                assertBlockNodeCommsLogDoesNotContainText(
                        byNodeId(0), "Block node reported an error at block", Duration.ofSeconds(0)),
                assertBlockNodeCommsLogDoesNotContainText(
                        byNodeId(0), "Block node reported an unknown error at block", Duration.ofSeconds(0)),
                assertBlockNodeCommsLogDoesNotContainText(
                        byNodeId(0),
                        "Block node has exceeded the allowed number of EndOfStream responses",
                        Duration.ofSeconds(0)),
                assertBlockNodeCommsLogDoesNotContainText(
                        byNodeId(0),
                        "Block node reported status indicating immediate restart should be attempted",
                        Duration.ofSeconds(0)),
                assertBlockNodeCommsLogDoesNotContainText(
                        byNodeId(0), "Block node reported it is behind", Duration.ofSeconds(0)),
                assertBlockNodeCommsLogDoesNotContainText(
                        byNodeId(0), "Block node is behind and block state is not available", Duration.ofSeconds(0)),
                assertBlockNodeCommsLogDoesNotContainText(
                        byNodeId(0), "Received EndOfStream response", Duration.ofSeconds(0)),
                assertBlockNodeCommsLogDoesNotContainText(
                        byNodeId(0), "Sending EndStream (code=", Duration.ofSeconds(0)),

                // Connection state transition error assertions
                assertBlockNodeCommsLogDoesNotContainText(byNodeId(0), "Handling failed stream", Duration.ofSeconds(0)),
                assertBlockNodeCommsLogDoesNotContainText(
                        byNodeId(0), "Failed to transition state from ", Duration.ofSeconds(0)),
                assertBlockNodeCommsLogDoesNotContainText(
                        byNodeId(0), "Stream completed unexpectedly", Duration.ofSeconds(0)),
                assertBlockNodeCommsLogDoesNotContainText(
                        byNodeId(0), "Error while completing request pipeline", Duration.ofSeconds(0)),
                assertBlockNodeCommsLogDoesNotContainText(
                        byNodeId(0), "onNext invoked but connection is already closed", Duration.ofSeconds(0)),
                assertBlockNodeCommsLogDoesNotContainText(
                        byNodeId(0),
                        "Cannot run connection task, connection manager has shutdown.",
                        Duration.ofSeconds(0)),
                assertBlockNodeCommsLogDoesNotContainText(
                        byNodeId(0), "onComplete invoked but connection is already closed", Duration.ofSeconds(0)),
                assertBlockNodeCommsLogDoesNotContainText(
                        byNodeId(0), "Error occurred while attempting to close connection", Duration.ofSeconds(0)),
                assertBlockNodeCommsLogDoesNotContainText(
                        byNodeId(0), "Unexpected response received", Duration.ofSeconds(0)),
                assertBlockNodeCommsLogDoesNotContainText(
                        byNodeId(0), "Failed to shutdown current active connection", Duration.ofSeconds(0)),

                // Block buffer saturation and backpressure assertions
                assertBlockNodeCommsLogDoesNotContainText(
                        byNodeId(0), "Block buffer is saturated; backpressure is being enabled", Duration.ofSeconds(0)),
                assertBlockNodeCommsLogDoesNotContainText(
                        byNodeId(0),
                        "!!! Block buffer is saturated; blocking thread until buffer is no longer saturated",
                        Duration.ofSeconds(0)),
                assertBlockNodeCommsLogDoesNotContainText(
                        byNodeId(0), "Block buffer still not available to accept new blocks", Duration.ofSeconds(0)),
                assertBlockNodeCommsLogDoesNotContainText(
                        byNodeId(0),
                        "Attempting to forcefully switch block node connections due to increasing block buffer saturation",
                        Duration.ofSeconds(0)),
                assertBlockNodeCommsLogDoesNotContainText(
                        byNodeId(0),
                        "Buffer saturation is below or equal to the recovery threshold; back pressure will be disabled.",
                        Duration.ofSeconds(0)),
                assertBlockNodeCommsLogDoesNotContainText(
                        byNodeId(0),
                        "Attempted to disable back pressure, but buffer saturation is not less than or equal to recovery threshold",
                        Duration.ofSeconds(0)),

                // Block processing error assertions
                assertBlockNodeCommsLogDoesNotContainText(
                        byNodeId(0), " not found in buffer (latestBlock=", Duration.ofSeconds(0)),
                assertBlockNodeCommsLogDoesNotContainText(
                        byNodeId(0), "Received SkipBlock response for block ", Duration.ofSeconds(0)),
                assertBlockNodeCommsLogDoesNotContainText(
                        byNodeId(0), "Received ResendBlock response for block ", Duration.ofSeconds(0)),
                assertBlockNodeCommsLogDoesNotContainText(
                        byNodeId(0),
                        "that block does not exist on this consensus node. Closing connection and will retry later.",
                        Duration.ofSeconds(0)),

                // Configuration and setup error assertions
                assertBlockNodeCommsLogDoesNotContainText(
                        byNodeId(0), "streaming is not enabled", Duration.ofSeconds(0)),
                assertBlockNodeCommsLogDoesNotContainText(
                        byNodeId(0), "Failed to read block node configuration from", Duration.ofSeconds(0)),
                assertBlockNodeCommsLogDoesNotContainText(
                        byNodeId(0), "Failed to resolve block node host", Duration.ofSeconds(0)),

                // High latency assertions
                assertBlockNodeCommsLogDoesNotContainText(
                        byNodeId(0), "Block node has exceeded high latency threshold", Duration.ofSeconds(0)),
<<<<<<< HEAD
                assertBlockNodeCommsLogContainsText(
                        byNodeId(0),
                        "Sending ad hoc request to block node (type=END_OF_BLOCK)",
                        Duration.ofSeconds(0)));
=======
                assertBlockNodeCommsLogContains(
                        byNodeId(0), "Sending request to block node (type=END_OF_BLOCK)", Duration.ofSeconds(0)));
>>>>>>> 62fbc6ec
    }
}<|MERGE_RESOLUTION|>--- conflicted
+++ resolved
@@ -1050,14 +1050,7 @@
                 // High latency assertions
                 assertBlockNodeCommsLogDoesNotContainText(
                         byNodeId(0), "Block node has exceeded high latency threshold", Duration.ofSeconds(0)),
-<<<<<<< HEAD
                 assertBlockNodeCommsLogContainsText(
-                        byNodeId(0),
-                        "Sending ad hoc request to block node (type=END_OF_BLOCK)",
-                        Duration.ofSeconds(0)));
-=======
-                assertBlockNodeCommsLogContains(
                         byNodeId(0), "Sending request to block node (type=END_OF_BLOCK)", Duration.ofSeconds(0)));
->>>>>>> 62fbc6ec
     }
 }