// SPDX-License-Identifier: Apache-2.0
package com.hedera.services.bdd.suites.blocknode;

import static com.hedera.services.bdd.junit.TestTags.BLOCK_NODE;
import static com.hedera.services.bdd.junit.hedera.NodeSelector.byNodeId;
import static com.hedera.services.bdd.spec.HapiSpec.hapiTest;
import static com.hedera.services.bdd.spec.utilops.BlockNodeVerbs.blockNode;
import static com.hedera.services.bdd.spec.utilops.UtilVerbs.assertHgcaaLogContainsTimeframe;
import static com.hedera.services.bdd.spec.utilops.UtilVerbs.assertHgcaaLogDoesNotContain;
import static com.hedera.services.bdd.spec.utilops.UtilVerbs.doingContextual;
import static com.hedera.services.bdd.spec.utilops.UtilVerbs.sourcingContextual;
import static com.hedera.services.bdd.spec.utilops.UtilVerbs.waitForActive;
import static com.hedera.services.bdd.spec.utilops.UtilVerbs.waitForAny;
import static com.hedera.services.bdd.spec.utilops.UtilVerbs.waitUntilNextBlocks;
import static com.hedera.services.bdd.suites.regression.system.LifecycleTest.*;

import com.hedera.services.bdd.HapiBlockNode;
import com.hedera.services.bdd.HapiBlockNode.BlockNodeConfig;
import com.hedera.services.bdd.HapiBlockNode.SubProcessNodeConfig;
import com.hedera.services.bdd.junit.HapiTest;
import com.hedera.services.bdd.junit.OrderedInIsolation;
import com.hedera.services.bdd.junit.hedera.BlockNodeMode;
import java.time.Duration;
import java.time.Instant;
import java.util.ArrayList;
import java.util.List;
import java.util.concurrent.atomic.AtomicReference;
import java.util.concurrent.locks.LockSupport;
import java.util.stream.Stream;
import org.hiero.block.api.PublishStreamResponse.EndOfStream.Code;
import org.hiero.consensus.model.status.PlatformStatus;
import org.jetbrains.annotations.NotNull;
import org.junit.jupiter.api.Disabled;
import org.junit.jupiter.api.DynamicTest;
import org.junit.jupiter.api.Order;
import org.junit.jupiter.api.Tag;

/**
 * This suite class tests the behavior of the consensus node to block node communication.
 * NOTE: com.hedera.node.app.blocks.impl.streaming MUST have DEBUG logging enabled.
 */
@Tag(BLOCK_NODE)
@OrderedInIsolation
public class BlockNodeSuite {

    private static final int BLOCK_TTL_MINUTES = 2;
    private static final int BLOCK_PERIOD_SECONDS = 2;

    @HapiTest
    @HapiBlockNode(
            networkSize = 1,
            blockNodeConfigs = {@BlockNodeConfig(nodeId = 0, mode = BlockNodeMode.REAL)},
            subProcessNodeConfigs = {
                @SubProcessNodeConfig(
                        nodeId = 0,
                        blockNodeIds = {0},
                        blockNodePriorities = {0},
                        applicationPropertiesOverrides = {
                            "blockStream.streamMode", "BOTH",
                            "blockStream.writerMode", "FILE_AND_GRPC"
                        })
            })
    @Order(0)
    final Stream<DynamicTest> node0StreamingHappyPath() {
<<<<<<< HEAD
        return validateHappyPath(100);
=======
        return hapiTest(
                waitUntilNextBlocks(20).withBackgroundTraffic(true),
                assertHgcaaLogDoesNotContain(byNodeId(0), "ERROR", Duration.ofSeconds(5)));
>>>>>>> 90e88584
    }

    @HapiTest
    @HapiBlockNode(
            blockNodeConfigs = {
                @BlockNodeConfig(nodeId = 0, mode = BlockNodeMode.REAL),
                @BlockNodeConfig(nodeId = 1, mode = BlockNodeMode.REAL),
                @BlockNodeConfig(nodeId = 2, mode = BlockNodeMode.REAL),
                @BlockNodeConfig(nodeId = 3, mode = BlockNodeMode.REAL),
            },
            subProcessNodeConfigs = {
                @SubProcessNodeConfig(
                        nodeId = 0,
                        blockNodeIds = {0},
                        blockNodePriorities = {0},
                        applicationPropertiesOverrides = {
                            "blockStream.streamMode", "BOTH",
                            "blockStream.writerMode", "FILE_AND_GRPC"
                        }),
                @SubProcessNodeConfig(
                        nodeId = 1,
                        blockNodeIds = {1},
                        blockNodePriorities = {0},
                        applicationPropertiesOverrides = {
                            "blockStream.streamMode", "BOTH",
                            "blockStream.writerMode", "FILE_AND_GRPC"
                        }),
                @SubProcessNodeConfig(
                        nodeId = 2,
                        blockNodeIds = {2},
                        blockNodePriorities = {0},
                        applicationPropertiesOverrides = {
                            "blockStream.streamMode", "BOTH",
                            "blockStream.writerMode", "FILE_AND_GRPC"
                        }),
                @SubProcessNodeConfig(
                        nodeId = 3,
                        blockNodeIds = {3},
                        blockNodePriorities = {0},
                        applicationPropertiesOverrides = {
                            "blockStream.streamMode", "BOTH",
                            "blockStream.writerMode", "FILE_AND_GRPC"
                        }),
            })
    @Order(1)
    final Stream<DynamicTest> allNodesStreamingHappyPath() {
        return validateHappyPath(10);
    }

    @HapiTest
    @HapiBlockNode(
            networkSize = 1,
            blockNodeConfigs = {@BlockNodeConfig(nodeId = 0, mode = BlockNodeMode.SIMULATOR)},
            subProcessNodeConfigs = {
                @SubProcessNodeConfig(
                        nodeId = 0,
                        blockNodeIds = {0},
                        blockNodePriorities = {0},
                        applicationPropertiesOverrides = {
                            "blockStream.streamMode", "BOTH",
                            "blockStream.writerMode", "FILE_AND_GRPC"
                        })
            })
    @Order(2)
    final Stream<DynamicTest> node0StreamingBlockNodeConnectionDropsCanStreamGenesisBlock() {
        final AtomicReference<Instant> time = new AtomicReference<>();
        final List<Integer> portNumbers = new ArrayList<>();
        return hapiTest(
                doingContextual(spec -> portNumbers.add(spec.getBlockNodePortById(0))),
                doingContextual(
                        spec -> LockSupport.parkNanos(Duration.ofSeconds(10).toNanos())),
                doingContextual(spec -> time.set(Instant.now())),
                blockNode(0).sendEndOfStreamImmediately(Code.BEHIND).withBlockNumber(Long.MAX_VALUE),
                sourcingContextual(spec -> assertHgcaaLogContainsTimeframe(
                        byNodeId(0),
                        time::get,
                        Duration.ofSeconds(30),
                        Duration.ofSeconds(45),
                        String.format(
                                "/localhost:%s/ACTIVE] Block node reported it is behind. Will restart stream at block 0.",
                                portNumbers.getFirst()),
                        String.format(
                                "/localhost:%s/ACTIVE] Received EndOfStream response (block=9223372036854775807, responseCode=BEHIND).",
                                portNumbers.getFirst()))),
                doingContextual(
                        spec -> LockSupport.parkNanos(Duration.ofSeconds(10).toNanos())));
    }

    @HapiTest
    @HapiBlockNode(
            networkSize = 1,
            blockNodeConfigs = {
                @BlockNodeConfig(nodeId = 0, mode = BlockNodeMode.SIMULATOR),
                @BlockNodeConfig(nodeId = 1, mode = BlockNodeMode.SIMULATOR),
                @BlockNodeConfig(nodeId = 2, mode = BlockNodeMode.SIMULATOR),
                @BlockNodeConfig(nodeId = 3, mode = BlockNodeMode.SIMULATOR)
            },
            subProcessNodeConfigs = {
                @SubProcessNodeConfig(
                        nodeId = 0,
                        blockNodeIds = {0, 1, 2, 3},
                        blockNodePriorities = {0, 1, 2, 3},
                        applicationPropertiesOverrides = {
                            "blockStream.streamMode", "BOTH",
                            "blockStream.writerMode", "FILE_AND_GRPC"
                        })
            })
    @Order(3)
    final Stream<DynamicTest> node0StreamingBlockNodeConnectionDropsTrickle() {
        final AtomicReference<Instant> connectionDropTime = new AtomicReference<>();
        final List<Integer> portNumbers = new ArrayList<>();
        return hapiTest(
                doingContextual(spec -> {
                    portNumbers.add(spec.getBlockNodePortById(0));
                    portNumbers.add(spec.getBlockNodePortById(1));
                    portNumbers.add(spec.getBlockNodePortById(2));
                    portNumbers.add(spec.getBlockNodePortById(3));
                }),
                waitUntilNextBlocks(10).withBackgroundTraffic(true),
                doingContextual(spec -> connectionDropTime.set(Instant.now())),
                blockNode(0).shutDownImmediately(), // Pri 0
                sourcingContextual(spec -> assertHgcaaLogContainsTimeframe(
                        byNodeId(0),
                        connectionDropTime::get,
                        Duration.ofMinutes(1),
                        Duration.ofSeconds(45),
                        String.format("Selected block node localhost:%s for connection attempt", portNumbers.get(1)),
                        String.format(
                                "/localhost:%s/PENDING] Connection state transitioned from UNINITIALIZED to PENDING.",
                                portNumbers.get(1)),
                        String.format(
                                "/localhost:%s/ACTIVE] Connection state transitioned from PENDING to ACTIVE.",
                                portNumbers.get(1)))),
                waitUntilNextBlocks(10).withBackgroundTraffic(true),
                doingContextual(spec -> connectionDropTime.set(Instant.now())),
                blockNode(1).shutDownImmediately(), // Pri 1
                sourcingContextual(spec -> assertHgcaaLogContainsTimeframe(
                        byNodeId(0),
                        connectionDropTime::get,
                        Duration.ofMinutes(1),
                        Duration.ofSeconds(45),
                        String.format(
                                "/localhost:%s/PENDING] Connection state transitioned from UNINITIALIZED to PENDING.",
                                portNumbers.get(2)),
                        String.format(
                                "/localhost:%s/ACTIVE] Connection state transitioned from PENDING to ACTIVE.",
                                portNumbers.get(2)))),
                waitUntilNextBlocks(10).withBackgroundTraffic(true),
                doingContextual(spec -> connectionDropTime.set(Instant.now())),
                blockNode(2).shutDownImmediately(), // Pri 2
                sourcingContextual(spec -> assertHgcaaLogContainsTimeframe(
                        byNodeId(0),
                        connectionDropTime::get,
                        Duration.ofMinutes(1),
                        Duration.ofSeconds(45),
                        String.format(
                                "/localhost:%s/PENDING] Connection state transitioned from UNINITIALIZED to PENDING.",
                                portNumbers.get(3)),
                        String.format(
                                "/localhost:%s/ACTIVE] Connection state transitioned from PENDING to ACTIVE.",
                                portNumbers.get(3)))),
                waitUntilNextBlocks(10).withBackgroundTraffic(true),
                doingContextual(spec -> connectionDropTime.set(Instant.now())),
                blockNode(1).startImmediately(),
                sourcingContextual(spec -> assertHgcaaLogContainsTimeframe(
                        byNodeId(0),
                        connectionDropTime::get,
                        Duration.ofMinutes(1),
                        Duration.ofSeconds(45),
                        String.format(
                                "/localhost:%s/PENDING] Connection state transitioned from UNINITIALIZED to PENDING.",
                                portNumbers.get(1)),
                        String.format(
                                "/localhost:%s/ACTIVE] Connection state transitioned from PENDING to ACTIVE.",
                                portNumbers.get(1)),
                        String.format("/localhost:%s/CLOSING] Closing connection.", portNumbers.get(3)),
                        String.format(
                                "/localhost:%s/CLOSING] Connection state transitioned from ACTIVE to CLOSING.",
                                portNumbers.get(3)),
                        String.format(
                                "/localhost:%s/CLOSED] Connection state transitioned from CLOSING to CLOSED.",
                                portNumbers.get(3)))),
                doingContextual(
                        spec -> LockSupport.parkNanos(Duration.ofSeconds(20).toNanos())));
    }

    @HapiTest
    @HapiBlockNode(
            networkSize = 2,
            blockNodeConfigs = {@BlockNodeConfig(nodeId = 0, mode = BlockNodeMode.REAL)},
            subProcessNodeConfigs = {
                @SubProcessNodeConfig(
                        nodeId = 0,
                        blockNodeIds = {0},
                        blockNodePriorities = {0},
                        applicationPropertiesOverrides = {
                            "blockStream.streamMode", "BOTH",
                            "blockStream.writerMode", "FILE_AND_GRPC"
                        }),
                @SubProcessNodeConfig(
                        nodeId = 1,
                        blockNodeIds = {0},
                        blockNodePriorities = {0},
                        applicationPropertiesOverrides = {
                            "blockStream.streamMode", "BOTH",
                            "blockStream.writerMode", "FILE_AND_GRPC"
                        })
            })
    @Order(4)
    final Stream<DynamicTest> twoNodesStreamingOneBlockNodeHappyPath() {
        return validateHappyPath(10);
    }

    @HapiTest
    @HapiBlockNode(
            networkSize = 1,
            blockNodeConfigs = {
                @BlockNodeConfig(nodeId = 0, mode = BlockNodeMode.SIMULATOR),
                @BlockNodeConfig(nodeId = 1, mode = BlockNodeMode.SIMULATOR)
            },
            subProcessNodeConfigs = {
                @SubProcessNodeConfig(
                        nodeId = 0,
                        blockNodeIds = {0, 1},
                        blockNodePriorities = {0, 1},
                        applicationPropertiesOverrides = {
                            "blockStream.buffer.blockTtl", "1m",
                            "blockStream.streamMode", "BLOCKS",
                            "blockStream.writerMode", "FILE_AND_GRPC"
                        })
            })
    @Order(5)
    final Stream<DynamicTest> testProactiveBlockBufferAction() {
        final AtomicReference<Instant> timeRef = new AtomicReference<>();
        return hapiTest(
                doingContextual(
                        spec -> LockSupport.parkNanos(Duration.ofSeconds(5).toNanos())),
                doingContextual(spec -> timeRef.set(Instant.now())),
                blockNode(0).updateSendingBlockAcknowledgements(false),
                doingContextual(
                        spec -> LockSupport.parkNanos(Duration.ofSeconds(5).toNanos())),
                sourcingContextual(
                        spec -> assertHgcaaLogContainsTimeframe(
                                byNodeId(0),
                                timeRef::get,
                                Duration.ofMinutes(1),
                                Duration.ofMinutes(1),
                                // look for the saturation reaching the action stage (50%)
                                "saturation=50.0%",
                                // look for the log that shows we are forcing a reconnect to a different block node
                                "Attempting to forcefully switch block node connections due to increasing block buffer saturation")),
                doingContextual(spec -> timeRef.set(Instant.now())),
                sourcingContextual(spec -> assertHgcaaLogContainsTimeframe(
                        byNodeId(0),
                        timeRef::get,
                        Duration.ofMinutes(1),
                        Duration.ofMinutes(1),
                        // saturation should fall back to low levels after the reconnect to the different node
                        "saturation=0.0%")));
    }

    @Disabled
    @HapiTest
    @HapiBlockNode(
            networkSize = 1,
            blockNodeConfigs = {@BlockNodeConfig(nodeId = 0, mode = BlockNodeMode.REAL)},
            subProcessNodeConfigs = {
                @SubProcessNodeConfig(
                        nodeId = 0,
                        blockNodeIds = {0},
                        blockNodePriorities = {0},
                        applicationPropertiesOverrides = {
                            "blockStream.buffer.blockTtl", "30s",
                            "blockStream.streamMode", "BLOCKS",
                            "blockStream.writerMode", "FILE_AND_GRPC"
                        })
            })
    @Order(6)
    final Stream<DynamicTest> testBlockBufferBackPressure() {
        final AtomicReference<Instant> timeRef = new AtomicReference<>();

        return hapiTest(
                waitUntilNextBlocks(5).withBackgroundTraffic(true),
                doingContextual(spec -> timeRef.set(Instant.now())),
                blockNode(0).shutDownImmediately(),
                sourcingContextual(spec -> assertHgcaaLogContainsTimeframe(
                        byNodeId(0),
                        timeRef::get,
                        Duration.ofMinutes(6),
                        Duration.ofMinutes(6),
                        "Block buffer is saturated; backpressure is being enabled",
                        "!!! Block buffer is saturated; blocking thread until buffer is no longer saturated")),
                waitForAny(byNodeId(0), Duration.ofSeconds(30), PlatformStatus.CHECKING),
                blockNode(0).startImmediately(),
                sourcingContextual(
                        spec -> assertHgcaaLogContainsTimeframe(
                                byNodeId(0),
                                timeRef::get,
                                Duration.ofMinutes(6),
                                Duration.ofMinutes(6),
                                "Buffer saturation is below or equal to the recovery threshold; back pressure will be disabled")),
                waitForActive(byNodeId(0), Duration.ofSeconds(30)),
                doingContextual(
                        spec -> LockSupport.parkNanos(Duration.ofSeconds(20).toNanos())));
    }

    @HapiTest
    @HapiBlockNode(
            networkSize = 1,
            blockNodeConfigs = {
                @BlockNodeConfig(nodeId = 0, mode = BlockNodeMode.REAL),
                @BlockNodeConfig(nodeId = 1, mode = BlockNodeMode.REAL)
            },
            subProcessNodeConfigs = {
                @SubProcessNodeConfig(
                        nodeId = 0,
                        blockNodeIds = {0, 1},
                        blockNodePriorities = {0, 1},
                        applicationPropertiesOverrides = {
                            "blockNode.streamResetPeriod", "10s",
                            "blockStream.streamMode", "BOTH",
                            "blockStream.writerMode", "FILE_AND_GRPC"
                        })
            })
    @Order(7)
    final Stream<DynamicTest> activeConnectionPeriodicallyRestarts() {
        final AtomicReference<Instant> connectionResetTime = new AtomicReference<>(Instant.now());
        final List<Integer> portNumbers = new ArrayList<>();
        return hapiTest(
                doingContextual(spec -> {
                    portNumbers.add(spec.getBlockNodePortById(0));
                    portNumbers.add(spec.getBlockNodePortById(1));
                    connectionResetTime.set(Instant.now());
                }),
                sourcingContextual(spec -> assertHgcaaLogContainsTimeframe(
                        byNodeId(0),
                        connectionResetTime::get,
                        Duration.ofSeconds(30),
                        Duration.ofSeconds(15),
                        String.format(
                                "/localhost:%s/ACTIVE] Scheduled periodic stream reset every PT10S.",
                                portNumbers.getFirst()))),
                waitUntilNextBlocks(6).withBackgroundTraffic(true),
                sourcingContextual(spec -> assertHgcaaLogContainsTimeframe(
                        byNodeId(0),
                        connectionResetTime::get,
                        Duration.ofSeconds(60),
                        Duration.ofSeconds(15),
                        // Verify that the periodic reset is performed after the period and the connection is closed
                        String.format(
                                "/localhost:%s/ACTIVE] Performing scheduled stream reset.", portNumbers.getFirst()),
                        String.format("/localhost:%s/CLOSING] Closing connection.", portNumbers.getFirst()),
                        String.format(
                                "/localhost:%s/CLOSING] Connection state transitioned from ACTIVE to CLOSING.",
                                portNumbers.getFirst()),
                        String.format("/localhost:%s/CLOSING] Connection successfully closed.", portNumbers.getFirst()),
                        // Select the next block node to connect to based on priorities
                        "Scheduling reconnection for node in 0 ms (force=false).",
                        "Running connection task.",
                        "Connection state transitioned from UNINITIALIZED to PENDING.",
                        "Connection state transitioned from PENDING to ACTIVE.")),
                assertHgcaaLogDoesNotContain(byNodeId(0), "ERROR", Duration.ofSeconds(5)));
    }

    @HapiTest
    @HapiBlockNode(
            networkSize = 1,
            blockNodeConfigs = {@BlockNodeConfig(nodeId = 0, mode = BlockNodeMode.SIMULATOR)},
            subProcessNodeConfigs = {
                @SubProcessNodeConfig(
                        nodeId = 0,
                        blockNodeIds = {0},
                        blockNodePriorities = {0},
                        applicationPropertiesOverrides = {
                            "blockStream.streamMode", "BLOCKS",
                            "blockStream.writerMode", "FILE_AND_GRPC",
                            "blockStream.buffer.blockTtl", BLOCK_TTL_MINUTES + "m",
                            "blockStream.blockPeriod", BLOCK_PERIOD_SECONDS + "s",
                            "blockNode.streamResetPeriod", "20s",
                        })
            })
    @Order(8)
    final Stream<DynamicTest> testBlockBufferDurability() {
        /*
        1. Create some background traffic for a while.
        2. Shutdown the block node.
        3. Wait until block buffer becomes partially saturated.
        4. Restart consensus node (this should both save the buffer to disk on shutdown and load it back on startup)
        5. Check that the consensus node is still in a state with the block buffer saturated
        6. Start the block node.
        7. Wait for the blocks to be acked and the consensus node recovers
         */
        final AtomicReference<Instant> timeRef = new AtomicReference<>();
        final Duration blockTtl = Duration.ofMinutes(BLOCK_TTL_MINUTES);
        final Duration blockPeriod = Duration.ofSeconds(BLOCK_PERIOD_SECONDS);
        final int maxBufferSize = (int) blockTtl.dividedBy(blockPeriod);
        final int halfBufferSize = Math.max(1, maxBufferSize / 2);

        return hapiTest(
                // create some blocks to establish a baseline
                waitUntilNextBlocks(halfBufferSize).withBackgroundTraffic(true),
                doingContextual(spec -> timeRef.set(Instant.now())),
                // shutdown the block node. this will cause the block buffer to become saturated
                blockNode(0).shutDownImmediately(),
                waitUntilNextBlocks(halfBufferSize).withBackgroundTraffic(true),
                // wait until the buffer is starting to get saturated
                sourcingContextual(
                        spec -> assertHgcaaLogContainsTimeframe(
                                byNodeId(0),
                                timeRef::get,
                                blockTtl,
                                blockTtl,
                                "Attempting to forcefully switch block node connections due to increasing block buffer saturation")),
                doingContextual(spec -> timeRef.set(Instant.now())),
                // restart the consensus node
                // this should persist the buffer to disk on shutdown and load the buffer on startup
                restartAtNextConfigVersion(),
                // check that the block buffer was saved to disk on shutdown and it was loaded from disk on startup
                // additionally, check that the buffer is still in a partially saturated state
                sourcingContextual(
                        spec -> assertHgcaaLogContainsTimeframe(
                                byNodeId(0),
                                timeRef::get,
                                Duration.ofMinutes(3),
                                Duration.ofMinutes(3),
                                "Block buffer persisted to disk",
                                "Block buffer is being restored from disk",
                                "Attempting to forcefully switch block node connections due to increasing block buffer saturation")),
                // restart the block node and let it catch up
                blockNode(0).startImmediately(),
                // create some more blocks and ensure the buffer/platform remains healthy
                waitUntilNextBlocks(maxBufferSize + halfBufferSize).withBackgroundTraffic(true),
                doingContextual(spec -> timeRef.set(Instant.now())),
                // after restart and adding more blocks, saturation should be at 0% because the block node has
                // acknowledged all old blocks and the new blocks
                sourcingContextual(spec -> assertHgcaaLogContainsTimeframe(
                        byNodeId(0), timeRef::get, Duration.ofMinutes(3), Duration.ofMinutes(3), "saturation=0.0%")));
    }

    @HapiTest
    @HapiBlockNode(
            networkSize = 1,
            blockNodeConfigs = {
                @BlockNodeConfig(nodeId = 0, mode = BlockNodeMode.SIMULATOR),
                @BlockNodeConfig(nodeId = 1, mode = BlockNodeMode.SIMULATOR)
            },
            subProcessNodeConfigs = {
                @SubProcessNodeConfig(
                        nodeId = 0,
                        blockNodeIds = {0, 1},
                        blockNodePriorities = {0, 1},
                        applicationPropertiesOverrides = {
                            "blockStream.streamMode",
                            "BOTH",
                            "blockStream.writerMode",
                            "FILE_AND_GRPC",
                            "blockNode.maxEndOfStreamsAllowed",
                            "1"
                        })
            })
    @Order(9)
    final Stream<DynamicTest> node0StreamingMultipleEndOfStreamsReceived() {
        final AtomicReference<Instant> time = new AtomicReference<>();
        final List<Integer> portNumbers = new ArrayList<>();
        return hapiTest(
                doingContextual(spec -> {
                    portNumbers.add(spec.getBlockNodePortById(0));
                    portNumbers.add(spec.getBlockNodePortById(1));
                }),
                waitUntilNextBlocks(5).withBackgroundTraffic(true),
                doingContextual(spec -> time.set(Instant.now())),
                blockNode(0).sendEndOfStreamImmediately(Code.TIMEOUT).withBlockNumber(9L),
                blockNode(0).sendEndOfStreamImmediately(Code.TIMEOUT).withBlockNumber(10L),
                sourcingContextual(spec -> assertHgcaaLogContainsTimeframe(
                        byNodeId(0),
                        time::get,
                        Duration.ofMinutes(1),
                        Duration.ofSeconds(45),
                        String.format(
                                "/localhost:%s/ACTIVE] Block node has exceeded the allowed number of EndOfStream responses",
                                portNumbers.getFirst()),
                        String.format("Selected block node localhost:%s for connection attempt", portNumbers.getLast()),
                        String.format(
                                "/localhost:%s/PENDING] Connection state transitioned from UNINITIALIZED to PENDING.",
                                portNumbers.getLast()),
                        String.format(
                                "/localhost:%s/ACTIVE] Connection state transitioned from PENDING to ACTIVE.",
                                portNumbers.getLast()))),
                waitUntilNextBlocks(5).withBackgroundTraffic(true));
    }

    @HapiTest
    @HapiBlockNode(
            networkSize = 1,
            blockNodeConfigs = {@BlockNodeConfig(nodeId = 0, mode = BlockNodeMode.SIMULATOR)},
            subProcessNodeConfigs = {
                @SubProcessNodeConfig(
                        nodeId = 0,
                        blockNodeIds = {0},
                        blockNodePriorities = {0},
                        applicationPropertiesOverrides = {
                            "blockStream.streamMode",
                            "BOTH",
                            "blockStream.writerMode",
                            "FILE_AND_GRPC"
                        })
            })
    @Order(10)
    final Stream<DynamicTest> node0StreamingExponentialBackoff() {
        final AtomicReference<Instant> time = new AtomicReference<>();
        return hapiTest(
                waitUntilNextBlocks(1).withBackgroundTraffic(true),
                doingContextual(spec -> time.set(Instant.now())),
                blockNode(0).sendEndOfStreamImmediately(Code.BEHIND).withBlockNumber(1L),
                waitUntilNextBlocks(1).withBackgroundTraffic(true),
                blockNode(0).sendEndOfStreamImmediately(Code.BEHIND).withBlockNumber(2L),
                waitUntilNextBlocks(1).withBackgroundTraffic(true),
                blockNode(0).sendEndOfStreamImmediately(Code.BEHIND).withBlockNumber(3L),
                waitUntilNextBlocks(1).withBackgroundTraffic(true),
                blockNode(0).sendEndOfStreamImmediately(Code.BEHIND).withBlockNumber(4L),
                sourcingContextual(spec -> assertHgcaaLogContainsTimeframe(
                        byNodeId(0),
                        time::get,
                        Duration.ofMinutes(1),
                        Duration.ofSeconds(45),
                        "(attempt=0)",
                        "(attempt=1)",
                        "(attempt=2)",
                        "(attempt=3)")),
                waitUntilNextBlocks(5).withBackgroundTraffic(true));
    }

    @HapiTest
    @HapiBlockNode(
            networkSize = 1,
            blockNodeConfigs = {
                @BlockNodeConfig(nodeId = 0, mode = BlockNodeMode.SIMULATOR, highLatency = true),
                @BlockNodeConfig(nodeId = 1, mode = BlockNodeMode.SIMULATOR, highLatency = true)
            },
            subProcessNodeConfigs = {
                @SubProcessNodeConfig(
                        nodeId = 0,
                        blockNodeIds = {0, 1},
                        blockNodePriorities = {0, 1},
                        applicationPropertiesOverrides = {
                            "blockStream.streamMode", "BOTH",
                            "blockStream.writerMode", "FILE_AND_GRPC",
                            "blockNode.highLatencyThreshold", "1s"
                        })
            })
    @Order(11)
    final Stream<DynamicTest> node0StreamingToHighLatencyBlockNode() {
        final AtomicReference<Instant> time = new AtomicReference<>();
        final List<Integer> portNumbers = new ArrayList<>();
        return hapiTest(
                doingContextual(spec -> {
                    portNumbers.add(spec.getBlockNodePortById(0));
                }),
                doingContextual(spec -> time.set(Instant.now())),
                waitUntilNextBlocks(10).withBackgroundTraffic(true),
                sourcingContextual(spec -> assertHgcaaLogContainsTimeframe(
                        byNodeId(0),
                        time::get,
                        Duration.ofSeconds(30),
                        Duration.ofSeconds(45),
                        String.format(
                                "/localhost:%s/ACTIVE] Block node has exceeded high latency threshold 5 times consecutively.",
                                portNumbers.getFirst()),
                        String.format(
                                "/localhost:%s/CLOSED] Closing and rescheduling connection for reconnect attempt",
                                portNumbers.getFirst()),
                        "No available block nodes found for streaming.")));
    }

    @HapiTest
    @HapiBlockNode(
            networkSize = 1,
            blockNodeConfigs = {@BlockNodeConfig(nodeId = 0, mode = BlockNodeMode.SIMULATOR)},
            subProcessNodeConfigs = {
                @SubProcessNodeConfig(
                        nodeId = 0,
                        blockNodeIds = {0},
                        blockNodePriorities = {0},
                        applicationPropertiesOverrides = {
                            "blockStream.streamMode", "BOTH",
                            "blockStream.writerMode", "FILE_AND_GRPC"
                        })
            })
    @Order(12)
    final Stream<DynamicTest> testCNReactionToPublishStreamResponses() {
        final AtomicReference<Instant> time = new AtomicReference<>();
        final List<Integer> portNumbers = new ArrayList<>();
        return hapiTest(
                doingContextual(spec -> portNumbers.add(spec.getBlockNodePortById(0))),
                doingContextual(spec -> time.set(Instant.now())),
                waitUntilNextBlocks(1).withBackgroundTraffic(true),
                sourcingContextual(spec -> assertHgcaaLogContainsTimeframe(
                        byNodeId(0),
                        time::get,
                        Duration.ofSeconds(20),
                        Duration.ofSeconds(20),
                        String.format(
                                "/localhost:%s/ACTIVE] BlockAcknowledgement received for block",
                                portNumbers.getFirst()))),
                blockNode(0).sendEndOfStreamImmediately(Code.BEHIND).withBlockNumber(Long.MAX_VALUE),
                sourcingContextual(spec -> assertHgcaaLogContainsTimeframe(
                        byNodeId(0),
                        time::get,
                        Duration.ofSeconds(20),
                        Duration.ofSeconds(20),
                        String.format(
                                "/localhost:%s/ACTIVE] Received EndOfStream response (block=9223372036854775807, responseCode=BEHIND)",
                                portNumbers.getFirst()),
                        String.format(
                                "/localhost:%s/ACTIVE] Block node reported it is behind. Will restart stream at block 0.",
                                portNumbers.getFirst()))),
                waitUntilNextBlocks(1).withBackgroundTraffic(true),
                blockNode(0).sendSkipBlockImmediately(Long.MAX_VALUE),
                sourcingContextual(spec -> assertHgcaaLogContainsTimeframe(
                        byNodeId(0),
                        time::get,
                        Duration.ofSeconds(20),
                        Duration.ofSeconds(20),
                        String.format(
                                "/localhost:%s/ACTIVE] Received SkipBlock response for block 9223372036854775807, but we are streaming block",
                                portNumbers.getFirst()))),
                blockNode(0).sendResendBlockImmediately(Long.MAX_VALUE),
                sourcingContextual(spec -> assertHgcaaLogContainsTimeframe(
                        byNodeId(0),
                        time::get,
                        Duration.ofSeconds(20),
                        Duration.ofSeconds(20),
                        String.format(
                                "/localhost:%s/ACTIVE] Received ResendBlock response for block 9223372036854775807",
                                portNumbers.getFirst()),
                        String.format(
                                "/localhost:%s/ACTIVE] Block node requested a ResendBlock for block 9223372036854775807 but that block does not exist on this consensus node. Closing connection and will retry later",
                                portNumbers.getFirst()))),
                assertHgcaaLogDoesNotContain(byNodeId(0), "ERROR", Duration.ofSeconds(5)));
    }

    @NotNull
    private Stream<DynamicTest> validateHappyPath(int blocksToWait) {
        return hapiTest(
                waitUntilNextBlocks(blocksToWait).withBackgroundTraffic(true),

                // General error assertions
                assertHgcaaLogDoesNotContain(byNodeId(0), "ERROR", Duration.ofSeconds(5)),

                // Block node connection error assertions
                assertHgcaaLogDoesNotContain(byNodeId(0), "Error received", Duration.ofSeconds(0)),
                assertHgcaaLogDoesNotContain(
                        byNodeId(0), "Exception caught in block stream worker loop", Duration.ofSeconds(0)),
                assertHgcaaLogDoesNotContain(
                        byNodeId(0), "UncheckedIOException caught in block stream worker loop", Duration.ofSeconds(0)),
                assertHgcaaLogDoesNotContain(
                        byNodeId(0), "Failed to establish connection to block node", Duration.ofSeconds(0)),
                assertHgcaaLogDoesNotContain(
                        byNodeId(0), "Failed to schedule connection task for block node", Duration.ofSeconds(0)),
                assertHgcaaLogDoesNotContain(
                        byNodeId(0), "Failed to reschedule connection attempt", Duration.ofSeconds(0)),
                assertHgcaaLogDoesNotContain(
                        byNodeId(0),
                        "Closing and rescheduling connection for reconnect attempt",
                        Duration.ofSeconds(0)),
                assertHgcaaLogDoesNotContain(
                        byNodeId(0), "No available block nodes found for streaming", Duration.ofSeconds(0)),

                // EndOfStream error assertions
                assertHgcaaLogDoesNotContain(
                        byNodeId(0), "Block node reported an error at block", Duration.ofSeconds(0)),
                assertHgcaaLogDoesNotContain(
                        byNodeId(0), "Block node reported an unknown error at block", Duration.ofSeconds(0)),
                assertHgcaaLogDoesNotContain(
                        byNodeId(0),
                        "Block node has exceeded the allowed number of EndOfStream responses",
                        Duration.ofSeconds(0)),
                assertHgcaaLogDoesNotContain(
                        byNodeId(0),
                        "Block node reported status indicating immediate restart should be attempted",
                        Duration.ofSeconds(0)),
                assertHgcaaLogDoesNotContain(byNodeId(0), "Block node reported it is behind", Duration.ofSeconds(0)),
                assertHgcaaLogDoesNotContain(
                        byNodeId(0), "Block node is behind and block state is not available", Duration.ofSeconds(0)),
                assertHgcaaLogDoesNotContain(byNodeId(0), "Received EndOfStream response", Duration.ofSeconds(0)),
                assertHgcaaLogDoesNotContain(byNodeId(0), "Sending EndStream (code=", Duration.ofSeconds(0)),

                // Connection state transition error assertions
                assertHgcaaLogDoesNotContain(byNodeId(0), "Handling failed stream", Duration.ofSeconds(0)),
                assertHgcaaLogDoesNotContain(byNodeId(0), "Failed to transition state from ", Duration.ofSeconds(0)),
                assertHgcaaLogDoesNotContain(byNodeId(0), "Stream completed unexpectedly", Duration.ofSeconds(0)),
                assertHgcaaLogDoesNotContain(
                        byNodeId(0), "Error while completing request pipeline", Duration.ofSeconds(0)),
                assertHgcaaLogDoesNotContain(
                        byNodeId(0), "onNext invoked but connection is already closed", Duration.ofSeconds(0)),
                assertHgcaaLogDoesNotContain(
                        byNodeId(0),
                        "Cannot run connection task, connection manager has shutdown.",
                        Duration.ofSeconds(0)),
                assertHgcaaLogDoesNotContain(
                        byNodeId(0), "onComplete invoked but connection is already closed", Duration.ofSeconds(0)),
                assertHgcaaLogDoesNotContain(
                        byNodeId(0), "Error occurred while attempting to close connection", Duration.ofSeconds(0)),
                assertHgcaaLogDoesNotContain(byNodeId(0), "Unexpected response received", Duration.ofSeconds(0)),
                assertHgcaaLogDoesNotContain(
                        byNodeId(0), "Failed to shutdown current active connection", Duration.ofSeconds(0)),

                // Block buffer saturation and backpressure assertions
                assertHgcaaLogDoesNotContain(
                        byNodeId(0), "Block buffer is saturated; backpressure is being enabled", Duration.ofSeconds(0)),
                assertHgcaaLogDoesNotContain(
                        byNodeId(0),
                        "!!! Block buffer is saturated; blocking thread until buffer is no longer saturated",
                        Duration.ofSeconds(0)),
                assertHgcaaLogDoesNotContain(
                        byNodeId(0), "Block buffer still not available to accept new blocks", Duration.ofSeconds(0)),
                assertHgcaaLogDoesNotContain(
                        byNodeId(0),
                        "Attempting to forcefully switch block node connections due to increasing block buffer saturation",
                        Duration.ofSeconds(0)),
                assertHgcaaLogDoesNotContain(
                        byNodeId(0),
                        "Buffer saturation is below or equal to the recovery threshold; back pressure will be disabled.",
                        Duration.ofSeconds(0)),
                assertHgcaaLogDoesNotContain(
                        byNodeId(0),
                        "Attempted to disable back pressure, but buffer saturation is not less than or equal to recovery threshold",
                        Duration.ofSeconds(0)),

                // Block processing error assertions
                assertHgcaaLogDoesNotContain(byNodeId(0), " not found in buffer (latestBlock=", Duration.ofSeconds(0)),
                assertHgcaaLogDoesNotContain(
                        byNodeId(0), "Received SkipBlock response for block ", Duration.ofSeconds(0)),
                assertHgcaaLogDoesNotContain(
                        byNodeId(0), "Received ResendBlock response for block ", Duration.ofSeconds(0)),
                assertHgcaaLogDoesNotContain(
                        byNodeId(0),
                        "that block does not exist on this consensus node. Closing connection and will retry later.",
                        Duration.ofSeconds(0)),

                // Configuration and setup error assertions
                assertHgcaaLogDoesNotContain(byNodeId(0), "streaming is not enabled", Duration.ofSeconds(0)),
                assertHgcaaLogDoesNotContain(
                        byNodeId(0), "Failed to read block node configuration from", Duration.ofSeconds(0)),
                assertHgcaaLogDoesNotContain(byNodeId(0), "Failed to resolve block node host", Duration.ofSeconds(0)),

                // High latency assertions
                assertHgcaaLogDoesNotContain(
                        byNodeId(0), "Block node has exceeded high latency threshold", Duration.ofSeconds(0)));
    }
}<|MERGE_RESOLUTION|>--- conflicted
+++ resolved
@@ -62,13 +62,7 @@
             })
     @Order(0)
     final Stream<DynamicTest> node0StreamingHappyPath() {
-<<<<<<< HEAD
-        return validateHappyPath(100);
-=======
-        return hapiTest(
-                waitUntilNextBlocks(20).withBackgroundTraffic(true),
-                assertHgcaaLogDoesNotContain(byNodeId(0), "ERROR", Duration.ofSeconds(5)));
->>>>>>> 90e88584
+        return validateHappyPath(20);
     }
 
     @HapiTest
