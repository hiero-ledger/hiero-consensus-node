// SPDX-License-Identifier: Apache-2.0
package com.hedera.services.bdd.suites.blocknode;

import static com.hedera.services.bdd.junit.TestTags.BLOCK_NODE;
import static com.hedera.services.bdd.junit.hedera.NodeSelector.allNodes;
import static com.hedera.services.bdd.junit.hedera.NodeSelector.byNodeId;
import static com.hedera.services.bdd.spec.HapiSpec.hapiTest;
import static com.hedera.services.bdd.spec.utilops.BlockNodeVerbs.blockNode;
import static com.hedera.services.bdd.spec.utilops.UtilVerbs.assertHgcaaLogContainsTimeframe;
import static com.hedera.services.bdd.spec.utilops.UtilVerbs.assertHgcaaLogDoesNotContain;
import static com.hedera.services.bdd.spec.utilops.UtilVerbs.doingContextual;
import static com.hedera.services.bdd.spec.utilops.UtilVerbs.sourcingContextual;
import static com.hedera.services.bdd.spec.utilops.UtilVerbs.waitForActive;
import static com.hedera.services.bdd.spec.utilops.UtilVerbs.waitForAny;
import static com.hedera.services.bdd.spec.utilops.UtilVerbs.waitUntilNextBlocks;
import static com.hedera.services.bdd.suites.regression.system.LifecycleTest.restartAtNextConfigVersion;

import com.hedera.services.bdd.HapiBlockNode;
import com.hedera.services.bdd.HapiBlockNode.BlockNodeConfig;
import com.hedera.services.bdd.HapiBlockNode.SubProcessNodeConfig;
import com.hedera.services.bdd.junit.HapiTest;
import com.hedera.services.bdd.junit.OrderedInIsolation;
import com.hedera.services.bdd.junit.hedera.BlockNodeMode;
import java.time.Duration;
import java.time.Instant;
import java.util.ArrayList;
import java.util.List;
import java.util.concurrent.atomic.AtomicReference;
import java.util.concurrent.locks.LockSupport;
import java.util.stream.Stream;
import org.hiero.block.api.PublishStreamResponse.EndOfStream.Code;
import org.hiero.consensus.model.status.PlatformStatus;
import org.junit.jupiter.api.Disabled;
import org.junit.jupiter.api.DynamicTest;
import org.junit.jupiter.api.Order;
import org.junit.jupiter.api.Tag;

/**
 * This suite class tests the behavior of the consensus node to block node communication.
 */
@Tag(BLOCK_NODE)
@OrderedInIsolation
public class BlockNodeSuite {

    @HapiTest
    @HapiBlockNode(
            networkSize = 1,
            blockNodeConfigs = {@BlockNodeConfig(nodeId = 0, mode = BlockNodeMode.REAL)},
            subProcessNodeConfigs = {
                @SubProcessNodeConfig(
                        nodeId = 0,
                        blockNodeIds = {0},
                        blockNodePriorities = {0},
                        applicationPropertiesOverrides = {
                            "blockStream.streamMode", "BOTH",
                            "blockStream.writerMode", "FILE_AND_GRPC"
                        })
            })
    @Order(0)
    final Stream<DynamicTest> node0StreamingHappyPath() {
        return hapiTest(
                waitUntilNextBlocks(100).withBackgroundTraffic(true),
                assertHgcaaLogDoesNotContain(byNodeId(0), "ERROR", Duration.ofSeconds(5)));
    }

    @HapiTest
    @HapiBlockNode(
            blockNodeConfigs = {
                @BlockNodeConfig(nodeId = 0, mode = BlockNodeMode.REAL),
                @BlockNodeConfig(nodeId = 1, mode = BlockNodeMode.REAL),
                @BlockNodeConfig(nodeId = 2, mode = BlockNodeMode.REAL),
                @BlockNodeConfig(nodeId = 3, mode = BlockNodeMode.REAL),
            },
            subProcessNodeConfigs = {
                @SubProcessNodeConfig(
                        nodeId = 0,
                        blockNodeIds = {0},
                        blockNodePriorities = {0},
                        applicationPropertiesOverrides = {
                            "blockStream.streamMode", "BOTH",
                            "blockStream.writerMode", "FILE_AND_GRPC"
                        }),
                @SubProcessNodeConfig(
                        nodeId = 1,
                        blockNodeIds = {1},
                        blockNodePriorities = {0},
                        applicationPropertiesOverrides = {
                            "blockStream.streamMode", "BOTH",
                            "blockStream.writerMode", "FILE_AND_GRPC"
                        }),
                @SubProcessNodeConfig(
                        nodeId = 2,
                        blockNodeIds = {2},
                        blockNodePriorities = {0},
                        applicationPropertiesOverrides = {
                            "blockStream.streamMode", "BOTH",
                            "blockStream.writerMode", "FILE_AND_GRPC"
                        }),
                @SubProcessNodeConfig(
                        nodeId = 3,
                        blockNodeIds = {3},
                        blockNodePriorities = {0},
                        applicationPropertiesOverrides = {
                            "blockStream.streamMode", "BOTH",
                            "blockStream.writerMode", "FILE_AND_GRPC"
                        }),
            })
    @Order(1)
    final Stream<DynamicTest> allNodesStreamingHappyPath() {
        return hapiTest(
                waitUntilNextBlocks(10).withBackgroundTraffic(true),
                assertHgcaaLogDoesNotContain(allNodes(), "ERROR", Duration.ofSeconds(5)));
    }

    @HapiTest
    @HapiBlockNode(
            networkSize = 1,
            blockNodeConfigs = {@BlockNodeConfig(nodeId = 0, mode = BlockNodeMode.SIMULATOR)},
            subProcessNodeConfigs = {
                @SubProcessNodeConfig(
                        nodeId = 0,
                        blockNodeIds = {0},
                        blockNodePriorities = {0},
                        applicationPropertiesOverrides = {
                            "blockStream.streamMode", "BOTH",
                            "blockStream.writerMode", "FILE_AND_GRPC"
                        })
            })
    @Order(2)
    final Stream<DynamicTest> node0StreamingBlockNodeConnectionDropsCanStreamGenesisBlock() {
        final AtomicReference<Instant> time = new AtomicReference<>();
        final List<Integer> portNumbers = new ArrayList<>();
        return hapiTest(
                doingContextual(spec -> portNumbers.add(spec.getBlockNodePortById(0))),
                doingContextual(
                        spec -> LockSupport.parkNanos(Duration.ofSeconds(10).toNanos())),
                doingContextual(spec -> time.set(Instant.now())),
                blockNode(0).sendEndOfStreamImmediately(Code.BEHIND).withBlockNumber(Long.MAX_VALUE),
                sourcingContextual(spec -> assertHgcaaLogContainsTimeframe(
                        byNodeId(0),
                        time::get,
                        Duration.ofSeconds(30),
                        Duration.ofSeconds(45),
                        String.format(
                                "/localhost:%s/ACTIVE] Block node reported it is behind. Will restart stream at block 0.",
                                portNumbers.getFirst()),
                        String.format(
                                "/localhost:%s/ACTIVE] Received EndOfStream response (block=9223372036854775807, responseCode=BEHIND)",
                                portNumbers.getFirst()))),
                doingContextual(
                        spec -> LockSupport.parkNanos(Duration.ofSeconds(10).toNanos())));
    }

    @HapiTest
    @HapiBlockNode(
            networkSize = 1,
            blockNodeConfigs = {
                @BlockNodeConfig(nodeId = 0, mode = BlockNodeMode.REAL),
                @BlockNodeConfig(nodeId = 1, mode = BlockNodeMode.REAL),
                @BlockNodeConfig(nodeId = 2, mode = BlockNodeMode.REAL),
                @BlockNodeConfig(nodeId = 3, mode = BlockNodeMode.REAL)
            },
            subProcessNodeConfigs = {
                @SubProcessNodeConfig(
                        nodeId = 0,
                        blockNodeIds = {0, 1, 2, 3},
                        blockNodePriorities = {0, 1, 2, 3},
                        applicationPropertiesOverrides = {
                            "blockStream.streamMode", "BOTH",
                            "blockStream.writerMode", "FILE_AND_GRPC"
                        })
            })
    @Order(3)
    final Stream<DynamicTest> node0StreamingBlockNodeConnectionDropsTrickle() {
        final AtomicReference<Instant> connectionDropTime = new AtomicReference<>();
        final List<Integer> portNumbers = new ArrayList<>();
        return hapiTest(
                doingContextual(spec -> {
                    portNumbers.add(spec.getBlockNodePortById(0));
                    portNumbers.add(spec.getBlockNodePortById(1));
                    portNumbers.add(spec.getBlockNodePortById(2));
                    portNumbers.add(spec.getBlockNodePortById(3));
                }),
                waitUntilNextBlocks(10).withBackgroundTraffic(true),
                doingContextual(spec -> connectionDropTime.set(Instant.now())),
                blockNode(0).shutDownImmediately(), // Pri 0
                sourcingContextual(spec -> assertHgcaaLogContainsTimeframe(
                        byNodeId(0),
                        connectionDropTime::get,
                        Duration.ofMinutes(1),
<<<<<<< HEAD
                        Duration.ofSeconds(45),
                        "onError invoked",
=======
                        Duration.of(45, SECONDS),
>>>>>>> e0e3e7bf
                        String.format("Selected block node localhost:%s for connection attempt", portNumbers.get(1)),
                        String.format(
                                "/localhost:%s/PENDING] Connection state transitioned from UNINITIALIZED to PENDING",
                                portNumbers.get(1)),
                        String.format(
                                "/localhost:%s/ACTIVE] Connection state transitioned from PENDING to ACTIVE",
                                portNumbers.get(1)))),
                waitUntilNextBlocks(10).withBackgroundTraffic(true),
                doingContextual(spec -> connectionDropTime.set(Instant.now())),
                blockNode(1).shutDownImmediately(), // Pri 1
                sourcingContextual(spec -> assertHgcaaLogContainsTimeframe(
                        byNodeId(0),
                        connectionDropTime::get,
                        Duration.ofMinutes(1),
                        Duration.ofSeconds(45),
                        String.format(
                                "/localhost:%s/PENDING] Connection state transitioned from UNINITIALIZED to PENDING",
                                portNumbers.get(2)),
                        String.format(
                                "/localhost:%s/ACTIVE] Connection state transitioned from PENDING to ACTIVE",
                                portNumbers.get(2)))),
                waitUntilNextBlocks(10).withBackgroundTraffic(true),
                doingContextual(spec -> connectionDropTime.set(Instant.now())),
                blockNode(2).shutDownImmediately(), // Pri 2
                sourcingContextual(spec -> assertHgcaaLogContainsTimeframe(
                        byNodeId(0),
                        connectionDropTime::get,
                        Duration.ofMinutes(1),
                        Duration.ofSeconds(45),
                        String.format(
                                "/localhost:%s/PENDING] Connection state transitioned from UNINITIALIZED to PENDING",
                                portNumbers.get(3)),
                        String.format(
                                "/localhost:%s/ACTIVE] Connection state transitioned from PENDING to ACTIVE",
                                portNumbers.get(3)))),
                waitUntilNextBlocks(10).withBackgroundTraffic(true),
                doingContextual(spec -> connectionDropTime.set(Instant.now())),
                blockNode(1).startImmediately(),
                sourcingContextual(spec -> assertHgcaaLogContainsTimeframe(
                        byNodeId(0),
                        connectionDropTime::get,
                        Duration.ofMinutes(1),
                        Duration.ofSeconds(45),
                        String.format(
                                "/localhost:%s/PENDING] Connection state transitioned from UNINITIALIZED to PENDING",
                                portNumbers.get(1)),
                        String.format(
                                "/localhost:%s/ACTIVE] Connection state transitioned from PENDING to ACTIVE",
                                portNumbers.get(1)),
                        String.format("/localhost:%s/CLOSING] Closing connection...", portNumbers.get(3)),
                        String.format(
                                "/localhost:%s/CLOSING] Connection state transitioned from ACTIVE to CLOSING",
                                portNumbers.get(3)),
                        String.format(
                                "/localhost:%s/CLOSED] Connection state transitioned from CLOSING to CLOSED",
                                portNumbers.get(3)))),
                doingContextual(
                        spec -> LockSupport.parkNanos(Duration.ofSeconds(20).toNanos())));
    }

    @HapiTest
    @HapiBlockNode(
            networkSize = 2,
            blockNodeConfigs = {@BlockNodeConfig(nodeId = 0, mode = BlockNodeMode.REAL)},
            subProcessNodeConfigs = {
                @SubProcessNodeConfig(
                        nodeId = 0,
                        blockNodeIds = {0},
                        blockNodePriorities = {0},
                        applicationPropertiesOverrides = {
                            "blockStream.streamMode", "BOTH",
                            "blockStream.writerMode", "FILE_AND_GRPC"
                        }),
                @SubProcessNodeConfig(
                        nodeId = 1,
                        blockNodeIds = {0},
                        blockNodePriorities = {0},
                        applicationPropertiesOverrides = {
                            "blockStream.streamMode", "BOTH",
                            "blockStream.writerMode", "FILE_AND_GRPC"
                        })
            })
    @Order(4)
    final Stream<DynamicTest> twoNodesStreamingOneBlockNodeHappyPath() {
        return hapiTest(
                waitUntilNextBlocks(10).withBackgroundTraffic(true),
                assertHgcaaLogDoesNotContain(allNodes(), "ERROR", Duration.ofSeconds(5)));
    }

    @HapiTest
    @HapiBlockNode(
            networkSize = 1,
            blockNodeConfigs = {
                @BlockNodeConfig(nodeId = 0, mode = BlockNodeMode.SIMULATOR),
                @BlockNodeConfig(nodeId = 1, mode = BlockNodeMode.SIMULATOR)
            },
            subProcessNodeConfigs = {
                @SubProcessNodeConfig(
                        nodeId = 0,
                        blockNodeIds = {0, 1},
                        blockNodePriorities = {0, 1},
                        applicationPropertiesOverrides = {
                            "blockStream.buffer.blockTtl", "1m",
                            "blockStream.streamMode", "BLOCKS",
                            "blockStream.writerMode", "FILE_AND_GRPC"
                        })
            })
    @Order(5)
    final Stream<DynamicTest> testProactiveBlockBufferAction() {
        final AtomicReference<Instant> timeRef = new AtomicReference<>();
        return hapiTest(
                doingContextual(
                        spec -> LockSupport.parkNanos(Duration.ofSeconds(5).toNanos())),
                doingContextual(spec -> timeRef.set(Instant.now())),
                blockNode(0).updateSendingBlockAcknowledgements(false),
                doingContextual(
                        spec -> LockSupport.parkNanos(Duration.ofSeconds(5).toNanos())),
                sourcingContextual(
                        spec -> assertHgcaaLogContainsTimeframe(
                                byNodeId(0),
                                timeRef::get,
                                Duration.ofMinutes(1),
                                Duration.ofMinutes(1),
                                // look for the saturation reaching the action stage (50%)
                                "saturation=50.0%",
                                // look for the log that shows we are forcing a reconnect to a different block node
                                "Attempting to forcefully switch block node connections due to increasing block buffer saturation")),
                doingContextual(spec -> timeRef.set(Instant.now())),
                sourcingContextual(spec -> assertHgcaaLogContainsTimeframe(
                        byNodeId(0),
                        timeRef::get,
                        Duration.ofMinutes(1),
                        Duration.ofMinutes(1),
                        // saturation should fall back to low levels after the reconnect to the different node
                        "saturation=0.0%")));
    }

    @Disabled
    @HapiTest
    @HapiBlockNode(
            networkSize = 1,
            blockNodeConfigs = {@BlockNodeConfig(nodeId = 0, mode = BlockNodeMode.REAL)},
            subProcessNodeConfigs = {
                @SubProcessNodeConfig(
                        nodeId = 0,
                        blockNodeIds = {0},
                        blockNodePriorities = {0},
                        applicationPropertiesOverrides = {
                            "blockStream.buffer.blockTtl", "30s",
                            "blockStream.streamMode", "BLOCKS",
                            "blockStream.writerMode", "FILE_AND_GRPC"
                        })
            })
    @Order(6)
    final Stream<DynamicTest> testBlockBufferBackPressure() {
        final AtomicReference<Instant> timeRef = new AtomicReference<>();

        return hapiTest(
                waitUntilNextBlocks(5).withBackgroundTraffic(true),
                doingContextual(spec -> timeRef.set(Instant.now())),
                blockNode(0).shutDownImmediately(),
                sourcingContextual(spec -> assertHgcaaLogContainsTimeframe(
                        byNodeId(0),
                        timeRef::get,
                        Duration.ofMinutes(6),
                        Duration.ofMinutes(6),
                        "Block buffer is saturated; backpressure is being enabled",
                        "!!! Block buffer is saturated; blocking thread until buffer is no longer saturated")),
                waitForAny(byNodeId(0), Duration.ofSeconds(30), PlatformStatus.CHECKING),
                blockNode(0).startImmediately(),
                sourcingContextual(
                        spec -> assertHgcaaLogContainsTimeframe(
                                byNodeId(0),
                                timeRef::get,
                                Duration.ofMinutes(6),
                                Duration.ofMinutes(6),
                                "Buffer saturation is below or equal to the recovery threshold; back pressure will be disabled")),
                waitForActive(byNodeId(0), Duration.ofSeconds(30)),
                doingContextual(
                        spec -> LockSupport.parkNanos(Duration.ofSeconds(20).toNanos())));
    }

    @HapiTest
    @HapiBlockNode(
            networkSize = 1,
            blockNodeConfigs = {
                @BlockNodeConfig(nodeId = 0, mode = BlockNodeMode.REAL),
                @BlockNodeConfig(nodeId = 1, mode = BlockNodeMode.REAL)
            },
            subProcessNodeConfigs = {
                @SubProcessNodeConfig(
                        nodeId = 0,
                        blockNodeIds = {0, 1},
                        blockNodePriorities = {0, 1},
                        applicationPropertiesOverrides = {
                            "blockNode.streamResetPeriod", "10s",
                            "blockStream.streamMode", "BOTH",
                            "blockStream.writerMode", "FILE_AND_GRPC"
                        })
            })
    @Order(7)
    final Stream<DynamicTest> activeConnectionPeriodicallyRestarts() {
        final AtomicReference<Instant> connectionResetTime = new AtomicReference<>();
        final List<Integer> portNumbers = new ArrayList<>();
        return hapiTest(
                doingContextual(spec -> {
                    portNumbers.add(spec.getBlockNodePortById(0));
                    portNumbers.add(spec.getBlockNodePortById(1));
                    connectionResetTime.set(Instant.now());
                }),
                sourcingContextual(spec -> assertHgcaaLogContainsTimeframe(
                        byNodeId(0),
                        connectionResetTime::get,
                        Duration.ofSeconds(30),
                        Duration.ofSeconds(15),
                        String.format(
                                "/localhost:%s/ACTIVE] Scheduled periodic stream reset every PT10S",
                                portNumbers.getFirst()))),
                waitUntilNextBlocks(6).withBackgroundTraffic(true),
                sourcingContextual(spec -> assertHgcaaLogContainsTimeframe(
                        byNodeId(0),
                        connectionResetTime::get,
                        Duration.ofSeconds(60),
                        Duration.ofSeconds(15),
                        // Verify that the periodic reset is performed after the period and the connection is closed
                        String.format(
                                "/localhost:%s/ACTIVE] Performing scheduled stream reset", portNumbers.getFirst()),
                        String.format("/localhost:%s/CLOSING] Closing connection...", portNumbers.getFirst()),
                        String.format(
                                "/localhost:%s/CLOSING] Connection state transitioned from ACTIVE to CLOSING",
                                portNumbers.getFirst()),
                        String.format("/localhost:%s/CLOSING] Connection successfully closed", portNumbers.getFirst()),
                        // Select the next block node to connect to based on priorities
                        "Selected block node",
                        "Running connection task...",
                        "Connection state transitioned from UNINITIALIZED to PENDING",
                        "Connection state transitioned from PENDING to ACTIVE")),
                assertHgcaaLogDoesNotContain(byNodeId(0), "ERROR", Duration.ofSeconds(5)));
    }

    private static final int BLOCK_TTL_MINUTES = 2;
    private static final int BLOCK_PERIOD_SECONDS = 2;

    @HapiTest
    @HapiBlockNode(
            networkSize = 1,
            blockNodeConfigs = {@BlockNodeConfig(nodeId = 0, mode = BlockNodeMode.SIMULATOR)},
            subProcessNodeConfigs = {
                @SubProcessNodeConfig(
                        nodeId = 0,
                        blockNodeIds = {0},
                        blockNodePriorities = {0},
                        applicationPropertiesOverrides = {
                            "blockStream.streamMode", "BLOCKS",
                            "blockStream.writerMode", "FILE_AND_GRPC",
                            "blockStream.buffer.blockTtl", BLOCK_TTL_MINUTES + "m",
                            "blockStream.blockPeriod", BLOCK_PERIOD_SECONDS + "s",
                            "blockNode.streamResetPeriod", "20s",
                        })
            })
    @Order(8)
    final Stream<DynamicTest> testBlockBufferDurability() {
        /*
        1. Create some background traffic for a while.
        2. Shutdown the block node.
        3. Wait until block buffer becomes partially saturated.
        4. Restart consensus node (this should both save the buffer to disk on shutdown and load it back on startup)
        5. Check that the consensus node is still in a state with the block buffer saturated
        6. Start the block node.
        7. Wait for the blocks to be acked and the consensus node recovers
         */
        final AtomicReference<Instant> timeRef = new AtomicReference<>();
        final Duration blockTtl = Duration.ofMinutes(BLOCK_TTL_MINUTES);
        final Duration blockPeriod = Duration.ofSeconds(BLOCK_PERIOD_SECONDS);
        final int maxBufferSize = (int) blockTtl.dividedBy(blockPeriod);
        final int halfBufferSize = Math.max(1, maxBufferSize / 2);

        return hapiTest(
                // create some blocks to establish a baseline
                waitUntilNextBlocks(halfBufferSize).withBackgroundTraffic(true),
                doingContextual(spec -> timeRef.set(Instant.now())),
                // shutdown the block node. this will cause the block buffer to become saturated
                blockNode(0).shutDownImmediately(),
                waitUntilNextBlocks(halfBufferSize).withBackgroundTraffic(true),
                // wait until the buffer is starting to get saturated
                sourcingContextual(
                        spec -> assertHgcaaLogContainsTimeframe(
                                byNodeId(0),
                                timeRef::get,
                                blockTtl,
                                blockTtl,
                                "Attempting to forcefully switch block node connections due to increasing block buffer saturation")),
                doingContextual(spec -> timeRef.set(Instant.now())),
                // restart the consensus node
                // this should persist the buffer to disk on shutdown and load the buffer on startup
                restartAtNextConfigVersion(),
                // check that the block buffer was saved to disk on shutdown and it was loaded from disk on startup
                // additionally, check that the buffer is still in a partially saturated state
                sourcingContextual(
                        spec -> assertHgcaaLogContainsTimeframe(
                                byNodeId(0),
                                timeRef::get,
                                Duration.ofMinutes(3),
                                Duration.ofMinutes(3),
                                "Block buffer persisted to disk",
                                "Block buffer is being restored from disk",
                                "Attempting to forcefully switch block node connections due to increasing block buffer saturation")),
                // restart the block node and let it catch up
                blockNode(0).startImmediately(),
                // create some more blocks and ensure the buffer/platform remains healthy
                waitUntilNextBlocks(maxBufferSize + halfBufferSize).withBackgroundTraffic(true),
                doingContextual(spec -> timeRef.set(Instant.now())),
                // after restart and adding more blocks, saturation should be at 0% because the block node has
                // acknowledged all old blocks and the new blocks
                sourcingContextual(spec -> assertHgcaaLogContainsTimeframe(
                        byNodeId(0), timeRef::get, Duration.ofMinutes(3), Duration.ofMinutes(3), "saturation=0.0%")));
    }

    @HapiTest
    @HapiBlockNode(
            networkSize = 1,
            blockNodeConfigs = {
                @BlockNodeConfig(nodeId = 0, mode = BlockNodeMode.SIMULATOR),
                @BlockNodeConfig(nodeId = 1, mode = BlockNodeMode.SIMULATOR)
            },
            subProcessNodeConfigs = {
                @SubProcessNodeConfig(
                        nodeId = 0,
                        blockNodeIds = {0, 1},
                        blockNodePriorities = {0, 1},
                        applicationPropertiesOverrides = {
                            "blockStream.streamMode",
                            "BOTH",
                            "blockStream.writerMode",
                            "FILE_AND_GRPC",
                            "blockNode.maxEndOfStreamsAllowed",
                            "1"
                        })
            })
    @Order(9)
    final Stream<DynamicTest> node0StreamingMultipleEndOfStreamsReceived() {
        final AtomicReference<Instant> time = new AtomicReference<>();
        final List<Integer> portNumbers = new ArrayList<>();
        return hapiTest(
                doingContextual(spec -> {
                    portNumbers.add(spec.getBlockNodePortById(0));
                    portNumbers.add(spec.getBlockNodePortById(1));
                }),
                waitUntilNextBlocks(5).withBackgroundTraffic(true),
                doingContextual(spec -> time.set(Instant.now())),
                blockNode(0).sendEndOfStreamImmediately(Code.TIMEOUT).withBlockNumber(9L),
                blockNode(0).sendEndOfStreamImmediately(Code.TIMEOUT).withBlockNumber(10L),
                sourcingContextual(spec -> assertHgcaaLogContainsTimeframe(
                        byNodeId(0),
                        time::get,
                        Duration.ofMinutes(1),
                        Duration.ofSeconds(45),
                        String.format(
                                "/localhost:%s/ACTIVE] Block node has exceeded the allowed number of EndOfStream responses",
                                portNumbers.getFirst()),
                        String.format("Selected block node localhost:%s for connection attempt", portNumbers.getLast()),
                        String.format(
                                "/localhost:%s/PENDING] Connection state transitioned from UNINITIALIZED to PENDING",
                                portNumbers.getLast()),
                        String.format(
                                "/localhost:%s/ACTIVE] Connection state transitioned from PENDING to ACTIVE",
                                portNumbers.getLast()))),
                waitUntilNextBlocks(5).withBackgroundTraffic(true));
    }

    @HapiTest
    @HapiBlockNode(
            networkSize = 1,
            blockNodeConfigs = {@BlockNodeConfig(nodeId = 0, mode = BlockNodeMode.SIMULATOR)},
            subProcessNodeConfigs = {
                @SubProcessNodeConfig(
                        nodeId = 0,
                        blockNodeIds = {0},
                        blockNodePriorities = {0},
                        applicationPropertiesOverrides = {
                            "blockStream.streamMode",
                            "BOTH",
                            "blockStream.writerMode",
                            "FILE_AND_GRPC"
                        })
            })
    @Order(10)
    final Stream<DynamicTest> node0StreamingExponentialBackoff() {
        final AtomicReference<Instant> time = new AtomicReference<>();
        return hapiTest(
                waitUntilNextBlocks(1).withBackgroundTraffic(true),
                doingContextual(spec -> time.set(Instant.now())),
                blockNode(0).sendEndOfStreamImmediately(Code.BEHIND).withBlockNumber(5L),
                waitUntilNextBlocks(1).withBackgroundTraffic(true),
                blockNode(0).sendEndOfStreamImmediately(Code.BEHIND).withBlockNumber(8L),
                waitUntilNextBlocks(1).withBackgroundTraffic(true),
                blockNode(0).sendEndOfStreamImmediately(Code.BEHIND).withBlockNumber(11L),
                waitUntilNextBlocks(1).withBackgroundTraffic(true),
                blockNode(0).sendEndOfStreamImmediately(Code.BEHIND).withBlockNumber(14L),
                sourcingContextual(spec -> assertHgcaaLogContainsTimeframe(
                        byNodeId(0),
                        time::get,
                        Duration.ofMinutes(1),
                        Duration.ofSeconds(45),
                        "(attempt=0)",
                        "(attempt=1)",
                        "(attempt=2)",
                        "(attempt=3)")),
                waitUntilNextBlocks(5).withBackgroundTraffic(true));
    }
}<|MERGE_RESOLUTION|>--- conflicted
+++ resolved
@@ -188,12 +188,8 @@
                         byNodeId(0),
                         connectionDropTime::get,
                         Duration.ofMinutes(1),
-<<<<<<< HEAD
                         Duration.ofSeconds(45),
                         "onError invoked",
-=======
-                        Duration.of(45, SECONDS),
->>>>>>> e0e3e7bf
                         String.format("Selected block node localhost:%s for connection attempt", portNumbers.get(1)),
                         String.format(
                                 "/localhost:%s/PENDING] Connection state transitioned from UNINITIALIZED to PENDING",
