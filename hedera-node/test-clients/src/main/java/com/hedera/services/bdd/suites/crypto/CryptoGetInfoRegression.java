--- conflicted
+++ resolved
@@ -182,11 +182,7 @@
                 getAccountInfo("targetWithStakedAccountId")
                         .has(accountWith()
                                 .accountId("targetWithStakedAccountId")
-<<<<<<< HEAD
-                                .stakedAccountId("20")
-=======
                                 .stakedAccountId(stakedAccountId)
->>>>>>> 82ea7e2c
                                 .key("misc")
                                 .balance(balance))
                         .logged());
