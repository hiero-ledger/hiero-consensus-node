/*
 * Copyright (C) 2020-2025 Hedera Hashgraph, LLC
 *
 * Licensed under the Apache License, Version 2.0 (the "License");
 * you may not use this file except in compliance with the License.
 * You may obtain a copy of the License at
 *
 *      http://www.apache.org/licenses/LICENSE-2.0
 *
 * Unless required by applicable law or agreed to in writing, software
 * distributed under the License is distributed on an "AS IS" BASIS,
 * WITHOUT WARRANTIES OR CONDITIONS OF ANY KIND, either express or implied.
 * See the License for the specific language governing permissions and
 * limitations under the License.
 */

package com.hedera.services.bdd.spec.utilops.inventory;

import com.google.common.base.MoreObjects;
import com.hedera.services.bdd.spec.HapiSpec;
import com.hedera.services.bdd.spec.transactions.TxnUtils;
import com.hedera.services.bdd.spec.utilops.UtilOp;
import com.hederahashgraph.api.proto.java.Timestamp;
import edu.umd.cs.findbugs.annotations.NonNull;
import java.util.Optional;
import org.apache.logging.log4j.LogManager;
import org.apache.logging.log4j.Logger;

public class UsableTxnId extends UtilOp {
    static final Logger log = LogManager.getLogger(UsableTxnId.class);

    private boolean useScheduledInappropriately = false;
    private Optional<String> payerId = Optional.empty();
<<<<<<< HEAD
    private Optional<Timestamp> validStart = Optional.empty();
=======
    private Optional<String> asScheduled = Optional.empty();
    private Optional<Long> customValidStart = Optional.empty();
>>>>>>> 6c55ae96
    private final String name;

    public UsableTxnId(String name) {
        this.name = name;
    }

    public UsableTxnId payerId(String id) {
        payerId = Optional.of(id);
        return this;
    }

    public UsableTxnId validStart(Timestamp timestamp) {
        validStart = Optional.of(timestamp);
        return this;
    }

    public UsableTxnId settingScheduledInappropriately() {
        useScheduledInappropriately = true;
        return this;
    }

    public UsableTxnId asScheduled(String scheduleCreateName) {
        asScheduled = Optional.of(scheduleCreateName);
        return this;
    }

    public UsableTxnId modifyValidStart(long validStart) {
        customValidStart = Optional.of(validStart);
        return this;
    }

    @Override
    protected boolean submitOp(@NonNull final HapiSpec spec) {
<<<<<<< HEAD
        final var txnId = spec.txns().nextTxnId().toBuilder();
        payerId.ifPresent(name -> txnId.setAccountID(TxnUtils.asId(name, spec)));
        validStart.ifPresent(txnId::setTransactionValidStart);
=======
        final var txnId = spec.txns().nextTxnId();
        final var txnValidStartSeconds = txnId.getTransactionValidStart().getSeconds();
        var txnIdBuilder = txnId.toBuilder();

        // If the txn is scheduled, we need to set the scheduled flag to true
        if (asScheduled.isPresent()) {
            final var scheduleCreateId = spec.registry().getTxnId(asScheduled.get());
            txnIdBuilder = scheduleCreateId.toBuilder();
            txnIdBuilder.setScheduled(true);
        }

        // Modify the valid start time if needed
        if (customValidStart.isPresent()) {
            txnIdBuilder.setTransactionValidStart(Timestamp.newBuilder()
                    .setSeconds(txnValidStartSeconds + customValidStart.get())
                    .build());
        }

        final var finalTxnId = txnIdBuilder;
        payerId.ifPresent(name -> finalTxnId.setAccountID(TxnUtils.asId(name, spec)));
>>>>>>> 6c55ae96
        if (useScheduledInappropriately) {
            txnIdBuilder.setScheduled(true);
        }
        spec.registry().saveTxnId(name, txnIdBuilder.build());
        return false;
    }

    @Override
    protected MoreObjects.ToStringHelper toStringHelper() {
        payerId.ifPresent(id -> super.toStringHelper().add("id", id));
        return super.toStringHelper().add("name", name);
    }
}<|MERGE_RESOLUTION|>--- conflicted
+++ resolved
@@ -31,12 +31,9 @@
 
     private boolean useScheduledInappropriately = false;
     private Optional<String> payerId = Optional.empty();
-<<<<<<< HEAD
-    private Optional<Timestamp> validStart = Optional.empty();
-=======
     private Optional<String> asScheduled = Optional.empty();
     private Optional<Long> customValidStart = Optional.empty();
->>>>>>> 6c55ae96
+    private Optional<Timestamp> validStart = Optional.empty();
     private final String name;
 
     public UsableTxnId(String name) {
@@ -70,11 +67,6 @@
 
     @Override
     protected boolean submitOp(@NonNull final HapiSpec spec) {
-<<<<<<< HEAD
-        final var txnId = spec.txns().nextTxnId().toBuilder();
-        payerId.ifPresent(name -> txnId.setAccountID(TxnUtils.asId(name, spec)));
-        validStart.ifPresent(txnId::setTransactionValidStart);
-=======
         final var txnId = spec.txns().nextTxnId();
         final var txnValidStartSeconds = txnId.getTransactionValidStart().getSeconds();
         var txnIdBuilder = txnId.toBuilder();
@@ -95,7 +87,7 @@
 
         final var finalTxnId = txnIdBuilder;
         payerId.ifPresent(name -> finalTxnId.setAccountID(TxnUtils.asId(name, spec)));
->>>>>>> 6c55ae96
+        validStart.ifPresent(txnId::setTransactionValidStart);
         if (useScheduledInappropriately) {
             txnIdBuilder.setScheduled(true);
         }
