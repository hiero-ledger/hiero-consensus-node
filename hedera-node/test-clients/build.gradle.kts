--- conflicted
+++ resolved
@@ -126,22 +126,10 @@
             "hapiTestAdhoc",
             "tss.hintsEnabled=false,tss.forceHandoffs=false,tss.initialCrsParties=16,blockStream.blockPeriod=2s,blockStream.writerMode=FILE_AND_GRPC",
         )
-        put(
-            "hapiTestCrypto",
-            "tss.hintsEnabled=true,blockStream.blockPeriod=1s,blockStream.writerMode=FILE_AND_GRPC",
-        )
-        put(
-            "hapiTestSmartContract",
-            "tss.historyEnabled=false,blockStream.writerMode=FILE_AND_GRPC",
-        )
-<<<<<<< HEAD
-=======
-        put(
-            "hapiTestCrypto",
-            "tss.hintsEnabled=true,tss.historyEnabled=true,blockStream.blockPeriod=1s",
-        )
-        put("hapiTestSmartContract", "tss.historyEnabled=false")
->>>>>>> 7b20dae9
+        put("hapiTestCrypto",
+            "tss.hintsEnabled=true,tss.historyEnabled=true,blockStream.blockPeriod=1s,blockStream.writerMode=FILE_AND_GRPC")
+        put("hapiTestSmartContract",
+            "tss.historyEnabled=false,blockStream.writerMode=FILE_AND_GRPC")
         put(
             "hapiTestRestart",
             "tss.hintsEnabled=true,tss.forceHandoffs=true,tss.initialCrsParties=16,blockStream.blockPeriod=1s",
