// SPDX-License-Identifier: Apache-2.0
import com.github.jengelman.gradle.plugins.shadow.tasks.ShadowJar

plugins {
    id("org.hiero.gradle.module.application")
    id("org.hiero.gradle.feature.shadow")
}

description = "Hedera Services Test Clients for End to End Tests (EET)"

mainModuleInfo {
    runtimeOnly("org.junit.jupiter.engine")
    runtimeOnly("org.junit.platform.launcher")
}

sourceSets { create("rcdiff") }

tasks.withType<JavaCompile>().configureEach { options.compilerArgs.add("-Xlint:-exports") }

tasks.register<JavaExec>("runTestClient") {
    group = "build"
    description = "Run a test client via -PtestClient=<Class>"

    classpath = configurations.runtimeClasspath.get().plus(files(tasks.jar))
    mainClass = providers.gradleProperty("testClient")
}

tasks.jacocoTestReport {
    classDirectories.setFrom(files(project(":app").layout.buildDirectory.dir("classes/java/main")))
    sourceDirectories.setFrom(files(project(":app").projectDir.resolve("src/main/java")))
    reports {
        xml.required.set(true)
        html.required.set(true)
    }
}

tasks.test {
    testClassesDirs = sourceSets.main.get().output.classesDirs
    classpath = configurations.runtimeClasspath.get().plus(files(tasks.jar))

    // Unlike other tests, these intentionally corrupt embedded state to test FAIL_INVALID
    // code paths; hence we do not run LOG_VALIDATION after the test suite finishes
    useJUnitPlatform { includeTags("(INTEGRATION|STREAM_VALIDATION)") }

    systemProperty("junit.jupiter.execution.parallel.enabled", true)
    systemProperty("junit.jupiter.execution.parallel.mode.default", "concurrent")
    // Surprisingly, the Gradle JUnitPlatformTestExecutionListener fails to gather result
    // correctly if test classes run in parallel (concurrent execution WITHIN a test class
    // is fine). So we need to force the test classes to run in the same thread. Luckily this
    // is not a huge limitation, as our test classes generally have enough non-leaky tests to
    // get a material speed up. See https://github.com/gradle/gradle/issues/6453.
    systemProperty("junit.jupiter.execution.parallel.mode.classes.default", "same_thread")
    systemProperty(
        "junit.jupiter.testclass.order.default",
        "org.junit.jupiter.api.ClassOrderer\$OrderAnnotation",
    )
    // Tell our launcher to target an embedded network whose mode is set per-class
    systemProperty("hapi.spec.embedded.mode", "per-class")

    // Limit heap and number of processors
    maxHeapSize = "8g"
    jvmArgs("-XX:ActiveProcessorCount=6")
}

val miscTags =
    "!(INTEGRATION|CRYPTO|TOKEN|RESTART|UPGRADE|SMART_CONTRACT|ND_RECONNECT|LONG_RUNNING|ISS|BLOCK_NODE_SIMULATOR)"
val matsSuffix = "MATS"

val prCheckTags =
<<<<<<< HEAD
    buildMap<String, String> {
        put("hapiTestAdhoc", "ADHOC")
        put("hapiTestCrypto", "CRYPTO")
        put("hapiTestToken", "TOKEN")
        put("hapiTestRestart", "RESTART|UPGRADE")
        put("hapiTestSmartContract", "SMART_CONTRACT")
        put("hapiTestNDReconnect", "ND_RECONNECT")
        put("hapiTestTimeConsuming", "LONG_RUNNING")
        put("hapiTestIss", "ISS")
        put("hapiTestMisc", miscTags)
        put("hapiTestMiscRecords", miscTags)

        // Copy vals to the MATS variants
        val originalEntries = toMap() // Create a snapshot of current entries
        originalEntries.forEach { (taskName: String, tags: String) ->
            put("$taskName$matsSuffix", "($tags)&MATS")
        }
    }
=======
    mapOf(
        "hapiTestAdhoc" to "ADHOC",
        "hapiTestCrypto" to "CRYPTO",
        "hapiTestToken" to "TOKEN",
        "hapiTestRestart" to "RESTART|UPGRADE",
        "hapiTestSmartContract" to "SMART_CONTRACT",
        "hapiTestNDReconnect" to "ND_RECONNECT",
        "hapiTestTimeConsuming" to "LONG_RUNNING",
        "hapiTestIss" to "ISS",
        "hapiTestBlockNodeCommunication" to "BLOCK_NODE_SIMULATOR",
        "hapiTestMisc" to
            "!(INTEGRATION|CRYPTO|TOKEN|RESTART|UPGRADE|SMART_CONTRACT|ND_RECONNECT|LONG_RUNNING|ISS|BLOCK_NODE_SIMULATOR)",
        "hapiTestMiscRecords" to
            "!(INTEGRATION|CRYPTO|TOKEN|RESTART|UPGRADE|SMART_CONTRACT|ND_RECONNECT|LONG_RUNNING|ISS|BLOCK_NODE_SIMULATOR)",
    )
>>>>>>> 3a4e760d
val remoteCheckTags =
    prCheckTags
        .filterNot {
            it.key in
                listOf(
                    "hapiTestIss",
                    "hapiTestIssMATS",
                    "hapiTestRestart",
                    "hapiTestRestartMATS",
                    "hapiTestToken",
                    "hapiTestTokenMATS",
                )
        }
        .mapKeys { (key, _) -> key.replace("hapiTest", "remoteTest") }
val prCheckStartPorts =
<<<<<<< HEAD
    buildMap<String, String> {
        put("hapiTestAdhoc", "25000")
        put("hapiTestCrypto", "25200")
        put("hapiTestToken", "25400")
        put("hapiTestRestart", "25600")
        put("hapiTestSmartContract", "25800")
        put("hapiTestNDReconnect", "26000")
        put("hapiTestTimeConsuming", "26200")
        put("hapiTestIss", "26400")
        put("hapiTestMisc", "26800")
        put("hapiTestMiscRecords", "27200")

        // Create the MATS variants
        val originalEntries = toMap() // Create a snapshot of current entries
        originalEntries.forEach { (taskName: String, port: String) ->
            put("$taskName$matsSuffix", port)
        }
    }
=======
    mapOf(
        "hapiTestAdhoc" to "25000",
        "hapiTestCrypto" to "25200",
        "hapiTestToken" to "25400",
        "hapiTestRestart" to "25600",
        "hapiTestSmartContract" to "25800",
        "hapiTestNDReconnect" to "26000",
        "hapiTestTimeConsuming" to "26200",
        "hapiTestIss" to "26400",
        "hapiTestMisc" to "26800",
        "hapiTestBlockNodeCommunication" to "27000",
        "hapiTestMiscRecords" to "27200",
    )
>>>>>>> 3a4e760d
val prCheckPropOverrides =
    buildMap<String, String> {
        put(
            "hapiTestAdhoc",
            "tss.hintsEnabled=false,tss.forceHandoffs=false,tss.initialCrsParties=16,blockStream.blockPeriod=2s",
        )
        put("hapiTestCrypto", "tss.hintsEnabled=true,blockStream.blockPeriod=1s")
        put("hapiTestSmartContract", "tss.historyEnabled=false")
        put(
            "hapiTestRestart",
            "tss.hintsEnabled=true,tss.forceHandoffs=true,tss.initialCrsParties=16,blockStream.blockPeriod=1s",
        )
        put("hapiTestMisc", "nodes.nodeRewardsEnabled=false")
        put("hapiTestTimeConsuming", "nodes.nodeRewardsEnabled=false")
        put("hapiTestMiscRecords", "blockStream.streamMode=RECORDS,nodes.nodeRewardsEnabled=false")

        // Copy vals to the MATS variants
        val originalEntries = toMap() // Create a snapshot of current entries
        originalEntries.forEach { (taskName: String, overrides: String) ->
            put("$taskName$matsSuffix", overrides)
        }
    }
val prCheckPrepareUpgradeOffsets =
    buildMap<String, String> {
        put("hapiTestAdhoc", "PT300S")

        // Copy vals to the MATS variants
        val originalEntries = toMap() // Create a snapshot of current entries
        originalEntries.forEach { (taskName: String, offset: String) ->
            put("$taskName$matsSuffix", offset)
        }
    }
// Note: no MATS variants needed for history proofs
val prCheckNumHistoryProofsToObserve = mapOf("hapiTestAdhoc" to "0", "hapiTestSmartContract" to "0")
// Use to override the default network size for a specific test task
val prCheckNetSizeOverrides =
    buildMap<String, String> {
        put("hapiTestAdhoc", "3")
        put("hapiTestCrypto", "3")
        put("hapiTestToken", "3")
        put("hapiTestSmartContract", "4")

        // Copy vals to the MATS variants
        val originalEntries = toMap() // Create a snapshot of current entries
        originalEntries.forEach { (taskName: String, size: String) ->
            put("$taskName$matsSuffix", size)
        }
    }

tasks {
    prCheckTags.forEach { (taskName, _) ->
        register(taskName) {
            getByName(taskName).group =
                "hapi-test${if (taskName.endsWith(matsSuffix)) "-mats" else ""}"
            dependsOn("testSubprocess")
        }
    }
    remoteCheckTags.forEach { (taskName, _) -> register(taskName) { dependsOn("testRemote") } }
}

tasks.register<Test>("testSubprocess") {
    testClassesDirs = sourceSets.main.get().output.classesDirs
    classpath = configurations.runtimeClasspath.get().plus(files(tasks.jar))

    val ciTagExpression =
        gradle.startParameter.taskNames
            .stream()
            .map { prCheckTags[it] ?: "" }
            .filter { it.isNotBlank() }
            .toList()
            .joinToString("|")
    useJUnitPlatform {
        includeTags(
            if (ciTagExpression.isBlank()) "none()|!(EMBEDDED|REPEATABLE|ISS)"
            // We don't want to run typical stream or log validation for ISS or BLOCK_NODE_SIMULATOR
            // cases
            else if (
                ciTagExpression.contains("ISS") || ciTagExpression.contains("BLOCK_NODE_SIMULATOR")
            )
                "(${ciTagExpression})&!(EMBEDDED|REPEATABLE)"
            else "(${ciTagExpression}|STREAM_VALIDATION|LOG_VALIDATION)&!(EMBEDDED|REPEATABLE|ISS)"
        )
    }

    // Choose a different initial port for each test task if running as PR check
    val initialPort =
        gradle.startParameter.taskNames
            .stream()
            .map { prCheckStartPorts[it] ?: "" }
            .filter { it.isNotBlank() }
            .findFirst()
            .orElse("")
    systemProperty("hapi.spec.initial.port", initialPort)
    // There's nothing special about shard/realm 11.12, except that they are non-zero values.
    // We want to run all tests that execute as part of `testSubprocess`–that is to say,
    // the majority of the hapi tests - with a nonzero shard/realm
    // to maintain confidence that we haven't fallen back into the habit of assuming 0.0
    systemProperty("hapi.spec.default.shard", 11)
    systemProperty("hapi.spec.default.realm", 12)

    // Gather overrides into a single comma‐separated list
    val testOverrides =
        gradle.startParameter.taskNames
            .mapNotNull { prCheckPropOverrides[it] }
            .joinToString(separator = ",")
    // Only set the system property if non-empty
    if (testOverrides.isNotBlank()) {
        systemProperty("hapi.spec.test.overrides", testOverrides)
    }

    val maxHistoryProofsToObserve =
        gradle.startParameter.taskNames
            .mapNotNull { prCheckNumHistoryProofsToObserve[it]?.toIntOrNull() }
            .maxOrNull()
    if (maxHistoryProofsToObserve != null) {
        systemProperty("hapi.spec.numHistoryProofsToObserve", maxHistoryProofsToObserve.toString())
    }

    val prepareUpgradeOffsets =
        gradle.startParameter.taskNames
            .mapNotNull { prCheckPrepareUpgradeOffsets[it] }
            .joinToString(",")
    if (prepareUpgradeOffsets.isNotEmpty()) {
        systemProperty("hapi.spec.prepareUpgradeOffsets", prepareUpgradeOffsets)
    }

    val networkSize =
        gradle.startParameter.taskNames
            .stream()
            .map { prCheckNetSizeOverrides[it] ?: "" }
            .filter { it.isNotBlank() }
            .findFirst()
            .orElse("4")
    systemProperty("hapi.spec.network.size", networkSize)

    // Note the 1/4 threshold for the restart check; DabEnabledUpgradeTest is a chaotic
    // churn of fast upgrades with heavy use of override networks, and there is a node
    // removal step that happens without giving enough time for the next hinTS scheme
    // to be completed, meaning a 1/3 threshold in the *actual* roster only accounts for
    // 1/4 total weight in the out-of-date hinTS verification key,
    val hintsThresholdDenominator =
        if (gradle.startParameter.taskNames.contains("hapiTestRestart")) "4" else "3"
    systemProperty("hapi.spec.hintsThresholdDenominator", hintsThresholdDenominator)

    // Default quiet mode is "false" unless we are running in CI or set it explicitly to "true"
    systemProperty(
        "hapi.spec.quiet.mode",
        System.getProperty("hapi.spec.quiet.mode")
            ?: if (ciTagExpression.isNotBlank()) "true" else "false",
    )
    systemProperty("junit.jupiter.execution.parallel.enabled", true)
    systemProperty("junit.jupiter.execution.parallel.mode.default", "concurrent")
    // Surprisingly, the Gradle JUnitPlatformTestExecutionListener fails to gather result
    // correctly if test classes run in parallel (concurrent execution WITHIN a test class
    // is fine). So we need to force the test classes to run in the same thread. Luckily this
    // is not a huge limitation, as our test classes generally have enough non-leaky tests to
    // get a material speed up. See https://github.com/gradle/gradle/issues/6453.
    systemProperty("junit.jupiter.execution.parallel.mode.classes.default", "same_thread")
    systemProperty(
        "junit.jupiter.testclass.order.default",
        "org.junit.jupiter.api.ClassOrderer\$OrderAnnotation",
    )

    // Limit heap and number of processors
    maxHeapSize = "8g"
    jvmArgs("-XX:ActiveProcessorCount=6")
    maxParallelForks = 1
    modularity.inferModulePath.set(false)
}

tasks.register<Test>("testRemote") {
    testClassesDirs = sourceSets.main.get().output.classesDirs
    classpath = configurations.runtimeClasspath.get().plus(files(tasks.jar))

    systemProperty("hapi.spec.remote", "true")
    // Support overriding a single remote target network for all executing specs
    System.getenv("REMOTE_TARGET")?.let { systemProperty("hapi.spec.nodes.remoteYml", it) }

    val ciTagExpression =
        gradle.startParameter.taskNames
            .stream()
            .map { remoteCheckTags[it] ?: "" }
            .filter { it.isNotBlank() }
            .toList()
            .joinToString("|")
    useJUnitPlatform {
        includeTags(
            if (ciTagExpression.isBlank()) "none()|!(EMBEDDED|REPEATABLE)"
            else "(${ciTagExpression}&!(EMBEDDED|REPEATABLE))"
        )
    }

    val maxHistoryProofsToObserve =
        gradle.startParameter.taskNames
            .mapNotNull { prCheckNumHistoryProofsToObserve[it]?.toIntOrNull() }
            .maxOrNull()
    if (maxHistoryProofsToObserve != null) {
        systemProperty("hapi.spec.numHistoryProofsToObserve", maxHistoryProofsToObserve.toString())
    }

    val prepareUpgradeOffsets =
        gradle.startParameter.taskNames
            .mapNotNull { prCheckPrepareUpgradeOffsets[it] }
            .joinToString(",")
    if (prepareUpgradeOffsets.isNotEmpty()) {
        systemProperty("hapi.spec.prepareUpgradeOffsets", prepareUpgradeOffsets)
    }

    // Default quiet mode is "false" unless we are running in CI or set it explicitly to "true"
    systemProperty(
        "hapi.spec.quiet.mode",
        System.getProperty("hapi.spec.quiet.mode")
            ?: if (ciTagExpression.isNotBlank()) "true" else "false",
    )
    systemProperty("junit.jupiter.execution.parallel.enabled", true)
    systemProperty("junit.jupiter.execution.parallel.mode.default", "concurrent")
    // Surprisingly, the Gradle JUnitPlatformTestExecutionListener fails to gather result
    // correctly if test classes run in parallel (concurrent execution WITHIN a test class
    // is fine). So we need to force the test classes to run in the same thread. Luckily this
    // is not a huge limitation, as our test classes generally have enough non-leaky tests to
    // get a material speed up. See https://github.com/gradle/gradle/issues/6453.
    systemProperty("junit.jupiter.execution.parallel.mode.classes.default", "same_thread")
    systemProperty(
        "junit.jupiter.testclass.order.default",
        "org.junit.jupiter.api.ClassOrderer\$OrderAnnotation",
    )

    // Limit heap and number of processors
    maxHeapSize = "8g"
    jvmArgs("-XX:ActiveProcessorCount=6")
    maxParallelForks = 1
}

val prEmbeddedCheckTags =
    buildMap<String, String> {
        put("hapiEmbeddedMisc", "EMBEDDED")

        // Copy vals to the MATS variants
        val originalEntries = toMap() // Create a snapshot of current entries
        originalEntries.forEach { (taskName: String, size: String) ->
            put("$taskName$matsSuffix", size)
        }
    }

tasks {
    prEmbeddedCheckTags.forEach { (taskName, _) ->
        register(taskName) { dependsOn("testEmbedded") }
    }
}

// Runs tests against an embedded network that supports concurrent tests
tasks.register<Test>("testEmbedded") {
    testClassesDirs = sourceSets.main.get().output.classesDirs
    classpath = configurations.runtimeClasspath.get().plus(files(tasks.jar))

    val ciTagExpression =
        gradle.startParameter.taskNames
            .stream()
            .map { prEmbeddedCheckTags[it] ?: "" }
            .filter { it.isNotBlank() }
            .toList()
            .joinToString("|")
    useJUnitPlatform {
        includeTags(
            if (ciTagExpression.isBlank())
                "none()|!(RESTART|ND_RECONNECT|UPGRADE|REPEATABLE|ONLY_SUBPROCESS|ISS)"
            else "(${ciTagExpression}|STREAM_VALIDATION|LOG_VALIDATION)&!(INTEGRATION|ISS)"
        )
    }

    systemProperty("junit.jupiter.execution.parallel.enabled", true)
    systemProperty("junit.jupiter.execution.parallel.mode.default", "concurrent")
    // Surprisingly, the Gradle JUnitPlatformTestExecutionListener fails to gather result
    // correctly if test classes run in parallel (concurrent execution WITHIN a test class
    // is fine). So we need to force the test classes to run in the same thread. Luckily this
    // is not a huge limitation, as our test classes generally have enough non-leaky tests to
    // get a material speed up. See https://github.com/gradle/gradle/issues/6453.
    systemProperty("junit.jupiter.execution.parallel.mode.classes.default", "same_thread")
    systemProperty(
        "junit.jupiter.testclass.order.default",
        "org.junit.jupiter.api.ClassOrderer\$OrderAnnotation",
    )
    // Tell our launcher to target a concurrent embedded network
    systemProperty("hapi.spec.embedded.mode", "concurrent")
    // Running all the tests that are executed in testEmbedded with 0 for shard and realm,
    // so we can maintain confidence that there are no regressions in the code.
    systemProperty("hapi.spec.default.shard", 0)
    systemProperty("hapi.spec.default.realm", 0)

    // Limit heap and number of processors
    maxHeapSize = "8g"
    jvmArgs("-XX:ActiveProcessorCount=6")
    modularity.inferModulePath.set(false)
}

val prRepeatableCheckTags =
    buildMap<String, String> {
        put("hapiRepeatableMisc", "REPEATABLE")

        // Copy vals to the MATS variants
        val originalEntries = toMap() // Create a snapshot of current entries
        originalEntries.forEach { (taskName: String, size: String) ->
            put("$taskName$matsSuffix", size)
        }
    }

tasks {
    prRepeatableCheckTags.forEach { (taskName, _) ->
        register(taskName) { dependsOn("testRepeatable") }
    }
}

// Runs tests against an embedded network that achieves repeatable results by running tests in a
// single thread
tasks.register<Test>("testRepeatable") {
    testClassesDirs = sourceSets.main.get().output.classesDirs
    classpath = configurations.runtimeClasspath.get().plus(files(tasks.jar))

    val ciTagExpression =
        gradle.startParameter.taskNames
            .stream()
            .map { prRepeatableCheckTags[it] ?: "" }
            .filter { it.isNotBlank() }
            .toList()
            .joinToString("|")
    useJUnitPlatform {
        includeTags(
            if (ciTagExpression.isBlank())
                "none()|!(RESTART|ND_RECONNECT|UPGRADE|EMBEDDED|NOT_REPEATABLE|ONLY_SUBPROCESS|ISS)"
            else "(${ciTagExpression}|STREAM_VALIDATION|LOG_VALIDATION)&!(INTEGRATION|ISS)"
        )
    }

    // Disable all parallelism
    systemProperty("junit.jupiter.execution.parallel.enabled", false)
    systemProperty(
        "junit.jupiter.testclass.order.default",
        "org.junit.jupiter.api.ClassOrderer\$OrderAnnotation",
    )
    // Tell our launcher to target a repeatable embedded network
    systemProperty("hapi.spec.embedded.mode", "repeatable")

    // Limit heap and number of processors
    maxHeapSize = "8g"
    jvmArgs("-XX:ActiveProcessorCount=6")
    modularity.inferModulePath.set(false)
}

application.mainClass = "com.hedera.services.bdd.suites.SuiteRunner"

// allow shadow Jar files to have more than 64k entries
tasks.withType<ShadowJar>().configureEach { isZip64 = true }

tasks.shadowJar { archiveFileName.set("SuiteRunner.jar") }

val rcdiffJar =
    tasks.register<ShadowJar>("rcdiffJar") {
        exclude(listOf("META-INF/*.DSA", "META-INF/*.RSA", "META-INF/*.SF", "META-INF/INDEX.LIST"))
        from(sourceSets["main"].output)
        from(sourceSets["rcdiff"].output)
        destinationDirectory.set(project.file("rcdiff"))
        archiveFileName.set("rcdiff.jar")
        configurations = listOf(project.configurations.getByName("rcdiffRuntimeClasspath"))

        manifest { attributes("Main-Class" to "com.hedera.services.rcdiff.RcDiffCmdWrapper") }
    }

val validationJar =
    tasks.register<ShadowJar>("validationJar") {
        exclude(listOf("META-INF/*.DSA", "META-INF/*.RSA", "META-INF/*.SF", "META-INF/INDEX.LIST"))
        from(sourceSets["main"].output)
        archiveFileName.set("ValidationScenarios.jar")

        manifest {
            attributes(
                "Main-Class" to
                    "com.hedera.services.bdd.suites.utils.validation.ValidationScenarios"
            )
        }
    }

val copyValidation =
    tasks.register<Copy>("copyValidation") {
        group = "copy"
        from(validationJar)
        into(project.file("validation-scenarios"))
    }

val cleanValidation =
    tasks.register<Delete>("cleanValidation") {
        group = "copy"
        delete(File(project.file("validation-scenarios"), "ValidationScenarios.jar"))
    }

tasks.clean { dependsOn(cleanValidation) }<|MERGE_RESOLUTION|>--- conflicted
+++ resolved
@@ -67,7 +67,6 @@
 val matsSuffix = "MATS"
 
 val prCheckTags =
-<<<<<<< HEAD
     buildMap<String, String> {
         put("hapiTestAdhoc", "ADHOC")
         put("hapiTestCrypto", "CRYPTO")
@@ -77,6 +76,7 @@
         put("hapiTestNDReconnect", "ND_RECONNECT")
         put("hapiTestTimeConsuming", "LONG_RUNNING")
         put("hapiTestIss", "ISS")
+        put("hapiTestBlockNodeCommunication", "BLOCK_NODE_SIMULATOR")
         put("hapiTestMisc", miscTags)
         put("hapiTestMiscRecords", miscTags)
 
@@ -86,23 +86,6 @@
             put("$taskName$matsSuffix", "($tags)&MATS")
         }
     }
-=======
-    mapOf(
-        "hapiTestAdhoc" to "ADHOC",
-        "hapiTestCrypto" to "CRYPTO",
-        "hapiTestToken" to "TOKEN",
-        "hapiTestRestart" to "RESTART|UPGRADE",
-        "hapiTestSmartContract" to "SMART_CONTRACT",
-        "hapiTestNDReconnect" to "ND_RECONNECT",
-        "hapiTestTimeConsuming" to "LONG_RUNNING",
-        "hapiTestIss" to "ISS",
-        "hapiTestBlockNodeCommunication" to "BLOCK_NODE_SIMULATOR",
-        "hapiTestMisc" to
-            "!(INTEGRATION|CRYPTO|TOKEN|RESTART|UPGRADE|SMART_CONTRACT|ND_RECONNECT|LONG_RUNNING|ISS|BLOCK_NODE_SIMULATOR)",
-        "hapiTestMiscRecords" to
-            "!(INTEGRATION|CRYPTO|TOKEN|RESTART|UPGRADE|SMART_CONTRACT|ND_RECONNECT|LONG_RUNNING|ISS|BLOCK_NODE_SIMULATOR)",
-    )
->>>>>>> 3a4e760d
 val remoteCheckTags =
     prCheckTags
         .filterNot {
@@ -118,7 +101,6 @@
         }
         .mapKeys { (key, _) -> key.replace("hapiTest", "remoteTest") }
 val prCheckStartPorts =
-<<<<<<< HEAD
     buildMap<String, String> {
         put("hapiTestAdhoc", "25000")
         put("hapiTestCrypto", "25200")
@@ -129,6 +111,7 @@
         put("hapiTestTimeConsuming", "26200")
         put("hapiTestIss", "26400")
         put("hapiTestMisc", "26800")
+        put("hapiTestBlockNodeCommunication", "27000")
         put("hapiTestMiscRecords", "27200")
 
         // Create the MATS variants
@@ -137,21 +120,6 @@
             put("$taskName$matsSuffix", port)
         }
     }
-=======
-    mapOf(
-        "hapiTestAdhoc" to "25000",
-        "hapiTestCrypto" to "25200",
-        "hapiTestToken" to "25400",
-        "hapiTestRestart" to "25600",
-        "hapiTestSmartContract" to "25800",
-        "hapiTestNDReconnect" to "26000",
-        "hapiTestTimeConsuming" to "26200",
-        "hapiTestIss" to "26400",
-        "hapiTestMisc" to "26800",
-        "hapiTestBlockNodeCommunication" to "27000",
-        "hapiTestMiscRecords" to "27200",
-    )
->>>>>>> 3a4e760d
 val prCheckPropOverrides =
     buildMap<String, String> {
         put(
