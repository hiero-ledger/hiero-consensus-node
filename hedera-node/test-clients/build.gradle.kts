--- conflicted
+++ resolved
@@ -97,20 +97,16 @@
         "hapiTestIss" to "26400",
         "hapiTestMisc" to "26800",
     )
-<<<<<<< HEAD
 val prCheckPropOverrides =
     mapOf(
-        "hapiTestAdhoc" to "tss.historyEnabled=false,tss.hintsEnabled=true",
-        "hapiTestCrypto" to
-            "tss.historyEnabled=false,tss.hintsEnabled=true,blockStream.blockPeriod=3s",
+        "hapiTestAdhoc" to "tss.hintsEnabled=true",
+        "hapiTestCrypto" to "tss.hintsEnabled=true,blockStream.blockPeriod=3s",
     )
 val prCheckPrepareUpgradeOffsets =
     mapOf("hapiTestAdhoc" to "PT1000S", "hapiTestSmartContract" to "PT30M")
 val prCheckNumHistoryProofsToObserve = mapOf("hapiTestAdhoc" to "0", "hapiTestSmartContract" to "0")
-=======
 // Use to override the default network size for a specific test task
-val prCheckNetSizeOverrides = mapOf("hapiTestToken" to "4")
->>>>>>> 4f4db1c8
+val prCheckNetSizeOverrides = mapOf("hapiTestToken" to "3")
 
 tasks {
     prCheckTags.forEach { (taskName, _) -> register(taskName) { dependsOn("testSubprocess") } }
@@ -146,7 +142,6 @@
             .orElse("")
     systemProperty("hapi.spec.initial.port", initialPort)
 
-<<<<<<< HEAD
     // Gather overrides into a single comma‐separated list
     val testOverrides =
         gradle.startParameter.taskNames
@@ -172,7 +167,7 @@
     if (prepareUpgradeOffsets.isNotEmpty()) {
         systemProperty("hapi.spec.prepareUpgradeOffsets", prepareUpgradeOffsets)
     }
-=======
+
     val networkSize =
         gradle.startParameter.taskNames
             .stream()
@@ -181,7 +176,6 @@
             .findFirst()
             .orElse("4")
     systemProperty("hapi.spec.network.size", networkSize)
->>>>>>> 4f4db1c8
 
     // Default quiet mode is "false" unless we are running in CI or set it explicitly to "true"
     systemProperty(
