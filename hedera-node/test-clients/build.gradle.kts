// SPDX-License-Identifier: Apache-2.0
import com.github.jengelman.gradle.plugins.shadow.tasks.ShadowJar

plugins {
    id("org.hiero.gradle.module.application")
    id("org.hiero.gradle.feature.shadow")
}

description = "Hedera Services Test Clients for End to End Tests (EET)"

mainModuleInfo {
    runtimeOnly("org.junit.jupiter.engine")
    runtimeOnly("org.junit.platform.launcher")
}

sourceSets { create("rcdiff") }

tasks.withType<JavaCompile>().configureEach { options.compilerArgs.add("-Xlint:-exports") }

tasks.register<JavaExec>("runTestClient") {
    group = "build"
    description = "Run a test client via -PtestClient=<Class>"

    classpath = configurations.runtimeClasspath.get().plus(files(tasks.jar))
    mainClass = providers.gradleProperty("testClient")
}

tasks.jacocoTestReport {
    classDirectories.setFrom(files(project(":app").layout.buildDirectory.dir("classes/java/main")))
    sourceDirectories.setFrom(files(project(":app").projectDir.resolve("src/main/java")))
    reports {
        xml.required.set(true)
        html.required.set(true)
    }
}

tasks.test {
    testClassesDirs = sourceSets.main.get().output.classesDirs
    classpath = configurations.runtimeClasspath.get().plus(files(tasks.jar))

    // Unlike other tests, these intentionally corrupt embedded state to test FAIL_INVALID
    // code paths; hence we do not run LOG_VALIDATION after the test suite finishes
    useJUnitPlatform { includeTags("(INTEGRATION|STREAM_VALIDATION)") }

    systemProperty("junit.jupiter.execution.parallel.enabled", true)
    systemProperty("junit.jupiter.execution.parallel.mode.default", "concurrent")
    // Surprisingly, the Gradle JUnitPlatformTestExecutionListener fails to gather result
    // correctly if test classes run in parallel (concurrent execution WITHIN a test class
    // is fine). So we need to force the test classes to run in the same thread. Luckily this
    // is not a huge limitation, as our test classes generally have enough non-leaky tests to
    // get a material speed up. See https://github.com/gradle/gradle/issues/6453.
    systemProperty("junit.jupiter.execution.parallel.mode.classes.default", "same_thread")
    systemProperty(
        "junit.jupiter.testclass.order.default",
        "org.junit.jupiter.api.ClassOrderer\$OrderAnnotation",
    )
    // Tell our launcher to target an embedded network whose mode is set per-class
    systemProperty("hapi.spec.embedded.mode", "per-class")

    // Limit heap and number of processors
    maxHeapSize = "8g"
    jvmArgs("-XX:ActiveProcessorCount=6")
}

val miscTags =
    "!(INTEGRATION|CRYPTO|TOKEN|RESTART|UPGRADE|SMART_CONTRACT|ND_RECONNECT|LONG_RUNNING|ISS|BLOCK_NODE)"
val matsSuffix = "MATS"

val prCheckTags =
    buildMap<String, String> {
        put("hapiTestAdhoc", "ADHOC")
        put("hapiTestCrypto", "CRYPTO")
        put("hapiTestToken", "TOKEN")
        put("hapiTestRestart", "RESTART|UPGRADE")
        put("hapiTestSmartContract", "SMART_CONTRACT")
        put("hapiTestNDReconnect", "ND_RECONNECT")
        put("hapiTestTimeConsuming", "LONG_RUNNING")
        put("hapiTestIss", "ISS")
        put("hapiTestBlockNodeCommunication", "BLOCK_NODE")
        put("hapiTestMisc", miscTags)
        put("hapiTestMiscRecords", miscTags)

        // Copy vals to the MATS variants
        val originalEntries = toMap() // Create a snapshot of current entries
        originalEntries.forEach { (taskName: String, tags: String) ->
            put("$taskName$matsSuffix", "($tags)&MATS")
        }
    }
val remoteCheckTags =
    prCheckTags
        .filterNot {
            it.key in
                listOf(
                    "hapiTestIss",
                    "hapiTestIssMATS",
                    "hapiTestRestart",
                    "hapiTestRestartMATS",
                    "hapiTestToken",
                    "hapiTestTokenMATS",
                )
        }
        .mapKeys { (key, _) -> key.replace("hapiTest", "remoteTest") }
val prCheckStartPorts =
    buildMap<String, String> {
        put("hapiTestAdhoc", "25000")
        put("hapiTestCrypto", "25200")
        put("hapiTestToken", "25400")
        put("hapiTestRestart", "25600")
        put("hapiTestSmartContract", "25800")
        put("hapiTestNDReconnect", "26000")
        put("hapiTestTimeConsuming", "26200")
        put("hapiTestIss", "26400")
        put("hapiTestMisc", "26800")
        put("hapiTestBlockNodeCommunication", "27000")
        put("hapiTestMiscRecords", "27200")

        // Create the MATS variants
        val originalEntries = toMap() // Create a snapshot of current entries
        originalEntries.forEach { (taskName: String, port: String) ->
            put("$taskName$matsSuffix", port)
        }
    }
val prCheckPropOverrides =
    buildMap<String, String> {
        put(
            "hapiTestAdhoc",
            "tss.hintsEnabled=false,tss.forceHandoffs=false,tss.initialCrsParties=16,blockStream.blockPeriod=2s,blockStream.writerMode=FILE_AND_GRPC",
        )
        put(
            "hapiTestCrypto",
            "tss.hintsEnabled=true,blockStream.blockPeriod=1s,blockStream.writerMode=FILE_AND_GRPC",
        )
        put(
            "hapiTestSmartContract",
            "tss.historyEnabled=false,blockStream.writerMode=FILE_AND_GRPC",
        )
<<<<<<< HEAD
=======
        put(
            "hapiTestCrypto",
            "tss.hintsEnabled=true,tss.historyEnabled=true,blockStream.blockPeriod=1s",
        )
        put("hapiTestSmartContract", "tss.historyEnabled=false")
>>>>>>> 7b20dae9
        put(
            "hapiTestRestart",
            "tss.hintsEnabled=true,tss.forceHandoffs=true,tss.initialCrsParties=16,blockStream.blockPeriod=1s",
        )
        put("hapiTestMisc", "nodes.nodeRewardsEnabled=false,blockStream.writerMode=FILE_AND_GRPC")
        put(
            "hapiTestTimeConsuming",
            "nodes.nodeRewardsEnabled=false,blockStream.writerMode=FILE_AND_GRPC",
        )
        put("hapiTestMiscRecords", "blockStream.streamMode=RECORDS,nodes.nodeRewardsEnabled=false")

        // Copy vals to the MATS variants
        val originalEntries = toMap() // Create a snapshot of current entries
        originalEntries.forEach { (taskName: String, overrides: String) ->
            put("$taskName$matsSuffix", overrides)
        }
    }
val prCheckPrepareUpgradeOffsets =
    buildMap<String, String> {
        put("hapiTestAdhoc", "PT300S")

        // Copy vals to the MATS variants
        val originalEntries = toMap() // Create a snapshot of current entries
        originalEntries.forEach { (taskName: String, offset: String) ->
            put("$taskName$matsSuffix", offset)
        }
    }
// Note: no MATS variants needed for history proofs
val prCheckNumHistoryProofsToObserve = mapOf("hapiTestAdhoc" to "0", "hapiTestSmartContract" to "0")
// Use to override the default network size for a specific test task
val prCheckNetSizeOverrides =
    buildMap<String, String> {
        put("hapiTestAdhoc", "3")
        put("hapiTestCrypto", "3")
        put("hapiTestToken", "3")
        put("hapiTestSmartContract", "4")

        // Copy vals to the MATS variants
        val originalEntries = toMap() // Create a snapshot of current entries
        originalEntries.forEach { (taskName: String, size: String) ->
            put("$taskName$matsSuffix", size)
        }
    }

tasks {
    prCheckTags.forEach { (taskName, _) ->
        register(taskName) {
            getByName(taskName).group =
                "hapi-test${if (taskName.endsWith(matsSuffix)) "-mats" else ""}"
            dependsOn("testSubprocess")
        }
    }
    remoteCheckTags.forEach { (taskName, _) -> register(taskName) { dependsOn("testRemote") } }
}

tasks.register<Test>("testSubprocess") {
    testClassesDirs = sourceSets.main.get().output.classesDirs
    classpath = configurations.runtimeClasspath.get().plus(files(tasks.jar))

    val ciTagExpression =
        gradle.startParameter.taskNames
            .stream()
            .map { prCheckTags[it] ?: "" }
            .filter { it.isNotBlank() }
            .toList()
            .joinToString("|")
    useJUnitPlatform {
        includeTags(
            if (ciTagExpression.isBlank()) "none()|!(EMBEDDED|REPEATABLE|ISS)"
            // We don't want to run typical stream or log validation for ISS or BLOCK_NODE
            // cases
            else if (ciTagExpression.contains("ISS") || ciTagExpression.contains("BLOCK_NODE"))
                "(${ciTagExpression})&!(EMBEDDED|REPEATABLE)"
            else "(${ciTagExpression}|STREAM_VALIDATION|LOG_VALIDATION)&!(EMBEDDED|REPEATABLE|ISS)"
        )
    }

    // Choose a different initial port for each test task if running as PR check
    val initialPort =
        gradle.startParameter.taskNames
            .stream()
            .map { prCheckStartPorts[it] ?: "" }
            .filter { it.isNotBlank() }
            .findFirst()
            .orElse("")
    systemProperty("hapi.spec.initial.port", initialPort)
    // There's nothing special about shard/realm 11.12, except that they are non-zero values.
    // We want to run all tests that execute as part of `testSubprocess`–that is to say,
    // the majority of the hapi tests - with a nonzero shard/realm
    // to maintain confidence that we haven't fallen back into the habit of assuming 0.0
    systemProperty("hapi.spec.default.shard", 11)
    systemProperty("hapi.spec.default.realm", 12)

    if (ciTagExpression.contains("BLOCK_NODE_SIMULATOR")) {
        systemProperty("hapi.spec.logging.blocknode", "true")
    }

    // Gather overrides into a single comma‐separated list
    val testOverrides =
        gradle.startParameter.taskNames
            .mapNotNull { prCheckPropOverrides[it] }
            .joinToString(separator = ",")
    // Only set the system property if non-empty
    if (testOverrides.isNotBlank()) {
        systemProperty("hapi.spec.test.overrides", testOverrides)
    }

    val maxHistoryProofsToObserve =
        gradle.startParameter.taskNames
            .mapNotNull { prCheckNumHistoryProofsToObserve[it]?.toIntOrNull() }
            .maxOrNull()
    if (maxHistoryProofsToObserve != null) {
        systemProperty("hapi.spec.numHistoryProofsToObserve", maxHistoryProofsToObserve.toString())
    }

    val prepareUpgradeOffsets =
        gradle.startParameter.taskNames
            .mapNotNull { prCheckPrepareUpgradeOffsets[it] }
            .joinToString(",")
    if (prepareUpgradeOffsets.isNotEmpty()) {
        systemProperty("hapi.spec.prepareUpgradeOffsets", prepareUpgradeOffsets)
    }

    val networkSize =
        gradle.startParameter.taskNames
            .stream()
            .map { prCheckNetSizeOverrides[it] ?: "" }
            .filter { it.isNotBlank() }
            .findFirst()
            .orElse("4")
    systemProperty("hapi.spec.network.size", networkSize)

    // Note the 1/4 threshold for the restart check; DabEnabledUpgradeTest is a chaotic
    // churn of fast upgrades with heavy use of override networks, and there is a node
    // removal step that happens without giving enough time for the next hinTS scheme
    // to be completed, meaning a 1/3 threshold in the *actual* roster only accounts for
    // 1/4 total weight in the out-of-date hinTS verification key,
    val hintsThresholdDenominator =
        if (gradle.startParameter.taskNames.contains("hapiTestRestart")) "4" else "3"
    systemProperty("hapi.spec.hintsThresholdDenominator", hintsThresholdDenominator)

    // Default quiet mode is "false" unless we are running in CI or set it explicitly to "true"
    systemProperty(
        "hapi.spec.quiet.mode",
        System.getProperty("hapi.spec.quiet.mode")
            ?: if (ciTagExpression.isNotBlank()) "true" else "false",
    )
    systemProperty("junit.jupiter.execution.parallel.enabled", true)
    systemProperty("junit.jupiter.execution.parallel.mode.default", "concurrent")
    // Surprisingly, the Gradle JUnitPlatformTestExecutionListener fails to gather result
    // correctly if test classes run in parallel (concurrent execution WITHIN a test class
    // is fine). So we need to force the test classes to run in the same thread. Luckily this
    // is not a huge limitation, as our test classes generally have enough non-leaky tests to
    // get a material speed up. See https://github.com/gradle/gradle/issues/6453.
    systemProperty("junit.jupiter.execution.parallel.mode.classes.default", "same_thread")
    systemProperty(
        "junit.jupiter.testclass.order.default",
        "org.junit.jupiter.api.ClassOrderer\$OrderAnnotation",
    )

    // Limit heap and number of processors
    maxHeapSize = "8g"
    jvmArgs("-XX:ActiveProcessorCount=6")
    maxParallelForks = 1
    modularity.inferModulePath.set(false)
}

tasks.register<Test>("testRemote") {
    testClassesDirs = sourceSets.main.get().output.classesDirs
    classpath = configurations.runtimeClasspath.get().plus(files(tasks.jar))

    systemProperty("hapi.spec.remote", "true")
    // Support overriding a single remote target network for all executing specs
    System.getenv("REMOTE_TARGET")?.let { systemProperty("hapi.spec.nodes.remoteYml", it) }

    val ciTagExpression =
        gradle.startParameter.taskNames
            .stream()
            .map { remoteCheckTags[it] ?: "" }
            .filter { it.isNotBlank() }
            .toList()
            .joinToString("|")
    useJUnitPlatform {
        includeTags(
            if (ciTagExpression.isBlank()) "none()|!(EMBEDDED|REPEATABLE)"
            else "(${ciTagExpression}&!(EMBEDDED|REPEATABLE))"
        )
    }

    val maxHistoryProofsToObserve =
        gradle.startParameter.taskNames
            .mapNotNull { prCheckNumHistoryProofsToObserve[it]?.toIntOrNull() }
            .maxOrNull()
    if (maxHistoryProofsToObserve != null) {
        systemProperty("hapi.spec.numHistoryProofsToObserve", maxHistoryProofsToObserve.toString())
    }

    val prepareUpgradeOffsets =
        gradle.startParameter.taskNames
            .mapNotNull { prCheckPrepareUpgradeOffsets[it] }
            .joinToString(",")
    if (prepareUpgradeOffsets.isNotEmpty()) {
        systemProperty("hapi.spec.prepareUpgradeOffsets", prepareUpgradeOffsets)
    }

    // Default quiet mode is "false" unless we are running in CI or set it explicitly to "true"
    systemProperty(
        "hapi.spec.quiet.mode",
        System.getProperty("hapi.spec.quiet.mode")
            ?: if (ciTagExpression.isNotBlank()) "true" else "false",
    )
    systemProperty("junit.jupiter.execution.parallel.enabled", true)
    systemProperty("junit.jupiter.execution.parallel.mode.default", "concurrent")
    // Surprisingly, the Gradle JUnitPlatformTestExecutionListener fails to gather result
    // correctly if test classes run in parallel (concurrent execution WITHIN a test class
    // is fine). So we need to force the test classes to run in the same thread. Luckily this
    // is not a huge limitation, as our test classes generally have enough non-leaky tests to
    // get a material speed up. See https://github.com/gradle/gradle/issues/6453.
    systemProperty("junit.jupiter.execution.parallel.mode.classes.default", "same_thread")
    systemProperty(
        "junit.jupiter.testclass.order.default",
        "org.junit.jupiter.api.ClassOrderer\$OrderAnnotation",
    )

    // Limit heap and number of processors
    maxHeapSize = "8g"
    jvmArgs("-XX:ActiveProcessorCount=6")
    maxParallelForks = 1
}

val prEmbeddedCheckTags =
    buildMap<String, String> {
        put("hapiEmbeddedMisc", "EMBEDDED")

        // Copy vals to the MATS variants
        val originalEntries = toMap() // Create a snapshot of current entries
        originalEntries.forEach { (taskName: String, size: String) ->
            put("$taskName$matsSuffix", size)
        }
    }

tasks {
    prEmbeddedCheckTags.forEach { (taskName, _) ->
        register(taskName) { dependsOn("testEmbedded") }
    }
}

// Runs tests against an embedded network that supports concurrent tests
tasks.register<Test>("testEmbedded") {
    testClassesDirs = sourceSets.main.get().output.classesDirs
    classpath = configurations.runtimeClasspath.get().plus(files(tasks.jar))

    val ciTagExpression =
        gradle.startParameter.taskNames
            .stream()
            .map { prEmbeddedCheckTags[it] ?: "" }
            .filter { it.isNotBlank() }
            .toList()
            .joinToString("|")
    useJUnitPlatform {
        includeTags(
            if (ciTagExpression.isBlank())
                "none()|!(RESTART|ND_RECONNECT|UPGRADE|REPEATABLE|ONLY_SUBPROCESS|ISS)"
            else "(${ciTagExpression}|STREAM_VALIDATION|LOG_VALIDATION)&!(INTEGRATION|ISS)"
        )
    }

    systemProperty("junit.jupiter.execution.parallel.enabled", true)
    systemProperty("junit.jupiter.execution.parallel.mode.default", "concurrent")
    // Surprisingly, the Gradle JUnitPlatformTestExecutionListener fails to gather result
    // correctly if test classes run in parallel (concurrent execution WITHIN a test class
    // is fine). So we need to force the test classes to run in the same thread. Luckily this
    // is not a huge limitation, as our test classes generally have enough non-leaky tests to
    // get a material speed up. See https://github.com/gradle/gradle/issues/6453.
    systemProperty("junit.jupiter.execution.parallel.mode.classes.default", "same_thread")
    systemProperty(
        "junit.jupiter.testclass.order.default",
        "org.junit.jupiter.api.ClassOrderer\$OrderAnnotation",
    )
    // Tell our launcher to target a concurrent embedded network
    systemProperty("hapi.spec.embedded.mode", "concurrent")
    // Running all the tests that are executed in testEmbedded with 0 for shard and realm,
    // so we can maintain confidence that there are no regressions in the code.
    systemProperty("hapi.spec.default.shard", 0)
    systemProperty("hapi.spec.default.realm", 0)

    // Limit heap and number of processors
    maxHeapSize = "8g"
    jvmArgs("-XX:ActiveProcessorCount=6")
    modularity.inferModulePath.set(false)
}

val prRepeatableCheckTags =
    buildMap<String, String> {
        put("hapiRepeatableMisc", "REPEATABLE")

        // Copy vals to the MATS variants
        val originalEntries = toMap() // Create a snapshot of current entries
        originalEntries.forEach { (taskName: String, size: String) ->
            put("$taskName$matsSuffix", size)
        }
    }

tasks {
    prRepeatableCheckTags.forEach { (taskName, _) ->
        register(taskName) { dependsOn("testRepeatable") }
    }
}

// Runs tests against an embedded network that achieves repeatable results by running tests in a
// single thread
tasks.register<Test>("testRepeatable") {
    testClassesDirs = sourceSets.main.get().output.classesDirs
    classpath = configurations.runtimeClasspath.get().plus(files(tasks.jar))

    val ciTagExpression =
        gradle.startParameter.taskNames
            .stream()
            .map { prRepeatableCheckTags[it] ?: "" }
            .filter { it.isNotBlank() }
            .toList()
            .joinToString("|")
    useJUnitPlatform {
        includeTags(
            if (ciTagExpression.isBlank())
                "none()|!(RESTART|ND_RECONNECT|UPGRADE|EMBEDDED|NOT_REPEATABLE|ONLY_SUBPROCESS|ISS)"
            else "(${ciTagExpression}|STREAM_VALIDATION|LOG_VALIDATION)&!(INTEGRATION|ISS)"
        )
    }

    // Disable all parallelism
    systemProperty("junit.jupiter.execution.parallel.enabled", false)
    systemProperty(
        "junit.jupiter.testclass.order.default",
        "org.junit.jupiter.api.ClassOrderer\$OrderAnnotation",
    )
    // Tell our launcher to target a repeatable embedded network
    systemProperty("hapi.spec.embedded.mode", "repeatable")

    // Limit heap and number of processors
    maxHeapSize = "8g"
    jvmArgs("-XX:ActiveProcessorCount=6")
    modularity.inferModulePath.set(false)
}

application.mainClass = "com.hedera.services.bdd.suites.SuiteRunner"

// allow shadow Jar files to have more than 64k entries
tasks.withType<ShadowJar>().configureEach { isZip64 = true }

tasks.shadowJar { archiveFileName.set("SuiteRunner.jar") }

val rcdiffJar =
    tasks.register<ShadowJar>("rcdiffJar") {
        exclude(listOf("META-INF/*.DSA", "META-INF/*.RSA", "META-INF/*.SF", "META-INF/INDEX.LIST"))
        from(sourceSets["main"].output)
        from(sourceSets["rcdiff"].output)
        destinationDirectory.set(project.file("rcdiff"))
        archiveFileName.set("rcdiff.jar")
        configurations = listOf(project.configurations.getByName("rcdiffRuntimeClasspath"))

        manifest { attributes("Main-Class" to "com.hedera.services.rcdiff.RcDiffCmdWrapper") }
    }<|MERGE_RESOLUTION|>--- conflicted
+++ resolved
@@ -128,20 +128,12 @@
         )
         put(
             "hapiTestCrypto",
-            "tss.hintsEnabled=true,blockStream.blockPeriod=1s,blockStream.writerMode=FILE_AND_GRPC",
+            "tss.hintsEnabled=true,tss.historyEnabled=true,blockStream.blockPeriod=1s,blockStream.writerMode=FILE_AND_GRPC",
         )
         put(
             "hapiTestSmartContract",
             "tss.historyEnabled=false,blockStream.writerMode=FILE_AND_GRPC",
         )
-<<<<<<< HEAD
-=======
-        put(
-            "hapiTestCrypto",
-            "tss.hintsEnabled=true,tss.historyEnabled=true,blockStream.blockPeriod=1s",
-        )
-        put("hapiTestSmartContract", "tss.historyEnabled=false")
->>>>>>> 7b20dae9
         put(
             "hapiTestRestart",
             "tss.hintsEnabled=true,tss.forceHandoffs=true,tss.initialCrsParties=16,blockStream.blockPeriod=1s",
