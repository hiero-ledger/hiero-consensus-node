// SPDX-License-Identifier: Apache-2.0
import com.github.jengelman.gradle.plugins.shadow.tasks.ShadowJar

plugins {
    id("org.hiero.gradle.module.application")
    id("org.hiero.gradle.feature.shadow")
}

description = "Hedera Services Test Clients for End to End Tests (EET)"

mainModuleInfo {
    runtimeOnly("org.junit.jupiter.engine")
    runtimeOnly("org.junit.platform.launcher")
}

sourceSets { create("rcdiff") }

tasks.withType<JavaCompile>().configureEach { options.compilerArgs.add("-Xlint:-exports") }

tasks.register<JavaExec>("runTestClient") {
    group = "build"
    description = "Run a test client via -PtestClient=<Class>"

    classpath = configurations.runtimeClasspath.get().plus(files(tasks.jar))
    mainClass = providers.gradleProperty("testClient")
}

tasks.jacocoTestReport {
    classDirectories.setFrom(files(project(":app").layout.buildDirectory.dir("classes/java/main")))
    sourceDirectories.setFrom(files(project(":app").projectDir.resolve("src/main/java")))
    reports {
        xml.required.set(true)
        html.required.set(true)
    }
}

tasks.test {
    testClassesDirs = sourceSets.main.get().output.classesDirs
    classpath = configurations.runtimeClasspath.get().plus(files(tasks.jar))

    // Unlike other tests, these intentionally corrupt embedded state to test FAIL_INVALID
    // code paths; hence we do not run LOG_VALIDATION after the test suite finishes
    useJUnitPlatform { includeTags("(INTEGRATION|STREAM_VALIDATION)") }

    systemProperty("junit.jupiter.execution.parallel.enabled", true)
    systemProperty("junit.jupiter.execution.parallel.mode.default", "concurrent")
    // Surprisingly, the Gradle JUnitPlatformTestExecutionListener fails to gather result
    // correctly if test classes run in parallel (concurrent execution WITHIN a test class
    // is fine). So we need to force the test classes to run in the same thread. Luckily this
    // is not a huge limitation, as our test classes generally have enough non-leaky tests to
    // get a material speed up. See https://github.com/gradle/gradle/issues/6453.
    systemProperty("junit.jupiter.execution.parallel.mode.classes.default", "same_thread")
    systemProperty(
        "junit.jupiter.testclass.order.default",
        "org.junit.jupiter.api.ClassOrderer\$OrderAnnotation",
    )
    // Tell our launcher to target an embedded network whose mode is set per-class
    systemProperty("hapi.spec.embedded.mode", "per-class")

    // Limit heap and number of processors
    maxHeapSize = "8g"
    jvmArgs("-XX:ActiveProcessorCount=6")
}

val miscTags =
    "!(INTEGRATION|CRYPTO|TOKEN|RESTART|UPGRADE|SMART_CONTRACT|ND_RECONNECT|LONG_RUNNING|ISS|BLOCK_NODE|SIMPLE_FEES)"
val matsSuffix = "MATS"

val prCheckTags =
    buildMap<String, String> {
        put("hapiTestAdhoc", "ADHOC")
        put("hapiTestCrypto", "CRYPTO")
        put("hapiTestToken", "TOKEN")
        put("hapiTestRestart", "RESTART|UPGRADE")
        put("hapiTestSmartContract", "SMART_CONTRACT")
        put("hapiTestNDReconnect", "ND_RECONNECT")
        put("hapiTestTimeConsuming", "LONG_RUNNING")
        put("hapiTestIss", "ISS")
        put("hapiTestBlockNodeCommunication", "BLOCK_NODE")
        put("hapiTestClpr", "CLPR")
        put("hapiTestMultiNetwork", "MULTINETWORK")
        put("hapiTestMisc", miscTags)
        put("hapiTestMiscRecords", miscTags)
        put("hapiTestSimpleFees", "SIMPLE_FEES")
        put("hapiTestClpr", "CLPR")
        put("hapiTestMultiNetwork", "MULTINETWORK")

        // Copy vals to the MATS variants
        val originalEntries = toMap() // Create a snapshot of current entries
        originalEntries.forEach { (taskName: String, tags: String) ->
            put("$taskName$matsSuffix", "($tags)&MATS")
        }
    }
val remoteCheckTags =
    prCheckTags
        .filterNot {
            it.key in
                listOf(
                    "hapiTestIss",
                    "hapiTestIssMATS",
                    "hapiTestRestart",
                    "hapiTestRestartMATS",
                    "hapiTestToken",
                    "hapiTestTokenMATS",
                )
        }
        .mapKeys { (key, _) -> key.replace("hapiTest", "remoteTest") }
val prCheckStartPorts =
    buildMap<String, String> {
        put("hapiTestAdhoc", "25000")
        put("hapiTestCrypto", "25200")
        put("hapiTestToken", "25400")
        put("hapiTestRestart", "25600")
        put("hapiTestSmartContract", "25800")
        put("hapiTestNDReconnect", "26000")
        put("hapiTestTimeConsuming", "26200")
        put("hapiTestIss", "26400")
        put("hapiTestMisc", "26800")
        put("hapiTestBlockNodeCommunication", "27000")
        put("hapiTestMiscRecords", "27200")
        put("hapiTestClpr", "27400")
        put("hapiTestMultiNetwork", "27600")

        // Create the MATS variants
        val originalEntries = toMap() // Create a snapshot of current entries
        originalEntries.forEach { (taskName: String, port: String) ->
            put("$taskName$matsSuffix", port)
        }
    }
val prCheckPropOverrides =
    buildMap<String, String> {
        put(
            "hapiTestAdhoc",
            "tss.hintsEnabled=true,tss.forceHandoffs=false,tss.initialCrsParties=16,blockStream.blockPeriod=2s",
        )
        put(
            "hapiTestCrypto",
            "tss.hintsEnabled=true,tss.historyEnabled=true,blockStream.blockPeriod=1s",
        )
        put("hapiTestSmartContract", "tss.historyEnabled=false")
        put(
            "hapiTestRestart",
            "tss.hintsEnabled=true,tss.forceHandoffs=true,tss.initialCrsParties=16,blockStream.blockPeriod=1s,quiescence.enabled=true",
        )
        put("hapiTestMisc", "nodes.nodeRewardsEnabled=false,quiescence.enabled=true")
        put("hapiTestTimeConsuming", "nodes.nodeRewardsEnabled=false,quiescence.enabled=true")
        put(
            "hapiTestMiscRecords",
            "blockStream.streamMode=RECORDS,nodes.nodeRewardsEnabled=false,quiescence.enabled=true",
        )
        put("hapiTestSimpleFees", "fees.simpleFeesEnabled=true")
        put(
            "hapiTestClpr",
            "clpr.clprEnabled=true,clpr.devModeEnabled=true,clpr.connectionFrequency=100",
        )
        put("hapiTestMultiNetwork", "clpr.clprEnabled=false")

        // Copy vals to the MATS variants
        val originalEntries = toMap() // Create a snapshot of current entries
        originalEntries.forEach { (taskName: String, overrides: String) ->
            put("$taskName$matsSuffix", overrides)
        }
    }
val prCheckPrepareUpgradeOffsets =
    buildMap<String, String> {
        put("hapiTestAdhoc", "PT300S")

        // Copy vals to the MATS variants
        val originalEntries = toMap() // Create a snapshot of current entries
        originalEntries.forEach { (taskName: String, offset: String) ->
            put("$taskName$matsSuffix", offset)
        }
    }
// Note: no MATS variants needed for history proofs
val prCheckNumHistoryProofsToObserve = mapOf("hapiTestAdhoc" to "0", "hapiTestSmartContract" to "0")
// Use to override the default network size for a specific test task
val prCheckNetSizeOverrides =
    buildMap<String, String> {
        put("hapiTestAdhoc", "3")
        put("hapiTestCrypto", "3")
        put("hapiTestToken", "3")
        put("hapiTestSmartContract", "4")

        // Copy vals to the MATS variants
        val originalEntries = toMap() // Create a snapshot of current entries
        originalEntries.forEach { (taskName: String, size: String) ->
            put("$taskName$matsSuffix", size)
        }
    }

tasks {
    prCheckTags.forEach { (taskName, _) ->
        register(taskName) {
            getByName(taskName).group =
                "hapi-test${if (taskName.endsWith(matsSuffix)) "-mats" else ""}"
            dependsOn("testSubprocess")
        }
    }
    remoteCheckTags.forEach { (taskName, _) -> register(taskName) { dependsOn("testRemote") } }
}

tasks.register<Test>("testSubprocess") {
    testClassesDirs = sourceSets.main.get().output.classesDirs
    classpath = configurations.runtimeClasspath.get().plus(files(tasks.jar))

    val ciTagExpression =
        gradle.startParameter.taskNames
            .stream()
            .map { prCheckTags[it] ?: "" }
            .filter { it.isNotBlank() }
            .toList()
            .joinToString("|")
    useJUnitPlatform {
        includeTags(
            if (ciTagExpression.isBlank()) "none()|!(EMBEDDED|REPEATABLE|ISS)"
            // We don't want to run typical stream or log validation for ISS or BLOCK_NODE
            // cases
            else if (ciTagExpression.contains("ISS") || ciTagExpression.contains("BLOCK_NODE"))
                "(${ciTagExpression})&!(EMBEDDED|REPEATABLE)"
            else if (ciTagExpression.contains("CLPR")) "(CLPR)"
<<<<<<< HEAD
            else if (ciTagExpression.contains("MULTINETWORK")) "MULTINETWORK"
=======
            else if (ciTagExpression.contains("MULTINETWORK")) "(MULTINETWORK)"
>>>>>>> c918c137
            else "(${ciTagExpression}|STREAM_VALIDATION|LOG_VALIDATION)&!(EMBEDDED|REPEATABLE|ISS)"
        )
    }

    val commandLineIncludePatterns =
        try {
            @Suppress("UNCHECKED_CAST")
            filter::class.java.getMethod("getCommandLineIncludePatterns").invoke(filter)
                as Set<String>
        } catch (_: Exception) {
            emptySet()
        }
    val filterPatterns = filter.includePatterns + commandLineIncludePatterns
    val taskArgs = gradle.startParameter.taskRequests.flatMap { it.args }
    fun containsClprPattern(value: String?) = value?.contains("CLPR", ignoreCase = true) == true
    val testFiltersClpr = filterPatterns.any(::containsClprPattern)
    val testsArgWithEquals =
        taskArgs
            .filter { it.startsWith("--tests=") }
            .map { it.substringAfter("=") }
            .any(::containsClprPattern)
    val testsArgWithSeparatePattern =
        taskArgs.withIndex().any { (index, arg) ->
            arg == "--tests" && containsClprPattern(taskArgs.getOrNull(index + 1))
        }
    val testSingleProperty =
        taskArgs
            .filter { it.startsWith("-Dtest.single=") }
            .map { it.substringAfter("=") }
            .any(::containsClprPattern)
    val commandLineRequestsClpr =
        testsArgWithEquals || testsArgWithSeparatePattern || testSingleProperty
    val shouldEnableClpr =
        ciTagExpression.contains("CLPR") || testFiltersClpr || commandLineRequestsClpr
    if (shouldEnableClpr) {
        systemProperty("clpr.clprEnabled", "true")
        systemProperty("clpr.devModeEnabled", "true")
        systemProperty("clpr.publicizeNetworkAddresses", "true")
        systemProperty(
            "clpr.connectionFrequency",
            System.getProperty("clpr.connectionFrequency", "5000"),
        )
    }

    // Choose a different initial port for each test task if running as PR check
    val initialPort =
        gradle.startParameter.taskNames
            .stream()
            .map { prCheckStartPorts[it] ?: "" }
            .filter { it.isNotBlank() }
            .findFirst()
            .orElse("")
    systemProperty("hapi.spec.initial.port", initialPort)
    // There's nothing special about shard/realm 11.12, except that they are non-zero values.
    // We want to run all tests that execute as part of `testSubprocess`–that is to say,
    // the majority of the hapi tests - with a nonzero shard/realm
    // to maintain confidence that we haven't fallen back into the habit of assuming 0.0
    systemProperty("hapi.spec.default.shard", 11)
    systemProperty("hapi.spec.default.realm", 12)

    // Gather overrides into a single comma‐separated list
    val testOverrides =
        gradle.startParameter.taskNames
            .mapNotNull { prCheckPropOverrides[it] }
            .joinToString(separator = ",")
    // Only set the system property if non-empty
    if (testOverrides.isNotBlank()) {
        systemProperty("hapi.spec.test.overrides", testOverrides)
    }

    val maxHistoryProofsToObserve =
        gradle.startParameter.taskNames
            .mapNotNull { prCheckNumHistoryProofsToObserve[it]?.toIntOrNull() }
            .maxOrNull()
    if (maxHistoryProofsToObserve != null) {
        systemProperty("hapi.spec.numHistoryProofsToObserve", maxHistoryProofsToObserve.toString())
    }

    val prepareUpgradeOffsets =
        gradle.startParameter.taskNames
            .mapNotNull { prCheckPrepareUpgradeOffsets[it] }
            .joinToString(",")
    if (prepareUpgradeOffsets.isNotEmpty()) {
        systemProperty("hapi.spec.prepareUpgradeOffsets", prepareUpgradeOffsets)
    }

    val networkSize =
        gradle.startParameter.taskNames
            .stream()
            .map { prCheckNetSizeOverrides[it] ?: "" }
            .filter { it.isNotBlank() }
            .findFirst()
            .orElse("4")
    systemProperty("hapi.spec.network.size", networkSize)

    // Note the 1/4 threshold for the restart check; DabEnabledUpgradeTest is a chaotic
    // churn of fast upgrades with heavy use of override networks, and there is a node
    // removal step that happens without giving enough time for the next hinTS scheme
    // to be completed, meaning a 1/3 threshold in the *actual* roster only accounts for
    // 1/4 total weight in the out-of-date hinTS verification key,
    val hintsThresholdDenominator =
        if (gradle.startParameter.taskNames.contains("hapiTestRestart")) "4" else "3"
    systemProperty("hapi.spec.hintsThresholdDenominator", hintsThresholdDenominator)

    // Default quiet mode is "false" unless we are running in CI or set it explicitly to "true"
    systemProperty(
        "hapi.spec.quiet.mode",
        System.getProperty("hapi.spec.quiet.mode")
            ?: if (ciTagExpression.isNotBlank()) "true" else "false",
    )
    systemProperty("junit.jupiter.execution.parallel.enabled", true)
    systemProperty("junit.jupiter.execution.parallel.mode.default", "concurrent")
    // Surprisingly, the Gradle JUnitPlatformTestExecutionListener fails to gather result
    // correctly if test classes run in parallel (concurrent execution WITHIN a test class
    // is fine). So we need to force the test classes to run in the same thread. Luckily this
    // is not a huge limitation, as our test classes generally have enough non-leaky tests to
    // get a material speed up. See https://github.com/gradle/gradle/issues/6453.
    systemProperty("junit.jupiter.execution.parallel.mode.classes.default", "same_thread")
    systemProperty(
        "junit.jupiter.testclass.order.default",
        "org.junit.jupiter.api.ClassOrderer\$OrderAnnotation",
    )

    // Limit heap and number of processors
    maxHeapSize = "8g"
    jvmArgs("-XX:ActiveProcessorCount=6")
    maxParallelForks = 1
    modularity.inferModulePath.set(false)
}

tasks.register<Test>("testRemote") {
    testClassesDirs = sourceSets.main.get().output.classesDirs
    classpath = configurations.runtimeClasspath.get().plus(files(tasks.jar))

    systemProperty("hapi.spec.remote", "true")
    // Support overriding a single remote target network for all executing specs
    System.getenv("REMOTE_TARGET")?.let { systemProperty("hapi.spec.nodes.remoteYml", it) }

    val ciTagExpression =
        gradle.startParameter.taskNames
            .stream()
            .map { remoteCheckTags[it] ?: "" }
            .filter { it.isNotBlank() }
            .toList()
            .joinToString("|")
    useJUnitPlatform {
        includeTags(
            if (ciTagExpression.isBlank()) "none()|!(EMBEDDED|REPEATABLE)"
            else "(${ciTagExpression}&!(EMBEDDED|REPEATABLE))"
        )
    }

    val maxHistoryProofsToObserve =
        gradle.startParameter.taskNames
            .mapNotNull { prCheckNumHistoryProofsToObserve[it]?.toIntOrNull() }
            .maxOrNull()
    if (maxHistoryProofsToObserve != null) {
        systemProperty("hapi.spec.numHistoryProofsToObserve", maxHistoryProofsToObserve.toString())
    }

    val prepareUpgradeOffsets =
        gradle.startParameter.taskNames
            .mapNotNull { prCheckPrepareUpgradeOffsets[it] }
            .joinToString(",")
    if (prepareUpgradeOffsets.isNotEmpty()) {
        systemProperty("hapi.spec.prepareUpgradeOffsets", prepareUpgradeOffsets)
    }

    // Default quiet mode is "false" unless we are running in CI or set it explicitly to "true"
    systemProperty(
        "hapi.spec.quiet.mode",
        System.getProperty("hapi.spec.quiet.mode")
            ?: if (ciTagExpression.isNotBlank()) "true" else "false",
    )
    systemProperty("junit.jupiter.execution.parallel.enabled", true)
    systemProperty("junit.jupiter.execution.parallel.mode.default", "concurrent")
    // Surprisingly, the Gradle JUnitPlatformTestExecutionListener fails to gather result
    // correctly if test classes run in parallel (concurrent execution WITHIN a test class
    // is fine). So we need to force the test classes to run in the same thread. Luckily this
    // is not a huge limitation, as our test classes generally have enough non-leaky tests to
    // get a material speed up. See https://github.com/gradle/gradle/issues/6453.
    systemProperty("junit.jupiter.execution.parallel.mode.classes.default", "same_thread")
    systemProperty(
        "junit.jupiter.testclass.order.default",
        "org.junit.jupiter.api.ClassOrderer\$OrderAnnotation",
    )

    // Limit heap and number of processors
    maxHeapSize = "8g"
    jvmArgs("-XX:ActiveProcessorCount=6")
    maxParallelForks = 1
}

val prEmbeddedCheckTags =
    buildMap<String, String> {
        put("hapiEmbeddedMisc", "EMBEDDED")

        // Copy vals to the MATS variants
        val originalEntries = toMap() // Create a snapshot of current entries
        originalEntries.forEach { (taskName: String, size: String) ->
            put("$taskName$matsSuffix", size)
        }
    }

tasks {
    prEmbeddedCheckTags.forEach { (taskName, _) ->
        register(taskName) { dependsOn("testEmbedded") }
    }
}

// Runs tests against an embedded network that supports concurrent tests
tasks.register<Test>("testEmbedded") {
    testClassesDirs = sourceSets.main.get().output.classesDirs
    classpath = configurations.runtimeClasspath.get().plus(files(tasks.jar))

    val ciTagExpression =
        gradle.startParameter.taskNames
            .stream()
            .map { prEmbeddedCheckTags[it] ?: "" }
            .filter { it.isNotBlank() }
            .toList()
            .joinToString("|")
    useJUnitPlatform {
        includeTags(
            if (ciTagExpression.isBlank())
                "none()|!(RESTART|ND_RECONNECT|UPGRADE|REPEATABLE|ONLY_SUBPROCESS|ISS)"
            else "(${ciTagExpression}|STREAM_VALIDATION|LOG_VALIDATION)&!(INTEGRATION|ISS)"
        )
    }

    systemProperty("junit.jupiter.execution.parallel.enabled", true)
    systemProperty("junit.jupiter.execution.parallel.mode.default", "concurrent")
    // Surprisingly, the Gradle JUnitPlatformTestExecutionListener fails to gather result
    // correctly if test classes run in parallel (concurrent execution WITHIN a test class
    // is fine). So we need to force the test classes to run in the same thread. Luckily this
    // is not a huge limitation, as our test classes generally have enough non-leaky tests to
    // get a material speed up. See https://github.com/gradle/gradle/issues/6453.
    systemProperty("junit.jupiter.execution.parallel.mode.classes.default", "same_thread")
    systemProperty(
        "junit.jupiter.testclass.order.default",
        "org.junit.jupiter.api.ClassOrderer\$OrderAnnotation",
    )
    // Tell our launcher to target a concurrent embedded network
    systemProperty("hapi.spec.embedded.mode", "concurrent")
    // Running all the tests that are executed in testEmbedded with 0 for shard and realm,
    // so we can maintain confidence that there are no regressions in the code.
    systemProperty("hapi.spec.default.shard", 0)
    systemProperty("hapi.spec.default.realm", 0)

    // Limit heap and number of processors
    maxHeapSize = "8g"
    jvmArgs("-XX:ActiveProcessorCount=6")
    modularity.inferModulePath.set(false)
}

val prRepeatableCheckTags =
    buildMap<String, String> {
        put("hapiRepeatableMisc", "REPEATABLE")

        // Copy vals to the MATS variants
        val originalEntries = toMap() // Create a snapshot of current entries
        originalEntries.forEach { (taskName: String, size: String) ->
            put("$taskName$matsSuffix", size)
        }
    }

tasks {
    prRepeatableCheckTags.forEach { (taskName, _) ->
        register(taskName) { dependsOn("testRepeatable") }
    }
}

// Runs tests against an embedded network that achieves repeatable results by running tests in a
// single thread
tasks.register<Test>("testRepeatable") {
    testClassesDirs = sourceSets.main.get().output.classesDirs
    classpath = configurations.runtimeClasspath.get().plus(files(tasks.jar))

    val ciTagExpression =
        gradle.startParameter.taskNames
            .stream()
            .map { prRepeatableCheckTags[it] ?: "" }
            .filter { it.isNotBlank() }
            .toList()
            .joinToString("|")
    useJUnitPlatform {
        includeTags(
            if (ciTagExpression.isBlank())
                "none()|!(RESTART|ND_RECONNECT|UPGRADE|EMBEDDED|NOT_REPEATABLE|ONLY_SUBPROCESS|ISS)"
            else "(${ciTagExpression}|STREAM_VALIDATION|LOG_VALIDATION)&!(INTEGRATION|ISS)"
        )
    }

    // Disable all parallelism
    systemProperty("junit.jupiter.execution.parallel.enabled", false)
    systemProperty(
        "junit.jupiter.testclass.order.default",
        "org.junit.jupiter.api.ClassOrderer\$OrderAnnotation",
    )
    // Tell our launcher to target a repeatable embedded network
    systemProperty("hapi.spec.embedded.mode", "repeatable")

    // Limit heap and number of processors
    maxHeapSize = "8g"
    jvmArgs("-XX:ActiveProcessorCount=6")
    modularity.inferModulePath.set(false)
}

application.mainClass = "com.hedera.services.bdd.suites.SuiteRunner"

// allow shadow Jar files to have more than 64k entries
tasks.withType<ShadowJar>().configureEach { isZip64 = true }

tasks.shadowJar { archiveFileName.set("SuiteRunner.jar") }

val rcdiffJar =
    tasks.register<ShadowJar>("rcdiffJar") {
        exclude(listOf("META-INF/*.DSA", "META-INF/*.RSA", "META-INF/*.SF", "META-INF/INDEX.LIST"))
        from(sourceSets["main"].output)
        from(sourceSets["rcdiff"].output)
        destinationDirectory.set(project.file("rcdiff"))
        archiveFileName.set("rcdiff.jar")
        configurations = listOf(project.configurations.getByName("rcdiffRuntimeClasspath"))

        manifest { attributes("Main-Class" to "com.hedera.services.rcdiff.RcDiffCmdWrapper") }
    }<|MERGE_RESOLUTION|>--- conflicted
+++ resolved
@@ -77,8 +77,6 @@
         put("hapiTestTimeConsuming", "LONG_RUNNING")
         put("hapiTestIss", "ISS")
         put("hapiTestBlockNodeCommunication", "BLOCK_NODE")
-        put("hapiTestClpr", "CLPR")
-        put("hapiTestMultiNetwork", "MULTINETWORK")
         put("hapiTestMisc", miscTags)
         put("hapiTestMiscRecords", miscTags)
         put("hapiTestSimpleFees", "SIMPLE_FEES")
@@ -218,11 +216,7 @@
             else if (ciTagExpression.contains("ISS") || ciTagExpression.contains("BLOCK_NODE"))
                 "(${ciTagExpression})&!(EMBEDDED|REPEATABLE)"
             else if (ciTagExpression.contains("CLPR")) "(CLPR)"
-<<<<<<< HEAD
-            else if (ciTagExpression.contains("MULTINETWORK")) "MULTINETWORK"
-=======
             else if (ciTagExpression.contains("MULTINETWORK")) "(MULTINETWORK)"
->>>>>>> c918c137
             else "(${ciTagExpression}|STREAM_VALIDATION|LOG_VALIDATION)&!(EMBEDDED|REPEATABLE|ISS)"
         )
     }
