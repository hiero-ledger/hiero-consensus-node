// SPDX-License-Identifier: Apache-2.0
import com.github.jengelman.gradle.plugins.shadow.tasks.ShadowJar

plugins {
    id("org.hiero.gradle.module.application")
    id("org.hiero.gradle.feature.shadow")
}

description = "Hedera Services Test Clients for End to End Tests (EET)"

mainModuleInfo {
    runtimeOnly("org.junit.jupiter.engine")
    runtimeOnly("org.junit.platform.launcher")
}

sourceSets {
    create("rcdiff")
    create("yahcli")
}

tasks.withType<JavaCompile>().configureEach { options.compilerArgs.add("-Xlint:-exports") }

tasks.register<JavaExec>("runTestClient") {
    group = "build"
    description = "Run a test client via -PtestClient=<Class>"

    classpath = configurations.runtimeClasspath.get().plus(files(tasks.jar))
    mainClass = providers.gradleProperty("testClient")
}

tasks.jacocoTestReport {
    classDirectories.setFrom(files(project(":app").layout.buildDirectory.dir("classes/java/main")))
    sourceDirectories.setFrom(files(project(":app").projectDir.resolve("src/main/java")))
    reports {
        xml.required.set(true)
        html.required.set(true)
    }
}

tasks.test {
    testClassesDirs = sourceSets.main.get().output.classesDirs
    classpath = configurations.runtimeClasspath.get().plus(files(tasks.jar))

    // Unlike other tests, these intentionally corrupt embedded state to test FAIL_INVALID
    // code paths; hence we do not run LOG_VALIDATION after the test suite finishes
    useJUnitPlatform { includeTags("(INTEGRATION|STREAM_VALIDATION)") }

    systemProperty("junit.jupiter.execution.parallel.enabled", true)
    systemProperty("junit.jupiter.execution.parallel.mode.default", "concurrent")
    // Surprisingly, the Gradle JUnitPlatformTestExecutionListener fails to gather result
    // correctly if test classes run in parallel (concurrent execution WITHIN a test class
    // is fine). So we need to force the test classes to run in the same thread. Luckily this
    // is not a huge limitation, as our test classes generally have enough non-leaky tests to
    // get a material speed up. See https://github.com/gradle/gradle/issues/6453.
    systemProperty("junit.jupiter.execution.parallel.mode.classes.default", "same_thread")
    systemProperty(
        "junit.jupiter.testclass.order.default",
        "org.junit.jupiter.api.ClassOrderer\$OrderAnnotation",
    )
    // Tell our launcher to target an embedded network whose mode is set per-class
    systemProperty("hapi.spec.embedded.mode", "per-class")

    // Limit heap and number of processors
    maxHeapSize = "8g"
    jvmArgs("-XX:ActiveProcessorCount=6")
}

val prCheckTags =
    mapOf(
        "hapiTestAdhoc" to "ADHOC",
        "hapiTestCrypto" to "CRYPTO",
        "hapiTestToken" to "TOKEN",
        "hapiTestRestart" to "RESTART|UPGRADE",
        "hapiTestSmartContract" to "SMART_CONTRACT",
        "hapiTestNDReconnect" to "ND_RECONNECT",
        "hapiTestTimeConsuming" to "LONG_RUNNING",
        "hapiTestIss" to "ISS",
        "hapiTestMisc" to
            "!(INTEGRATION|CRYPTO|TOKEN|RESTART|UPGRADE|SMART_CONTRACT|ND_RECONNECT|LONG_RUNNING|ISS|BLOCK_NODE_SIMULATOR)",
    )
val remoteCheckTags =
    prCheckTags
        .filterNot { it.key in listOf("hapiTestIss", "hapiTestRestart", "hapiTestToken") }
        .mapKeys { (key, _) -> key.replace("hapiTest", "remoteTest") }
val prCheckStartPorts =
    mapOf(
        "hapiTestAdhoc" to "25000",
        "hapiTestCrypto" to "25200",
        "hapiTestToken" to "25400",
        "hapiTestRestart" to "25600",
        "hapiTestSmartContract" to "25800",
        "hapiTestNDReconnect" to "26000",
        "hapiTestTimeConsuming" to "26200",
        "hapiTestIss" to "26400",
        "hapiTestMisc" to "26800",
    )
val prCheckPropOverrides =
    mapOf(
        "hapiTestAdhoc" to
            "tss.hintsEnabled=true,tss.forceHandoffs=true,tss.initialCrsParties=16,blockStream.blockPeriod=1s",
        "hapiTestCrypto" to
            "tss.hintsEnabled=true,blockStream.blockPeriod=1s,blockStream.writerMode=FILE_AND_GRPC",
        "hapiTestSmartContract" to "tss.historyEnabled=false",
        "hapiTestRestart" to
            "tss.hintsEnabled=true,tss.forceHandoffs=true,tss.initialCrsParties=16,blockStream.blockPeriod=1s",
        "hapiTestMisc" to "nodes.nodeRewardsEnabled=false",
        "hapiTestTimeConsuming" to "nodes.nodeRewardsEnabled=false",
    )
val prCheckPrepareUpgradeOffsets = mapOf("hapiTestAdhoc" to "PT300S")
val prCheckNumHistoryProofsToObserve = mapOf("hapiTestAdhoc" to "0", "hapiTestSmartContract" to "0")
// Use to override the default network size for a specific test task
val prCheckNetSizeOverrides =
    mapOf(
        "hapiTestAdhoc" to "3",
        "hapiTestCrypto" to "3",
        "hapiTestToken" to "3",
        "hapiTestSmartContract" to "4",
    )

tasks {
    prCheckTags.forEach { (taskName, _) ->
        register(taskName) {
            getByName(taskName).group = "hapi-test"
            dependsOn("testSubprocess")
        }
    }
    remoteCheckTags.forEach { (taskName, _) -> register(taskName) { dependsOn("testRemote") } }
}

<<<<<<< HEAD
=======
tasks.register<Test>("testSubprocessWithBlockNodeSimulator") {
    testClassesDirs = sourceSets.main.get().output.classesDirs
    classpath = configurations.runtimeClasspath.get().plus(files(tasks.jar))

    // Choose a different initial port for each test task if running as PR check
    val initialPort =
        gradle.startParameter.taskNames
            .stream()
            .map { prCheckStartPorts[it] ?: "" }
            .filter { it.isNotBlank() }
            .findFirst()
            .orElse("")
    systemProperty("hapi.spec.initial.port", initialPort)

    val ciTagExpression =
        gradle.startParameter.taskNames
            .stream()
            .map { prCheckTags[it] ?: "" }
            .filter { it.isNotBlank() }
            .toList()
            .joinToString("|")
    // Use the same configuration as testSubprocess
    useJUnitPlatform {
        includeTags(
            if (ciTagExpression.isBlank()) "none()|!(EMBEDDED|REPEATABLE|ISS)"
            // We don't want to run typical stream or log validation for an ISS case
            else if (ciTagExpression.contains("ISS")) "(${ciTagExpression})&!(EMBEDDED|REPEATABLE)"
            else "(${ciTagExpression}|STREAM_VALIDATION|LOG_VALIDATION)&!(EMBEDDED|REPEATABLE|ISS)"
        )
    }

    // Set the block node mode to simulator
    systemProperty("hapi.spec.blocknode.mode", "SIM")

    // Default to false for manyToOne mode, can be overridden with
    // -Dhapi.spec.blocknode.simulator.manyToOne=true
    systemProperty(
        "hapi.spec.blocknode.simulator.manyToOne",
        System.getProperty("hapi.spec.blocknode.simulator.manyToOne") ?: "false",
    )

    // Default quiet mode is "false" unless we are running in CI or set it explicitly to "true"
    systemProperty(
        "hapi.spec.quiet.mode",
        System.getProperty("hapi.spec.quiet.mode")
            ?: if (ciTagExpression.isNotBlank()) "true" else "false",
    )
    systemProperty("junit.jupiter.execution.parallel.enabled", true)
    systemProperty("junit.jupiter.execution.parallel.mode.default", "concurrent")
    // Surprisingly, the Gradle JUnitPlatformTestExecutionListener fails to gather result
    // correctly if test classes run in parallel (concurrent execution WITHIN a test class
    // is fine). So we need to force the test classes to run in the same thread. Luckily this
    // is not a huge limitation, as our test classes generally have enough non-leaky tests to
    // get a material speed up. See https://github.com/gradle/gradle/issues/6453.
    systemProperty("junit.jupiter.execution.parallel.mode.classes.default", "same_thread")
    systemProperty(
        "junit.jupiter.testclass.order.default",
        "org.junit.jupiter.api.ClassOrderer\$OrderAnnotation",
    )

    // Limit heap and number of processors
    maxHeapSize = "8g"
    jvmArgs("-XX:ActiveProcessorCount=6")
    maxParallelForks = 1
    modularity.inferModulePath.set(false)
}

>>>>>>> 52af03f8
tasks.register<Test>("testSubprocess") {
    testClassesDirs = sourceSets.main.get().output.classesDirs
    classpath = configurations.runtimeClasspath.get().plus(files(tasks.jar))

    val ciTagExpression =
        gradle.startParameter.taskNames
            .stream()
            .map { prCheckTags[it] ?: "" }
            .filter { it.isNotBlank() }
            .toList()
            .joinToString("|")
    useJUnitPlatform {
        includeTags(
            if (ciTagExpression.isBlank()) "none()|!(EMBEDDED|REPEATABLE|ISS)"
            // We don't want to run typical stream or log validation for an ISS case
            else if (ciTagExpression.contains("ISS")) "(${ciTagExpression})&!(EMBEDDED|REPEATABLE)"
            else "(${ciTagExpression}|STREAM_VALIDATION|LOG_VALIDATION)&!(EMBEDDED|REPEATABLE|ISS)"
        )
    }

    // Choose a different initial port for each test task if running as PR check
    val initialPort =
        gradle.startParameter.taskNames
            .stream()
            .map { prCheckStartPorts[it] ?: "" }
            .filter { it.isNotBlank() }
            .findFirst()
            .orElse("")
    systemProperty("hapi.spec.initial.port", initialPort)
    // There's nothing special about shard/realm 11.12, except that they are non-zero values.
    // We want to run all tests that execute as part of `testSubprocess`–that is to say,
    // the majority of the hapi tests - with a nonzero shard/realm
    // to maintain confidence that we haven't fallen back into the habit of assuming 0.0
    systemProperty("hapi.spec.default.shard", 11)
    systemProperty("hapi.spec.default.realm", 12)

    // Gather overrides into a single comma‐separated list
    val testOverrides =
        gradle.startParameter.taskNames
            .mapNotNull { prCheckPropOverrides[it] }
            .joinToString(separator = ",")
    // Only set the system property if non-empty
    if (testOverrides.isNotBlank()) {
        systemProperty("hapi.spec.test.overrides", testOverrides)
    }

    val maxHistoryProofsToObserve =
        gradle.startParameter.taskNames
            .mapNotNull { prCheckNumHistoryProofsToObserve[it]?.toIntOrNull() }
            .maxOrNull()
    if (maxHistoryProofsToObserve != null) {
        systemProperty("hapi.spec.numHistoryProofsToObserve", maxHistoryProofsToObserve.toString())
    }

    val prepareUpgradeOffsets =
        gradle.startParameter.taskNames
            .mapNotNull { prCheckPrepareUpgradeOffsets[it] }
            .joinToString(",")
    if (prepareUpgradeOffsets.isNotEmpty()) {
        systemProperty("hapi.spec.prepareUpgradeOffsets", prepareUpgradeOffsets)
    }

    val networkSize =
        gradle.startParameter.taskNames
            .stream()
            .map { prCheckNetSizeOverrides[it] ?: "" }
            .filter { it.isNotBlank() }
            .findFirst()
            .orElse("4")
    systemProperty("hapi.spec.network.size", networkSize)

    // Note the 1/4 threshold for the restart check; DabEnabledUpgradeTest is a chaotic
    // churn of fast upgrades with heavy use of override networks, and there is a node
    // removal step that happens without giving enough time for the next hinTS scheme
    // to be completed, meaning a 1/3 threshold in the *actual* roster only accounts for
    // 1/4 total weight in the out-of-date hinTS verification key,
    val hintsThresholdDenominator =
        if (gradle.startParameter.taskNames.contains("hapiTestRestart")) "4" else "3"
    systemProperty("hapi.spec.hintsThresholdDenominator", hintsThresholdDenominator)

    // Default quiet mode is "false" unless we are running in CI or set it explicitly to "true"
    systemProperty(
        "hapi.spec.quiet.mode",
        System.getProperty("hapi.spec.quiet.mode")
            ?: if (ciTagExpression.isNotBlank()) "true" else "false",
    )
    systemProperty("junit.jupiter.execution.parallel.enabled", true)
    systemProperty("junit.jupiter.execution.parallel.mode.default", "concurrent")
    // Surprisingly, the Gradle JUnitPlatformTestExecutionListener fails to gather result
    // correctly if test classes run in parallel (concurrent execution WITHIN a test class
    // is fine). So we need to force the test classes to run in the same thread. Luckily this
    // is not a huge limitation, as our test classes generally have enough non-leaky tests to
    // get a material speed up. See https://github.com/gradle/gradle/issues/6453.
    systemProperty("junit.jupiter.execution.parallel.mode.classes.default", "same_thread")
    systemProperty(
        "junit.jupiter.testclass.order.default",
        "org.junit.jupiter.api.ClassOrderer\$OrderAnnotation",
    )

    // Limit heap and number of processors
    maxHeapSize = "8g"
    jvmArgs("-XX:ActiveProcessorCount=6")
    maxParallelForks = 1
    modularity.inferModulePath.set(false)
}

tasks.register<Test>("testRemote") {
    testClassesDirs = sourceSets.main.get().output.classesDirs
    classpath = configurations.runtimeClasspath.get().plus(files(tasks.jar))

    systemProperty("hapi.spec.remote", "true")
    // Support overriding a single remote target network for all executing specs
    System.getenv("REMOTE_TARGET")?.let { systemProperty("hapi.spec.nodes.remoteYml", it) }

    val ciTagExpression =
        gradle.startParameter.taskNames
            .stream()
            .map { remoteCheckTags[it] ?: "" }
            .filter { it.isNotBlank() }
            .toList()
            .joinToString("|")
    useJUnitPlatform {
        includeTags(
            if (ciTagExpression.isBlank()) "none()|!(EMBEDDED|REPEATABLE)"
            else "(${ciTagExpression}&!(EMBEDDED|REPEATABLE))"
        )
    }

    val maxHistoryProofsToObserve =
        gradle.startParameter.taskNames
            .mapNotNull { prCheckNumHistoryProofsToObserve[it]?.toIntOrNull() }
            .maxOrNull()
    if (maxHistoryProofsToObserve != null) {
        systemProperty("hapi.spec.numHistoryProofsToObserve", maxHistoryProofsToObserve.toString())
    }

    val prepareUpgradeOffsets =
        gradle.startParameter.taskNames
            .mapNotNull { prCheckPrepareUpgradeOffsets[it] }
            .joinToString(",")
    if (prepareUpgradeOffsets.isNotEmpty()) {
        systemProperty("hapi.spec.prepareUpgradeOffsets", prepareUpgradeOffsets)
    }

    // Default quiet mode is "false" unless we are running in CI or set it explicitly to "true"
    systemProperty(
        "hapi.spec.quiet.mode",
        System.getProperty("hapi.spec.quiet.mode")
            ?: if (ciTagExpression.isNotBlank()) "true" else "false",
    )
    systemProperty("junit.jupiter.execution.parallel.enabled", true)
    systemProperty("junit.jupiter.execution.parallel.mode.default", "concurrent")
    // Surprisingly, the Gradle JUnitPlatformTestExecutionListener fails to gather result
    // correctly if test classes run in parallel (concurrent execution WITHIN a test class
    // is fine). So we need to force the test classes to run in the same thread. Luckily this
    // is not a huge limitation, as our test classes generally have enough non-leaky tests to
    // get a material speed up. See https://github.com/gradle/gradle/issues/6453.
    systemProperty("junit.jupiter.execution.parallel.mode.classes.default", "same_thread")
    systemProperty(
        "junit.jupiter.testclass.order.default",
        "org.junit.jupiter.api.ClassOrderer\$OrderAnnotation",
    )

    // Limit heap and number of processors
    maxHeapSize = "8g"
    jvmArgs("-XX:ActiveProcessorCount=6")
    maxParallelForks = 1
}

val prEmbeddedCheckTags = mapOf("hapiEmbeddedMisc" to "EMBEDDED")

tasks {
    prEmbeddedCheckTags.forEach { (taskName, _) ->
        register(taskName) { dependsOn("testEmbedded") }
    }
}

// Runs tests against an embedded network that supports concurrent tests
tasks.register<Test>("testEmbedded") {
    testClassesDirs = sourceSets.main.get().output.classesDirs
    classpath = configurations.runtimeClasspath.get().plus(files(tasks.jar))

    val ciTagExpression =
        gradle.startParameter.taskNames
            .stream()
            .map { prEmbeddedCheckTags[it] ?: "" }
            .filter { it.isNotBlank() }
            .toList()
            .joinToString("|")
    useJUnitPlatform {
        includeTags(
            if (ciTagExpression.isBlank())
                "none()|!(RESTART|ND_RECONNECT|UPGRADE|REPEATABLE|ONLY_SUBPROCESS|ISS)"
            else "(${ciTagExpression}|STREAM_VALIDATION|LOG_VALIDATION)&!(INTEGRATION|ISS)"
        )
    }

    systemProperty("junit.jupiter.execution.parallel.enabled", true)
    systemProperty("junit.jupiter.execution.parallel.mode.default", "concurrent")
    // Surprisingly, the Gradle JUnitPlatformTestExecutionListener fails to gather result
    // correctly if test classes run in parallel (concurrent execution WITHIN a test class
    // is fine). So we need to force the test classes to run in the same thread. Luckily this
    // is not a huge limitation, as our test classes generally have enough non-leaky tests to
    // get a material speed up. See https://github.com/gradle/gradle/issues/6453.
    systemProperty("junit.jupiter.execution.parallel.mode.classes.default", "same_thread")
    systemProperty(
        "junit.jupiter.testclass.order.default",
        "org.junit.jupiter.api.ClassOrderer\$OrderAnnotation",
    )
    // Tell our launcher to target a concurrent embedded network
    systemProperty("hapi.spec.embedded.mode", "concurrent")
    // Running all the tests that are executed in testEmbedded with 0 for shard and realm,
    // so we can maintain confidence that there are no regressions in the code.
    systemProperty("hapi.spec.default.shard", 0)
    systemProperty("hapi.spec.default.realm", 0)

    // Limit heap and number of processors
    maxHeapSize = "8g"
    jvmArgs("-XX:ActiveProcessorCount=6")
    modularity.inferModulePath.set(false)
}

val prRepeatableCheckTags = mapOf("hapiRepeatableMisc" to "REPEATABLE")

tasks {
    prRepeatableCheckTags.forEach { (taskName, _) ->
        register(taskName) { dependsOn("testRepeatable") }
    }
}

// Runs tests against an embedded network that achieves repeatable results by running tests in a
// single thread
tasks.register<Test>("testRepeatable") {
    testClassesDirs = sourceSets.main.get().output.classesDirs
    classpath = configurations.runtimeClasspath.get().plus(files(tasks.jar))

    val ciTagExpression =
        gradle.startParameter.taskNames
            .stream()
            .map { prRepeatableCheckTags[it] ?: "" }
            .filter { it.isNotBlank() }
            .toList()
            .joinToString("|")
    useJUnitPlatform {
        includeTags(
            if (ciTagExpression.isBlank())
                "none()|!(RESTART|ND_RECONNECT|UPGRADE|EMBEDDED|NOT_REPEATABLE|ONLY_SUBPROCESS|ISS)"
            else "(${ciTagExpression}|STREAM_VALIDATION|LOG_VALIDATION)&!(INTEGRATION|ISS)"
        )
    }

    // Disable all parallelism
    systemProperty("junit.jupiter.execution.parallel.enabled", false)
    systemProperty(
        "junit.jupiter.testclass.order.default",
        "org.junit.jupiter.api.ClassOrderer\$OrderAnnotation",
    )
    // Tell our launcher to target a repeatable embedded network
    systemProperty("hapi.spec.embedded.mode", "repeatable")

    // Limit heap and number of processors
    maxHeapSize = "8g"
    jvmArgs("-XX:ActiveProcessorCount=6")
    modularity.inferModulePath.set(false)
}

application.mainClass = "com.hedera.services.bdd.suites.SuiteRunner"

// allow shadow Jar files to have more than 64k entries
tasks.withType<ShadowJar>().configureEach { isZip64 = true }

tasks.shadowJar { archiveFileName.set("SuiteRunner.jar") }

val yahCliJar =
    tasks.register<ShadowJar>("yahCliJar") {
        exclude(listOf("META-INF/*.DSA", "META-INF/*.RSA", "META-INF/*.SF", "META-INF/INDEX.LIST"))
        from(sourceSets["main"].output)
        from(sourceSets["yahcli"].output)
        archiveClassifier.set("yahcli")
        configurations = listOf(project.configurations.getByName("yahcliRuntimeClasspath"))

        manifest { attributes("Main-Class" to "com.hedera.services.yahcli.Yahcli") }
    }

val rcdiffJar =
    tasks.register<ShadowJar>("rcdiffJar") {
        exclude(listOf("META-INF/*.DSA", "META-INF/*.RSA", "META-INF/*.SF", "META-INF/INDEX.LIST"))
        from(sourceSets["main"].output)
        from(sourceSets["rcdiff"].output)
        destinationDirectory.set(project.file("rcdiff"))
        archiveFileName.set("rcdiff.jar")
        configurations = listOf(project.configurations.getByName("rcdiffRuntimeClasspath"))

        manifest { attributes("Main-Class" to "com.hedera.services.rcdiff.RcDiffCmdWrapper") }
    }

val validationJar =
    tasks.register<ShadowJar>("validationJar") {
        exclude(listOf("META-INF/*.DSA", "META-INF/*.RSA", "META-INF/*.SF", "META-INF/INDEX.LIST"))
        from(sourceSets["main"].output)
        archiveFileName.set("ValidationScenarios.jar")

        manifest {
            attributes(
                "Main-Class" to
                    "com.hedera.services.bdd.suites.utils.validation.ValidationScenarios"
            )
        }
    }

val copyValidation =
    tasks.register<Copy>("copyValidation") {
        group = "copy"
        from(validationJar)
        into(project.file("validation-scenarios"))
    }

val cleanValidation =
    tasks.register<Delete>("cleanValidation") {
        group = "copy"
        delete(File(project.file("validation-scenarios"), "ValidationScenarios.jar"))
    }

val copyYahCli =
    tasks.register<Copy>("copyYahCli") {
        group = "copy"
        from(yahCliJar)
        into(project.file("yahcli"))
        rename { "yahcli.jar" }
    }

val cleanYahCli =
    tasks.register<Delete>("cleanYahCli") {
        group = "copy"
        delete(File(project.file("yahcli"), "yahcli.jar"))
    }

tasks.clean {
    dependsOn(cleanYahCli)
    dependsOn(cleanValidation)
}<|MERGE_RESOLUTION|>--- conflicted
+++ resolved
@@ -98,8 +98,7 @@
     mapOf(
         "hapiTestAdhoc" to
             "tss.hintsEnabled=true,tss.forceHandoffs=true,tss.initialCrsParties=16,blockStream.blockPeriod=1s",
-        "hapiTestCrypto" to
-            "tss.hintsEnabled=true,blockStream.blockPeriod=1s,blockStream.writerMode=FILE_AND_GRPC",
+        "hapiTestCrypto" to "tss.hintsEnabled=true,blockStream.blockPeriod=1s",
         "hapiTestSmartContract" to "tss.historyEnabled=false",
         "hapiTestRestart" to
             "tss.hintsEnabled=true,tss.forceHandoffs=true,tss.initialCrsParties=16,blockStream.blockPeriod=1s",
@@ -127,76 +126,6 @@
     remoteCheckTags.forEach { (taskName, _) -> register(taskName) { dependsOn("testRemote") } }
 }
 
-<<<<<<< HEAD
-=======
-tasks.register<Test>("testSubprocessWithBlockNodeSimulator") {
-    testClassesDirs = sourceSets.main.get().output.classesDirs
-    classpath = configurations.runtimeClasspath.get().plus(files(tasks.jar))
-
-    // Choose a different initial port for each test task if running as PR check
-    val initialPort =
-        gradle.startParameter.taskNames
-            .stream()
-            .map { prCheckStartPorts[it] ?: "" }
-            .filter { it.isNotBlank() }
-            .findFirst()
-            .orElse("")
-    systemProperty("hapi.spec.initial.port", initialPort)
-
-    val ciTagExpression =
-        gradle.startParameter.taskNames
-            .stream()
-            .map { prCheckTags[it] ?: "" }
-            .filter { it.isNotBlank() }
-            .toList()
-            .joinToString("|")
-    // Use the same configuration as testSubprocess
-    useJUnitPlatform {
-        includeTags(
-            if (ciTagExpression.isBlank()) "none()|!(EMBEDDED|REPEATABLE|ISS)"
-            // We don't want to run typical stream or log validation for an ISS case
-            else if (ciTagExpression.contains("ISS")) "(${ciTagExpression})&!(EMBEDDED|REPEATABLE)"
-            else "(${ciTagExpression}|STREAM_VALIDATION|LOG_VALIDATION)&!(EMBEDDED|REPEATABLE|ISS)"
-        )
-    }
-
-    // Set the block node mode to simulator
-    systemProperty("hapi.spec.blocknode.mode", "SIM")
-
-    // Default to false for manyToOne mode, can be overridden with
-    // -Dhapi.spec.blocknode.simulator.manyToOne=true
-    systemProperty(
-        "hapi.spec.blocknode.simulator.manyToOne",
-        System.getProperty("hapi.spec.blocknode.simulator.manyToOne") ?: "false",
-    )
-
-    // Default quiet mode is "false" unless we are running in CI or set it explicitly to "true"
-    systemProperty(
-        "hapi.spec.quiet.mode",
-        System.getProperty("hapi.spec.quiet.mode")
-            ?: if (ciTagExpression.isNotBlank()) "true" else "false",
-    )
-    systemProperty("junit.jupiter.execution.parallel.enabled", true)
-    systemProperty("junit.jupiter.execution.parallel.mode.default", "concurrent")
-    // Surprisingly, the Gradle JUnitPlatformTestExecutionListener fails to gather result
-    // correctly if test classes run in parallel (concurrent execution WITHIN a test class
-    // is fine). So we need to force the test classes to run in the same thread. Luckily this
-    // is not a huge limitation, as our test classes generally have enough non-leaky tests to
-    // get a material speed up. See https://github.com/gradle/gradle/issues/6453.
-    systemProperty("junit.jupiter.execution.parallel.mode.classes.default", "same_thread")
-    systemProperty(
-        "junit.jupiter.testclass.order.default",
-        "org.junit.jupiter.api.ClassOrderer\$OrderAnnotation",
-    )
-
-    // Limit heap and number of processors
-    maxHeapSize = "8g"
-    jvmArgs("-XX:ActiveProcessorCount=6")
-    maxParallelForks = 1
-    modularity.inferModulePath.set(false)
-}
-
->>>>>>> 52af03f8
 tasks.register<Test>("testSubprocess") {
     testClassesDirs = sourceSets.main.get().output.classesDirs
     classpath = configurations.runtimeClasspath.get().plus(files(tasks.jar))
