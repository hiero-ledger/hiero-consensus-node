/*
 * Copyright (C) 2022-2024 Hedera Hashgraph, LLC
 *
 * Licensed under the Apache License, Version 2.0 (the "License");
 * you may not use this file except in compliance with the License.
 * You may obtain a copy of the License at
 *
 *      http://www.apache.org/licenses/LICENSE-2.0
 *
 * Unless required by applicable law or agreed to in writing, software
 * distributed under the License is distributed on an "AS IS" BASIS,
 * WITHOUT WARRANTIES OR CONDITIONS OF ANY KIND, either express or implied.
 * See the License for the specific language governing permissions and
 * limitations under the License.
 */

import com.github.jengelman.gradle.plugins.shadow.tasks.ShadowJar

plugins {
    id("com.hedera.hashgraph.conventions")
    id("com.hedera.hashgraph.shadow-jar")
}

description = "Hedera Services Test Clients for End to End Tests (EET)"

mainModuleInfo { runtimeOnly("org.junit.platform.launcher") }

itestModuleInfo {
    requires("com.hedera.node.test.clients")
    requires("com.hedera.node.hapi")
    requires("org.apache.commons.lang3")
    requires("org.junit.jupiter.api")
    requires("org.testcontainers")
    requires("org.testcontainers.junit.jupiter")
    requires("org.apache.commons.lang3")
}

eetModuleInfo {
    requires("com.hedera.node.test.clients")
    requires("org.junit.jupiter.api")
    requires("org.testcontainers")
    requires("org.testcontainers.junit.jupiter")
}

sourceSets {
    // Needed because "resource" directory is misnamed. See
    // https://github.com/hashgraph/hedera-services/issues/3361
    main { resources { srcDir("src/main/resource") } }

<<<<<<< HEAD
    create("rcdiff") { java.srcDir("src/rcdiff/java") }
=======
    create("rcdiff")
>>>>>>> 467ddde9
}

// IntelliJ uses adhoc-created JavaExec tasks when running a 'main()' method.
tasks.withType<JavaExec> {
    // Do not yet run things on the '--module-path'
    modularity.inferModulePath.set(false)
}

// The following tasks run the 'HapiTestEngine' tests (residing in src/main/java).
// IntelliJ picks up this task when running tests through in the IDE.

// Runs all tests
tasks.register<Test>("hapiTest") {
    testClassesDirs = sourceSets.main.get().output.classesDirs
    classpath = sourceSets.main.get().runtimeClasspath

    useJUnitPlatform()

    // Limit heap and number of processors
    maxHeapSize = "8g"
    jvmArgs("-XX:ActiveProcessorCount=6")

    // Do not yet run things on the '--module-path'
    modularity.inferModulePath.set(false)
}

// Runs all tests that are not part of other test tasks
tasks.register<Test>("hapiTestMisc") {
    testClassesDirs = sourceSets.main.get().output.classesDirs
    classpath = sourceSets.main.get().runtimeClasspath

    useJUnitPlatform {
        excludeTags(
            "CRYPTO",
            "TOKEN",
            "SMART_CONTRACT",
            "TIME_CONSUMING",
            "RESTART",
            "ND_RECONNECT"
        )
    }

    // Limit heap and number of processors
    maxHeapSize = "8g"
    jvmArgs("-XX:ActiveProcessorCount=6")

    // Do not yet run things on the '--module-path'
    modularity.inferModulePath.set(false)
}

// Runs all tests of CryptoService
tasks.register<Test>("hapiTestCrypto") {
    testClassesDirs = sourceSets.main.get().output.classesDirs
    classpath = sourceSets.main.get().runtimeClasspath

    useJUnitPlatform { includeTags("CRYPTO") }

    // Limit heap and number of processors
    maxHeapSize = "8g"
    jvmArgs("-XX:ActiveProcessorCount=6")

    // Do not yet run things on the '--module-path'
    modularity.inferModulePath.set(false)
}

// Runs all tests of TokenService
tasks.register<Test>("hapiTestToken") {
    testClassesDirs = sourceSets.main.get().output.classesDirs
    classpath = sourceSets.main.get().runtimeClasspath

    useJUnitPlatform { includeTags("TOKEN") }

    // Limit heap and number of processors
    maxHeapSize = "8g"
    jvmArgs("-XX:ActiveProcessorCount=6")

    // Do not yet run things on the '--module-path'
    modularity.inferModulePath.set(false)
}

// Runs all tests of SmartContractService
tasks.register<Test>("hapiTestSmartContract") {
    testClassesDirs = sourceSets.main.get().output.classesDirs
    classpath = sourceSets.main.get().runtimeClasspath

    useJUnitPlatform { includeTags("SMART_CONTRACT") }

    // Limit heap and number of processors
    maxHeapSize = "8g"
    jvmArgs("-XX:ActiveProcessorCount=6")

    // Do not yet run things on the '--module-path'
    modularity.inferModulePath.set(false)
}

// Runs a handful of test-suites that are extremely time-consuming (10+ minutes)
tasks.register<Test>("hapiTestTimeConsuming") {
    testClassesDirs = sourceSets.main.get().output.classesDirs
    classpath = sourceSets.main.get().runtimeClasspath

    useJUnitPlatform { includeTags("TIME_CONSUMING") }

    // Limit heap and number of processors
    maxHeapSize = "8g"
    jvmArgs("-XX:ActiveProcessorCount=6")

    // Do not yet run things on the '--module-path'
    modularity.inferModulePath.set(false)
}

// Runs a handful of test-suites that are extremely time-consuming (10+ minutes)
tasks.register<Test>("hapiTestRestart") {
    testClassesDirs = sourceSets.main.get().output.classesDirs
    classpath = sourceSets.main.get().runtimeClasspath

    useJUnitPlatform { includeTags("RESTART") }

    // Limit heap and number of processors
    maxHeapSize = "8g"
    jvmArgs("-XX:ActiveProcessorCount=6")

    // Do not yet run things on the '--module-path'
    modularity.inferModulePath.set(false)
}

tasks.register<Test>("hapiTestNDReconnect") {
    testClassesDirs = sourceSets.main.get().output.classesDirs
    classpath = sourceSets.main.get().runtimeClasspath

    useJUnitPlatform { includeTags("ND_RECONNECT") }

    // Limit heap and number of processors
    maxHeapSize = "8g"
    jvmArgs("-XX:ActiveProcessorCount=6")

    // Do not yet run things on the '--module-path'
    modularity.inferModulePath.set(false)
}

tasks.test {
    // Disable these EET tests from being executed as part of the gradle "test" task.
    // We should maybe remove them from src/test into src/eet,
    // so it can be part of an eet test task instead. See issue #3412
    // (https://github.com/hashgraph/hedera-services/issues/3412).
    exclude("**/*")
}

tasks.itest {
    systemProperty("itests", System.getProperty("itests"))
    systemProperty("junit.jupiter.execution.parallel.enabled", false)
    systemProperty("TAG", "services-node:" + project.version)
    systemProperty("networkWorkspaceDir", layout.buildDirectory.dir("network/itest").get().asFile)
}

tasks.eet {
    systemProperty("TAG", "services-node:" + project.version)
    systemProperty("networkWorkspaceDir", layout.buildDirectory.dir("network/itest").get().asFile)
}

tasks.shadowJar {
    archiveFileName.set("SuiteRunner.jar")

    manifest {
        attributes(
            "Main-Class" to "com.hedera.services.bdd.suites.SuiteRunner",
            "Multi-Release" to "true"
        )
    }
}

val yahCliJar =
    tasks.register<ShadowJar>("yahCliJar") {
        exclude(listOf("META-INF/*.DSA", "META-INF/*.RSA", "META-INF/*.SF", "META-INF/INDEX.LIST"))

        archiveClassifier.set("yahcli")

        manifest {
            attributes(
                "Main-Class" to "com.hedera.services.yahcli.Yahcli",
                "Multi-Release" to "true"
            )
        }
    }

val rcdiffJar =
    tasks.register<ShadowJar>("rcdiffJar") {
        exclude(listOf("META-INF/*.DSA", "META-INF/*.RSA", "META-INF/*.SF", "META-INF/INDEX.LIST"))
        from(sourceSets["rcdiff"].output)
<<<<<<< HEAD
=======
        destinationDirectory.set(project.file("rcdiff"))
>>>>>>> 467ddde9
        archiveFileName.set("rcdiff.jar")
        configurations = listOf(project.configurations.getByName("rcdiffRuntimeClasspath"))

        manifest {
            attributes(
                "Main-Class" to "com.hedera.services.rcdiff.RcDiff",
                "Multi-Release" to "true"
            )
        }
    }

val validationJar =
    tasks.register<ShadowJar>("validationJar") {
        exclude(listOf("META-INF/*.DSA", "META-INF/*.RSA", "META-INF/*.SF", "META-INF/INDEX.LIST"))

        archiveFileName.set("ValidationScenarios.jar")

        manifest {
            attributes(
                "Main-Class" to
                    "com.hedera.services.bdd.suites.utils.validation.ValidationScenarios",
                "Multi-Release" to "true"
            )
        }
    }

val copyValidation =
    tasks.register<Copy>("copyValidation") {
        group = "copy"
        from(validationJar)
        into(project.file("validation-scenarios"))
    }

val cleanValidation =
    tasks.register<Delete>("cleanValidation") {
        group = "build"
        delete(File(project.file("validation-scenarios"), "ValidationScenarios.jar"))
    }

val cleanRcdiff =
    tasks.register<Delete>("cleanRcdiff") {
        group = "build"
        delete(File(project.file("rcdiff"), "rcdiff.jar"))
    }

val copyRcdiff =
    tasks.register<Copy>("copyRcdiff") {
        group = "copy"
        from(rcdiffJar)
        into(project.file("rcdiff"))
    }

val copyYahCli =
    tasks.register<Copy>("copyYahCli") {
        group = "copy"
        from(yahCliJar)
        into(project.file("yahcli"))
        rename { "yahcli.jar" }
    }

val cleanYahCli =
    tasks.register<Delete>("cleanYahCli") {
        group = "build"
        delete(File(project.file("yahcli"), "yahcli.jar"))
    }

tasks.assemble {
    dependsOn(tasks.shadowJar)
    dependsOn(copyYahCli)
}

tasks.clean {
    dependsOn(cleanYahCli)
    dependsOn(cleanValidation)
}<|MERGE_RESOLUTION|>--- conflicted
+++ resolved
@@ -47,11 +47,7 @@
     // https://github.com/hashgraph/hedera-services/issues/3361
     main { resources { srcDir("src/main/resource") } }
 
-<<<<<<< HEAD
-    create("rcdiff") { java.srcDir("src/rcdiff/java") }
-=======
     create("rcdiff")
->>>>>>> 467ddde9
 }
 
 // IntelliJ uses adhoc-created JavaExec tasks when running a 'main()' method.
@@ -240,10 +236,7 @@
     tasks.register<ShadowJar>("rcdiffJar") {
         exclude(listOf("META-INF/*.DSA", "META-INF/*.RSA", "META-INF/*.SF", "META-INF/INDEX.LIST"))
         from(sourceSets["rcdiff"].output)
-<<<<<<< HEAD
-=======
         destinationDirectory.set(project.file("rcdiff"))
->>>>>>> 467ddde9
         archiveFileName.set("rcdiff.jar")
         configurations = listOf(project.configurations.getByName("rcdiffRuntimeClasspath"))
 
@@ -283,19 +276,6 @@
         delete(File(project.file("validation-scenarios"), "ValidationScenarios.jar"))
     }
 
-val cleanRcdiff =
-    tasks.register<Delete>("cleanRcdiff") {
-        group = "build"
-        delete(File(project.file("rcdiff"), "rcdiff.jar"))
-    }
-
-val copyRcdiff =
-    tasks.register<Copy>("copyRcdiff") {
-        group = "copy"
-        from(rcdiffJar)
-        into(project.file("rcdiff"))
-    }
-
 val copyYahCli =
     tasks.register<Copy>("copyYahCli") {
         group = "copy"
