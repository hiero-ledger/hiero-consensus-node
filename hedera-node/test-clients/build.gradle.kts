// SPDX-License-Identifier: Apache-2.0
import com.github.jengelman.gradle.plugins.shadow.tasks.ShadowJar

plugins {
    id("org.hiero.gradle.module.application")
    id("org.hiero.gradle.feature.shadow")
}

description = "Hedera Services Test Clients for End to End Tests (EET)"

mainModuleInfo {
    runtimeOnly("org.junit.jupiter.engine")
    runtimeOnly("org.junit.platform.launcher")
}

sourceSets { create("rcdiff") }

tasks.withType<JavaCompile>().configureEach { options.compilerArgs.add("-Xlint:-exports") }

tasks.register<JavaExec>("runTestClient") {
    group = "build"
    description = "Run a test client via -PtestClient=<Class>"

    classpath = configurations.runtimeClasspath.get().plus(files(tasks.jar))
    mainClass = providers.gradleProperty("testClient")
}

tasks.jacocoTestReport {
    classDirectories.setFrom(files(project(":app").layout.buildDirectory.dir("classes/java/main")))
    sourceDirectories.setFrom(files(project(":app").projectDir.resolve("src/main/java")))
    reports {
        xml.required.set(true)
        html.required.set(true)
    }
}

tasks.test {
    testClassesDirs = sourceSets.main.get().output.classesDirs
    classpath = configurations.runtimeClasspath.get().plus(files(tasks.jar))

    // Unlike other tests, these intentionally corrupt embedded state to test FAIL_INVALID
    // code paths; hence we do not run LOG_VALIDATION after the test suite finishes
    useJUnitPlatform { includeTags("(INTEGRATION|STREAM_VALIDATION)") }

    systemProperty("junit.jupiter.execution.parallel.enabled", true)
    systemProperty("junit.jupiter.execution.parallel.mode.default", "concurrent")
    // Surprisingly, the Gradle JUnitPlatformTestExecutionListener fails to gather result
    // correctly if test classes run in parallel (concurrent execution WITHIN a test class
    // is fine). So we need to force the test classes to run in the same thread. Luckily this
    // is not a huge limitation, as our test classes generally have enough non-leaky tests to
    // get a material speed up. See https://github.com/gradle/gradle/issues/6453.
    systemProperty("junit.jupiter.execution.parallel.mode.classes.default", "same_thread")
    systemProperty(
        "junit.jupiter.testclass.order.default",
        "org.junit.jupiter.api.ClassOrderer\$OrderAnnotation",
    )
    // Tell our launcher to target an embedded network whose mode is set per-class
    systemProperty("hapi.spec.embedded.mode", "per-class")

    // Limit heap and number of processors
    maxHeapSize = "8g"
    jvmArgs("-XX:ActiveProcessorCount=6")
}

val miscTags =
    "!(INTEGRATION|CRYPTO|TOKEN|RESTART|UPGRADE|SMART_CONTRACT|ND_RECONNECT|LONG_RUNNING|ISS|BLOCK_NODE|SIMPLE_FEES)"
val matsSuffix = "MATS"

val prCheckTags =
    buildMap<String, String> {
        put("hapiTestAdhoc", "ADHOC")
        put("hapiTestCrypto", "CRYPTO")
        put("hapiTestToken", "TOKEN")
        put("hapiTestRestart", "RESTART|UPGRADE")
        put("hapiTestSmartContract", "SMART_CONTRACT")
        put("hapiTestNDReconnect", "ND_RECONNECT")
        put("hapiTestTimeConsuming", "LONG_RUNNING")
        put("hapiTestIss", "ISS")
        put("hapiTestBlockNodeCommunication", "BLOCK_NODE")
        put("hapiTestMisc", miscTags)
        put("hapiTestMiscRecords", miscTags)
        put("hapiTestSimpleFees", "SIMPLE_FEES")

        // Copy vals to the MATS variants
        val originalEntries = toMap() // Create a snapshot of current entries
        originalEntries.forEach { (taskName: String, tags: String) ->
            put("$taskName$matsSuffix", "($tags)&MATS")
        }
    }
val remoteCheckTags =
    prCheckTags
        .filterNot {
            it.key in
                listOf(
                    "hapiTestIss",
                    "hapiTestIssMATS",
                    "hapiTestRestart",
                    "hapiTestRestartMATS",
                    "hapiTestToken",
                    "hapiTestTokenMATS",
                )
        }
        .mapKeys { (key, _) -> key.replace("hapiTest", "remoteTest") }
val prCheckStartPorts =
    buildMap<String, String> {
        put("hapiTestAdhoc", "25000")
        put("hapiTestCrypto", "25200")
        put("hapiTestToken", "25400")
        put("hapiTestRestart", "25600")
        put("hapiTestSmartContract", "25800")
        put("hapiTestNDReconnect", "26000")
        put("hapiTestTimeConsuming", "26200")
        put("hapiTestIss", "26400")
        put("hapiTestMisc", "26800")
        put("hapiTestBlockNodeCommunication", "27000")
        put("hapiTestMiscRecords", "27200")

        // Create the MATS variants
        val originalEntries = toMap() // Create a snapshot of current entries
        originalEntries.forEach { (taskName: String, port: String) ->
            put("$taskName$matsSuffix", port)
        }
    }
// If a test task has an override for blockStream.writerMode=FILE_AND_GRPC or
// blockStream.writerMode=GRPC,
// block node simulators will run during PR Check execution of that task
val prCheckPropOverrides =
    buildMap<String, String> {
        put(
            "hapiTestAdhoc",
<<<<<<< HEAD
            "tss.hintsEnabled=false,tss.forceHandoffs=false,tss.initialCrsParties=16,blockStream.blockPeriod=2s,blockStream.writerMode=FILE_AND_GRPC",
=======
            "tss.hintsEnabled=true,tss.forceHandoffs=false,tss.initialCrsParties=16,blockStream.blockPeriod=2s",
>>>>>>> ef884bc7
        )
        put(
            "hapiTestCrypto",
            "tss.hintsEnabled=true,tss.historyEnabled=true,blockStream.blockPeriod=1s,blockStream.writerMode=FILE_AND_GRPC",
        )
        put(
            "hapiTestSmartContract",
            "tss.historyEnabled=false,blockStream.writerMode=FILE_AND_GRPC",
        )
        put(
            "hapiTestRestart",
            "tss.hintsEnabled=true,tss.forceHandoffs=true,tss.initialCrsParties=16,blockStream.blockPeriod=1s,blockStream.writerMode=FILE_AND_GRPC",
        )
        put("hapiTestMisc", "nodes.nodeRewardsEnabled=false,blockStream.writerMode=FILE_AND_GRPC")
        put(
            "hapiTestTimeConsuming",
            "nodes.nodeRewardsEnabled=false,blockStream.writerMode=FILE_AND_GRPC",
        )
        put("hapiTestMiscRecords", "blockStream.streamMode=RECORDS,nodes.nodeRewardsEnabled=false")
        put("hapiTestSimpleFees", "fees.simpleFeesEnabled=true")

        // Copy vals to the MATS variants
        val originalEntries = toMap() // Create a snapshot of current entries
        originalEntries.forEach { (taskName: String, overrides: String) ->
            put("$taskName$matsSuffix", overrides)
        }
    }
val prCheckPrepareUpgradeOffsets =
    buildMap<String, String> {
        put("hapiTestAdhoc", "PT300S")

        // Copy vals to the MATS variants
        val originalEntries = toMap() // Create a snapshot of current entries
        originalEntries.forEach { (taskName: String, offset: String) ->
            put("$taskName$matsSuffix", offset)
        }
    }
// Note: no MATS variants needed for history proofs
val prCheckNumHistoryProofsToObserve = mapOf("hapiTestAdhoc" to "0", "hapiTestSmartContract" to "0")
// Use to override the default network size for a specific test task
val prCheckNetSizeOverrides =
    buildMap<String, String> {
        put("hapiTestAdhoc", "3")
        put("hapiTestCrypto", "3")
        put("hapiTestToken", "3")
        put("hapiTestSmartContract", "4")

        // Copy vals to the MATS variants
        val originalEntries = toMap() // Create a snapshot of current entries
        originalEntries.forEach { (taskName: String, size: String) ->
            put("$taskName$matsSuffix", size)
        }
    }

tasks {
    prCheckTags.forEach { (taskName, _) ->
        register(taskName) {
            getByName(taskName).group =
                "hapi-test${if (taskName.endsWith(matsSuffix)) "-mats" else ""}"
            dependsOn("testSubprocess")
        }
    }
    remoteCheckTags.forEach { (taskName, _) -> register(taskName) { dependsOn("testRemote") } }
}

tasks.register<Test>("testSubprocess") {
    testClassesDirs = sourceSets.main.get().output.classesDirs
    classpath = configurations.runtimeClasspath.get().plus(files(tasks.jar))

    val ciTagExpression =
        gradle.startParameter.taskNames
            .stream()
            .map { prCheckTags[it] ?: "" }
            .filter { it.isNotBlank() }
            .toList()
            .joinToString("|")
    useJUnitPlatform {
        includeTags(
            if (ciTagExpression.isBlank()) "none()|!(EMBEDDED|REPEATABLE|ISS)"
            // We don't want to run typical stream or log validation for ISS or BLOCK_NODE
            // cases
            else if (ciTagExpression.contains("ISS") || ciTagExpression.contains("BLOCK_NODE"))
                "(${ciTagExpression})&!(EMBEDDED|REPEATABLE)"
            else "(${ciTagExpression}|STREAM_VALIDATION|LOG_VALIDATION)&!(EMBEDDED|REPEATABLE|ISS)"
        )
    }

    // Choose a different initial port for each test task if running as PR check
    val initialPort =
        gradle.startParameter.taskNames
            .stream()
            .map { prCheckStartPorts[it] ?: "" }
            .filter { it.isNotBlank() }
            .findFirst()
            .orElse("")
    systemProperty("hapi.spec.initial.port", initialPort)
    // There's nothing special about shard/realm 11.12, except that they are non-zero values.
    // We want to run all tests that execute as part of `testSubprocess`–that is to say,
    // the majority of the hapi tests - with a nonzero shard/realm
    // to maintain confidence that we haven't fallen back into the habit of assuming 0.0
    systemProperty("hapi.spec.default.shard", 11)
    systemProperty("hapi.spec.default.realm", 12)

    if (ciTagExpression.contains("BLOCK_NODE_SIMULATOR")) {
        systemProperty("hapi.spec.logging.blocknode", "true")
    }

    // Gather overrides into a single comma‐separated list
    val testOverrides =
        gradle.startParameter.taskNames
            .mapNotNull { prCheckPropOverrides[it] }
            .joinToString(separator = ",")
    // Only set the system property if non-empty
    if (testOverrides.isNotBlank()) {
        systemProperty("hapi.spec.test.overrides", testOverrides)
    }

    val maxHistoryProofsToObserve =
        gradle.startParameter.taskNames
            .mapNotNull { prCheckNumHistoryProofsToObserve[it]?.toIntOrNull() }
            .maxOrNull()
    if (maxHistoryProofsToObserve != null) {
        systemProperty("hapi.spec.numHistoryProofsToObserve", maxHistoryProofsToObserve.toString())
    }

    val prepareUpgradeOffsets =
        gradle.startParameter.taskNames
            .mapNotNull { prCheckPrepareUpgradeOffsets[it] }
            .joinToString(",")
    if (prepareUpgradeOffsets.isNotEmpty()) {
        systemProperty("hapi.spec.prepareUpgradeOffsets", prepareUpgradeOffsets)
    }

    val networkSize =
        gradle.startParameter.taskNames
            .stream()
            .map { prCheckNetSizeOverrides[it] ?: "" }
            .filter { it.isNotBlank() }
            .findFirst()
            .orElse("4")
    systemProperty("hapi.spec.network.size", networkSize)

    // Note the 1/4 threshold for the restart check; DabEnabledUpgradeTest is a chaotic
    // churn of fast upgrades with heavy use of override networks, and there is a node
    // removal step that happens without giving enough time for the next hinTS scheme
    // to be completed, meaning a 1/3 threshold in the *actual* roster only accounts for
    // 1/4 total weight in the out-of-date hinTS verification key,
    val hintsThresholdDenominator =
        if (gradle.startParameter.taskNames.contains("hapiTestRestart")) "4" else "3"
    systemProperty("hapi.spec.hintsThresholdDenominator", hintsThresholdDenominator)

    // Default quiet mode is "false" unless we are running in CI or set it explicitly to "true"
    systemProperty(
        "hapi.spec.quiet.mode",
        System.getProperty("hapi.spec.quiet.mode")
            ?: if (ciTagExpression.isNotBlank()) "true" else "false",
    )
    systemProperty("junit.jupiter.execution.parallel.enabled", true)
    systemProperty("junit.jupiter.execution.parallel.mode.default", "concurrent")
    // Surprisingly, the Gradle JUnitPlatformTestExecutionListener fails to gather result
    // correctly if test classes run in parallel (concurrent execution WITHIN a test class
    // is fine). So we need to force the test classes to run in the same thread. Luckily this
    // is not a huge limitation, as our test classes generally have enough non-leaky tests to
    // get a material speed up. See https://github.com/gradle/gradle/issues/6453.
    systemProperty("junit.jupiter.execution.parallel.mode.classes.default", "same_thread")
    systemProperty(
        "junit.jupiter.testclass.order.default",
        "org.junit.jupiter.api.ClassOrderer\$OrderAnnotation",
    )

    // Limit heap and number of processors
    maxHeapSize = "8g"
    jvmArgs("-XX:ActiveProcessorCount=6")
    maxParallelForks = 1
    modularity.inferModulePath.set(false)
}

tasks.register<Test>("testRemote") {
    testClassesDirs = sourceSets.main.get().output.classesDirs
    classpath = configurations.runtimeClasspath.get().plus(files(tasks.jar))

    systemProperty("hapi.spec.remote", "true")
    // Support overriding a single remote target network for all executing specs
    System.getenv("REMOTE_TARGET")?.let { systemProperty("hapi.spec.nodes.remoteYml", it) }

    val ciTagExpression =
        gradle.startParameter.taskNames
            .stream()
            .map { remoteCheckTags[it] ?: "" }
            .filter { it.isNotBlank() }
            .toList()
            .joinToString("|")
    useJUnitPlatform {
        includeTags(
            if (ciTagExpression.isBlank()) "none()|!(EMBEDDED|REPEATABLE)"
            else "(${ciTagExpression}&!(EMBEDDED|REPEATABLE))"
        )
    }

    val maxHistoryProofsToObserve =
        gradle.startParameter.taskNames
            .mapNotNull { prCheckNumHistoryProofsToObserve[it]?.toIntOrNull() }
            .maxOrNull()
    if (maxHistoryProofsToObserve != null) {
        systemProperty("hapi.spec.numHistoryProofsToObserve", maxHistoryProofsToObserve.toString())
    }

    val prepareUpgradeOffsets =
        gradle.startParameter.taskNames
            .mapNotNull { prCheckPrepareUpgradeOffsets[it] }
            .joinToString(",")
    if (prepareUpgradeOffsets.isNotEmpty()) {
        systemProperty("hapi.spec.prepareUpgradeOffsets", prepareUpgradeOffsets)
    }

    // Default quiet mode is "false" unless we are running in CI or set it explicitly to "true"
    systemProperty(
        "hapi.spec.quiet.mode",
        System.getProperty("hapi.spec.quiet.mode")
            ?: if (ciTagExpression.isNotBlank()) "true" else "false",
    )
    systemProperty("junit.jupiter.execution.parallel.enabled", true)
    systemProperty("junit.jupiter.execution.parallel.mode.default", "concurrent")
    // Surprisingly, the Gradle JUnitPlatformTestExecutionListener fails to gather result
    // correctly if test classes run in parallel (concurrent execution WITHIN a test class
    // is fine). So we need to force the test classes to run in the same thread. Luckily this
    // is not a huge limitation, as our test classes generally have enough non-leaky tests to
    // get a material speed up. See https://github.com/gradle/gradle/issues/6453.
    systemProperty("junit.jupiter.execution.parallel.mode.classes.default", "same_thread")
    systemProperty(
        "junit.jupiter.testclass.order.default",
        "org.junit.jupiter.api.ClassOrderer\$OrderAnnotation",
    )

    // Limit heap and number of processors
    maxHeapSize = "8g"
    jvmArgs("-XX:ActiveProcessorCount=6")
    maxParallelForks = 1
}

val prEmbeddedCheckTags =
    buildMap<String, String> {
        put("hapiEmbeddedMisc", "EMBEDDED")

        // Copy vals to the MATS variants
        val originalEntries = toMap() // Create a snapshot of current entries
        originalEntries.forEach { (taskName: String, size: String) ->
            put("$taskName$matsSuffix", size)
        }
    }

tasks {
    prEmbeddedCheckTags.forEach { (taskName, _) ->
        register(taskName) { dependsOn("testEmbedded") }
    }
}

// Runs tests against an embedded network that supports concurrent tests
tasks.register<Test>("testEmbedded") {
    testClassesDirs = sourceSets.main.get().output.classesDirs
    classpath = configurations.runtimeClasspath.get().plus(files(tasks.jar))

    val ciTagExpression =
        gradle.startParameter.taskNames
            .stream()
            .map { prEmbeddedCheckTags[it] ?: "" }
            .filter { it.isNotBlank() }
            .toList()
            .joinToString("|")
    useJUnitPlatform {
        includeTags(
            if (ciTagExpression.isBlank())
                "none()|!(RESTART|ND_RECONNECT|UPGRADE|REPEATABLE|ONLY_SUBPROCESS|ISS)"
            else "(${ciTagExpression}|STREAM_VALIDATION|LOG_VALIDATION)&!(INTEGRATION|ISS)"
        )
    }

    systemProperty("junit.jupiter.execution.parallel.enabled", true)
    systemProperty("junit.jupiter.execution.parallel.mode.default", "concurrent")
    // Surprisingly, the Gradle JUnitPlatformTestExecutionListener fails to gather result
    // correctly if test classes run in parallel (concurrent execution WITHIN a test class
    // is fine). So we need to force the test classes to run in the same thread. Luckily this
    // is not a huge limitation, as our test classes generally have enough non-leaky tests to
    // get a material speed up. See https://github.com/gradle/gradle/issues/6453.
    systemProperty("junit.jupiter.execution.parallel.mode.classes.default", "same_thread")
    systemProperty(
        "junit.jupiter.testclass.order.default",
        "org.junit.jupiter.api.ClassOrderer\$OrderAnnotation",
    )
    // Tell our launcher to target a concurrent embedded network
    systemProperty("hapi.spec.embedded.mode", "concurrent")
    // Running all the tests that are executed in testEmbedded with 0 for shard and realm,
    // so we can maintain confidence that there are no regressions in the code.
    systemProperty("hapi.spec.default.shard", 0)
    systemProperty("hapi.spec.default.realm", 0)

    // Limit heap and number of processors
    maxHeapSize = "8g"
    jvmArgs("-XX:ActiveProcessorCount=6")
    modularity.inferModulePath.set(false)
}

val prRepeatableCheckTags =
    buildMap<String, String> {
        put("hapiRepeatableMisc", "REPEATABLE")

        // Copy vals to the MATS variants
        val originalEntries = toMap() // Create a snapshot of current entries
        originalEntries.forEach { (taskName: String, size: String) ->
            put("$taskName$matsSuffix", size)
        }
    }

tasks {
    prRepeatableCheckTags.forEach { (taskName, _) ->
        register(taskName) { dependsOn("testRepeatable") }
    }
}

// Runs tests against an embedded network that achieves repeatable results by running tests in a
// single thread
tasks.register<Test>("testRepeatable") {
    testClassesDirs = sourceSets.main.get().output.classesDirs
    classpath = configurations.runtimeClasspath.get().plus(files(tasks.jar))

    val ciTagExpression =
        gradle.startParameter.taskNames
            .stream()
            .map { prRepeatableCheckTags[it] ?: "" }
            .filter { it.isNotBlank() }
            .toList()
            .joinToString("|")
    useJUnitPlatform {
        includeTags(
            if (ciTagExpression.isBlank())
                "none()|!(RESTART|ND_RECONNECT|UPGRADE|EMBEDDED|NOT_REPEATABLE|ONLY_SUBPROCESS|ISS)"
            else "(${ciTagExpression}|STREAM_VALIDATION|LOG_VALIDATION)&!(INTEGRATION|ISS)"
        )
    }

    // Disable all parallelism
    systemProperty("junit.jupiter.execution.parallel.enabled", false)
    systemProperty(
        "junit.jupiter.testclass.order.default",
        "org.junit.jupiter.api.ClassOrderer\$OrderAnnotation",
    )
    // Tell our launcher to target a repeatable embedded network
    systemProperty("hapi.spec.embedded.mode", "repeatable")

    // Limit heap and number of processors
    maxHeapSize = "8g"
    jvmArgs("-XX:ActiveProcessorCount=6")
    modularity.inferModulePath.set(false)
}

application.mainClass = "com.hedera.services.bdd.suites.SuiteRunner"

// allow shadow Jar files to have more than 64k entries
tasks.withType<ShadowJar>().configureEach { isZip64 = true }

tasks.shadowJar { archiveFileName.set("SuiteRunner.jar") }

val rcdiffJar =
    tasks.register<ShadowJar>("rcdiffJar") {
        exclude(listOf("META-INF/*.DSA", "META-INF/*.RSA", "META-INF/*.SF", "META-INF/INDEX.LIST"))
        from(sourceSets["main"].output)
        from(sourceSets["rcdiff"].output)
        destinationDirectory.set(project.file("rcdiff"))
        archiveFileName.set("rcdiff.jar")
        configurations = listOf(project.configurations.getByName("rcdiffRuntimeClasspath"))

        manifest { attributes("Main-Class" to "com.hedera.services.rcdiff.RcDiffCmdWrapper") }
    }<|MERGE_RESOLUTION|>--- conflicted
+++ resolved
@@ -128,11 +128,7 @@
     buildMap<String, String> {
         put(
             "hapiTestAdhoc",
-<<<<<<< HEAD
-            "tss.hintsEnabled=false,tss.forceHandoffs=false,tss.initialCrsParties=16,blockStream.blockPeriod=2s,blockStream.writerMode=FILE_AND_GRPC",
-=======
-            "tss.hintsEnabled=true,tss.forceHandoffs=false,tss.initialCrsParties=16,blockStream.blockPeriod=2s",
->>>>>>> ef884bc7
+            "tss.hintsEnabled=true,tss.forceHandoffs=false,tss.initialCrsParties=16,blockStream.blockPeriod=2s,blockStream.writerMode=FILE_AND_GRPC",
         )
         put(
             "hapiTestCrypto",
