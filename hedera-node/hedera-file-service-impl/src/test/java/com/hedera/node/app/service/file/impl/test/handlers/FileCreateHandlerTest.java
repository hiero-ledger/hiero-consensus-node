/*
 * Copyright (C) 2023 Hedera Hashgraph, LLC
 *
 * Licensed under the Apache License, Version 2.0 (the "License");
 * you may not use this file except in compliance with the License.
 * You may obtain a copy of the License at
 *
 *      http://www.apache.org/licenses/LICENSE-2.0
 *
 * Unless required by applicable law or agreed to in writing, software
 * distributed under the License is distributed on an "AS IS" BASIS,
 * WITHOUT WARRANTIES OR CONDITIONS OF ANY KIND, either express or implied.
 * See the License for the specific language governing permissions and
 * limitations under the License.
 */

package com.hedera.node.app.service.file.impl.test.handlers;

import static com.hedera.hapi.node.base.ResponseCodeEnum.INVALID_EXPIRATION_TIME;
import static com.hedera.node.app.spi.fixtures.Assertions.assertThrowsPreCheck;
import static com.hedera.node.app.spi.validation.ExpiryMeta.NA;
import static com.hedera.test.utils.KeyUtils.A_COMPLEX_KEY;
import static org.assertj.core.api.Assertions.assertThat;
import static org.junit.jupiter.api.Assertions.assertEquals;
import static org.junit.jupiter.api.Assertions.assertFalse;
import static org.junit.jupiter.api.Assertions.assertThrows;
import static org.junit.jupiter.api.Assertions.assertTrue;
import static org.mockito.ArgumentMatchers.any;
import static org.mockito.ArgumentMatchers.anyBoolean;
import static org.mockito.BDDMockito.given;
import static org.mockito.Mockito.doThrow;
import static org.mockito.Mockito.lenient;
import static org.mockito.Mockito.mock;
import static org.mockito.Mockito.verify;

import com.hedera.hapi.node.base.AccountID;
import com.hedera.hapi.node.base.FileID;
import com.hedera.hapi.node.base.Key;
import com.hedera.hapi.node.base.KeyList;
import com.hedera.hapi.node.base.ResponseCodeEnum;
import com.hedera.hapi.node.base.Timestamp;
import com.hedera.hapi.node.base.TransactionID;
import com.hedera.hapi.node.file.FileCreateTransactionBody;
import com.hedera.hapi.node.state.file.File;
import com.hedera.hapi.node.state.token.Account;
import com.hedera.hapi.node.transaction.TransactionBody;
import com.hedera.node.app.service.file.impl.WritableFileStoreImpl;
import com.hedera.node.app.service.file.impl.handlers.FileCreateHandler;
import com.hedera.node.app.service.file.impl.records.CreateFileRecordBuilder;
import com.hedera.node.app.service.mono.utils.EntityNum;
import com.hedera.node.app.service.token.ReadableAccountStore;
import com.hedera.node.app.spi.fixtures.workflows.FakePreHandleContext;
import com.hedera.node.app.spi.validation.AttributeValidator;
import com.hedera.node.app.spi.validation.ExpiryMeta;
import com.hedera.node.app.spi.validation.ExpiryValidator;
import com.hedera.node.app.spi.workflows.HandleContext;
import com.hedera.node.app.spi.workflows.HandleException;
import com.hedera.node.app.spi.workflows.PreCheckException;
import com.hedera.node.config.data.FilesConfig;
import com.hedera.pbj.runtime.io.buffer.Bytes;
import com.swirlds.config.api.Configuration;
import org.junit.jupiter.api.BeforeEach;
import org.junit.jupiter.api.DisplayName;
import org.junit.jupiter.api.Test;
import org.junit.jupiter.api.extension.ExtendWith;
import org.mockito.Mock;
import org.mockito.junit.jupiter.MockitoExtension;

@ExtendWith(MockitoExtension.class)
class FileCreateHandlerTest extends FileHandlerTestBase {
    static final AccountID ACCOUNT_ID_3 = AccountID.newBuilder().accountNum(3L).build();
    private static final AccountID AUTO_RENEW_ACCOUNT =
            AccountID.newBuilder().accountNum(4L).build();

    @Mock
    private ReadableAccountStore accountStore;

    @Mock
    private HandleContext handleContext;

    @Mock
    private AttributeValidator validator;

    @Mock
    private ExpiryValidator expiryValidator;

    @Mock
    private Configuration configuration;

    //    @Mock
    //    private LongSupplier consensusSecondNow;
    //
    //    @Mock
    //    private GlobalDynamicProperties dynamicProperties;

    @Mock
    private CreateFileRecordBuilder recordBuilder;

    private FilesConfig config;

    private WritableFileStoreImpl fileStore;
    private FileCreateHandler subject;

    private TransactionBody newCreateTxn(KeyList keys, long expirationTime) {
        final var txnId = TransactionID.newBuilder().accountID(ACCOUNT_ID_3).build();
        final var createFileBuilder = FileCreateTransactionBody.newBuilder();
        if (keys != null) {
            createFileBuilder.keys(keys);
        }
        createFileBuilder.memo("memo");
        createFileBuilder.contents(Bytes.wrap(contents));

        if (expirationTime > 0) {
            createFileBuilder.expirationTime(
                    Timestamp.newBuilder().seconds(expirationTime).build());
        }
        return TransactionBody.newBuilder()
                .transactionID(txnId)
                .fileCreate(createFileBuilder.build())
                .build();
    }

    @BeforeEach
    void setUp() {
        subject = new FileCreateHandler();
        fileStore = new WritableFileStoreImpl(writableStates);
        config = new FilesConfig(101L, 121L, 112L, 111L, 122L, 102L, 123L, 1000000L, 1024);
<<<<<<< HEAD
=======
        lenient()
                .when(handleContext.recordBuilder(CreateFileRecordBuilder.class))
                .thenReturn(recordBuilder);
>>>>>>> 362f57cf
        lenient().when(handleContext.configuration()).thenReturn(configuration);
        lenient().when(configuration.getConfigData(FilesConfig.class)).thenReturn(config);
        lenient().when(handleContext.writableStore(WritableFileStoreImpl.class)).thenReturn(fileStore);
    }

    @Test
    @DisplayName("Non-payer keys is added")
    void differentKeys() throws PreCheckException {
        // given:
        final var payerKey = mockPayerLookup();
        final var keys = anotherKeys;

        // when:
        final var context = new FakePreHandleContext(accountStore, newCreateTxn(keys, expirationTime));
        subject.preHandle(context);

        // then:
        assertThat(context.payerKey()).isEqualTo(payerKey);
        assertThat(context.body().fileCreateOrThrow().keys().keys()).isEqualTo(keys.keys());
    }

    @Test
    @DisplayName("empty keys are added")
    void createWithEmptyKeys() throws PreCheckException {
        // given:
        final var payerKey = mockPayerLookup();

        // when:
        final var context = new FakePreHandleContext(accountStore, newCreateTxn(null, expirationTime));

        // then:
        assertThat(context.payerKey()).isEqualTo(payerKey);
        assertThat(context.requiredNonPayerKeys()).isEmpty();
    }

    @Test
    @DisplayName("no expatriation time is added")
    void createAddsDifferentSubmitKey() throws PreCheckException {
        // given:
        final var payerKey = mockPayerLookup();
        final var keys = anotherKeys;

        // when:
        final var context = new FakePreHandleContext(accountStore, newCreateTxn(keys, 0));

        // then:
        assertThat(context.payerKey()).isEqualTo(payerKey);
        assertThrowsPreCheck(() -> subject.preHandle(context), INVALID_EXPIRATION_TIME);
    }

    @Test
    @DisplayName("Only payer key is always required")
    void requiresPayerKey() throws PreCheckException {
        // given:
        final var payerKey = mockPayerLookup();
        final var context = new FakePreHandleContext(accountStore, newCreateTxn(null, expirationTime));

        // when:
        subject.preHandle(context);

        // then:
        assertThat(context.payerKey()).isEqualTo(payerKey);
        assertThat(context.requiredNonPayerKeys()).isEmpty();
    }

    @Test
    @DisplayName("Handle works as expected")
    void handleWorksAsExpected() {
        final var keys = anotherKeys;
        final var txBody = newCreateTxn(keys, expirationTime);

        given(handleContext.body()).willReturn(txBody);
        given(handleContext.attributeValidator()).willReturn(validator);
        given(handleContext.body())
                .willReturn(TransactionBody.newBuilder().fileCreate(op).build());
        given(handleContext.writableStore(WritableFileStoreImpl.class)).willReturn(writableStore);
        given(handleContext.expiryValidator()).willReturn(expiryValidator);
        given(expiryValidator.resolveCreationAttempt(anyBoolean(), any()))
                .willReturn(new ExpiryMeta(expirationTime, NA, NA));
        given(handleContext.newEntityNum()).willReturn(1_234L);
<<<<<<< HEAD
        given(handleContext.recordBuilder(CreateFileRecordBuilder.class)).willReturn(recordBuilder);
=======
>>>>>>> 362f57cf

        subject.handle(handleContext);

        final var createdFile = fileStore.get(1_234L);
        assertTrue(createdFile.isPresent());

        final var actualFile = createdFile.get();
        assertEquals("memo", actualFile.memo());
        assertEquals(keys, actualFile.keys());
        assertEquals(1_234_567L, actualFile.expirationTime());
        assertEquals(contentsBytes, actualFile.contents());
        assertEquals(fileEntityNum.longValue(), actualFile.fileNumber());
        assertFalse(actualFile.deleted());
<<<<<<< HEAD
=======
        verify(recordBuilder).fileID(FileID.newBuilder().fileNum(1_234L).build());
>>>>>>> 362f57cf
        assertTrue(fileStore.get(1234L).isPresent());
    }

    @Test
    @DisplayName("Handle works as expected without keys")
    void handleDoesntRequireKeys() {
        final var txBody = newCreateTxn(keys, expirationTime);

        given(handleContext.body()).willReturn(txBody);
        given(handleContext.attributeValidator()).willReturn(validator);
        given(handleContext.body())
                .willReturn(TransactionBody.newBuilder().fileCreate(op).build());
        given(handleContext.writableStore(WritableFileStoreImpl.class)).willReturn(writableStore);
        given(handleContext.expiryValidator()).willReturn(expiryValidator);
        given(expiryValidator.resolveCreationAttempt(anyBoolean(), any()))
                .willReturn(new ExpiryMeta(1_234_567L, NA, NA));
        given(handleContext.newEntityNum()).willReturn(1_234L);
<<<<<<< HEAD
        given(handleContext.recordBuilder(CreateFileRecordBuilder.class)).willReturn(recordBuilder);
=======
>>>>>>> 362f57cf

        subject.handle(handleContext);

        final var createdFile = fileStore.get(1_234L);
        assertTrue(createdFile.isPresent());

        final var actualFile = createdFile.get();
        assertEquals("memo", actualFile.memo());
        assertEquals(keys, actualFile.keys());
        assertEquals(1_234_567L, actualFile.expirationTime());
        assertEquals(contentsBytes, actualFile.contents());
        assertEquals(fileEntityNum.longValue(), actualFile.fileNumber());
        assertFalse(actualFile.deleted());
<<<<<<< HEAD
=======
        verify(recordBuilder).fileID(FileID.newBuilder().fileNum(1_234L).build());
>>>>>>> 362f57cf
        assertTrue(fileStore.get(1234L).isPresent());
    }

    @Test
    @DisplayName("Translates INVALID_EXPIRATION_TIME to AUTO_RENEW_DURATION_NOT_IN_RANGE")
    void translatesInvalidExpiryException() {
        final var txBody = newCreateTxn(keys, expirationTime);

        given(handleContext.body()).willReturn(txBody);
        given(handleContext.expiryValidator()).willReturn(expiryValidator);
        given(handleContext.body())
                .willReturn(TransactionBody.newBuilder().fileCreate(op).build());
        given(handleContext.writableStore(WritableFileStoreImpl.class)).willReturn(writableStore);
        given(expiryValidator.resolveCreationAttempt(anyBoolean(), any()))
                .willThrow(new HandleException(ResponseCodeEnum.INVALID_EXPIRATION_TIME));

        final var failure = assertThrows(HandleException.class, () -> subject.handle(handleContext));
        assertEquals(ResponseCodeEnum.AUTORENEW_DURATION_NOT_IN_RANGE, failure.getStatus());
    }

    @Test
    @DisplayName("Memo Validation Failure will throw")
    void handleThrowsIfAttributeValidatorFails() {
        final var keys = anotherKeys;
        final var txBody = newCreateTxn(keys, expirationTime);

        given(handleContext.body()).willReturn(txBody);
        given(handleContext.attributeValidator()).willReturn(validator);
        given(handleContext.body())
                .willReturn(TransactionBody.newBuilder().fileCreate(op).build());
        given(handleContext.writableStore(WritableFileStoreImpl.class)).willReturn(writableStore);
        given(handleContext.expiryValidator()).willReturn(expiryValidator);
        given(expiryValidator.resolveCreationAttempt(anyBoolean(), any()))
                .willReturn(new ExpiryMeta(1_234_567L, NA, NA));

        doThrow(new HandleException(ResponseCodeEnum.MEMO_TOO_LONG))
                .when(validator)
                .validateMemo(txBody.fileCreate().memo());

        assertThrows(HandleException.class, () -> subject.handle(handleContext));
        assertTrue(fileStore.get(1234L).isEmpty());
    }

    @Test
    @DisplayName("Fails when the file are already created")
    void failsWhenMaxRegimeExceeds() {
        final var keys = anotherKeys;
        final var txBody = newCreateTxn(keys, expirationTime);
        given(handleContext.body()).willReturn(txBody);
        final var writableState = writableFileStateWithOneKey();

        given(handleContext.body())
                .willReturn(TransactionBody.newBuilder().fileCreate(op).build());
        given(writableStates.<EntityNum, File>get(FILES)).willReturn(writableState);
        final var fileStore = new WritableFileStoreImpl(writableStates);
        given(handleContext.writableStore(WritableFileStoreImpl.class)).willReturn(fileStore);

        assertEquals(2, fileStore.sizeOfState());

        config = new FilesConfig(1L, 1L, 1L, 1L, 1L, 1L, 1L, 1L, 1);
        given(configuration.getConfigData(any())).willReturn(config);

        final var msg = assertThrows(HandleException.class, () -> subject.handle(handleContext));
        assertEquals(ResponseCodeEnum.MAX_ENTITIES_IN_PRICE_REGIME_HAVE_BEEN_CREATED, msg.getStatus());
        assertEquals(0, this.fileStore.modifiedFiles().size());
    }

    public static void assertFailsWith(final ResponseCodeEnum status, final Runnable something) {
        final var ex = assertThrows(PreCheckException.class, something::run);
        assertEquals(status, ex.responseCode());
    }

    private Key mockPayerLookup() throws PreCheckException {
        return mockPayerLookup(A_COMPLEX_KEY);
    }

    private Key mockPayerLookup(Key key) throws PreCheckException {
        final var account = mock(Account.class);
        given(account.key()).willReturn(key);
        given(accountStore.getAccountById(ACCOUNT_ID_3)).willReturn(account);
        return key;
    }
}<|MERGE_RESOLUTION|>--- conflicted
+++ resolved
@@ -125,12 +125,6 @@
         subject = new FileCreateHandler();
         fileStore = new WritableFileStoreImpl(writableStates);
         config = new FilesConfig(101L, 121L, 112L, 111L, 122L, 102L, 123L, 1000000L, 1024);
-<<<<<<< HEAD
-=======
-        lenient()
-                .when(handleContext.recordBuilder(CreateFileRecordBuilder.class))
-                .thenReturn(recordBuilder);
->>>>>>> 362f57cf
         lenient().when(handleContext.configuration()).thenReturn(configuration);
         lenient().when(configuration.getConfigData(FilesConfig.class)).thenReturn(config);
         lenient().when(handleContext.writableStore(WritableFileStoreImpl.class)).thenReturn(fileStore);
@@ -204,17 +198,12 @@
 
         given(handleContext.body()).willReturn(txBody);
         given(handleContext.attributeValidator()).willReturn(validator);
-        given(handleContext.body())
-                .willReturn(TransactionBody.newBuilder().fileCreate(op).build());
         given(handleContext.writableStore(WritableFileStoreImpl.class)).willReturn(writableStore);
         given(handleContext.expiryValidator()).willReturn(expiryValidator);
         given(expiryValidator.resolveCreationAttempt(anyBoolean(), any()))
                 .willReturn(new ExpiryMeta(expirationTime, NA, NA));
         given(handleContext.newEntityNum()).willReturn(1_234L);
-<<<<<<< HEAD
         given(handleContext.recordBuilder(CreateFileRecordBuilder.class)).willReturn(recordBuilder);
-=======
->>>>>>> 362f57cf
 
         subject.handle(handleContext);
 
@@ -228,10 +217,7 @@
         assertEquals(contentsBytes, actualFile.contents());
         assertEquals(fileEntityNum.longValue(), actualFile.fileNumber());
         assertFalse(actualFile.deleted());
-<<<<<<< HEAD
-=======
         verify(recordBuilder).fileID(FileID.newBuilder().fileNum(1_234L).build());
->>>>>>> 362f57cf
         assertTrue(fileStore.get(1234L).isPresent());
     }
 
@@ -242,17 +228,12 @@
 
         given(handleContext.body()).willReturn(txBody);
         given(handleContext.attributeValidator()).willReturn(validator);
-        given(handleContext.body())
-                .willReturn(TransactionBody.newBuilder().fileCreate(op).build());
         given(handleContext.writableStore(WritableFileStoreImpl.class)).willReturn(writableStore);
         given(handleContext.expiryValidator()).willReturn(expiryValidator);
         given(expiryValidator.resolveCreationAttempt(anyBoolean(), any()))
                 .willReturn(new ExpiryMeta(1_234_567L, NA, NA));
         given(handleContext.newEntityNum()).willReturn(1_234L);
-<<<<<<< HEAD
         given(handleContext.recordBuilder(CreateFileRecordBuilder.class)).willReturn(recordBuilder);
-=======
->>>>>>> 362f57cf
 
         subject.handle(handleContext);
 
@@ -266,10 +247,7 @@
         assertEquals(contentsBytes, actualFile.contents());
         assertEquals(fileEntityNum.longValue(), actualFile.fileNumber());
         assertFalse(actualFile.deleted());
-<<<<<<< HEAD
-=======
         verify(recordBuilder).fileID(FileID.newBuilder().fileNum(1_234L).build());
->>>>>>> 362f57cf
         assertTrue(fileStore.get(1234L).isPresent());
     }
 
@@ -280,8 +258,6 @@
 
         given(handleContext.body()).willReturn(txBody);
         given(handleContext.expiryValidator()).willReturn(expiryValidator);
-        given(handleContext.body())
-                .willReturn(TransactionBody.newBuilder().fileCreate(op).build());
         given(handleContext.writableStore(WritableFileStoreImpl.class)).willReturn(writableStore);
         given(expiryValidator.resolveCreationAttempt(anyBoolean(), any()))
                 .willThrow(new HandleException(ResponseCodeEnum.INVALID_EXPIRATION_TIME));
@@ -298,8 +274,6 @@
 
         given(handleContext.body()).willReturn(txBody);
         given(handleContext.attributeValidator()).willReturn(validator);
-        given(handleContext.body())
-                .willReturn(TransactionBody.newBuilder().fileCreate(op).build());
         given(handleContext.writableStore(WritableFileStoreImpl.class)).willReturn(writableStore);
         given(handleContext.expiryValidator()).willReturn(expiryValidator);
         given(expiryValidator.resolveCreationAttempt(anyBoolean(), any()))
@@ -321,8 +295,6 @@
         given(handleContext.body()).willReturn(txBody);
         final var writableState = writableFileStateWithOneKey();
 
-        given(handleContext.body())
-                .willReturn(TransactionBody.newBuilder().fileCreate(op).build());
         given(writableStates.<EntityNum, File>get(FILES)).willReturn(writableState);
         final var fileStore = new WritableFileStoreImpl(writableStates);
         given(handleContext.writableStore(WritableFileStoreImpl.class)).willReturn(fileStore);
