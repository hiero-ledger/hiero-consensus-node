/*
 * Copyright (C) 2023-2024 Hedera Hashgraph, LLC
 *
 * Licensed under the Apache License, Version 2.0 (the "License");
 * you may not use this file except in compliance with the License.
 * You may obtain a copy of the License at
 *
 *      http://www.apache.org/licenses/LICENSE-2.0
 *
 * Unless required by applicable law or agreed to in writing, software
 * distributed under the License is distributed on an "AS IS" BASIS,
 * WITHOUT WARRANTIES OR CONDITIONS OF ANY KIND, either express or implied.
 * See the License for the specific language governing permissions and
 * limitations under the License.
 */

package com.hedera.node.app.service.file.impl.test.handlers;

import static com.hedera.hapi.node.base.ResponseCodeEnum.INVALID_EXPIRATION_TIME;
import static com.hedera.node.app.spi.fixtures.Assertions.assertThrowsPreCheck;
import static com.hedera.node.app.spi.validation.ExpiryMeta.NA;
import static org.assertj.core.api.Assertions.assertThat;
import static org.junit.jupiter.api.Assertions.assertEquals;
import static org.junit.jupiter.api.Assertions.assertFalse;
import static org.junit.jupiter.api.Assertions.assertThrows;
import static org.junit.jupiter.api.Assertions.assertTrue;
import static org.mockito.ArgumentMatchers.any;
import static org.mockito.ArgumentMatchers.anyBoolean;
import static org.mockito.BDDMockito.given;
import static org.mockito.Mockito.doThrow;
import static org.mockito.Mockito.lenient;
import static org.mockito.Mockito.mock;
import static org.mockito.Mockito.verify;

import com.hedera.hapi.node.base.AccountID;
import com.hedera.hapi.node.base.FileID;
import com.hedera.hapi.node.base.Key;
import com.hedera.hapi.node.base.KeyList;
import com.hedera.hapi.node.base.RealmID;
import com.hedera.hapi.node.base.ResponseCodeEnum;
import com.hedera.hapi.node.base.ShardID;
import com.hedera.hapi.node.base.Timestamp;
import com.hedera.hapi.node.base.TransactionID;
import com.hedera.hapi.node.file.FileCreateTransactionBody;
import com.hedera.hapi.node.state.file.File;
import com.hedera.hapi.node.state.token.Account;
import com.hedera.hapi.node.transaction.TransactionBody;
import com.hedera.node.app.hapi.fees.usage.file.FileOpsUsage;
import com.hedera.node.app.service.file.impl.WritableFileStore;
import com.hedera.node.app.service.file.impl.handlers.FileCreateHandler;
import com.hedera.node.app.service.file.impl.records.CreateFileRecordBuilder;
import com.hedera.node.app.service.file.impl.test.FileTestBase;
import com.hedera.node.app.service.token.ReadableAccountStore;
import com.hedera.node.app.spi.fixtures.workflows.FakePreHandleContext;
import com.hedera.node.app.spi.ids.EntityNumGenerator;
import com.hedera.node.app.spi.metrics.StoreMetricsService;
import com.hedera.node.app.spi.validation.AttributeValidator;
import com.hedera.node.app.spi.validation.ExpiryMeta;
import com.hedera.node.app.spi.validation.ExpiryValidator;
import com.hedera.node.app.spi.workflows.HandleException;
import com.hedera.node.app.spi.workflows.PreCheckException;
import com.hedera.node.config.data.FilesConfig;
import com.hedera.node.config.data.HederaConfig;
import com.hedera.node.config.testfixtures.HederaTestConfigBuilder;
import com.hedera.node.config.types.LongPair;
import com.hedera.pbj.runtime.io.buffer.Bytes;
import com.swirlds.config.api.Configuration;
import org.junit.jupiter.api.BeforeEach;
import org.junit.jupiter.api.DisplayName;
import org.junit.jupiter.api.Test;
import org.junit.jupiter.api.extension.ExtendWith;
import org.mockito.Mock;
import org.mockito.junit.jupiter.MockitoExtension;

@ExtendWith(MockitoExtension.class)
class FileCreateTest extends FileTestBase {
    static final AccountID ACCOUNT_ID_3 = AccountID.newBuilder().accountNum(3L).build();
    private static final Configuration DEFAULT_CONFIG = HederaTestConfigBuilder.createConfig();

    @Mock
    private ReadableAccountStore accountStore;

    @Mock
    private AttributeValidator validator;

    @Mock
    private ExpiryValidator expiryValidator;

    @Mock
    private Configuration configuration;

    @Mock
    private CreateFileRecordBuilder recordBuilder;

    @Mock
    private FileOpsUsage fileOpsUsage;

    @Mock
    private StoreMetricsService storeMetricsService;

    @Mock
    private EntityNumGenerator entityNumGenerator;

    private FilesConfig config;

    private WritableFileStore fileStore;
    private FileCreateHandler subject;

    private TransactionBody newCreateTxn(KeyList keys, long expirationTime) {
        final var txnId = TransactionID.newBuilder().accountID(ACCOUNT_ID_3).build();
        final var createFileBuilder = FileCreateTransactionBody.newBuilder();
        if (keys != null) {
            createFileBuilder.keys(keys);
        }
        createFileBuilder.memo("memo");
        createFileBuilder.contents(Bytes.wrap(contents));
        createFileBuilder.shardID(ShardID.DEFAULT);
        createFileBuilder.realmID(RealmID.DEFAULT);

        if (expirationTime > 0) {
            createFileBuilder.expirationTime(
                    Timestamp.newBuilder().seconds(expirationTime).build());
        }
        return TransactionBody.newBuilder()
                .transactionID(txnId)
                .fileCreate(createFileBuilder.build())
                .build();
    }

    @BeforeEach
    void setUp() {
        subject = new FileCreateHandler(fileOpsUsage);
        fileStore = new WritableFileStore(writableStates, DEFAULT_CONFIG, storeMetricsService);
        config = HederaTestConfigBuilder.createConfig().getConfigData(FilesConfig.class);
        lenient().when(handleContext.configuration()).thenReturn(configuration);
        lenient().when(configuration.getConfigData(FilesConfig.class)).thenReturn(config);
<<<<<<< HEAD
        lenient().when(handleContext.writableStore(WritableFileStore.class)).thenReturn(fileStore);
        lenient().when(handleContext.entityNumGenerator()).thenReturn(entityNumGenerator);
=======
        lenient().when(storeFactory.writableStore(WritableFileStore.class)).thenReturn(fileStore);
>>>>>>> f20c7a92
    }

    @Test
    @DisplayName("Non-payer keys is added")
    void differentKeys() throws PreCheckException {
        // given:
        final var payerKey = mockPayerLookup();
        final var keys = anotherKeys;

        // when:
        final var context = new FakePreHandleContext(accountStore, newCreateTxn(keys, expirationTime));
        subject.preHandle(context);

        // then:
        assertThat(context.payerKey()).isEqualTo(payerKey);
        assertThat(context.body().fileCreateOrThrow().keys().keys()).isEqualTo(keys.keys());
    }

    @Test
    @DisplayName("empty keys are added")
    void createWithEmptyKeys() throws PreCheckException {
        // given:
        final var payerKey = mockPayerLookup();

        // when:
        final var context = new FakePreHandleContext(accountStore, newCreateTxn(null, expirationTime));

        // then:
        assertThat(context.payerKey()).isEqualTo(payerKey);
        assertThat(context.requiredNonPayerKeys()).isEmpty();
    }

    @Test
    @DisplayName("no expiration time is added")
    void createAddsDifferentSubmitKey() throws PreCheckException {
        // given:
        final var payerKey = mockPayerLookup();
        final var keys = anotherKeys;

        // when:
        final var txn = newCreateTxn(keys, 0);
        final var context = new FakePreHandleContext(accountStore, txn);

        // then:
        assertThat(context.payerKey()).isEqualTo(payerKey);
        assertThrowsPreCheck(() -> subject.pureChecks(txn), INVALID_EXPIRATION_TIME);
    }

    @Test
    @DisplayName("Only payer key is always required")
    void requiresPayerKey() throws PreCheckException {
        // given:
        final var payerKey = mockPayerLookup();
        final var context = new FakePreHandleContext(accountStore, newCreateTxn(null, expirationTime));

        // when:
        subject.preHandle(context);

        // then:
        assertThat(context.payerKey()).isEqualTo(payerKey);
        assertThat(context.requiredNonPayerKeys()).isEmpty();
    }

    @Test
    @DisplayName("Handle works as expected")
    void handleWorksAsExpected() {
        final var keys = anotherKeys;
        final var txBody = newCreateTxn(keys, expirationTime);

        given(handleContext.body()).willReturn(txBody);
        given(handleContext.attributeValidator()).willReturn(validator);
        given(storeFactory.writableStore(WritableFileStore.class)).willReturn(writableStore);
        given(handleContext.expiryValidator()).willReturn(expiryValidator);
        given(expiryValidator.resolveCreationAttempt(anyBoolean(), any(), any()))
                .willReturn(new ExpiryMeta(expirationTime, NA, null));
        given(entityNumGenerator.newEntityNum()).willReturn(1_234L);
        given(handleContext.recordBuilder(CreateFileRecordBuilder.class)).willReturn(recordBuilder);

        subject.handle(handleContext);

        final FileID createdFileId = FileID.newBuilder().fileNum(1_234L).build();
        final var createdFile = fileStore.get(createdFileId);
        assertTrue(createdFile.isPresent());

        final var actualFile = createdFile.get();
        assertEquals("memo", actualFile.memo());
        assertEquals(keys, actualFile.keys());
        assertEquals(1_234_567L, actualFile.expirationSecond());
        assertEquals(contentsBytes, actualFile.contents());
        assertEquals(fileId, actualFile.fileId());
        assertFalse(actualFile.deleted());
        verify(recordBuilder).fileID(FileID.newBuilder().fileNum(1_234L).build());
        assertTrue(fileStore.get(createdFileId).isPresent());
    }

    @Test
    @DisplayName("Handle works as expected without keys")
    void handleDoesntRequireKeys() {
        final var txBody = newCreateTxn(keys, expirationTime);

        given(configuration.getConfigData(HederaConfig.class))
                .willReturn(DEFAULT_CONFIG.getConfigData(HederaConfig.class));
        given(handleContext.body()).willReturn(txBody);
        given(handleContext.attributeValidator()).willReturn(validator);
        given(storeFactory.writableStore(WritableFileStore.class)).willReturn(writableStore);
        given(handleContext.expiryValidator()).willReturn(expiryValidator);
        given(expiryValidator.resolveCreationAttempt(anyBoolean(), any(), any()))
                .willReturn(new ExpiryMeta(1_234_567L, NA, null));
        given(entityNumGenerator.newEntityNum()).willReturn(1_234L);
        given(handleContext.recordBuilder(CreateFileRecordBuilder.class)).willReturn(recordBuilder);

        subject.handle(handleContext);

        final FileID createdFileId = FileID.newBuilder().fileNum(1_234L).build();
        final var createdFile = fileStore.get(createdFileId);
        assertTrue(createdFile.isPresent());

        final var actualFile = createdFile.get();
        assertEquals("memo", actualFile.memo());
        assertEquals(keys, actualFile.keys());
        assertEquals(1_234_567L, actualFile.expirationSecond());
        assertEquals(contentsBytes, actualFile.contents());
        assertEquals(fileId, actualFile.fileId());
        assertFalse(actualFile.deleted());
        verify(recordBuilder).fileID(FileID.newBuilder().fileNum(1_234L).build());
        assertTrue(fileStore.get(createdFileId).isPresent());
    }

    @Test
    @DisplayName("Translates INVALID_EXPIRATION_TIME to AUTO_RENEW_DURATION_NOT_IN_RANGE")
    void translatesInvalidExpiryException() {
        final var txBody = newCreateTxn(keys, expirationTime);

        given(handleContext.body()).willReturn(txBody);
        given(handleContext.expiryValidator()).willReturn(expiryValidator);
        given(storeFactory.writableStore(WritableFileStore.class)).willReturn(writableStore);
        given(expiryValidator.resolveCreationAttempt(anyBoolean(), any(), any()))
                .willThrow(new HandleException(ResponseCodeEnum.INVALID_EXPIRATION_TIME));

        final var failure = assertThrows(HandleException.class, () -> subject.handle(handleContext));
        assertEquals(ResponseCodeEnum.AUTORENEW_DURATION_NOT_IN_RANGE, failure.getStatus());
    }

    @Test
    @DisplayName("Memo Validation Failure will throw")
    void handleThrowsIfAttributeValidatorFails() {
        final var keys = anotherKeys;
        final var txBody = newCreateTxn(keys, expirationTime);

        given(handleContext.body()).willReturn(txBody);
        given(handleContext.attributeValidator()).willReturn(validator);
        given(storeFactory.writableStore(WritableFileStore.class)).willReturn(writableStore);
        given(handleContext.expiryValidator()).willReturn(expiryValidator);
        given(expiryValidator.resolveCreationAttempt(anyBoolean(), any(), any()))
                .willReturn(new ExpiryMeta(1_234_567L, NA, null));

        doThrow(new HandleException(ResponseCodeEnum.MEMO_TOO_LONG))
                .when(validator)
                .validateMemo(txBody.fileCreate().memo());

        assertThrows(HandleException.class, () -> subject.handle(handleContext));
        assertTrue(fileStore.get(FileID.newBuilder().fileNum(1234L).build()).isEmpty());
    }

    @Test
    @DisplayName("Fails when the file are already created")
    void failsWhenMaxRegimeExceeds() {
        final var keys = anotherKeys;
        final var txBody = newCreateTxn(keys, expirationTime);
        given(handleContext.body()).willReturn(txBody);
        final var writableState = writableFileStateWithOneKey();

        given(writableStates.<FileID, File>get(FILES)).willReturn(writableState);
        final var fileStore = new WritableFileStore(writableStates, DEFAULT_CONFIG, storeMetricsService);
        given(storeFactory.writableStore(WritableFileStore.class)).willReturn(fileStore);

        assertEquals(2, fileStore.sizeOfState());

        config = new FilesConfig(1L, 1L, 1L, 1L, 1L, 1L, new LongPair(150L, 159L), 1L, 1L, 1);
        given(configuration.getConfigData(any())).willReturn(config);

        final var msg = assertThrows(HandleException.class, () -> subject.handle(handleContext));
        assertEquals(ResponseCodeEnum.MAX_ENTITIES_IN_PRICE_REGIME_HAVE_BEEN_CREATED, msg.getStatus());
        assertEquals(0, this.fileStore.modifiedFiles().size());
    }

    public static void assertFailsWith(final ResponseCodeEnum status, final Runnable something) {
        final var ex = assertThrows(PreCheckException.class, something::run);
        assertEquals(status, ex.responseCode());
    }

    private Key mockPayerLookup() throws PreCheckException {
        return mockPayerLookup(A_COMPLEX_KEY);
    }

    private Key mockPayerLookup(Key key) throws PreCheckException {
        final var account = mock(Account.class);
        given(account.key()).willReturn(key);
        given(accountStore.getAccountById(ACCOUNT_ID_3)).willReturn(account);
        return key;
    }
}<|MERGE_RESOLUTION|>--- conflicted
+++ resolved
@@ -134,12 +134,8 @@
         config = HederaTestConfigBuilder.createConfig().getConfigData(FilesConfig.class);
         lenient().when(handleContext.configuration()).thenReturn(configuration);
         lenient().when(configuration.getConfigData(FilesConfig.class)).thenReturn(config);
-<<<<<<< HEAD
-        lenient().when(handleContext.writableStore(WritableFileStore.class)).thenReturn(fileStore);
+        lenient().when(storeFactory.writableStore(WritableFileStore.class)).thenReturn(fileStore);
         lenient().when(handleContext.entityNumGenerator()).thenReturn(entityNumGenerator);
-=======
-        lenient().when(storeFactory.writableStore(WritableFileStore.class)).thenReturn(fileStore);
->>>>>>> f20c7a92
     }
 
     @Test
