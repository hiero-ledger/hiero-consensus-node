--- conflicted
+++ resolved
@@ -127,11 +127,6 @@
         writableFileState = emptyWritableFileState();
         given(writableStates.<EntityNum, File>get(FILES)).willReturn(writableFileState);
         writableStore = new WritableFileStoreImpl(writableStates);
-<<<<<<< HEAD
-        given(handleContext.body())
-                .willReturn(TransactionBody.newBuilder().systemUndelete(txn).build());
-=======
->>>>>>> 362f57cf
         given(handleContext.writableStore(WritableFileStoreImpl.class)).willReturn(writableStore);
 
         final var msg = assertThrows(HandleException.class, () -> subject.handle(handleContext));
@@ -146,11 +141,6 @@
         final var existingFile = writableStore.get(fileEntityNum.longValue());
         assertTrue(existingFile.isPresent());
         assertFalse(existingFile.get().deleted());
-<<<<<<< HEAD
-        given(handleContext.body())
-                .willReturn(TransactionBody.newBuilder().systemUndelete(txn).build());
-=======
->>>>>>> 362f57cf
         given(handleContext.writableStore(WritableFileStoreImpl.class)).willReturn(writableStore);
 
         final var msg = assertThrows(HandleException.class, () -> subject.handle(handleContext));
@@ -166,11 +156,6 @@
         writableFileState = writableFileStateWithOneKey();
         given(writableStates.<EntityNum, File>get(FILES)).willReturn(writableFileState);
         writableStore = new WritableFileStoreImpl(writableStates);
-<<<<<<< HEAD
-        given(handleContext.body())
-                .willReturn(TransactionBody.newBuilder().systemUndelete(txn).build());
-=======
->>>>>>> 362f57cf
         given(handleContext.writableStore(WritableFileStoreImpl.class)).willReturn(writableStore);
 
         final var msg = assertThrows(HandleException.class, () -> subject.handle(handleContext));
@@ -190,12 +175,6 @@
 
         lenient().when(handleContext.consensusNow()).thenReturn(instant);
         lenient().when(instant.getEpochSecond()).thenReturn(existingFile.get().expirationTime() + 100);
-<<<<<<< HEAD
-        given(handleContext.body())
-                .willReturn(TransactionBody.newBuilder().systemUndelete(txn).build());
-        given(handleContext.writableStore(WritableFileStoreImpl.class)).willReturn(writableStore);
-=======
->>>>>>> 362f57cf
         subject.handle(handleContext);
 
         final var changedFile = writableStore.get(fileSystemEntityNum.longValue());
@@ -215,12 +194,6 @@
 
         lenient().when(handleContext.consensusNow()).thenReturn(instant);
         lenient().when(instant.getEpochSecond()).thenReturn(existingFile.get().expirationTime() - 100);
-<<<<<<< HEAD
-        given(handleContext.body())
-                .willReturn(TransactionBody.newBuilder().systemUndelete(txn).build());
-        given(handleContext.writableStore(WritableFileStoreImpl.class)).willReturn(writableStore);
-=======
->>>>>>> 362f57cf
         subject.handle(handleContext);
 
         final var changedFile = writableStore.get(fileSystemEntityNum.longValue());
