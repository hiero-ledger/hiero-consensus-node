/*
 * Copyright (C) 2023 Hedera Hashgraph, LLC
 *
 * Licensed under the Apache License, Version 2.0 (the "License");
 * you may not use this file except in compliance with the License.
 * You may obtain a copy of the License at
 *
 *      http://www.apache.org/licenses/LICENSE-2.0
 *
 * Unless required by applicable law or agreed to in writing, software
 * distributed under the License is distributed on an "AS IS" BASIS,
 * WITHOUT WARRANTIES OR CONDITIONS OF ANY KIND, either express or implied.
 * See the License for the specific language governing permissions and
 * limitations under the License.
 */

package com.hedera.node.app.service.file.impl.test.handlers;

import static com.hedera.hapi.node.base.ResponseCodeEnum.INVALID_FILE_ID;
import static com.hedera.hapi.node.base.ResponseCodeEnum.UNAUTHORIZED;
import static com.hedera.node.app.service.file.impl.test.handlers.FileTestUtils.mockFileLookup;
import static com.hedera.node.app.spi.fixtures.Assertions.assertThrowsPreCheck;
import static com.hedera.test.utils.KeyUtils.A_COMPLEX_KEY;
import static org.junit.jupiter.api.Assertions.assertEquals;
import static org.junit.jupiter.api.Assertions.assertFalse;
import static org.junit.jupiter.api.Assertions.assertThrows;
import static org.junit.jupiter.api.Assertions.assertTrue;
import static org.mockito.ArgumentMatchers.notNull;
import static org.mockito.BDDMockito.given;
import static org.mockito.Mock.Strictness.LENIENT;
import static org.mockito.Mockito.lenient;
import static org.mockito.Mockito.mock;

import com.hedera.hapi.node.base.Key;
import com.hedera.hapi.node.base.TransactionID;
import com.hedera.hapi.node.file.SystemUndeleteTransactionBody;
import com.hedera.hapi.node.state.file.File;
import com.hedera.hapi.node.transaction.TransactionBody;
import com.hedera.node.app.service.file.impl.ReadableFileStoreImpl;
import com.hedera.node.app.service.file.impl.WritableFileStoreImpl;
import com.hedera.node.app.service.file.impl.handlers.FileSystemUndeleteHandler;
import com.hedera.node.app.service.mono.utils.EntityNum;
import com.hedera.node.app.service.token.ReadableAccountStore;
import com.hedera.node.app.spi.fixtures.workflows.FakePreHandleContext;
import com.hedera.node.app.spi.workflows.HandleContext;
import com.hedera.node.app.spi.workflows.HandleException;
import com.hedera.node.app.spi.workflows.PreCheckException;
import com.hedera.node.app.spi.workflows.PreHandleContext;
import com.hedera.node.config.data.FilesConfig;
import com.hedera.node.config.testfixtures.HederaTestConfigBuilder;
import com.hedera.pbj.runtime.io.buffer.Bytes;
import com.swirlds.config.api.Configuration;
import java.time.Instant;
import java.util.Optional;
import org.junit.jupiter.api.BeforeEach;
import org.junit.jupiter.api.DisplayName;
import org.junit.jupiter.api.Test;
import org.junit.jupiter.api.extension.ExtendWith;
import org.mockito.Mock;
import org.mockito.junit.jupiter.MockitoExtension;

@ExtendWith(MockitoExtension.class)
class FileSystemUndeleteHandlerTest extends FileHandlerTestBase {

    @Mock
    private ReadableAccountStore accountStore;

    @Mock
    private ReadableFileStoreImpl mockStore;

    @Mock
    private FileSystemUndeleteHandler subject;

    @Mock(strictness = LENIENT)
    private HandleContext handleContext;

    @Mock(strictness = LENIENT)
    private PreHandleContext preHandleContext;

    @Mock
    private Instant instant;

    @Mock
    private Configuration configuration;

    private FilesConfig config;

    @BeforeEach
    void setUp() {
        mockStore = mock(ReadableFileStoreImpl.class);
        subject = new FileSystemUndeleteHandler();

        writableFileState = writableFileStateWithOneKey();
        given(writableStates.<EntityNum, File>get(FILES)).willReturn(writableFileState);
        writableStore = new WritableFileStoreImpl(writableStates);
        configuration = new HederaTestConfigBuilder().getOrCreateConfig();
        lenient().when(preHandleContext.configuration()).thenReturn(configuration);
<<<<<<< HEAD
        lenient().when(handleContext.configuration()).thenReturn(configuration);
=======
        lenient().when(handleContext.getConfiguration()).thenReturn(configuration);
    }

    @Test
    void returnsExpectedRecordBuilderType() {
        assertInstanceOf(DeleteFileRecordBuilder.class, subject.newRecordBuilder());
>>>>>>> 610f33af
    }

    @Test
    @DisplayName("File not found returns error")
    void fileIdNotFound() throws PreCheckException {
        // given:
        mockPayerLookup();
        given(mockStore.getFileMetadata(notNull())).willReturn(null);
        final var context = new FakePreHandleContext(accountStore, newSystemDeleteTxn());
        context.registerStore(ReadableFileStoreImpl.class, mockStore);

        // when:
        assertThrowsPreCheck(() -> subject.preHandle(context), INVALID_FILE_ID);
    }

    @Test
    @DisplayName("File without keys returns error")
    void noFileKeys() throws PreCheckException {
        // given:
        mockPayerLookup();
        mockFileLookup(null, mockStore);
        lenient().when(preHandleContext.body()).thenReturn(newSystemDeleteTxn());
        lenient()
                .when(preHandleContext.createStore(ReadableFileStoreImpl.class))
                .thenReturn(mockStore);

        // when:
        assertThrowsPreCheck(() -> subject.preHandle(preHandleContext), UNAUTHORIZED);
    }

    @Test
    @DisplayName("Fails handle if file doesn't exist")
    void fileDoesntExist() {
        given(handleContext.body()).willReturn(newSystemDeleteTxn());

        writableFileState = emptyWritableFileState();
        given(writableStates.<EntityNum, File>get(FILES)).willReturn(writableFileState);
        writableStore = new WritableFileStoreImpl(writableStates);
        given(handleContext.writableStore(WritableFileStoreImpl.class)).willReturn(writableStore);

        final var msg = assertThrows(HandleException.class, () -> subject.handle(handleContext));
        assertEquals(INVALID_FILE_ID, msg.getStatus());
    }

    @Test
    @DisplayName("Fails handle if the file is not a system file")
    void fileIsNotSystemFile() {
        given(handleContext.body()).willReturn(newFileDeleteTxn());

        final var existingFile = writableStore.get(fileEntityNum.longValue());
        assertTrue(existingFile.isPresent());
        assertFalse(existingFile.get().deleted());
        given(handleContext.writableStore(WritableFileStoreImpl.class)).willReturn(writableStore);

        final var msg = assertThrows(HandleException.class, () -> subject.handle(handleContext));
        assertEquals(INVALID_FILE_ID, msg.getStatus());
    }

    @Test
    @DisplayName("Fails handle if keys doesn't exist on file system to be deleted")
    void keysDoesntExist() {
        given(handleContext.body()).willReturn(newSystemDeleteTxn());
        fileSystem = new File(fileSystemfileId.fileNum(), expirationTime, null, Bytes.wrap(contents), memo, false);

        writableFileState = writableFileStateWithOneKey();
        given(writableStates.<EntityNum, File>get(FILES)).willReturn(writableFileState);
        writableStore = new WritableFileStoreImpl(writableStates);
        given(handleContext.writableStore(WritableFileStoreImpl.class)).willReturn(writableStore);

        final var msg = assertThrows(HandleException.class, () -> subject.handle(handleContext));

        assertEquals(UNAUTHORIZED, msg.getStatus());
    }

    @Test
    @DisplayName("Handle works as expected and file system deleted when time is expired(less than epoch second)")
    void handleWorksAsExpectedWhenExpirationTimeIsExpired() {
        given(handleContext.body()).willReturn(newSystemDeleteTxn());

        final var existingFile = writableStore.get(fileSystemEntityNum.longValue());
        assertTrue(existingFile.isPresent());
        assertFalse(existingFile.get().deleted());
        given(handleContext.writableStore(WritableFileStoreImpl.class)).willReturn(writableStore);

        lenient().when(handleContext.consensusNow()).thenReturn(instant);
        lenient().when(instant.getEpochSecond()).thenReturn(existingFile.get().expirationTime() + 100);
        subject.handle(handleContext);

        final var changedFile = writableStore.get(fileSystemEntityNum.longValue());

        assertEquals(changedFile, Optional.empty());
    }

    @Test
    @DisplayName("Handle works as expected and the system file marked as undeleted")
    void handleWorksAsExpectedWhenExpirationTimeIsNotExpired() {
        given(handleContext.body()).willReturn(newSystemDeleteTxn());

        final var existingFile = writableStore.get(fileSystemEntityNum.longValue());
        assertTrue(existingFile.isPresent());
        assertFalse(existingFile.get().deleted());
        given(handleContext.writableStore(WritableFileStoreImpl.class)).willReturn(writableStore);

        lenient().when(handleContext.consensusNow()).thenReturn(instant);
        lenient().when(instant.getEpochSecond()).thenReturn(existingFile.get().expirationTime() - 100);
        subject.handle(handleContext);

        final var changedFile = writableStore.get(fileSystemEntityNum.longValue());

        assertTrue(changedFile.isPresent());
        assertFalse(changedFile.get().deleted());
    }

    private Key mockPayerLookup() throws PreCheckException {
        return FileTestUtils.mockPayerLookup(A_COMPLEX_KEY, payerId, accountStore);
    }

    private TransactionBody newSystemDeleteTxn() {
        final var txnId = TransactionID.newBuilder().accountID(payerId).build();
        final var deleteFileSystemBuilder =
                SystemUndeleteTransactionBody.newBuilder().fileID(WELL_KNOWN_SYSTEM_FILE_ID);
        return TransactionBody.newBuilder()
                .transactionID(txnId)
                .systemUndelete(deleteFileSystemBuilder.build())
                .build();
    }

    private TransactionBody newFileDeleteTxn() {
        final var txnId = TransactionID.newBuilder().accountID(payerId).build();
        final var deleteFileSystemBuilder =
                SystemUndeleteTransactionBody.newBuilder().fileID(WELL_KNOWN_FILE_ID);
        return TransactionBody.newBuilder()
                .transactionID(txnId)
                .systemUndelete(deleteFileSystemBuilder.build())
                .build();
    }
}<|MERGE_RESOLUTION|>--- conflicted
+++ resolved
@@ -46,10 +46,8 @@
 import com.hedera.node.app.spi.workflows.HandleException;
 import com.hedera.node.app.spi.workflows.PreCheckException;
 import com.hedera.node.app.spi.workflows.PreHandleContext;
-import com.hedera.node.config.data.FilesConfig;
 import com.hedera.node.config.testfixtures.HederaTestConfigBuilder;
 import com.hedera.pbj.runtime.io.buffer.Bytes;
-import com.swirlds.config.api.Configuration;
 import java.time.Instant;
 import java.util.Optional;
 import org.junit.jupiter.api.BeforeEach;
@@ -80,11 +78,6 @@
     @Mock
     private Instant instant;
 
-    @Mock
-    private Configuration configuration;
-
-    private FilesConfig config;
-
     @BeforeEach
     void setUp() {
         mockStore = mock(ReadableFileStoreImpl.class);
@@ -93,18 +86,9 @@
         writableFileState = writableFileStateWithOneKey();
         given(writableStates.<EntityNum, File>get(FILES)).willReturn(writableFileState);
         writableStore = new WritableFileStoreImpl(writableStates);
-        configuration = new HederaTestConfigBuilder().getOrCreateConfig();
+        final var configuration = new HederaTestConfigBuilder().getOrCreateConfig();
         lenient().when(preHandleContext.configuration()).thenReturn(configuration);
-<<<<<<< HEAD
         lenient().when(handleContext.configuration()).thenReturn(configuration);
-=======
-        lenient().when(handleContext.getConfiguration()).thenReturn(configuration);
-    }
-
-    @Test
-    void returnsExpectedRecordBuilderType() {
-        assertInstanceOf(DeleteFileRecordBuilder.class, subject.newRecordBuilder());
->>>>>>> 610f33af
     }
 
     @Test
