/*
 * Copyright (C) 2023-2025 Hedera Hashgraph, LLC
 *
 * Licensed under the Apache License, Version 2.0 (the "License");
 * you may not use this file except in compliance with the License.
 * You may obtain a copy of the License at
 *
 *      http://www.apache.org/licenses/LICENSE-2.0
 *
 * Unless required by applicable law or agreed to in writing, software
 * distributed under the License is distributed on an "AS IS" BASIS,
 * WITHOUT WARRANTIES OR CONDITIONS OF ANY KIND, either express or implied.
 * See the License for the specific language governing permissions and
 * limitations under the License.
 */

package com.hedera.node.app.service.file.impl.test.handlers;

import static com.hedera.hapi.node.base.ResponseCodeEnum.ENTITY_NOT_ALLOWED_TO_DELETE;
import static com.hedera.hapi.node.base.ResponseCodeEnum.INVALID_FILE_ID;
import static com.hedera.hapi.node.base.ResponseCodeEnum.UNAUTHORIZED;
import static com.hedera.node.app.spi.fixtures.Assertions.assertThrowsPreCheck;
import static org.assertj.core.api.Assertions.assertThat;
import static org.assertj.core.api.Assertions.assertThatCode;
import static org.assertj.core.api.Assertions.assertThatThrownBy;
import static org.assertj.core.api.AssertionsForClassTypes.catchThrowable;
import static org.mockito.ArgumentMatchers.any;
import static org.mockito.ArgumentMatchers.notNull;
import static org.mockito.BDDMockito.given;
import static org.mockito.Mock.Strictness.LENIENT;
import static org.mockito.Mockito.inOrder;
import static org.mockito.Mockito.lenient;
import static org.mockito.Mockito.mock;
import static org.mockito.Mockito.when;

import com.hedera.hapi.node.base.FileID;
import com.hedera.hapi.node.base.Key;
import com.hedera.hapi.node.base.SubType;
import com.hedera.hapi.node.base.TransactionID;
import com.hedera.hapi.node.file.SystemDeleteTransactionBody;
import com.hedera.hapi.node.state.file.File;
import com.hedera.hapi.node.transaction.TransactionBody;
import com.hedera.node.app.hapi.utils.fee.FileFeeBuilder;
import com.hedera.node.app.service.file.ReadableFileStore;
import com.hedera.node.app.service.file.impl.ReadableFileStoreImpl;
import com.hedera.node.app.service.file.impl.WritableFileStore;
import com.hedera.node.app.service.file.impl.handlers.FileSystemDeleteHandler;
import com.hedera.node.app.service.file.impl.test.FileTestBase;
import com.hedera.node.app.service.token.ReadableAccountStore;
import com.hedera.node.app.spi.fees.FeeCalculator;
import com.hedera.node.app.spi.fees.FeeCalculatorFactory;
import com.hedera.node.app.spi.fees.FeeContext;
import com.hedera.node.app.spi.workflows.HandleException;
import com.hedera.node.app.spi.workflows.PreCheckException;
import com.hedera.node.app.spi.workflows.PreHandleContext;
import com.hedera.node.app.spi.workflows.PureChecksContext;
import com.hedera.node.app.store.ReadableStoreFactory;
import com.hedera.node.app.workflows.TransactionChecker;
import com.hedera.node.app.workflows.dispatcher.TransactionDispatcher;
import com.hedera.node.app.workflows.prehandle.PreHandleContextImpl;
import com.hedera.node.config.testfixtures.HederaTestConfigBuilder;
import com.hedera.pbj.runtime.io.buffer.Bytes;
import com.swirlds.config.api.Configuration;
import java.time.Instant;
import java.util.Optional;
import org.junit.jupiter.api.BeforeEach;
import org.junit.jupiter.api.DisplayName;
import org.junit.jupiter.api.Test;
import org.junit.jupiter.api.extension.ExtendWith;
import org.mockito.InOrder;
import org.mockito.Mock;
import org.mockito.junit.jupiter.MockitoExtension;

@ExtendWith(MockitoExtension.class)
class FileSystemDeleteTest extends FileTestBase {

    @Mock
    private ReadableAccountStore accountStore;

    @Mock(strictness = LENIENT)
    private ReadableFileStoreImpl mockStore;

    @Mock
    private FileSystemDeleteHandler subject;

    @Mock(strictness = LENIENT)
    private PreHandleContext preHandleContext;

    @Mock
    private Instant instant;

    @Mock(strictness = Mock.Strictness.LENIENT)
    protected TransactionDispatcher mockDispatcher;

    @Mock(strictness = Mock.Strictness.LENIENT)
    protected ReadableStoreFactory mockStoreFactory;

    @Mock
    private FileFeeBuilder usageEstimator;

<<<<<<< HEAD
    @Mock
    private StoreMetricsService storeMetricsService;

    @Mock
    private PureChecksContext context;

    @Mock
    private TransactionChecker transactionChecker;

=======
>>>>>>> d5864cd3
    protected Configuration testConfig;

    @BeforeEach
    void setUp() {
        mockStore = mock(ReadableFileStoreImpl.class);
        subject = new FileSystemDeleteHandler(usageEstimator);

        writableFileState = writableFileStateWithOneKey();
        given(writableStates.<FileID, File>get(FILES)).willReturn(writableFileState);
        testConfig = HederaTestConfigBuilder.createConfig();
        writableStore = new WritableFileStore(writableStates, writableEntityCounters);
        lenient().when(preHandleContext.configuration()).thenReturn(testConfig);
        lenient().when(handleContext.configuration()).thenReturn(testConfig);
        when(mockStoreFactory.getStore(ReadableFileStore.class)).thenReturn(mockStore);
        when(mockStoreFactory.getStore(ReadableAccountStore.class)).thenReturn(accountStore);
    }

    @Test
    @DisplayName("pureChecks throws exception when file id is null")
    void testPureChecksThrowsExceptionWhenFileIdIsNull() {
        SystemDeleteTransactionBody transactionBody = mock(SystemDeleteTransactionBody.class);
        TransactionBody transaction = mock(TransactionBody.class);
        given(transaction.systemDeleteOrThrow()).willReturn(transactionBody);
        given(transactionBody.fileID()).willReturn(null);
        given(context.body()).willReturn(transaction);

        assertThatThrownBy(() -> subject.pureChecks(context)).isInstanceOf(PreCheckException.class);
    }

    @Test
    @DisplayName("pureChecks does not throw exception when file id is not null")
    void testPureChecksDoesNotThrowExceptionWhenFileIdIsNotNull() {
        given(context.body()).willReturn(newFileDeleteTxn());

        assertThatCode(() -> subject.pureChecks(context)).doesNotThrowAnyException();
    }

    @Test
    @DisplayName("calculateFees method invocations")
    void testCalculateFeesInvocations() {
        FeeContext feeContext = mock(FeeContext.class);
        FeeCalculatorFactory feeCalculatorFactory = mock(FeeCalculatorFactory.class);
        FeeCalculator feeCalculator = mock(FeeCalculator.class);
        when(feeContext.feeCalculatorFactory()).thenReturn(feeCalculatorFactory);
        when(feeCalculatorFactory.feeCalculator(SubType.DEFAULT)).thenReturn(feeCalculator);

        subject.calculateFees(feeContext);

        InOrder inOrder = inOrder(feeContext, feeCalculatorFactory, feeCalculator);
        inOrder.verify(feeContext).body();
        inOrder.verify(feeCalculatorFactory).feeCalculator(SubType.DEFAULT);
        inOrder.verify(feeCalculator).legacyCalculate(any());
    }

    @Test
    @DisplayName("File not found returns error")
    void fileIdNotFound() throws PreCheckException {
        // given:
        mockPayerLookup();
        given(mockStore.getFileMetadata(notNull())).willReturn(null);
        final var context = new PreHandleContextImpl(
                mockStoreFactory, newFileDeleteTxn(), testConfig, mockDispatcher, transactionChecker);

        // when:
        assertThrowsPreCheck(() -> subject.preHandle(context), INVALID_FILE_ID);
    }

    @Test
    @DisplayName("Fails handle if file doesn't exist")
    void fileDoesntExist() {
        given(handleContext.body()).willReturn(newFileDeleteTxn());

        writableFileState = emptyWritableFileState();
        given(writableStates.<FileID, File>get(FILES)).willReturn(writableFileState);
        writableStore = new WritableFileStore(writableStates, writableEntityCounters);
        given(storeFactory.writableStore(WritableFileStore.class)).willReturn(writableStore);

        HandleException thrown = (HandleException) catchThrowable(() -> subject.handle(handleContext));
        assertThat(thrown.getStatus()).isEqualTo(INVALID_FILE_ID);
    }

    @Test
    @DisplayName("Fails handle if the file is a system file")
    void fileIsSystemFile() {
        given(handleContext.body()).willReturn(newSystemDeleteTxn());

        final var existingFile = writableStore.get(fileSystemFileId);
        assertThat(existingFile).isPresent();
        assertThat(existingFile.get().deleted()).isFalse();
        given(storeFactory.writableStore(WritableFileStore.class)).willReturn(writableStore);

        HandleException thrown = (HandleException) catchThrowable(() -> subject.handle(handleContext));
        assertThat(thrown.getStatus()).isEqualTo(ENTITY_NOT_ALLOWED_TO_DELETE);
        assertThat(existingFile.get().deleted()).isFalse();
    }

    @Test
    @DisplayName("Fails handle if keys doesn't exist on file system to be deleted")
    void keysDoesntExist() {
        given(handleContext.body()).willReturn(newFileDeleteTxn());
        file = new File(fileId, expirationTime, null, Bytes.wrap(contents), memo, false, 0L);

        writableFileState = writableFileStateWithOneKey();
        given(writableStates.<FileID, File>get(FILES)).willReturn(writableFileState);
        writableStore = new WritableFileStore(writableStates, writableEntityCounters);
        given(storeFactory.writableStore(WritableFileStore.class)).willReturn(writableStore);

        HandleException thrown = (HandleException) catchThrowable(() -> subject.handle(handleContext));
        assertThat(thrown.getStatus()).isEqualTo(UNAUTHORIZED);
    }

    @Test
    @DisplayName("Handle works as expected and file system deleted when time is expired(less than epoch second)")
    void handleWorksAsExpectedWhenExpirationTimeIsExpired() {
        given(handleContext.body()).willReturn(newFileDeleteTxn());

        final var existingFile = writableStore.get(fileId);
        assertThat(existingFile).isPresent();
        assertThat(existingFile.get().deleted()).isFalse();
        given(storeFactory.writableStore(WritableFileStore.class)).willReturn(writableStore);

        lenient().when(handleContext.consensusNow()).thenReturn(instant);
        lenient().when(instant.getEpochSecond()).thenReturn(existingFile.get().expirationSecond() + 100);
        subject.handle(handleContext);

        final var changedFile = writableStore.get(fileId);

        assertThat(changedFile).isEqualTo(Optional.empty());
    }

    @Test
    @DisplayName("Handle works as expected and the system file marked as deleted")
    void handleWorksAsExpectedWhenExpirationTimeIsNotExpired() {
        given(handleContext.body()).willReturn(newFileDeleteTxn());

        final var existingFile = writableStore.get(fileId);
        assertThat(existingFile).isPresent();
        assertThat(existingFile.get().deleted()).isFalse();
        given(storeFactory.writableStore(WritableFileStore.class)).willReturn(writableStore);

        lenient().when(handleContext.consensusNow()).thenReturn(instant);
        lenient().when(instant.getEpochSecond()).thenReturn(existingFile.get().expirationSecond() - 100);
        subject.handle(handleContext);

        final var changedFile = writableStore.get(fileId);

        assertThat(changedFile).isPresent();
        assertThat(changedFile.get().deleted()).isTrue();
    }

    private Key mockPayerLookup() throws PreCheckException {
        return FileTestUtils.mockPayerLookup(A_COMPLEX_KEY, payerId, accountStore);
    }

    private TransactionBody newSystemDeleteTxn() {
        final var txnId = TransactionID.newBuilder().accountID(payerId).build();
        final var deleteFileSystemBuilder =
                SystemDeleteTransactionBody.newBuilder().fileID(WELL_KNOWN_SYSTEM_FILE_ID);
        return TransactionBody.newBuilder()
                .transactionID(txnId)
                .systemDelete(deleteFileSystemBuilder.build())
                .build();
    }

    private TransactionBody newFileDeleteTxn() {
        final var txnId = TransactionID.newBuilder().accountID(payerId).build();
        final var deleteFileSystemBuilder =
                SystemDeleteTransactionBody.newBuilder().fileID(WELL_KNOWN_FILE_ID);
        return TransactionBody.newBuilder()
                .transactionID(txnId)
                .systemDelete(deleteFileSystemBuilder.build())
                .build();
    }
}<|MERGE_RESOLUTION|>--- conflicted
+++ resolved
@@ -98,18 +98,12 @@
     @Mock
     private FileFeeBuilder usageEstimator;
 
-<<<<<<< HEAD
-    @Mock
-    private StoreMetricsService storeMetricsService;
-
     @Mock
     private PureChecksContext context;
 
     @Mock
     private TransactionChecker transactionChecker;
 
-=======
->>>>>>> d5864cd3
     protected Configuration testConfig;
 
     @BeforeEach
