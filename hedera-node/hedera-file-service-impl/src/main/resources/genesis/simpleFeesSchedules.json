{
  "node": {
    "baseFee": 100000,
    "extras": [
      {
        "name": "SIGNATURES", "includedCount": 1
      }
    ]
  },
  "network": {
    "multiplier": 9
  },
  "unreadable": {
    "feeValue": 100
  },

  "extras": [
    { "name":  "SIGNATURES",                     "fee": 1000000 },
    { "name":  "BYTES",                          "fee": 110 },
    { "name":  "KEYS",                           "fee": 100000000 },
    { "name":  "TOKEN_TYPES",                    "fee": 0 },
    { "name":  "NFT_SERIALS",                    "fee": 8900000 },
    { "name":  "ACCOUNTS",                       "fee": 0 },
    { "name":  "STANDARD_FUNGIBLE_TOKENS",       "fee": 9000 },
    { "name":  "STANDARD_NON_FUNGIBLE_TOKENS",   "fee": 190000000 },
    { "name":  "CUSTOM_FEE_FUNGIBLE_TOKENS",     "fee": 19000000 },
    { "name":  "CUSTOM_FEE_NON_FUNGIBLE_TOKENS", "fee": 10100000 },
    { "name":  "CREATED_AUTO_ASSOCIATIONS",      "fee": 0 },
    { "name":  "CREATED_ACCOUNTS",               "fee": 0 },
    { "name":  "CUSTOM_FEE",                     "fee": 0 },
    { "name":  "GAS",                            "fee": 1 },
    { "name":  "ALLOWANCES",                     "fee": 2000 },
    { "name":  "AIRDROPS",                       "fee": 8800 }
  ],
  "services": [
    {
      "name": "Crypto",
      "schedule": [
        {
          "name": "CryptoCreate",
          "baseFee": 499000000,
          "extras": [
            { "name": "KEYS", "includedCount": 1 }
          ]
        },
        {
          "name": "CryptoUpdate",
          "baseFee": 22,
          "extras": [
            {  "name": "KEYS",       "includedCount": 1 }
          ]
        },
        {
          "name": "CryptoDelete",
          "baseFee": 49000000,
          "extras": [
          ]
        },
        {
          "name": "CryptoTransfer",
          "baseFee": 18,
          "extras": [
            {  "name": "KEYS",       "includedCount": 1 },
            {  "name": "ACCOUNTS",       "includedCount": 1 },
            {  "name": "STANDARD_FUNGIBLE_TOKENS", "includedCount": 1}
          ]
        }
      ]
    },
    {
      "name": "Consensus",
      "schedule": [
        {
          "name": "ConsensusCreateTopic",
          "baseFee": 99000000,
          "extras": [
            { "name": "KEYS", "includedCount": 0 }
          ]
        },
        {
          "name": "ConsensusUpdateTopic",
          "baseFee": 1200000,
          "extras": [
            { "name": "KEYS",       "includedCount": 1 }
          ]
        },
        {
          "name": "ConsensusSubmitMessage",
          "baseFee": 0,
          "extras": [
            { "name": "BYTES",      "includedCount": 100 }
          ]
        },
        {
          "name": "ConsensusDeleteTopic",
          "baseFee": 49000000,
          "extras": [
          ]
        },
        {
          "name": "ConsensusGetTopicInfo",
          "baseFee": 5000000,
          "extras": [
          ]
        }
      ]
    },
    {
      "name":  "File",
      "schedule": [
        {
          "name": "FileCreate",
          "baseFee": 50,
          "extras": [
            { "name": "KEYS", "includedCount": 1},
            { "name": "BYTES", "includedCount": 1000}
          ]
        },
        {
          "name": "FileUpdate",
          "baseFee": 50,
          "extras": [
            { "name": "KEYS", "includedCount": 1},
            { "name": "BYTES", "includedCount": 1000}
          ]
        },
        {
          "name": "FileAppend",
          "baseFee": 50,
          "extras": [
            { "name": "KEYS", "includedCount": 1},
            { "name": "BYTES", "includedCount": 1000}
          ]
        },
        {
          "name": "FileDelete",
          "baseFee": 7,
          "extras": [
            { "name": "KEYS", "includedCount": 1}
          ]
        },
        {
          "name": "FileGetContents",
          "baseFee": 10,
          "extras": [
            { "name": "KEYS", "includedCount": 1},
            { "name": "BYTES", "includedCount": 1000}
          ]
        }
      ]
    },
    {
      "name": "Token",
      "schedule": [
        {
          "name": "TokenCreate",
<<<<<<< HEAD
          "baseFee": 9900000000,
=======
          "baseFee": 10000000000,
>>>>>>> 8b87d8fc
          "extras": [
            { "name": "KEYS", "includedCount": 1 }
          ]
        },
        {
          "name": "TokenMint",
          "baseFee": 9900000,
          "extras": [
            { "name": "KEYS", "includedCount": 0 },
            { "name": "STANDARD_NON_FUNGIBLE_TOKENS", "includedCount": 0 }
          ]
        },
        {
          "name": "TokenBurn",
          "baseFee": 100000000,
          "extras": [
          ]
        },
        {
          "name": "TokenDelete",
          "baseFee": 10000000,
          "extras": [
          ]
        },
        {
          "name": "TokenFreezeAccount",
          "baseFee": 10000000,
          "extras": [
          ]
        },
        {
          "name": "TokenUnfreezeAccount",
          "baseFee": 10000000,
          "extras": [
          ]
        },
        {
          "name": "TokenPauseAccount",
          "baseFee": 10000000,
          "extras": [
          ]
        },
        {
          "name": "TokenUnpauseAccount",
          "baseFee": 10000000,
          "extras": [
          ]
        }
      ]
    },
    {
      "name": "Schedule",
      "schedule": [
        {
          "name": "ScheduleCreate",
          "baseFee": 99000000,
          "extras": [
            { "name": "KEYS", "includedCount": 1}
          ]
        },
        {
          "name": "ScheduleSign",
          "baseFee": 9000000,
          "extras": []
        },
        {
          "name": "ScheduleDelete",
          "baseFee": 9000000,
          "extras": []
        }
      ]
    }
  ]
}<|MERGE_RESOLUTION|>--- conflicted
+++ resolved
@@ -21,8 +21,8 @@
     { "name":  "TOKEN_TYPES",                    "fee": 0 },
     { "name":  "NFT_SERIALS",                    "fee": 8900000 },
     { "name":  "ACCOUNTS",                       "fee": 0 },
-    { "name":  "STANDARD_FUNGIBLE_TOKENS",       "fee": 9000 },
-    { "name":  "STANDARD_NON_FUNGIBLE_TOKENS",   "fee": 190000000 },
+    { "name":  "STANDARD_FUNGIBLE_TOKENS",       "fee": 9000000 },
+    { "name":  "STANDARD_NON_FUNGIBLE_TOKENS",   "fee": 100000 },
     { "name":  "CUSTOM_FEE_FUNGIBLE_TOKENS",     "fee": 19000000 },
     { "name":  "CUSTOM_FEE_NON_FUNGIBLE_TOKENS", "fee": 10100000 },
     { "name":  "CREATED_AUTO_ASSOCIATIONS",      "fee": 0 },
@@ -72,28 +72,28 @@
       "schedule": [
         {
           "name": "ConsensusCreateTopic",
-          "baseFee": 99000000,
+          "baseFee": 99700000,
           "extras": [
             { "name": "KEYS", "includedCount": 0 }
           ]
         },
         {
           "name": "ConsensusUpdateTopic",
-          "baseFee": 1200000,
+          "baseFee": 3240000,
           "extras": [
             { "name": "KEYS",       "includedCount": 1 }
           ]
         },
         {
           "name": "ConsensusSubmitMessage",
-          "baseFee": 0,
-          "extras": [
-            { "name": "BYTES",      "includedCount": 100 }
+          "baseFee": 700000,
+          "extras": [
+            { "name": "BYTES",      "includedCount": 256 }
           ]
         },
         {
           "name": "ConsensusDeleteTopic",
-          "baseFee": 49000000,
+          "baseFee": 21700000,
           "extras": [
           ]
         },
@@ -154,21 +154,16 @@
       "schedule": [
         {
           "name": "TokenCreate",
-<<<<<<< HEAD
-          "baseFee": 9900000000,
-=======
           "baseFee": 10000000000,
->>>>>>> 8b87d8fc
-          "extras": [
-            { "name": "KEYS", "includedCount": 1 }
+          "extras": [
           ]
         },
         {
           "name": "TokenMint",
-          "baseFee": 9900000,
-          "extras": [
-            { "name": "KEYS", "includedCount": 0 },
-            { "name": "STANDARD_NON_FUNGIBLE_TOKENS", "includedCount": 0 }
+          "baseFee": 33,
+          "extras": [
+            { "name": "STANDARD_FUNGIBLE_TOKENS", "includedCount": 1 },
+            { "name": "STANDARD_NON_FUNGIBLE_TOKENS", "includedCount": 1 }
           ]
         },
         {
@@ -206,28 +201,6 @@
           "baseFee": 10000000,
           "extras": [
           ]
-        }
-      ]
-    },
-    {
-      "name": "Schedule",
-      "schedule": [
-        {
-          "name": "ScheduleCreate",
-          "baseFee": 99000000,
-          "extras": [
-            { "name": "KEYS", "includedCount": 1}
-          ]
-        },
-        {
-          "name": "ScheduleSign",
-          "baseFee": 9000000,
-          "extras": []
-        },
-        {
-          "name": "ScheduleDelete",
-          "baseFee": 9000000,
-          "extras": []
         }
       ]
     }
