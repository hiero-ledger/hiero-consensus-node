--- conflicted
+++ resolved
@@ -15,21 +15,6 @@
   },
 
   "extras": [
-<<<<<<< HEAD
-    { "name":  "SIGNATURES",                     "fee": 1000000 },
-    { "name":  "BYTES",                          "fee": 110 },
-    { "name":  "KEYS",                           "fee": 100000000 },
-    { "name":  "TOKEN_TYPES",                    "fee": 0 },
-    { "name":  "NFT_SERIALS",                    "fee": 8900000 },
-    { "name":  "ACCOUNTS",                       "fee": 0 },
-    { "name":  "STANDARD_FUNGIBLE_TOKENS",       "fee": 9000000 },
-    { "name":  "STANDARD_NON_FUNGIBLE_TOKENS",   "fee": 100000 },
-    { "name":  "CUSTOM_FEE_FUNGIBLE_TOKENS",     "fee": 19000000 },
-    { "name":  "CUSTOM_FEE_NON_FUNGIBLE_TOKENS", "fee": 10100000 },
-    { "name":  "CREATED_AUTO_ASSOCIATIONS",      "fee": 0 },
-    { "name":  "CREATED_ACCOUNTS",               "fee": 0 },
-    { "name":  "CUSTOM_FEE",                     "fee": 0 },
-=======
     { "name":  "SIGNATURES",                     "fee": 60000000 },
     { "name":  "BYTES",                          "fee": 300 },
     { "name":  "KEYS",                           "fee": 2200000 },
@@ -43,7 +28,6 @@
     { "name":  "CREATED_AUTO_ASSOCIATIONS",      "fee": 3 },
     { "name":  "CREATED_ACCOUNTS",               "fee": 3 },
     { "name":  "CUSTOM_FEE",                     "fee": 1 },
->>>>>>> d297a591
     { "name":  "GAS",                            "fee": 1 },
     { "name":  "ALLOWANCES",                     "fee": 2000 },
     { "name":  "AIRDROPS",                       "fee": 8800 }
@@ -54,7 +38,7 @@
       "schedule": [
         {
           "name": "CryptoCreate",
-          "baseFee": 498500000,
+          "baseFee": 22,
           "extras": [
             { "name": "SIGNATURES", "includedCount": 1 }
           ]
@@ -65,13 +49,6 @@
           "extras": [
             {  "name": "SIGNATURES", "includedCount": 1 },
             {  "name": "KEYS",       "includedCount": 1 }
-          ]
-        },
-        {
-          "name": "CryptoDelete",
-          "baseFee": 49850000,
-          "extras": [
-            { "name": "SIGNATURES", "includedCount": 1 }
           ]
         },
         {
