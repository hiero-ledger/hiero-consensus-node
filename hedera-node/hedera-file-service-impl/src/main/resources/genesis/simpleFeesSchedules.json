{
  "node": {
    "baseFee": 100000,
    "extras": [
      {
        "name": "SIGNATURES", "includedCount": 1
      }
    ]
  },
  "network": {
    "multiplier": 9
  },
  "unreadable": {
    "feeValue": 100
  },

  "extras": [
    { "name":  "SIGNATURES",                     "fee": 1000000 },
    { "name":  "BYTES",                          "fee": 110000 },
    { "name":  "KEYS",                           "fee": 100000000 },
    { "name":  "TOKEN_TYPES",                    "fee": 0 },
    { "name":  "NFT_SERIALS",                    "fee": 8900000 },
    { "name":  "ACCOUNTS",                       "fee": 0 },
    { "name":  "STANDARD_FUNGIBLE_TOKENS",       "fee": 9000000 },
    { "name":  "STANDARD_NON_FUNGIBLE_TOKENS",   "fee": 100000 },
    { "name":  "CUSTOM_FEE_FUNGIBLE_TOKENS",     "fee": 19000000 },
    { "name":  "CUSTOM_FEE_NON_FUNGIBLE_TOKENS", "fee": 10100000 },
    { "name":  "CREATED_AUTO_ASSOCIATIONS",      "fee": 0 },
    { "name":  "CREATED_ACCOUNTS",               "fee": 0 },
    { "name":  "CUSTOM_FEE",                     "fee": 0 },
    { "name":  "GAS",                            "fee": 1 },
<<<<<<< HEAD
    { "name":  "TOKEN_CREATE_FUNGIBLE",          "fee": 9000000 },
    { "name":  "TOKEN_CREATE_NFT",               "fee": 100000 },
    { "name":  "TOKEN_MINT_FUNGIBLE",            "fee": 9000000 },
    { "name":  "TOKEN_MINT_NFT",                 "fee": 100000 },
    { "name":  "ALLOWANCES",                     "fee": 2000 },
=======
    { "name":  "ALLOWANCES",                     "fee": 500000000 },
>>>>>>> 86993ad5
    { "name":  "AIRDROPS",                       "fee": 8800 },
    { "name":  "HOOKS",                          "fee": 10000000000 }
  ],
  "services": [
    {
      "name": "Crypto",
      "schedule": [
        {
          "name": "CryptoCreate",
          "baseFee": 499000000,
          "extras": [
            { "name": "KEYS", "includedCount": 1 },
            { "name": "HOOKS", "includedCount": 0 }
          ]
        },
        {
          "name": "CryptoUpdate",
          "baseFee": 1200000,
          "extras": [
            { "name": "KEYS", "includedCount": 1 },
            { "name": "HOOKS", "includedCount": 0 }
          ]
        },
        {
          "name": "CryptoDelete",
          "baseFee": 49000000,
          "extras": [
          ]
        },
        {
          "name": "CryptoTransfer",
          "baseFee": 18,
          "extras": [
            {  "name": "KEYS",       "includedCount": 1 },
            {  "name": "ACCOUNTS",       "includedCount": 1 },
            {  "name": "STANDARD_FUNGIBLE_TOKENS", "includedCount": 1}
          ]
        },
        {
          "name": "CryptoApproveAllowance",
          "baseFee": 500000000,
          "extras": [
            { "name": "ALLOWANCES", "includedCount": 1 }
          ]
        },
        {
          "name": "CryptoDeleteAllowance",
          "baseFee": 500000000,
          "extras": [
            { "name": "ALLOWANCES", "includedCount": 1 }
          ]
        }
      ]
    },
    {
      "name": "Consensus",
      "schedule": [
        {
          "name": "ConsensusCreateTopic",
          "baseFee": 99000000,
          "extras": [
            { "name": "KEYS", "includedCount": 0 }
          ]
        },
        {
          "name": "ConsensusUpdateTopic",
          "baseFee": 1200000,
          "extras": [
            { "name": "KEYS",       "includedCount": 1 }
          ]
        },
        {
          "name": "ConsensusSubmitMessage",
          "baseFee": 0,
          "extras": [
            { "name": "BYTES",      "includedCount": 100 }
          ]
        },
        {
          "name": "ConsensusDeleteTopic",
          "baseFee": 49000000,
          "extras": [
          ]
        },
        {
          "name": "ConsensusGetTopicInfo",
          "baseFee": 5000000,
          "extras": [
          ]
        }
      ]
    },
    {
      "name":  "File",
      "schedule": [
        {
          "name": "FileCreate",
          "baseFee": 499000000,
          "extras": [
            { "name": "KEYS", "includedCount": 1},
            { "name": "BYTES", "includedCount": 1000}
          ]
        },
        {
          "name": "FileUpdate",
          "baseFee": 499000000,
          "extras": [
            { "name": "KEYS", "includedCount": 1},
            { "name": "BYTES", "includedCount": 1000}
          ]
        },
        {
          "name": "FileAppend",
          "baseFee": 499000000,
          "extras": [
            { "name": "BYTES", "includedCount": 1000}
          ]
        },
        {
          "name": "FileDelete",
          "baseFee": 69000000,
          "extras": []
        },
        {
          "name": "FileGetContents",
          "baseFee": 10,
          "extras": [
            { "name": "KEYS", "includedCount": 1},
            { "name": "BYTES", "includedCount": 1000}
          ]
        }
      ]
    },
    {
      "name": "Token",
      "schedule": [
        {
          "name": "TokenCreate",
          "baseFee": 9999000000,
          "extras": [
            {"name": "KEYS", "includedCount": 1},
            {"name": "STANDARD_FUNGIBLE_TOKENS", "includedCount": 1 }
          ]
        },
        {
          "name": "TokenMint",
          "baseFee": 9000000,
          "extras": [
          ]
        },
        {
          "name": "TokenBurn",
          "baseFee": 9000000,
          "extras": [
          ]
        },
        {
          "name": "TokenDelete",
          "baseFee": 9000000,
          "extras": [
          ]
        },
        {
          "name": "TokenFreezeAccount",
          "baseFee": 9000000,
          "extras": [
          ]
        },
        {
          "name": "TokenUnfreezeAccount",
          "baseFee": 9000000,
          "extras": [
          ]
        },
        {
          "name": "TokenPause",
          "baseFee": 9000000,
          "extras": [
          ]
        },
        {
          "name": "TokenUnpause",
          "baseFee": 9000000,
          "extras": [
          ]
        }
      ]
    },
    {
      "name": "Schedule",
      "schedule": [
        {
          "name": "ScheduleCreate",
          "baseFee": 99000000,
          "extras": [
            { "name": "KEYS", "includedCount": 1}
          ]
        },
        {
          "name": "ScheduleSign",
          "baseFee": 9000000,
          "extras": []
        },
        {
          "name": "ScheduleDelete",
          "baseFee": 9000000,
          "extras": []
        }
      ]
    }
  ]
}<|MERGE_RESOLUTION|>--- conflicted
+++ resolved
@@ -29,15 +29,11 @@
     { "name":  "CREATED_ACCOUNTS",               "fee": 0 },
     { "name":  "CUSTOM_FEE",                     "fee": 0 },
     { "name":  "GAS",                            "fee": 1 },
-<<<<<<< HEAD
+    { "name":  "ALLOWANCES",                     "fee": 500000000 },
     { "name":  "TOKEN_CREATE_FUNGIBLE",          "fee": 9000000 },
     { "name":  "TOKEN_CREATE_NFT",               "fee": 100000 },
     { "name":  "TOKEN_MINT_FUNGIBLE",            "fee": 9000000 },
     { "name":  "TOKEN_MINT_NFT",                 "fee": 100000 },
-    { "name":  "ALLOWANCES",                     "fee": 2000 },
-=======
-    { "name":  "ALLOWANCES",                     "fee": 500000000 },
->>>>>>> 86993ad5
     { "name":  "AIRDROPS",                       "fee": 8800 },
     { "name":  "HOOKS",                          "fee": 10000000000 }
   ],
