{
  "node": {
    "baseFee": 100000,
    "extras": [
      {
        "name": "SIGNATURES", "includedCount": 1
      }
    ]
  },
  "network": {
    "multiplier": 9
  },
  "unreadable": {
    "feeValue": 100
  },

  "extras": [
    { "name":  "SIGNATURES",                     "fee": 1000000 },
    { "name":  "BYTES",                          "fee": 110000 },
    { "name":  "KEYS",                           "fee": 100000000 },
    { "name":  "TOKEN_TYPES",                    "fee": 0 },
    { "name":  "NFT_SERIALS",                    "fee": 8900000 },
    { "name":  "ACCOUNTS",                       "fee": 1000000 },
    { "name":  "FUNGIBLE_TOKENS",                 "fee": 1000000 },
    { "name":  "NON_FUNGIBLE_TOKENS",            "fee": 1000000 },
    { "name":  "CREATED_AUTO_ASSOCIATIONS",      "fee": 0 },
    { "name":  "CREATED_ACCOUNTS",               "fee": 0 },
    { "name":  "CUSTOM_FEE",                     "fee": 0 },
    { "name":  "GAS",                            "fee": 1 },
    { "name":  "ALLOWANCES",                     "fee": 500000000 },
    { "name":  "TOKEN_CREATE_WITH_CUSTOM_FEE",   "fee": 10000000000 },
    { "name":  "TOKEN_MINT_NFT",                 "fee": 199000000 },
    { "name":  "AIRDROPS",                       "fee": 500000000 },
    { "name":  "HOOK_UPDATES",                   "fee": 10000000000 },
    { "name":  "CRYPTO_TRANSFER_BASE_FUNGIBLE",             "fee": 9000000 },
    { "name":  "CRYPTO_TRANSFER_BASE_NFT",                  "fee": 9000000 },
    { "name":  "CRYPTO_TRANSFER_BASE_FUNGIBLE_CUSTOM_FEES", "fee": 19000000 },
    { "name":  "CRYPTO_TRANSFER_BASE_NFT_CUSTOM_FEES",      "fee": 19000000 },
    { "name":  "CONSENSUS_CREATE_TOPIC_WITH_CUSTOM_FEE",    "fee": 19900000000 },
    { "name":  "CONSENSUS_SUBMIT_MESSAGE_WITH_CUSTOM_FEE",  "fee": 499000000},
    { "name":  "SCHEDULE_CREATE_CONTRACT_CALL_BASE",        "fee": 900000000},
    { "name":  "HOOK_EXECUTION",                            "fee": 10000000000 }
  ],
  "services": [
    {
      "name": "Crypto",
      "schedule": [
        {
          "name": "CryptoCreate",
          "baseFee": 499000000,
          "extras": [
            { "name": "KEYS", "includedCount": 1 },
            { "name": "HOOK_UPDATES", "includedCount": 0 }
          ]
        },
        {
          "name": "CryptoUpdate",
          "baseFee": 1200000,
          "extras": [
            { "name": "KEYS", "includedCount": 1 },
            { "name": "HOOK_UPDATES", "includedCount": 0 }
          ]
        },
        {
          "name": "CryptoDelete",
          "baseFee": 49000000,
          "extras": [
          ]
        },
        {
          "name": "CryptoTransfer",
          "baseFee": 0,
          "extras": [
            {  "name": "CRYPTO_TRANSFER_BASE_FUNGIBLE",             "includedCount": 0 },
            {  "name": "CRYPTO_TRANSFER_BASE_NFT",                  "includedCount": 0 },
            {  "name": "CRYPTO_TRANSFER_BASE_FUNGIBLE_CUSTOM_FEES", "includedCount": 0 },
            {  "name": "CRYPTO_TRANSFER_BASE_NFT_CUSTOM_FEES",      "includedCount": 0 },
            {  "name": "HOOK_EXECUTION",                            "includedCount": 0 },
            {  "name": "HOOK_UPDATES",                              "includedCount": 0 },
            {  "name": "ACCOUNTS",                                  "includedCount": 2 },
            {  "name": "FUNGIBLE_TOKENS",                           "includedCount": 1 },
            {  "name": "NON_FUNGIBLE_TOKENS",                       "includedCount": 1 }
          ]
        },
        {
          "name": "CryptoApproveAllowance",
          "baseFee": 500000000,
          "extras": [
            { "name": "ALLOWANCES", "includedCount": 1 }
          ]
        },
        {
          "name": "CryptoDeleteAllowance",
          "baseFee": 500000000,
          "extras": [
            { "name": "ALLOWANCES", "includedCount": 1 }
          ]
        }
      ]
    },
    {
      "name": "Consensus",
      "schedule": [
        {
          "name": "ConsensusCreateTopic",
          "baseFee": 99000000,
          "extras": [
            { "name": "KEYS", "includedCount": 0 },
            { "name": "CONSENSUS_CREATE_TOPIC_WITH_CUSTOM_FEE", "includedCount": 0 }
          ]
        },
        {
          "name": "ConsensusUpdateTopic",
          "baseFee": 1200000,
          "extras": [
            { "name": "KEYS",       "includedCount": 1 }
          ]
        },
        {
          "name": "ConsensusSubmitMessage",
          "baseFee": 0,
          "extras": [
            { "name": "BYTES",      "includedCount": 100 },
            { "name": "CONSENSUS_SUBMIT_MESSAGE_WITH_CUSTOM_FEE", "includedCount": 0 }
          ]
        },
        {
          "name": "ConsensusDeleteTopic",
          "baseFee": 49000000,
          "extras": [
          ]
        },
        {
          "name": "ConsensusGetTopicInfo",
          "baseFee": 0,
          "extras": []
        }
      ]
    },
    {
      "name":  "File",
      "schedule": [
        {
          "name": "FileCreate",
          "baseFee": 499000000,
          "extras": [
            { "name": "KEYS", "includedCount": 1},
            { "name": "BYTES", "includedCount": 1000}
          ]
        },
        {
          "name": "FileUpdate",
          "baseFee": 499000000,
          "extras": [
            { "name": "KEYS", "includedCount": 1},
            { "name": "BYTES", "includedCount": 1000}
          ]
        },
        {
          "name": "FileAppend",
          "baseFee": 499000000,
          "extras": [
            { "name": "BYTES", "includedCount": 1000}
          ]
        },
        {
          "name": "FileDelete",
          "baseFee": 69000000,
          "extras": []
        },
        {
          "name": "FileGetContents",
          "baseFee": 0,
          "extras": [
            { "name": "BYTES", "includedCount": 1000}
          ]
        },
        {
          "name": "FileGetInfo",
          "baseFee": 0,
          "extras": []
        }
      ]
    },
    {
      "name": "Token",
      "schedule": [
        {
          "name": "TokenCreate",
          "baseFee": 9999000000,
          "extras": [
            {"name": "KEYS", "includedCount": 1},
            {"name": "TOKEN_CREATE_WITH_CUSTOM_FEE", "includedCount": 0 }
          ]
        },
        {
          "name": "TokenMint",
          "baseFee": 9000000,
          "extras": [
            {"name": "TOKEN_MINT_NFT", "includedCount": 0 }
          ]
        },
        {
          "name": "TokenBurn",
          "baseFee": 9000000,
          "extras": [
          ]
        },
        {
          "name": "TokenDelete",
          "baseFee": 9000000,
          "extras": [
          ]
        },
        {
          "name": "TokenFreezeAccount",
          "baseFee": 9000000,
          "extras": [
          ]
        },
        {
          "name": "TokenUnfreezeAccount",
          "baseFee": 9000000,
          "extras": [
          ]
        },
        {
          "name": "TokenPause",
          "baseFee": 9000000,
          "extras": [
          ]
        },
        {
          "name": "TokenUnpause",
          "baseFee": 9000000,
          "extras": [
            { "name": "FUNGIBLE_TOKENS", "includedCount": 1 },
            { "name": "NON_FUNGIBLE_TOKENS", "includedCount": 1 }
          ]
        },
        {
<<<<<<< HEAD
          "name": "TokenAssociateToAccount",
          "baseFee": 499000000,
          "extras": [
          ]
        },
        {
          "name": "TokenDissociateFromAccount",
          "baseFee": 499000000,
          "extras": [
          ]
        },
        {
          "name": "TokenGrantKycToAccount",
          "baseFee": 9000000,
          "extras": [
          ]
        },
        {
          "name": "TokenRevokeKycFromAccount",
          "baseFee": 9000000,
          "extras": [
          ]
        },
        {
          "name": "TokenReject",
          "baseFee": 9000000,
          "extras": [
          ]
        },
        {
          "name": "TokenAccountWipe",
          "baseFee": 9000000,
          "extras": [
          ]
        },
        {
          "name": "TokenFeeScheduleUpdate",
          "baseFee": 9000000,
          "extras": [
          ]
        },
        {
          "name": "TokenUpdateNfts",
          "baseFee": 9000000,
          "extras": [
          ]
        },
        {
          "name": "TokenGetInfo",
          "baseFee": 0,
          "extras": [
          ]
        },
        {
          "name": "TokenGetNftInfo",
          "baseFee": 0,
          "extras": [
          ]
=======
          "name": "TokenClaimAirdrop",
          "baseFee": 9000000,
          "extras": []
        },
        {
          "name": "TokenCancelAirdrop",
          "baseFee": 9000000,
          "extras": []
>>>>>>> 40af5fb6
        }
      ]
    },
    {
      "name": "Schedule",
      "schedule": [
        {
          "name": "ScheduleCreate",
          "baseFee": 99000000,
          "extras": [
            { "name": "KEYS", "includedCount": 1},
            { "name": "SCHEDULE_CREATE_CONTRACT_CALL_BASE", "includedCount": 0}
          ]
        },
        {
          "name": "ScheduleSign",
          "baseFee": 9000000,
          "extras": []
        },
        {
          "name": "ScheduleDelete",
          "baseFee": 9000000,
          "extras": []
        },
        {
          "name": "ScheduleGetInfo",
          "baseFee": 0,
          "extras": []
        }
      ]
    }
  ]
}<|MERGE_RESOLUTION|>--- conflicted
+++ resolved
@@ -239,7 +239,16 @@
           ]
         },
         {
-<<<<<<< HEAD
+          "name": "TokenClaimAirdrop",
+          "baseFee": 9000000,
+          "extras": []
+        },
+        {
+          "name": "TokenCancelAirdrop",
+          "baseFee": 9000000,
+          "extras": []
+        },
+        {
           "name": "TokenAssociateToAccount",
           "baseFee": 499000000,
           "extras": [
@@ -298,16 +307,6 @@
           "baseFee": 0,
           "extras": [
           ]
-=======
-          "name": "TokenClaimAirdrop",
-          "baseFee": 9000000,
-          "extras": []
-        },
-        {
-          "name": "TokenCancelAirdrop",
-          "baseFee": 9000000,
-          "extras": []
->>>>>>> 40af5fb6
         }
       ]
     },
