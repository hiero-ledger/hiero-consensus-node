--- conflicted
+++ resolved
@@ -230,11 +230,8 @@
           "name": "TokenUnpause",
           "baseFee": 9000000,
           "extras": [
-<<<<<<< HEAD
-=======
             { "name": "FUNGIBLE_TOKENS", "includedCount": 1 },
             { "name": "NON_FUNGIBLE_TOKENS", "includedCount": 1 }
->>>>>>> 4747093f
           ]
         }
       ]
