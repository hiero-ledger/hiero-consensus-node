--- conflicted
+++ resolved
@@ -78,13 +78,8 @@
         var fileId = systemUndeleteTransactionBody.fileIDOrThrow();
         final var ledgerConfig = handleContext.configuration().getConfigData(LedgerConfig.class);
 
-<<<<<<< HEAD
         final var fileStore = handleContext.writableStore(WritableFileStore.class);
-        final File file = FileServiceUtils.verifySystemFile(ledgerConfig, fileStore, fileId, true);
-=======
-        final var fileStore = handleContext.writableStore(WritableFileStoreImpl.class);
         final File file = FileServiceUtils.verifyNotSystemFile(ledgerConfig, fileStore, fileId, true);
->>>>>>> 18a31b65
 
         final var oldExpiry = file.expirationTime();
         // If the file is already expired, remove it from the state otherwise update the deleted flag to false
