/*
 * Copyright (C) 2022-2023 Hedera Hashgraph, LLC
 *
 * Licensed under the Apache License, Version 2.0 (the "License");
 * you may not use this file except in compliance with the License.
 * You may obtain a copy of the License at
 *
 *      http://www.apache.org/licenses/LICENSE-2.0
 *
 * Unless required by applicable law or agreed to in writing, software
 * distributed under the License is distributed on an "AS IS" BASIS,
 * WITHOUT WARRANTIES OR CONDITIONS OF ANY KIND, either express or implied.
 * See the License for the specific language governing permissions and
 * limitations under the License.
 */

package com.hedera.node.app.service.file.impl.handlers;

import static com.hedera.hapi.node.base.ResponseCodeEnum.INVALID_FILE_ID;
import static com.hedera.node.app.service.file.impl.utils.FileServiceUtils.preValidate;
import static com.hedera.node.app.service.file.impl.utils.FileServiceUtils.validateAndAddRequiredKeys;
import static java.util.Objects.requireNonNull;

import com.hedera.hapi.node.base.HederaFunctionality;
import com.hedera.hapi.node.state.file.File;
import com.hedera.node.app.service.file.impl.ReadableFileStoreImpl;
import com.hedera.node.app.service.file.impl.WritableFileStoreImpl;
import com.hedera.node.app.service.file.impl.utils.FileServiceUtils;
import com.hedera.node.app.spi.workflows.HandleContext;
import com.hedera.node.app.spi.workflows.HandleException;
import com.hedera.node.app.spi.workflows.PreCheckException;
import com.hedera.node.app.spi.workflows.PreHandleContext;
import com.hedera.node.app.spi.workflows.TransactionHandler;
import com.hedera.node.config.data.LedgerConfig;
import edu.umd.cs.findbugs.annotations.NonNull;
import javax.inject.Inject;
import javax.inject.Singleton;

/**
 * This class contains all workflow-related functionality regarding {@link
 * HederaFunctionality#SYSTEM_UNDELETE}.
 */
@Singleton
public class FileSystemUndeleteHandler implements TransactionHandler {
    @Inject
    public FileSystemUndeleteHandler() {
        // Exists for injection
    }

    /**
     * This method is called during the pre-handle workflow.
     *
     * <p>Determines signatures needed for undelete system file
     *
     * @param context the {@link PreHandleContext} which collects all information that will be
     *     passed to {@code handle()}
     * @throws PreCheckException if any issue happens on the pre handle level
     */
    @Override
    public void preHandle(@NonNull final PreHandleContext context) throws PreCheckException {
        requireNonNull(context);

        final var transactionBody = context.body().systemUndeleteOrThrow();
        final var fileStore = context.createStore(ReadableFileStoreImpl.class);
        final var fileMeta = preValidate(transactionBody.fileID(), fileStore, context, true);

        validateAndAddRequiredKeys(fileMeta.keys(), context, true);
    }

<<<<<<< HEAD
=======
    /**
     * Given the appropriate context, undelete system file.
     *
     * @param handleContext the {@link HandleContext}
     * @throws NullPointerException if {@code handleContext} is {@code null}
     */
>>>>>>> 362f57cf
    @Override
    public void handle(@NonNull final HandleContext handleContext) throws HandleException {
        requireNonNull(handleContext);

<<<<<<< HEAD
        final var fileStore = handleContext.writableStore(WritableFileStoreImpl.class);
        final var systemUndeleteTransactionBody = handleContext.body().systemUndeleteOrThrow();
=======
        final var systemUndeleteTransactionBody = handleContext.body().systemUndelete();
>>>>>>> 362f57cf
        if (!systemUndeleteTransactionBody.hasFileID()) {
            throw new HandleException(INVALID_FILE_ID);
        }
        var fileId = systemUndeleteTransactionBody.fileIDOrThrow();
        final var ledgerConfig = handleContext.configuration().getConfigData(LedgerConfig.class);

        final var fileStore = handleContext.writableStore(WritableFileStoreImpl.class);
        final File file = FileServiceUtils.verifySystemFile(ledgerConfig, fileStore, fileId, true);

        final var oldExpiry = file.expirationTime();
        // If the file is already expired, remove it from the state otherwise update the deleted flag to false
        if (oldExpiry <= handleContext.consensusNow().getEpochSecond()) {
            fileStore.removeFile(fileId.fileNum());
        } else {
            /* Copy all the fields from existing special file and change deleted flag */
            final var fileBuilder = new File.Builder()
                    .fileNumber(file.fileNumber())
                    .expirationTime(file.expirationTime())
                    .keys(file.keys())
                    .contents(file.contents())
                    .memo(file.memo())
                    .deleted(false);

            /* --- Put the modified file. It will be in underlying state's modifications map.
            It will not be committed to state until commit is called on the state.--- */
            fileStore.put(fileBuilder.build());
        }
    }
}<|MERGE_RESOLUTION|>--- conflicted
+++ resolved
@@ -67,25 +67,11 @@
         validateAndAddRequiredKeys(fileMeta.keys(), context, true);
     }
 
-<<<<<<< HEAD
-=======
-    /**
-     * Given the appropriate context, undelete system file.
-     *
-     * @param handleContext the {@link HandleContext}
-     * @throws NullPointerException if {@code handleContext} is {@code null}
-     */
->>>>>>> 362f57cf
     @Override
     public void handle(@NonNull final HandleContext handleContext) throws HandleException {
         requireNonNull(handleContext);
 
-<<<<<<< HEAD
-        final var fileStore = handleContext.writableStore(WritableFileStoreImpl.class);
         final var systemUndeleteTransactionBody = handleContext.body().systemUndeleteOrThrow();
-=======
-        final var systemUndeleteTransactionBody = handleContext.body().systemUndelete();
->>>>>>> 362f57cf
         if (!systemUndeleteTransactionBody.hasFileID()) {
             throw new HandleException(INVALID_FILE_ID);
         }
