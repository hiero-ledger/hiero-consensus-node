/*
 * Copyright (C) 2022-2024 Hedera Hashgraph, LLC
 *
 * Licensed under the Apache License, Version 2.0 (the "License");
 * you may not use this file except in compliance with the License.
 * You may obtain a copy of the License at
 *
 *      http://www.apache.org/licenses/LICENSE-2.0
 *
 * Unless required by applicable law or agreed to in writing, software
 * distributed under the License is distributed on an "AS IS" BASIS,
 * WITHOUT WARRANTIES OR CONDITIONS OF ANY KIND, either express or implied.
 * See the License for the specific language governing permissions and
 * limitations under the License.
 */

package com.hedera.node.app.service.file.impl.handlers;

import static com.hedera.hapi.node.base.ResponseCodeEnum.AUTORENEW_DURATION_NOT_IN_RANGE;
import static com.hedera.hapi.node.base.ResponseCodeEnum.INVALID_EXPIRATION_TIME;
import static com.hedera.hapi.node.base.ResponseCodeEnum.MAX_ENTITIES_IN_PRICE_REGIME_HAVE_BEEN_CREATED;
import static com.hedera.node.app.service.file.impl.utils.FileServiceUtils.validateAndAddRequiredKeys;
import static com.hedera.node.app.service.file.impl.utils.FileServiceUtils.validateContent;
import static com.hedera.node.app.spi.validation.ExpiryMeta.NA;
import static java.util.Objects.requireNonNull;

import com.hedera.hapi.node.base.FileID;
import com.hedera.hapi.node.base.HederaFunctionality;
import com.hedera.hapi.node.base.KeyList;
import com.hedera.hapi.node.base.SubType;
import com.hedera.hapi.node.file.FileCreateTransactionBody;
import com.hedera.hapi.node.state.file.File;
import com.hedera.hapi.node.transaction.TransactionBody;
import com.hedera.node.app.hapi.fees.usage.SigUsage;
import com.hedera.node.app.hapi.fees.usage.file.FileOpsUsage;
import com.hedera.node.app.hapi.utils.CommonPbjConverters;
import com.hedera.node.app.service.file.impl.WritableFileStore;
import com.hedera.node.app.service.file.impl.records.CreateFileRecordBuilder;
import com.hedera.node.app.spi.fees.FeeContext;
import com.hedera.node.app.spi.fees.Fees;
import com.hedera.node.app.spi.validation.ExpiryMeta;
import com.hedera.node.app.spi.workflows.HandleContext;
import com.hedera.node.app.spi.workflows.HandleException;
import com.hedera.node.app.spi.workflows.PreCheckException;
import com.hedera.node.app.spi.workflows.PreHandleContext;
import com.hedera.node.app.spi.workflows.TransactionHandler;
import com.hedera.node.config.data.FilesConfig;
import com.hedera.node.config.data.HederaConfig;
import edu.umd.cs.findbugs.annotations.NonNull;
import javax.inject.Inject;
import javax.inject.Singleton;

/**
 * This class contains all workflow-related functionality regarding {@link HederaFunctionality#FILE_CREATE}.
 */
@Singleton
public class FileCreateHandler implements TransactionHandler {
    private final FileOpsUsage fileOpsUsage;

    /**
     * Constructs a {@link FileCreateHandler} with the given {@link FileOpsUsage}.
     *
     * @param fileOpsUsage the file operation usage calculator
     */
    @Inject
    public FileCreateHandler(final FileOpsUsage fileOpsUsage) {
        this.fileOpsUsage = fileOpsUsage;
    }

    /**
     * Performs checks independent of state or context
     *
     * @param txn the transaction to check
     */
    @Override
    public void pureChecks(@NonNull final TransactionBody txn) throws PreCheckException {
        final FileCreateTransactionBody transactionBody = txn.fileCreateOrThrow();

        if (!transactionBody.hasExpirationTime()) {
            throw new PreCheckException(INVALID_EXPIRATION_TIME);
        }
    }

    /**
     * This method is called during the pre-handle workflow.
     *
     * <p>Determines signatures needed for create a file
     *
     * @param context the {@link PreHandleContext} which collects all information
     * @throws PreCheckException if any issue happens on the pre handle level
     */
    @Override
    public void preHandle(@NonNull final PreHandleContext context) throws PreCheckException {
        requireNonNull(context);

        final var transactionBody = context.body().fileCreateOrThrow();

        validateAndAddRequiredKeys(null, transactionBody.keys(), context);
    }

    @Override
    public void handle(@NonNull final HandleContext handleContext) throws HandleException {
        requireNonNull(handleContext);

        final var builder = new File.Builder();
        final var fileServiceConfig = handleContext.configuration().getConfigData(FilesConfig.class);

        final var fileCreateTransactionBody = handleContext.body().fileCreateOrThrow();

        if (fileCreateTransactionBody.hasKeys()) {
            KeyList transactionKeyList = fileCreateTransactionBody.keys();
            builder.keys(transactionKeyList);
        }

        /* Validate if the current file can be created */
        final var fileStore = handleContext.writableStore(WritableFileStore.class);
        if (fileStore.sizeOfState() >= fileServiceConfig.maxNumber()) {
            throw new HandleException(MAX_ENTITIES_IN_PRICE_REGIME_HAVE_BEEN_CREATED);
        }

        var expiry = fileCreateTransactionBody.hasExpirationTime()
                ? fileCreateTransactionBody.expirationTimeOrThrow().seconds()
                : NA;
        final var entityExpiryMeta = new ExpiryMeta(
                expiry,
                NA,
                // Shard and realm will be ignored if num is NA
                null);

        try {
            final var effectiveExpiryMeta = handleContext
                    .expiryValidator()
                    .resolveCreationAttempt(false, entityExpiryMeta, HederaFunctionality.FILE_CREATE);
            builder.expirationSecond(effectiveExpiryMeta.expiry());

            handleContext.attributeValidator().validateMemo(fileCreateTransactionBody.memo());
            builder.memo(fileCreateTransactionBody.memo());

            final var hederaConfig = handleContext.configuration().getConfigData(HederaConfig.class);
            builder.keys(fileCreateTransactionBody.keys());
            final var fileId = FileID.newBuilder()
                    .fileNum(handleContext.newEntityNum())
                    .shardNum(
                            fileCreateTransactionBody.hasShardID()
                                    ? fileCreateTransactionBody.shardIDOrThrow().shardNum()
                                    : hederaConfig.shard())
                    .realmNum(
                            fileCreateTransactionBody.hasRealmID()
                                    ? fileCreateTransactionBody.realmIDOrThrow().realmNum()
                                    : hederaConfig.realm())
                    .build();
            builder.fileId(fileId);
            validateContent(CommonPbjConverters.asBytes(fileCreateTransactionBody.contents()), fileServiceConfig);
            builder.contents(fileCreateTransactionBody.contents());

            final var file = builder.build();
            fileStore.put(file);

            handleContext.recordBuilder(CreateFileRecordBuilder.class).fileID(fileId);
        } catch (final HandleException e) {
            if (e.getStatus() == INVALID_EXPIRATION_TIME) {
                // Since for some reason CreateTransactionBody does not have an expiration time,
                // it makes more sense to propagate AUTORENEW_DURATION_NOT_IN_RANGE
                throw new HandleException(AUTORENEW_DURATION_NOT_IN_RANGE);
            }
            throw e;
        }
    }

    @NonNull
    @Override
<<<<<<< HEAD
    public Fees calculateFees(@NonNull final FeeContext feeContext) {
        final var txnBody = feeContext.body();
        return feeContext
                .feeCalculator(SubType.DEFAULT)
                .legacyCalculate(svo -> fileOpsUsage.fileCreateUsage(
                        CommonPbjConverters.fromPbj(txnBody),
                        new SigUsage(svo.getTotalSigCount(), svo.getSignatureSize(), svo.getPayerAcctSigCount())));
=======
    public Fees calculateFees(@NonNull FeeContext feeContext) {
        final var op = feeContext.body();
        return feeContext
                .feeCalculatorFactory()
                .feeCalculator(SubType.DEFAULT)
                .legacyCalculate(
                        sigValueObj -> new FileCreateResourceUsage(fileOpsUsage).usageGiven(fromPbj(op), sigValueObj));
>>>>>>> ce5f0765
    }
}<|MERGE_RESOLUTION|>--- conflicted
+++ resolved
@@ -169,22 +169,13 @@
 
     @NonNull
     @Override
-<<<<<<< HEAD
     public Fees calculateFees(@NonNull final FeeContext feeContext) {
         final var txnBody = feeContext.body();
         return feeContext
+                .feeCalculatorFactory()
                 .feeCalculator(SubType.DEFAULT)
                 .legacyCalculate(svo -> fileOpsUsage.fileCreateUsage(
                         CommonPbjConverters.fromPbj(txnBody),
                         new SigUsage(svo.getTotalSigCount(), svo.getSignatureSize(), svo.getPayerAcctSigCount())));
-=======
-    public Fees calculateFees(@NonNull FeeContext feeContext) {
-        final var op = feeContext.body();
-        return feeContext
-                .feeCalculatorFactory()
-                .feeCalculator(SubType.DEFAULT)
-                .legacyCalculate(
-                        sigValueObj -> new FileCreateResourceUsage(fileOpsUsage).usageGiven(fromPbj(op), sigValueObj));
->>>>>>> ce5f0765
     }
 }