/*
 * Copyright (C) 2022-2023 Hedera Hashgraph, LLC
 *
 * Licensed under the Apache License, Version 2.0 (the "License");
 * you may not use this file except in compliance with the License.
 * You may obtain a copy of the License at
 *
 *      http://www.apache.org/licenses/LICENSE-2.0
 *
 * Unless required by applicable law or agreed to in writing, software
 * distributed under the License is distributed on an "AS IS" BASIS,
 * WITHOUT WARRANTIES OR CONDITIONS OF ANY KIND, either express or implied.
 * See the License for the specific language governing permissions and
 * limitations under the License.
 */

package com.hedera.node.app.service.file.impl.handlers;

<<<<<<< HEAD
=======
import static java.util.Objects.requireNonNull;

>>>>>>> 66b58e3a
import com.hedera.hapi.node.base.HederaFunctionality;
import com.hedera.hapi.node.base.QueryHeader;
import com.hedera.hapi.node.base.ResponseCodeEnum;
import com.hedera.hapi.node.base.ResponseHeader;
import com.hedera.hapi.node.file.FileGetInfoResponse;
import com.hedera.hapi.node.transaction.Query;
import com.hedera.hapi.node.transaction.Response;
import com.hedera.node.app.spi.workflows.PaidQueryHandler;
import com.hedera.node.app.spi.workflows.PreCheckException;
import edu.umd.cs.findbugs.annotations.NonNull;
import javax.inject.Inject;
import javax.inject.Singleton;
import static java.util.Objects.requireNonNull;

/**
 * This class contains all workflow-related functionality regarding {@link HederaFunctionality#FILE_GET_INFO}.
 */
@Singleton
public class FileGetInfoHandler extends PaidQueryHandler {
    @Inject
    public FileGetInfoHandler() {
        // Exists for injection
    }

    @Override
    public QueryHeader extractHeader(@NonNull final Query query) {
        requireNonNull(query);
        return query.fileGetInfoOrThrow().header();
    }

    @Override
    public Response createEmptyResponse(@NonNull final ResponseHeader header) {
        final var response = FileGetInfoResponse.newBuilder().header(header);
        return Response.newBuilder().fileGetInfo(response).build();
    }

    /**
     * This method is called during the query workflow. It validates the query, but does not
     * determine the response yet.
     *
     * @param query the {@link Query} that should be validated
     * @throws NullPointerException if one of the arguments is {@code null}
     * @throws PreCheckException if validation fails
     */
    public ResponseCodeEnum validate(@NonNull final Query query) throws PreCheckException {
        throw new UnsupportedOperationException("Not implemented");
    }

    /**
     * This method is called during the query workflow. It determines the requested value(s) and
     * returns the appropriate response.
     *
     * @param query the {@link Query} with the request
     * @param header the {@link ResponseHeader} that should be used, if the request was successful
     * @return a {@link Response} with the requested values
     * @throws NullPointerException if one of the arguments is {@code null}
     */
    public Response findResponse(@NonNull final Query query, @NonNull final ResponseHeader header) {
        throw new UnsupportedOperationException("Not implemented");
    }
}<|MERGE_RESOLUTION|>--- conflicted
+++ resolved
@@ -16,11 +16,8 @@
 
 package com.hedera.node.app.service.file.impl.handlers;
 
-<<<<<<< HEAD
-=======
 import static java.util.Objects.requireNonNull;
 
->>>>>>> 66b58e3a
 import com.hedera.hapi.node.base.HederaFunctionality;
 import com.hedera.hapi.node.base.QueryHeader;
 import com.hedera.hapi.node.base.ResponseCodeEnum;
@@ -33,7 +30,6 @@
 import edu.umd.cs.findbugs.annotations.NonNull;
 import javax.inject.Inject;
 import javax.inject.Singleton;
-import static java.util.Objects.requireNonNull;
 
 /**
  * This class contains all workflow-related functionality regarding {@link HederaFunctionality#FILE_GET_INFO}.
@@ -61,6 +57,9 @@
      * This method is called during the query workflow. It validates the query, but does not
      * determine the response yet.
      *
+     * <p>Please note: the method signature is just a placeholder which is most likely going to
+     * change.
+     *
      * @param query the {@link Query} that should be validated
      * @throws NullPointerException if one of the arguments is {@code null}
      * @throws PreCheckException if validation fails
@@ -73,6 +72,9 @@
      * This method is called during the query workflow. It determines the requested value(s) and
      * returns the appropriate response.
      *
+     * <p>Please note: the method signature is just a placeholder which is most likely going to
+     * change.
+     *
      * @param query the {@link Query} with the request
      * @param header the {@link ResponseHeader} that should be used, if the request was successful
      * @return a {@link Response} with the requested values
