/*
 * Copyright (C) 2022-2023 Hedera Hashgraph, LLC
 *
 * Licensed under the Apache License, Version 2.0 (the "License");
 * you may not use this file except in compliance with the License.
 * You may obtain a copy of the License at
 *
 *      http://www.apache.org/licenses/LICENSE-2.0
 *
 * Unless required by applicable law or agreed to in writing, software
 * distributed under the License is distributed on an "AS IS" BASIS,
 * WITHOUT WARRANTIES OR CONDITIONS OF ANY KIND, either express or implied.
 * See the License for the specific language governing permissions and
 * limitations under the License.
 */

package com.hedera.node.app.service.file.impl.handlers;

import static com.hedera.hapi.node.base.ResponseCodeEnum.INVALID_FILE_ID;
import static com.hedera.node.app.service.file.impl.utils.FileServiceUtils.preValidate;
import static com.hedera.node.app.service.file.impl.utils.FileServiceUtils.validateAndAddRequiredKeys;
import static com.hedera.node.app.service.file.impl.utils.FileServiceUtils.verifyNotSystemFile;
import static java.util.Objects.requireNonNull;

import com.hedera.hapi.node.base.HederaFunctionality;
import com.hedera.hapi.node.base.TimestampSeconds;
import com.hedera.hapi.node.state.file.File;
import com.hedera.node.app.service.file.impl.ReadableFileStoreImpl;
import com.hedera.node.app.service.file.impl.WritableFileStore;
import com.hedera.node.app.spi.workflows.HandleContext;
import com.hedera.node.app.spi.workflows.HandleException;
import com.hedera.node.app.spi.workflows.PreCheckException;
import com.hedera.node.app.spi.workflows.PreHandleContext;
import com.hedera.node.app.spi.workflows.TransactionHandler;
import com.hedera.node.config.data.LedgerConfig;
import edu.umd.cs.findbugs.annotations.NonNull;
import javax.inject.Inject;
import javax.inject.Singleton;

/**
 * This class contains all workflow-related functionality regarding {@link
 * HederaFunctionality#SYSTEM_DELETE}.
 */
@Singleton
public class FileSystemDeleteHandler implements TransactionHandler {
    @Inject
    public FileSystemDeleteHandler() {
        // Exists for injection
    }

    /**
     * This method is called during the pre-handle workflow.
     *
     * <p>Determines signatures needed for deleting a system file
     *
     * @param context the {@link PreHandleContext} which collects all information that will be
     *     passed to {@code handle()}
     * @throws NullPointerException if any of the arguments are {@code null}
     */
    @Override
    public void preHandle(@NonNull final PreHandleContext context) throws PreCheckException {
        requireNonNull(context);

        final var transactionBody = context.body().systemDeleteOrThrow();
        final var fileStore = context.createStore(ReadableFileStoreImpl.class);
        final var fileMeta = preValidate(transactionBody.fileID(), fileStore, context, true);

        validateAndAddRequiredKeys(fileMeta.keys(), context, true);
    }

    @Override
    public void handle(@NonNull final HandleContext handleContext) throws HandleException {
        requireNonNull(handleContext);

        final var systemDeleteTransactionBody = handleContext.body().systemDeleteOrThrow();
        if (!systemDeleteTransactionBody.hasFileID()) {
            throw new HandleException(INVALID_FILE_ID);
        }
        var fileId = systemDeleteTransactionBody.fileIDOrThrow();

        final var ledgerConfig = handleContext.configuration().getConfigData(LedgerConfig.class);

<<<<<<< HEAD
        final var fileStore = handleContext.writableStore(WritableFileStore.class);
        final File file = verifySystemFile(ledgerConfig, fileStore, fileId);
=======
        final var fileStore = handleContext.writableStore(WritableFileStoreImpl.class);
        final File file = verifyNotSystemFile(ledgerConfig, fileStore, fileId);
>>>>>>> 18a31b65

        final var newExpiry = systemDeleteTransactionBody
                .expirationTimeOrElse(new TimestampSeconds(file.expirationTime()))
                .seconds();
        // If the file is already expired, remove it from state completely otherwise change the deleted flag to be true.
        if (newExpiry <= handleContext.consensusNow().getEpochSecond()) {
            fileStore.removeFile(fileId);
        } else {
            /* Get all the fields from existing file and change deleted flag */
            final var fileBuilder = new File.Builder()
                    .fileId(file.fileId())
                    .expirationTime(newExpiry)
                    .keys(file.keys())
                    .contents(file.contents())
                    .memo(file.memo())
                    .deleted(true);

            /* --- Put the modified file. It will be in underlying state's modifications map.
            It will not be committed to state until commit is called on the state.--- */
            fileStore.put(fileBuilder.build());
        }
    }
}<|MERGE_RESOLUTION|>--- conflicted
+++ resolved
@@ -80,13 +80,8 @@
 
         final var ledgerConfig = handleContext.configuration().getConfigData(LedgerConfig.class);
 
-<<<<<<< HEAD
         final var fileStore = handleContext.writableStore(WritableFileStore.class);
-        final File file = verifySystemFile(ledgerConfig, fileStore, fileId);
-=======
-        final var fileStore = handleContext.writableStore(WritableFileStoreImpl.class);
         final File file = verifyNotSystemFile(ledgerConfig, fileStore, fileId);
->>>>>>> 18a31b65
 
         final var newExpiry = systemDeleteTransactionBody
                 .expirationTimeOrElse(new TimestampSeconds(file.expirationTime()))
