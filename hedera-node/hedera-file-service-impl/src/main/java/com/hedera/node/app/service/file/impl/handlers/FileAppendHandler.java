/*
 * Copyright (C) 2022-2023 Hedera Hashgraph, LLC
 *
 * Licensed under the Apache License, Version 2.0 (the "License");
 * you may not use this file except in compliance with the License.
 * You may obtain a copy of the License at
 *
 *      http://www.apache.org/licenses/LICENSE-2.0
 *
 * Unless required by applicable law or agreed to in writing, software
 * distributed under the License is distributed on an "AS IS" BASIS,
 * WITHOUT WARRANTIES OR CONDITIONS OF ANY KIND, either express or implied.
 * See the License for the specific language governing permissions and
 * limitations under the License.
 */

package com.hedera.node.app.service.file.impl.handlers;

import static com.hedera.hapi.node.base.ResponseCodeEnum.FILE_CONTENT_EMPTY;
import static com.hedera.hapi.node.base.ResponseCodeEnum.FILE_DELETED;
import static com.hedera.hapi.node.base.ResponseCodeEnum.INVALID_FILE_ID;
import static com.hedera.node.app.service.file.impl.utils.FileServiceUtils.preValidate;
import static com.hedera.node.app.service.file.impl.utils.FileServiceUtils.validateAndAddRequiredKeys;
import static com.hedera.node.app.service.file.impl.utils.FileServiceUtils.validateContent;
import static java.util.Objects.requireNonNull;

import com.hedera.hapi.node.base.HederaFunctionality;
<<<<<<< HEAD
import com.hedera.node.app.spi.workflows.HandleContext;
import com.hedera.node.app.spi.workflows.HandleException;
=======
import com.hedera.hapi.node.file.FileAppendTransactionBody;
import com.hedera.hapi.node.state.file.File;
import com.hedera.node.app.service.file.impl.ReadableFileStoreImpl;
import com.hedera.node.app.service.file.impl.WritableFileStoreImpl;
import com.hedera.node.app.service.file.impl.records.UpdateFileRecordBuilder;
import com.hedera.node.app.service.mono.pbj.PbjConverter;
import com.hedera.node.app.spi.meta.HandleContext;
import com.hedera.node.app.spi.workflows.HandleException;
import com.hedera.node.app.spi.workflows.PreCheckException;
>>>>>>> 63d86ca8
import com.hedera.node.app.spi.workflows.PreHandleContext;
import com.hedera.node.app.spi.workflows.TransactionHandler;
import com.hedera.node.config.data.FilesConfig;
import com.hedera.pbj.runtime.io.buffer.Bytes;
import edu.umd.cs.findbugs.annotations.NonNull;
import javax.inject.Inject;
import javax.inject.Singleton;
import org.apache.commons.lang3.ArrayUtils;
import org.apache.logging.log4j.LogManager;
import org.apache.logging.log4j.Logger;

/**
 * This class contains all workflow-related functionality regarding {@link HederaFunctionality#FILE_APPEND}.
 */
@Singleton
public class FileAppendHandler implements TransactionHandler {
    private static final Logger logger = LogManager.getLogger(FileAppendHandler.class);

    @Inject
    public FileAppendHandler() {
        // Exists for injection
    }

    /**
     * This method is called during the pre-handle workflow.
     *
     * <p>Determines signatures needed for append a file
     *
     * @param context the {@link PreHandleContext} which collects all information
     * @throws PreCheckException if any issue happens on the pre handle level
     */
    @Override
    public void preHandle(@NonNull final PreHandleContext context) throws PreCheckException {
        requireNonNull(context);

        final var transactionBody = context.body().fileAppendOrThrow();
        final var fileStore = context.createStore(ReadableFileStoreImpl.class);
        final var fileMeta = preValidate(transactionBody.fileID(), fileStore);

        validateAndAddRequiredKeys(fileMeta.keys(), context, true);
    }

<<<<<<< HEAD
    @Override
    public void handle(@NonNull final HandleContext context) throws HandleException {
        throw new UnsupportedOperationException("Not implemented");
=======
    /**
     * This method is called during the handle workflow. It executes the actual transaction.
     *
     * <p>Please note: the method signature is just a placeholder which is most likely going to
     * change.
     *
     * @throws NullPointerException if one of the arguments is {@code null}
     */
    public void handle(
            @NonNull final FileAppendTransactionBody op,
            @NonNull final WritableFileStoreImpl fileStore,
            @NonNull HandleContext context) {
        requireNonNull(op);
        requireNonNull(fileStore);
        requireNonNull(context);

        final var target = op.fileID();
        final var data = op.contents();
        final var fileServiceConfig = context.getConfiguration().getConfigData(FilesConfig.class);
        if (data == null || data.length() <= 0) {
            logger.debug("FileAppend: No data to append");
        }

        if (target == null) {
            throw new HandleException(INVALID_FILE_ID);
        }
        final var optionalFile = fileStore.get(target.fileNum());

        if (optionalFile.isEmpty()) {
            throw new HandleException(INVALID_FILE_ID);
        }
        final var file = optionalFile.get();

        if (file.deleted()) {
            throw new HandleException(FILE_DELETED);
        }

        var contents = PbjConverter.asBytes(file.contents());

        if (data == null) {
            throw new HandleException(FILE_CONTENT_EMPTY);
        }
        var newContents = ArrayUtils.addAll(contents, PbjConverter.asBytes(data));
        validateContent(newContents, fileServiceConfig);
        /* Copy all the fields from existing file and change deleted flag */
        final var fileBuilder = new File.Builder()
                .fileNumber(file.fileNumber())
                .expirationTime(file.expirationTime())
                .keys(file.keys())
                .contents(Bytes.wrap(newContents))
                .memo(file.memo())
                .deleted(file.deleted());

        /* --- Put the modified file. It will be in underlying state's modifications map.
        It will not be committed to state until commit is called on the state.--- */
        fileStore.put(fileBuilder.build());
    }

    /**
     * {@inheritDoc}
     */
    @Override
    public UpdateFileRecordBuilder newRecordBuilder() {
        return new UpdateFileRecordBuilder();
>>>>>>> 63d86ca8
    }
}<|MERGE_RESOLUTION|>--- conflicted
+++ resolved
@@ -19,26 +19,18 @@
 import static com.hedera.hapi.node.base.ResponseCodeEnum.FILE_CONTENT_EMPTY;
 import static com.hedera.hapi.node.base.ResponseCodeEnum.FILE_DELETED;
 import static com.hedera.hapi.node.base.ResponseCodeEnum.INVALID_FILE_ID;
-import static com.hedera.node.app.service.file.impl.utils.FileServiceUtils.preValidate;
-import static com.hedera.node.app.service.file.impl.utils.FileServiceUtils.validateAndAddRequiredKeys;
 import static com.hedera.node.app.service.file.impl.utils.FileServiceUtils.validateContent;
 import static java.util.Objects.requireNonNull;
 
 import com.hedera.hapi.node.base.HederaFunctionality;
-<<<<<<< HEAD
-import com.hedera.node.app.spi.workflows.HandleContext;
-import com.hedera.node.app.spi.workflows.HandleException;
-=======
-import com.hedera.hapi.node.file.FileAppendTransactionBody;
 import com.hedera.hapi.node.state.file.File;
-import com.hedera.node.app.service.file.impl.ReadableFileStoreImpl;
+import com.hedera.node.app.service.file.ReadableFileStore;
 import com.hedera.node.app.service.file.impl.WritableFileStoreImpl;
 import com.hedera.node.app.service.file.impl.records.UpdateFileRecordBuilder;
 import com.hedera.node.app.service.mono.pbj.PbjConverter;
-import com.hedera.node.app.spi.meta.HandleContext;
+import com.hedera.node.app.spi.workflows.HandleContext;
 import com.hedera.node.app.spi.workflows.HandleException;
 import com.hedera.node.app.spi.workflows.PreCheckException;
->>>>>>> 63d86ca8
 import com.hedera.node.app.spi.workflows.PreHandleContext;
 import com.hedera.node.app.spi.workflows.TransactionHandler;
 import com.hedera.node.config.data.FilesConfig;
@@ -75,17 +67,12 @@
         requireNonNull(context);
 
         final var transactionBody = context.body().fileAppendOrThrow();
-        final var fileStore = context.createStore(ReadableFileStoreImpl.class);
+        final var fileStore = context.createStore(ReadableFileStore.class);
         final var fileMeta = preValidate(transactionBody.fileID(), fileStore);
 
         validateAndAddRequiredKeys(fileMeta.keys(), context, true);
     }
 
-<<<<<<< HEAD
-    @Override
-    public void handle(@NonNull final HandleContext context) throws HandleException {
-        throw new UnsupportedOperationException("Not implemented");
-=======
     /**
      * This method is called during the handle workflow. It executes the actual transaction.
      *
@@ -94,17 +81,13 @@
      *
      * @throws NullPointerException if one of the arguments is {@code null}
      */
-    public void handle(
-            @NonNull final FileAppendTransactionBody op,
-            @NonNull final WritableFileStoreImpl fileStore,
-            @NonNull HandleContext context) {
-        requireNonNull(op);
-        requireNonNull(fileStore);
+    public void handle(@NonNull HandleContext context) {
         requireNonNull(context);
 
+        final var op = context.body().fileAppend();
         final var target = op.fileID();
         final var data = op.contents();
-        final var fileServiceConfig = context.getConfiguration().getConfigData(FilesConfig.class);
+        final var fileServiceConfig = context.configuration().getConfigData(FilesConfig.class);
         if (data == null || data.length() <= 0) {
             logger.debug("FileAppend: No data to append");
         }
@@ -112,6 +95,7 @@
         if (target == null) {
             throw new HandleException(INVALID_FILE_ID);
         }
+        final var fileStore = context.writableStore(WritableFileStoreImpl.class);
         final var optionalFile = fileStore.get(target.fileNum());
 
         if (optionalFile.isEmpty()) {
@@ -143,13 +127,4 @@
         It will not be committed to state until commit is called on the state.--- */
         fileStore.put(fileBuilder.build());
     }
-
-    /**
-     * {@inheritDoc}
-     */
-    @Override
-    public UpdateFileRecordBuilder newRecordBuilder() {
-        return new UpdateFileRecordBuilder();
->>>>>>> 63d86ca8
-    }
 }