--- conflicted
+++ resolved
@@ -163,11 +163,7 @@
          * PR conversation: 8089
          */
         final long effectiveLifeTime;
-<<<<<<< HEAD
-        final var fileServiceConfig = feeContext.configuration().getConfigData(FilesConfig.class);
-        final var file = feeContext
-                .readableStore(ReadableFileStore.class)
-                .getFileLeaf(op.fileAppendOrThrow().fileIDOrThrow());
+        final var file = fileStore.getFileLeaf(fileID);
 
         if (file == null) {
             return feeContext
@@ -176,12 +172,8 @@
                     .calculate();
         }
 
-        final var fileNum = file.fileId().fileNum();
-=======
-        final var file = fileStore.getFileLeaf(fileID);
         final var fileNum = fileID.fileNum();
 
->>>>>>> 14f0ace9
         final var firstSoftwareUpdateFile =
                 fileServiceConfig.softwareUpdateRange().left();
         final var lastSoftwareUpdateFile =
