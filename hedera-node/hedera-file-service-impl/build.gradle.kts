// SPDX-License-Identifier: Apache-2.0
plugins { id("org.hiero.gradle.module.library") }

description = "Default Hedera File Service Implementation"

mainModuleInfo { annotationProcessor("dagger.compiler") }

testModuleInfo {
    requires("com.hedera.node.app")
    requires("com.hedera.node.app.service.file.impl")
    requires("com.hedera.node.app.service.token")
    requires("com.swirlds.state.api.test.fixtures")
    requires("com.hedera.node.app.spi.test.fixtures")
    requires("com.hedera.node.config.test.fixtures")
    requires("org.assertj.core")
    requires("org.junit.jupiter.api")
    requires("org.mockito")
    requires("org.mockito.junit.jupiter")
<<<<<<< HEAD
    requiresStatic("com.github.spotbugs.annotations")
=======
    requires("com.swirlds.config.extensions.test.fixtures")
>>>>>>> 6b17cd5c
}<|MERGE_RESOLUTION|>--- conflicted
+++ resolved
@@ -16,9 +16,5 @@
     requires("org.junit.jupiter.api")
     requires("org.mockito")
     requires("org.mockito.junit.jupiter")
-<<<<<<< HEAD
-    requiresStatic("com.github.spotbugs.annotations")
-=======
     requires("com.swirlds.config.extensions.test.fixtures")
->>>>>>> 6b17cd5c
 }