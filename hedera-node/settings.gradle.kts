--- conflicted
+++ resolved
@@ -81,13 +81,8 @@
 
 // The HAPI API version to use for Protobuf sources. This can be a tag or branch
 // name from the hedera-protobufs GIT repo.
-<<<<<<< HEAD
-val hapiProtoVersion = "0.40.0-blocks-state-SNAPSHOT"
+val hapiProtoVersion = "0.43.0-rc-SNAPSHOT"
 val hapiProtoBranchOrTag = "add-throttle-and-congestion-types" // hapiProtoVersion
-=======
-val hapiProtoVersion = "0.43.0-rc-SNAPSHOT"
-val hapiProtoBranchOrTag = "add-pbj-types-for-state"
->>>>>>> 39cc9110
 
 gitRepositories {
     checkoutsDirectory.set(File(rootDir, "hapi"))
