--- conflicted
+++ resolved
@@ -33,12 +33,7 @@
 
     /**
      * Constructs a new {@link Roster} object using the current info for each node defined in state.
-<<<<<<< HEAD
-     * Accordingly, be warned that <b>this method iterates over all nodes!</b> Only invoke it if
-     * absolutely necessary, e.g. in the case of creating a new roster.
-=======
      * Accordingly, be warned that <b>this method iterates over all nodes.</b>
->>>>>>> bbfebec6
      *
      * @return a new roster, representing the most current node configurations available
      */
