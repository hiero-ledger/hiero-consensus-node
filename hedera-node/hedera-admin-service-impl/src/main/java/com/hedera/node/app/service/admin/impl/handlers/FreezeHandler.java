/*
 * Copyright (C) 2022-2023 Hedera Hashgraph, LLC
 *
 * Licensed under the Apache License, Version 2.0 (the "License");
 * you may not use this file except in compliance with the License.
 * You may obtain a copy of the License at
 *
 *      http://www.apache.org/licenses/LICENSE-2.0
 *
 * Unless required by applicable law or agreed to in writing, software
 * distributed under the License is distributed on an "AS IS" BASIS,
 * WITHOUT WARRANTIES OR CONDITIONS OF ANY KIND, either express or implied.
 * See the License for the specific language governing permissions and
 * limitations under the License.
 */

package com.hedera.node.app.service.admin.impl.handlers;

<<<<<<< HEAD
import com.hedera.hapi.node.base.HederaFunctionality;
import com.hedera.hapi.node.transaction.TransactionBody;
import com.hedera.node.app.spi.workflows.PreHandleContext;
import com.hedera.node.app.spi.workflows.TransactionHandler;
=======
import static com.hedera.hapi.node.base.ResponseCodeEnum.FREEZE_START_TIME_MUST_BE_FUTURE;
import static com.hedera.hapi.node.base.ResponseCodeEnum.FREEZE_UPDATE_FILE_DOES_NOT_EXIST;
import static com.hedera.hapi.node.base.ResponseCodeEnum.FREEZE_UPDATE_FILE_HASH_DOES_NOT_MATCH;
import static com.hedera.hapi.node.base.ResponseCodeEnum.INVALID_FREEZE_TRANSACTION_BODY;
import static com.hedera.hapi.node.base.ResponseCodeEnum.OK;
import static java.util.Objects.requireNonNull;

import com.hedera.hapi.node.base.FileID;
import com.hedera.hapi.node.base.HederaFunctionality;
import com.hedera.hapi.node.base.Timestamp;
import com.hedera.hapi.node.freeze.FreezeTransactionBody;
import com.hedera.hapi.node.freeze.FreezeType;
import com.hedera.node.app.service.admin.impl.ReadableSpecialFileStore;
import com.hedera.node.app.spi.workflows.PreCheckException;
import com.hedera.node.app.spi.workflows.PreHandleContext;
import com.hedera.node.app.spi.workflows.TransactionHandler;
import com.hedera.pbj.runtime.io.buffer.Bytes;
>>>>>>> 66b58e3a
import edu.umd.cs.findbugs.annotations.NonNull;
import java.time.Instant;
import javax.inject.Inject;
import javax.inject.Singleton;
import static java.util.Objects.requireNonNull;

/**
 * This class contains all workflow-related functionality regarding {@link HederaFunctionality#FREEZE}.
 */
@Singleton
public class FreezeHandler implements TransactionHandler {
    // length of the hash of the update file included in the FreezeTransactionBody
    // used for a quick sanity check that the file hash is not invalid
    public static final int UPDATE_FILE_HASH_LEN = 48;

    @Inject
    public FreezeHandler() {
        // Dagger2
    }

    /**
<<<<<<< HEAD
     * This method is called during the pre-handle workflow.
     *
     * <p>Typically, this method validates the {@link TransactionBody} semantically, gathers all
     * required keys, warms the cache.
=======
     * This method is called during the pre-handle workflow for Freeze transactions.
>>>>>>> 66b58e3a
     *
     * @param context the {@link PreHandleContext} which collects all information that will be
     *     passed to {@code handle()}
     * @see <a href="https://hashgraph.github.io/hedera-protobufs/#freeze.proto">Protobuf freeze documentation</a>
     */
    @SuppressWarnings("java:S1874") // disable the warnings for use of deprecated code
    // it is necessary to check getStartHour, getStartMin, getEndHour, getEndMin, all of which are deprecated
    // because if any are present then we set a status of INVALID_FREEZE_TRANSACTION_BODY
    public void preHandle(
            @NonNull final PreHandleContext context, @NonNull final ReadableSpecialFileStore specialFileStore) {
        requireNonNull(context);

        FreezeTransactionBody freezeTxn = context.getTxn().freeze();

        try {
            // freeze.proto properties startHour, startMin, endHour, endMin are deprecated in the protobuf
            // reject any freeze transactions that set these properties
            if (freezeTxn == null
                    || freezeTxn.startHour() != 0
                    || freezeTxn.startMin() != 0
                    || freezeTxn.endHour() != 0
                    || freezeTxn.endMin() != 0) {
                throw new PreCheckException(INVALID_FREEZE_TRANSACTION_BODY);
            }

            final FreezeType freezeType = freezeTxn.freezeType();
            switch (freezeType) {
                    // default value for freezeType is UNKNOWN_FREEZE_TYPE
                    // reject any freeze transactions that do not set freezeType or set it to UNKNOWN_FREEZE_TYPE
                case UNKNOWN_FREEZE_TYPE -> throw new PreCheckException(INVALID_FREEZE_TRANSACTION_BODY);

                    // FREEZE_ONLY requires a valid start_time
                case FREEZE_ONLY -> verifyFreezeStartTimeIsInFuture(
                        freezeTxn, context.getTxn().transactionID().transactionValidStart());

                    // PREPARE_UPGRADE requires valid update_file and file_hash values
                case PREPARE_UPGRADE -> verifyUpdateFileAndHash(freezeTxn, specialFileStore);

                    // FREEZE_UPGRADE and TELEMETRY_UPGRADE require a valid start_time and valid update_file and
                    // file_hash values
                case FREEZE_UPGRADE, TELEMETRY_UPGRADE -> {
                    verifyFreezeStartTimeIsInFuture(
                            freezeTxn, context.getTxn().transactionID().transactionValidStart());

                    // from proto specs, it looks like update file not required for FREEZE_UPGRADE and TELEMETRY_UPGRADE
                    // but specs aren't very clear
                    // current code in FreezeTransitionLogic checks for the file in specialFiles
                    // so we will do the same
                    verifyUpdateFileAndHash(freezeTxn, specialFileStore);
                }

                    // FREEZE_ABORT does not require any additional checks
                case FREEZE_ABORT -> {
                    // do nothing
                }
            }

            // no need to add any keys to the context because this transaction does not require any signatures
            // it must be submitted by an account with superuser privileges, that is checked during ingest

            // all checks have passed
            context.status(OK);
        } catch (PreCheckException e) {
            // instead of catching this exception, would like to allow it to propagate up
            // this will be implemented in issue #5880
            context.status(e.responseCode());
        }
    }

    /**
     * For freeze types FREEZE_ONLY, FREEZE_UPGRADE, and TELEMETRY_UPGRADE, the startTime field must be set to
     * a time in the future, where future is defined as a time after the current consensus time.
     * @throws PreCheckException if startTime is not in the future
     */
    private void verifyFreezeStartTimeIsInFuture(FreezeTransactionBody freezeTxn, Timestamp curConsensusTime)
            throws PreCheckException {
        final Timestamp freezeStartTime = freezeTxn.startTime();
        if (freezeStartTime == null || freezeStartTime.seconds() == 0 && freezeStartTime.nanos() == 0) {
            throw new PreCheckException(INVALID_FREEZE_TRANSACTION_BODY);
        }
        final Instant freezeStartTimeInstant =
                Instant.ofEpochSecond(freezeStartTime.seconds(), freezeStartTime.nanos());

        final Instant effectiveNowInstant = Instant.ofEpochSecond(curConsensusTime.seconds(), curConsensusTime.nanos());

        // make sure freezeStartTime is after current consensus time
        final boolean freezeStartTimeIsInFuture = freezeStartTimeInstant.isAfter(effectiveNowInstant);
        if (!freezeStartTimeIsInFuture) {
            throw new PreCheckException(FREEZE_START_TIME_MUST_BE_FUTURE);
        }
    }

    /**
     * For freeze types PREPARE_UPGRADE, FREEZE_UPGRADE, and TELEMETRY_UPGRADE, the updateFile and fileHash fields must be set.
     * @throws PreCheckException if updateFile or fileHash are not set or don't pass sanity checks
     */
    private void verifyUpdateFileAndHash(FreezeTransactionBody freezeTxn, ReadableSpecialFileStore specialFileStore)
            throws PreCheckException {
        final FileID updateFile = freezeTxn.updateFile();

        if (updateFile == null || specialFileStore.get(updateFile.fileNum()).isEmpty()) {
            throw new PreCheckException(FREEZE_UPDATE_FILE_DOES_NOT_EXIST);
        }

        final Bytes fileHash = freezeTxn.fileHash();
        // don't verify the hash, just make sure it is not null or empty and is the correct length
        if (fileHash == null || Bytes.EMPTY.equals(fileHash) || fileHash.length() != UPDATE_FILE_HASH_LEN) {
            throw new PreCheckException(FREEZE_UPDATE_FILE_HASH_DOES_NOT_MATCH);
        }
    }
}<|MERGE_RESOLUTION|>--- conflicted
+++ resolved
@@ -16,12 +16,6 @@
 
 package com.hedera.node.app.service.admin.impl.handlers;
 
-<<<<<<< HEAD
-import com.hedera.hapi.node.base.HederaFunctionality;
-import com.hedera.hapi.node.transaction.TransactionBody;
-import com.hedera.node.app.spi.workflows.PreHandleContext;
-import com.hedera.node.app.spi.workflows.TransactionHandler;
-=======
 import static com.hedera.hapi.node.base.ResponseCodeEnum.FREEZE_START_TIME_MUST_BE_FUTURE;
 import static com.hedera.hapi.node.base.ResponseCodeEnum.FREEZE_UPDATE_FILE_DOES_NOT_EXIST;
 import static com.hedera.hapi.node.base.ResponseCodeEnum.FREEZE_UPDATE_FILE_HASH_DOES_NOT_MATCH;
@@ -39,12 +33,10 @@
 import com.hedera.node.app.spi.workflows.PreHandleContext;
 import com.hedera.node.app.spi.workflows.TransactionHandler;
 import com.hedera.pbj.runtime.io.buffer.Bytes;
->>>>>>> 66b58e3a
 import edu.umd.cs.findbugs.annotations.NonNull;
 import java.time.Instant;
 import javax.inject.Inject;
 import javax.inject.Singleton;
-import static java.util.Objects.requireNonNull;
 
 /**
  * This class contains all workflow-related functionality regarding {@link HederaFunctionality#FREEZE}.
@@ -61,14 +53,7 @@
     }
 
     /**
-<<<<<<< HEAD
-     * This method is called during the pre-handle workflow.
-     *
-     * <p>Typically, this method validates the {@link TransactionBody} semantically, gathers all
-     * required keys, warms the cache.
-=======
      * This method is called during the pre-handle workflow for Freeze transactions.
->>>>>>> 66b58e3a
      *
      * @param context the {@link PreHandleContext} which collects all information that will be
      *     passed to {@code handle()}
