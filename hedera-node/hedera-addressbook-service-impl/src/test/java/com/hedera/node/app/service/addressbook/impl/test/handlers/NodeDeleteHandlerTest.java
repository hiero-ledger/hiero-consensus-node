--- conflicted
+++ resolved
@@ -100,7 +100,7 @@
     @BeforeEach
     void setUp() {
         mockStore = mock(ReadableNodeStoreImpl.class);
-        subject = new NodeDeleteHandler(assetsLoader);
+        subject = new NodeDeleteHandler();
 
         writableNodeState = writableNodeStateWithOneKey();
         given(writableStates.<EntityNumber, Node>get(NODES_KEY)).willReturn(writableNodeState);
@@ -137,7 +137,6 @@
         final var feeCtx = mock(FeeContext.class);
         final var feeCalcFactory = mock(FeeCalculatorFactory.class);
         final var feeCalc = mock(FeeCalculator.class);
-<<<<<<< HEAD
         final ExchangeRate exchangeRate = new ExchangeRate(1, 2, TimestampSeconds.DEFAULT);
         Map<SubType, BigDecimal> subTypeMap = new HashMap<>();
         subTypeMap.put(SubType.DEFAULT, BigDecimal.valueOf(0.001));
@@ -146,13 +145,8 @@
 
         given(feeCtx.exchangeRateInfo()).willReturn(exchangeRateInfo);
         given(exchangeRateInfo.activeRate(any())).willReturn(exchangeRate);
-        given(feeCtx.feeCalculator(notNull())).willReturn(feeCalc);
+        given(feeCtx.feeCalculatorFactory().feeCalculator((notNull()))).willReturn(feeCalc);
         given(assetsLoader.loadCanonicalPrices()).willReturn(map);
-=======
-        given(feeCtx.feeCalculatorFactory()).willReturn(feeCalcFactory);
-        given(feeCalcFactory.feeCalculator(notNull())).willReturn(feeCalc);
-        given(feeCalc.calculate()).willReturn(Fees.FREE);
->>>>>>> abb12c8e
 
         assertThat(subject.calculateFees(feeCtx)).isEqualTo(new Fees(0, 5000000, 0));
     }
