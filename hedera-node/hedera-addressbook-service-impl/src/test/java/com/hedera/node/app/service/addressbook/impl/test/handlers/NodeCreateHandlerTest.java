// SPDX-License-Identifier: Apache-2.0
package com.hedera.node.app.service.addressbook.impl.test.handlers;

import static com.hedera.hapi.node.base.ResponseCodeEnum.INVALID_ADMIN_KEY;
import static com.hedera.hapi.node.base.ResponseCodeEnum.INVALID_GOSSIP_CA_CERTIFICATE;
import static com.hedera.hapi.node.base.ResponseCodeEnum.INVALID_GOSSIP_ENDPOINT;
import static com.hedera.hapi.node.base.ResponseCodeEnum.INVALID_NODE_ACCOUNT_ID;
import static com.hedera.hapi.node.base.ResponseCodeEnum.INVALID_SERVICE_ENDPOINT;
import static com.hedera.hapi.node.base.ResponseCodeEnum.KEY_REQUIRED;
import static com.hedera.hapi.node.base.ResponseCodeEnum.OK;
import static com.hedera.node.app.hapi.utils.keys.KeyUtils.IMMUTABILITY_SENTINEL_KEY;
import static com.hedera.node.app.spi.fixtures.Assertions.assertThrowsPreCheck;
import static org.assertj.core.api.Assertions.assertThat;
import static org.junit.jupiter.api.Assertions.assertArrayEquals;
import static org.junit.jupiter.api.Assertions.assertDoesNotThrow;
import static org.junit.jupiter.api.Assertions.assertEquals;
import static org.junit.jupiter.api.Assertions.assertNotNull;
import static org.junit.jupiter.api.Assertions.assertThrows;
import static org.junit.jupiter.api.Assertions.assertTrue;
import static org.mockito.ArgumentMatchers.any;
import static org.mockito.ArgumentMatchers.anyLong;
import static org.mockito.BDDMockito.given;
import static org.mockito.Mock.Strictness.LENIENT;
import static org.mockito.Mockito.doThrow;
import static org.mockito.Mockito.mock;
import static org.mockito.Mockito.verify;

import com.hedera.hapi.node.addressbook.NodeCreateTransactionBody;
import com.hedera.hapi.node.base.AccountID;
import com.hedera.hapi.node.base.Key;
import com.hedera.hapi.node.base.ResponseCodeEnum;
import com.hedera.hapi.node.base.ServiceEndpoint;
import com.hedera.hapi.node.base.TransactionID;
import com.hedera.hapi.node.transaction.TransactionBody;
import com.hedera.node.app.hapi.utils.EntityType;
import com.hedera.node.app.service.addressbook.impl.WritableAccountNodeRelStore;
import com.hedera.node.app.service.addressbook.impl.WritableNodeStore;
import com.hedera.node.app.service.addressbook.impl.handlers.NodeCreateHandler;
import com.hedera.node.app.service.addressbook.impl.records.NodeCreateStreamBuilder;
import com.hedera.node.app.service.addressbook.impl.validators.AddressBookValidator;
import com.hedera.node.app.service.entityid.NodeIdGenerator;
import com.hedera.node.app.service.entityid.WritableEntityIdStore;
import com.hedera.node.app.service.token.ReadableAccountStore;
import com.hedera.node.app.spi.fees.FeeCalculator;
import com.hedera.node.app.spi.fees.FeeCalculatorFactory;
import com.hedera.node.app.spi.fees.FeeContext;
import com.hedera.node.app.spi.fees.Fees;
import com.hedera.node.app.spi.fixtures.workflows.FakePreHandleContext;
import com.hedera.node.app.spi.store.StoreFactory;
import com.hedera.node.app.spi.validation.AttributeValidator;
import com.hedera.node.app.spi.workflows.HandleContext;
import com.hedera.node.app.spi.workflows.HandleException;
import com.hedera.node.app.spi.workflows.PreCheckException;
import com.hedera.node.app.spi.workflows.PureChecksContext;
import com.hedera.node.config.testfixtures.HederaTestConfigBuilder;
import com.hedera.pbj.runtime.io.buffer.Bytes;
import com.swirlds.config.api.Configuration;
import java.security.cert.CertificateEncodingException;
import java.security.cert.X509Certificate;
import java.util.List;
import org.junit.jupiter.api.BeforeAll;
import org.junit.jupiter.api.BeforeEach;
import org.junit.jupiter.api.DisplayName;
import org.junit.jupiter.api.Test;
import org.junit.jupiter.api.extension.ExtendWith;
import org.mockito.Mock;
import org.mockito.junit.jupiter.MockitoExtension;

@ExtendWith(MockitoExtension.class)
class NodeCreateHandlerTest extends AddressBookTestBase {

    @Mock(strictness = LENIENT)
    private HandleContext handleContext;

    @Mock
    private PureChecksContext pureChecksContext;

    @Mock
    private NodeCreateStreamBuilder recordBuilder;

    @Mock
    private StoreFactory storeFactory;

    @Mock
    private NodeIdGenerator  nodeIdGenerator;

    @Mock
    private ReadableAccountStore accountStore;

    @Mock
    private AttributeValidator validator;

    private TransactionBody txn;
    private NodeCreateHandler subject;

    private static List<X509Certificate> certList;

    @BeforeAll
    static void beforeAll() {
        certList = generateX509Certificates(3);
    }

    @BeforeEach
    void setUp() {
        final var addressBookValidator = new AddressBookValidator();
        subject = new NodeCreateHandler(addressBookValidator);
        // build empty states
        rebuildState(0);
    }

    @Test
    @DisplayName("pureChecks fail when accountId is null")
    void accountIdCannotNull() {
        txn = new NodeCreateBuilder().build(payerId);
        given(pureChecksContext.body()).willReturn(txn);
        final var msg = assertThrows(PreCheckException.class, () -> subject.pureChecks(pureChecksContext));
        assertThat(msg.responseCode()).isEqualTo(INVALID_NODE_ACCOUNT_ID);
    }

    @Test
    @DisplayName("pureChecks fail when accountId not set")
    void accountIdNeedSet() {
        txn = new NodeCreateBuilder().withAccountId(AccountID.DEFAULT).build(payerId);
        given(pureChecksContext.body()).willReturn(txn);
        final var msg = assertThrows(PreCheckException.class, () -> subject.pureChecks(pureChecksContext));
        assertThat(msg.responseCode()).isEqualTo(INVALID_NODE_ACCOUNT_ID);
    }

    @Test
    @DisplayName("pureChecks fail when accountId is alias")
    void accountIdCannotAlias() {
        txn = new NodeCreateBuilder().withAccountId(alias).build(payerId);
        given(pureChecksContext.body()).willReturn(txn);
        final var msg = assertThrows(PreCheckException.class, () -> subject.pureChecks(pureChecksContext));
        assertThat(msg.responseCode()).isEqualTo(INVALID_NODE_ACCOUNT_ID);
    }

    @Test
    @DisplayName("pureChecks fail when gossip_endpoint not specified")
    void gossipEndpointNeedSet() {
        txn = new NodeCreateBuilder()
                .withAccountId(accountId)
                .withGossipEndpoint(List.of())
                .build(payerId);
        given(pureChecksContext.body()).willReturn(txn);
        final var msg = assertThrows(PreCheckException.class, () -> subject.pureChecks(pureChecksContext));
        assertThat(msg.responseCode()).isEqualTo(INVALID_GOSSIP_ENDPOINT);
    }

    @Test
    @DisplayName("pureChecks fail when service_endpoint not specified")
    void serviceEndpointNeedSet() {
        txn = new NodeCreateBuilder()
                .withAccountId(accountId)
                .withGossipEndpoint(List.of(endpoint1))
                .withServiceEndpoint(List.of())
                .build(payerId);
        given(pureChecksContext.body()).willReturn(txn);
        final var msg = assertThrows(PreCheckException.class, () -> subject.pureChecks(pureChecksContext));
        assertThat(msg.responseCode()).isEqualTo(INVALID_SERVICE_ENDPOINT);
    }

    @Test
    @DisplayName("pureChecks fail when gossipCaCertificate not specified")
    void gossipCaCertificateNeedSet() {
        txn = new NodeCreateBuilder()
                .withAccountId(accountId)
                .withGossipEndpoint(List.of(endpoint1))
                .withServiceEndpoint(List.of(endpoint2))
                .withGrpcWebProxyEndpoint(endpoint3)
                .build(payerId);
        given(pureChecksContext.body()).willReturn(txn);
        final var msg = assertThrows(PreCheckException.class, () -> subject.pureChecks(pureChecksContext));
        assertThat(msg.responseCode()).isEqualTo(INVALID_GOSSIP_CA_CERTIFICATE);
    }

    @Test
    @DisplayName("pureChecks fail when adminKey not specified")
    void adminKeyNeedSet() throws CertificateEncodingException {
        txn = new NodeCreateBuilder()
                .withAccountId(accountId)
                .withGossipEndpoint(List.of(endpoint1))
                .withServiceEndpoint(List.of(endpoint2))
                .withGrpcWebProxyEndpoint(endpoint3)
                .withGossipCaCertificate(Bytes.wrap(certList.get(1).getEncoded()))
                .build(payerId);
        given(pureChecksContext.body()).willReturn(txn);
        final var msg = assertThrows(PreCheckException.class, () -> subject.pureChecks(pureChecksContext));
        assertThat(msg.responseCode()).isEqualTo(KEY_REQUIRED);
    }

    @Test
    @DisplayName("pureChecks fail when adminKey empty")
    void adminKeyEmpty() throws CertificateEncodingException {
        txn = new NodeCreateBuilder()
                .withAccountId(accountId)
                .withGossipEndpoint(List.of(endpoint1))
                .withServiceEndpoint(List.of(endpoint2))
                .withGrpcWebProxyEndpoint(endpoint3)
                .withGossipCaCertificate(Bytes.wrap(certList.get(0).getEncoded()))
                .withAdminKey(IMMUTABILITY_SENTINEL_KEY)
                .build(payerId);
        given(pureChecksContext.body()).willReturn(txn);
        final var msg = assertThrows(PreCheckException.class, () -> subject.pureChecks(pureChecksContext));
        assertThat(msg.responseCode()).isEqualTo(KEY_REQUIRED);
    }

    @Test
    @DisplayName("pureChecks fail when adminKey not valid")
    void adminKeyNeedValid() throws CertificateEncodingException {
        txn = new NodeCreateBuilder()
                .withAccountId(accountId)
                .withGossipEndpoint(List.of(endpoint1))
                .withServiceEndpoint(List.of(endpoint2))
                .withGrpcWebProxyEndpoint(endpoint3)
                .withGossipCaCertificate(Bytes.wrap(certList.get(0).getEncoded()))
                .withAdminKey(invalidKey)
                .build(payerId);
        given(pureChecksContext.body()).willReturn(txn);
        final var msg = assertThrows(PreCheckException.class, () -> subject.pureChecks(pureChecksContext));
        assertThat(msg.responseCode()).isEqualTo(INVALID_ADMIN_KEY);
    }

    @Test
    @DisplayName("pureChecks succeeds when expected attributes are specified")
    void pureCheckPass() throws CertificateEncodingException {
        txn = new NodeCreateBuilder()
                .withAccountId(accountId)
                .withGossipEndpoint(List.of(endpoint1))
                .withServiceEndpoint(List.of(endpoint2))
                .withGrpcWebProxyEndpoint(endpoint3)
                .withGossipCaCertificate(Bytes.wrap(certList.get(2).getEncoded()))
                .withAdminKey(key)
                .build(payerId);
        given(pureChecksContext.body()).willReturn(txn);
        assertDoesNotThrow(() -> subject.pureChecks(pureChecksContext));
    }

    @Test
    void failsWhenMaxNodesExceeds() {
        txn = new NodeCreateBuilder().withAccountId(accountId).build(payerId);
        given(handleContext.body()).willReturn(txn);
        rebuildState(1);
        final var config = HederaTestConfigBuilder.create()
                .withValue("nodes.maxNumber", 1L)
                .getOrCreateConfig();
        given(handleContext.configuration()).willReturn(config);
        given(handleContext.storeFactory()).willReturn(storeFactory);
        given(storeFactory.writableStore(WritableNodeStore.class)).willReturn(writableStore);
        given(storeFactory.readableStore(ReadableAccountStore.class)).willReturn(accountStore);

        final var msg = assertThrows(HandleException.class, () -> subject.handle(handleContext));
        assertEquals(ResponseCodeEnum.MAX_NODES_CREATED, msg.getStatus());
        assertEquals(0, writableStore.modifiedNodes().size());
    }

    @Test
    void accountIdMustInState() {
        txn = new NodeCreateBuilder().withAccountId(accountId).build(payerId);
        given(accountStore.getAccountById(accountId)).willReturn(null);
        given(handleContext.body()).willReturn(txn);
        final var config = HederaTestConfigBuilder.create()
                .withValue("nodes.nodeMaxDescriptionUtf8Bytes", 10)
                .getOrCreateConfig();
        given(handleContext.configuration()).willReturn(config);
        given(handleContext.storeFactory()).willReturn(storeFactory);
        given(handleContext.expiryValidator()).willReturn(expiryValidator);
        given(storeFactory.writableStore(WritableNodeStore.class)).willReturn(writableStore);
        given(storeFactory.readableStore(ReadableAccountStore.class)).willReturn(accountStore);
        given(storeFactory.writableStore(WritableAccountNodeRelStore.class)).willReturn(writableAccountNodeRelStore);

        final var msg = assertThrows(HandleException.class, () -> subject.handle(handleContext));
        assertEquals(ResponseCodeEnum.INVALID_NODE_ACCOUNT_ID, msg.getStatus());
    }

    @Test
    void failsWhenDescriptionTooLarge() {
        txn = new NodeCreateBuilder()
                .withAccountId(accountId)
                .withDescription("Description")
                .build(payerId);
        final var config = HederaTestConfigBuilder.create()
                .withValue("nodes.nodeMaxDescriptionUtf8Bytes", 10)
                .getOrCreateConfig();
        setupHandle(config);

        final var msg = assertThrows(HandleException.class, () -> subject.handle(handleContext));
        assertEquals(ResponseCodeEnum.INVALID_NODE_DESCRIPTION, msg.getStatus());
    }

    @Test
    void failsWhenDescriptionContainZeroByte() {
        txn = new NodeCreateBuilder()
                .withAccountId(accountId)
                .withDescription("Des\0cription")
                .build(payerId);
        final var config = HederaTestConfigBuilder.create()
                .withValue("nodes.nodeMaxDescriptionUtf8Bytes", 12)
                .getOrCreateConfig();
        setupHandle(config);

        final var msg = assertThrows(HandleException.class, () -> subject.handle(handleContext));
        assertEquals(ResponseCodeEnum.INVALID_NODE_DESCRIPTION, msg.getStatus());
    }

    @Test
    void failsWhenGossipEndpointTooLarge() {
        txn = new NodeCreateBuilder()
                .withAccountId(accountId)
                .withGossipEndpoint(List.of(endpoint1, endpoint2, endpoint3))
                .build(payerId);
        setupHandle();

        final var msg = assertThrows(HandleException.class, () -> subject.handle(handleContext));
        assertEquals(ResponseCodeEnum.GOSSIP_ENDPOINTS_EXCEEDED_LIMIT, msg.getStatus());
    }

    @Test
    void failsWhenGossipEndpointNull() {
        txn = new NodeCreateBuilder()
                .withAccountId(accountId)
                .withGossipEndpoint(null)
                .build(payerId);
        setupHandle();

        final var msg = assertThrows(HandleException.class, () -> subject.handle(handleContext));
        assertEquals(ResponseCodeEnum.INVALID_GOSSIP_ENDPOINT, msg.getStatus());
    }

    @Test
    void failsWhenGossipEndpointEmpty() {
        txn = new NodeCreateBuilder()
                .withAccountId(accountId)
                .withGossipEndpoint(List.of())
                .build(payerId);
        setupHandle();

        final var msg = assertThrows(HandleException.class, () -> subject.handle(handleContext));
        assertEquals(ResponseCodeEnum.INVALID_GOSSIP_ENDPOINT, msg.getStatus());
    }

    @Test
    void failsWhenGossipEndpointHaveIPAndFQDN() {
        txn = new NodeCreateBuilder()
                .withAccountId(accountId)
                .withGossipEndpoint(List.of(endpoint1, endpoint4))
                .build(payerId);
        setupHandle();

        final var msg = assertThrows(HandleException.class, () -> subject.handle(handleContext));
        assertEquals(ResponseCodeEnum.GOSSIP_ENDPOINT_CANNOT_HAVE_FQDN, msg.getStatus());
    }

    @Test
    void failsWhenEndpointHaveEmptyIPAndFQDN() {
        txn = new NodeCreateBuilder()
                .withAccountId(accountId)
                .withGossipEndpoint(List.of(endpoint1, endpoint5))
                .build(payerId);
        setupHandle();

        final var msg = assertThrows(HandleException.class, () -> subject.handle(handleContext));
        assertEquals(ResponseCodeEnum.INVALID_ENDPOINT, msg.getStatus());
    }

    @Test
    void failsWhenEndpointHaveNullIp() {
        txn = new NodeCreateBuilder()
                .withAccountId(accountId)
                .withGossipEndpoint(List.of(endpoint1, endpoint7))
                .build(payerId);
        setupHandle();

        final var msg = assertThrows(HandleException.class, () -> subject.handle(handleContext));
        assertEquals(ResponseCodeEnum.INVALID_ENDPOINT, msg.getStatus());
    }

    @Test
    void failsWhenEndpointHaveZeroIp() {
        txn = new NodeCreateBuilder()
                .withAccountId(accountId)
                .withGossipEndpoint(List.of(endpoint1, endpoint6))
                .build(payerId);
        setupHandle();

        final var msg = assertThrows(HandleException.class, () -> subject.handle(handleContext));
        assertEquals(ResponseCodeEnum.INVALID_ENDPOINT, msg.getStatus());
    }

    @Test
    void failsWhenEndpointHaveInvalidIp() {
        txn = new NodeCreateBuilder()
                .withAccountId(accountId)
                .withGossipEndpoint(List.of(endpoint1, endpoint8))
                .build(payerId);
        setupHandle();

        final var msg = assertThrows(HandleException.class, () -> subject.handle(handleContext));
        assertEquals(ResponseCodeEnum.INVALID_IPV4_ADDRESS, msg.getStatus());
    }

    @Test
    void failsWhenEndpointHaveInvalidIp2() {
        txn = new NodeCreateBuilder()
                .withAccountId(accountId)
                .withGossipEndpoint(List.of(endpoint1, endpoint9))
                .build(payerId);
        setupHandle();

        final var msg = assertThrows(HandleException.class, () -> subject.handle(handleContext));
        assertEquals(ResponseCodeEnum.INVALID_IPV4_ADDRESS, msg.getStatus());
    }

    @Test
    void failsWhenEndpointHaveInvalidIp3() {
        txn = new NodeCreateBuilder()
                .withAccountId(accountId)
                .withGossipEndpoint(List.of(endpoint1, endpoint2))
                .withServiceEndpoint(List.of(endpoint10))
                .build(payerId);
        setupHandle();

        final var msg = assertThrows(HandleException.class, () -> subject.handle(handleContext));
        assertEquals(ResponseCodeEnum.INVALID_IPV4_ADDRESS, msg.getStatus());
    }

    @Test
    void failsWhenServiceEndpointTooLarge() {
        txn = new NodeCreateBuilder()
                .withAccountId(accountId)
                .withGossipEndpoint(List.of(endpoint1, endpoint2))
                .withServiceEndpoint(List.of(endpoint1, endpoint2, endpoint3))
                .build(payerId);
        final var config = HederaTestConfigBuilder.create()
                .withValue("nodes.maxGossipEndpoint", 2)
                .withValue("nodes.maxServiceEndpoint", 2)
                .getOrCreateConfig();
        setupHandle(config);

        final var msg = assertThrows(HandleException.class, () -> subject.handle(handleContext));
        assertEquals(ResponseCodeEnum.SERVICE_ENDPOINTS_EXCEEDED_LIMIT, msg.getStatus());
    }

    @Test
    void failsWhenServiceEndpointNull() {
        txn = new NodeCreateBuilder()
                .withAccountId(accountId)
                .withGossipEndpoint(List.of(endpoint1, endpoint2))
                .withServiceEndpoint(null)
                .build(payerId);
        setupHandle();

        final var msg = assertThrows(HandleException.class, () -> subject.handle(handleContext));
        assertEquals(ResponseCodeEnum.INVALID_SERVICE_ENDPOINT, msg.getStatus());
    }

    @Test
    void failsWhenServiceEndpointEmpty() {
        txn = new NodeCreateBuilder()
                .withAccountId(accountId)
                .withGossipEndpoint(List.of(endpoint1, endpoint2))
                .withServiceEndpoint(List.of())
                .build(payerId);
        setupHandle();

        final var msg = assertThrows(HandleException.class, () -> subject.handle(handleContext));
        assertEquals(ResponseCodeEnum.INVALID_SERVICE_ENDPOINT, msg.getStatus());
    }

    @Test
    void failsWhenEndpointHaveIPAndFQDN() {
        txn = new NodeCreateBuilder()
                .withAccountId(accountId)
                .withGossipEndpoint(List.of(endpoint1, endpoint2))
                .withServiceEndpoint(List.of(endpoint1, endpoint4))
                .build(payerId);
        final var config = HederaTestConfigBuilder.create()
                .withValue("nodes.maxGossipEndpoint", 2)
                .withValue("nodes.maxServiceEndpoint", 2)
                .getOrCreateConfig();
        setupHandle(config);

        final var msg = assertThrows(HandleException.class, () -> subject.handle(handleContext));
        assertEquals(ResponseCodeEnum.IP_FQDN_CANNOT_BE_SET_FOR_SAME_ENDPOINT, msg.getStatus());
    }

    @Test
    void failsWhenEndpointFQDNTooLarge() {
        txn = new NodeCreateBuilder()
                .withAccountId(accountId)
                .withGossipEndpoint(List.of(endpoint1, endpoint2))
                .withServiceEndpoint(List.of(endpoint1, endpoint3))
                .build(payerId);
        final var config = HederaTestConfigBuilder.create()
                .withValue("nodes.maxGossipEndpoint", 2)
                .withValue("nodes.maxServiceEndpoint", 2)
                .withValue("nodes.maxFqdnSize", 4)
                .getOrCreateConfig();
        setupHandle(config);

        final var msg = assertThrows(HandleException.class, () -> subject.handle(handleContext));
        assertEquals(ResponseCodeEnum.FQDN_SIZE_TOO_LARGE, msg.getStatus());
    }

    @Test
    void handleFailsWhenInvalidAdminKey() {
        txn = new NodeCreateBuilder()
                .withAccountId(accountId)
                .withGossipEndpoint(List.of(endpoint1, endpoint2))
                .withServiceEndpoint(List.of(endpoint1, endpoint3))
                .withGrpcWebProxyEndpoint(endpoint3)
                .withAdminKey(invalidKey)
                .build(payerId);
        final var config = HederaTestConfigBuilder.create()
                .withValue("nodes.maxGossipEndpoint", 2)
                .withValue("nodes.maxServiceEndpoint", 2)
                .withValue("nodes.maxFqdnSize", 100)
                .withValue("nodes.webProxyEndpointsEnabled", true)
                .getOrCreateConfig();
        setupHandle(config);

        given(handleContext.attributeValidator()).willReturn(validator);
        doThrow(new HandleException(INVALID_ADMIN_KEY)).when(validator).validateKey(invalidKey, INVALID_ADMIN_KEY);

        final var msg = assertThrows(HandleException.class, () -> subject.handle(handleContext));
        assertEquals(ResponseCodeEnum.INVALID_ADMIN_KEY, msg.getStatus());
    }

    @Test
    void handleWorksAsExpected() throws CertificateEncodingException {
        txn = new NodeCreateBuilder()
                .withAccountId(accountId)
                .withDescription("Description")
                .withGossipEndpoint(List.of(endpoint1, endpoint2))
                .withServiceEndpoint(List.of(endpoint1, endpoint3))
                .withGrpcWebProxyEndpoint(endpoint3)
                .withGossipCaCertificate(Bytes.wrap(certList.get(0).getEncoded()))
                .withGrpcCertificateHash(Bytes.wrap("hash"))
                .withAdminKey(key)
                .withDeclineReward(true)
                .build(payerId);
        final var config = HederaTestConfigBuilder.create()
                .withValue("nodes.nodeMaxDescriptionUtf8Bytes", 12)
                .withValue("nodes.maxGossipEndpoint", 4)
                .withValue("nodes.maxServiceEndpoint", 3)
                .withValue("nodes.webProxyEndpointsEnabled", true)
                .getOrCreateConfig();
<<<<<<< HEAD
        given(handleContext.configuration()).willReturn(config);
        given(handleContext.storeFactory()).willReturn(storeFactory);
        final long expectedNodeId = 0L;
        given(handleContext.nodeIdGenerator()).willReturn(nodeIdGenerator);
        given(nodeIdGenerator.newNodeId()).willReturn(expectedNodeId);
        given(storeFactory.writableStore(WritableNodeStore.class)).willReturn(writableStore);
        given(storeFactory.writableStore(WritableAccountNodeRelStore.class)).willReturn(writableAccountNodeRelStore);
=======
        setupHandle(config);

        given(handleContext.attributeValidator()).willReturn(validator);
>>>>>>> 6e228a8d
        final var stack = mock(HandleContext.SavepointStack.class);
        given(handleContext.savepointStack()).willReturn(stack);
        given(stack.getBaseBuilder(any())).willReturn(recordBuilder);

        assertDoesNotThrow(() -> subject.handle(handleContext));
        final var createdNode = writableStore.get(expectedNodeId);
        assertNotNull(createdNode);
        verify(recordBuilder).nodeID(expectedNodeId);
        assertEquals(expectedNodeId, createdNode.nodeId());
        assertEquals("Description", createdNode.description());
        assertArrayEquals(
                (List.of(endpoint1, endpoint2)).toArray(),
                createdNode.gossipEndpoint().toArray());
        assertArrayEquals(
                (List.of(endpoint1, endpoint3)).toArray(),
                createdNode.serviceEndpoint().toArray());
        assertArrayEquals(
                certList.get(0).getEncoded(), createdNode.gossipCaCertificate().toByteArray());
        assertArrayEquals("hash".getBytes(), createdNode.grpcCertificateHash().toByteArray());
        assertEquals(key, createdNode.adminKey());
        assertTrue(createdNode.declineReward());
    }

    @Test
    void createWithRelatedAccountFail() throws CertificateEncodingException {
        txn = new NodeCreateBuilder().withAccountId(accountId).withAdminKey(key).build(payerId);
        rebuildState(1);
        final var config = HederaTestConfigBuilder.create().getOrCreateConfig();
        setupHandle(config);

        final var msg = assertThrows(HandleException.class, () -> subject.handle(handleContext));
        assertEquals(ResponseCodeEnum.ACCOUNT_IS_LINKED_TO_A_NODE, msg.getStatus());
    }

    @Test
    void preHandleWorksWhenAdminKeyValid() throws PreCheckException {
        mockAccountLookup(anotherKey, payerId, accountStore);
        txn = new NodeCreateBuilder().withAdminKey(key).build(payerId);
        final var context = new FakePreHandleContext(accountStore, txn);
        subject.preHandle(context);
        assertThat(txn).isEqualTo(context.body());
        assertThat(context.payerKey()).isEqualTo(anotherKey);
        assertThat(context.requiredNonPayerKeys()).contains(key);
    }

    @Test
    void preHandleFailedWhenAdminKeyInValid() throws PreCheckException {
        mockAccountLookup(anotherKey, payerId, accountStore);
        txn = new NodeCreateBuilder().withAdminKey(invalidKey).build(payerId);
        final var context = new FakePreHandleContext(accountStore, txn);
        assertThrowsPreCheck(() -> subject.preHandle(context), INVALID_ADMIN_KEY);
        assertThat(context.payerKey()).isEqualTo(anotherKey);
        assertThat(context.requiredNonPayerKeys()).isEmpty();
    }

    @Test
    @DisplayName("check that fees are 1 for delete node trx")
    void testCalculateFeesInvocations() {
        final var feeCtx = mock(FeeContext.class);
        final var feeCalcFact = mock(FeeCalculatorFactory.class);
        final var feeCalc = mock(FeeCalculator.class);
        given(feeCtx.feeCalculatorFactory()).willReturn(feeCalcFact);
        given(feeCalcFact.feeCalculator(any())).willReturn(feeCalc);

        final var config = HederaTestConfigBuilder.create()
                .withValue("nodes.enableDAB", true)
                .getOrCreateConfig();
        given(feeCtx.configuration()).willReturn(config);

        given(feeCalc.addVerificationsPerTransaction(anyLong())).willReturn(feeCalc);
        given(feeCalc.calculate()).willReturn(new Fees(1, 0, 0));

        assertThat(subject.calculateFees(feeCtx)).isEqualTo(new Fees(1, 0, 0));
    }

    private void setupHandle() {
        final var config = HederaTestConfigBuilder.create()
                .withValue("nodes.maxGossipEndpoint", 2)
                .getOrCreateConfig();
        setupHandle(config);
    }

    private void setupHandle(Configuration config) {
        given(handleContext.body()).willReturn(txn);
        given(handleContext.storeFactory()).willReturn(storeFactory);
        given(handleContext.configuration()).willReturn(config);
        given(handleContext.storeFactory()).willReturn(storeFactory);
        given(handleContext.expiryValidator()).willReturn(expiryValidator);
        given(expiryValidator.expirationStatus(
                        EntityType.ACCOUNT, account.expiredAndPendingRemoval(), account.tinybarBalance()))
                .willReturn(OK);
        given(accountStore.getAccountById(accountId)).willReturn(account);
        given(storeFactory.readableStore(ReadableAccountStore.class)).willReturn(accountStore);
        given(storeFactory.writableStore(WritableAccountNodeRelStore.class)).willReturn(writableAccountNodeRelStore);
        given(storeFactory.writableStore(WritableAccountNodeRelStore.class)).willReturn(writableAccountNodeRelStore);
        given(storeFactory.writableStore(WritableNodeStore.class)).willReturn(writableStore);
    }

    private class NodeCreateBuilder {
        private AccountID accountId = null;
        private String description = null;
        private List<ServiceEndpoint> gossipEndpoint = null;

        private List<ServiceEndpoint> serviceEndpoint = null;

        private ServiceEndpoint grpcWebProxyEndpoint = null;

        private Bytes gossipCaCertificate = null;

        private Bytes grpcCertificateHash = null;

        private Key adminKey = null;
        private boolean declineReward = false;

        private NodeCreateBuilder() {}

        public TransactionBody build(AccountID payerId) {
            final var txnId = TransactionID.newBuilder().accountID(payerId).transactionValidStart(consensusTimestamp);
            final var txnBody = NodeCreateTransactionBody.newBuilder();
            if (accountId != null) {
                txnBody.accountId(accountId);
            }
            if (description != null) {
                txnBody.description(description);
            }
            if (gossipEndpoint != null) {
                txnBody.gossipEndpoint(gossipEndpoint);
            }
            if (serviceEndpoint != null) {
                txnBody.serviceEndpoint(serviceEndpoint);
            }
            if (grpcWebProxyEndpoint != null) {
                txnBody.grpcProxyEndpoint(grpcWebProxyEndpoint);
            }
            if (gossipCaCertificate != null) {
                txnBody.gossipCaCertificate(gossipCaCertificate);
            }
            if (grpcCertificateHash != null) {
                txnBody.grpcCertificateHash(grpcCertificateHash);
            }
            if (adminKey != null) {
                txnBody.adminKey(adminKey);
            }
            txnBody.declineReward(declineReward);

            return TransactionBody.newBuilder()
                    .transactionID(txnId)
                    .nodeCreate(txnBody.build())
                    .build();
        }

        public NodeCreateBuilder withAccountId(final AccountID accountId) {
            this.accountId = accountId;
            return this;
        }

        public NodeCreateBuilder withDescription(final String description) {
            this.description = description;
            return this;
        }

        public NodeCreateBuilder withGossipEndpoint(final List<ServiceEndpoint> gossipEndpoint) {
            this.gossipEndpoint = gossipEndpoint;
            return this;
        }

        public NodeCreateBuilder withServiceEndpoint(final List<ServiceEndpoint> serviceEndpoint) {
            this.serviceEndpoint = serviceEndpoint;
            return this;
        }

        public NodeCreateBuilder withGrpcWebProxyEndpoint(final ServiceEndpoint proxyEndpoint) {
            this.grpcWebProxyEndpoint = proxyEndpoint;
            return this;
        }

        public NodeCreateBuilder withGossipCaCertificate(final Bytes gossipCaCertificate) {
            this.gossipCaCertificate = gossipCaCertificate;
            return this;
        }

        public NodeCreateBuilder withGrpcCertificateHash(final Bytes grpcCertificateHash) {
            this.grpcCertificateHash = grpcCertificateHash;
            return this;
        }

        public NodeCreateBuilder withAdminKey(final Key adminKey) {
            this.adminKey = adminKey;
            return this;
        }

        public NodeCreateBuilder withDeclineReward(final boolean declineReward) {
            this.declineReward = declineReward;
            return this;
        }
    }
}<|MERGE_RESOLUTION|>--- conflicted
+++ resolved
@@ -545,19 +545,13 @@
                 .withValue("nodes.maxServiceEndpoint", 3)
                 .withValue("nodes.webProxyEndpointsEnabled", true)
                 .getOrCreateConfig();
-<<<<<<< HEAD
-        given(handleContext.configuration()).willReturn(config);
-        given(handleContext.storeFactory()).willReturn(storeFactory);
+        setupHandle(config);
+
         final long expectedNodeId = 0L;
         given(handleContext.nodeIdGenerator()).willReturn(nodeIdGenerator);
         given(nodeIdGenerator.newNodeId()).willReturn(expectedNodeId);
-        given(storeFactory.writableStore(WritableNodeStore.class)).willReturn(writableStore);
-        given(storeFactory.writableStore(WritableAccountNodeRelStore.class)).willReturn(writableAccountNodeRelStore);
-=======
-        setupHandle(config);
 
         given(handleContext.attributeValidator()).willReturn(validator);
->>>>>>> 6e228a8d
         final var stack = mock(HandleContext.SavepointStack.class);
         given(handleContext.savepointStack()).willReturn(stack);
         given(stack.getBaseBuilder(any())).willReturn(recordBuilder);
