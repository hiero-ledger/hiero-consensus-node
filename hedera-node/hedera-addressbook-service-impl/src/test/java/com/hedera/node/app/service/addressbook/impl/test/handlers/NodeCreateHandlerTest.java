--- conflicted
+++ resolved
@@ -43,11 +43,8 @@
 import com.hedera.node.app.service.addressbook.impl.records.NodeCreateRecordBuilder;
 import com.hedera.node.app.service.addressbook.impl.validators.AddressBookValidator;
 import com.hedera.node.app.service.token.ReadableAccountStore;
-<<<<<<< HEAD
 import com.hedera.node.app.spi.records.RecordBuilders;
-=======
 import com.hedera.node.app.spi.store.StoreFactory;
->>>>>>> f20c7a92
 import com.hedera.node.app.spi.workflows.HandleContext;
 import com.hedera.node.app.spi.workflows.HandleException;
 import com.hedera.node.app.spi.workflows.PreCheckException;
@@ -436,16 +433,11 @@
                 .withValue("nodes.maxServiceEndpoint", 3)
                 .getOrCreateConfig();
         given(handleContext.configuration()).willReturn(config);
-<<<<<<< HEAD
-        given(handleContext.writableStore(WritableNodeStore.class)).willReturn(writableStore);
+        given(handleContext.storeFactory()).willReturn(storeFactory);
+        given(storeFactory.writableStore(WritableNodeStore.class)).willReturn(writableStore);
         final var recordBuilders = mock(RecordBuilders.class);
         given(handleContext.recordBuilders()).willReturn(recordBuilders);
         given(recordBuilders.getOrCreate(any())).willReturn(recordBuilder);
-=======
-        given(handleContext.storeFactory()).willReturn(storeFactory);
-        given(storeFactory.writableStore(WritableNodeStore.class)).willReturn(writableStore);
-        given(handleContext.recordBuilder(any())).willReturn(recordBuilder);
->>>>>>> f20c7a92
         given(accountStore.contains(accountId)).willReturn(true);
         given(storeFactory.readableStore(ReadableAccountStore.class)).willReturn(accountStore);
 
