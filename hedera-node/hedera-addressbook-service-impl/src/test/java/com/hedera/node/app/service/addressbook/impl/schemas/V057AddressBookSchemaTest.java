--- conflicted
+++ resolved
@@ -66,11 +66,7 @@
 
     @Test
     void migrationIsNoOpIfRosterLifecycleNotEnabled() {
-<<<<<<< HEAD
-        given(ctx.configuration()).willReturn(DEFAULT_CONFIG);
-=======
         given(ctx.appConfig()).willReturn(DEFAULT_CONFIG);
->>>>>>> 7f75a4d0
 
         subject.restart(ctx);
 
@@ -79,11 +75,7 @@
 
     @Test
     void usesGenesisNodeMetadataIfPresent() {
-<<<<<<< HEAD
-        given(ctx.configuration()).willReturn(WITH_ROSTER_LIFECYCLE);
-=======
         given(ctx.appConfig()).willReturn(WITH_ROSTER_LIFECYCLE);
->>>>>>> 7f75a4d0
         given(ctx.startupNetworks()).willReturn(startupNetworks);
         given(startupNetworks.genesisNetworkOrThrow()).willReturn(NETWORK);
         given(ctx.newStates()).willReturn(writableStates);
@@ -99,11 +91,7 @@
 
     @Test
     void usesOverrideMetadataIfPresent() {
-<<<<<<< HEAD
-        given(ctx.configuration()).willReturn(WITH_ROSTER_LIFECYCLE);
-=======
         given(ctx.appConfig()).willReturn(WITH_ROSTER_LIFECYCLE);
->>>>>>> 7f75a4d0
         given(ctx.startupNetworks()).willReturn(startupNetworks);
         given(startupNetworks.overrideNetworkFor(0L)).willReturn(Optional.of(NETWORK));
         given(ctx.newStates()).willReturn(writableStates);
