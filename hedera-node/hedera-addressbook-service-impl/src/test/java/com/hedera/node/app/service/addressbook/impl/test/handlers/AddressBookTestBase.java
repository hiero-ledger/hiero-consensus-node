--- conflicted
+++ resolved
@@ -175,13 +175,8 @@
     protected ReadableNodeStore readableStore;
     protected WritableNodeStore writableStore;
 
-<<<<<<< HEAD
-    protected MapReadableKVState<AccountID, ProtoLong> readableAccountNodeRelState;
-    protected MapWritableKVState<AccountID, ProtoLong> writableAccountNodeRelState;
-=======
     protected MapReadableKVState<AccountID, NodeId> readableAccountNodeRelState;
     protected MapWritableKVState<AccountID, NodeId> writableAccountNodeRelState;
->>>>>>> be6282c6
     protected ReadableAccountNodeRelStore readableAccountNodeRelStore;
     protected WritableAccountNodeRelStore writableAccountNodeRelStore;
 
@@ -199,9 +194,6 @@
         given(writableStates.<EntityNumber, Node>get(NODES_STATE_ID)).willReturn(writableNodeState);
         readableStore = new ReadableNodeStoreImpl(readableStates, readableEntityCounters);
         writableStore = new WritableNodeStore(writableStates, writableEntityCounters);
-<<<<<<< HEAD
-        addAccountNodeRelation();
-=======
 
         readableAccountNodeRelState = newReadableAccNodeRelState();
         writableAccountNodeRelState = newWritableAccNodeRelState();
@@ -209,7 +201,6 @@
         given(writableStates.<AccountID, NodeId>get(ACCOUNT_NODE_REL_STATE_ID)).willReturn(writableAccountNodeRelState);
         readableAccountNodeRelStore = new ReadableAccountNodeRelStoreImpl(readableStates, readableEntityCounters);
         writableAccountNodeRelStore = new WritableAccountNodeRelStore(writableStates, writableEntityCounters);
->>>>>>> be6282c6
     }
 
     protected void givenEntityCounters() {
@@ -290,15 +281,8 @@
     protected void addAccountNodeRelation() {
         readableAccountNodeRelState = newReadableAccNodeRelState();
         writableAccountNodeRelState = newWritableAccNodeRelState();
-<<<<<<< HEAD
-        given(readableStates.<AccountID, ProtoLong>get(ACCOUNT_NODE_REL_STATE_ID))
-                .willReturn(readableAccountNodeRelState);
-        given(writableStates.<AccountID, ProtoLong>get(ACCOUNT_NODE_REL_STATE_ID))
-                .willReturn(writableAccountNodeRelState);
-=======
         given(readableStates.<AccountID, NodeId>get(ACCOUNT_NODE_REL_STATE_ID)).willReturn(readableAccountNodeRelState);
         given(writableStates.<AccountID, NodeId>get(ACCOUNT_NODE_REL_STATE_ID)).willReturn(writableAccountNodeRelState);
->>>>>>> be6282c6
         readableAccountNodeRelStore = new ReadableAccountNodeRelStoreImpl(readableStates, readableEntityCounters);
         writableAccountNodeRelStore = new WritableAccountNodeRelStore(writableStates, writableEntityCounters);
     }
@@ -337,26 +321,16 @@
     }
 
     @NonNull
-<<<<<<< HEAD
-    protected MapReadableKVState<AccountID, ProtoLong> newReadableAccNodeRelState() {
-        return MapReadableKVState.<AccountID, ProtoLong>builder(ACCOUNT_NODE_REL_STATE_ID, ACCOUNT_NODE_REL_STATE_LABEL)
-=======
     protected MapReadableKVState<AccountID, NodeId> newReadableAccNodeRelState() {
         return MapReadableKVState.<AccountID, NodeId>builder(ACCOUNT_NODE_REL_STATE_ID, ACCOUNT_NODE_REL_STATE_LABEL)
                 .value(node.accountId(), NodeId.newBuilder().id(node.nodeId()).build())
->>>>>>> be6282c6
-                .build();
-    }
-
-    @NonNull
-<<<<<<< HEAD
-    protected MapWritableKVState<AccountID, ProtoLong> newWritableAccNodeRelState() {
-        return MapWritableKVState.<AccountID, ProtoLong>builder(ACCOUNT_NODE_REL_STATE_ID, ACCOUNT_NODE_REL_STATE_LABEL)
-=======
+                .build();
+    }
+
+    @NonNull
     protected MapWritableKVState<AccountID, NodeId> newWritableAccNodeRelState() {
         return MapWritableKVState.<AccountID, NodeId>builder(ACCOUNT_NODE_REL_STATE_ID, ACCOUNT_NODE_REL_STATE_LABEL)
                 .value(node.accountId(), NodeId.newBuilder().id(node.nodeId()).build())
->>>>>>> be6282c6
                 .build();
     }
 
