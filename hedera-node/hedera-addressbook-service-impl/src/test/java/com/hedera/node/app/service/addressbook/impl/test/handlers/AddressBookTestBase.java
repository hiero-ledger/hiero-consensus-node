--- conflicted
+++ resolved
@@ -203,8 +203,8 @@
         writableAccountNodeRelState = newEmptyWritableAccNodeRelState();
         given(readableStates.<AccountID, NodeId>get(ACCOUNT_NODE_REL_STATE_ID)).willReturn(readableAccountNodeRelState);
         given(writableStates.<AccountID, NodeId>get(ACCOUNT_NODE_REL_STATE_ID)).willReturn(writableAccountNodeRelState);
-        readableAccountNodeRelStore = new ReadableAccountNodeRelStoreImpl(readableStates, readableEntityCounters);
-        writableAccountNodeRelStore = new WritableAccountNodeRelStore(writableStates, writableEntityCounters);
+        readableAccountNodeRelStore = new ReadableAccountNodeRelStoreImpl(readableStates);
+        writableAccountNodeRelStore = new WritableAccountNodeRelStore(writableStates);
     }
 
     protected void createAccountNodeRelStoreWithCurrentAccountNodeRel() {
@@ -286,16 +286,6 @@
         writableNodeState = writableNodeStateWithMoreKeys();
         given(writableStates.<EntityNumber, Node>get(NODES_STATE_ID)).willReturn(writableNodeState);
         writableStore = new WritableNodeStore(writableStates, writableEntityCounters);
-<<<<<<< HEAD
-=======
-
-        readableAccountNodeRelState = newReadableAccNodeRelState();
-        writableAccountNodeRelState = newWritableAccNodeRelState();
-        given(readableStates.<AccountID, NodeId>get(ACCOUNT_NODE_REL_STATE_ID)).willReturn(readableAccountNodeRelState);
-        given(writableStates.<AccountID, NodeId>get(ACCOUNT_NODE_REL_STATE_ID)).willReturn(writableAccountNodeRelState);
-        readableAccountNodeRelStore = new ReadableAccountNodeRelStoreImpl(readableStates);
-        writableAccountNodeRelStore = new WritableAccountNodeRelStore(writableStates);
->>>>>>> 682ed682
     }
 
     @NonNull
