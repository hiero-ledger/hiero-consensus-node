// SPDX-License-Identifier: Apache-2.0
package com.hedera.node.app.service.addressbook.impl.test.handlers;

import static com.hedera.node.app.hapi.utils.CommonPbjConverters.asBytes;
import static com.hedera.node.app.service.addressbook.impl.schemas.V053AddressBookSchema.NODES_STATE_ID;
import static com.hedera.node.app.service.addressbook.impl.schemas.V053AddressBookSchema.NODES_STATE_LABEL;
import static com.hedera.node.app.service.addressbook.impl.schemas.V068AddressBookSchema.ACCOUNT_NODE_REL_STATE_ID;
import static com.hedera.node.app.service.addressbook.impl.schemas.V068AddressBookSchema.ACCOUNT_NODE_REL_STATE_LABEL;
import static com.hedera.node.app.service.entityid.impl.schemas.V0490EntityIdSchema.ENTITY_ID_STATE_ID;
import static com.hedera.node.app.service.entityid.impl.schemas.V0490EntityIdSchema.ENTITY_ID_STATE_LABEL;
import static com.hedera.node.app.service.entityid.impl.schemas.V0590EntityIdSchema.ENTITY_COUNTS_STATE_ID;
import static com.hedera.node.app.service.entityid.impl.schemas.V0590EntityIdSchema.ENTITY_COUNTS_STATE_LABEL;
import static com.hedera.node.app.service.entityid.impl.schemas.V0680EntityIdSchema.HIGHEST_NODE_ID_STATE_ID;
import static com.hedera.node.app.service.entityid.impl.schemas.V0680EntityIdSchema.HIGHEST_NODE_ID_STATE_LABEL;
import static org.mockito.BDDMockito.given;
import static org.mockito.Mockito.mock;

import com.hedera.hapi.node.base.AccountID;
import com.hedera.hapi.node.base.Key;
import com.hedera.hapi.node.base.Key.Builder;
import com.hedera.hapi.node.base.KeyList;
import com.hedera.hapi.node.base.ServiceEndpoint;
import com.hedera.hapi.node.base.ThresholdKey;
import com.hedera.hapi.node.base.Timestamp;
import com.hedera.hapi.node.state.addressbook.Node;
import com.hedera.hapi.node.state.common.EntityNumber;
import com.hedera.hapi.node.state.entity.EntityCounts;
import com.hedera.hapi.node.state.primitives.ProtoBytes;
import com.hedera.hapi.node.state.token.Account;
import com.hedera.hapi.platform.state.NodeId;
import com.hedera.node.app.service.addressbook.ReadableAccountNodeRelStore;
import com.hedera.node.app.service.addressbook.ReadableNodeStore;
import com.hedera.node.app.service.addressbook.impl.ReadableAccountNodeRelStoreImpl;
import com.hedera.node.app.service.addressbook.impl.ReadableNodeStoreImpl;
import com.hedera.node.app.service.addressbook.impl.WritableAccountNodeRelStore;
import com.hedera.node.app.service.addressbook.impl.WritableNodeStore;
import com.hedera.node.app.service.addressbook.impl.schemas.V053AddressBookSchema;
import com.hedera.node.app.service.entityid.EntityIdFactory;
import com.hedera.node.app.service.entityid.ReadableEntityIdStore;
import com.hedera.node.app.service.entityid.impl.ReadableEntityIdStoreImpl;
import com.hedera.node.app.service.entityid.impl.WritableEntityIdStoreImpl;
import com.hedera.node.app.service.token.ReadableAccountStore;
import com.hedera.node.app.spi.fixtures.ids.FakeEntityIdFactoryImpl;
import com.hedera.node.app.spi.validation.ExpiryValidator;
import com.hedera.node.config.data.HederaConfig;
import com.hedera.node.config.testfixtures.HederaTestConfigBuilder;
import com.hedera.pbj.runtime.io.buffer.Bytes;
import com.swirlds.config.api.Configuration;
import com.swirlds.platform.test.fixtures.addressbook.RandomAddressBookBuilder;
import com.swirlds.state.spi.ReadableStates;
import com.swirlds.state.spi.WritableStates;
import com.swirlds.state.test.fixtures.FunctionReadableSingletonState;
import com.swirlds.state.test.fixtures.FunctionWritableSingletonState;
import com.swirlds.state.test.fixtures.MapReadableKVState;
import com.swirlds.state.test.fixtures.MapWritableKVState;
import edu.umd.cs.findbugs.annotations.NonNull;
import java.security.cert.X509Certificate;
import java.util.List;
import java.util.Random;
import java.util.Spliterators;
import java.util.function.Function;
import java.util.stream.Collectors;
import java.util.stream.StreamSupport;
import org.hiero.consensus.model.roster.Address;
import org.junit.jupiter.api.BeforeEach;
import org.junit.jupiter.api.extension.ExtendWith;
import org.mockito.Mock;
import org.mockito.junit.jupiter.MockitoExtension;

@ExtendWith(MockitoExtension.class)
public class AddressBookTestBase {

    private static final String A_NAME = "aaaaaaaaaaaaaaaaaaaaaaaaaaaaaaaa";
    private static final String B_NAME = "bbbbbbbbbbbbbbbbbbbbbbbbbbbbbbbb";
    private static final String C_NAME = "cccccccccccccccccccccccccccccccc";
    private static final Function<String, Builder> KEY_BUILDER =
            value -> Key.newBuilder().ed25519(Bytes.wrap(value.getBytes()));
    private static final Key A_THRESHOLD_KEY = Key.newBuilder()
            .thresholdKey(ThresholdKey.newBuilder()
                    .threshold(2)
                    .keys(KeyList.newBuilder()
                            .keys(
                                    KEY_BUILDER.apply(A_NAME).build(),
                                    KEY_BUILDER.apply(B_NAME).build(),
                                    KEY_BUILDER.apply(C_NAME).build())
                            .build()))
            .build();
    private static final Key A_COMPLEX_KEY = Key.newBuilder()
            .thresholdKey(ThresholdKey.newBuilder()
                    .threshold(2)
                    .keys(KeyList.newBuilder()
                            .keys(
                                    KEY_BUILDER.apply(A_NAME).build(),
                                    KEY_BUILDER.apply(B_NAME).build(),
                                    A_THRESHOLD_KEY)))
            .build();
    private static final Key B_COMPLEX_KEY = Key.newBuilder()
            .thresholdKey(ThresholdKey.newBuilder()
                    .threshold(2)
                    .keys(KeyList.newBuilder()
                            .keys(
                                    KEY_BUILDER.apply(A_NAME).build(),
                                    KEY_BUILDER.apply(B_NAME).build(),
                                    A_COMPLEX_KEY)))
            .build();
    public static final Configuration DEFAULT_CONFIG = HederaTestConfigBuilder.createConfig();
    protected static final long SHARD =
            DEFAULT_CONFIG.getConfigData(HederaConfig.class).shard();
    protected static final long REALM =
            DEFAULT_CONFIG.getConfigData(HederaConfig.class).realm();
    protected EntityIdFactory idFactory = new FakeEntityIdFactoryImpl(SHARD, REALM);

    protected final Key key = A_COMPLEX_KEY;
    protected final Key anotherKey = B_COMPLEX_KEY;

    protected final Bytes defaultAdminKeyBytes =
            Bytes.wrap("0aa8e21064c61eab86e2a9c164565b4e7a9a4146106e0a6cd03a8c395a110e92");

    final Key invalidKey = Key.newBuilder()
            .ecdsaSecp256k1((Bytes.fromHex("0000000000000000000000000000000000000000")))
            .build();

    protected final long WELL_KNOWN_NODE_ID = 1L;
    protected final long WELL_KNOWN_ACCOUNT_ID = 3L;

    protected final AccountID accountId = idFactory.newAccountId(WELL_KNOWN_ACCOUNT_ID);

    protected final AccountID payerId = idFactory.newAccountId(2);
    protected final byte[] grpcCertificateHash = "grpcCertificateHash".getBytes();
    protected final byte[] gossipCaCertificate = "gossipCaCertificate".getBytes();

    protected final EntityNumber nodeId =
            EntityNumber.newBuilder().number(WELL_KNOWN_NODE_ID).build();
    protected final Timestamp consensusTimestamp =
            Timestamp.newBuilder().seconds(1_234_567L).build();

    protected static final Key aPrimitiveKey = Key.newBuilder()
            .ed25519(Bytes.wrap("01234567890123456789012345678901"))
            .build();
    protected static final Key bPrimitiveKey = Key.newBuilder()
            .ed25519(Bytes.wrap("01234567890123456789098765432101"))
            .build();
    protected static final ProtoBytes edKeyAlias = new ProtoBytes(Bytes.wrap(asBytes(Key.PROTOBUF, aPrimitiveKey)));
    protected final AccountID alias = idFactory.newAccountIdWithAlias(edKeyAlias.value());

    protected final ServiceEndpoint endpoint1 = V053AddressBookSchema.endpointFor("127.0.0.1", 1234);

    protected final ServiceEndpoint endpoint2 = V053AddressBookSchema.endpointFor("127.0.0.2", 2345);

    protected final ServiceEndpoint endpoint3 = V053AddressBookSchema.endpointFor("test.domain.com", 3456);

    protected final ServiceEndpoint endpoint4 = V053AddressBookSchema.endpointFor("test.domain.com", 2345)
            .copyBuilder()
            .ipAddressV4(endpoint1.ipAddressV4())
            .build();

    protected final ServiceEndpoint endpoint5 = new ServiceEndpoint(Bytes.EMPTY, 2345, null);

    protected final ServiceEndpoint endpoint6 = new ServiceEndpoint(Bytes.EMPTY, 0, null);
    protected final ServiceEndpoint endpoint7 = new ServiceEndpoint(null, 123, null);

    protected final ServiceEndpoint endpoint8 = new ServiceEndpoint(Bytes.wrap("345.0.0.1"), 1234, null);
    protected final ServiceEndpoint endpoint9 = new ServiceEndpoint(Bytes.wrap("1.0.0.0"), 1234, null);

    private final byte[] invalidIPBytes = {49, 46, 48, 46, 48, 46, 48};
    protected final ServiceEndpoint endpoint10 = new ServiceEndpoint(Bytes.wrap(invalidIPBytes), 1234, null);

    protected Node node;

    @Mock
    protected Account account;

    @Mock
    protected ReadableStates readableStates;

    @Mock
    protected WritableStates writableStates;

    @Mock
    protected ExpiryValidator expiryValidator;

    protected ReadableEntityIdStore readableEntityCounters;
    protected WritableEntityIdStoreImpl writableEntityCounters;

    protected MapReadableKVState<EntityNumber, Node> readableNodeState;
    protected MapWritableKVState<EntityNumber, Node> writableNodeState;

    protected ReadableNodeStore readableStore;
    protected WritableNodeStore writableStore;

    protected MapReadableKVState<AccountID, NodeId> readableAccountNodeRelState;
    protected MapWritableKVState<AccountID, NodeId> writableAccountNodeRelState;
    protected ReadableAccountNodeRelStore readableAccountNodeRelStore;
    protected WritableAccountNodeRelStore writableAccountNodeRelStore;

    @BeforeEach
    void commonSetUp() {
        givenValidNode();
<<<<<<< HEAD
        refreshStoresWithCurrentNodeInReadable();
    }

    protected void refreshStoresWithCurrentNodeInReadable() {
        givenEntityCountersWithOneNodeInWritable();
        readableNodeState = readableNodeState();
        writableNodeState = emptyWritableNodeState();
        given(readableStates.<EntityNumber, Node>get(NODES_STATE_ID)).willReturn(readableNodeState);
        given(writableStates.<EntityNumber, Node>get(NODES_STATE_ID)).willReturn(writableNodeState);
        readableStore = new ReadableNodeStoreImpl(readableStates, readableEntityCounters);
        writableStore = new WritableNodeStore(writableStates, writableEntityCounters);

        readableAccountNodeRelState = newReadableAccNodeRelState();
        writableAccountNodeRelState = newWritableAccNodeRelState();
        given(readableStates.<AccountID, NodeId>get(ACCOUNT_NODE_REL_STATE_ID)).willReturn(readableAccountNodeRelState);
        given(writableStates.<AccountID, NodeId>get(ACCOUNT_NODE_REL_STATE_ID)).willReturn(writableAccountNodeRelState);
        readableAccountNodeRelStore = new ReadableAccountNodeRelStoreImpl(readableStates);
        writableAccountNodeRelStore = new WritableAccountNodeRelStore(writableStates);
    }

    protected void givenEntityCounters() {
        given(writableStates.getSingleton(ENTITY_ID_STATE_ID))
                .willReturn(new FunctionWritableSingletonState<>(
                        ENTITY_ID_STATE_ID,
                        ENTITY_ID_STATE_LABEL,
                        () -> EntityNumber.newBuilder().build(),
                        c -> {}));
        given(writableStates.getSingleton(HIGHEST_NODE_ID_STATE_ID))
                .willReturn(new FunctionWritableSingletonState<>(
                        HIGHEST_NODE_ID_STATE_ID,
                        HIGHEST_NODE_ID_STATE_LABEL,
                        () -> EntityNumber.newBuilder().number(100).build(),
                        c -> {}));
        given(writableStates.getSingleton(ENTITY_COUNTS_STATE_ID))
                .willReturn(new FunctionWritableSingletonState<>(
                        ENTITY_COUNTS_STATE_ID, ENTITY_COUNTS_STATE_LABEL, () -> EntityCounts.DEFAULT, c -> {}));
        given(readableStates.getSingleton(ENTITY_ID_STATE_ID))
                .willReturn(new FunctionReadableSingletonState<>(
                        ENTITY_ID_STATE_ID, ENTITY_ID_STATE_LABEL, () -> EntityNumber.newBuilder()
                                .build()));
        given(readableStates.getSingleton(HIGHEST_NODE_ID_STATE_ID))
                .willReturn(new FunctionReadableSingletonState<>(
                        HIGHEST_NODE_ID_STATE_ID,
                        HIGHEST_NODE_ID_STATE_LABEL,
                        () -> EntityNumber.newBuilder().number(100).build()));
        given(readableStates.getSingleton(ENTITY_COUNTS_STATE_ID))
                .willReturn(new FunctionReadableSingletonState<>(
                        ENTITY_COUNTS_STATE_ID, ENTITY_COUNTS_STATE_LABEL, () -> EntityCounts.DEFAULT));
        readableEntityCounters = new ReadableEntityIdStoreImpl(readableStates);
        writableEntityCounters = new WritableEntityIdStoreImpl(writableStates);
=======
        rebuildState(1);
>>>>>>> 6e228a8d
    }

    protected void givenEntityCounters(int num) {
        given(writableStates.getSingleton(ENTITY_ID_STATE_ID))
                .willReturn(new FunctionWritableSingletonState<>(
                        ENTITY_ID_STATE_ID,
                        ENTITY_ID_STATE_LABEL,
                        () -> EntityNumber.newBuilder().build(),
                        c -> {}));
        given(writableStates.getSingleton(HIGHEST_NODE_ID_STATE_ID))
                .willReturn(new FunctionWritableSingletonState<>(
                        HIGHEST_NODE_ID_STATE_ID,
                        HIGHEST_NODE_ID_STATE_LABEL,
                        () -> EntityNumber.newBuilder().number(100).build(),
                        c -> {}));
        given(writableStates.getSingleton(ENTITY_COUNTS_STATE_ID))
                .willReturn(new FunctionWritableSingletonState<>(
                        ENTITY_COUNTS_STATE_ID,
                        ENTITY_COUNTS_STATE_LABEL,
                        () -> EntityCounts.newBuilder().numNodes(num).build(),
                        c -> {}));
        given(readableStates.getSingleton(ENTITY_ID_STATE_ID))
                .willReturn(new FunctionReadableSingletonState<>(
                        ENTITY_ID_STATE_ID, ENTITY_ID_STATE_LABEL, () -> EntityNumber.newBuilder()
                                .build()));
        given(readableStates.getSingleton(HIGHEST_NODE_ID_STATE_ID))
                .willReturn(new FunctionReadableSingletonState<>(
                        HIGHEST_NODE_ID_STATE_ID,
                        HIGHEST_NODE_ID_STATE_LABEL,
                        () -> EntityNumber.newBuilder().number(100).build()));
        given(readableStates.getSingleton(ENTITY_COUNTS_STATE_ID))
                .willReturn(new FunctionReadableSingletonState<>(
                        ENTITY_COUNTS_STATE_ID,
                        ENTITY_COUNTS_STATE_LABEL,
                        () -> EntityCounts.newBuilder().numNodes(num).build()));
        readableEntityCounters = new ReadableEntityIdStoreImpl(readableStates);
        writableEntityCounters = new WritableEntityIdStoreImpl(writableStates);
    }

    /**
     * Creates node and account-node relationship states for testing.
     * <p>
     * This method initializes both readable and writable states for nodes and their
     * account relationships, populating them with the specified number of nodes.
     * </p>
     *
     * @param nodeCount The number of nodes to include in the states.
     *                  If 1 or greater, the first node will be the predefined
     *                  WELL_KNOWN_NODE associated with WELL_KNOWN_ACCOUNT.
     */
    protected void rebuildState(int nodeCount) {
        givenEntityCounters(nodeCount);
        readableNodeState = readableNodeStateBuilder(nodeCount).build();
        writableNodeState = writableNodeStateBuilder(nodeCount).build();
        readableAccountNodeRelState = readableAccNodeRelState(nodeCount);
        writableAccountNodeRelState = writableAccNodeRelState(nodeCount);

        given(readableStates.<EntityNumber, Node>get(NODES_STATE_ID)).willReturn(readableNodeState);
        given(writableStates.<EntityNumber, Node>get(NODES_STATE_ID)).willReturn(writableNodeState);
        given(readableStates.<AccountID, NodeId>get(ACCOUNT_NODE_REL_STATE_ID)).willReturn(readableAccountNodeRelState);
        given(writableStates.<AccountID, NodeId>get(ACCOUNT_NODE_REL_STATE_ID)).willReturn(writableAccountNodeRelState);

        readableStore = new ReadableNodeStoreImpl(readableStates, readableEntityCounters);
        writableStore = new WritableNodeStore(writableStates, writableEntityCounters);
        readableAccountNodeRelStore = new ReadableAccountNodeRelStoreImpl(readableStates);
        writableAccountNodeRelStore = new WritableAccountNodeRelStore(writableStates);
    }

    @NonNull
    protected MapReadableKVState.Builder<EntityNumber, Node> readableNodeStateBuilder(int nodeCount) {
        final var builder = MapReadableKVState.<EntityNumber, Node>builder(NODES_STATE_ID, NODES_STATE_LABEL);
        if (nodeCount >= 1) {
            // add current node
            builder.value(nodeId, node);
            // fill the rest nodes
            for (int i = 1; i < nodeCount; i++) {
                builder.value(
                        EntityNumber.newBuilder().number(i + WELL_KNOWN_NODE_ID).build(), mock(Node.class));
            }
        }
        return builder;
    }

    @NonNull
    protected MapWritableKVState.Builder<EntityNumber, Node> writableNodeStateBuilder(int nodeCount) {
        final var builder = MapWritableKVState.<EntityNumber, Node>builder(NODES_STATE_ID, NODES_STATE_LABEL);
        if (nodeCount >= 1) {
            // add current node
            builder.value(nodeId, node);
            // fill the rest nodes
            for (int i = 1; i < nodeCount; i++) {
                builder.value(
                        EntityNumber.newBuilder().number(i + WELL_KNOWN_NODE_ID).build(), mock(Node.class));
            }
        }
        return builder;
    }

    @NonNull
    protected MapReadableKVState<AccountID, NodeId> readableAccNodeRelState(int nodeCount) {
        final var builder =
                MapReadableKVState.<AccountID, NodeId>builder(ACCOUNT_NODE_REL_STATE_ID, ACCOUNT_NODE_REL_STATE_LABEL);
        if (nodeCount >= 1) {
            // add current node
            builder.value(
                    node.accountId(), NodeId.newBuilder().id(node.nodeId()).build());
            // fill the rest nodes
            for (int i = 1; i < nodeCount; i++) {
                builder.value(
                        AccountID.newBuilder()
                                .accountNum(i + WELL_KNOWN_ACCOUNT_ID)
                                .build(),
                        NodeId.newBuilder().id(i + WELL_KNOWN_NODE_ID).build());
            }
        }
        return builder.build();
    }

    @NonNull
    protected MapWritableKVState<AccountID, NodeId> writableAccNodeRelState(int nodeCount) {
        final var builder =
                MapWritableKVState.<AccountID, NodeId>builder(ACCOUNT_NODE_REL_STATE_ID, ACCOUNT_NODE_REL_STATE_LABEL);
        if (nodeCount >= 1) {
            // add current node
            builder.value(
                    node.accountId(), NodeId.newBuilder().id(node.nodeId()).build());
            // fill the rest nodes
            for (int i = 1; i < nodeCount; i++) {
                builder.value(
                        AccountID.newBuilder()
                                .accountNum(i + WELL_KNOWN_ACCOUNT_ID)
                                .build(),
                        NodeId.newBuilder().id(i + WELL_KNOWN_NODE_ID).build());
            }
        }
        return builder.build();
    }

    protected void givenValidNode() {
        givenValidNode(false);
    }

    protected void givenValidNode(boolean deleted) {
        node = new Node(
                nodeId.number(),
                accountId,
                "description",
                null,
                null,
                Bytes.wrap(gossipCaCertificate),
                Bytes.wrap(grpcCertificateHash),
                0,
                deleted,
                key,
                false,
                null);
    }

    protected void givenValidNodeWithAdminKey(Key adminKey) {
        node = new Node(
                nodeId.number(),
                accountId,
                "description",
                null,
                null,
                Bytes.wrap(gossipCaCertificate),
                Bytes.wrap(grpcCertificateHash),
                0,
                false,
                adminKey,
                false,
                null);
    }

    protected Node createNode() {
        return new Node.Builder()
                .nodeId(nodeId.number())
                .accountId(accountId)
                .description("description")
                .gossipEndpoint((List<ServiceEndpoint>) null)
                .serviceEndpoint((List<ServiceEndpoint>) null)
                .gossipCaCertificate(Bytes.wrap(gossipCaCertificate))
                .grpcCertificateHash(Bytes.wrap(grpcCertificateHash))
                .weight(0)
                .adminKey(key)
                .build();
    }

    protected void mockAccountLookup(Key key, AccountID contextPayerId, ReadableAccountStore accountStore) {
        final var account = mock(Account.class);
        given(account.key()).willReturn(key);
        given(accountStore.getAccountById(contextPayerId)).willReturn(account);
    }

    protected void mockAccountKeyOrThrow(Key key, AccountID contextPayerId, ReadableAccountStore accountStore) {
        final var account = mock(Account.class);
        given(account.keyOrThrow()).willReturn(key);
        given(accountStore.getAccountById(contextPayerId)).willReturn(account);
    }

    public static List<X509Certificate> generateX509Certificates(final int n) {
        final var randomAddressBook = RandomAddressBookBuilder.create(new Random())
                .withSize(n)
                .withRealKeysEnabled(true)
                .build();
        return StreamSupport.stream(Spliterators.spliteratorUnknownSize(randomAddressBook.iterator(), 0), false)
                .map(Address::getSigCert)
                .collect(Collectors.toList());
    }
}<|MERGE_RESOLUTION|>--- conflicted
+++ resolved
@@ -196,60 +196,7 @@
     @BeforeEach
     void commonSetUp() {
         givenValidNode();
-<<<<<<< HEAD
-        refreshStoresWithCurrentNodeInReadable();
-    }
-
-    protected void refreshStoresWithCurrentNodeInReadable() {
-        givenEntityCountersWithOneNodeInWritable();
-        readableNodeState = readableNodeState();
-        writableNodeState = emptyWritableNodeState();
-        given(readableStates.<EntityNumber, Node>get(NODES_STATE_ID)).willReturn(readableNodeState);
-        given(writableStates.<EntityNumber, Node>get(NODES_STATE_ID)).willReturn(writableNodeState);
-        readableStore = new ReadableNodeStoreImpl(readableStates, readableEntityCounters);
-        writableStore = new WritableNodeStore(writableStates, writableEntityCounters);
-
-        readableAccountNodeRelState = newReadableAccNodeRelState();
-        writableAccountNodeRelState = newWritableAccNodeRelState();
-        given(readableStates.<AccountID, NodeId>get(ACCOUNT_NODE_REL_STATE_ID)).willReturn(readableAccountNodeRelState);
-        given(writableStates.<AccountID, NodeId>get(ACCOUNT_NODE_REL_STATE_ID)).willReturn(writableAccountNodeRelState);
-        readableAccountNodeRelStore = new ReadableAccountNodeRelStoreImpl(readableStates);
-        writableAccountNodeRelStore = new WritableAccountNodeRelStore(writableStates);
-    }
-
-    protected void givenEntityCounters() {
-        given(writableStates.getSingleton(ENTITY_ID_STATE_ID))
-                .willReturn(new FunctionWritableSingletonState<>(
-                        ENTITY_ID_STATE_ID,
-                        ENTITY_ID_STATE_LABEL,
-                        () -> EntityNumber.newBuilder().build(),
-                        c -> {}));
-        given(writableStates.getSingleton(HIGHEST_NODE_ID_STATE_ID))
-                .willReturn(new FunctionWritableSingletonState<>(
-                        HIGHEST_NODE_ID_STATE_ID,
-                        HIGHEST_NODE_ID_STATE_LABEL,
-                        () -> EntityNumber.newBuilder().number(100).build(),
-                        c -> {}));
-        given(writableStates.getSingleton(ENTITY_COUNTS_STATE_ID))
-                .willReturn(new FunctionWritableSingletonState<>(
-                        ENTITY_COUNTS_STATE_ID, ENTITY_COUNTS_STATE_LABEL, () -> EntityCounts.DEFAULT, c -> {}));
-        given(readableStates.getSingleton(ENTITY_ID_STATE_ID))
-                .willReturn(new FunctionReadableSingletonState<>(
-                        ENTITY_ID_STATE_ID, ENTITY_ID_STATE_LABEL, () -> EntityNumber.newBuilder()
-                                .build()));
-        given(readableStates.getSingleton(HIGHEST_NODE_ID_STATE_ID))
-                .willReturn(new FunctionReadableSingletonState<>(
-                        HIGHEST_NODE_ID_STATE_ID,
-                        HIGHEST_NODE_ID_STATE_LABEL,
-                        () -> EntityNumber.newBuilder().number(100).build()));
-        given(readableStates.getSingleton(ENTITY_COUNTS_STATE_ID))
-                .willReturn(new FunctionReadableSingletonState<>(
-                        ENTITY_COUNTS_STATE_ID, ENTITY_COUNTS_STATE_LABEL, () -> EntityCounts.DEFAULT));
-        readableEntityCounters = new ReadableEntityIdStoreImpl(readableStates);
-        writableEntityCounters = new WritableEntityIdStoreImpl(writableStates);
-=======
         rebuildState(1);
->>>>>>> 6e228a8d
     }
 
     protected void givenEntityCounters(int num) {
