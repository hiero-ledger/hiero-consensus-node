/*
 * Copyright (C) 2023-2024 Hedera Hashgraph, LLC
 *
 * Licensed under the Apache License, Version 2.0 (the "License");
 * you may not use this file except in compliance with the License.
 * You may obtain a copy of the License at
 *
 *      http://www.apache.org/licenses/LICENSE-2.0
 *
 * Unless required by applicable law or agreed to in writing, software
 * distributed under the License is distributed on an "AS IS" BASIS,
 * WITHOUT WARRANTIES OR CONDITIONS OF ANY KIND, either express or implied.
 * See the License for the specific language governing permissions and
 * limitations under the License.
 */

package com.hedera.node.app.service.addressbook.impl.test.handlers;

import static com.hedera.hapi.node.base.ResponseCodeEnum.INVALID_ADMIN_KEY;
import static com.hedera.hapi.node.base.ResponseCodeEnum.INVALID_GOSSIP_CA_CERTIFICATE;
import static com.hedera.hapi.node.base.ResponseCodeEnum.INVALID_NODE_ACCOUNT_ID;
import static com.hedera.hapi.node.base.ResponseCodeEnum.INVALID_NODE_ID;
import static com.hedera.hapi.node.base.ResponseCodeEnum.UPDATE_NODE_ACCOUNT_NOT_ALLOWED;
import static com.hedera.node.app.service.token.impl.handlers.BaseCryptoHandler.asAccount;
import static com.hedera.node.app.spi.fixtures.Assertions.assertThrowsPreCheck;
import static org.assertj.core.api.Assertions.assertThat;
import static org.junit.jupiter.api.Assertions.assertArrayEquals;
import static org.junit.jupiter.api.Assertions.assertDoesNotThrow;
import static org.junit.jupiter.api.Assertions.assertEquals;
import static org.junit.jupiter.api.Assertions.assertNotNull;
import static org.junit.jupiter.api.Assertions.assertThrows;
import static org.mockito.ArgumentMatchers.any;
import static org.mockito.ArgumentMatchers.anyLong;
import static org.mockito.BDDMockito.given;
import static org.mockito.Mock.Strictness.LENIENT;
import static org.mockito.Mockito.mock;

import com.hedera.hapi.node.addressbook.NodeUpdateTransactionBody;
import com.hedera.hapi.node.base.AccountID;
import com.hedera.hapi.node.base.Key;
import com.hedera.hapi.node.base.ResponseCodeEnum;
import com.hedera.hapi.node.base.ServiceEndpoint;
import com.hedera.hapi.node.base.TransactionID;
import com.hedera.hapi.node.state.token.Account;
import com.hedera.hapi.node.transaction.TransactionBody;
import com.hedera.node.app.service.addressbook.ReadableNodeStore;
import com.hedera.node.app.service.addressbook.impl.WritableNodeStore;
import com.hedera.node.app.service.addressbook.impl.handlers.NodeUpdateHandler;
import com.hedera.node.app.service.addressbook.impl.validators.AddressBookValidator;
import com.hedera.node.app.service.token.ReadableAccountStore;
<<<<<<< HEAD
=======
import com.hedera.node.app.spi.fees.FeeCalculator;
import com.hedera.node.app.spi.fees.FeeCalculatorFactory;
import com.hedera.node.app.spi.fees.FeeContext;
import com.hedera.node.app.spi.fees.Fees;
>>>>>>> 64e770b0
import com.hedera.node.app.spi.fixtures.workflows.FakePreHandleContext;
import com.hedera.node.app.spi.store.StoreFactory;
import com.hedera.node.app.spi.validation.AttributeValidator;
import com.hedera.node.app.spi.workflows.HandleContext;
import com.hedera.node.app.spi.workflows.HandleException;
import com.hedera.node.app.spi.workflows.PreCheckException;
import com.hedera.node.app.spi.workflows.PreHandleContext;
import com.hedera.node.config.testfixtures.HederaTestConfigBuilder;
import com.hedera.pbj.runtime.io.buffer.Bytes;
import java.io.IOException;
import java.util.List;
import org.junit.jupiter.api.BeforeEach;
import org.junit.jupiter.api.DisplayName;
import org.junit.jupiter.api.Test;
import org.junit.jupiter.api.extension.ExtendWith;
import org.mockito.Mock;
import org.mockito.junit.jupiter.MockitoExtension;

@ExtendWith(MockitoExtension.class)
class NodeUpdateHandlerTest extends AddressBookTestBase {

    @Mock(strictness = LENIENT)
    private HandleContext handleContext;

    @Mock
    private StoreFactory storeFactory;

    @Mock
    private ReadableAccountStore accountStore;

    @Mock
    private AttributeValidator validator;

    private TransactionBody txn;
    private NodeUpdateHandler subject;

    @BeforeEach
    void setUp() {
        final var addressBookValidator = new AddressBookValidator();
        subject = new NodeUpdateHandler(addressBookValidator);
    }

    @Test
    @DisplayName("pureChecks fail when nodeId is negagive")
    void nodeIdCannotNegative() {
        txn = new NodeUpdateBuilder().build();
        final var msg = assertThrows(PreCheckException.class, () -> subject.pureChecks(txn));
        assertThat(msg.responseCode()).isEqualTo(INVALID_NODE_ID);
    }

    @Test
    @DisplayName("pureChecks fail when gossipCaCertificate empty")
    void gossipCaCertificateCannotEmpty() {
        txn = new NodeUpdateBuilder()
                .withNodeId(1)
                .withAccountId(accountId)
                .withGossipCaCertificate(Bytes.EMPTY)
                .build();
        final var msg = assertThrows(PreCheckException.class, () -> subject.pureChecks(txn));
        assertThat(msg.responseCode()).isEqualTo(INVALID_GOSSIP_CA_CERTIFICATE);
    }

    @Test
    @DisplayName("pureChecks fail when gossipCaCertificate empty")
    void adminKeyInvalid() {
        txn = new NodeUpdateBuilder()
                .withNodeId(1)
                .withAccountId(accountId)
                .withGossipCaCertificate(Bytes.wrap("cert"))
                .withAdminKey(invalidKey)
                .build();
        final var msg = assertThrows(PreCheckException.class, () -> subject.pureChecks(txn));
        assertThat(msg.responseCode()).isEqualTo(INVALID_ADMIN_KEY);
    }

    @Test
    @DisplayName("pureChecks succeeds when expected attributes are specified")
    void pureCheckPass() {
        txn = new NodeUpdateBuilder()
                .withNodeId(1)
                .withAccountId(accountId)
                .withGossipCaCertificate(Bytes.wrap("cert"))
                .withAdminKey(key)
                .build();
        assertDoesNotThrow(() -> subject.pureChecks(txn));
    }

    @Test
    void nodetIdMustInState() {
        txn = new NodeUpdateBuilder().withNodeId(2L).build();
        given(handleContext.body()).willReturn(txn);
        refreshStoresWithCurrentNodeInWritable();
        final var config = HederaTestConfigBuilder.create()
                .withValue("nodes.nodeMaxDescriptionUtf8Bytes", 10)
                .getOrCreateConfig();
        given(handleContext.configuration()).willReturn(config);
        given(handleContext.storeFactory()).willReturn(storeFactory);
        given(storeFactory.writableStore(WritableNodeStore.class)).willReturn(writableStore);
        given(storeFactory.readableStore(ReadableAccountStore.class)).willReturn(accountStore);

        final var msg = assertThrows(HandleException.class, () -> subject.handle(handleContext));
        assertEquals(ResponseCodeEnum.INVALID_NODE_ID, msg.getStatus());
    }

    @Test
    void accountIdMustInState() {
        txn = new NodeUpdateBuilder().withNodeId(1L).withAccountId(accountId).build();
        given(accountStore.contains(accountId)).willReturn(false);
        given(handleContext.body()).willReturn(txn);
        refreshStoresWithCurrentNodeInWritable();
        final var config = HederaTestConfigBuilder.create()
                .withValue("nodes.nodeMaxDescriptionUtf8Bytes", 10)
                .getOrCreateConfig();
        given(handleContext.configuration()).willReturn(config);
        given(handleContext.storeFactory()).willReturn(storeFactory);
        given(storeFactory.writableStore(WritableNodeStore.class)).willReturn(writableStore);
        given(storeFactory.readableStore(ReadableAccountStore.class)).willReturn(accountStore);

        final var msg = assertThrows(HandleException.class, () -> subject.handle(handleContext));
        assertEquals(ResponseCodeEnum.INVALID_NODE_ACCOUNT_ID, msg.getStatus());
    }

    @Test
    void failsWhenDescriptionTooLarge() {
        txn = new NodeUpdateBuilder()
                .withNodeId(1L)
                .withAccountId(accountId)
                .withDescription("Description")
                .build();
        setupHandle();

        refreshStoresWithCurrentNodeInWritable();
        final var config = HederaTestConfigBuilder.create()
                .withValue("nodes.nodeMaxDescriptionUtf8Bytes", 10)
                .getOrCreateConfig();
        given(handleContext.configuration()).willReturn(config);

        final var msg = assertThrows(HandleException.class, () -> subject.handle(handleContext));
        assertEquals(ResponseCodeEnum.INVALID_NODE_DESCRIPTION, msg.getStatus());
    }

    @Test
    void failsWhenDescriptionContainZeroByte() {
        txn = new NodeUpdateBuilder()
                .withNodeId(1L)
                .withAccountId(accountId)
                .withDescription("Des\0cription")
                .build();
        setupHandle();
        final var config = HederaTestConfigBuilder.create()
                .withValue("nodes.nodeMaxDescriptionUtf8Bytes", 12)
                .getOrCreateConfig();
        given(handleContext.configuration()).willReturn(config);

        final var msg = assertThrows(HandleException.class, () -> subject.handle(handleContext));
        assertEquals(ResponseCodeEnum.INVALID_NODE_DESCRIPTION, msg.getStatus());
    }

    @Test
    void failsWhenGossipEndpointTooLarge() {
        txn = new NodeUpdateBuilder()
                .withNodeId(1L)
                .withAccountId(accountId)
                .withGossipEndpoint(List.of(endpoint1, endpoint2, endpoint3))
                .build();
        setupHandle();

        final var msg = assertThrows(HandleException.class, () -> subject.handle(handleContext));
        assertEquals(ResponseCodeEnum.GOSSIP_ENDPOINTS_EXCEEDED_LIMIT, msg.getStatus());
    }

    @Test
    void failsWhenGossipEndpointTooSmall() {
        txn = new NodeUpdateBuilder()
                .withNodeId(1L)
                .withAccountId(accountId)
                .withGossipEndpoint(List.of(endpoint1))
                .build();
        setupHandle();

        final var msg = assertThrows(HandleException.class, () -> subject.handle(handleContext));
        assertEquals(ResponseCodeEnum.INVALID_GOSSIP_ENDPOINT, msg.getStatus());
    }

    @Test
    void failsWhenGossipEndpointHaveIPAndFQDN() {
        txn = new NodeUpdateBuilder()
                .withNodeId(1L)
                .withAccountId(accountId)
                .withGossipEndpoint(List.of(endpoint1, endpoint4))
                .build();
        setupHandle();

        final var msg = assertThrows(HandleException.class, () -> subject.handle(handleContext));
        assertEquals(ResponseCodeEnum.GOSSIP_ENDPOINT_CANNOT_HAVE_FQDN, msg.getStatus());
    }

    @Test
    void failsWhenEndpointHaveEmptyIPAndFQDN() {
        txn = new NodeUpdateBuilder()
                .withNodeId(1L)
                .withAccountId(accountId)
                .withGossipEndpoint(List.of(endpoint1, endpoint5))
                .build();
        setupHandle();

        final var msg = assertThrows(HandleException.class, () -> subject.handle(handleContext));
        assertEquals(ResponseCodeEnum.INVALID_ENDPOINT, msg.getStatus());
    }

    @Test
    void failsWhenEndpointHaveZeroIp() {
        txn = new NodeUpdateBuilder()
                .withNodeId(1L)
                .withAccountId(accountId)
                .withGossipEndpoint(List.of(endpoint1, endpoint6))
                .build();
        setupHandle();

        final var msg = assertThrows(HandleException.class, () -> subject.handle(handleContext));
        assertEquals(ResponseCodeEnum.INVALID_ENDPOINT, msg.getStatus());
    }

    @Test
    void failsWhenServiceEndpointTooLarge() {
        txn = new NodeUpdateBuilder()
                .withNodeId(1L)
                .withAccountId(accountId)
                .withGossipEndpoint(List.of(endpoint1, endpoint2))
                .withServiceEndpoint(List.of(endpoint1, endpoint2, endpoint3))
                .build();
        setupHandle();
        final var config = HederaTestConfigBuilder.create()
                .withValue("nodes.maxGossipEndpoint", 2)
                .withValue("nodes.maxServiceEndpoint", 2)
                .getOrCreateConfig();
        given(handleContext.configuration()).willReturn(config);

        final var msg = assertThrows(HandleException.class, () -> subject.handle(handleContext));
        assertEquals(ResponseCodeEnum.INVALID_SERVICE_ENDPOINT, msg.getStatus());
    }

    @Test
    void failsWhenEndpointHaveIPAndFQDN() {
        txn = new NodeUpdateBuilder()
                .withNodeId(1L)
                .withAccountId(accountId)
                .withGossipEndpoint(List.of(endpoint1, endpoint2))
                .withServiceEndpoint(List.of(endpoint1, endpoint4))
                .build();
        setupHandle();

        final var config = HederaTestConfigBuilder.create()
                .withValue("nodes.maxGossipEndpoint", 2)
                .withValue("nodes.maxServiceEndpoint", 2)
                .getOrCreateConfig();
        given(handleContext.configuration()).willReturn(config);

        final var msg = assertThrows(HandleException.class, () -> subject.handle(handleContext));
        assertEquals(ResponseCodeEnum.IP_FQDN_CANNOT_BE_SET_FOR_SAME_ENDPOINT, msg.getStatus());
    }

    @Test
    void failsWhenEndpointFQDNTooLarge() {
        txn = new NodeUpdateBuilder()
                .withNodeId(1L)
                .withAccountId(accountId)
                .withGossipEndpoint(List.of(endpoint1, endpoint2))
                .withServiceEndpoint(List.of(endpoint1, endpoint3))
                .build();
        setupHandle();

        final var config = HederaTestConfigBuilder.create()
                .withValue("nodes.maxGossipEndpoint", 2)
                .withValue("nodes.maxServiceEndpoint", 2)
                .withValue("nodes.maxFqdnSize", 4)
                .getOrCreateConfig();
        given(handleContext.configuration()).willReturn(config);

        final var msg = assertThrows(HandleException.class, () -> subject.handle(handleContext));
        assertEquals(ResponseCodeEnum.FQDN_SIZE_TOO_LARGE, msg.getStatus());
    }

    @Test
    void hanldeWorkAsExpected() {
        txn = new NodeUpdateBuilder()
                .withNodeId(1L)
                .withAccountId(accountId)
                .withDescription("Description")
                .withGossipEndpoint(List.of(endpoint1, endpoint2))
                .withServiceEndpoint(List.of(endpoint1, endpoint3))
                .withGossipCaCertificate(Bytes.wrap("cert"))
                .withGrpcCertificateHash(Bytes.wrap("hash"))
                .withAdminKey(key)
                .build();
        given(handleContext.body()).willReturn(txn);
        refreshStoresWithMoreNodeInWritable();
        final var config = HederaTestConfigBuilder.create()
                .withValue("nodes.nodeMaxDescriptionUtf8Bytes", 12)
                .withValue("nodes.maxGossipEndpoint", 4)
                .withValue("nodes.maxServiceEndpoint", 3)
                .getOrCreateConfig();
        given(handleContext.configuration()).willReturn(config);
        given(handleContext.storeFactory()).willReturn(storeFactory);
        given(storeFactory.writableStore(WritableNodeStore.class)).willReturn(writableStore);
        given(accountStore.contains(accountId)).willReturn(true);
        given(storeFactory.readableStore(ReadableAccountStore.class)).willReturn(accountStore);
        given(handleContext.attributeValidator()).willReturn(validator);

        assertDoesNotThrow(() -> subject.handle(handleContext));
        final var updatedNode = writableStore.get(1L);
        assertNotNull(updatedNode);
        assertEquals(1, updatedNode.nodeId());
        assertEquals("Description", updatedNode.description());
        assertArrayEquals(
                (List.of(endpoint1, endpoint2)).toArray(),
                updatedNode.gossipEndpoint().toArray());
        assertArrayEquals(
                (List.of(endpoint1, endpoint3)).toArray(),
                updatedNode.serviceEndpoint().toArray());
        assertArrayEquals("cert".getBytes(), updatedNode.gossipCaCertificate().toByteArray());
        assertArrayEquals("hash".getBytes(), updatedNode.grpcCertificateHash().toByteArray());
        assertEquals(key, updatedNode.adminKey());
    }

    @Test
    void nothingHappensIfUpdateHasNoop() {
        txn = new NodeUpdateBuilder().withNodeId(1L).build();
        given(handleContext.body()).willReturn(txn);
        refreshStoresWithCurrentNodeInWritable();
        final var config = HederaTestConfigBuilder.create()
                .withValue("nodes.maxGossipEndpoint", 2)
                .getOrCreateConfig();
        given(handleContext.configuration()).willReturn(config);
        given(handleContext.storeFactory()).willReturn(storeFactory);
        given(storeFactory.writableStore(WritableNodeStore.class)).willReturn(writableStore);

        assertDoesNotThrow(() -> subject.handle(handleContext));
        final var updatedNode = writableStore.get(1L);
        assertEquals(node, updatedNode);
    }

    @Test
    void preHandleWorksWhenAdminKeyValid() throws PreCheckException {
<<<<<<< HEAD
=======
        mockPayerLookup(anotherKey);
>>>>>>> 64e770b0
        txn = new NodeUpdateBuilder()
                .withNodeId(nodeId.number())
                .withAccountId(asAccount(53))
                .withAdminKey(key)
                .build();
        final var context = setupPreHandle(true, txn);

        subject.preHandle(context);
        assertThat(txn).isEqualTo(context.body());
        assertThat(context.payerKey()).isEqualTo(anotherKey);
        assertThat(context.requiredNonPayerKeys()).contains(key);
    }

    @Test
    void preHandleFailedWhenAdminKeyInValid() throws PreCheckException {
<<<<<<< HEAD
=======
        mockPayerLookup(anotherKey);
>>>>>>> 64e770b0
        txn = new NodeUpdateBuilder()
                .withNodeId(nodeId.number())
                .withAdminKey(invalidKey)
                .build();
        final var context = setupPreHandle(true, txn);
        assertThrowsPreCheck(() -> subject.preHandle(context), INVALID_ADMIN_KEY);
    }

    @Test
    void preHandleFailedWhenNodeNotExist() throws PreCheckException {
<<<<<<< HEAD
=======
        mockPayerLookup(anotherKey);
>>>>>>> 64e770b0
        txn = new NodeUpdateBuilder().withNodeId(2).build();
        final var context = setupPreHandle(true, txn);
        assertThrowsPreCheck(() -> subject.preHandle(context), INVALID_NODE_ID);
    }

    @Test
    void preHandleFailedWhenNodeDeleted() throws PreCheckException {
<<<<<<< HEAD
=======
        mockPayerLookup(anotherKey);
>>>>>>> 64e770b0
        givenValidNode(true);
        refreshStoresWithCurrentNodeInReadable();
        txn = new NodeUpdateBuilder().withNodeId(nodeId.number()).build();
        final var context = setupPreHandle(true, txn);
        assertThrowsPreCheck(() -> subject.preHandle(context), INVALID_NODE_ID);
    }

    @Test
    void preHandleFailedWhenOldAdminKeyInValid() throws PreCheckException {
<<<<<<< HEAD
=======
        mockPayerLookup(anotherKey);
>>>>>>> 64e770b0
        givenValidNodeWithAdminKey(invalidKey);
        refreshStoresWithCurrentNodeInReadable();
        txn = new NodeUpdateBuilder().withNodeId(nodeId.number()).build();
        final var context = setupPreHandle(true, txn);
        assertThrowsPreCheck(() -> subject.preHandle(context), INVALID_ADMIN_KEY);
    }

    @Test
    void preHandleWorksFailWhenAccountIdNotGood() throws PreCheckException {
<<<<<<< HEAD
=======
        mockPayerLookup(anotherKey);
>>>>>>> 64e770b0
        txn = new NodeUpdateBuilder()
                .withNodeId(nodeId.number())
                .withAdminKey(key)
                .withAccountId(AccountID.DEFAULT)
                .build();
        final var context = setupPreHandle(true, txn);
        assertThrowsPreCheck(() -> subject.preHandle(context), INVALID_NODE_ACCOUNT_ID);
    }

    @Test
    void preHandleWorksFailWhenAccountIdIsAlias() throws PreCheckException {
<<<<<<< HEAD
=======
        mockPayerLookup(anotherKey);
>>>>>>> 64e770b0
        txn = new NodeUpdateBuilder()
                .withNodeId(nodeId.number())
                .withAdminKey(key)
                .withAccountId(alias)
                .build();
        final var context = setupPreHandle(true, txn);
        assertThrowsPreCheck(() -> subject.preHandle(context), INVALID_NODE_ACCOUNT_ID);
    }

    @Test
    void preHandleWorksFailWhenUpdateAccountIdNotAllowed() throws PreCheckException {
<<<<<<< HEAD
=======
        mockPayerLookup(anotherKey);
>>>>>>> 64e770b0
        txn = new NodeUpdateBuilder()
                .withNodeId(nodeId.number())
                .withAdminKey(key)
                .withAccountId(asAccount(53))
                .build();
        final var context = setupPreHandle(false, txn);
        assertThrowsPreCheck(() -> subject.preHandle(context), UPDATE_NODE_ACCOUNT_NOT_ALLOWED);
<<<<<<< HEAD
=======
    }

    @Test
    @DisplayName("check that fees are 1 for delete node trx")
    void testCalculateFeesInvocations() throws IOException {
        final var feeCtx = mock(FeeContext.class);
        final var feeCalcFact = mock(FeeCalculatorFactory.class);
        final var feeCalc = mock(FeeCalculator.class);
        given(feeCtx.feeCalculatorFactory()).willReturn(feeCalcFact);
        given(feeCalcFact.feeCalculator(any())).willReturn(feeCalc);

        given(feeCalc.addVerificationsPerTransaction(anyLong())).willReturn(feeCalc);
        given(feeCalc.calculate()).willReturn(new Fees(1, 0, 0));

        assertThat(subject.calculateFees(feeCtx)).isEqualTo(new Fees(1, 0, 0));
>>>>>>> 64e770b0
    }

    private void setupHandle() {
        given(handleContext.body()).willReturn(txn);
        refreshStoresWithCurrentNodeInWritable();
        final var config = HederaTestConfigBuilder.create()
                .withValue("nodes.maxGossipEndpoint", 2)
                .getOrCreateConfig();
        given(handleContext.configuration()).willReturn(config);
        given(handleContext.storeFactory()).willReturn(storeFactory);
        given(storeFactory.writableStore(WritableNodeStore.class)).willReturn(writableStore);
        given(accountStore.contains(accountId)).willReturn(true);
        given(storeFactory.readableStore(ReadableAccountStore.class)).willReturn(accountStore);
    }

    private PreHandleContext setupPreHandle(boolean updateAccountIdAllowed, TransactionBody txn)
            throws PreCheckException {
        final var config = HederaTestConfigBuilder.create()
                .withValue("nodes.updateAccountIdAllowed", updateAccountIdAllowed)
                .getOrCreateConfig();
<<<<<<< HEAD
        mockPayerLookup(anotherKey);
=======
>>>>>>> 64e770b0
        final var context = new FakePreHandleContext(accountStore, txn, config);
        context.registerStore(ReadableNodeStore.class, readableStore);
        return context;
    }

    private Key mockPayerLookup(Key key) {
        final var account = mock(Account.class);
        given(account.key()).willReturn(key);
        given(accountStore.getAccountById(payerId)).willReturn(account);
        return key;
    }

    private class NodeUpdateBuilder {
        private long nodeId = -1L;
        private AccountID accountId = null;
        private String description = null;
        private List<ServiceEndpoint> gossipEndpoint = null;

        private List<ServiceEndpoint> serviceEndpoint = null;

        private Bytes gossipCaCertificate = null;

        private Bytes grpcCertificateHash = null;
        private Key adminKey = null;

        private NodeUpdateBuilder() {}

        public TransactionBody build() {
            final var txnId = TransactionID.newBuilder().accountID(payerId).transactionValidStart(consensusTimestamp);
            final var txnBody = NodeUpdateTransactionBody.newBuilder();
            txnBody.nodeId(nodeId);
            if (accountId != null) {
                txnBody.accountId(accountId);
            }
            if (description != null) {
                txnBody.description(description);
            }
            if (gossipEndpoint != null) {
                txnBody.gossipEndpoint(gossipEndpoint);
            }
            if (serviceEndpoint != null) {
                txnBody.serviceEndpoint(serviceEndpoint);
            }
            if (gossipCaCertificate != null) {
                txnBody.gossipCaCertificate(gossipCaCertificate);
            }
            if (grpcCertificateHash != null) {
                txnBody.grpcCertificateHash(grpcCertificateHash);
            }
            if (adminKey != null) {
                txnBody.adminKey(adminKey);
            }

            return TransactionBody.newBuilder()
                    .transactionID(txnId)
                    .nodeUpdate(txnBody.build())
                    .build();
        }

        public NodeUpdateBuilder withNodeId(final long nodeId) {
            this.nodeId = nodeId;
            return this;
        }

        public NodeUpdateBuilder withAccountId(final AccountID accountId) {
            this.accountId = accountId;
            return this;
        }

        public NodeUpdateBuilder withDescription(final String description) {
            this.description = description;
            return this;
        }

        public NodeUpdateBuilder withGossipEndpoint(final List<ServiceEndpoint> gossipEndpoint) {
            this.gossipEndpoint = gossipEndpoint;
            return this;
        }

        public NodeUpdateBuilder withServiceEndpoint(final List<ServiceEndpoint> serviceEndpoint) {
            this.serviceEndpoint = serviceEndpoint;
            return this;
        }

        public NodeUpdateBuilder withGossipCaCertificate(final Bytes gossipCaCertificate) {
            this.gossipCaCertificate = gossipCaCertificate;
            return this;
        }

        public NodeUpdateBuilder withGrpcCertificateHash(final Bytes grpcCertificateHash) {
            this.grpcCertificateHash = grpcCertificateHash;
            return this;
        }

        public NodeUpdateBuilder withAdminKey(final Key adminKey) {
            this.adminKey = adminKey;
            return this;
        }
    }
}<|MERGE_RESOLUTION|>--- conflicted
+++ resolved
@@ -48,13 +48,10 @@
 import com.hedera.node.app.service.addressbook.impl.handlers.NodeUpdateHandler;
 import com.hedera.node.app.service.addressbook.impl.validators.AddressBookValidator;
 import com.hedera.node.app.service.token.ReadableAccountStore;
-<<<<<<< HEAD
-=======
 import com.hedera.node.app.spi.fees.FeeCalculator;
 import com.hedera.node.app.spi.fees.FeeCalculatorFactory;
 import com.hedera.node.app.spi.fees.FeeContext;
 import com.hedera.node.app.spi.fees.Fees;
->>>>>>> 64e770b0
 import com.hedera.node.app.spi.fixtures.workflows.FakePreHandleContext;
 import com.hedera.node.app.spi.store.StoreFactory;
 import com.hedera.node.app.spi.validation.AttributeValidator;
@@ -399,10 +396,6 @@
 
     @Test
     void preHandleWorksWhenAdminKeyValid() throws PreCheckException {
-<<<<<<< HEAD
-=======
-        mockPayerLookup(anotherKey);
->>>>>>> 64e770b0
         txn = new NodeUpdateBuilder()
                 .withNodeId(nodeId.number())
                 .withAccountId(asAccount(53))
@@ -418,10 +411,6 @@
 
     @Test
     void preHandleFailedWhenAdminKeyInValid() throws PreCheckException {
-<<<<<<< HEAD
-=======
-        mockPayerLookup(anotherKey);
->>>>>>> 64e770b0
         txn = new NodeUpdateBuilder()
                 .withNodeId(nodeId.number())
                 .withAdminKey(invalidKey)
@@ -432,10 +421,6 @@
 
     @Test
     void preHandleFailedWhenNodeNotExist() throws PreCheckException {
-<<<<<<< HEAD
-=======
-        mockPayerLookup(anotherKey);
->>>>>>> 64e770b0
         txn = new NodeUpdateBuilder().withNodeId(2).build();
         final var context = setupPreHandle(true, txn);
         assertThrowsPreCheck(() -> subject.preHandle(context), INVALID_NODE_ID);
@@ -443,10 +428,6 @@
 
     @Test
     void preHandleFailedWhenNodeDeleted() throws PreCheckException {
-<<<<<<< HEAD
-=======
-        mockPayerLookup(anotherKey);
->>>>>>> 64e770b0
         givenValidNode(true);
         refreshStoresWithCurrentNodeInReadable();
         txn = new NodeUpdateBuilder().withNodeId(nodeId.number()).build();
@@ -456,10 +437,6 @@
 
     @Test
     void preHandleFailedWhenOldAdminKeyInValid() throws PreCheckException {
-<<<<<<< HEAD
-=======
-        mockPayerLookup(anotherKey);
->>>>>>> 64e770b0
         givenValidNodeWithAdminKey(invalidKey);
         refreshStoresWithCurrentNodeInReadable();
         txn = new NodeUpdateBuilder().withNodeId(nodeId.number()).build();
@@ -469,10 +446,6 @@
 
     @Test
     void preHandleWorksFailWhenAccountIdNotGood() throws PreCheckException {
-<<<<<<< HEAD
-=======
-        mockPayerLookup(anotherKey);
->>>>>>> 64e770b0
         txn = new NodeUpdateBuilder()
                 .withNodeId(nodeId.number())
                 .withAdminKey(key)
@@ -484,10 +457,6 @@
 
     @Test
     void preHandleWorksFailWhenAccountIdIsAlias() throws PreCheckException {
-<<<<<<< HEAD
-=======
-        mockPayerLookup(anotherKey);
->>>>>>> 64e770b0
         txn = new NodeUpdateBuilder()
                 .withNodeId(nodeId.number())
                 .withAdminKey(key)
@@ -499,10 +468,6 @@
 
     @Test
     void preHandleWorksFailWhenUpdateAccountIdNotAllowed() throws PreCheckException {
-<<<<<<< HEAD
-=======
-        mockPayerLookup(anotherKey);
->>>>>>> 64e770b0
         txn = new NodeUpdateBuilder()
                 .withNodeId(nodeId.number())
                 .withAdminKey(key)
@@ -510,8 +475,6 @@
                 .build();
         final var context = setupPreHandle(false, txn);
         assertThrowsPreCheck(() -> subject.preHandle(context), UPDATE_NODE_ACCOUNT_NOT_ALLOWED);
-<<<<<<< HEAD
-=======
     }
 
     @Test
@@ -527,7 +490,6 @@
         given(feeCalc.calculate()).willReturn(new Fees(1, 0, 0));
 
         assertThat(subject.calculateFees(feeCtx)).isEqualTo(new Fees(1, 0, 0));
->>>>>>> 64e770b0
     }
 
     private void setupHandle() {
@@ -548,10 +510,7 @@
         final var config = HederaTestConfigBuilder.create()
                 .withValue("nodes.updateAccountIdAllowed", updateAccountIdAllowed)
                 .getOrCreateConfig();
-<<<<<<< HEAD
         mockPayerLookup(anotherKey);
-=======
->>>>>>> 64e770b0
         final var context = new FakePreHandleContext(accountStore, txn, config);
         context.registerStore(ReadableNodeStore.class, readableStore);
         return context;
