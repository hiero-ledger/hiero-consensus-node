/*
 * Copyright (C) 2023-2024 Hedera Hashgraph, LLC
 *
 * Licensed under the Apache License, Version 2.0 (the "License");
 * you may not use this file except in compliance with the License.
 * You may obtain a copy of the License at
 *
 *      http://www.apache.org/licenses/LICENSE-2.0
 *
 * Unless required by applicable law or agreed to in writing, software
 * distributed under the License is distributed on an "AS IS" BASIS,
 * WITHOUT WARRANTIES OR CONDITIONS OF ANY KIND, either express or implied.
 * See the License for the specific language governing permissions and
 * limitations under the License.
 */

package com.hedera.node.app.service.addressbook.impl.test.handlers;

import static com.hedera.hapi.node.base.ResponseCodeEnum.INVALID_GOSSIP_CA_CERTIFICATE;
import static com.hedera.hapi.node.base.ResponseCodeEnum.INVALID_NODE_ACCOUNT_ID;
import static com.hedera.hapi.node.base.ResponseCodeEnum.INVALID_NODE_ID;
import static org.assertj.core.api.Assertions.assertThat;
import static org.junit.jupiter.api.Assertions.assertArrayEquals;
import static org.junit.jupiter.api.Assertions.assertDoesNotThrow;
import static org.junit.jupiter.api.Assertions.assertEquals;
import static org.junit.jupiter.api.Assertions.assertNotNull;
import static org.junit.jupiter.api.Assertions.assertThrows;
import static org.mockito.ArgumentMatchers.any;
import static org.mockito.ArgumentMatchers.notNull;
import static org.mockito.BDDMockito.given;
import static org.mockito.Mock.Strictness.LENIENT;
import static org.mockito.Mockito.mock;

import com.hedera.hapi.node.addressbook.NodeUpdateTransactionBody;
import com.hedera.hapi.node.base.AccountID;
import com.hedera.hapi.node.base.ResponseCodeEnum;
import com.hedera.hapi.node.base.ServiceEndpoint;
import com.hedera.hapi.node.base.TimestampSeconds;
import com.hedera.hapi.node.base.TransactionID;
import com.hedera.hapi.node.transaction.ExchangeRate;
import com.hedera.hapi.node.transaction.TransactionBody;
import com.hedera.node.app.hapi.fees.pricing.AssetsLoader;
import com.hedera.node.app.service.addressbook.impl.WritableNodeStore;
import com.hedera.node.app.service.addressbook.impl.handlers.NodeUpdateHandler;
import com.hedera.node.app.service.addressbook.impl.validators.AddressBookValidator;
import com.hedera.node.app.service.token.ReadableAccountStore;
<<<<<<< HEAD
import com.hedera.node.app.spi.fees.ExchangeRateInfo;
import com.hedera.node.app.spi.fees.FeeAccumulator;
import com.hedera.node.app.spi.fees.FeeCalculator;
import com.hedera.node.app.spi.fees.FeeContext;
import com.hedera.node.app.spi.fees.Fees;
import com.hedera.node.app.spi.metrics.StoreMetricsService;
=======
import com.hedera.node.app.spi.store.StoreFactory;
>>>>>>> abb12c8e
import com.hedera.node.app.spi.workflows.HandleContext;
import com.hedera.node.app.spi.workflows.HandleException;
import com.hedera.node.app.spi.workflows.PreCheckException;
import com.hedera.node.app.spi.workflows.PreHandleContext;
import com.hedera.node.config.testfixtures.HederaTestConfigBuilder;
import com.hedera.pbj.runtime.io.buffer.Bytes;
import com.hederahashgraph.api.proto.java.HederaFunctionality;
import com.hederahashgraph.api.proto.java.SubType;
import java.io.IOException;
import java.math.BigDecimal;
import java.util.HashMap;
import java.util.List;
import java.util.Map;
import org.junit.jupiter.api.BeforeEach;
import org.junit.jupiter.api.DisplayName;
import org.junit.jupiter.api.Test;
import org.junit.jupiter.api.extension.ExtendWith;
import org.mockito.Mock;
import org.mockito.junit.jupiter.MockitoExtension;

@ExtendWith(MockitoExtension.class)
class NodeUpdateHandlerTest extends AddressBookTestBase {

    @Mock(strictness = LENIENT)
    private HandleContext handleContext;

    @Mock
    private StoreFactory storeFactory;

    @Mock
    private ReadableAccountStore accountStore;

    private TransactionBody txn;
    private NodeUpdateHandler subject;

<<<<<<< HEAD
    private AddressBookValidator addressBookValidator;

    @Mock
    private AssetsLoader assetsLoader;

    @Mock
    private ExchangeRateInfo exchangeRateInfo;

    @BeforeEach
    void setUp() {
        addressBookValidator = new AddressBookValidator();
        subject = new NodeUpdateHandler(addressBookValidator, assetsLoader);
=======
    @BeforeEach
    void setUp() {
        final var addressBookValidator = new AddressBookValidator();
        subject = new NodeUpdateHandler(addressBookValidator);
>>>>>>> abb12c8e
    }

    @Test
    @DisplayName("pureChecks fail when nodeId is negagive")
    void nodeIdCannotNegative() {
        txn = new NodeUpdateBuilder().build();
        final var msg = assertThrows(PreCheckException.class, () -> subject.pureChecks(txn));
        assertThat(msg.responseCode()).isEqualTo(INVALID_NODE_ID);
    }

    @Test
    @DisplayName("pureChecks fail when accountId not set")
    void accountIdNeedSet() {
        txn = new NodeUpdateBuilder()
                .withNodeId(1)
                .withAccountId(AccountID.DEFAULT)
                .build();
        final var msg = assertThrows(PreCheckException.class, () -> subject.pureChecks(txn));
        assertThat(msg.responseCode()).isEqualTo(INVALID_NODE_ACCOUNT_ID);
    }

    @Test
    @DisplayName("pureChecks fail when accountId is alias")
    void accountIdCannotAlias() {
        txn = new NodeUpdateBuilder().withNodeId(1).withAccountId(alias).build();
        final var msg = assertThrows(PreCheckException.class, () -> subject.pureChecks(txn));
        assertThat(msg.responseCode()).isEqualTo(INVALID_NODE_ACCOUNT_ID);
    }

    @Test
    @DisplayName("pureChecks fail when gossipCaCertificate empty")
    void gossipCaCertificateCannotEmpty() {
        txn = new NodeUpdateBuilder()
                .withNodeId(1)
                .withAccountId(accountId)
                .withGossipCaCertificate(Bytes.EMPTY)
                .build();
        final var msg = assertThrows(PreCheckException.class, () -> subject.pureChecks(txn));
        assertThat(msg.responseCode()).isEqualTo(INVALID_GOSSIP_CA_CERTIFICATE);
    }

    @Test
    @DisplayName("pureChecks succeeds when expected attributes are specified")
    void pureCheckPass() {
        txn = new NodeUpdateBuilder()
                .withNodeId(1)
                .withAccountId(accountId)
                .withGossipCaCertificate(Bytes.wrap("cert"))
                .build();
        assertDoesNotThrow(() -> subject.pureChecks(txn));
    }

    @Test
    void nodetIdMustInState() {
        txn = new NodeUpdateBuilder().withNodeId(2L).build();
        given(handleContext.body()).willReturn(txn);
        refreshStoresWithCurrentNodeInWritable();
        final var config = HederaTestConfigBuilder.create()
                .withValue("nodes.nodeMaxDescriptionUtf8Bytes", 10)
                .getOrCreateConfig();
        given(handleContext.configuration()).willReturn(config);
        given(handleContext.storeFactory()).willReturn(storeFactory);
        given(storeFactory.writableStore(WritableNodeStore.class)).willReturn(writableStore);
        given(storeFactory.readableStore(ReadableAccountStore.class)).willReturn(accountStore);

        final var msg = assertThrows(HandleException.class, () -> subject.handle(handleContext));
        assertEquals(ResponseCodeEnum.INVALID_NODE_ID, msg.getStatus());
    }

    @Test
    void accountIdMustInState() {
        txn = new NodeUpdateBuilder().withNodeId(1L).withAccountId(accountId).build();
        given(accountStore.contains(accountId)).willReturn(false);
        given(handleContext.body()).willReturn(txn);
        refreshStoresWithCurrentNodeInWritable();
        final var config = HederaTestConfigBuilder.create()
                .withValue("nodes.nodeMaxDescriptionUtf8Bytes", 10)
                .getOrCreateConfig();
        given(handleContext.configuration()).willReturn(config);
        given(handleContext.storeFactory()).willReturn(storeFactory);
        given(storeFactory.writableStore(WritableNodeStore.class)).willReturn(writableStore);
        given(storeFactory.readableStore(ReadableAccountStore.class)).willReturn(accountStore);

        final var msg = assertThrows(HandleException.class, () -> subject.handle(handleContext));
        assertEquals(ResponseCodeEnum.INVALID_NODE_ACCOUNT_ID, msg.getStatus());
    }

    @Test
    void failsWhenDescriptionTooLarge() {
        txn = new NodeUpdateBuilder()
                .withNodeId(1L)
                .withAccountId(accountId)
                .withDescription("Description")
                .build();
        setupHandle();

        refreshStoresWithCurrentNodeInWritable();
        final var config = HederaTestConfigBuilder.create()
                .withValue("nodes.nodeMaxDescriptionUtf8Bytes", 10)
                .getOrCreateConfig();
        given(handleContext.configuration()).willReturn(config);

        final var msg = assertThrows(HandleException.class, () -> subject.handle(handleContext));
        assertEquals(ResponseCodeEnum.INVALID_NODE_DESCRIPTION, msg.getStatus());
    }

    @Test
    void failsWhenDescriptionContainZeroByte() {
        txn = new NodeUpdateBuilder()
                .withNodeId(1L)
                .withAccountId(accountId)
                .withDescription("Des\0cription")
                .build();
        setupHandle();
        final var config = HederaTestConfigBuilder.create()
                .withValue("nodes.nodeMaxDescriptionUtf8Bytes", 12)
                .getOrCreateConfig();
        given(handleContext.configuration()).willReturn(config);

        final var msg = assertThrows(HandleException.class, () -> subject.handle(handleContext));
        assertEquals(ResponseCodeEnum.INVALID_NODE_DESCRIPTION, msg.getStatus());
    }

    @Test
    void failsWhenGossipEndpointTooLarge() {
        txn = new NodeUpdateBuilder()
                .withNodeId(1L)
                .withAccountId(accountId)
                .withGossipEndpoint(List.of(endpoint1, endpoint2, endpoint3))
                .build();
        setupHandle();

        final var msg = assertThrows(HandleException.class, () -> subject.handle(handleContext));
        assertEquals(ResponseCodeEnum.GOSSIP_ENDPOINTS_EXCEEDED_LIMIT, msg.getStatus());
    }

    @Test
    void failsWhenGossipEndpointTooSmall() {
        txn = new NodeUpdateBuilder()
                .withNodeId(1L)
                .withAccountId(accountId)
                .withGossipEndpoint(List.of(endpoint1))
                .build();
        setupHandle();

        final var msg = assertThrows(HandleException.class, () -> subject.handle(handleContext));
        assertEquals(ResponseCodeEnum.INVALID_GOSSIP_ENDPOINT, msg.getStatus());
    }

    @Test
    void failsWhenGossipEndpointHaveIPAndFQDN() {
        txn = new NodeUpdateBuilder()
                .withNodeId(1L)
                .withAccountId(accountId)
                .withGossipEndpoint(List.of(endpoint1, endpoint4))
                .build();
        setupHandle();

        final var msg = assertThrows(HandleException.class, () -> subject.handle(handleContext));
        assertEquals(ResponseCodeEnum.GOSSIP_ENDPOINT_CANNOT_HAVE_FQDN, msg.getStatus());
    }

    @Test
    void failsWhenEndpointHaveEmptyIPAndFQDN() {
        txn = new NodeUpdateBuilder()
                .withNodeId(1L)
                .withAccountId(accountId)
                .withGossipEndpoint(List.of(endpoint1, endpoint5))
                .build();
        setupHandle();

        final var msg = assertThrows(HandleException.class, () -> subject.handle(handleContext));
        assertEquals(ResponseCodeEnum.INVALID_ENDPOINT, msg.getStatus());
    }

    @Test
    void failsWhenEndpointHaveZeroIp() {
        txn = new NodeUpdateBuilder()
                .withNodeId(1L)
                .withAccountId(accountId)
                .withGossipEndpoint(List.of(endpoint1, endpoint6))
                .build();
        setupHandle();

        final var msg = assertThrows(HandleException.class, () -> subject.handle(handleContext));
        assertEquals(ResponseCodeEnum.INVALID_ENDPOINT, msg.getStatus());
    }

    @Test
    void failsWhenServiceEndpointTooLarge() {
        txn = new NodeUpdateBuilder()
                .withNodeId(1L)
                .withAccountId(accountId)
                .withGossipEndpoint(List.of(endpoint1, endpoint2))
                .withServiceEndpoint(List.of(endpoint1, endpoint2, endpoint3))
                .build();
        setupHandle();
        final var config = HederaTestConfigBuilder.create()
                .withValue("nodes.maxGossipEndpoint", 2)
                .withValue("nodes.maxServiceEndpoint", 2)
                .getOrCreateConfig();
        given(handleContext.configuration()).willReturn(config);

        final var msg = assertThrows(HandleException.class, () -> subject.handle(handleContext));
        assertEquals(ResponseCodeEnum.INVALID_SERVICE_ENDPOINT, msg.getStatus());
    }

    @Test
    void failsWhenEndpointHaveIPAndFQDN() {
        txn = new NodeUpdateBuilder()
                .withNodeId(1L)
                .withAccountId(accountId)
                .withGossipEndpoint(List.of(endpoint1, endpoint2))
                .withServiceEndpoint(List.of(endpoint1, endpoint4))
                .build();
        setupHandle();

        final var config = HederaTestConfigBuilder.create()
                .withValue("nodes.maxGossipEndpoint", 2)
                .withValue("nodes.maxServiceEndpoint", 2)
                .getOrCreateConfig();
        given(handleContext.configuration()).willReturn(config);

        final var msg = assertThrows(HandleException.class, () -> subject.handle(handleContext));
        assertEquals(ResponseCodeEnum.IP_FQDN_CANNOT_BE_SET_FOR_SAME_ENDPOINT, msg.getStatus());
    }

    @Test
    void failsWhenEndpointFQDNTooLarge() {
        txn = new NodeUpdateBuilder()
                .withNodeId(1L)
                .withAccountId(accountId)
                .withGossipEndpoint(List.of(endpoint1, endpoint2))
                .withServiceEndpoint(List.of(endpoint1, endpoint3))
                .build();
        setupHandle();

        final var config = HederaTestConfigBuilder.create()
                .withValue("nodes.maxGossipEndpoint", 2)
                .withValue("nodes.maxServiceEndpoint", 2)
                .withValue("nodes.maxFqdnSize", 4)
                .getOrCreateConfig();
        given(handleContext.configuration()).willReturn(config);

        final var msg = assertThrows(HandleException.class, () -> subject.handle(handleContext));
        assertEquals(ResponseCodeEnum.FQDN_SIZE_TOO_LARGE, msg.getStatus());
    }

    @Test
    void hanldeWorkAsExpected() {
        txn = new NodeUpdateBuilder()
                .withNodeId(1L)
                .withAccountId(accountId)
                .withDescription("Description")
                .withGossipEndpoint(List.of(endpoint1, endpoint2))
                .withServiceEndpoint(List.of(endpoint1, endpoint3))
                .withGossipCaCertificate(Bytes.wrap("cert"))
                .withGrpcCertificateHash(Bytes.wrap("hash"))
                .build();
        given(handleContext.body()).willReturn(txn);
        refreshStoresWithMoreNodeInWritable();
        final var config = HederaTestConfigBuilder.create()
                .withValue("nodes.nodeMaxDescriptionUtf8Bytes", 12)
                .withValue("nodes.maxGossipEndpoint", 4)
                .withValue("nodes.maxServiceEndpoint", 3)
                .getOrCreateConfig();
        given(handleContext.configuration()).willReturn(config);
        given(handleContext.storeFactory()).willReturn(storeFactory);
        given(storeFactory.writableStore(WritableNodeStore.class)).willReturn(writableStore);
        given(accountStore.contains(accountId)).willReturn(true);
        given(storeFactory.readableStore(ReadableAccountStore.class)).willReturn(accountStore);

        assertDoesNotThrow(() -> subject.handle(handleContext));
        final var updatedNode = writableStore.get(1L);
        assertNotNull(updatedNode);
        assertEquals(1, updatedNode.nodeId());
        assertEquals("Description", updatedNode.description());
        assertArrayEquals(
                (List.of(endpoint1, endpoint2)).toArray(),
                updatedNode.gossipEndpoint().toArray());
        assertArrayEquals(
                (List.of(endpoint1, endpoint3)).toArray(),
                updatedNode.serviceEndpoint().toArray());
        assertArrayEquals("cert".getBytes(), updatedNode.gossipCaCertificate().toByteArray());
        assertArrayEquals("hash".getBytes(), updatedNode.grpcCertificateHash().toByteArray());
    }

    @Test
    void nothingHappensIfUpdateHasNoop() {
        txn = new NodeUpdateBuilder().withNodeId(1L).build();
        given(handleContext.body()).willReturn(txn);
        refreshStoresWithCurrentNodeInWritable();
        final var config = HederaTestConfigBuilder.create()
                .withValue("nodes.maxGossipEndpoint", 2)
                .getOrCreateConfig();
        given(handleContext.configuration()).willReturn(config);
        given(handleContext.storeFactory()).willReturn(storeFactory);
        given(storeFactory.writableStore(WritableNodeStore.class)).willReturn(writableStore);

        assertDoesNotThrow(() -> subject.handle(handleContext));
        final var updatedNode = writableStore.get(1L);
        assertEquals(node, updatedNode);
    }

    @Test
    void preHandleDoesNothing() {
        assertDoesNotThrow(() -> subject.preHandle(mock(PreHandleContext.class)));
    }

    @Test
    @DisplayName("check that fees are 1 for delete node trx")
    void testCalculateFeesInvocations() throws IOException {
        final var feeCtx = mock(FeeContext.class);
        final var feeCalc = mock(FeeCalculator.class);
        final ExchangeRate exchangeRate = new ExchangeRate(1, 2, TimestampSeconds.DEFAULT);
        Map<SubType, BigDecimal> subTypeMap = new HashMap<>();
        subTypeMap.put(SubType.DEFAULT, BigDecimal.valueOf(0.001));
        Map<HederaFunctionality, Map<SubType, BigDecimal>> map = new HashMap<>();
        map.put(HederaFunctionality.NodeUpdate, subTypeMap);

        given(feeCtx.exchangeRateInfo()).willReturn(exchangeRateInfo);
        given(exchangeRateInfo.activeRate(any())).willReturn(exchangeRate);
        given(feeCtx.feeCalculator(notNull())).willReturn(feeCalc);
        given(assetsLoader.loadCanonicalPrices()).willReturn(map);

        assertThat(subject.calculateFees(feeCtx)).isEqualTo(new Fees(0, 5000000, 0));
    }

    private void setupHandle() {
        given(handleContext.body()).willReturn(txn);
        refreshStoresWithCurrentNodeInWritable();
        final var config = HederaTestConfigBuilder.create()
                .withValue("nodes.maxGossipEndpoint", 2)
                .getOrCreateConfig();
        given(handleContext.configuration()).willReturn(config);
        given(handleContext.storeFactory()).willReturn(storeFactory);
        given(storeFactory.writableStore(WritableNodeStore.class)).willReturn(writableStore);
        given(accountStore.contains(accountId)).willReturn(true);
        given(storeFactory.readableStore(ReadableAccountStore.class)).willReturn(accountStore);
    }

    private class NodeUpdateBuilder {
        private long nodeId = -1L;
        private AccountID accountId = null;
        private String description = null;
        private List<ServiceEndpoint> gossipEndpoint = null;

        private List<ServiceEndpoint> serviceEndpoint = null;

        private Bytes gossipCaCertificate = null;

        private Bytes grpcCertificateHash = null;

        private NodeUpdateBuilder() {}

        public TransactionBody build() {
            final var txnId = TransactionID.newBuilder().accountID(payerId).transactionValidStart(consensusTimestamp);
            final var txnBody = NodeUpdateTransactionBody.newBuilder();
            txnBody.nodeId(nodeId);
            if (accountId != null) {
                txnBody.accountId(accountId);
            }
            if (description != null) {
                txnBody.description(description);
            }
            if (gossipEndpoint != null) {
                txnBody.gossipEndpoint(gossipEndpoint);
            }
            if (serviceEndpoint != null) {
                txnBody.serviceEndpoint(serviceEndpoint);
            }
            if (gossipCaCertificate != null) {
                txnBody.gossipCaCertificate(gossipCaCertificate);
            }
            if (grpcCertificateHash != null) {
                txnBody.grpcCertificateHash(grpcCertificateHash);
            }

            return TransactionBody.newBuilder()
                    .transactionID(txnId)
                    .nodeUpdate(txnBody.build())
                    .build();
        }

        public NodeUpdateBuilder withNodeId(final long nodeId) {
            this.nodeId = nodeId;
            return this;
        }

        public NodeUpdateBuilder withAccountId(final AccountID accountId) {
            this.accountId = accountId;
            return this;
        }

        public NodeUpdateBuilder withDescription(final String description) {
            this.description = description;
            return this;
        }

        public NodeUpdateBuilder withGossipEndpoint(final List<ServiceEndpoint> gossipEndpoint) {
            this.gossipEndpoint = gossipEndpoint;
            return this;
        }

        public NodeUpdateBuilder withServiceEndpoint(final List<ServiceEndpoint> serviceEndpoint) {
            this.serviceEndpoint = serviceEndpoint;
            return this;
        }

        public NodeUpdateBuilder withGossipCaCertificate(final Bytes gossipCaCertificate) {
            this.gossipCaCertificate = gossipCaCertificate;
            return this;
        }

        public NodeUpdateBuilder withGrpcCertificateHash(final Bytes grpcCertificateHash) {
            this.grpcCertificateHash = grpcCertificateHash;
            return this;
        }
    }
}<|MERGE_RESOLUTION|>--- conflicted
+++ resolved
@@ -44,16 +44,11 @@
 import com.hedera.node.app.service.addressbook.impl.handlers.NodeUpdateHandler;
 import com.hedera.node.app.service.addressbook.impl.validators.AddressBookValidator;
 import com.hedera.node.app.service.token.ReadableAccountStore;
-<<<<<<< HEAD
 import com.hedera.node.app.spi.fees.ExchangeRateInfo;
-import com.hedera.node.app.spi.fees.FeeAccumulator;
 import com.hedera.node.app.spi.fees.FeeCalculator;
 import com.hedera.node.app.spi.fees.FeeContext;
 import com.hedera.node.app.spi.fees.Fees;
-import com.hedera.node.app.spi.metrics.StoreMetricsService;
-=======
 import com.hedera.node.app.spi.store.StoreFactory;
->>>>>>> abb12c8e
 import com.hedera.node.app.spi.workflows.HandleContext;
 import com.hedera.node.app.spi.workflows.HandleException;
 import com.hedera.node.app.spi.workflows.PreCheckException;
@@ -89,7 +84,6 @@
     private TransactionBody txn;
     private NodeUpdateHandler subject;
 
-<<<<<<< HEAD
     private AddressBookValidator addressBookValidator;
 
     @Mock
@@ -98,16 +92,10 @@
     @Mock
     private ExchangeRateInfo exchangeRateInfo;
 
-    @BeforeEach
-    void setUp() {
-        addressBookValidator = new AddressBookValidator();
-        subject = new NodeUpdateHandler(addressBookValidator, assetsLoader);
-=======
     @BeforeEach
     void setUp() {
         final var addressBookValidator = new AddressBookValidator();
         subject = new NodeUpdateHandler(addressBookValidator);
->>>>>>> abb12c8e
     }
 
     @Test
@@ -430,7 +418,7 @@
 
         given(feeCtx.exchangeRateInfo()).willReturn(exchangeRateInfo);
         given(exchangeRateInfo.activeRate(any())).willReturn(exchangeRate);
-        given(feeCtx.feeCalculator(notNull())).willReturn(feeCalc);
+        given(feeCtx.feeCalculatorFactory().feeCalculator(notNull())).willReturn(feeCalc);
         given(assetsLoader.loadCanonicalPrices()).willReturn(map);
 
         assertThat(subject.calculateFees(feeCtx)).isEqualTo(new Fees(0, 5000000, 0));
