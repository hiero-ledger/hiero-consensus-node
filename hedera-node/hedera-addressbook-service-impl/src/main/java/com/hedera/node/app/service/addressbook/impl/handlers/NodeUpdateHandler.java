--- conflicted
+++ resolved
@@ -125,17 +125,13 @@
 		boolean proxyIsSentinelValue = false;
         if (op.hasGrpcProxyEndpoint()) {
             validateTrue(nodeConfig.webProxyEndpointsEnabled(), GRPC_WEB_PROXY_NOT_SUPPORTED);
-<<<<<<< HEAD
 
 			// Check for a sentinel value, which indicates that the gRPC proxy endpoint should be unset
 			if (Objects.equals(op.grpcProxyEndpointOrThrow(), ServiceEndpoint.DEFAULT)) {
 				proxyIsSentinelValue = true;
 			} else {
-				addressBookValidator.validateFqdnEndpoint(op.grpcProxyEndpointOrThrow(), nodeConfig);
+				addressBookValidator.validateFqdnEndpoint(op.grpcProxyEndpoint(), nodeConfig);
 			}
-=======
-            addressBookValidator.validateFqdnEndpoint(op.grpcProxyEndpoint(), nodeConfig);
->>>>>>> 91140fb7
         }
 
         final var nodeBuilder = updateNode(op, existingNode, proxyIsSentinelValue);
