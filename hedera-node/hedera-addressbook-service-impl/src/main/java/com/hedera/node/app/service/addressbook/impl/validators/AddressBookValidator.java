/*
 * Copyright (C) 2024 Hedera Hashgraph, LLC
 *
 * Licensed under the Apache License, Version 2.0 (the "License");
 * you may not use this file except in compliance with the License.
 * You may obtain a copy of the License at
 *
 *      http://www.apache.org/licenses/LICENSE-2.0
 *
 * Unless required by applicable law or agreed to in writing, software
 * distributed under the License is distributed on an "AS IS" BASIS,
 * WITHOUT WARRANTIES OR CONDITIONS OF ANY KIND, either express or implied.
 * See the License for the specific language governing permissions and
 * limitations under the License.
 */

package com.hedera.node.app.service.addressbook.impl.validators;

import static com.hedera.hapi.node.base.ResponseCodeEnum.FQDN_SIZE_TOO_LARGE;
import static com.hedera.hapi.node.base.ResponseCodeEnum.GOSSIP_ENDPOINTS_EXCEEDED_LIMIT;
import static com.hedera.hapi.node.base.ResponseCodeEnum.GOSSIP_ENDPOINT_CANNOT_HAVE_FQDN;
import static com.hedera.hapi.node.base.ResponseCodeEnum.INVALID_ADMIN_KEY;
import static com.hedera.hapi.node.base.ResponseCodeEnum.INVALID_ENDPOINT;
import static com.hedera.hapi.node.base.ResponseCodeEnum.INVALID_GOSSIP_ENDPOINT;
import static com.hedera.hapi.node.base.ResponseCodeEnum.INVALID_IPV4_ADDRESS;
import static com.hedera.hapi.node.base.ResponseCodeEnum.INVALID_NODE_ACCOUNT_ID;
import static com.hedera.hapi.node.base.ResponseCodeEnum.INVALID_NODE_DESCRIPTION;
import static com.hedera.hapi.node.base.ResponseCodeEnum.INVALID_SERVICE_ENDPOINT;
import static com.hedera.hapi.node.base.ResponseCodeEnum.IP_FQDN_CANNOT_BE_SET_FOR_SAME_ENDPOINT;
import static com.hedera.hapi.node.base.ResponseCodeEnum.KEY_REQUIRED;
import static com.hedera.node.app.spi.key.KeyUtils.isEmpty;
import static com.hedera.node.app.spi.key.KeyUtils.isValid;
import static com.hedera.node.app.spi.validation.Validations.validateAccountID;
import static com.hedera.node.app.spi.workflows.HandleException.validateFalse;
import static com.hedera.node.app.spi.workflows.PreCheckException.validateFalsePreCheck;
import static com.hedera.node.app.spi.workflows.PreCheckException.validateTruePreCheck;
import static java.util.Objects.requireNonNull;

import com.hedera.hapi.node.base.AccountID;
import com.hedera.hapi.node.base.Key;
import com.hedera.hapi.node.base.ServiceEndpoint;
<<<<<<< HEAD
import com.hedera.node.app.spi.workflows.HandleContext;
import com.hedera.node.app.spi.workflows.HandleException;
=======
>>>>>>> 64e770b0
import com.hedera.node.app.spi.workflows.PreCheckException;
import com.hedera.node.config.data.NodesConfig;
import com.hedera.pbj.runtime.io.buffer.Bytes;
import edu.umd.cs.findbugs.annotations.NonNull;
import edu.umd.cs.findbugs.annotations.Nullable;
import java.nio.charset.StandardCharsets;
import java.util.List;
import javax.inject.Inject;
import javax.inject.Singleton;

@Singleton
public class AddressBookValidator {
    /**
     * Default constructor for injection.
     */
    @Inject
    public AddressBookValidator() {
        // Dagger2
    }

    /**
     * Validates the node description.
     *
     * @param description The description to validate
     * @param nodesConfig The nodes configuration
     */
    public void validateDescription(@Nullable final String description, @NonNull final NodesConfig nodesConfig) {
        requireNonNull(nodesConfig);

        if (description == null || description.isEmpty()) {
            return;
        }
        final var raw = description.getBytes(StandardCharsets.UTF_8);
        final var maxUtf8Bytes = nodesConfig.nodeMaxDescriptionUtf8Bytes();
        validateFalse(raw.length > maxUtf8Bytes, INVALID_NODE_DESCRIPTION);
        validateFalse(containsZeroByte(raw), INVALID_NODE_DESCRIPTION);
    }

    private boolean containsZeroByte(@NonNull final byte[] bytes) {
        requireNonNull(bytes);

        boolean ret = false;
        for (final byte b : bytes) {
            if (b == 0) {
                ret = true;
                break;
            }
        }
        return ret;
    }

    /**
     * Validates the gossip endpoint.
     *
     * @param endpointList The list of GossipEndpoint to validate
     * @param nodesConfig The nodes configuration
     */
    public void validateGossipEndpoint(
            @Nullable final List<ServiceEndpoint> endpointList, @NonNull final NodesConfig nodesConfig) {
        requireNonNull(nodesConfig);

        validateFalse(endpointList == null || endpointList.isEmpty(), INVALID_GOSSIP_ENDPOINT);
        validateFalse(endpointList.size() > nodesConfig.maxGossipEndpoint(), GOSSIP_ENDPOINTS_EXCEEDED_LIMIT);
        // for phase 2: The first in the list is used as the Internal IP address in config.txt,
        // the second in the list is used as the External IP address in config.txt
        validateFalse(endpointList.size() < 2, INVALID_GOSSIP_ENDPOINT);

        for (final var endpoint : endpointList) {
            validateFalse(
                    nodesConfig.gossipFqdnRestricted() && !endpoint.domainName().isEmpty(),
                    GOSSIP_ENDPOINT_CANNOT_HAVE_FQDN);
            validateEndpoint(endpoint, nodesConfig);
        }
    }

    /**
     * Validates the service endpoint.
     *
     * @param endpointList The list of ServiceEndpoint to validate
     * @param nodesConfig The nodes configuration
     */
    public void validateServiceEndpoint(
            @Nullable final List<ServiceEndpoint> endpointList, @NonNull final NodesConfig nodesConfig) {
        requireNonNull(nodesConfig);

        validateFalse(endpointList == null || endpointList.isEmpty(), INVALID_SERVICE_ENDPOINT);
        validateFalse(endpointList.size() > nodesConfig.maxServiceEndpoint(), INVALID_SERVICE_ENDPOINT);
        for (final var endpoint : endpointList) {
            validateEndpoint(endpoint, nodesConfig);
        }
    }

    /**
     * Validates the admin key.
     *
     * @param key The key to validate
     * @throws PreCheckException if the key is invalid
     */
    public void validateAdminKey(@Nullable Key key) throws PreCheckException {
        final var keyEmpty = isEmpty(key);
<<<<<<< HEAD
        validateFalsePreCheck(key == null || keyEmpty, KEY_REQUIRED);
=======
        validateFalsePreCheck(keyEmpty, KEY_REQUIRED);
>>>>>>> 64e770b0
        validateTruePreCheck(isValid(key), INVALID_ADMIN_KEY);
    }

    /**
<<<<<<< HEAD
     * Validates the admin key in the handle.
     * @param handleContext
     * @param key
     */
    public void validateAdminKeyInHandle(@NonNull final HandleContext handleContext, @NonNull final Key key) {
        requireNonNull(handleContext);
        requireNonNull(key);

        try {
            handleContext.attributeValidator().validateKey(key);
        } catch (HandleException e) {
            throw new HandleException(INVALID_ADMIN_KEY);
        }
    }

    /**
=======
>>>>>>> 64e770b0
     * Validates the account ID.
     *
     * @param accountId The account ID to validate
     * @throws PreCheckException if the account ID is invalid
     */
    public void validateAccountId(@Nullable AccountID accountId) throws PreCheckException {
        validateAccountID(accountId, INVALID_NODE_ACCOUNT_ID);
        validateFalsePreCheck(!accountId.hasAccountNum() && accountId.hasAlias(), INVALID_NODE_ACCOUNT_ID);
    }

    private void validateEndpoint(@NonNull final ServiceEndpoint endpoint, @NonNull final NodesConfig nodesConfig) {
        requireNonNull(endpoint);
        requireNonNull(nodesConfig);

        validateFalse(endpoint.port() == 0, INVALID_ENDPOINT);
        validateFalse(
                endpoint.ipAddressV4().length() == 0
                        && endpoint.domainName().trim().isEmpty(),
                INVALID_ENDPOINT);
        validateFalse(
                endpoint.ipAddressV4().length() != 0
                        && !endpoint.domainName().trim().isEmpty(),
                IP_FQDN_CANNOT_BE_SET_FOR_SAME_ENDPOINT);
        validateFalse(endpoint.domainName().trim().length() > nodesConfig.maxFqdnSize(), FQDN_SIZE_TOO_LARGE);
        validateFalse(endpoint.ipAddressV4().length() != 0 && !isIPv4(endpoint.ipAddressV4()), INVALID_IPV4_ADDRESS);
    }

    private boolean isIPv4(@NonNull final Bytes ip) {
        requireNonNull(ip);

        final var part = "(\\d{1,2}|(0|1)\\d{2}|2[0-4]\\d|25[0-5])";
        final var regex = part + "\\." + part + "\\." + part + "\\." + part;
        return ip.asUtf8String().matches(regex);
    }
}<|MERGE_RESOLUTION|>--- conflicted
+++ resolved
@@ -39,11 +39,8 @@
 import com.hedera.hapi.node.base.AccountID;
 import com.hedera.hapi.node.base.Key;
 import com.hedera.hapi.node.base.ServiceEndpoint;
-<<<<<<< HEAD
 import com.hedera.node.app.spi.workflows.HandleContext;
 import com.hedera.node.app.spi.workflows.HandleException;
-=======
->>>>>>> 64e770b0
 import com.hedera.node.app.spi.workflows.PreCheckException;
 import com.hedera.node.config.data.NodesConfig;
 import com.hedera.pbj.runtime.io.buffer.Bytes;
@@ -144,34 +141,11 @@
      */
     public void validateAdminKey(@Nullable Key key) throws PreCheckException {
         final var keyEmpty = isEmpty(key);
-<<<<<<< HEAD
-        validateFalsePreCheck(key == null || keyEmpty, KEY_REQUIRED);
-=======
         validateFalsePreCheck(keyEmpty, KEY_REQUIRED);
->>>>>>> 64e770b0
         validateTruePreCheck(isValid(key), INVALID_ADMIN_KEY);
     }
 
     /**
-<<<<<<< HEAD
-     * Validates the admin key in the handle.
-     * @param handleContext
-     * @param key
-     */
-    public void validateAdminKeyInHandle(@NonNull final HandleContext handleContext, @NonNull final Key key) {
-        requireNonNull(handleContext);
-        requireNonNull(key);
-
-        try {
-            handleContext.attributeValidator().validateKey(key);
-        } catch (HandleException e) {
-            throw new HandleException(INVALID_ADMIN_KEY);
-        }
-    }
-
-    /**
-=======
->>>>>>> 64e770b0
      * Validates the account ID.
      *
      * @param accountId The account ID to validate
