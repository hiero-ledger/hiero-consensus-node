/*
 * Copyright (C) 2020-2022 Hedera Hashgraph, LLC
 *
 * Licensed under the Apache License, Version 2.0 (the "License");
 * you may not use this file except in compliance with the License.
 * You may obtain a copy of the License at
 *
 *      http://www.apache.org/licenses/LICENSE-2.0
 *
 * Unless required by applicable law or agreed to in writing, software
 * distributed under the License is distributed on an "AS IS" BASIS,
 * WITHOUT WARRANTIES OR CONDITIONS OF ANY KIND, either express or implied.
 * See the License for the specific language governing permissions and
 * limitations under the License.
 */
package com.hedera.node.app.service.token.impl;

import static org.junit.jupiter.api.Assertions.*;

import com.hedera.node.app.spi.PreHandleContext;
import org.apache.commons.lang3.NotImplementedException;
import org.junit.jupiter.api.BeforeEach;
import org.junit.jupiter.api.Test;
import org.junit.jupiter.api.extension.ExtendWith;
import org.mockito.Mock;
import org.mockito.junit.jupiter.MockitoExtension;

@ExtendWith(MockitoExtension.class)
class CryptoPreTransactionHandlerNotImplTest {
<<<<<<< HEAD
    @Mock private AccountStore accountStore;

    @Mock private TokenStore tokenStore;
=======
    @Mock private AccountStore store;
    @Mock private PreHandleContext context;
>>>>>>> 2bd315ba

    private CryptoPreTransactionHandlerImpl subject;

    @BeforeEach
    void setUp() {
<<<<<<< HEAD
        subject = new CryptoPreTransactionHandlerImpl(accountStore, tokenStore);
=======
        subject = new CryptoPreTransactionHandlerImpl(store, context);
>>>>>>> 2bd315ba
    }

    @Test
    void notImplementedStuffIsntImplemented() {
<<<<<<< HEAD
        assertThrows(NotImplementedException.class, () -> subject.preHandleUpdateAccount(null));
=======
        assertThrows(NotImplementedException.class, () -> subject.preHandleCryptoTransfer(null));
>>>>>>> 2bd315ba
        assertThrows(NotImplementedException.class, () -> subject.preHandleAddLiveHash(null));
        assertThrows(NotImplementedException.class, () -> subject.preHandleDeleteLiveHash(null));
    }
}<|MERGE_RESOLUTION|>--- conflicted
+++ resolved
@@ -18,6 +18,7 @@
 import static org.junit.jupiter.api.Assertions.*;
 
 import com.hedera.node.app.spi.PreHandleContext;
+import com.hederahashgraph.api.proto.java.TransactionBody;
 import org.apache.commons.lang3.NotImplementedException;
 import org.junit.jupiter.api.BeforeEach;
 import org.junit.jupiter.api.Test;
@@ -27,34 +28,20 @@
 
 @ExtendWith(MockitoExtension.class)
 class CryptoPreTransactionHandlerNotImplTest {
-<<<<<<< HEAD
     @Mock private AccountStore accountStore;
-
     @Mock private TokenStore tokenStore;
-=======
-    @Mock private AccountStore store;
     @Mock private PreHandleContext context;
->>>>>>> 2bd315ba
 
     private CryptoPreTransactionHandlerImpl subject;
 
     @BeforeEach
     void setUp() {
-<<<<<<< HEAD
-        subject = new CryptoPreTransactionHandlerImpl(accountStore, tokenStore);
-=======
-        subject = new CryptoPreTransactionHandlerImpl(store, context);
->>>>>>> 2bd315ba
+        subject = new CryptoPreTransactionHandlerImpl(accountStore, tokenStore, context);
     }
 
     @Test
     void notImplementedStuffIsntImplemented() {
-<<<<<<< HEAD
-        assertThrows(NotImplementedException.class, () -> subject.preHandleUpdateAccount(null));
-=======
-        assertThrows(NotImplementedException.class, () -> subject.preHandleCryptoTransfer(null));
->>>>>>> 2bd315ba
-        assertThrows(NotImplementedException.class, () -> subject.preHandleAddLiveHash(null));
-        assertThrows(NotImplementedException.class, () -> subject.preHandleDeleteLiveHash(null));
+        assertThrows(NotImplementedException.class, () -> subject.preHandleAddLiveHash(TransactionBody.getDefaultInstance()));
+        assertThrows(NotImplementedException.class, () -> subject.preHandleDeleteLiveHash(TransactionBody.getDefaultInstance()));
     }
 }