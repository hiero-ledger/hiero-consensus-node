/*
 * Copyright (C) 2020-2022 Hedera Hashgraph, LLC
 *
 * Licensed under the Apache License, Version 2.0 (the "License");
 * you may not use this file except in compliance with the License.
 * You may obtain a copy of the License at
 *
 *      http://www.apache.org/licenses/LICENSE-2.0
 *
 * Unless required by applicable law or agreed to in writing, software
 * distributed under the License is distributed on an "AS IS" BASIS,
 * WITHOUT WARRANTIES OR CONDITIONS OF ANY KIND, either express or implied.
 * See the License for the specific language governing permissions and
 * limitations under the License.
 */
package com.hedera.node.app.service.token.impl;

import static org.junit.jupiter.api.Assertions.assertNotEquals;
import static org.mockito.BDDMockito.given;

<<<<<<< HEAD
import com.hedera.node.app.spi.state.ReadableState;
import com.hedera.node.app.spi.state.ReadableStates;
import com.hedera.services.state.merkle.MerkleAccount;
=======
import com.hedera.node.app.spi.PreHandleContext;
import com.hedera.node.app.spi.state.States;
import com.hedera.node.app.state.impl.InMemoryStateImpl;
import com.hedera.node.app.state.impl.RebuiltStateImpl;
>>>>>>> d82d0a0d
import org.junit.jupiter.api.Test;
import org.junit.jupiter.api.extension.ExtendWith;
import org.mockito.Mock;
import org.mockito.junit.jupiter.MockitoExtension;

@ExtendWith(MockitoExtension.class)
class CryptoServiceImplTest {
<<<<<<< HEAD
    @Mock private ReadableState<Long, MerkleAccount> aliases;
    @Mock private ReadableState<Long, MerkleAccount> accounts;
    @Mock ReadableStates states;
=======
    @Mock private RebuiltStateImpl aliases;
    @Mock private InMemoryStateImpl accounts;
    @Mock States states;
    @Mock PreHandleContext ctx;
>>>>>>> d82d0a0d

    private static final String ACCOUNTS = "ACCOUNTS";
    private static final String ALIASES = "ALIASES";
    private CryptoServiceImpl subject;

    @Test
    void createsNewInstance() {
        subject = new CryptoServiceImpl();

        given(states.get(ACCOUNTS)).willReturn(accounts);
        given(states.get(ALIASES)).willReturn(aliases);

        final var serviceImpl = subject.createPreTransactionHandler(states, ctx);
        final var serviceImpl1 = subject.createPreTransactionHandler(states, ctx);
        assertNotEquals(serviceImpl1, serviceImpl);
    }
}<|MERGE_RESOLUTION|>--- conflicted
+++ resolved
@@ -18,16 +18,10 @@
 import static org.junit.jupiter.api.Assertions.assertNotEquals;
 import static org.mockito.BDDMockito.given;
 
-<<<<<<< HEAD
+import com.hedera.node.app.spi.PreHandleContext;
 import com.hedera.node.app.spi.state.ReadableState;
 import com.hedera.node.app.spi.state.ReadableStates;
 import com.hedera.services.state.merkle.MerkleAccount;
-=======
-import com.hedera.node.app.spi.PreHandleContext;
-import com.hedera.node.app.spi.state.States;
-import com.hedera.node.app.state.impl.InMemoryStateImpl;
-import com.hedera.node.app.state.impl.RebuiltStateImpl;
->>>>>>> d82d0a0d
 import org.junit.jupiter.api.Test;
 import org.junit.jupiter.api.extension.ExtendWith;
 import org.mockito.Mock;
@@ -35,16 +29,10 @@
 
 @ExtendWith(MockitoExtension.class)
 class CryptoServiceImplTest {
-<<<<<<< HEAD
     @Mock private ReadableState<Long, MerkleAccount> aliases;
     @Mock private ReadableState<Long, MerkleAccount> accounts;
     @Mock ReadableStates states;
-=======
-    @Mock private RebuiltStateImpl aliases;
-    @Mock private InMemoryStateImpl accounts;
-    @Mock States states;
     @Mock PreHandleContext ctx;
->>>>>>> d82d0a0d
 
     private static final String ACCOUNTS = "ACCOUNTS";
     private static final String ALIASES = "ALIASES";
