--- conflicted
+++ resolved
@@ -19,7 +19,6 @@
 import static org.junit.jupiter.api.Assertions.assertEquals;
 
 import com.hedera.pbj.runtime.Codec;
-<<<<<<< HEAD
 import com.hedera.pbj.runtime.io.Bytes;
 import com.hedera.pbj.runtime.io.BytesBuffer;
 import com.hedera.pbj.runtime.io.DataBuffer;
@@ -33,11 +32,6 @@
 import org.junit.jupiter.params.provider.Arguments;
 import org.junit.jupiter.params.provider.ArgumentsProvider;
 import org.junit.jupiter.params.provider.ArgumentsSource;
-=======
-import com.hedera.pbj.runtime.io.DataBuffer;
-import com.hedera.pbj.runtime.io.DataInputStream;
-import com.hedera.pbj.runtime.io.DataOutputStream;
->>>>>>> 479292cc
 import java.io.ByteArrayInputStream;
 import java.io.ByteArrayOutputStream;
 import java.io.IOException;
@@ -129,12 +123,7 @@
         final var in = new DataInputStream(bais);
         byte[] leftover;
         try {
-<<<<<<< HEAD
             instance = subject.parse(new DataInputStream(in));
-=======
-            in.reset();
-            instance = subject.parse(in);
->>>>>>> 479292cc
             leftover = in.readAllBytes();
         } catch (IOException e) {
             throw new UncheckedIOException(e);
