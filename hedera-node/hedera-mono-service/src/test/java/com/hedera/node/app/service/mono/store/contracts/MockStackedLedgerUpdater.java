--- conflicted
+++ resolved
@@ -18,7 +18,6 @@
 
 import com.hedera.node.app.service.mono.context.SideEffectsTracker;
 import com.hedera.node.app.service.mono.ledger.accounts.ContractCustomizer;
-import org.hyperledger.besu.datatypes.Address;
 import org.hyperledger.besu.evm.account.Account;
 import org.hyperledger.besu.evm.worldstate.WorldUpdater;
 
@@ -39,13 +38,9 @@
     }
 
     @Override
-<<<<<<< HEAD
-    public void setCreationCustomizerForSponsor(Address sponsorAddressOrAlias) {}
-=======
     public boolean hasPendingCreationCustomizer() {
         return false;
     }
->>>>>>> 3c5873dd
 
     @Override
     @SuppressWarnings({"unchecked", "rawtypes"})
