/*
 * Copyright (C) 2020-2022 Hedera Hashgraph, LLC
 *
 * Licensed under the Apache License, Version 2.0 (the "License");
 * you may not use this file except in compliance with the License.
 * You may obtain a copy of the License at
 *
 *      http://www.apache.org/licenses/LICENSE-2.0
 *
 * Unless required by applicable law or agreed to in writing, software
 * distributed under the License is distributed on an "AS IS" BASIS,
 * WITHOUT WARRANTIES OR CONDITIONS OF ANY KIND, either express or implied.
 * See the License for the specific language governing permissions and
 * limitations under the License.
 */
package com.hedera.node.app.service.mono.sigs;

import static com.hedera.node.app.service.mono.sigs.HederaToPlatformSigOps.expandIn;
import static com.hedera.node.app.service.mono.sigs.order.CodeOrderResultFactory.CODE_ORDER_RESULT_FACTORY;
import static com.hedera.test.factories.keys.NodeFactory.ed25519;
import static com.hedera.test.factories.sigs.SigWrappers.asValid;
import static com.hedera.test.factories.sigs.SyncVerifiers.ALWAYS_VALID;
import static com.hedera.test.factories.txns.SignedTxnFactory.DEFAULT_PAYER;
import static com.hedera.test.factories.txns.SystemDeleteFactory.newSignedSystemDelete;
import static com.hederahashgraph.api.proto.java.ResponseCodeEnum.INVALID_ACCOUNT_ID;
import static com.hederahashgraph.api.proto.java.ResponseCodeEnum.KEY_PREFIX_MISMATCH;
import static com.hederahashgraph.api.proto.java.ResponseCodeEnum.OK;
import static org.junit.jupiter.api.Assertions.assertEquals;
import static org.junit.jupiter.api.Assertions.assertFalse;
import static org.junit.jupiter.api.Assertions.assertTrue;
import static org.mockito.ArgumentMatchers.eq;
import static org.mockito.BDDMockito.any;
import static org.mockito.BDDMockito.given;
import static org.mockito.BDDMockito.mock;
import static org.mockito.BDDMockito.willAnswer;
import static org.mockito.Mockito.verify;

import com.hedera.node.app.service.mono.legacy.core.jproto.JKey;
import com.hedera.node.app.service.mono.legacy.exception.KeyPrefixMismatchException;
import com.hedera.node.app.service.mono.sigs.factories.PlatformSigFactory;
import com.hedera.node.app.service.mono.sigs.factories.ReusableBodySigningFactory;
import com.hedera.node.app.service.mono.sigs.order.SigRequirements;
import com.hedera.node.app.service.mono.sigs.order.SigningOrderResult;
import com.hedera.node.app.service.mono.sigs.sourcing.KeyType;
import com.hedera.node.app.service.mono.sigs.sourcing.PubKeyToSigBytes;
import com.hedera.node.app.service.mono.sigs.sourcing.SigObserver;
import com.hedera.node.app.service.mono.sigs.verification.SyncVerifier;
import com.hedera.node.app.service.mono.utils.RationalizedSigMeta;
import com.hedera.node.app.service.mono.utils.accessors.PlatformTxnAccessor;
import com.hedera.test.factories.keys.KeyTree;
import com.swirlds.common.crypto.TransactionSignature;
import com.swirlds.common.crypto.VerificationStatus;
import java.util.ArrayList;
import java.util.List;
import java.util.function.Predicate;
import org.junit.jupiter.api.BeforeAll;
import org.junit.jupiter.api.BeforeEach;
import org.junit.jupiter.api.Disabled;
import org.junit.jupiter.api.Test;
import org.mockito.ArgumentCaptor;

@Disabled
class HederaToPlatformSigOpsTest {
    private static List<JKey> payerKey;
    private static List<JKey> otherKeys;
    private static List<JKey> fullPrefixKeys;
    private PubKeyToSigBytes allSigBytes;
    private PlatformTxnAccessor platformTxn;
    private SigRequirements keyOrdering;

    @BeforeAll
    static void setupAll() throws Throwable {
        payerKey = List.of(KeyTree.withRoot(ed25519()).asJKey());
        otherKeys =
                List.of(KeyTree.withRoot(ed25519()).asJKey(), KeyTree.withRoot(ed25519()).asJKey());
        fullPrefixKeys = List.of(KeyTree.withRoot(ed25519()).asJKey());
    }

    @BeforeEach
    void setup() throws Throwable {
        allSigBytes = mock(PubKeyToSigBytes.class);
        keyOrdering = mock(SigRequirements.class);
        platformTxn = PlatformTxnAccessor.from(newSignedSystemDelete().get());
    }

    @SuppressWarnings("unchecked")
    private void wellBehavedOrdersAndSigSources() throws Exception {
        given(
                        keyOrdering.keysForPayer(
                                eq(platformTxn.getTxn()),
                                eq(CODE_ORDER_RESULT_FACTORY),
                                any(),
                                eq(DEFAULT_PAYER)))
                .willReturn(new SigningOrderResult<>(payerKey));
        given(
                        keyOrdering.keysForOtherParties(
                                eq(platformTxn.getTxn()),
                                eq(CODE_ORDER_RESULT_FACTORY),
                                any(),
                                eq(DEFAULT_PAYER)))
                .willReturn(new SigningOrderResult<>(otherKeys));
        given(allSigBytes.sigBytesFor(any()))
                .willReturn("1".getBytes())
                .willReturn("2".getBytes())
                .willReturn("3".getBytes());
        given(allSigBytes.hasAtLeastOneUnusedSigWithFullPrefix()).willReturn(true);
        willAnswer(
                        inv -> {
                            final var obs = (SigObserver) inv.getArgument(0);
                            obs.accept(
                                    KeyType.ED25519,
                                    fullPrefixKeys.get(0).getEd25519(),
                                    "4".getBytes());
                            return null;
                        })
                .given(allSigBytes)
                .forEachUnusedSigWithFullPrefix(any());
    }

    @Test
    void includesSuccessfulExpansions() throws Exception {
        wellBehavedOrdersAndSigSources();

        expandIn(platformTxn, keyOrdering, allSigBytes);

        assertEquals(expectedSigsWithNoErrors(), platformTxn.getCryptoSigs());
        assertEquals(OK, platformTxn.getExpandedSigStatus());
    }

    @Test
    void returnsImmediatelyOnPayerKeyOrderFailure() {
        given(
                        keyOrdering.keysForPayer(
                                eq(platformTxn.getTxn()),
                                eq(CODE_ORDER_RESULT_FACTORY),
                                any(),
                                eq(DEFAULT_PAYER)))
                .willReturn(new SigningOrderResult<>(INVALID_ACCOUNT_ID));

        expandIn(platformTxn, keyOrdering, allSigBytes);

        assertEquals(INVALID_ACCOUNT_ID, platformTxn.getExpandedSigStatus());
    }

    @Test
    void doesntAddSigsIfCreationResultIsNotSuccess() throws Exception {
        given(
                        keyOrdering.keysForPayer(
                                eq(platformTxn.getTxn()),
                                eq(CODE_ORDER_RESULT_FACTORY),
                                any(),
                                eq(DEFAULT_PAYER)))
                .willReturn(new SigningOrderResult<>(payerKey));
        given(
                        keyOrdering.keysForOtherParties(
                                eq(platformTxn.getTxn()),
                                eq(CODE_ORDER_RESULT_FACTORY),
                                any(),
                                eq(DEFAULT_PAYER)))
                .willReturn(new SigningOrderResult<>(otherKeys));
        given(allSigBytes.sigBytesFor(any()))
                .willReturn("1".getBytes())
                .willReturn("2".getBytes())
                .willThrow(KeyPrefixMismatchException.class);

        expandIn(platformTxn, keyOrdering, allSigBytes);

        assertEquals(KEY_PREFIX_MISMATCH, platformTxn.getExpandedSigStatus());
        assertEquals(expectedSigsWithOtherPartiesCreationError(), platformTxn.getCryptoSigs());
    }

    @Test
    void rationalizesMissingSigs() throws Exception {
        final var rationalization =
                new Rationalization(ALWAYS_VALID, keyOrdering, new ReusableBodySigningFactory());
        final var captor = ArgumentCaptor.forClass(RationalizedSigMeta.class);
        final var mockAccessor = mock(PlatformTxnAccessor.class);

        wellBehavedOrdersAndSigSources();
        givenMirrorMock(mockAccessor, platformTxn);

        rationalization.performFor(mockAccessor);

        assertEquals(OK, rationalization.finalStatus());
        assertTrue(rationalization.usedSyncVerification());

        verify(mockAccessor).setSigMeta(captor.capture());
        final var sigMeta = captor.getValue();
        assertEquals(expectedSigsWithNoErrors(), sigMeta.verifiedSigs());

        platformTxn.setSigMeta(sigMeta);
        assertTrue(allVerificationStatusesAre(VerificationStatus.VALID::equals));
    }

    @Test
    void stopImmediatelyOnPayerKeyOrderFailure() {
        given(
                        keyOrdering.keysForPayer(
                                platformTxn.getTxn(),
                                CODE_ORDER_RESULT_FACTORY,
                                null,
                                DEFAULT_PAYER))
                .willReturn(new SigningOrderResult<>(INVALID_ACCOUNT_ID));
        final var rationalization =
                new Rationalization(ALWAYS_VALID, keyOrdering, new ReusableBodySigningFactory());

        rationalization.performFor(platformTxn);

        assertEquals(INVALID_ACCOUNT_ID, rationalization.finalStatus());
    }

    @Test
    void stopImmediatelyOnOtherPartiesKeyOrderFailure() throws Exception {
        wellBehavedOrdersAndSigSources();
        given(
                        keyOrdering.keysForOtherParties(
                                platformTxn.getTxn(),
                                CODE_ORDER_RESULT_FACTORY,
                                null,
                                DEFAULT_PAYER))
                .willReturn(new SigningOrderResult<>(INVALID_ACCOUNT_ID));
        final var rationalization =
                new Rationalization(ALWAYS_VALID, keyOrdering, new ReusableBodySigningFactory());

        rationalization.performFor(platformTxn);

        assertEquals(INVALID_ACCOUNT_ID, rationalization.finalStatus());
    }

    @Test
    void stopImmediatelyOnOtherPartiesSigCreationFailure() throws Exception {
        final var mockAccessor = mock(PlatformTxnAccessor.class);
        given(
                        keyOrdering.keysForPayer(
                                platformTxn.getTxn(),
                                CODE_ORDER_RESULT_FACTORY,
                                null,
                                DEFAULT_PAYER))
                .willReturn(new SigningOrderResult<>(payerKey));
        given(
                        keyOrdering.keysForOtherParties(
                                platformTxn.getTxn(),
                                CODE_ORDER_RESULT_FACTORY,
                                null,
                                DEFAULT_PAYER))
                .willReturn(new SigningOrderResult<>(otherKeys));
        given(allSigBytes.sigBytesFor(any()))
                .willReturn("1".getBytes())
                .willReturn("2".getBytes())
                .willThrow(KeyPrefixMismatchException.class);
        givenMirrorMock(mockAccessor, platformTxn);
        final var rationalization =
                new Rationalization(ALWAYS_VALID, keyOrdering, new ReusableBodySigningFactory());

        rationalization.performFor(mockAccessor);

        assertEquals(KEY_PREFIX_MISMATCH, rationalization.finalStatus());
    }

    @Test
    void rationalizesOnlyMissingSigs() throws Exception {
        wellBehavedOrdersAndSigSources();
        platformTxn.addAllCryptoSigs(asValid(expectedSigsWithOtherPartiesCreationError()));
        final SyncVerifier syncVerifier =
                l -> {
                    if (l.equals(expectedSigsWithOtherPartiesCreationError())) {
                        throw new AssertionError("Payer sigs were verified async!");
                    } else {
                        ALWAYS_VALID.verifySync(l);
                    }
                };
        final var mockAccessor = mock(PlatformTxnAccessor.class);
        final var captor = ArgumentCaptor.forClass(RationalizedSigMeta.class);
        givenMirrorMock(mockAccessor, platformTxn);
        final var rationalization =
                new Rationalization(syncVerifier, keyOrdering, new ReusableBodySigningFactory());

        rationalization.performFor(mockAccessor);

        assertTrue(rationalization.usedSyncVerification());
        assertEquals(OK, rationalization.finalStatus());

        verify(mockAccessor).setSigMeta(captor.capture());
        final var sigMeta = captor.getValue();
        platformTxn.setSigMeta(sigMeta);
        assertEquals(expectedSigsWithNoErrors(), platformTxn.getSigMeta().verifiedSigs());
        assertTrue(allVerificationStatusesAre(VerificationStatus.VALID::equals));
    }

    @Test
    void doesNothingToTxnIfAllSigsAreRational() throws Exception {
        wellBehavedOrdersAndSigSources();
        platformTxn.addAllCryptoSigs(asValid(expectedSigsWithNoErrors()));
        final SyncVerifier syncVerifier =
                l -> {
                    throw new AssertionError("All sigs were verified async!");
                };
        final var mockAccessor = mock(PlatformTxnAccessor.class);
        final var captor = ArgumentCaptor.forClass(RationalizedSigMeta.class);
        givenMirrorMock(mockAccessor, platformTxn);

        final var rationalization =
                new Rationalization(syncVerifier, keyOrdering, new ReusableBodySigningFactory());

        rationalization.performFor(mockAccessor);

        assertFalse(rationalization.usedSyncVerification());
        assertEquals(OK, rationalization.finalStatus());
        verify(mockAccessor).setSigMeta(captor.capture());
        final var sigMeta = captor.getValue();
        platformTxn.setSigMeta(sigMeta);
        assertEquals(expectedSigsWithNoErrors(), platformTxn.getCryptoSigs());
        assertTrue(allVerificationStatusesAre(VerificationStatus.VALID::equals));
<<<<<<< HEAD
        //        assertFalse(
        //                ((PlatformTxnFactory.TransactionWithClearFlag)
        // platformTxn.getPlatformTxn())
        //                        .hasClearBeenCalled());
=======
        final var resultingSigs = platformTxn.getCryptoSigs();
        assertFalse(resultingSigs.isEmpty());
>>>>>>> 3f5b747b
    }

    private boolean allVerificationStatusesAre(final Predicate<VerificationStatus> statusPred) {
        return platformTxn.getSigMeta().verifiedSigs().stream()
                .map(TransactionSignature::getSignatureStatus)
                .allMatch(statusPred);
    }

    private List<TransactionSignature> expectedSigsWithNoErrors() {
        return new ArrayList<>(
                List.of(
                        dummyFor(payerKey.get(0), "1"),
                        dummyFor(otherKeys.get(0), "2"),
                        dummyFor(otherKeys.get(1), "3"),
                        dummyFor(fullPrefixKeys.get(0), "4")));
    }

    private List<TransactionSignature> expectedSigsWithOtherPartiesCreationError() {
        return expectedSigsWithNoErrors().subList(0, 1);
    }

    private TransactionSignature dummyFor(final JKey key, final String sig) {
        return PlatformSigFactory.ed25519Sig(
                key.getEd25519(), sig.getBytes(), platformTxn.getTxnBytes());
    }

    private void givenMirrorMock(final PlatformTxnAccessor mock, final PlatformTxnAccessor real) {
        given(mock.getPkToSigsFn()).willReturn(allSigBytes);
        given(mock.getTxn()).willReturn(real.getTxn());
        given(mock.getPayer()).willReturn(real.getPayer());
        given(mock.getTxnBytes()).willReturn(real.getTxnBytes());
        given(mock.getCryptoSigs()).willReturn(real.getCryptoSigs());
    }
}<|MERGE_RESOLUTION|>--- conflicted
+++ resolved
@@ -311,15 +311,8 @@
         platformTxn.setSigMeta(sigMeta);
         assertEquals(expectedSigsWithNoErrors(), platformTxn.getCryptoSigs());
         assertTrue(allVerificationStatusesAre(VerificationStatus.VALID::equals));
-<<<<<<< HEAD
-        //        assertFalse(
-        //                ((PlatformTxnFactory.TransactionWithClearFlag)
-        // platformTxn.getPlatformTxn())
-        //                        .hasClearBeenCalled());
-=======
         final var resultingSigs = platformTxn.getCryptoSigs();
         assertFalse(resultingSigs.isEmpty());
->>>>>>> 3f5b747b
     }
 
     private boolean allVerificationStatusesAre(final Predicate<VerificationStatus> statusPred) {
