/*
 * Copyright (C) 2020-2023 Hedera Hashgraph, LLC
 *
 * Licensed under the Apache License, Version 2.0 (the "License");
 * you may not use this file except in compliance with the License.
 * You may obtain a copy of the License at
 *
 *      http://www.apache.org/licenses/LICENSE-2.0
 *
 * Unless required by applicable law or agreed to in writing, software
 * distributed under the License is distributed on an "AS IS" BASIS,
 * WITHOUT WARRANTIES OR CONDITIONS OF ANY KIND, either express or implied.
 * See the License for the specific language governing permissions and
 * limitations under the License.
 */

package com.hedera.node.app.service.mono.context.properties;

import static com.hedera.node.app.service.mono.context.properties.PropertySource.AS_EVM_ADDRESSES;
import static com.hedera.node.app.service.mono.utils.EntityIdUtils.asTypedEvmAddress;
import static com.hedera.node.app.spi.config.PropertyNames.ACCOUNTS_MAX_NUM;
import static com.hedera.node.app.spi.config.PropertyNames.AUTO_CREATION_ENABLED;
import static com.hedera.node.app.spi.config.PropertyNames.AUTO_RENEW_GRACE_PERIOD;
import static com.hedera.node.app.spi.config.PropertyNames.AUTO_RENEW_MAX_NUM_OF_ENTITIES_TO_RENEW_OR_DELETE;
import static com.hedera.node.app.spi.config.PropertyNames.AUTO_RENEW_NUM_OF_ENTITIES_TO_SCAN;
import static com.hedera.node.app.spi.config.PropertyNames.AUTO_RENEW_TARGET_TYPES;
import static com.hedera.node.app.spi.config.PropertyNames.BALANCES_COMPRESS_ON_CREATION;
import static com.hedera.node.app.spi.config.PropertyNames.BALANCES_EXPORT_DIR_PATH;
import static com.hedera.node.app.spi.config.PropertyNames.BALANCES_EXPORT_ENABLED;
import static com.hedera.node.app.spi.config.PropertyNames.BALANCES_EXPORT_PERIOD_SECS;
import static com.hedera.node.app.spi.config.PropertyNames.BALANCES_EXPORT_TOKEN_BALANCES;
import static com.hedera.node.app.spi.config.PropertyNames.BALANCES_NODE_BALANCE_WARN_THRESHOLD;
import static com.hedera.node.app.spi.config.PropertyNames.CACHE_CRYPTO_TRANSFER_WARM_THREADS;
import static com.hedera.node.app.spi.config.PropertyNames.CACHE_RECORDS_TTL;
import static com.hedera.node.app.spi.config.PropertyNames.CONSENSUS_HANDLE_MAX_FOLLOWING_RECORDS;
import static com.hedera.node.app.spi.config.PropertyNames.CONSENSUS_HANDLE_MAX_PRECEDING_RECORDS;
import static com.hedera.node.app.spi.config.PropertyNames.CONSENSUS_MESSAGE_MAX_BYTES_ALLOWED;
import static com.hedera.node.app.spi.config.PropertyNames.CONTRACTS_ALLOW_AUTO_ASSOCIATIONS;
import static com.hedera.node.app.spi.config.PropertyNames.CONTRACTS_ALLOW_CREATE2;
import static com.hedera.node.app.spi.config.PropertyNames.CONTRACTS_ALLOW_SYSTEM_USE_OF_HAPI_SIGS;
import static com.hedera.node.app.spi.config.PropertyNames.CONTRACTS_CHAIN_ID;
import static com.hedera.node.app.spi.config.PropertyNames.CONTRACTS_DEFAULT_LIFETIME;
import static com.hedera.node.app.spi.config.PropertyNames.CONTRACTS_DYNAMIC_EVM_VERSION;
import static com.hedera.node.app.spi.config.PropertyNames.CONTRACTS_ENFORCE_CREATION_THROTTLE;
import static com.hedera.node.app.spi.config.PropertyNames.CONTRACTS_EVM_VERSION;
import static com.hedera.node.app.spi.config.PropertyNames.CONTRACTS_FREE_STORAGE_TIER_LIMIT;
import static com.hedera.node.app.spi.config.PropertyNames.CONTRACTS_ITEMIZE_STORAGE_FEES;
import static com.hedera.node.app.spi.config.PropertyNames.CONTRACTS_KEYS_LEGACY_ACTIVATIONS;
import static com.hedera.node.app.spi.config.PropertyNames.CONTRACTS_KNOWN_BLOCK_HASH;
import static com.hedera.node.app.spi.config.PropertyNames.CONTRACTS_LOCAL_CALL_EST_RET_BYTES;
import static com.hedera.node.app.spi.config.PropertyNames.CONTRACTS_MAX_GAS_PER_SEC;
import static com.hedera.node.app.spi.config.PropertyNames.CONTRACTS_MAX_KV_PAIRS_AGGREGATE;
import static com.hedera.node.app.spi.config.PropertyNames.CONTRACTS_MAX_KV_PAIRS_INDIVIDUAL;
import static com.hedera.node.app.spi.config.PropertyNames.CONTRACTS_MAX_NUM;
import static com.hedera.node.app.spi.config.PropertyNames.CONTRACTS_MAX_NUM_WITH_HAPI_SIGS_ACCESS;
import static com.hedera.node.app.spi.config.PropertyNames.CONTRACTS_MAX_REFUND_PERCENT_OF_GAS_LIMIT;
import static com.hedera.node.app.spi.config.PropertyNames.CONTRACTS_PERMITTED_DELEGATE_CALLERS;
import static com.hedera.node.app.spi.config.PropertyNames.CONTRACTS_PRECOMPILE_EXCHANGE_RATE_GAS_COST;
import static com.hedera.node.app.spi.config.PropertyNames.CONTRACTS_PRECOMPILE_EXPORT_RECORD_RESULTS;
import static com.hedera.node.app.spi.config.PropertyNames.CONTRACTS_PRECOMPILE_HRC_FACADE_ASSOCIATE_ENABLED;
import static com.hedera.node.app.spi.config.PropertyNames.CONTRACTS_PRECOMPILE_HTS_DEFAULT_GAS_COST;
import static com.hedera.node.app.spi.config.PropertyNames.CONTRACTS_PRECOMPILE_HTS_ENABLE_TOKEN_CREATE;
import static com.hedera.node.app.spi.config.PropertyNames.CONTRACTS_REDIRECT_TOKEN_CALLS;
import static com.hedera.node.app.spi.config.PropertyNames.CONTRACTS_REFERENCE_SLOT_LIFETIME;
import static com.hedera.node.app.spi.config.PropertyNames.CONTRACTS_SCHEDULE_THROTTLE_MAX_GAS_LIMIT;
import static com.hedera.node.app.spi.config.PropertyNames.CONTRACTS_SIDECARS;
import static com.hedera.node.app.spi.config.PropertyNames.CONTRACTS_STORAGE_SLOT_PRICE_TIERS;
import static com.hedera.node.app.spi.config.PropertyNames.CONTRACTS_THROTTLE_THROTTLE_BY_GAS;
import static com.hedera.node.app.spi.config.PropertyNames.CONTRACTS_WITH_SPECIAL_HAPI_SIGS_ACCESS;
import static com.hedera.node.app.spi.config.PropertyNames.CRYPTO_CREATE_WITH_ALIAS_ENABLED;
import static com.hedera.node.app.spi.config.PropertyNames.ENTITIES_LIMIT_TOKEN_ASSOCIATIONS;
import static com.hedera.node.app.spi.config.PropertyNames.FEES_MIN_CONGESTION_PERIOD;
import static com.hedera.node.app.spi.config.PropertyNames.FEES_PERCENT_CONGESTION_MULTIPLIERS;
import static com.hedera.node.app.spi.config.PropertyNames.FEES_PERCENT_UTILIZATION_SCALE_FACTORS;
import static com.hedera.node.app.spi.config.PropertyNames.FEES_TOKEN_TRANSFER_USAGE_MULTIPLIER;
import static com.hedera.node.app.spi.config.PropertyNames.FILES_MAX_NUM;
import static com.hedera.node.app.spi.config.PropertyNames.FILES_MAX_SIZE_KB;
import static com.hedera.node.app.spi.config.PropertyNames.HEDERA_ALLOWANCES_IS_ENABLED;
import static com.hedera.node.app.spi.config.PropertyNames.HEDERA_ALLOWANCES_MAX_ACCOUNT_LIMIT;
import static com.hedera.node.app.spi.config.PropertyNames.HEDERA_ALLOWANCES_MAX_TXN_LIMIT;
import static com.hedera.node.app.spi.config.PropertyNames.HEDERA_RECORD_STREAM_COMPRESS_FILES_ON_CREATION;
import static com.hedera.node.app.spi.config.PropertyNames.HEDERA_RECORD_STREAM_ENABLE_TRACEABILITY_MIGRATION;
import static com.hedera.node.app.spi.config.PropertyNames.HEDERA_RECORD_STREAM_RECORD_FILE_VERSION;
import static com.hedera.node.app.spi.config.PropertyNames.HEDERA_RECORD_STREAM_SIDECAR_MAX_SIZE_MB;
import static com.hedera.node.app.spi.config.PropertyNames.HEDERA_RECORD_STREAM_SIG_FILE_VERSION;
import static com.hedera.node.app.spi.config.PropertyNames.HEDERA_TXN_MAX_MEMO_UTF8_BYTES;
import static com.hedera.node.app.spi.config.PropertyNames.HEDERA_TXN_MAX_VALID_DURATION;
import static com.hedera.node.app.spi.config.PropertyNames.HEDERA_TXN_MIN_VALIDITY_BUFFER_SECS;
import static com.hedera.node.app.spi.config.PropertyNames.HEDERA_TXN_MIN_VALID_DURATION;
import static com.hedera.node.app.spi.config.PropertyNames.LAZY_CREATION_ENABLED;
import static com.hedera.node.app.spi.config.PropertyNames.LEDGER_AUTO_RENEW_PERIOD_MAX_DURATION;
import static com.hedera.node.app.spi.config.PropertyNames.LEDGER_AUTO_RENEW_PERIOD_MIN_DURATION;
import static com.hedera.node.app.spi.config.PropertyNames.LEDGER_CHANGE_HIST_MEM_SECS;
import static com.hedera.node.app.spi.config.PropertyNames.LEDGER_FUNDING_ACCOUNT;
import static com.hedera.node.app.spi.config.PropertyNames.LEDGER_MAX_AUTO_ASSOCIATIONS;
import static com.hedera.node.app.spi.config.PropertyNames.LEDGER_NFT_TRANSFERS_MAX_LEN;
import static com.hedera.node.app.spi.config.PropertyNames.LEDGER_RECORDS_MAX_QUERYABLE_BY_ACCOUNT;
import static com.hedera.node.app.spi.config.PropertyNames.LEDGER_SCHEDULE_TX_EXPIRY_TIME_SECS;
import static com.hedera.node.app.spi.config.PropertyNames.LEDGER_TOKEN_TRANSFERS_MAX_LEN;
import static com.hedera.node.app.spi.config.PropertyNames.LEDGER_TRANSFERS_MAX_LEN;
import static com.hedera.node.app.spi.config.PropertyNames.LEDGER_XFER_BAL_CHANGES_MAX_LEN;
import static com.hedera.node.app.spi.config.PropertyNames.RATES_INTRA_DAY_CHANGE_LIMIT_PERCENT;
import static com.hedera.node.app.spi.config.PropertyNames.SCHEDULING_LONG_TERM_ENABLED;
import static com.hedera.node.app.spi.config.PropertyNames.SCHEDULING_MAX_EXPIRATION_FUTURE_SECS;
import static com.hedera.node.app.spi.config.PropertyNames.SCHEDULING_MAX_NUM;
import static com.hedera.node.app.spi.config.PropertyNames.SCHEDULING_MAX_TXN_PER_SEC;
import static com.hedera.node.app.spi.config.PropertyNames.SCHEDULING_WHITE_LIST;
import static com.hedera.node.app.spi.config.PropertyNames.SIGS_EXPAND_FROM_IMMUTABLE_STATE;
import static com.hedera.node.app.spi.config.PropertyNames.STAKING_FEES_NODE_REWARD_PERCENT;
import static com.hedera.node.app.spi.config.PropertyNames.STAKING_FEES_STAKING_REWARD_PERCENT;
import static com.hedera.node.app.spi.config.PropertyNames.STAKING_IS_ENABLED;
import static com.hedera.node.app.spi.config.PropertyNames.STAKING_MAX_DAILY_STAKE_REWARD_THRESH_PER_HBAR;
import static com.hedera.node.app.spi.config.PropertyNames.STAKING_NODE_MAX_TO_MIN_STAKE_RATIOS;
import static com.hedera.node.app.spi.config.PropertyNames.STAKING_REQUIRE_MIN_STAKE_TO_REWARD;
import static com.hedera.node.app.spi.config.PropertyNames.STAKING_REWARD_RATE;
import static com.hedera.node.app.spi.config.PropertyNames.STAKING_START_THRESH;
import static com.hedera.node.app.spi.config.PropertyNames.STAKING_SUM_OF_CONSENSUS_WEIGHTS;
import static com.hedera.node.app.spi.config.PropertyNames.TOKENS_AUTO_CREATIONS_ENABLED;
import static com.hedera.node.app.spi.config.PropertyNames.TOKENS_MAX_AGGREGATE_RELS;
import static com.hedera.node.app.spi.config.PropertyNames.TOKENS_MAX_CUSTOM_FEES_ALLOWED;
import static com.hedera.node.app.spi.config.PropertyNames.TOKENS_MAX_CUSTOM_FEE_DEPTH;
import static com.hedera.node.app.spi.config.PropertyNames.TOKENS_MAX_NUM;
import static com.hedera.node.app.spi.config.PropertyNames.TOKENS_MAX_PER_ACCOUNT;
import static com.hedera.node.app.spi.config.PropertyNames.TOKENS_MAX_RELS_PER_INFO_QUERY;
import static com.hedera.node.app.spi.config.PropertyNames.TOKENS_MAX_SYMBOL_UTF8_BYTES;
import static com.hedera.node.app.spi.config.PropertyNames.TOKENS_MAX_TOKEN_NAME_UTF8_BYTES;
import static com.hedera.node.app.spi.config.PropertyNames.TOKENS_NFTS_ARE_ENABLED;
import static com.hedera.node.app.spi.config.PropertyNames.TOKENS_NFTS_MAX_ALLOWED_MINTS;
import static com.hedera.node.app.spi.config.PropertyNames.TOKENS_NFTS_MAX_BATCH_SIZE_BURN;
import static com.hedera.node.app.spi.config.PropertyNames.TOKENS_NFTS_MAX_BATCH_SIZE_MINT;
import static com.hedera.node.app.spi.config.PropertyNames.TOKENS_NFTS_MAX_BATCH_SIZE_WIPE;
import static com.hedera.node.app.spi.config.PropertyNames.TOKENS_NFTS_MAX_METADATA_BYTES;
import static com.hedera.node.app.spi.config.PropertyNames.TOKENS_NFTS_MAX_QUERY_RANGE;
import static com.hedera.node.app.spi.config.PropertyNames.TOKENS_NFTS_MINT_THORTTLE_SCALE_FACTOR;
import static com.hedera.node.app.spi.config.PropertyNames.TOPICS_MAX_NUM;
import static com.hedera.node.app.spi.config.PropertyNames.TRACEABILITY_MAX_EXPORTS_PER_CONS_SEC;
import static com.hedera.node.app.spi.config.PropertyNames.TRACEABILITY_MIN_FREE_TO_USED_GAS_THROTTLE_RATIO;
import static com.hedera.node.app.spi.config.PropertyNames.UPGRADE_ARTIFACTS_PATH;
import static com.hedera.node.app.spi.config.PropertyNames.UTIL_PRNG_IS_ENABLED;
import static org.junit.jupiter.api.Assertions.assertArrayEquals;
import static org.junit.jupiter.api.Assertions.assertEquals;
import static org.junit.jupiter.api.Assertions.assertFalse;
import static org.junit.jupiter.api.Assertions.assertTrue;
import static org.mockito.BDDMockito.given;
import static org.mockito.Mockito.mock;

import com.esaulpaugh.headlong.util.Integers;
import com.hedera.node.app.hapi.utils.sysfiles.domain.KnownBlockValues;
import com.hedera.node.app.hapi.utils.sysfiles.domain.throttling.ScaleFactor;
import com.hedera.node.app.service.mono.config.HederaNumbers;
import com.hedera.node.app.service.mono.fees.calculation.CongestionMultipliers;
import com.hedera.node.app.service.mono.fees.calculation.EntityScaleFactors;
import com.hedera.node.app.service.mono.fees.charging.ContractStoragePriceTiers;
import com.hedera.node.app.service.mono.keys.LegacyContractIdActivations;
import com.hedera.services.stream.proto.SidecarType;
import com.hederahashgraph.api.proto.java.AccountID;
import com.hederahashgraph.api.proto.java.HederaFunctionality;
import java.util.EnumSet;
import java.util.Map;
import java.util.Set;
import org.apache.tuweni.bytes.Bytes;
import org.apache.tuweni.bytes.Bytes32;
import org.hyperledger.besu.datatypes.Address;
import org.junit.jupiter.api.BeforeEach;
import org.junit.jupiter.api.Test;

class GlobalDynamicPropertiesTest {

    private static final String[] balanceExportPaths =
            new String[] {"/opt/hgcapp/accountBalances", "data/saved/accountBalances"};

    private static final String[] upgradeArtifactLocs =
            new String[] {"/opt/hgcapp/HapiApp2.0/data/upgrade", "data/upgrade"};

    private static final String[] evmVersions = new String[] {"vEven", "vOdd"};
    private static final EntityScaleFactors entityScaleFactors =
            EntityScaleFactors.from("DEFAULT(90,10:1,95,25:1,99,100:1)");

    private static final String literalBlockValues =
            "c9e37a7a454638ca62662bd1a06de49ef40b3444203fe329bbc81363604ea7f8@666";
    private static final KnownBlockValues blockValues = KnownBlockValues.from(literalBlockValues);

    private PropertySource properties;

    private HederaNumbers numbers;
    private final CongestionMultipliers oddCongestion = CongestionMultipliers.from("90,11x,95,27x,99,103x");
    private final CongestionMultipliers evenCongestion = CongestionMultipliers.from("90,10x,95,25x,99,100x");
    private final ScaleFactor oddFactor = ScaleFactor.from("5:2");
    private final ScaleFactor evenFactor = ScaleFactor.from("7:2");
    private final LegacyContractIdActivations contractIdActivations =
            LegacyContractIdActivations.from("1058134by[1062784]");
    private Set<Address> permittedDelegateCallers = (Set<Address>) AS_EVM_ADDRESSES.apply("1062787,1461860");
    private Set<Address> specialHapiSigsAccess = (Set<Address>) AS_EVM_ADDRESSES.apply("1062789");
    private GlobalDynamicProperties subject;

    @BeforeEach
    void setup() {
        numbers = mock(HederaNumbers.class);
        given(numbers.shard()).willReturn(1L);
        given(numbers.realm()).willReturn(2L);
        properties = mock(PropertySource.class);
    }

    @Test
    @SuppressWarnings("java:S5961")
    void constructsFlagsAsExpected() {
        givenPropsWithSeed(1);

        // when:
        subject = new GlobalDynamicProperties(numbers, properties);

        // then:
        assertTrue(subject.shouldExportBalances());
        assertTrue(subject.shouldExportTokenBalances());
        assertTrue(subject.shouldAutoRenewSomeEntityType());
        assertTrue(subject.areNftsEnabled());
        assertTrue(subject.shouldThrottleByGas());
        assertFalse(subject.isAutoCreationEnabled());
        assertFalse(subject.expandSigsFromImmutableState());
        assertTrue(subject.shouldExportPrecompileResults());
        assertFalse(subject.isCreate2Enabled());
        assertTrue(subject.isRedirectTokenCallsEnabled());
        assertFalse(subject.areAllowancesEnabled());
        assertFalse(subject.areTokenAssociationsLimited());
        assertTrue(subject.isHTSPrecompileCreateEnabled());
        assertTrue(subject.areContractAutoAssociationsEnabled());
        assertTrue(subject.isStakingEnabled());
        assertFalse(subject.isUtilPrngEnabled());
        assertTrue(subject.requireMinStakeToReward());
        assertFalse(subject.shouldCompressRecordFilesOnCreation());
        assertTrue(subject.areTokenAutoCreationsEnabled());
        assertFalse(subject.dynamicEvmVersion());
        assertFalse(subject.shouldCompressAccountBalanceFilesOnCreation());
        assertTrue(subject.shouldDoTraceabilityExport());
        assertTrue(subject.isLazyCreationEnabled());
        assertFalse(subject.isCryptoCreateWithAliasEnabled());
        assertFalse(subject.isAtomicCryptoTransferEnabled());
        assertTrue(subject.isHRCAssociateEnabled());
        assertFalse(subject.isImplicitCreationEnabled());
    }

    @Test
    void nftPropertiesTest() {
        givenPropsWithSeed(1);
        subject = new GlobalDynamicProperties(numbers, properties);

        assertEquals(37, subject.maxNftTransfersLen());
        assertEquals(38, subject.maxBatchSizeBurn());
        assertEquals(39, subject.maxBatchSizeWipe());
        assertEquals(40, subject.maxBatchSizeMint());
        assertEquals(41, subject.maxNftQueryRange());
        assertFalse(subject.treasuryNftAllowance());
        assertEquals(42, subject.maxNftMetadataBytes());
        assertEquals(43, subject.maxTokenNameUtf8Bytes());
        assertEquals(oddFactor, subject.nftMintScaleFactor());
    }

    @Test
    void constructsNonMaxIntsAsExpected() {
        givenPropsWithSeed(1);

        // when:
        subject = new GlobalDynamicProperties(numbers, properties);

        // then:
        assertEquals(8, subject.cacheRecordsTtl());
        assertEquals(10, subject.ratesIntradayChangeLimitPercent());
        assertEquals(11, subject.balancesExportPeriodSecs());
        assertEquals(20, subject.minValidityBuffer());
        final var chainIdBytes = Integers.toBytes(22);
        assertArrayEquals(chainIdBytes, subject.chainIdBytes());
        assertEquals(Bytes32.leftPad(Bytes.of(chainIdBytes)), subject.chainIdBytes32());
        assertEquals(24, subject.feesTokenTransferUsageMultiplier());
        assertEquals(26, subject.minAutoRenewDuration());
        assertEquals(26, subject.typedMinAutoRenewDuration().getSeconds());
        assertEquals(27, subject.localCallEstRetBytes());
        assertEquals(28, subject.scheduledTxExpiryTimeSecs());
        assertEquals(29, subject.messageMaxBytesAllowed());
        assertEquals(30, subject.feesMinCongestionPeriod());
        assertEquals(32, subject.autoRenewNumberOfEntitiesToScan());
        assertEquals(33, subject.autoRenewMaxNumberOfEntitiesToRenewOrDelete());
        assertEquals(78, subject.recordFileVersion());
        assertEquals(79, subject.recordSignatureFileVersion());
<<<<<<< HEAD
        assertEquals(97, subject.cacheCryptoTransferWarmThreads());
=======
        assertEquals(98, subject.sumOfConsensusWeights());
>>>>>>> ec0701ed
    }

    @Test
    void constructsMaxIntsAsExpected() {
        givenPropsWithSeed(1);

        // when:
        subject = new GlobalDynamicProperties(numbers, properties);

        // then:
        assertEquals(1, subject.maxTokensRelsPerInfoQuery());
        assertEquals(1, subject.maxTokensPerAccount());
        assertEquals(2, subject.maxTokenSymbolUtf8Bytes());
        assertEquals(6, subject.maxFileSizeKb());
        assertEquals(15, subject.maxTransferListSize());
        assertEquals(16, subject.maxTokenTransferListSize());
        assertEquals(17, subject.maxMemoUtf8Bytes());
        assertEquals(21, subject.maxGasPerSec());
        assertEquals(25, subject.maxAutoRenewDuration());
        assertEquals(36, subject.maxCustomFeesAllowed());
        assertEquals(46, subject.maxXferBalanceChanges());
        assertEquals(47, subject.maxCustomFeeDepth());
        assertEquals(48, subject.maxGasRefundPercentage());
        assertEquals(52, subject.changeHistorianMemorySecs());
        assertEquals(53, subject.maxAggregateContractKvPairs());
        assertEquals(54, subject.maxIndividualContractKvPairs());
        assertEquals(55, subject.maxNumQueryableRecords());
        assertEquals(86, subject.maxNumTokenRels());
        assertEquals(89, subject.getSidecarMaxSizeMb());
        assertEquals(97, subject.maxAllowedAutoAssociations());
    }

    @Test
    void constructsLongsAsExpected() {
        givenPropsWithSeed(1);

        // when:
        subject = new GlobalDynamicProperties(numbers, properties);

        // then:
        assertEquals(13L, subject.nodeBalanceWarningThreshold());
        assertEquals(18L, subject.maxTxnDuration());
        assertEquals(19L, subject.minTxnDuration());
        assertEquals(23L, subject.defaultContractLifetime());
        assertEquals(34L, subject.autoRenewGracePeriod());
        assertEquals(44L, subject.maxNftMints());
        assertEquals(66L, subject.schedulingMaxTxnPerSecond());
        assertEquals(67L, subject.scheduleThrottleMaxGasLimit());
        assertEquals(68L, subject.schedulingMaxExpirationFutureSeconds());
        assertEquals(69L, subject.maxPrecedingRecords());
        assertEquals(70L, subject.maxFollowingRecords());
        assertEquals(76L, subject.maxDailyStakeRewardThPerH());
        assertEquals(88L, subject.traceabilityMinFreeToUsedGasThrottleRatio());
        assertEquals(89L, subject.traceabilityMaxExportsPerConsSec());
    }

    @Test
    void constructsMiscAsExpected() {
        givenPropsWithSeed(1);

        // when:
        subject = new GlobalDynamicProperties(numbers, properties);

        // expect:
        assertEquals(accountWith(1L, 2L, 7L), subject.fundingAccount());
        assertEquals(asTypedEvmAddress(accountWith(1L, 2L, 7L)), subject.fundingAccountAddress());
        assertEquals(balanceExportPaths[1], subject.pathToBalancesExportDir());
        assertEquals(Set.of(HederaFunctionality.CryptoTransfer), subject.schedulingWhitelist());
        assertEquals(Set.of(HederaFunctionality.TokenDelete), subject.systemContractsWithTopLevelSigsAccess());
        assertEquals(oddCongestion, subject.congestionMultipliers());
        assertEquals(upgradeArtifactLocs[1], subject.upgradeArtifactsLoc());
        assertEquals(Set.of(SidecarType.CONTRACT_STATE_CHANGE), subject.enabledSidecars());
        assertEquals(Map.of(0L, 4L, 1L, 8L), subject.nodeMaxMinStakeRatios());
        assertEquals(ContractStoragePriceTiers.from("0til100M,2000til450M", 88, 53L, 87L), subject.storagePriceTiers());
        assertEquals(evmVersions[1], subject.evmVersion());
        assertEquals(contractIdActivations, subject.legacyContractIdActivations());
        assertEquals(permittedDelegateCallers, subject.permittedDelegateCallers());
        assertEquals(specialHapiSigsAccess, subject.contractsWithSpecialHapiSigsAccess());
        assertEquals(94L, subject.maxNumWithHapiSigsAccess());
        assertEquals(entityScaleFactors, subject.entityScaleFactors());
    }

    @Test
    @SuppressWarnings("java:S5961")
    void reloadsFlagsAsExpected() {
        givenPropsWithSeed(2);

        // when:
        subject = new GlobalDynamicProperties(numbers, properties);

        // then:
        assertFalse(subject.shouldExportBalances());
        assertFalse(subject.shouldExportTokenBalances());
        assertTrue(subject.shouldAutoRenewSomeEntityType());
        assertFalse(subject.areNftsEnabled());
        assertFalse(subject.shouldThrottleByGas());
        assertTrue(subject.isAutoCreationEnabled());
        assertTrue(subject.expandSigsFromImmutableState());
        assertFalse(subject.shouldExportPrecompileResults());
        assertTrue(subject.isCreate2Enabled());
        assertFalse(subject.isRedirectTokenCallsEnabled());
        assertTrue(subject.areAllowancesEnabled());
        assertTrue(subject.shouldAutoRenewAccounts());
        assertTrue(subject.shouldAutoRenewContracts());
        assertTrue(subject.shouldAutoRenewSomeEntityType());
        assertTrue(subject.areTokenAssociationsLimited());
        assertFalse(subject.isHTSPrecompileCreateEnabled());
        assertTrue(subject.schedulingLongTermEnabled());
        assertFalse(subject.areContractAutoAssociationsEnabled());
        assertFalse(subject.isStakingEnabled());
        assertTrue(subject.isUtilPrngEnabled());
        assertTrue(subject.shouldItemizeStorageFees());
        assertTrue(subject.shouldCompressRecordFilesOnCreation());
        assertFalse(subject.areTokenAutoCreationsEnabled());
        assertTrue(subject.dynamicEvmVersion());
        assertTrue(subject.shouldCompressAccountBalanceFilesOnCreation());
        assertFalse(subject.isLazyCreationEnabled());
        assertTrue(subject.isCryptoCreateWithAliasEnabled());
        assertFalse(subject.shouldEnforceAccountCreationThrottleForContracts());
        assertFalse(subject.isImplicitCreationEnabled());
    }

    @Test
    void knowsWhenNotToDoAnyAutoRenew() {
        givenPropsWithSeed(3);

        subject = new GlobalDynamicProperties(numbers, properties);

        assertFalse(subject.shouldAutoRenewSomeEntityType());
    }

    @Test
    @SuppressWarnings("java:S5961")
    void reloadsIntsAsExpected() {
        givenPropsWithSeed(2);

        // when:
        subject = new GlobalDynamicProperties(numbers, properties);

        // then:
        assertEquals(2, subject.maxTokensRelsPerInfoQuery());
        assertEquals(2, subject.maxTokensPerAccount());
        assertEquals(3, subject.maxTokenSymbolUtf8Bytes());
        assertEquals(7, subject.maxFileSizeKb());
        assertEquals(9, subject.cacheRecordsTtl());
        assertEquals(11, subject.ratesIntradayChangeLimitPercent());
        assertEquals(12, subject.balancesExportPeriodSecs());
        assertEquals(16, subject.maxTransferListSize());
        assertEquals(17, subject.maxTokenTransferListSize());
        assertEquals(18, subject.maxMemoUtf8Bytes());
        assertEquals(21, subject.minValidityBuffer());
        assertEquals(22, subject.maxGasPerSec());
        assertEquals(25, subject.feesTokenTransferUsageMultiplier());
        assertEquals(26, subject.maxAutoRenewDuration());
        assertEquals(27, subject.minAutoRenewDuration());
        assertEquals(28, subject.localCallEstRetBytes());
        assertEquals(29, subject.scheduledTxExpiryTimeSecs());
        assertEquals(30, subject.messageMaxBytesAllowed());
        assertEquals(31, subject.feesMinCongestionPeriod());
        assertEquals(33, subject.autoRenewNumberOfEntitiesToScan());
        assertEquals(34, subject.autoRenewMaxNumberOfEntitiesToRenewOrDelete());
        assertEquals(37, subject.maxCustomFeesAllowed());
        assertEquals(47, subject.maxXferBalanceChanges());
        assertEquals(48, subject.maxCustomFeeDepth());
        assertEquals(49, subject.maxGasRefundPercentage());
        assertEquals(53, subject.changeHistorianMemorySecs());
        assertEquals(54, subject.maxAggregateContractKvPairs());
        assertEquals(55, subject.maxIndividualContractKvPairs());
        assertEquals(57, subject.maxAllowanceLimitPerTransaction());
        assertEquals(58, subject.maxAllowanceLimitPerAccount());
        assertEquals(73, subject.getNodeRewardPercent());
        assertEquals(74, subject.getStakingRewardPercent());
        assertEquals(79, subject.recordFileVersion());
        assertEquals(80, subject.recordSignatureFileVersion());
        assertEquals(90, subject.getSidecarMaxSizeMb());
<<<<<<< HEAD
        assertEquals(98, subject.cacheCryptoTransferWarmThreads());
=======
        assertEquals(99, subject.sumOfConsensusWeights());
>>>>>>> ec0701ed
    }

    @Test
    void reloadsLongsAsExpected() {
        givenPropsWithSeed(2);

        // when:
        subject = new GlobalDynamicProperties(numbers, properties);

        // then:
        assertEquals(14L, subject.nodeBalanceWarningThreshold());
        assertEquals(19L, subject.maxTxnDuration());
        assertEquals(20L, subject.minTxnDuration());
        assertEquals(24L, subject.defaultContractLifetime());
        assertEquals(35L, subject.autoRenewGracePeriod());
        assertEquals(45L, subject.maxNftMints());
        assertEquals(54L, subject.htsDefaultGasCost());
        assertEquals(72L, subject.getStakingStartThreshold());
        assertEquals(67L, subject.schedulingMaxTxnPerSecond());
        assertEquals(68L, subject.scheduleThrottleMaxGasLimit());
        assertEquals(69L, subject.schedulingMaxExpirationFutureSeconds());
        assertEquals(76L, subject.getStakingRewardRate());
        assertEquals(70L, subject.maxPrecedingRecords());
        assertEquals(71L, subject.maxFollowingRecords());
        assertEquals(76L, subject.getStakingRewardRate());
        assertEquals(77L, subject.maxDailyStakeRewardThPerH());
        assertEquals(81L, subject.maxNumAccounts());
        assertEquals(82L, subject.maxNumContracts());
        assertEquals(83L, subject.maxNumFiles());
        assertEquals(84L, subject.maxNumTokens());
        assertEquals(85L, subject.maxNumTopics());
        assertEquals(86L, subject.maxNumSchedules());
    }

    @Test
    void usesThreeMonthsForAutoAssocSlotLifetimeIfNotAutoRenewingAccounts() {
        givenPropsWithSeed(3);

        // when:
        subject = new GlobalDynamicProperties(numbers, properties);

        // then:
        assertEquals(7776000L, subject.explicitAutoAssocSlotLifetime());
    }

    @Test
    void usesZeroForAutoAssocSlotLifetimeIfAutoRenewingAccounts() {
        givenPropsWithSeed(2);

        // when:
        subject = new GlobalDynamicProperties(numbers, properties);

        // then:
        assertEquals(0L, subject.explicitAutoAssocSlotLifetime());
    }

    @Test
    void reloadsMiscAsExpected() {
        givenPropsWithSeed(2);

        // when:
        subject = new GlobalDynamicProperties(numbers, properties);

        // expect:
        assertEquals(accountWith(1L, 2L, 8L), subject.fundingAccount());
        assertEquals(asTypedEvmAddress(accountWith(1L, 2L, 8L)), subject.fundingAccountAddress());
        assertEquals(balanceExportPaths[0], subject.pathToBalancesExportDir());
        assertEquals(Set.of(HederaFunctionality.CryptoCreate), subject.schedulingWhitelist());
        assertEquals(evenCongestion, subject.congestionMultipliers());
        assertEquals(evenFactor, subject.nftMintScaleFactor());
        assertEquals(upgradeArtifactLocs[0], subject.upgradeArtifactsLoc());
        assertEquals(blockValues, subject.knownBlockValues());
        assertEquals(66L, subject.exchangeRateGasReq());
        assertEquals(Set.of(SidecarType.CONTRACT_BYTECODE), subject.enabledSidecars());
        assertEquals(evmVersions[0], subject.evmVersion());
    }

    private void givenPropsWithSeed(final int i) {
        given(properties.getIntProperty(TOKENS_MAX_RELS_PER_INFO_QUERY)).willReturn(i);
        given(properties.getIntProperty(TOKENS_MAX_PER_ACCOUNT)).willReturn(i);
        given(properties.getIntProperty(TOKENS_MAX_SYMBOL_UTF8_BYTES)).willReturn(i + 1);
        given(properties.getBooleanProperty("ledger.keepRecordsInState")).willReturn((i % 2) == 0);
        given(properties.getIntProperty(FILES_MAX_SIZE_KB)).willReturn(i + 5);
        given(properties.getLongProperty(LEDGER_FUNDING_ACCOUNT)).willReturn((long) i + 6);
        given(properties.getIntProperty(CACHE_RECORDS_TTL)).willReturn(i + 7);
        given(properties.getIntProperty(RATES_INTRA_DAY_CHANGE_LIMIT_PERCENT)).willReturn(i + 9);
        given(properties.getIntProperty(BALANCES_EXPORT_PERIOD_SECS)).willReturn(i + 10);
        given(properties.getBooleanProperty(BALANCES_EXPORT_ENABLED)).willReturn((i + 11) % 2 == 0);
        given(properties.getLongProperty(BALANCES_NODE_BALANCE_WARN_THRESHOLD)).willReturn(i + 12L);
        given(properties.getStringProperty(BALANCES_EXPORT_DIR_PATH)).willReturn(balanceExportPaths[i % 2]);
        given(properties.getBooleanProperty(BALANCES_EXPORT_TOKEN_BALANCES)).willReturn((i + 13) % 2 == 0);
        given(properties.getIntProperty(LEDGER_TRANSFERS_MAX_LEN)).willReturn(i + 14);
        given(properties.getIntProperty(LEDGER_TOKEN_TRANSFERS_MAX_LEN)).willReturn(i + 15);
        given(properties.getIntProperty(HEDERA_TXN_MAX_MEMO_UTF8_BYTES)).willReturn(i + 16);
        given(properties.getLongProperty(HEDERA_TXN_MAX_VALID_DURATION)).willReturn(i + 17L);
        given(properties.getLongProperty(HEDERA_TXN_MIN_VALID_DURATION)).willReturn(i + 18L);
        given(properties.getIntProperty(HEDERA_TXN_MIN_VALIDITY_BUFFER_SECS)).willReturn(i + 19);
        given(properties.getLongProperty(CONTRACTS_MAX_GAS_PER_SEC)).willReturn(i + 20L);
        given(properties.getIntProperty(CONTRACTS_CHAIN_ID)).willReturn(i + 21);
        given(properties.getLongProperty(CONTRACTS_DEFAULT_LIFETIME)).willReturn(i + 22L);
        given(properties.getIntProperty(FEES_TOKEN_TRANSFER_USAGE_MULTIPLIER)).willReturn(i + 23);
        given(properties.getLongProperty(LEDGER_AUTO_RENEW_PERIOD_MAX_DURATION)).willReturn(i + 24L);
        given(properties.getLongProperty(LEDGER_AUTO_RENEW_PERIOD_MIN_DURATION)).willReturn(i + 25L);
        given(properties.getIntProperty(CONTRACTS_LOCAL_CALL_EST_RET_BYTES)).willReturn(i + 26);
        given(properties.getIntProperty(LEDGER_SCHEDULE_TX_EXPIRY_TIME_SECS)).willReturn(i + 27);
        given(properties.getIntProperty(CONSENSUS_MESSAGE_MAX_BYTES_ALLOWED)).willReturn(i + 28);
        given(properties.getBooleanProperty(SCHEDULING_LONG_TERM_ENABLED)).willReturn(i % 2 == 0);
        given(properties.getFunctionsProperty(SCHEDULING_WHITE_LIST))
                .willReturn(
                        i % 2 == 0
                                ? Set.of(HederaFunctionality.CryptoCreate)
                                : Set.of(HederaFunctionality.CryptoTransfer));
        given(properties.getFunctionsProperty(CONTRACTS_ALLOW_SYSTEM_USE_OF_HAPI_SIGS))
                .willReturn(
                        i % 2 == 0 ? Set.of(HederaFunctionality.TokenCreate) : Set.of(HederaFunctionality.TokenDelete));
        given(properties.getCongestionMultiplierProperty(FEES_PERCENT_CONGESTION_MULTIPLIERS))
                .willReturn(i % 2 == 0 ? evenCongestion : oddCongestion);
        given(properties.getIntProperty(FEES_MIN_CONGESTION_PERIOD)).willReturn(i + 29);
        given(properties.getIntProperty(AUTO_RENEW_NUM_OF_ENTITIES_TO_SCAN)).willReturn(i + 31);
        given(properties.getIntProperty(AUTO_RENEW_MAX_NUM_OF_ENTITIES_TO_RENEW_OR_DELETE))
                .willReturn(i + 32);
        given(properties.getLongProperty(AUTO_RENEW_GRACE_PERIOD)).willReturn(i + 33L);
        given(properties.getIntProperty(TOKENS_MAX_CUSTOM_FEES_ALLOWED)).willReturn(i + 35);
        given(properties.getIntProperty(LEDGER_NFT_TRANSFERS_MAX_LEN)).willReturn(i + 36);
        given(properties.getIntProperty(TOKENS_NFTS_MAX_BATCH_SIZE_BURN)).willReturn(i + 37);
        given(properties.getIntProperty(TOKENS_NFTS_MAX_BATCH_SIZE_WIPE)).willReturn(i + 38);
        given(properties.getIntProperty(TOKENS_NFTS_MAX_BATCH_SIZE_MINT)).willReturn(i + 39);
        given(properties.getLongProperty(TOKENS_NFTS_MAX_QUERY_RANGE)).willReturn(i + 40L);
        given(properties.getIntProperty(TOKENS_NFTS_MAX_METADATA_BYTES)).willReturn(i + 41);
        given(properties.getIntProperty(TOKENS_MAX_TOKEN_NAME_UTF8_BYTES)).willReturn(i + 42);
        given(properties.getBooleanProperty(TOKENS_NFTS_ARE_ENABLED)).willReturn((i + 43) % 2 == 0);
        given(properties.getLongProperty(TOKENS_NFTS_MAX_ALLOWED_MINTS)).willReturn(i + 43L);
        given(properties.getIntProperty(TOKENS_NFTS_MINT_THORTTLE_SCALE_FACTOR)).willReturn(i + 44);
        given(properties.getIntProperty(LEDGER_XFER_BAL_CHANGES_MAX_LEN)).willReturn(i + 45);
        given(properties.getIntProperty(TOKENS_MAX_CUSTOM_FEE_DEPTH)).willReturn(i + 46);
        given(properties.getThrottleScaleFactor(TOKENS_NFTS_MINT_THORTTLE_SCALE_FACTOR))
                .willReturn(i % 2 == 0 ? evenFactor : oddFactor);
        given(properties.getStringProperty(UPGRADE_ARTIFACTS_PATH)).willReturn(upgradeArtifactLocs[i % 2]);
        given(properties.getBooleanProperty(CONTRACTS_THROTTLE_THROTTLE_BY_GAS)).willReturn((i + 47) % 2 == 0);
        given(properties.getIntProperty(CONTRACTS_MAX_REFUND_PERCENT_OF_GAS_LIMIT))
                .willReturn(i + 47);
        given(properties.getIntProperty(LEDGER_CHANGE_HIST_MEM_SECS)).willReturn(i + 51);
        given(properties.getLongProperty(CONTRACTS_PRECOMPILE_HTS_DEFAULT_GAS_COST))
                .willReturn(i + 52L);
        given(properties.getBooleanProperty(AUTO_CREATION_ENABLED)).willReturn(i % 2 == 0);
        given(properties.getBooleanProperty(SIGS_EXPAND_FROM_IMMUTABLE_STATE)).willReturn(i % 2 == 0);
        given(properties.getLongProperty(CONTRACTS_MAX_KV_PAIRS_AGGREGATE)).willReturn(i + 52L);
        given(properties.getIntProperty(CONTRACTS_MAX_KV_PAIRS_INDIVIDUAL)).willReturn(i + 53);
        given(properties.getIntProperty(LEDGER_RECORDS_MAX_QUERYABLE_BY_ACCOUNT))
                .willReturn(i + 54);
        given(properties.getIntProperty(HEDERA_ALLOWANCES_MAX_TXN_LIMIT)).willReturn(i + 55);
        given(properties.getIntProperty(HEDERA_ALLOWANCES_MAX_ACCOUNT_LIMIT)).willReturn(i + 56);
        given(properties.getBooleanProperty(CONTRACTS_PRECOMPILE_EXPORT_RECORD_RESULTS))
                .willReturn((i + 57) % 2 == 0);
        given(properties.getBooleanProperty(CONTRACTS_ALLOW_CREATE2)).willReturn((i + 58) % 2 == 0);
        given(properties.getBooleanProperty(CONTRACTS_REDIRECT_TOKEN_CALLS)).willReturn((i + 59) % 2 == 0);
        given(properties.getBooleanProperty(HEDERA_ALLOWANCES_IS_ENABLED)).willReturn((i + 60) % 2 == 0);
        given(properties.getTypesProperty(AUTO_RENEW_TARGET_TYPES)).willReturn(typesFor(i));
        given(properties.getBooleanProperty(ENTITIES_LIMIT_TOKEN_ASSOCIATIONS)).willReturn((i + 60) % 2 == 0);
        given(properties.getBooleanProperty(CONTRACTS_PRECOMPILE_HTS_ENABLE_TOKEN_CREATE))
                .willReturn((i + 61) % 2 == 0);
        given(properties.getBlockValuesProperty(CONTRACTS_KNOWN_BLOCK_HASH)).willReturn(blockValues);
        given(properties.getLongProperty(CONTRACTS_PRECOMPILE_EXCHANGE_RATE_GAS_COST))
                .willReturn(i + 64L);
        given(properties.getLongProperty(SCHEDULING_MAX_TXN_PER_SEC)).willReturn(i + 65L);
        given(properties.getLongProperty(CONTRACTS_SCHEDULE_THROTTLE_MAX_GAS_LIMIT))
                .willReturn(i + 66L);
        given(properties.getLongProperty(SCHEDULING_MAX_EXPIRATION_FUTURE_SECS)).willReturn(i + 67L);
        given(properties.getLongProperty(CONSENSUS_HANDLE_MAX_PRECEDING_RECORDS))
                .willReturn(i + 68L);
        given(properties.getLongProperty(CONSENSUS_HANDLE_MAX_FOLLOWING_RECORDS))
                .willReturn(i + 69L);
        given(properties.getLongProperty(STAKING_START_THRESH)).willReturn(i + 70L);
        given(properties.getIntProperty(STAKING_FEES_NODE_REWARD_PERCENT)).willReturn(i + 71);
        given(properties.getIntProperty(STAKING_FEES_STAKING_REWARD_PERCENT)).willReturn(i + 72);
        given(properties.getLongProperty(STAKING_REWARD_RATE)).willReturn(i + 74L);
        given(properties.getBooleanProperty(CONTRACTS_ALLOW_AUTO_ASSOCIATIONS)).willReturn((i + 65) % 2 == 0);
        given(properties.getLongProperty(STAKING_MAX_DAILY_STAKE_REWARD_THRESH_PER_HBAR))
                .willReturn(i + 75L);
        given(properties.getBooleanProperty(STAKING_IS_ENABLED)).willReturn((i + 73) % 2 == 0);
        given(properties.getIntProperty(HEDERA_RECORD_STREAM_RECORD_FILE_VERSION))
                .willReturn((i + 77));
        given(properties.getIntProperty(HEDERA_RECORD_STREAM_SIG_FILE_VERSION)).willReturn((i + 78));
        given(properties.getLongProperty(ACCOUNTS_MAX_NUM)).willReturn(i + 79L);
        given(properties.getLongProperty(CONTRACTS_MAX_NUM)).willReturn(i + 80L);
        given(properties.getLongProperty(FILES_MAX_NUM)).willReturn(i + 81L);
        given(properties.getLongProperty(TOKENS_MAX_NUM)).willReturn(i + 82L);
        given(properties.getLongProperty(TOPICS_MAX_NUM)).willReturn(i + 83L);
        given(properties.getLongProperty(SCHEDULING_MAX_NUM)).willReturn(i + 84L);
        given(properties.getLongProperty(TOKENS_MAX_AGGREGATE_RELS)).willReturn(i + 85L);
        given(properties.getBooleanProperty(UTIL_PRNG_IS_ENABLED)).willReturn((i + 86) % 2 == 0);
        given(properties.getSidecarsProperty(CONTRACTS_SIDECARS))
                .willReturn(
                        (i + 87) % 2 == 0
                                ? Set.of(SidecarType.CONTRACT_STATE_CHANGE)
                                : Set.of(SidecarType.CONTRACT_BYTECODE));
        given(properties.getBooleanProperty(STAKING_REQUIRE_MIN_STAKE_TO_REWARD))
                .willReturn((i + 79) % 2 == 0);
        given(properties.getNodeStakeRatiosProperty(STAKING_NODE_MAX_TO_MIN_STAKE_RATIOS))
                .willReturn(Map.of(0L, 4L, 1L, 8L));
        given(properties.getIntProperty(HEDERA_RECORD_STREAM_SIDECAR_MAX_SIZE_MB))
                .willReturn((i + 88));
        given(properties.getBooleanProperty(HEDERA_RECORD_STREAM_ENABLE_TRACEABILITY_MIGRATION))
                .willReturn((i + 81) % 2 == 0);
        given(properties.getBooleanProperty(CONTRACTS_ITEMIZE_STORAGE_FEES)).willReturn((i + 79) % 2 == 1);
        given(properties.getLongProperty(CONTRACTS_REFERENCE_SLOT_LIFETIME)).willReturn(i + 86L);
        given(properties.getIntProperty(CONTRACTS_FREE_STORAGE_TIER_LIMIT)).willReturn(i + 87);
        given(properties.getStringProperty(CONTRACTS_STORAGE_SLOT_PRICE_TIERS)).willReturn("0til100M,2000til450M");
        given(properties.getBooleanProperty(HEDERA_RECORD_STREAM_COMPRESS_FILES_ON_CREATION))
                .willReturn((i + 82) % 2 == 0);
        given(properties.getBooleanProperty(TOKENS_AUTO_CREATIONS_ENABLED)).willReturn((i + 83) % 2 == 0);
        given(properties.getBooleanProperty(CONTRACTS_DYNAMIC_EVM_VERSION)).willReturn(i % 2 == 0);
        given(properties.getStringProperty(CONTRACTS_EVM_VERSION)).willReturn(evmVersions[i % 2]);
        given(properties.getBooleanProperty(BALANCES_COMPRESS_ON_CREATION)).willReturn((i + 84) % 2 == 0);
        given(properties.getBooleanProperty(HEDERA_RECORD_STREAM_ENABLE_TRACEABILITY_MIGRATION))
                .willReturn((i + 85) % 2 == 0);
        given(properties.getLongProperty(TRACEABILITY_MIN_FREE_TO_USED_GAS_THROTTLE_RATIO))
                .willReturn(i + 87L);
        given(properties.getLongProperty(TRACEABILITY_MAX_EXPORTS_PER_CONS_SEC)).willReturn(i + 88L);
        given(properties.getLegacyActivationsProperty(CONTRACTS_KEYS_LEGACY_ACTIVATIONS))
                .willReturn(contractIdActivations);
        given(properties.getBooleanProperty(LAZY_CREATION_ENABLED)).willReturn((i + 89) % 2 == 0);
        given(properties.getBooleanProperty(CRYPTO_CREATE_WITH_ALIAS_ENABLED)).willReturn((i + 90) % 2 == 0);
        given(properties.getEntityScaleFactorsProperty(FEES_PERCENT_UTILIZATION_SCALE_FACTORS))
                .willReturn(entityScaleFactors);
        given(properties.getBooleanProperty(CONTRACTS_ENFORCE_CREATION_THROTTLE))
                .willReturn((i + 91) % 2 == 0);
        given(properties.getEvmAddresses(CONTRACTS_PERMITTED_DELEGATE_CALLERS)).willReturn(permittedDelegateCallers);
        given(properties.getEvmAddresses(CONTRACTS_WITH_SPECIAL_HAPI_SIGS_ACCESS))
                .willReturn(specialHapiSigsAccess);
        given(properties.getLongProperty(CONTRACTS_MAX_NUM_WITH_HAPI_SIGS_ACCESS))
                .willReturn(i + 93L);
        given(properties.getBooleanProperty(CONTRACTS_PRECOMPILE_HRC_FACADE_ASSOCIATE_ENABLED))
                .willReturn((i + 95) % 2 == 0);
<<<<<<< HEAD
        given(properties.getIntProperty(CACHE_CRYPTO_TRANSFER_WARM_THREADS)).willReturn(i + 96);
=======
        given(properties.getIntProperty(LEDGER_MAX_AUTO_ASSOCIATIONS)).willReturn(i + 96);
        given(properties.getIntProperty(STAKING_SUM_OF_CONSENSUS_WEIGHTS)).willReturn(i + 97);
>>>>>>> ec0701ed
    }

    private Set<EntityType> typesFor(final int i) {
        if (i == 3) {
            return EnumSet.noneOf(EntityType.class);
        } else {
            return ((i + 61) % 2 == 0
                    ? EnumSet.of(EntityType.TOKEN)
                    : EnumSet.of(EntityType.ACCOUNT, EntityType.CONTRACT));
        }
    }

    private AccountID accountWith(final long shard, final long realm, final long num) {
        return AccountID.newBuilder()
                .setShardNum(shard)
                .setRealmNum(realm)
                .setAccountNum(num)
                .build();
    }
}<|MERGE_RESOLUTION|>--- conflicted
+++ resolved
@@ -281,11 +281,8 @@
         assertEquals(33, subject.autoRenewMaxNumberOfEntitiesToRenewOrDelete());
         assertEquals(78, subject.recordFileVersion());
         assertEquals(79, subject.recordSignatureFileVersion());
-<<<<<<< HEAD
-        assertEquals(97, subject.cacheCryptoTransferWarmThreads());
-=======
         assertEquals(98, subject.sumOfConsensusWeights());
->>>>>>> ec0701ed
+        assertEquals(99, subject.cacheCryptoTransferWarmThreads());
     }
 
     @Test
@@ -461,11 +458,8 @@
         assertEquals(79, subject.recordFileVersion());
         assertEquals(80, subject.recordSignatureFileVersion());
         assertEquals(90, subject.getSidecarMaxSizeMb());
-<<<<<<< HEAD
-        assertEquals(98, subject.cacheCryptoTransferWarmThreads());
-=======
         assertEquals(99, subject.sumOfConsensusWeights());
->>>>>>> ec0701ed
+        assertEquals(100, subject.cacheCryptoTransferWarmThreads());
     }
 
     @Test
@@ -700,12 +694,9 @@
                 .willReturn(i + 93L);
         given(properties.getBooleanProperty(CONTRACTS_PRECOMPILE_HRC_FACADE_ASSOCIATE_ENABLED))
                 .willReturn((i + 95) % 2 == 0);
-<<<<<<< HEAD
-        given(properties.getIntProperty(CACHE_CRYPTO_TRANSFER_WARM_THREADS)).willReturn(i + 96);
-=======
         given(properties.getIntProperty(LEDGER_MAX_AUTO_ASSOCIATIONS)).willReturn(i + 96);
         given(properties.getIntProperty(STAKING_SUM_OF_CONSENSUS_WEIGHTS)).willReturn(i + 97);
->>>>>>> ec0701ed
+        given(properties.getIntProperty(CACHE_CRYPTO_TRANSFER_WARM_THREADS)).willReturn(i + 98);
     }
 
     private Set<EntityType> typesFor(final int i) {
