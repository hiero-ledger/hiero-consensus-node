/*
 * Copyright (C) 2020-2023 Hedera Hashgraph, LLC
 *
 * Licensed under the Apache License, Version 2.0 (the "License");
 * you may not use this file except in compliance with the License.
 * You may obtain a copy of the License at
 *
 *      http://www.apache.org/licenses/LICENSE-2.0
 *
 * Unless required by applicable law or agreed to in writing, software
 * distributed under the License is distributed on an "AS IS" BASIS,
 * WITHOUT WARRANTIES OR CONDITIONS OF ANY KIND, either express or implied.
 * See the License for the specific language governing permissions and
 * limitations under the License.
 */

package com.hedera.node.app.service.mono.context.properties;

import static com.hedera.node.app.service.mono.context.properties.PropertySource.AS_EVM_ADDRESSES;
import static com.hedera.node.app.service.mono.utils.EntityIdUtils.asTypedEvmAddress;
import static com.hedera.node.app.spi.config.PropertyNames.ACCOUNTS_MAX_NUM;
import static com.hedera.node.app.spi.config.PropertyNames.AUTO_CREATION_ENABLED;
import static com.hedera.node.app.spi.config.PropertyNames.AUTO_RENEW_GRACE_PERIOD;
import static com.hedera.node.app.spi.config.PropertyNames.AUTO_RENEW_MAX_NUM_OF_ENTITIES_TO_RENEW_OR_DELETE;
import static com.hedera.node.app.spi.config.PropertyNames.AUTO_RENEW_NUM_OF_ENTITIES_TO_SCAN;
import static com.hedera.node.app.spi.config.PropertyNames.AUTO_RENEW_TARGET_TYPES;
import static com.hedera.node.app.spi.config.PropertyNames.BALANCES_COMPRESS_ON_CREATION;
import static com.hedera.node.app.spi.config.PropertyNames.BALANCES_EXPORT_DIR_PATH;
import static com.hedera.node.app.spi.config.PropertyNames.BALANCES_EXPORT_ENABLED;
import static com.hedera.node.app.spi.config.PropertyNames.BALANCES_EXPORT_PERIOD_SECS;
import static com.hedera.node.app.spi.config.PropertyNames.BALANCES_EXPORT_TOKEN_BALANCES;
import static com.hedera.node.app.spi.config.PropertyNames.BALANCES_NODE_BALANCE_WARN_THRESHOLD;
import static com.hedera.node.app.spi.config.PropertyNames.CACHE_RECORDS_TTL;
import static com.hedera.node.app.spi.config.PropertyNames.CONSENSUS_HANDLE_MAX_FOLLOWING_RECORDS;
import static com.hedera.node.app.spi.config.PropertyNames.CONSENSUS_HANDLE_MAX_PRECEDING_RECORDS;
import static com.hedera.node.app.spi.config.PropertyNames.CONSENSUS_MESSAGE_MAX_BYTES_ALLOWED;
import static com.hedera.node.app.spi.config.PropertyNames.CONTRACTS_ALLOW_AUTO_ASSOCIATIONS;
import static com.hedera.node.app.spi.config.PropertyNames.CONTRACTS_ALLOW_CREATE2;
import static com.hedera.node.app.spi.config.PropertyNames.CONTRACTS_ALLOW_SYSTEM_USE_OF_HAPI_SIGS;
import static com.hedera.node.app.spi.config.PropertyNames.CONTRACTS_CHAIN_ID;
import static com.hedera.node.app.spi.config.PropertyNames.CONTRACTS_DEFAULT_LIFETIME;
import static com.hedera.node.app.spi.config.PropertyNames.CONTRACTS_DYNAMIC_EVM_VERSION;
import static com.hedera.node.app.spi.config.PropertyNames.CONTRACTS_ENFORCE_CREATION_THROTTLE;
import static com.hedera.node.app.spi.config.PropertyNames.CONTRACTS_EVM_VERSION;
import static com.hedera.node.app.spi.config.PropertyNames.CONTRACTS_FREE_STORAGE_TIER_LIMIT;
import static com.hedera.node.app.spi.config.PropertyNames.CONTRACTS_ITEMIZE_STORAGE_FEES;
import static com.hedera.node.app.spi.config.PropertyNames.CONTRACTS_KEYS_LEGACY_ACTIVATIONS;
import static com.hedera.node.app.spi.config.PropertyNames.CONTRACTS_KNOWN_BLOCK_HASH;
import static com.hedera.node.app.spi.config.PropertyNames.CONTRACTS_LOCAL_CALL_EST_RET_BYTES;
import static com.hedera.node.app.spi.config.PropertyNames.CONTRACTS_MAX_GAS_PER_SEC;
import static com.hedera.node.app.spi.config.PropertyNames.CONTRACTS_MAX_KV_PAIRS_AGGREGATE;
import static com.hedera.node.app.spi.config.PropertyNames.CONTRACTS_MAX_KV_PAIRS_INDIVIDUAL;
import static com.hedera.node.app.spi.config.PropertyNames.CONTRACTS_MAX_NUM;
import static com.hedera.node.app.spi.config.PropertyNames.CONTRACTS_MAX_NUM_WITH_HAPI_SIGS_ACCESS;
import static com.hedera.node.app.spi.config.PropertyNames.CONTRACTS_MAX_REFUND_PERCENT_OF_GAS_LIMIT;
import static com.hedera.node.app.spi.config.PropertyNames.CONTRACTS_PERMITTED_DELEGATE_CALLERS;
import static com.hedera.node.app.spi.config.PropertyNames.CONTRACTS_PRECOMPILE_EXCHANGE_RATE_GAS_COST;
import static com.hedera.node.app.spi.config.PropertyNames.CONTRACTS_PRECOMPILE_EXPORT_RECORD_RESULTS;
import static com.hedera.node.app.spi.config.PropertyNames.CONTRACTS_PRECOMPILE_HRC_FACADE_ASSOCIATE_ENABLED;
import static com.hedera.node.app.spi.config.PropertyNames.CONTRACTS_PRECOMPILE_HTS_DEFAULT_GAS_COST;
import static com.hedera.node.app.spi.config.PropertyNames.CONTRACTS_PRECOMPILE_HTS_ENABLE_TOKEN_CREATE;
import static com.hedera.node.app.spi.config.PropertyNames.CONTRACTS_REDIRECT_TOKEN_CALLS;
import static com.hedera.node.app.spi.config.PropertyNames.CONTRACTS_REFERENCE_SLOT_LIFETIME;
import static com.hedera.node.app.spi.config.PropertyNames.CONTRACTS_SCHEDULE_THROTTLE_MAX_GAS_LIMIT;
import static com.hedera.node.app.spi.config.PropertyNames.CONTRACTS_SIDECARS;
import static com.hedera.node.app.spi.config.PropertyNames.CONTRACTS_STORAGE_SLOT_PRICE_TIERS;
import static com.hedera.node.app.spi.config.PropertyNames.CONTRACTS_THROTTLE_THROTTLE_BY_GAS;
import static com.hedera.node.app.spi.config.PropertyNames.CONTRACTS_WITH_SPECIAL_HAPI_SIGS_ACCESS;
import static com.hedera.node.app.spi.config.PropertyNames.CRYPTO_CREATE_WITH_ALIAS_ENABLED;
import static com.hedera.node.app.spi.config.PropertyNames.ENTITIES_LIMIT_TOKEN_ASSOCIATIONS;
import static com.hedera.node.app.spi.config.PropertyNames.FEES_MIN_CONGESTION_PERIOD;
import static com.hedera.node.app.spi.config.PropertyNames.FEES_PERCENT_CONGESTION_MULTIPLIERS;
import static com.hedera.node.app.spi.config.PropertyNames.FEES_PERCENT_UTILIZATION_SCALE_FACTORS;
import static com.hedera.node.app.spi.config.PropertyNames.FEES_TOKEN_TRANSFER_USAGE_MULTIPLIER;
import static com.hedera.node.app.spi.config.PropertyNames.FILES_MAX_NUM;
import static com.hedera.node.app.spi.config.PropertyNames.FILES_MAX_SIZE_KB;
import static com.hedera.node.app.spi.config.PropertyNames.HEDERA_ALLOWANCES_IS_ENABLED;
import static com.hedera.node.app.spi.config.PropertyNames.HEDERA_ALLOWANCES_MAX_ACCOUNT_LIMIT;
import static com.hedera.node.app.spi.config.PropertyNames.HEDERA_ALLOWANCES_MAX_TXN_LIMIT;
import static com.hedera.node.app.spi.config.PropertyNames.HEDERA_RECORD_STREAM_COMPRESS_FILES_ON_CREATION;
import static com.hedera.node.app.spi.config.PropertyNames.HEDERA_RECORD_STREAM_ENABLE_TRACEABILITY_MIGRATION;
import static com.hedera.node.app.spi.config.PropertyNames.HEDERA_RECORD_STREAM_RECORD_FILE_VERSION;
import static com.hedera.node.app.spi.config.PropertyNames.HEDERA_RECORD_STREAM_SIDECAR_MAX_SIZE_MB;
import static com.hedera.node.app.spi.config.PropertyNames.HEDERA_RECORD_STREAM_SIG_FILE_VERSION;
import static com.hedera.node.app.spi.config.PropertyNames.HEDERA_TXN_MAX_MEMO_UTF8_BYTES;
import static com.hedera.node.app.spi.config.PropertyNames.HEDERA_TXN_MAX_VALID_DURATION;
import static com.hedera.node.app.spi.config.PropertyNames.HEDERA_TXN_MIN_VALIDITY_BUFFER_SECS;
import static com.hedera.node.app.spi.config.PropertyNames.HEDERA_TXN_MIN_VALID_DURATION;
import static com.hedera.node.app.spi.config.PropertyNames.LAZY_CREATION_ENABLED;
import static com.hedera.node.app.spi.config.PropertyNames.LEDGER_AUTO_RENEW_PERIOD_MAX_DURATION;
import static com.hedera.node.app.spi.config.PropertyNames.LEDGER_AUTO_RENEW_PERIOD_MIN_DURATION;
import static com.hedera.node.app.spi.config.PropertyNames.LEDGER_CHANGE_HIST_MEM_SECS;
import static com.hedera.node.app.spi.config.PropertyNames.LEDGER_FUNDING_ACCOUNT;
import static com.hedera.node.app.spi.config.PropertyNames.LEDGER_MAX_AUTO_ASSOCIATIONS;
import static com.hedera.node.app.spi.config.PropertyNames.LEDGER_NFT_TRANSFERS_MAX_LEN;
import static com.hedera.node.app.spi.config.PropertyNames.LEDGER_RECORDS_MAX_QUERYABLE_BY_ACCOUNT;
import static com.hedera.node.app.spi.config.PropertyNames.LEDGER_SCHEDULE_TX_EXPIRY_TIME_SECS;
import static com.hedera.node.app.spi.config.PropertyNames.LEDGER_TOKEN_TRANSFERS_MAX_LEN;
import static com.hedera.node.app.spi.config.PropertyNames.LEDGER_TRANSFERS_MAX_LEN;
import static com.hedera.node.app.spi.config.PropertyNames.LEDGER_XFER_BAL_CHANGES_MAX_LEN;
import static com.hedera.node.app.spi.config.PropertyNames.RATES_INTRA_DAY_CHANGE_LIMIT_PERCENT;
import static com.hedera.node.app.spi.config.PropertyNames.SCHEDULING_LONG_TERM_ENABLED;
import static com.hedera.node.app.spi.config.PropertyNames.SCHEDULING_MAX_EXPIRATION_FUTURE_SECS;
import static com.hedera.node.app.spi.config.PropertyNames.SCHEDULING_MAX_NUM;
import static com.hedera.node.app.spi.config.PropertyNames.SCHEDULING_MAX_TXN_PER_SEC;
import static com.hedera.node.app.spi.config.PropertyNames.SCHEDULING_WHITE_LIST;
import static com.hedera.node.app.spi.config.PropertyNames.SIGS_EXPAND_FROM_IMMUTABLE_STATE;
import static com.hedera.node.app.spi.config.PropertyNames.STAKING_FEES_NODE_REWARD_PERCENT;
import static com.hedera.node.app.spi.config.PropertyNames.STAKING_FEES_STAKING_REWARD_PERCENT;
import static com.hedera.node.app.spi.config.PropertyNames.STAKING_IS_ENABLED;
import static com.hedera.node.app.spi.config.PropertyNames.STAKING_MAX_DAILY_STAKE_REWARD_THRESH_PER_HBAR;
import static com.hedera.node.app.spi.config.PropertyNames.STAKING_NODE_MAX_TO_MIN_STAKE_RATIOS;
import static com.hedera.node.app.spi.config.PropertyNames.STAKING_REQUIRE_MIN_STAKE_TO_REWARD;
import static com.hedera.node.app.spi.config.PropertyNames.STAKING_REWARD_RATE;
import static com.hedera.node.app.spi.config.PropertyNames.STAKING_START_THRESH;
import static com.hedera.node.app.spi.config.PropertyNames.STAKING_SUM_OF_CONSENSUS_WEIGHTS;
import static com.hedera.node.app.spi.config.PropertyNames.TOKENS_AUTO_CREATIONS_ENABLED;
import static com.hedera.node.app.spi.config.PropertyNames.TOKENS_MAX_AGGREGATE_RELS;
import static com.hedera.node.app.spi.config.PropertyNames.TOKENS_MAX_CUSTOM_FEES_ALLOWED;
import static com.hedera.node.app.spi.config.PropertyNames.TOKENS_MAX_CUSTOM_FEE_DEPTH;
import static com.hedera.node.app.spi.config.PropertyNames.TOKENS_MAX_NUM;
import static com.hedera.node.app.spi.config.PropertyNames.TOKENS_MAX_PER_ACCOUNT;
import static com.hedera.node.app.spi.config.PropertyNames.TOKENS_MAX_RELS_PER_INFO_QUERY;
import static com.hedera.node.app.spi.config.PropertyNames.TOKENS_MAX_SYMBOL_UTF8_BYTES;
import static com.hedera.node.app.spi.config.PropertyNames.TOKENS_MAX_TOKEN_NAME_UTF8_BYTES;
import static com.hedera.node.app.spi.config.PropertyNames.TOKENS_NFTS_ARE_ENABLED;
import static com.hedera.node.app.spi.config.PropertyNames.TOKENS_NFTS_MAX_ALLOWED_MINTS;
import static com.hedera.node.app.spi.config.PropertyNames.TOKENS_NFTS_MAX_BATCH_SIZE_BURN;
import static com.hedera.node.app.spi.config.PropertyNames.TOKENS_NFTS_MAX_BATCH_SIZE_MINT;
import static com.hedera.node.app.spi.config.PropertyNames.TOKENS_NFTS_MAX_BATCH_SIZE_WIPE;
import static com.hedera.node.app.spi.config.PropertyNames.TOKENS_NFTS_MAX_METADATA_BYTES;
import static com.hedera.node.app.spi.config.PropertyNames.TOKENS_NFTS_MAX_QUERY_RANGE;
import static com.hedera.node.app.spi.config.PropertyNames.TOKENS_NFTS_MINT_THORTTLE_SCALE_FACTOR;
import static com.hedera.node.app.spi.config.PropertyNames.TOPICS_MAX_NUM;
import static com.hedera.node.app.spi.config.PropertyNames.TRACEABILITY_MAX_EXPORTS_PER_CONS_SEC;
import static com.hedera.node.app.spi.config.PropertyNames.TRACEABILITY_MIN_FREE_TO_USED_GAS_THROTTLE_RATIO;
import static com.hedera.node.app.spi.config.PropertyNames.UPGRADE_ARTIFACTS_PATH;
import static com.hedera.node.app.spi.config.PropertyNames.UTIL_PRNG_IS_ENABLED;
import static org.junit.jupiter.api.Assertions.assertArrayEquals;
import static org.junit.jupiter.api.Assertions.assertEquals;
import static org.junit.jupiter.api.Assertions.assertFalse;
import static org.junit.jupiter.api.Assertions.assertTrue;
import static org.mockito.BDDMockito.given;
import static org.mockito.Mockito.mock;

import com.esaulpaugh.headlong.util.Integers;
import com.hedera.node.app.hapi.utils.sysfiles.domain.KnownBlockValues;
import com.hedera.node.app.hapi.utils.sysfiles.domain.throttling.ScaleFactor;
import com.hedera.node.app.service.mono.config.HederaNumbers;
import com.hedera.node.app.service.mono.fees.calculation.CongestionMultipliers;
import com.hedera.node.app.service.mono.fees.calculation.EntityScaleFactors;
import com.hedera.node.app.service.mono.fees.charging.ContractStoragePriceTiers;
import com.hedera.node.app.service.mono.keys.LegacyContractIdActivations;
import com.hedera.services.stream.proto.SidecarType;
import com.hederahashgraph.api.proto.java.AccountID;
import com.hederahashgraph.api.proto.java.HederaFunctionality;
import java.util.EnumSet;
import java.util.Map;
import java.util.Set;
import org.apache.tuweni.bytes.Bytes;
import org.apache.tuweni.bytes.Bytes32;
import org.hyperledger.besu.datatypes.Address;
import org.junit.jupiter.api.BeforeEach;
import org.junit.jupiter.api.Test;

class GlobalDynamicPropertiesTest {

    private static final String[] balanceExportPaths =
            new String[] {"/opt/hgcapp/accountBalances", "data/saved/accountBalances"};

    private static final String[] upgradeArtifactLocs =
            new String[] {"/opt/hgcapp/HapiApp2.0/data/upgrade", "data/upgrade"};

    private static final String[] evmVersions = new String[] {"vEven", "vOdd"};
    private static final EntityScaleFactors entityScaleFactors =
            EntityScaleFactors.from("DEFAULT(90,10:1,95,25:1,99,100:1)");

    private static final String literalBlockValues =
            "c9e37a7a454638ca62662bd1a06de49ef40b3444203fe329bbc81363604ea7f8@666";
    private static final KnownBlockValues blockValues = KnownBlockValues.from(literalBlockValues);

    private PropertySource properties;

    private HederaNumbers numbers;
    private final CongestionMultipliers oddCongestion = CongestionMultipliers.from("90,11x,95,27x,99,103x");
    private final CongestionMultipliers evenCongestion = CongestionMultipliers.from("90,10x,95,25x,99,100x");
    private final ScaleFactor oddFactor = ScaleFactor.from("5:2");
    private final ScaleFactor evenFactor = ScaleFactor.from("7:2");
    private final LegacyContractIdActivations contractIdActivations =
            LegacyContractIdActivations.from("1058134by[1062784]");
    private Set<Address> permittedDelegateCallers = (Set<Address>) AS_EVM_ADDRESSES.apply("1062787,1461860");
    private Set<Address> specialHapiSigsAccess = (Set<Address>) AS_EVM_ADDRESSES.apply("1062789");
    private GlobalDynamicProperties subject;

    @BeforeEach
    void setup() {
        numbers = mock(HederaNumbers.class);
        given(numbers.shard()).willReturn(1L);
        given(numbers.realm()).willReturn(2L);
        properties = mock(PropertySource.class);
    }

    @Test
    @SuppressWarnings("java:S5961")
    void constructsFlagsAsExpected() {
        givenPropsWithSeed(1);

        // when:
        subject = new GlobalDynamicProperties(numbers, properties);

        // then:
        assertTrue(subject.shouldExportBalances());
        assertTrue(subject.shouldExportTokenBalances());
        assertTrue(subject.shouldAutoRenewSomeEntityType());
        assertTrue(subject.areNftsEnabled());
        assertTrue(subject.shouldThrottleByGas());
        assertFalse(subject.isAutoCreationEnabled());
        assertFalse(subject.expandSigsFromImmutableState());
        assertTrue(subject.shouldExportPrecompileResults());
        assertFalse(subject.isCreate2Enabled());
        assertTrue(subject.isRedirectTokenCallsEnabled());
        assertFalse(subject.areAllowancesEnabled());
        assertFalse(subject.areTokenAssociationsLimited());
        assertTrue(subject.isHTSPrecompileCreateEnabled());
        assertTrue(subject.areContractAutoAssociationsEnabled());
        assertTrue(subject.isStakingEnabled());
        assertFalse(subject.isUtilPrngEnabled());
        assertTrue(subject.requireMinStakeToReward());
        assertFalse(subject.shouldCompressRecordFilesOnCreation());
        assertTrue(subject.areTokenAutoCreationsEnabled());
        assertFalse(subject.dynamicEvmVersion());
        assertFalse(subject.shouldCompressAccountBalanceFilesOnCreation());
        assertTrue(subject.shouldDoTraceabilityExport());
        assertTrue(subject.isLazyCreationEnabled());
        assertFalse(subject.isCryptoCreateWithAliasEnabled());
        assertFalse(subject.isAtomicCryptoTransferEnabled());
        assertTrue(subject.isHRCAssociateEnabled());
        assertFalse(subject.isImplicitCreationEnabled());
    }

    @Test
    void nftPropertiesTest() {
        givenPropsWithSeed(1);
        subject = new GlobalDynamicProperties(numbers, properties);

        assertEquals(37, subject.maxNftTransfersLen());
        assertEquals(38, subject.maxBatchSizeBurn());
        assertEquals(39, subject.maxBatchSizeWipe());
        assertEquals(40, subject.maxBatchSizeMint());
        assertEquals(41, subject.maxNftQueryRange());
        assertFalse(subject.treasuryNftAllowance());
        assertEquals(42, subject.maxNftMetadataBytes());
        assertEquals(43, subject.maxTokenNameUtf8Bytes());
        assertEquals(oddFactor, subject.nftMintScaleFactor());
    }

    @Test
    void constructsNonMaxIntsAsExpected() {
        givenPropsWithSeed(1);

        // when:
        subject = new GlobalDynamicProperties(numbers, properties);

        // then:
        assertEquals(8, subject.cacheRecordsTtl());
        assertEquals(10, subject.ratesIntradayChangeLimitPercent());
        assertEquals(11, subject.balancesExportPeriodSecs());
        assertEquals(20, subject.minValidityBuffer());
        final var chainIdBytes = Integers.toBytes(22);
        assertArrayEquals(chainIdBytes, subject.chainIdBytes());
        assertEquals(Bytes32.leftPad(Bytes.of(chainIdBytes)), subject.chainIdBytes32());
        assertEquals(24, subject.feesTokenTransferUsageMultiplier());
        assertEquals(26, subject.minAutoRenewDuration());
        assertEquals(26, subject.typedMinAutoRenewDuration().getSeconds());
        assertEquals(27, subject.localCallEstRetBytes());
        assertEquals(28, subject.scheduledTxExpiryTimeSecs());
        assertEquals(29, subject.messageMaxBytesAllowed());
        assertEquals(30, subject.feesMinCongestionPeriod());
        assertEquals(32, subject.autoRenewNumberOfEntitiesToScan());
        assertEquals(33, subject.autoRenewMaxNumberOfEntitiesToRenewOrDelete());
        assertEquals(78, subject.recordFileVersion());
        assertEquals(79, subject.recordSignatureFileVersion());
        assertEquals(97, subject.sumOfConsensusWeights());
    }

    @Test
    void constructsMaxIntsAsExpected() {
        givenPropsWithSeed(1);

        // when:
        subject = new GlobalDynamicProperties(numbers, properties);

        // then:
        assertEquals(1, subject.maxTokensRelsPerInfoQuery());
        assertEquals(1, subject.maxTokensPerAccount());
        assertEquals(2, subject.maxTokenSymbolUtf8Bytes());
        assertEquals(6, subject.maxFileSizeKb());
        assertEquals(15, subject.maxTransferListSize());
        assertEquals(16, subject.maxTokenTransferListSize());
        assertEquals(17, subject.maxMemoUtf8Bytes());
        assertEquals(21, subject.maxGasPerSec());
        assertEquals(25, subject.maxAutoRenewDuration());
        assertEquals(36, subject.maxCustomFeesAllowed());
        assertEquals(46, subject.maxXferBalanceChanges());
        assertEquals(47, subject.maxCustomFeeDepth());
        assertEquals(48, subject.maxGasRefundPercentage());
        assertEquals(52, subject.changeHistorianMemorySecs());
        assertEquals(53, subject.maxAggregateContractKvPairs());
        assertEquals(54, subject.maxIndividualContractKvPairs());
        assertEquals(55, subject.maxNumQueryableRecords());
        assertEquals(86, subject.maxNumTokenRels());
        assertEquals(89, subject.getSidecarMaxSizeMb());
        assertEquals(97, subject.maxAllowedAutoAssociations());
    }

    @Test
    void constructsLongsAsExpected() {
        givenPropsWithSeed(1);

        // when:
        subject = new GlobalDynamicProperties(numbers, properties);

        // then:
        assertEquals(13L, subject.nodeBalanceWarningThreshold());
        assertEquals(18L, subject.maxTxnDuration());
        assertEquals(19L, subject.minTxnDuration());
        assertEquals(23L, subject.defaultContractLifetime());
        assertEquals(34L, subject.autoRenewGracePeriod());
        assertEquals(44L, subject.maxNftMints());
        assertEquals(66L, subject.schedulingMaxTxnPerSecond());
        assertEquals(67L, subject.scheduleThrottleMaxGasLimit());
        assertEquals(68L, subject.schedulingMaxExpirationFutureSeconds());
        assertEquals(69L, subject.maxPrecedingRecords());
        assertEquals(70L, subject.maxFollowingRecords());
        assertEquals(76L, subject.maxDailyStakeRewardThPerH());
        assertEquals(88L, subject.traceabilityMinFreeToUsedGasThrottleRatio());
        assertEquals(89L, subject.traceabilityMaxExportsPerConsSec());
    }

    @Test
    void constructsMiscAsExpected() {
        givenPropsWithSeed(1);

        // when:
        subject = new GlobalDynamicProperties(numbers, properties);

        // expect:
        assertEquals(accountWith(1L, 2L, 7L), subject.fundingAccount());
        assertEquals(asTypedEvmAddress(accountWith(1L, 2L, 7L)), subject.fundingAccountAddress());
        assertEquals(balanceExportPaths[1], subject.pathToBalancesExportDir());
        assertEquals(Set.of(HederaFunctionality.CryptoTransfer), subject.schedulingWhitelist());
        assertEquals(Set.of(HederaFunctionality.TokenDelete), subject.systemContractsWithTopLevelSigsAccess());
        assertEquals(oddCongestion, subject.congestionMultipliers());
        assertEquals(upgradeArtifactLocs[1], subject.upgradeArtifactsLoc());
        assertEquals(Set.of(SidecarType.CONTRACT_STATE_CHANGE), subject.enabledSidecars());
        assertEquals(Map.of(0L, 4L, 1L, 8L), subject.nodeMaxMinStakeRatios());
        assertEquals(ContractStoragePriceTiers.from("0til100M,2000til450M", 88, 53L, 87L), subject.storagePriceTiers());
        assertEquals(evmVersions[1], subject.evmVersion());
        assertEquals(contractIdActivations, subject.legacyContractIdActivations());
        assertEquals(permittedDelegateCallers, subject.permittedDelegateCallers());
        assertEquals(specialHapiSigsAccess, subject.contractsWithSpecialHapiSigsAccess());
        assertEquals(94L, subject.maxNumWithHapiSigsAccess());
        assertEquals(entityScaleFactors, subject.entityScaleFactors());
    }

    @Test
    @SuppressWarnings("java:S5961")
    void reloadsFlagsAsExpected() {
        givenPropsWithSeed(2);

        // when:
        subject = new GlobalDynamicProperties(numbers, properties);

        // then:
        assertFalse(subject.shouldExportBalances());
        assertFalse(subject.shouldExportTokenBalances());
        assertTrue(subject.shouldAutoRenewSomeEntityType());
        assertFalse(subject.areNftsEnabled());
        assertFalse(subject.shouldThrottleByGas());
        assertTrue(subject.isAutoCreationEnabled());
        assertTrue(subject.expandSigsFromImmutableState());
        assertFalse(subject.shouldExportPrecompileResults());
        assertTrue(subject.isCreate2Enabled());
        assertFalse(subject.isRedirectTokenCallsEnabled());
        assertTrue(subject.areAllowancesEnabled());
        assertTrue(subject.shouldAutoRenewAccounts());
        assertTrue(subject.shouldAutoRenewContracts());
        assertTrue(subject.shouldAutoRenewSomeEntityType());
        assertTrue(subject.areTokenAssociationsLimited());
        assertFalse(subject.isHTSPrecompileCreateEnabled());
        assertTrue(subject.schedulingLongTermEnabled());
        assertFalse(subject.areContractAutoAssociationsEnabled());
        assertFalse(subject.isStakingEnabled());
        assertTrue(subject.isUtilPrngEnabled());
        assertTrue(subject.shouldItemizeStorageFees());
        assertTrue(subject.shouldCompressRecordFilesOnCreation());
        assertFalse(subject.areTokenAutoCreationsEnabled());
        assertTrue(subject.dynamicEvmVersion());
        assertTrue(subject.shouldCompressAccountBalanceFilesOnCreation());
        assertFalse(subject.isLazyCreationEnabled());
        assertTrue(subject.isCryptoCreateWithAliasEnabled());
        assertFalse(subject.shouldEnforceAccountCreationThrottleForContracts());
        assertFalse(subject.isImplicitCreationEnabled());
    }

    @Test
    void knowsWhenNotToDoAnyAutoRenew() {
        givenPropsWithSeed(3);

        subject = new GlobalDynamicProperties(numbers, properties);

        assertFalse(subject.shouldAutoRenewSomeEntityType());
    }

    @Test
    @SuppressWarnings("java:S5961")
    void reloadsIntsAsExpected() {
        givenPropsWithSeed(2);

        // when:
        subject = new GlobalDynamicProperties(numbers, properties);

        // then:
        assertEquals(2, subject.maxTokensRelsPerInfoQuery());
        assertEquals(2, subject.maxTokensPerAccount());
        assertEquals(3, subject.maxTokenSymbolUtf8Bytes());
        assertEquals(7, subject.maxFileSizeKb());
        assertEquals(9, subject.cacheRecordsTtl());
        assertEquals(11, subject.ratesIntradayChangeLimitPercent());
        assertEquals(12, subject.balancesExportPeriodSecs());
        assertEquals(16, subject.maxTransferListSize());
        assertEquals(17, subject.maxTokenTransferListSize());
        assertEquals(18, subject.maxMemoUtf8Bytes());
        assertEquals(21, subject.minValidityBuffer());
        assertEquals(22, subject.maxGasPerSec());
        assertEquals(25, subject.feesTokenTransferUsageMultiplier());
        assertEquals(26, subject.maxAutoRenewDuration());
        assertEquals(27, subject.minAutoRenewDuration());
        assertEquals(28, subject.localCallEstRetBytes());
        assertEquals(29, subject.scheduledTxExpiryTimeSecs());
        assertEquals(30, subject.messageMaxBytesAllowed());
        assertEquals(31, subject.feesMinCongestionPeriod());
        assertEquals(33, subject.autoRenewNumberOfEntitiesToScan());
        assertEquals(34, subject.autoRenewMaxNumberOfEntitiesToRenewOrDelete());
        assertEquals(37, subject.maxCustomFeesAllowed());
        assertEquals(47, subject.maxXferBalanceChanges());
        assertEquals(48, subject.maxCustomFeeDepth());
        assertEquals(49, subject.maxGasRefundPercentage());
        assertEquals(53, subject.changeHistorianMemorySecs());
        assertEquals(54, subject.maxAggregateContractKvPairs());
        assertEquals(55, subject.maxIndividualContractKvPairs());
        assertEquals(57, subject.maxAllowanceLimitPerTransaction());
        assertEquals(58, subject.maxAllowanceLimitPerAccount());
        assertEquals(73, subject.getNodeRewardPercent());
        assertEquals(74, subject.getStakingRewardPercent());
        assertEquals(79, subject.recordFileVersion());
        assertEquals(80, subject.recordSignatureFileVersion());
        assertEquals(90, subject.getSidecarMaxSizeMb());
        assertEquals(98, subject.sumOfConsensusWeights());
    }

    @Test
    void reloadsLongsAsExpected() {
        givenPropsWithSeed(2);

        // when:
        subject = new GlobalDynamicProperties(numbers, properties);

        // then:
        assertEquals(14L, subject.nodeBalanceWarningThreshold());
        assertEquals(19L, subject.maxTxnDuration());
        assertEquals(20L, subject.minTxnDuration());
        assertEquals(24L, subject.defaultContractLifetime());
        assertEquals(35L, subject.autoRenewGracePeriod());
        assertEquals(45L, subject.maxNftMints());
        assertEquals(54L, subject.htsDefaultGasCost());
        assertEquals(72L, subject.getStakingStartThreshold());
        assertEquals(67L, subject.schedulingMaxTxnPerSecond());
        assertEquals(68L, subject.scheduleThrottleMaxGasLimit());
        assertEquals(69L, subject.schedulingMaxExpirationFutureSeconds());
        assertEquals(76L, subject.getStakingRewardRate());
        assertEquals(70L, subject.maxPrecedingRecords());
        assertEquals(71L, subject.maxFollowingRecords());
        assertEquals(76L, subject.getStakingRewardRate());
        assertEquals(77L, subject.maxDailyStakeRewardThPerH());
        assertEquals(81L, subject.maxNumAccounts());
        assertEquals(82L, subject.maxNumContracts());
        assertEquals(83L, subject.maxNumFiles());
        assertEquals(84L, subject.maxNumTokens());
        assertEquals(85L, subject.maxNumTopics());
        assertEquals(86L, subject.maxNumSchedules());
    }

    @Test
    void usesThreeMonthsForAutoAssocSlotLifetimeIfNotAutoRenewingAccounts() {
        givenPropsWithSeed(3);

        // when:
        subject = new GlobalDynamicProperties(numbers, properties);

        // then:
        assertEquals(7776000L, subject.explicitAutoAssocSlotLifetime());
    }

    @Test
    void usesZeroForAutoAssocSlotLifetimeIfAutoRenewingAccounts() {
        givenPropsWithSeed(2);

        // when:
        subject = new GlobalDynamicProperties(numbers, properties);

        // then:
        assertEquals(0L, subject.explicitAutoAssocSlotLifetime());
    }

    @Test
    void reloadsMiscAsExpected() {
        givenPropsWithSeed(2);

        // when:
        subject = new GlobalDynamicProperties(numbers, properties);

        // expect:
        assertEquals(accountWith(1L, 2L, 8L), subject.fundingAccount());
        assertEquals(asTypedEvmAddress(accountWith(1L, 2L, 8L)), subject.fundingAccountAddress());
        assertEquals(balanceExportPaths[0], subject.pathToBalancesExportDir());
        assertEquals(Set.of(HederaFunctionality.CryptoCreate), subject.schedulingWhitelist());
        assertEquals(evenCongestion, subject.congestionMultipliers());
        assertEquals(evenFactor, subject.nftMintScaleFactor());
        assertEquals(upgradeArtifactLocs[0], subject.upgradeArtifactsLoc());
        assertEquals(blockValues, subject.knownBlockValues());
        assertEquals(66L, subject.exchangeRateGasReq());
        assertEquals(Set.of(SidecarType.CONTRACT_BYTECODE), subject.enabledSidecars());
        assertEquals(evmVersions[0], subject.evmVersion());
    }

    private void givenPropsWithSeed(final int i) {
        given(properties.getIntProperty(TOKENS_MAX_RELS_PER_INFO_QUERY)).willReturn(i);
        given(properties.getIntProperty(TOKENS_MAX_PER_ACCOUNT)).willReturn(i);
        given(properties.getIntProperty(TOKENS_MAX_SYMBOL_UTF8_BYTES)).willReturn(i + 1);
        given(properties.getBooleanProperty("ledger.keepRecordsInState")).willReturn((i % 2) == 0);
        given(properties.getIntProperty(FILES_MAX_SIZE_KB)).willReturn(i + 5);
        given(properties.getLongProperty(LEDGER_FUNDING_ACCOUNT)).willReturn((long) i + 6);
        given(properties.getIntProperty(CACHE_RECORDS_TTL)).willReturn(i + 7);
        given(properties.getIntProperty(RATES_INTRA_DAY_CHANGE_LIMIT_PERCENT)).willReturn(i + 9);
        given(properties.getIntProperty(BALANCES_EXPORT_PERIOD_SECS)).willReturn(i + 10);
        given(properties.getBooleanProperty(BALANCES_EXPORT_ENABLED)).willReturn((i + 11) % 2 == 0);
        given(properties.getLongProperty(BALANCES_NODE_BALANCE_WARN_THRESHOLD)).willReturn(i + 12L);
        given(properties.getStringProperty(BALANCES_EXPORT_DIR_PATH)).willReturn(balanceExportPaths[i % 2]);
        given(properties.getBooleanProperty(BALANCES_EXPORT_TOKEN_BALANCES)).willReturn((i + 13) % 2 == 0);
        given(properties.getIntProperty(LEDGER_TRANSFERS_MAX_LEN)).willReturn(i + 14);
        given(properties.getIntProperty(LEDGER_TOKEN_TRANSFERS_MAX_LEN)).willReturn(i + 15);
        given(properties.getIntProperty(HEDERA_TXN_MAX_MEMO_UTF8_BYTES)).willReturn(i + 16);
        given(properties.getLongProperty(HEDERA_TXN_MAX_VALID_DURATION)).willReturn(i + 17L);
        given(properties.getLongProperty(HEDERA_TXN_MIN_VALID_DURATION)).willReturn(i + 18L);
        given(properties.getIntProperty(HEDERA_TXN_MIN_VALIDITY_BUFFER_SECS)).willReturn(i + 19);
        given(properties.getLongProperty(CONTRACTS_MAX_GAS_PER_SEC)).willReturn(i + 20L);
        given(properties.getIntProperty(CONTRACTS_CHAIN_ID)).willReturn(i + 21);
        given(properties.getLongProperty(CONTRACTS_DEFAULT_LIFETIME)).willReturn(i + 22L);
        given(properties.getIntProperty(FEES_TOKEN_TRANSFER_USAGE_MULTIPLIER)).willReturn(i + 23);
        given(properties.getLongProperty(LEDGER_AUTO_RENEW_PERIOD_MAX_DURATION)).willReturn(i + 24L);
        given(properties.getLongProperty(LEDGER_AUTO_RENEW_PERIOD_MIN_DURATION)).willReturn(i + 25L);
        given(properties.getIntProperty(CONTRACTS_LOCAL_CALL_EST_RET_BYTES)).willReturn(i + 26);
        given(properties.getIntProperty(LEDGER_SCHEDULE_TX_EXPIRY_TIME_SECS)).willReturn(i + 27);
        given(properties.getIntProperty(CONSENSUS_MESSAGE_MAX_BYTES_ALLOWED)).willReturn(i + 28);
        given(properties.getBooleanProperty(SCHEDULING_LONG_TERM_ENABLED)).willReturn(i % 2 == 0);
        given(properties.getFunctionsProperty(SCHEDULING_WHITE_LIST))
                .willReturn(
                        i % 2 == 0
                                ? Set.of(HederaFunctionality.CryptoCreate)
                                : Set.of(HederaFunctionality.CryptoTransfer));
        given(properties.getFunctionsProperty(CONTRACTS_ALLOW_SYSTEM_USE_OF_HAPI_SIGS))
                .willReturn(
                        i % 2 == 0 ? Set.of(HederaFunctionality.TokenCreate) : Set.of(HederaFunctionality.TokenDelete));
        given(properties.getCongestionMultiplierProperty(FEES_PERCENT_CONGESTION_MULTIPLIERS))
                .willReturn(i % 2 == 0 ? evenCongestion : oddCongestion);
        given(properties.getIntProperty(FEES_MIN_CONGESTION_PERIOD)).willReturn(i + 29);
        given(properties.getIntProperty(AUTO_RENEW_NUM_OF_ENTITIES_TO_SCAN)).willReturn(i + 31);
        given(properties.getIntProperty(AUTO_RENEW_MAX_NUM_OF_ENTITIES_TO_RENEW_OR_DELETE))
                .willReturn(i + 32);
        given(properties.getLongProperty(AUTO_RENEW_GRACE_PERIOD)).willReturn(i + 33L);
        given(properties.getIntProperty(TOKENS_MAX_CUSTOM_FEES_ALLOWED)).willReturn(i + 35);
        given(properties.getIntProperty(LEDGER_NFT_TRANSFERS_MAX_LEN)).willReturn(i + 36);
        given(properties.getIntProperty(TOKENS_NFTS_MAX_BATCH_SIZE_BURN)).willReturn(i + 37);
        given(properties.getIntProperty(TOKENS_NFTS_MAX_BATCH_SIZE_WIPE)).willReturn(i + 38);
        given(properties.getIntProperty(TOKENS_NFTS_MAX_BATCH_SIZE_MINT)).willReturn(i + 39);
        given(properties.getLongProperty(TOKENS_NFTS_MAX_QUERY_RANGE)).willReturn(i + 40L);
        given(properties.getIntProperty(TOKENS_NFTS_MAX_METADATA_BYTES)).willReturn(i + 41);
        given(properties.getIntProperty(TOKENS_MAX_TOKEN_NAME_UTF8_BYTES)).willReturn(i + 42);
        given(properties.getBooleanProperty(TOKENS_NFTS_ARE_ENABLED)).willReturn((i + 43) % 2 == 0);
        given(properties.getLongProperty(TOKENS_NFTS_MAX_ALLOWED_MINTS)).willReturn(i + 43L);
        given(properties.getIntProperty(TOKENS_NFTS_MINT_THORTTLE_SCALE_FACTOR)).willReturn(i + 44);
        given(properties.getIntProperty(LEDGER_XFER_BAL_CHANGES_MAX_LEN)).willReturn(i + 45);
        given(properties.getIntProperty(TOKENS_MAX_CUSTOM_FEE_DEPTH)).willReturn(i + 46);
        given(properties.getThrottleScaleFactor(TOKENS_NFTS_MINT_THORTTLE_SCALE_FACTOR))
                .willReturn(i % 2 == 0 ? evenFactor : oddFactor);
        given(properties.getStringProperty(UPGRADE_ARTIFACTS_PATH)).willReturn(upgradeArtifactLocs[i % 2]);
        given(properties.getBooleanProperty(CONTRACTS_THROTTLE_THROTTLE_BY_GAS)).willReturn((i + 47) % 2 == 0);
        given(properties.getIntProperty(CONTRACTS_MAX_REFUND_PERCENT_OF_GAS_LIMIT))
                .willReturn(i + 47);
        given(properties.getIntProperty(LEDGER_CHANGE_HIST_MEM_SECS)).willReturn(i + 51);
        given(properties.getLongProperty(CONTRACTS_PRECOMPILE_HTS_DEFAULT_GAS_COST))
                .willReturn(i + 52L);
        given(properties.getBooleanProperty(AUTO_CREATION_ENABLED)).willReturn(i % 2 == 0);
        given(properties.getBooleanProperty(SIGS_EXPAND_FROM_IMMUTABLE_STATE)).willReturn(i % 2 == 0);
        given(properties.getLongProperty(CONTRACTS_MAX_KV_PAIRS_AGGREGATE)).willReturn(i + 52L);
        given(properties.getIntProperty(CONTRACTS_MAX_KV_PAIRS_INDIVIDUAL)).willReturn(i + 53);
        given(properties.getIntProperty(LEDGER_RECORDS_MAX_QUERYABLE_BY_ACCOUNT))
                .willReturn(i + 54);
        given(properties.getIntProperty(HEDERA_ALLOWANCES_MAX_TXN_LIMIT)).willReturn(i + 55);
        given(properties.getIntProperty(HEDERA_ALLOWANCES_MAX_ACCOUNT_LIMIT)).willReturn(i + 56);
        given(properties.getBooleanProperty(CONTRACTS_PRECOMPILE_EXPORT_RECORD_RESULTS))
                .willReturn((i + 57) % 2 == 0);
        given(properties.getBooleanProperty(CONTRACTS_ALLOW_CREATE2)).willReturn((i + 58) % 2 == 0);
        given(properties.getBooleanProperty(CONTRACTS_REDIRECT_TOKEN_CALLS)).willReturn((i + 59) % 2 == 0);
        given(properties.getBooleanProperty(HEDERA_ALLOWANCES_IS_ENABLED)).willReturn((i + 60) % 2 == 0);
        given(properties.getTypesProperty(AUTO_RENEW_TARGET_TYPES)).willReturn(typesFor(i));
        given(properties.getBooleanProperty(ENTITIES_LIMIT_TOKEN_ASSOCIATIONS)).willReturn((i + 60) % 2 == 0);
        given(properties.getBooleanProperty(CONTRACTS_PRECOMPILE_HTS_ENABLE_TOKEN_CREATE))
                .willReturn((i + 61) % 2 == 0);
        given(properties.getBlockValuesProperty(CONTRACTS_KNOWN_BLOCK_HASH)).willReturn(blockValues);
        given(properties.getLongProperty(CONTRACTS_PRECOMPILE_EXCHANGE_RATE_GAS_COST))
                .willReturn(i + 64L);
        given(properties.getLongProperty(SCHEDULING_MAX_TXN_PER_SEC)).willReturn(i + 65L);
        given(properties.getLongProperty(CONTRACTS_SCHEDULE_THROTTLE_MAX_GAS_LIMIT))
                .willReturn(i + 66L);
        given(properties.getLongProperty(SCHEDULING_MAX_EXPIRATION_FUTURE_SECS)).willReturn(i + 67L);
        given(properties.getLongProperty(CONSENSUS_HANDLE_MAX_PRECEDING_RECORDS))
                .willReturn(i + 68L);
        given(properties.getLongProperty(CONSENSUS_HANDLE_MAX_FOLLOWING_RECORDS))
                .willReturn(i + 69L);
        given(properties.getLongProperty(STAKING_START_THRESH)).willReturn(i + 70L);
        given(properties.getIntProperty(STAKING_FEES_NODE_REWARD_PERCENT)).willReturn(i + 71);
        given(properties.getIntProperty(STAKING_FEES_STAKING_REWARD_PERCENT)).willReturn(i + 72);
        given(properties.getLongProperty(STAKING_REWARD_RATE)).willReturn(i + 74L);
        given(properties.getBooleanProperty(CONTRACTS_ALLOW_AUTO_ASSOCIATIONS)).willReturn((i + 65) % 2 == 0);
        given(properties.getLongProperty(STAKING_MAX_DAILY_STAKE_REWARD_THRESH_PER_HBAR))
                .willReturn(i + 75L);
        given(properties.getBooleanProperty(STAKING_IS_ENABLED)).willReturn((i + 73) % 2 == 0);
        given(properties.getIntProperty(HEDERA_RECORD_STREAM_RECORD_FILE_VERSION))
                .willReturn((i + 77));
        given(properties.getIntProperty(HEDERA_RECORD_STREAM_SIG_FILE_VERSION)).willReturn((i + 78));
        given(properties.getLongProperty(ACCOUNTS_MAX_NUM)).willReturn(i + 79L);
        given(properties.getLongProperty(CONTRACTS_MAX_NUM)).willReturn(i + 80L);
        given(properties.getLongProperty(FILES_MAX_NUM)).willReturn(i + 81L);
        given(properties.getLongProperty(TOKENS_MAX_NUM)).willReturn(i + 82L);
        given(properties.getLongProperty(TOPICS_MAX_NUM)).willReturn(i + 83L);
        given(properties.getLongProperty(SCHEDULING_MAX_NUM)).willReturn(i + 84L);
        given(properties.getLongProperty(TOKENS_MAX_AGGREGATE_RELS)).willReturn(i + 85L);
        given(properties.getBooleanProperty(UTIL_PRNG_IS_ENABLED)).willReturn((i + 86) % 2 == 0);
        given(properties.getSidecarsProperty(CONTRACTS_SIDECARS))
                .willReturn(
                        (i + 87) % 2 == 0
                                ? Set.of(SidecarType.CONTRACT_STATE_CHANGE)
                                : Set.of(SidecarType.CONTRACT_BYTECODE));
        given(properties.getBooleanProperty(STAKING_REQUIRE_MIN_STAKE_TO_REWARD))
                .willReturn((i + 79) % 2 == 0);
        given(properties.getNodeStakeRatiosProperty(STAKING_NODE_MAX_TO_MIN_STAKE_RATIOS))
                .willReturn(Map.of(0L, 4L, 1L, 8L));
        given(properties.getIntProperty(HEDERA_RECORD_STREAM_SIDECAR_MAX_SIZE_MB))
                .willReturn((i + 88));
        given(properties.getBooleanProperty(HEDERA_RECORD_STREAM_ENABLE_TRACEABILITY_MIGRATION))
                .willReturn((i + 81) % 2 == 0);
        given(properties.getBooleanProperty(CONTRACTS_ITEMIZE_STORAGE_FEES)).willReturn((i + 79) % 2 == 1);
        given(properties.getLongProperty(CONTRACTS_REFERENCE_SLOT_LIFETIME)).willReturn(i + 86L);
        given(properties.getIntProperty(CONTRACTS_FREE_STORAGE_TIER_LIMIT)).willReturn(i + 87);
        given(properties.getStringProperty(CONTRACTS_STORAGE_SLOT_PRICE_TIERS)).willReturn("0til100M,2000til450M");
        given(properties.getBooleanProperty(HEDERA_RECORD_STREAM_COMPRESS_FILES_ON_CREATION))
                .willReturn((i + 82) % 2 == 0);
        given(properties.getBooleanProperty(TOKENS_AUTO_CREATIONS_ENABLED)).willReturn((i + 83) % 2 == 0);
        given(properties.getBooleanProperty(CONTRACTS_DYNAMIC_EVM_VERSION)).willReturn(i % 2 == 0);
        given(properties.getStringProperty(CONTRACTS_EVM_VERSION)).willReturn(evmVersions[i % 2]);
        given(properties.getBooleanProperty(BALANCES_COMPRESS_ON_CREATION)).willReturn((i + 84) % 2 == 0);
        given(properties.getBooleanProperty(HEDERA_RECORD_STREAM_ENABLE_TRACEABILITY_MIGRATION))
                .willReturn((i + 85) % 2 == 0);
        given(properties.getLongProperty(TRACEABILITY_MIN_FREE_TO_USED_GAS_THROTTLE_RATIO))
                .willReturn(i + 87L);
        given(properties.getLongProperty(TRACEABILITY_MAX_EXPORTS_PER_CONS_SEC)).willReturn(i + 88L);
        given(properties.getLegacyActivationsProperty(CONTRACTS_KEYS_LEGACY_ACTIVATIONS))
                .willReturn(contractIdActivations);
        given(properties.getBooleanProperty(LAZY_CREATION_ENABLED)).willReturn((i + 89) % 2 == 0);
        given(properties.getBooleanProperty(CRYPTO_CREATE_WITH_ALIAS_ENABLED)).willReturn((i + 90) % 2 == 0);
        given(properties.getEntityScaleFactorsProperty(FEES_PERCENT_UTILIZATION_SCALE_FACTORS))
                .willReturn(entityScaleFactors);
        given(properties.getBooleanProperty(CONTRACTS_ENFORCE_CREATION_THROTTLE))
                .willReturn((i + 91) % 2 == 0);
        given(properties.getEvmAddresses(CONTRACTS_PERMITTED_DELEGATE_CALLERS)).willReturn(permittedDelegateCallers);
        given(properties.getEvmAddresses(CONTRACTS_WITH_SPECIAL_HAPI_SIGS_ACCESS))
                .willReturn(specialHapiSigsAccess);
        given(properties.getLongProperty(CONTRACTS_MAX_NUM_WITH_HAPI_SIGS_ACCESS))
                .willReturn(i + 93L);
        given(properties.getBooleanProperty(CONTRACTS_PRECOMPILE_HRC_FACADE_ASSOCIATE_ENABLED))
                .willReturn((i + 95) % 2 == 0);
<<<<<<< HEAD
        given(properties.getIntProperty(STAKING_SUM_OF_CONSENSUS_WEIGHTS)).willReturn(i + 96);
=======
        given(properties.getIntProperty(LEDGER_MAX_AUTO_ASSOCIATIONS)).willReturn(i + 96);
>>>>>>> f5353ab3
    }

    private Set<EntityType> typesFor(final int i) {
        if (i == 3) {
            return EnumSet.noneOf(EntityType.class);
        } else {
            return ((i + 61) % 2 == 0
                    ? EnumSet.of(EntityType.TOKEN)
                    : EnumSet.of(EntityType.ACCOUNT, EntityType.CONTRACT));
        }
    }

    private AccountID accountWith(final long shard, final long realm, final long num) {
        return AccountID.newBuilder()
                .setShardNum(shard)
                .setRealmNum(realm)
                .setAccountNum(num)
                .build();
    }
}<|MERGE_RESOLUTION|>--- conflicted
+++ resolved
@@ -280,7 +280,7 @@
         assertEquals(33, subject.autoRenewMaxNumberOfEntitiesToRenewOrDelete());
         assertEquals(78, subject.recordFileVersion());
         assertEquals(79, subject.recordSignatureFileVersion());
-        assertEquals(97, subject.sumOfConsensusWeights());
+        assertEquals(98, subject.sumOfConsensusWeights());
     }
 
     @Test
@@ -456,7 +456,7 @@
         assertEquals(79, subject.recordFileVersion());
         assertEquals(80, subject.recordSignatureFileVersion());
         assertEquals(90, subject.getSidecarMaxSizeMb());
-        assertEquals(98, subject.sumOfConsensusWeights());
+        assertEquals(99, subject.sumOfConsensusWeights());
     }
 
     @Test
@@ -691,11 +691,8 @@
                 .willReturn(i + 93L);
         given(properties.getBooleanProperty(CONTRACTS_PRECOMPILE_HRC_FACADE_ASSOCIATE_ENABLED))
                 .willReturn((i + 95) % 2 == 0);
-<<<<<<< HEAD
-        given(properties.getIntProperty(STAKING_SUM_OF_CONSENSUS_WEIGHTS)).willReturn(i + 96);
-=======
         given(properties.getIntProperty(LEDGER_MAX_AUTO_ASSOCIATIONS)).willReturn(i + 96);
->>>>>>> f5353ab3
+        given(properties.getIntProperty(STAKING_SUM_OF_CONSENSUS_WEIGHTS)).willReturn(i + 97);
     }
 
     private Set<EntityType> typesFor(final int i) {
