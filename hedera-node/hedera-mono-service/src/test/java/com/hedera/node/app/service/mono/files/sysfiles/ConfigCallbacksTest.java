--- conflicted
+++ resolved
@@ -108,11 +108,7 @@
                 () -> addressBook,
                 properties,
                 () -> networkCtx,
-<<<<<<< HEAD
                 () -> MerkleMapLike.from(stakingInfos),
-=======
-                () -> stakingInfos,
->>>>>>> ca5e6ec2
                 sigImpactHistorian,
                 fileNumbers);
     }
