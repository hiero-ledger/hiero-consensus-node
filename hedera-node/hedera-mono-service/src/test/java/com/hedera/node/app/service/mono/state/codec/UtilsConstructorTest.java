/*
 * Copyright (C) 2021-2023 Hedera Hashgraph, LLC
 *
 * Licensed under the Apache License, Version 2.0 (the "License");
 * you may not use this file except in compliance with the License.
 * You may obtain a copy of the License at
 *
 *      http://www.apache.org/licenses/LICENSE-2.0
 *
 * Unless required by applicable law or agreed to in writing, software
 * distributed under the License is distributed on an "AS IS" BASIS,
 * WITHOUT WARRANTIES OR CONDITIONS OF ANY KIND, either express or implied.
 * See the License for the specific language governing permissions and
 * limitations under the License.
 */

package com.hedera.node.app.service.mono.state.codec;

import java.lang.reflect.InvocationTargetException;
import java.util.Arrays;
import java.util.HashSet;
import java.util.Set;
import org.junit.jupiter.api.Assertions;
import org.junit.jupiter.api.Test;

class UtilsConstructorTest {
<<<<<<< HEAD
    private static final Set<Class<?>> toBeTested = new HashSet<>(
            Arrays.asList(MonoMapCodecAdapter.class, com.hedera.node.app.spi.state.serdes.CodecFactory.class));
=======
    private static final Set<Class<?>> toBeTested = new HashSet<>(Arrays.asList(MonoMapCodecAdapter.class, CodecFactory.class));
>>>>>>> 61076c0d

    @Test
    void throwsInConstructor() {
        for (final var clazz : toBeTested) {
            assertFor(clazz);
        }
    }

    private static final String UNEXPECTED_THROW = "Unexpected `%s` was thrown in `%s` constructor!";
    private static final String NO_THROW = "No exception was thrown in `%s` constructor!";

    private void assertFor(final Class<?> clazz) {
        try {
            final var constructor = clazz.getDeclaredConstructor();
            constructor.setAccessible(true);

            constructor.newInstance();
        } catch (final InvocationTargetException expected) {
            final var cause = expected.getCause();
            Assertions.assertTrue(
                    cause instanceof UnsupportedOperationException, String.format(UNEXPECTED_THROW, cause, clazz));
            return;
        } catch (final Exception e) {
            Assertions.fail(String.format(UNEXPECTED_THROW, e, clazz));
        }
        Assertions.fail(String.format(NO_THROW, clazz));
    }
}<|MERGE_RESOLUTION|>--- conflicted
+++ resolved
@@ -24,12 +24,8 @@
 import org.junit.jupiter.api.Test;
 
 class UtilsConstructorTest {
-<<<<<<< HEAD
-    private static final Set<Class<?>> toBeTested = new HashSet<>(
-            Arrays.asList(MonoMapCodecAdapter.class, com.hedera.node.app.spi.state.serdes.CodecFactory.class));
-=======
-    private static final Set<Class<?>> toBeTested = new HashSet<>(Arrays.asList(MonoMapCodecAdapter.class, CodecFactory.class));
->>>>>>> 61076c0d
+    private static final Set<Class<?>> toBeTested =
+            new HashSet<>(Arrays.asList(MonoMapCodecAdapter.class, CodecFactory.class));
 
     @Test
     void throwsInConstructor() {
