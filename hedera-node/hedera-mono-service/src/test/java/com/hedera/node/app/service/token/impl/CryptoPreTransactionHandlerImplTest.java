--- conflicted
+++ resolved
@@ -25,14 +25,10 @@
 import static com.hederahashgraph.api.proto.java.ResponseCodeEnum.INVALID_PAYER_ACCOUNT_ID;
 import static com.hederahashgraph.api.proto.java.ResponseCodeEnum.INVALID_TRANSFER_ACCOUNT_ID;
 import static com.hederahashgraph.api.proto.java.ResponseCodeEnum.OK;
-<<<<<<< HEAD
 import static org.junit.jupiter.api.Assertions.assertEquals;
 import static org.junit.jupiter.api.Assertions.assertFalse;
 import static org.junit.jupiter.api.Assertions.assertIterableEquals;
 import static org.junit.jupiter.api.Assertions.assertTrue;
-=======
-import static org.junit.jupiter.api.Assertions.*;
->>>>>>> 2bd315ba
 import static org.mockito.BDDMockito.given;
 
 import com.google.protobuf.BoolValue;
@@ -47,7 +43,6 @@
 import com.hedera.node.app.state.impl.RebuiltStateImpl;
 import com.hedera.services.legacy.core.jproto.JKey;
 import com.hedera.services.state.merkle.MerkleAccount;
-<<<<<<< HEAD
 import com.hederahashgraph.api.proto.java.AccountID;
 import com.hederahashgraph.api.proto.java.CryptoAllowance;
 import com.hederahashgraph.api.proto.java.CryptoApproveAllowanceTransactionBody;
@@ -55,6 +50,7 @@
 import com.hederahashgraph.api.proto.java.CryptoDeleteAllowanceTransactionBody;
 import com.hederahashgraph.api.proto.java.CryptoDeleteTransactionBody;
 import com.hederahashgraph.api.proto.java.CryptoTransferTransactionBody;
+import com.hederahashgraph.api.proto.java.CryptoUpdateTransactionBody;
 import com.hederahashgraph.api.proto.java.Key;
 import com.hederahashgraph.api.proto.java.NftAllowance;
 import com.hederahashgraph.api.proto.java.NftRemoveAllowance;
@@ -64,9 +60,6 @@
 import com.hederahashgraph.api.proto.java.TokenID;
 import com.hederahashgraph.api.proto.java.TransactionBody;
 import com.hederahashgraph.api.proto.java.TransactionID;
-=======
-import com.hederahashgraph.api.proto.java.*;
->>>>>>> 2bd315ba
 import java.util.List;
 import java.util.Optional;
 import org.junit.jupiter.api.BeforeEach;
@@ -77,15 +70,16 @@
 
 @ExtendWith(MockitoExtension.class)
 class CryptoPreTransactionHandlerImplTest {
-<<<<<<< HEAD
     private final Key key = A_COMPLEX_KEY;
     private final HederaKey payerKey = asHederaKey(A_COMPLEX_KEY).get();
     private final HederaKey ownerKey = asHederaKey(A_COMPLEX_KEY).get();
+    private final HederaKey updateAccountKey = asHederaKey(A_COMPLEX_KEY).get();
     private final Timestamp consensusTimestamp =
             Timestamp.newBuilder().setSeconds(1_234_567L).build();
     private final AccountID payer = asAccount("0.0.3");
     private final AccountID deleteAccountId = asAccount("0.0.3213");
     private final AccountID transferAccountId = asAccount("0.0.32134");
+    private final AccountID updateAccountId = asAccount("0.0.32132");
     private final AccountID spender = asAccount("0.0.12345");
     private final AccountID delegatingSpender = asAccount("0.0.1234567");
     private final AccountID owner = asAccount("0.0.123456");
@@ -94,26 +88,6 @@
     private final Long payerNum = payer.getAccountNum();
     private final Long deleteAccountNum = deleteAccountId.getAccountNum();
     private final Long transferAccountNum = transferAccountId.getAccountNum();
-=======
-    private Key key = A_COMPLEX_KEY;
-    private HederaKey hederaKey = asHederaKey(key).get();
-    private HederaKey payerKey = asHederaKey(A_COMPLEX_KEY).get();
-    private HederaKey ownerKey = asHederaKey(A_COMPLEX_KEY).get();
-    private HederaKey updateAccountKey = asHederaKey(A_COMPLEX_KEY).get();
-    private Timestamp consensusTimestamp = Timestamp.newBuilder().setSeconds(1_234_567L).build();
-    private AccountID payer = asAccount("0.0.3");
-    private AccountID deleteAccountId = asAccount("0.0.3213");
-    private AccountID transferAccountId = asAccount("0.0.32134");
-    private AccountID updateAccountId = asAccount("0.0.32132");
-    private AccountID spender = asAccount("0.0.12345");
-    private AccountID delegatingSpender = asAccount("0.0.1234567");
-    private AccountID owner = asAccount("0.0.123456");
-    private TokenID token = asToken("0.0.6789");
-    private TokenID nft = asToken("0.0.56789");
-    private Long payerNum = payer.getAccountNum();
-    private Long deleteAccountNum = deleteAccountId.getAccountNum();
-    private Long transferAccountNum = transferAccountId.getAccountNum();
->>>>>>> 2bd315ba
 
     private final CryptoAllowance cryptoAllowance =
             CryptoAllowance.newBuilder().setSpender(spender).setOwner(owner).setAmount(10L).build();
@@ -154,16 +128,12 @@
     @Mock private MerkleAccount transferAccount;
     @Mock private MerkleAccount updateAccount;
     @Mock private MerkleAccount ownerAccount;
-<<<<<<< HEAD
-    private AccountStore accountStore;
-    private TokenStore tokenStore;
-=======
     @Mock private HederaAccountNumbers accountNumbers;
     @Mock private HederaFileNumbers fileNumbers;
     @Mock private CryptoSignatureWaiversImpl waivers;
     private PreHandleContext context;
-    private AccountStore store;
->>>>>>> 2bd315ba
+    private AccountStore accountStore;
+    private TokenStore tokenStore;
     private CryptoPreTransactionHandlerImpl subject;
 
     @BeforeEach
@@ -174,16 +144,11 @@
 
         accountStore = new AccountStore(states);
         tokenStore = new TokenStore(states);
-
-<<<<<<< HEAD
-        subject = new CryptoPreTransactionHandlerImpl(accountStore, tokenStore);
-=======
         context = new PreHandleContext(accountNumbers, fileNumbers);
 
-        subject = new CryptoPreTransactionHandlerImpl(store, context);
+        subject = new CryptoPreTransactionHandlerImpl(accountStore, tokenStore, context);
 
         subject.setWaivers(waivers);
->>>>>>> 2bd315ba
     }
 
     @Test
@@ -439,7 +404,6 @@
     }
 
     @Test
-<<<<<<< HEAD
     void preHandleCryptoTransferVanilla() {
         final var txn = cryptoTransferTransaction(payer);
 
@@ -461,8 +425,7 @@
         assertFalse(meta.getReqKeys().contains(payerKey));
     }
 
-    private void basicMetadataAssertions(
-=======
+    @Test
     void cryptoUpdateVanilla() {
         var txn = cryptoUpdateTransaction(payer, updateAccountId);
         given(accounts.get(updateAccountId.getAccountNum())).willReturn(Optional.of(updateAccount));
@@ -471,7 +434,7 @@
         given(waivers.isTargetAccountSignatureWaived(txn, payer)).willReturn(false);
 
         var meta = subject.preHandleUpdateAccount(txn);
-        basicMetaAssertions(meta, 3, false, OK);
+        basicMetadataAssertions(meta, 3, false, OK);
         assertTrue(meta.getReqKeys().contains(payerKey));
         assertTrue(meta.getReqKeys().contains(updateAccountKey));
     }
@@ -485,7 +448,7 @@
         given(waivers.isTargetAccountSignatureWaived(txn, payer)).willReturn(false);
 
         var meta = subject.preHandleUpdateAccount(txn);
-        basicMetaAssertions(meta, 2, false, OK);
+        basicMetadataAssertions(meta, 2, false, OK);
         assertIterableEquals(List.of(payerKey, updateAccountKey), meta.getReqKeys());
     }
 
@@ -496,7 +459,7 @@
         given(waivers.isTargetAccountSignatureWaived(txn, payer)).willReturn(true);
 
         var meta = subject.preHandleUpdateAccount(txn);
-        basicMetaAssertions(meta, 2, false, OK);
+        basicMetadataAssertions(meta, 2, false, OK);
         assertTrue(meta.getReqKeys().contains(payerKey));
         assertFalse(meta.getReqKeys().contains(updateAccountKey));
     }
@@ -510,7 +473,7 @@
         given(waivers.isTargetAccountSignatureWaived(txn, updateAccountId)).willReturn(true);
 
         var meta = subject.preHandleUpdateAccount(txn);
-        basicMetaAssertions(meta, 1, true, INVALID_PAYER_ACCOUNT_ID);
+        basicMetadataAssertions(meta, 1, true, INVALID_PAYER_ACCOUNT_ID);
     }
 
     @Test
@@ -522,7 +485,7 @@
         given(waivers.isTargetAccountSignatureWaived(txn, updateAccountId)).willReturn(true);
 
         var meta = subject.preHandleUpdateAccount(txn);
-        basicMetaAssertions(meta, 0, true, INVALID_PAYER_ACCOUNT_ID);
+        basicMetadataAssertions(meta, 0, true, INVALID_PAYER_ACCOUNT_ID);
     }
 
     @Test
@@ -534,11 +497,10 @@
         given(waivers.isTargetAccountSignatureWaived(txn, payer)).willReturn(false);
 
         var meta = subject.preHandleUpdateAccount(txn);
-        basicMetaAssertions(meta, 1, true, INVALID_ACCOUNT_ID);
-    }
-
-    private void basicMetaAssertions(
->>>>>>> 2bd315ba
+        basicMetadataAssertions(meta, 1, true, INVALID_ACCOUNT_ID);
+    }
+
+    private void basicMetadataAssertions(
             final TransactionMetadata meta,
             final int keysSize,
             final boolean failed,
