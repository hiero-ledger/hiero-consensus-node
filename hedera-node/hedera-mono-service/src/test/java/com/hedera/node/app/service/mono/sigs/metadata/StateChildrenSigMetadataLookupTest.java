--- conflicted
+++ resolved
@@ -277,65 +277,6 @@
     }
 
     @Test
-<<<<<<< HEAD
-    void recognizesImmutableAccountWithUnexpectedNullKeyAndNullAliasWhenLazyCreationEnabled() {
-        given(stateChildren.accounts()).willReturn(accounts);
-        given(accounts.get(EntityNum.fromAccountId(immutableAccount))).willReturn(account);
-        given(properties.isLazyCreationEnabled()).willReturn(true);
-
-        final var linkedRefs = new LinkedRefs();
-        final var result = subject.accountSigningMetaFor(immutableAccount, linkedRefs);
-
-        assertEquals(immutableAccount.getAccountNum(), linkedRefs.linkedNumbers()[0]);
-        assertEquals(IMMUTABLE_ACCOUNT, result.failureIfAny());
-    }
-
-    @Test
-    void recognizesImmutableAccountWithUnexpectedNullKeyAndEmptyAliasWhenLazyCreationEnabled() {
-        given(stateChildren.accounts()).willReturn(accounts);
-        given(accounts.get(EntityNum.fromAccountId(immutableAccount))).willReturn(account);
-        given(account.getAlias()).willReturn(ByteString.EMPTY);
-        given(properties.isLazyCreationEnabled()).willReturn(true);
-
-        final var linkedRefs = new LinkedRefs();
-        final var result = subject.accountSigningMetaFor(immutableAccount, linkedRefs);
-
-        assertEquals(immutableAccount.getAccountNum(), linkedRefs.linkedNumbers()[0]);
-        assertEquals(IMMUTABLE_ACCOUNT, result.failureIfAny());
-    }
-
-    @Test
-    void recognizesImmutableAccountWithEmptyKeyAndNullAliasWhenLazyCreationEnabled() {
-        given(stateChildren.accounts()).willReturn(accounts);
-        given(accounts.get(EntityNum.fromAccountId(immutableAccount))).willReturn(account);
-        given(account.getAccountKey()).willReturn(BasicTransactionContext.EMPTY_KEY);
-        given(properties.isLazyCreationEnabled()).willReturn(true);
-
-        final var linkedRefs = new LinkedRefs();
-        final var result = subject.accountSigningMetaFor(immutableAccount, linkedRefs);
-
-        assertEquals(immutableAccount.getAccountNum(), linkedRefs.linkedNumbers()[0]);
-        assertEquals(IMMUTABLE_ACCOUNT, result.failureIfAny());
-    }
-
-    @Test
-    void recognizesImmutableAccountWithEmptyKeyAndEmptyAliasWhenLazyCreationEnabled() {
-        given(stateChildren.accounts()).willReturn(accounts);
-        given(accounts.get(EntityNum.fromAccountId(immutableAccount))).willReturn(account);
-        given(account.getAccountKey()).willReturn(BasicTransactionContext.EMPTY_KEY);
-        given(account.getAlias()).willReturn(ByteString.EMPTY);
-        given(properties.isLazyCreationEnabled()).willReturn(true);
-
-        final var linkedRefs = new LinkedRefs();
-        final var result = subject.accountSigningMetaFor(immutableAccount, linkedRefs);
-
-        assertEquals(immutableAccount.getAccountNum(), linkedRefs.linkedNumbers()[0]);
-        assertEquals(IMMUTABLE_ACCOUNT, result.failureIfAny());
-    }
-
-    @Test
-=======
->>>>>>> 5d72c4a3
     void recognizesHollowAccountWhenLazyCreationEnabled() {
         var evmAddressBytes = ByteString.copyFromUtf8("evmAddress");
 
