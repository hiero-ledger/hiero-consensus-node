/*
 * Copyright (C) 2021-2022 Hedera Hashgraph, LLC
 *
 * Licensed under the Apache License, Version 2.0 (the "License");
 * you may not use this file except in compliance with the License.
 * You may obtain a copy of the License at
 *
 *      http://www.apache.org/licenses/LICENSE-2.0
 *
 * Unless required by applicable law or agreed to in writing, software
 * distributed under the License is distributed on an "AS IS" BASIS,
 * WITHOUT WARRANTIES OR CONDITIONS OF ANY KIND, either express or implied.
 * See the License for the specific language governing permissions and
 * limitations under the License.
 */
package com.hedera.node.app.service.mono.state.impl;

import static org.junit.jupiter.api.Assertions.assertEquals;
import static org.junit.jupiter.api.Assertions.assertSame;
import static org.junit.jupiter.api.Assertions.assertTrue;
import static org.mockito.BDDMockito.given;

import com.google.protobuf.ByteString;
import com.hedera.node.app.service.mono.ServicesState;
import com.hedera.node.app.service.mono.state.merkle.MerkleAccount;
import com.hedera.node.app.service.mono.state.merkle.MerkleNetworkContext;
import com.hedera.node.app.service.mono.state.merkle.MerkleScheduledTransactions;
import com.hedera.node.app.service.mono.state.merkle.MerkleSpecialFiles;
import com.hedera.node.app.service.mono.state.merkle.MerkleStakingInfo;
import com.hedera.node.app.service.mono.state.merkle.MerkleToken;
import com.hedera.node.app.service.mono.state.merkle.MerkleTopic;
import com.hedera.node.app.service.mono.state.migration.AccountStorageAdapter;
import com.hedera.node.app.service.mono.state.migration.TokenRelStorageAdapter;
import com.hedera.node.app.service.mono.state.migration.UniqueTokenMapAdapter;
import com.hedera.node.app.service.mono.state.virtual.ContractKey;
import com.hedera.node.app.service.mono.state.virtual.EntityNumVirtualKey;
import com.hedera.node.app.service.mono.state.virtual.IterableContractValue;
import com.hedera.node.app.service.mono.state.virtual.VirtualBlobKey;
import com.hedera.node.app.service.mono.state.virtual.VirtualBlobValue;
import com.hedera.node.app.service.mono.state.virtual.entities.OnDiskAccount;
import com.hedera.node.app.service.mono.state.virtual.schedule.ScheduleEqualityVirtualKey;
import com.hedera.node.app.service.mono.state.virtual.schedule.ScheduleEqualityVirtualValue;
import com.hedera.node.app.service.mono.state.virtual.schedule.ScheduleSecondVirtualValue;
import com.hedera.node.app.service.mono.state.virtual.schedule.ScheduleVirtualValue;
import com.hedera.node.app.service.mono.state.virtual.temporal.SecondSinceEpocVirtualKey;
import com.hedera.node.app.service.mono.stream.RecordsRunningHashLeaf;
import com.hedera.node.app.service.mono.utils.EntityNum;
import com.swirlds.common.system.address.AddressBook;
import com.swirlds.fchashmap.FCHashMap;
import com.swirlds.merkle.map.MerkleMap;
import com.swirlds.virtualmap.VirtualMap;
import java.time.Instant;
import org.junit.jupiter.api.BeforeEach;
import org.junit.jupiter.api.Test;
import org.junit.jupiter.api.extension.ExtendWith;
import org.mockito.Mock;
import org.mockito.junit.jupiter.MockitoExtension;

@ExtendWith(MockitoExtension.class)
class StatesImplTest {
    private static final String ACCOUNTS = "ACCOUNTS";
    private static final String ALIASES = "ALIASES";
    private static final String TOKENS = "TOKENS";
    private static final String SCHEDULES_BY_ID = "SCHEDULES-BY-ID";
    private static final String SCHEDULES_BY_EQUALITY = "SCHEDULES-BY-EQUALITY";
    private static final String SCHEDULES_BY_EXPIRY = "SCHEDULES-BY-EXPIRY";
    @Mock private ServicesState state;
    @Mock private MerkleMap<EntityNum, MerkleAccount> inMemoryAccounts;
    @Mock private VirtualMap<EntityNumVirtualKey, OnDiskAccount> onDiskAccounts;
    @Mock private AccountStorageAdapter accountsAdapter;
    @Mock private VirtualMap<VirtualBlobKey, VirtualBlobValue> storage;
    @Mock private VirtualMap<ContractKey, IterableContractValue> contractStorage;
    @Mock private MerkleMap<EntityNum, MerkleTopic> topics;
    @Mock private MerkleMap<EntityNum, MerkleToken> tokens;
    @Mock private MerkleMap<EntityNumVirtualKey, ScheduleVirtualValue> scheduleById;
    @Mock private MerkleMap<SecondSinceEpocVirtualKey, ScheduleSecondVirtualValue> scheduleByExpiry;

    @Mock
    private MerkleMap<ScheduleEqualityVirtualKey, ScheduleEqualityVirtualValue> scheduleByEquality;

    @Mock private TokenRelStorageAdapter tokenAssociations;
    @Mock private MerkleScheduledTransactions scheduleTxs;
    @Mock private MerkleNetworkContext networkCtx;
    @Mock private AddressBook addressBook;
    @Mock private MerkleSpecialFiles specialFiles;
    @Mock private UniqueTokenMapAdapter uniqueTokens;
    @Mock private RecordsRunningHashLeaf runningHashLeaf;
    @Mock private FCHashMap<ByteString, EntityNum> aliases;
    @Mock private MerkleMap<EntityNum, MerkleStakingInfo> stakingInfo;

    private StatesImpl subject;

    @BeforeEach
    void setUp() {
        subject = new StatesImpl();
    }

    @Test
    void updatesChildrenFromImmutableState() {
        final var lastHandledTime = Instant.ofEpochSecond(1_234_567L);
        givenStateWithMockChildren();
        given(scheduleTxs.byId()).willReturn(scheduleById);
        given(scheduleTxs.byEquality()).willReturn(scheduleByEquality);
        given(scheduleTxs.byExpirationSecond()).willReturn(scheduleByExpiry);

        given(state.getTimeOfLastHandledTxn()).willReturn(lastHandledTime);
        given(state.isInitialized()).willReturn(true);

        subject.updateChildren(state);
        assertChildrenAreExpectedMocks();
        assertEquals(lastHandledTime, subject.getChildren().signedAt());
    }

    @Test
    void returnsInMemoryAccountsWhenAppropriate() {
        final var lastHandledTime = Instant.ofEpochSecond(1_234_567L);
        givenStateWithMockChildren();
        given(state.getTimeOfLastHandledTxn()).willReturn(lastHandledTime);
        given(state.isInitialized()).willReturn(true);
        given(accountsAdapter.getInMemoryAccounts()).willReturn(inMemoryAccounts);

        subject.updateChildren(state);

        final var state = subject.get(ACCOUNTS);

        assertEquals(lastHandledTime, state.getLastModifiedTime());
        assertTrue(state instanceof InMemoryStateImpl);
    }

    @Test
    void returnsAliasesFromChildren() {
        final var lastHandledTime = Instant.ofEpochSecond(1_234_567L);
        givenStateWithMockChildren();
        given(state.getTimeOfLastHandledTxn()).willReturn(lastHandledTime);
        given(state.isInitialized()).willReturn(true);

        subject.updateChildren(state);

        final var state = subject.get(ALIASES);

        assertEquals(lastHandledTime, state.getLastModifiedTime());
        assertTrue(state instanceof RebuiltStateImpl);
    }

    @Test
<<<<<<< HEAD
    void returnsTokensFromChildren() {
        final var lastHandledTime = Instant.ofEpochSecond(1_234_567L);
        givenStateWithMockChildren();
        given(state.getTimeOfLastHandledTxn()).willReturn(lastHandledTime);
        given(state.isInitialized()).willReturn(true);

        subject.updateChildren(state);

        final var state = subject.get(TOKENS);

        assertEquals(lastHandledTime, state.getLastModifiedTime());
        assertTrue(state instanceof InMemoryStateImpl);
    }

    @Test
=======
>>>>>>> 7a541c0c
    void returnsSchedulesFromChildren() {
        final var lastHandledTime = Instant.ofEpochSecond(1_234_567L);
        givenStateWithMockChildren();
        given(scheduleTxs.byId()).willReturn(scheduleById);
        given(scheduleTxs.byEquality()).willReturn(scheduleByEquality);
        given(scheduleTxs.byExpirationSecond()).willReturn(scheduleByExpiry);

        given(state.getTimeOfLastHandledTxn()).willReturn(lastHandledTime);
        given(state.isInitialized()).willReturn(true);

        subject.updateChildren(state);

        final var schedulesById = subject.get(SCHEDULES_BY_ID);
        final var schedulesByEquality = subject.get(SCHEDULES_BY_EQUALITY);
        final var schedulesByExpiry = subject.get(SCHEDULES_BY_EXPIRY);

        assertEquals(lastHandledTime, schedulesById.getLastModifiedTime());
        assertTrue(schedulesById instanceof InMemoryStateImpl);

        assertEquals(lastHandledTime, schedulesByEquality.getLastModifiedTime());
        assertTrue(schedulesByEquality instanceof InMemoryStateImpl);

        assertEquals(lastHandledTime, schedulesByExpiry.getLastModifiedTime());
        assertTrue(schedulesByExpiry instanceof InMemoryStateImpl);
    }

    @Test
    void returnsOnDiskAccountsWhenAppropriate() {
        final var lastHandledTime = Instant.ofEpochSecond(1_234_567L);
        givenStateWithMockChildren();
        given(state.getTimeOfLastHandledTxn()).willReturn(lastHandledTime);
        given(state.isInitialized()).willReturn(true);
        given(accountsAdapter.areOnDisk()).willReturn(true);
        given(accountsAdapter.getOnDiskAccounts()).willReturn(onDiskAccounts);

        subject.updateChildren(state);

        final var state = subject.get(ACCOUNTS);

        assertEquals(lastHandledTime, state.getLastModifiedTime());
        assertTrue(state instanceof OnDiskStateImpl);
    }

    private void givenStateWithMockChildren() {
        given(state.accounts()).willReturn(accountsAdapter);
        given(state.storage()).willReturn(storage);
        given(state.contractStorage()).willReturn(contractStorage);
        given(state.topics()).willReturn(topics);
        given(state.tokens()).willReturn(tokens);
        given(state.tokenAssociations()).willReturn(tokenAssociations);
        given(state.scheduleTxs()).willReturn(scheduleTxs);
        given(state.networkCtx()).willReturn(networkCtx);
        given(state.addressBook()).willReturn(addressBook);
        given(state.specialFiles()).willReturn(specialFiles);
        given(state.uniqueTokens()).willReturn(uniqueTokens);
        given(state.runningHashLeaf()).willReturn(runningHashLeaf);
        given(state.aliases()).willReturn(aliases);
        given(state.stakingInfo()).willReturn(stakingInfo);
    }

    private void assertChildrenAreExpectedMocks() {
        final var children = subject.getChildren();

        assertSame(accountsAdapter, children.accounts());
        assertSame(storage, children.storage());
        assertSame(contractStorage, children.contractStorage());
        assertSame(topics, children.topics());
        assertSame(tokens, children.tokens());
        assertSame(tokenAssociations, children.tokenAssociations());
        assertSame(scheduleTxs, children.schedules());
        assertSame(scheduleById, children.schedules().byId());
        assertSame(scheduleByEquality, children.schedules().byEquality());
        assertSame(scheduleByExpiry, children.schedules().byExpirationSecond());
        assertSame(networkCtx, children.networkCtx());
        assertSame(addressBook, children.addressBook());
        assertSame(specialFiles, children.specialFiles());
        assertSame(uniqueTokens, children.uniqueTokens());
        assertSame(runningHashLeaf, children.runningHashLeaf());
        assertSame(aliases, children.aliases());
        assertSame(stakingInfo, children.stakingInfo());
    }
}<|MERGE_RESOLUTION|>--- conflicted
+++ resolved
@@ -17,6 +17,7 @@
 
 import static org.junit.jupiter.api.Assertions.assertEquals;
 import static org.junit.jupiter.api.Assertions.assertSame;
+import static org.junit.jupiter.api.Assertions.assertThrows;
 import static org.junit.jupiter.api.Assertions.assertTrue;
 import static org.mockito.BDDMockito.given;
 
@@ -50,6 +51,7 @@
 import com.swirlds.merkle.map.MerkleMap;
 import com.swirlds.virtualmap.VirtualMap;
 import java.time.Instant;
+import org.apache.commons.lang3.NotImplementedException;
 import org.junit.jupiter.api.BeforeEach;
 import org.junit.jupiter.api.Test;
 import org.junit.jupiter.api.extension.ExtendWith;
@@ -125,6 +127,8 @@
 
         assertEquals(lastHandledTime, state.getLastModifiedTime());
         assertTrue(state instanceof InMemoryStateImpl);
+
+        assertThrows(NotImplementedException.class, () -> subject.get(TOKENS));
     }
 
     @Test
@@ -143,24 +147,6 @@
     }
 
     @Test
-<<<<<<< HEAD
-    void returnsTokensFromChildren() {
-        final var lastHandledTime = Instant.ofEpochSecond(1_234_567L);
-        givenStateWithMockChildren();
-        given(state.getTimeOfLastHandledTxn()).willReturn(lastHandledTime);
-        given(state.isInitialized()).willReturn(true);
-
-        subject.updateChildren(state);
-
-        final var state = subject.get(TOKENS);
-
-        assertEquals(lastHandledTime, state.getLastModifiedTime());
-        assertTrue(state instanceof InMemoryStateImpl);
-    }
-
-    @Test
-=======
->>>>>>> 7a541c0c
     void returnsSchedulesFromChildren() {
         final var lastHandledTime = Instant.ofEpochSecond(1_234_567L);
         givenStateWithMockChildren();
