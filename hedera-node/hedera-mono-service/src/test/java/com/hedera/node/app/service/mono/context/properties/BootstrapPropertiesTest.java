/*
 * Copyright (C) 2020-2023 Hedera Hashgraph, LLC
 *
 * Licensed under the Apache License, Version 2.0 (the "License");
 * you may not use this file except in compliance with the License.
 * You may obtain a copy of the License at
 *
 *      http://www.apache.org/licenses/LICENSE-2.0
 *
 * Unless required by applicable law or agreed to in writing, software
 * distributed under the License is distributed on an "AS IS" BASIS,
 * WITHOUT WARRANTIES OR CONDITIONS OF ANY KIND, either express or implied.
 * See the License for the specific language governing permissions and
 * limitations under the License.
 */

package com.hedera.node.app.service.mono.context.properties;

import static com.hedera.node.app.hapi.utils.sysfiles.domain.KnownBlockValues.MISSING_BLOCK_VALUES;
import static com.hedera.node.app.service.mono.contracts.ContractsV_0_30Module.EVM_VERSION_0_30;
import static com.hedera.node.app.service.mono.throttling.MapAccessType.ACCOUNTS_GET;
import static com.hedera.node.app.service.mono.throttling.MapAccessType.ACCOUNTS_GET_FOR_MODIFY;
import static com.hedera.node.app.service.mono.throttling.MapAccessType.STORAGE_GET;
import static com.hedera.node.app.service.mono.throttling.MapAccessType.STORAGE_PUT;
import static com.hedera.node.app.service.mono.throttling.MapAccessType.STORAGE_REMOVE;
import static com.hedera.node.app.spi.config.PropertyNames.ACCOUNTS_ADDRESS_BOOK_ADMIN;
import static com.hedera.node.app.spi.config.PropertyNames.ACCOUNTS_EXCHANGE_RATES_ADMIN;
import static com.hedera.node.app.spi.config.PropertyNames.ACCOUNTS_FEE_SCHEDULE_ADMIN;
import static com.hedera.node.app.spi.config.PropertyNames.ACCOUNTS_FREEZE_ADMIN;
import static com.hedera.node.app.spi.config.PropertyNames.ACCOUNTS_LAST_THROTTLE_EXEMPT;
import static com.hedera.node.app.spi.config.PropertyNames.ACCOUNTS_MAX_NUM;
import static com.hedera.node.app.spi.config.PropertyNames.ACCOUNTS_NODE_REWARD_ACCOUNT;
import static com.hedera.node.app.spi.config.PropertyNames.ACCOUNTS_STAKING_REWARD_ACCOUNT;
import static com.hedera.node.app.spi.config.PropertyNames.ACCOUNTS_STORE_ON_DISK;
import static com.hedera.node.app.spi.config.PropertyNames.ACCOUNTS_SYSTEM_ADMIN;
import static com.hedera.node.app.spi.config.PropertyNames.ACCOUNTS_SYSTEM_DELETE_ADMIN;
import static com.hedera.node.app.spi.config.PropertyNames.ACCOUNTS_SYSTEM_UNDELETE_ADMIN;
import static com.hedera.node.app.spi.config.PropertyNames.ACCOUNTS_TREASURY;
import static com.hedera.node.app.spi.config.PropertyNames.AUTO_CREATION_ENABLED;
import static com.hedera.node.app.spi.config.PropertyNames.AUTO_RENEW_GRACE_PERIOD;
import static com.hedera.node.app.spi.config.PropertyNames.AUTO_RENEW_GRANT_FREE_RENEWALS;
import static com.hedera.node.app.spi.config.PropertyNames.AUTO_RENEW_MAX_NUM_OF_ENTITIES_TO_RENEW_OR_DELETE;
import static com.hedera.node.app.spi.config.PropertyNames.AUTO_RENEW_NUM_OF_ENTITIES_TO_SCAN;
import static com.hedera.node.app.spi.config.PropertyNames.AUTO_RENEW_TARGET_TYPES;
import static com.hedera.node.app.spi.config.PropertyNames.BALANCES_COMPRESS_ON_CREATION;
import static com.hedera.node.app.spi.config.PropertyNames.BALANCES_EXPORT_DIR_PATH;
import static com.hedera.node.app.spi.config.PropertyNames.BALANCES_EXPORT_ENABLED;
import static com.hedera.node.app.spi.config.PropertyNames.BALANCES_EXPORT_PERIOD_SECS;
import static com.hedera.node.app.spi.config.PropertyNames.BALANCES_EXPORT_TOKEN_BALANCES;
import static com.hedera.node.app.spi.config.PropertyNames.BALANCES_NODE_BALANCE_WARN_THRESHOLD;
import static com.hedera.node.app.spi.config.PropertyNames.BOOTSTRAP_FEE_SCHEDULE_JSON_RESOURCE;
import static com.hedera.node.app.spi.config.PropertyNames.BOOTSTRAP_GENESIS_PUBLIC_KEY;
import static com.hedera.node.app.spi.config.PropertyNames.BOOTSTRAP_HAPI_PERMISSIONS_PATH;
import static com.hedera.node.app.spi.config.PropertyNames.BOOTSTRAP_NETWORK_PROPERTIES_PATH;
import static com.hedera.node.app.spi.config.PropertyNames.BOOTSTRAP_RATES_CURRENT_CENT_EQUIV;
import static com.hedera.node.app.spi.config.PropertyNames.BOOTSTRAP_RATES_CURRENT_EXPIRY;
import static com.hedera.node.app.spi.config.PropertyNames.BOOTSTRAP_RATES_CURRENT_HBAR_EQUIV;
import static com.hedera.node.app.spi.config.PropertyNames.BOOTSTRAP_RATES_NEXT_CENT_EQUIV;
import static com.hedera.node.app.spi.config.PropertyNames.BOOTSTRAP_RATES_NEXT_EXPIRY;
import static com.hedera.node.app.spi.config.PropertyNames.BOOTSTRAP_RATES_NEXT_HBAR_EQUIV;
import static com.hedera.node.app.spi.config.PropertyNames.BOOTSTRAP_SYSTEM_ENTITY_EXPIRY;
import static com.hedera.node.app.spi.config.PropertyNames.BOOTSTRAP_THROTTLE_DEF_JSON_RESOURCE;
import static com.hedera.node.app.spi.config.PropertyNames.CACHE_RECORDS_TTL;
import static com.hedera.node.app.spi.config.PropertyNames.CONSENSUS_HANDLE_MAX_FOLLOWING_RECORDS;
import static com.hedera.node.app.spi.config.PropertyNames.CONSENSUS_HANDLE_MAX_PRECEDING_RECORDS;
import static com.hedera.node.app.spi.config.PropertyNames.CONSENSUS_MESSAGE_MAX_BYTES_ALLOWED;
import static com.hedera.node.app.spi.config.PropertyNames.CONTRACTS_ALLOW_AUTO_ASSOCIATIONS;
import static com.hedera.node.app.spi.config.PropertyNames.CONTRACTS_ALLOW_CREATE2;
import static com.hedera.node.app.spi.config.PropertyNames.CONTRACTS_CHAIN_ID;
import static com.hedera.node.app.spi.config.PropertyNames.CONTRACTS_DEFAULT_LIFETIME;
import static com.hedera.node.app.spi.config.PropertyNames.CONTRACTS_DYNAMIC_EVM_VERSION;
import static com.hedera.node.app.spi.config.PropertyNames.CONTRACTS_ENFORCE_CREATION_THROTTLE;
import static com.hedera.node.app.spi.config.PropertyNames.CONTRACTS_EVM_VERSION;
import static com.hedera.node.app.spi.config.PropertyNames.CONTRACTS_FREE_STORAGE_TIER_LIMIT;
import static com.hedera.node.app.spi.config.PropertyNames.CONTRACTS_ITEMIZE_STORAGE_FEES;
import static com.hedera.node.app.spi.config.PropertyNames.CONTRACTS_KEYS_LEGACY_ACTIVATIONS;
import static com.hedera.node.app.spi.config.PropertyNames.CONTRACTS_KNOWN_BLOCK_HASH;
import static com.hedera.node.app.spi.config.PropertyNames.CONTRACTS_LOCAL_CALL_EST_RET_BYTES;
import static com.hedera.node.app.spi.config.PropertyNames.CONTRACTS_MAX_GAS_PER_SEC;
import static com.hedera.node.app.spi.config.PropertyNames.CONTRACTS_MAX_KV_PAIRS_AGGREGATE;
import static com.hedera.node.app.spi.config.PropertyNames.CONTRACTS_MAX_KV_PAIRS_INDIVIDUAL;
import static com.hedera.node.app.spi.config.PropertyNames.CONTRACTS_MAX_NUM;
import static com.hedera.node.app.spi.config.PropertyNames.CONTRACTS_MAX_REFUND_PERCENT_OF_GAS_LIMIT;
import static com.hedera.node.app.spi.config.PropertyNames.CONTRACTS_PRECOMPILE_ATOMIC_CRYPTO_TRANSFER_ENABLED;
import static com.hedera.node.app.spi.config.PropertyNames.CONTRACTS_PRECOMPILE_EXCHANGE_RATE_GAS_COST;
import static com.hedera.node.app.spi.config.PropertyNames.CONTRACTS_PRECOMPILE_EXPORT_RECORD_RESULTS;
import static com.hedera.node.app.spi.config.PropertyNames.CONTRACTS_PRECOMPILE_HTS_DEFAULT_GAS_COST;
import static com.hedera.node.app.spi.config.PropertyNames.CONTRACTS_PRECOMPILE_HTS_ENABLE_TOKEN_CREATE;
import static com.hedera.node.app.spi.config.PropertyNames.CONTRACTS_REDIRECT_TOKEN_CALLS;
import static com.hedera.node.app.spi.config.PropertyNames.CONTRACTS_REFERENCE_SLOT_LIFETIME;
import static com.hedera.node.app.spi.config.PropertyNames.CONTRACTS_SCHEDULE_THROTTLE_MAX_GAS_LIMIT;
import static com.hedera.node.app.spi.config.PropertyNames.CONTRACTS_SIDECARS;
import static com.hedera.node.app.spi.config.PropertyNames.CONTRACTS_STORAGE_SLOT_PRICE_TIERS;
import static com.hedera.node.app.spi.config.PropertyNames.CONTRACTS_THROTTLE_THROTTLE_BY_GAS;
import static com.hedera.node.app.spi.config.PropertyNames.CRYPTO_CREATE_WITH_ALIAS_AND_EVM_ADDRESS_ENABLED;
import static com.hedera.node.app.spi.config.PropertyNames.DEV_DEFAULT_LISTENING_NODE_ACCOUNT;
import static com.hedera.node.app.spi.config.PropertyNames.DEV_ONLY_DEFAULT_NODE_LISTENS;
import static com.hedera.node.app.spi.config.PropertyNames.ENTITIES_LIMIT_TOKEN_ASSOCIATIONS;
import static com.hedera.node.app.spi.config.PropertyNames.ENTITIES_MAX_LIFETIME;
import static com.hedera.node.app.spi.config.PropertyNames.ENTITIES_SYSTEM_DELETABLE;
import static com.hedera.node.app.spi.config.PropertyNames.EXPIRY_MIN_CYCLE_ENTRY_CAPACITY;
import static com.hedera.node.app.spi.config.PropertyNames.EXPIRY_THROTTLE_RESOURCE;
import static com.hedera.node.app.spi.config.PropertyNames.FEES_MIN_CONGESTION_PERIOD;
import static com.hedera.node.app.spi.config.PropertyNames.FEES_PERCENT_CONGESTION_MULTIPLIERS;
import static com.hedera.node.app.spi.config.PropertyNames.FEES_PERCENT_UTILIZATION_SCALE_FACTORS;
import static com.hedera.node.app.spi.config.PropertyNames.FEES_TOKEN_TRANSFER_USAGE_MULTIPLIER;
import static com.hedera.node.app.spi.config.PropertyNames.FILES_ADDRESS_BOOK;
import static com.hedera.node.app.spi.config.PropertyNames.FILES_EXCHANGE_RATES;
import static com.hedera.node.app.spi.config.PropertyNames.FILES_FEE_SCHEDULES;
import static com.hedera.node.app.spi.config.PropertyNames.FILES_HAPI_PERMISSIONS;
import static com.hedera.node.app.spi.config.PropertyNames.FILES_MAX_NUM;
import static com.hedera.node.app.spi.config.PropertyNames.FILES_MAX_SIZE_KB;
import static com.hedera.node.app.spi.config.PropertyNames.FILES_NETWORK_PROPERTIES;
import static com.hedera.node.app.spi.config.PropertyNames.FILES_NODE_DETAILS;
import static com.hedera.node.app.spi.config.PropertyNames.FILES_SOFTWARE_UPDATE_RANGE;
import static com.hedera.node.app.spi.config.PropertyNames.FILES_THROTTLE_DEFINITIONS;
import static com.hedera.node.app.spi.config.PropertyNames.GRPC_PORT;
import static com.hedera.node.app.spi.config.PropertyNames.GRPC_TLS_PORT;
import static com.hedera.node.app.spi.config.PropertyNames.GRPC_WORKFLOWS_PORT;
import static com.hedera.node.app.spi.config.PropertyNames.GRPC_WORKFLOWS_TLS_PORT;
import static com.hedera.node.app.spi.config.PropertyNames.HEDERA_ACCOUNTS_EXPORT_PATH;
import static com.hedera.node.app.spi.config.PropertyNames.HEDERA_ALLOWANCES_IS_ENABLED;
import static com.hedera.node.app.spi.config.PropertyNames.HEDERA_ALLOWANCES_MAX_ACCOUNT_LIMIT;
import static com.hedera.node.app.spi.config.PropertyNames.HEDERA_ALLOWANCES_MAX_TXN_LIMIT;
import static com.hedera.node.app.spi.config.PropertyNames.HEDERA_EXPORT_ACCOUNTS_ON_STARTUP;
import static com.hedera.node.app.spi.config.PropertyNames.HEDERA_FIRST_USER_ENTITY;
import static com.hedera.node.app.spi.config.PropertyNames.HEDERA_PREFETCH_CODE_CACHE_TTL_SECS;
import static com.hedera.node.app.spi.config.PropertyNames.HEDERA_PREFETCH_QUEUE_CAPACITY;
import static com.hedera.node.app.spi.config.PropertyNames.HEDERA_PREFETCH_THREAD_POOL_SIZE;
import static com.hedera.node.app.spi.config.PropertyNames.HEDERA_PROFILES_ACTIVE;
import static com.hedera.node.app.spi.config.PropertyNames.HEDERA_REALM;
import static com.hedera.node.app.spi.config.PropertyNames.HEDERA_RECORD_STREAM_COMPRESS_FILES_ON_CREATION;
import static com.hedera.node.app.spi.config.PropertyNames.HEDERA_RECORD_STREAM_ENABLE_TRACEABILITY_MIGRATION;
import static com.hedera.node.app.spi.config.PropertyNames.HEDERA_RECORD_STREAM_IS_ENABLED;
import static com.hedera.node.app.spi.config.PropertyNames.HEDERA_RECORD_STREAM_LOG_DIR;
import static com.hedera.node.app.spi.config.PropertyNames.HEDERA_RECORD_STREAM_LOG_EVERY_TRANSACTION;
import static com.hedera.node.app.spi.config.PropertyNames.HEDERA_RECORD_STREAM_LOG_PERIOD;
import static com.hedera.node.app.spi.config.PropertyNames.HEDERA_RECORD_STREAM_QUEUE_CAPACITY;
import static com.hedera.node.app.spi.config.PropertyNames.HEDERA_RECORD_STREAM_RECORD_FILE_VERSION;
import static com.hedera.node.app.spi.config.PropertyNames.HEDERA_RECORD_STREAM_SIDECAR_MAX_SIZE_MB;
import static com.hedera.node.app.spi.config.PropertyNames.HEDERA_RECORD_STREAM_SIDE_CAR_DIR;
import static com.hedera.node.app.spi.config.PropertyNames.HEDERA_RECORD_STREAM_SIG_FILE_VERSION;
import static com.hedera.node.app.spi.config.PropertyNames.HEDERA_SHARD;
import static com.hedera.node.app.spi.config.PropertyNames.HEDERA_TXN_MAX_MEMO_UTF8_BYTES;
import static com.hedera.node.app.spi.config.PropertyNames.HEDERA_TXN_MAX_VALID_DURATION;
import static com.hedera.node.app.spi.config.PropertyNames.HEDERA_TXN_MIN_VALIDITY_BUFFER_SECS;
import static com.hedera.node.app.spi.config.PropertyNames.HEDERA_TXN_MIN_VALID_DURATION;
import static com.hedera.node.app.spi.config.PropertyNames.ISS_RESET_PERIOD;
import static com.hedera.node.app.spi.config.PropertyNames.ISS_ROUNDS_TO_LOG;
import static com.hedera.node.app.spi.config.PropertyNames.LAZY_CREATION_ENABLED;
import static com.hedera.node.app.spi.config.PropertyNames.LEDGER_AUTO_RENEW_PERIOD_MAX_DURATION;
import static com.hedera.node.app.spi.config.PropertyNames.LEDGER_AUTO_RENEW_PERIOD_MIN_DURATION;
import static com.hedera.node.app.spi.config.PropertyNames.LEDGER_CHANGE_HIST_MEM_SECS;
import static com.hedera.node.app.spi.config.PropertyNames.LEDGER_FUNDING_ACCOUNT;
import static com.hedera.node.app.spi.config.PropertyNames.LEDGER_ID;
import static com.hedera.node.app.spi.config.PropertyNames.LEDGER_NFT_TRANSFERS_MAX_LEN;
import static com.hedera.node.app.spi.config.PropertyNames.LEDGER_NUM_SYSTEM_ACCOUNTS;
import static com.hedera.node.app.spi.config.PropertyNames.LEDGER_RECORDS_MAX_QUERYABLE_BY_ACCOUNT;
import static com.hedera.node.app.spi.config.PropertyNames.LEDGER_SCHEDULE_TX_EXPIRY_TIME_SECS;
import static com.hedera.node.app.spi.config.PropertyNames.LEDGER_TOKEN_TRANSFERS_MAX_LEN;
import static com.hedera.node.app.spi.config.PropertyNames.LEDGER_TOTAL_TINY_BAR_FLOAT;
import static com.hedera.node.app.spi.config.PropertyNames.LEDGER_TRANSFERS_MAX_LEN;
import static com.hedera.node.app.spi.config.PropertyNames.LEDGER_XFER_BAL_CHANGES_MAX_LEN;
import static com.hedera.node.app.spi.config.PropertyNames.NETTY_MODE;
import static com.hedera.node.app.spi.config.PropertyNames.NETTY_PROD_FLOW_CONTROL_WINDOW;
import static com.hedera.node.app.spi.config.PropertyNames.NETTY_PROD_KEEP_ALIVE_TIME;
import static com.hedera.node.app.spi.config.PropertyNames.NETTY_PROD_KEEP_ALIVE_TIMEOUT;
import static com.hedera.node.app.spi.config.PropertyNames.NETTY_PROD_MAX_CONCURRENT_CALLS;
import static com.hedera.node.app.spi.config.PropertyNames.NETTY_PROD_MAX_CONNECTION_AGE;
import static com.hedera.node.app.spi.config.PropertyNames.NETTY_PROD_MAX_CONNECTION_AGE_GRACE;
import static com.hedera.node.app.spi.config.PropertyNames.NETTY_PROD_MAX_CONNECTION_IDLE;
import static com.hedera.node.app.spi.config.PropertyNames.NETTY_START_RETRIES;
import static com.hedera.node.app.spi.config.PropertyNames.NETTY_START_RETRY_INTERVAL_MS;
import static com.hedera.node.app.spi.config.PropertyNames.NETTY_TLS_CERT_PATH;
import static com.hedera.node.app.spi.config.PropertyNames.NETTY_TLS_KEY_PATH;
import static com.hedera.node.app.spi.config.PropertyNames.QUERIES_BLOB_LOOK_UP_RETRIES;
import static com.hedera.node.app.spi.config.PropertyNames.RATES_INTRA_DAY_CHANGE_LIMIT_PERCENT;
import static com.hedera.node.app.spi.config.PropertyNames.RATES_MIDNIGHT_CHECK_INTERVAL;
import static com.hedera.node.app.spi.config.PropertyNames.SCHEDULING_LONG_TERM_ENABLED;
import static com.hedera.node.app.spi.config.PropertyNames.SCHEDULING_MAX_EXPIRATION_FUTURE_SECS;
import static com.hedera.node.app.spi.config.PropertyNames.SCHEDULING_MAX_NUM;
import static com.hedera.node.app.spi.config.PropertyNames.SCHEDULING_MAX_TXN_PER_SEC;
import static com.hedera.node.app.spi.config.PropertyNames.SCHEDULING_WHITE_LIST;
import static com.hedera.node.app.spi.config.PropertyNames.SIGS_EXPAND_FROM_IMMUTABLE_STATE;
import static com.hedera.node.app.spi.config.PropertyNames.STAKING_FEES_NODE_REWARD_PERCENT;
import static com.hedera.node.app.spi.config.PropertyNames.STAKING_FEES_STAKING_REWARD_PERCENT;
import static com.hedera.node.app.spi.config.PropertyNames.STAKING_IS_ENABLED;
import static com.hedera.node.app.spi.config.PropertyNames.STAKING_MAX_DAILY_STAKE_REWARD_THRESH_PER_HBAR;
import static com.hedera.node.app.spi.config.PropertyNames.STAKING_NODE_MAX_TO_MIN_STAKE_RATIOS;
import static com.hedera.node.app.spi.config.PropertyNames.STAKING_PERIOD_MINS;
import static com.hedera.node.app.spi.config.PropertyNames.STAKING_REQUIRE_MIN_STAKE_TO_REWARD;
import static com.hedera.node.app.spi.config.PropertyNames.STAKING_REWARD_HISTORY_NUM_STORED_PERIODS;
import static com.hedera.node.app.spi.config.PropertyNames.STAKING_REWARD_RATE;
import static com.hedera.node.app.spi.config.PropertyNames.STAKING_STARTUP_HELPER_RECOMPUTE;
import static com.hedera.node.app.spi.config.PropertyNames.STAKING_START_THRESH;
import static com.hedera.node.app.spi.config.PropertyNames.STATES_ENABLED;
import static com.hedera.node.app.spi.config.PropertyNames.STATS_CONS_THROTTLES_TO_SAMPLE;
import static com.hedera.node.app.spi.config.PropertyNames.STATS_ENTITY_UTILS_GAUGE_UPDATE_INTERVAL_MS;
import static com.hedera.node.app.spi.config.PropertyNames.STATS_EXECUTION_TIMES_TO_TRACK;
import static com.hedera.node.app.spi.config.PropertyNames.STATS_HAPI_OPS_SPEEDOMETER_UPDATE_INTERVAL_MS;
import static com.hedera.node.app.spi.config.PropertyNames.STATS_HAPI_THROTTLES_TO_SAMPLE;
import static com.hedera.node.app.spi.config.PropertyNames.STATS_RUNNING_AVG_HALF_LIFE_SECS;
import static com.hedera.node.app.spi.config.PropertyNames.STATS_SPEEDOMETER_HALF_LIFE_SECS;
import static com.hedera.node.app.spi.config.PropertyNames.STATS_THROTTLE_UTILS_GAUGE_UPDATE_INTERVAL_MS;
import static com.hedera.node.app.spi.config.PropertyNames.TOKENS_AUTO_CREATIONS_ENABLED;
import static com.hedera.node.app.spi.config.PropertyNames.TOKENS_MAX_AGGREGATE_RELS;
import static com.hedera.node.app.spi.config.PropertyNames.TOKENS_MAX_CUSTOM_FEES_ALLOWED;
import static com.hedera.node.app.spi.config.PropertyNames.TOKENS_MAX_CUSTOM_FEE_DEPTH;
import static com.hedera.node.app.spi.config.PropertyNames.TOKENS_MAX_NUM;
import static com.hedera.node.app.spi.config.PropertyNames.TOKENS_MAX_PER_ACCOUNT;
import static com.hedera.node.app.spi.config.PropertyNames.TOKENS_MAX_RELS_PER_INFO_QUERY;
import static com.hedera.node.app.spi.config.PropertyNames.TOKENS_MAX_SYMBOL_UTF8_BYTES;
import static com.hedera.node.app.spi.config.PropertyNames.TOKENS_MAX_TOKEN_NAME_UTF8_BYTES;
import static com.hedera.node.app.spi.config.PropertyNames.TOKENS_NFTS_ARE_ENABLED;
import static com.hedera.node.app.spi.config.PropertyNames.TOKENS_NFTS_MAX_ALLOWED_MINTS;
import static com.hedera.node.app.spi.config.PropertyNames.TOKENS_NFTS_MAX_BATCH_SIZE_BURN;
import static com.hedera.node.app.spi.config.PropertyNames.TOKENS_NFTS_MAX_BATCH_SIZE_MINT;
import static com.hedera.node.app.spi.config.PropertyNames.TOKENS_NFTS_MAX_BATCH_SIZE_WIPE;
import static com.hedera.node.app.spi.config.PropertyNames.TOKENS_NFTS_MAX_METADATA_BYTES;
import static com.hedera.node.app.spi.config.PropertyNames.TOKENS_NFTS_MAX_QUERY_RANGE;
import static com.hedera.node.app.spi.config.PropertyNames.TOKENS_NFTS_MINT_THORTTLE_SCALE_FACTOR;
import static com.hedera.node.app.spi.config.PropertyNames.TOKENS_NFTS_USE_TREASURY_WILD_CARDS;
import static com.hedera.node.app.spi.config.PropertyNames.TOKENS_NFTS_USE_VIRTUAL_MERKLE;
import static com.hedera.node.app.spi.config.PropertyNames.TOKENS_STORE_RELS_ON_DISK;
import static com.hedera.node.app.spi.config.PropertyNames.TOPICS_MAX_NUM;
import static com.hedera.node.app.spi.config.PropertyNames.TRACEABILITY_MAX_EXPORTS_PER_CONS_SEC;
import static com.hedera.node.app.spi.config.PropertyNames.TRACEABILITY_MIN_FREE_TO_USED_GAS_THROTTLE_RATIO;
import static com.hedera.node.app.spi.config.PropertyNames.UPGRADE_ARTIFACTS_PATH;
import static com.hedera.node.app.spi.config.PropertyNames.UTIL_PRNG_IS_ENABLED;
import static com.hedera.node.app.spi.config.PropertyNames.VIRTUALDATASOURCE_JASPERDB_TO_MERKLEDB;
import static com.hedera.node.app.spi.config.PropertyNames.WORKFLOWS_ENABLED;
import static com.hedera.services.stream.proto.SidecarType.CONTRACT_ACTION;
import static com.hedera.services.stream.proto.SidecarType.CONTRACT_BYTECODE;
import static com.hedera.services.stream.proto.SidecarType.CONTRACT_STATE_CHANGE;
import static com.hederahashgraph.api.proto.java.HederaFunctionality.ConsensusGetTopicInfo;
import static com.hederahashgraph.api.proto.java.HederaFunctionality.ConsensusSubmitMessage;
import static com.hederahashgraph.api.proto.java.HederaFunctionality.CryptoTransfer;
import static com.hederahashgraph.api.proto.java.HederaFunctionality.TokenBurn;
import static com.hederahashgraph.api.proto.java.HederaFunctionality.TokenMint;
import static java.util.Map.entry;
import static org.hamcrest.MatcherAssert.assertThat;
import static org.hamcrest.collection.IsIterableContainingInOrder.contains;
import static org.junit.jupiter.api.Assertions.assertDoesNotThrow;
import static org.junit.jupiter.api.Assertions.assertEquals;
import static org.junit.jupiter.api.Assertions.assertThrows;
import static org.junit.jupiter.api.Assertions.assertTrue;

import com.hedera.node.app.hapi.utils.sysfiles.domain.throttling.ScaleFactor;
import com.hedera.node.app.service.mono.fees.calculation.CongestionMultipliers;
import com.hedera.node.app.service.mono.fees.calculation.EntityScaleFactors;
import com.hedera.node.app.service.mono.keys.LegacyContractIdActivations;
import com.hedera.node.app.service.mono.ledger.accounts.staking.StakeStartupHelper;
import com.hedera.node.app.spi.config.Profile;
import com.hedera.services.stream.proto.SidecarType;
import com.hedera.test.extensions.LogCaptor;
import com.hedera.test.extensions.LogCaptureExtension;
import com.hedera.test.extensions.LoggingSubject;
import com.hedera.test.extensions.LoggingTarget;
import com.hederahashgraph.api.proto.java.HederaFunctionality;
import java.io.IOException;
import java.util.Collections;
import java.util.EnumSet;
import java.util.List;
import java.util.Map;
import java.util.Set;
import org.apache.commons.lang3.tuple.Pair;
import org.hamcrest.Matchers;
import org.junit.jupiter.api.BeforeEach;
import org.junit.jupiter.api.Test;
import org.junit.jupiter.api.extension.ExtendWith;

@ExtendWith({LogCaptureExtension.class})
class BootstrapPropertiesTest {
    @LoggingTarget
    private LogCaptor logCaptor;

    @LoggingSubject
    private BootstrapProperties subject = new BootstrapProperties();

    private static final String STD_PROPS_RESOURCE = "bootstrap/standard.properties";
    private static final String INVALID_PROPS_RESOURCE = "bootstrap/not.properties";
    private static final String UNREADABLE_PROPS_RESOURCE = "bootstrap/unreadable.properties";
    private static final String INCOMPLETE_STD_PROPS_RESOURCE = "bootstrap/incomplete.properties";

    private static final String OVERRIDE_PROPS_LOC = "src/test/resources/bootstrap/override.properties";
    private static final String EMPTY_OVERRIDE_PROPS_LOC = "src/test/resources/bootstrap/empty-override.properties";

    private static final Map<String, Object> expectedProps = Map.ofEntries(
            entry(BOOTSTRAP_FEE_SCHEDULE_JSON_RESOURCE, "feeSchedules.json"),
            entry(BOOTSTRAP_GENESIS_PUBLIC_KEY, "0aa8e21064c61eab86e2a9c164565b4e7a9a4146106e0a6cd03a8c395a110e92"),
            entry(BOOTSTRAP_HAPI_PERMISSIONS_PATH, "data/config/api-permission.properties"),
            entry(BOOTSTRAP_NETWORK_PROPERTIES_PATH, "data/config/application.properties"),
            entry(BOOTSTRAP_RATES_CURRENT_HBAR_EQUIV, 1),
            entry(BOOTSTRAP_RATES_CURRENT_CENT_EQUIV, 12),
            entry(BOOTSTRAP_RATES_CURRENT_EXPIRY, 4102444800L),
            entry(BOOTSTRAP_RATES_NEXT_HBAR_EQUIV, 1),
            entry(BOOTSTRAP_RATES_NEXT_CENT_EQUIV, 15),
            entry(BOOTSTRAP_RATES_NEXT_EXPIRY, 4102444800L),
            entry(BOOTSTRAP_SYSTEM_ENTITY_EXPIRY, 1812637686L),
            entry(BOOTSTRAP_THROTTLE_DEF_JSON_RESOURCE, "throttles.json"),
            entry(ACCOUNTS_ADDRESS_BOOK_ADMIN, 55L),
            entry(BALANCES_EXPORT_DIR_PATH, "/opt/hgcapp/accountBalances/"),
            entry(BALANCES_EXPORT_ENABLED, true),
            entry(BALANCES_EXPORT_PERIOD_SECS, 900),
            entry(BALANCES_EXPORT_TOKEN_BALANCES, true),
            entry(BALANCES_NODE_BALANCE_WARN_THRESHOLD, 0L),
            entry(BALANCES_COMPRESS_ON_CREATION, true),
            entry(ACCOUNTS_EXCHANGE_RATES_ADMIN, 57L),
            entry(ACCOUNTS_FEE_SCHEDULE_ADMIN, 56L),
            entry(ACCOUNTS_NODE_REWARD_ACCOUNT, 801L),
            entry(ACCOUNTS_STAKING_REWARD_ACCOUNT, 800L),
            entry(ACCOUNTS_FREEZE_ADMIN, 58L),
            entry(ACCOUNTS_LAST_THROTTLE_EXEMPT, 100L),
            entry(ACCOUNTS_SYSTEM_ADMIN, 50L),
            entry(ACCOUNTS_SYSTEM_DELETE_ADMIN, 59L),
            entry(ACCOUNTS_SYSTEM_UNDELETE_ADMIN, 60L),
            entry(ACCOUNTS_STORE_ON_DISK, false),
            entry(ACCOUNTS_TREASURY, 2L),
            entry(AUTO_RENEW_GRANT_FREE_RENEWALS, false),
            entry(CONTRACTS_ALLOW_CREATE2, true),
            entry(CONTRACTS_ALLOW_AUTO_ASSOCIATIONS, false),
            entry(CONTRACTS_DEFAULT_LIFETIME, 7890000L),
            entry(CONTRACTS_DYNAMIC_EVM_VERSION, false),
            entry(CONTRACTS_ENFORCE_CREATION_THROTTLE, false),
            entry(CONTRACTS_EVM_VERSION, EVM_VERSION_0_30),
            entry(CONTRACTS_LOCAL_CALL_EST_RET_BYTES, 32),
            entry(CONTRACTS_MAX_GAS_PER_SEC, 15000000L),
            entry(CONTRACTS_MAX_KV_PAIRS_AGGREGATE, 500_000_000L),
            entry(CONTRACTS_MAX_KV_PAIRS_INDIVIDUAL, 163_840),
            entry(CONTRACTS_CHAIN_ID, 295),
            entry(CONTRACTS_THROTTLE_THROTTLE_BY_GAS, true),
            entry(CONTRACTS_KEYS_LEGACY_ACTIVATIONS, LegacyContractIdActivations.from("1058134by[1062784]")),
            entry(CONTRACTS_KNOWN_BLOCK_HASH, MISSING_BLOCK_VALUES),
            entry(CONTRACTS_MAX_REFUND_PERCENT_OF_GAS_LIMIT, 20),
            entry(CONTRACTS_SCHEDULE_THROTTLE_MAX_GAS_LIMIT, 5000000L),
            entry(CONTRACTS_REDIRECT_TOKEN_CALLS, true),
            entry(CONTRACTS_PRECOMPILE_EXCHANGE_RATE_GAS_COST, 100L),
            entry(CONTRACTS_PRECOMPILE_HTS_DEFAULT_GAS_COST, 10000L),
            entry(CONTRACTS_PRECOMPILE_EXPORT_RECORD_RESULTS, true),
            entry(CONTRACTS_PRECOMPILE_HTS_ENABLE_TOKEN_CREATE, true),
            entry(DEV_ONLY_DEFAULT_NODE_LISTENS, true),
            entry(CONTRACTS_PRECOMPILE_ATOMIC_CRYPTO_TRANSFER_ENABLED, true),
            entry(DEV_DEFAULT_LISTENING_NODE_ACCOUNT, "0.0.3"),
            entry(ENTITIES_MAX_LIFETIME, 3153600000L),
            entry(ENTITIES_SYSTEM_DELETABLE, EnumSet.of(EntityType.FILE)),
            entry(EXPIRY_THROTTLE_RESOURCE, "expiry-throttle.json"),
            entry(
                    EXPIRY_MIN_CYCLE_ENTRY_CAPACITY,
                    List.of(
                            ACCOUNTS_GET,
                            ACCOUNTS_GET_FOR_MODIFY,
                            STORAGE_GET,
                            STORAGE_GET,
                            STORAGE_REMOVE,
                            STORAGE_PUT)),
            entry(FEES_PERCENT_CONGESTION_MULTIPLIERS, CongestionMultipliers.from("90,10x,95,25x,99,100x")),
            entry(FEES_PERCENT_UTILIZATION_SCALE_FACTORS, EntityScaleFactors.from("DEFAULT(90,10:1,95,25:1,99,100:1)")),
            entry(FEES_MIN_CONGESTION_PERIOD, 60),
            entry(FILES_ADDRESS_BOOK, 101L),
            entry(FILES_NETWORK_PROPERTIES, 121L),
            entry(FILES_EXCHANGE_RATES, 112L),
            entry(FILES_FEE_SCHEDULES, 111L),
            entry(FILES_HAPI_PERMISSIONS, 122L),
            entry(FILES_THROTTLE_DEFINITIONS, 123L),
            entry(FILES_NODE_DETAILS, 102L),
            entry(FILES_SOFTWARE_UPDATE_RANGE, Pair.of(150L, 159L)),
            entry(GRPC_PORT, 50211),
            entry(GRPC_TLS_PORT, 50212),
            entry(GRPC_WORKFLOWS_PORT, 60211),
            entry(GRPC_WORKFLOWS_TLS_PORT, 60212),
            entry(HEDERA_ACCOUNTS_EXPORT_PATH, "data/onboard/exportedAccount.txt"),
            entry(HEDERA_EXPORT_ACCOUNTS_ON_STARTUP, false),
            entry(HEDERA_FIRST_USER_ENTITY, 1001L),
            entry(HEDERA_PREFETCH_QUEUE_CAPACITY, 10000),
            entry(HEDERA_PREFETCH_THREAD_POOL_SIZE, 2),
            entry(HEDERA_PREFETCH_CODE_CACHE_TTL_SECS, 120),
            entry(HEDERA_PROFILES_ACTIVE, Profile.PROD),
            entry(HEDERA_REALM, 0L),
            entry(HEDERA_RECORD_STREAM_LOG_DIR, "/opt/hgcapp/recordStreams"),
            entry(HEDERA_RECORD_STREAM_SIDE_CAR_DIR, "sidecar"),
            entry(HEDERA_RECORD_STREAM_LOG_PERIOD, 2L),
            entry(HEDERA_RECORD_STREAM_IS_ENABLED, true),
            entry(HEDERA_RECORD_STREAM_QUEUE_CAPACITY, 5000),
            entry(HEDERA_SHARD, 0L),
            entry(HEDERA_TXN_MAX_MEMO_UTF8_BYTES, 100),
            entry(HEDERA_TXN_MIN_VALID_DURATION, 15L),
            entry(HEDERA_TXN_MAX_VALID_DURATION, 180L),
            entry(HEDERA_TXN_MIN_VALIDITY_BUFFER_SECS, 10),
            entry(LEDGER_ID, "0x03"),
            entry(LEDGER_CHANGE_HIST_MEM_SECS, 20),
            entry(LEDGER_FUNDING_ACCOUNT, 98L),
            entry(LEDGER_NUM_SYSTEM_ACCOUNTS, 100),
            entry(LEDGER_RECORDS_MAX_QUERYABLE_BY_ACCOUNT, 180),
            entry(LEDGER_TRANSFERS_MAX_LEN, 10),
            entry(LEDGER_TOKEN_TRANSFERS_MAX_LEN, 10),
            entry(LEDGER_TOTAL_TINY_BAR_FLOAT, 5000000000000000000L),
            entry(AUTO_CREATION_ENABLED, true),
            entry(LAZY_CREATION_ENABLED, true),
            entry(CRYPTO_CREATE_WITH_ALIAS_AND_EVM_ADDRESS_ENABLED, false),
            entry(AUTO_RENEW_TARGET_TYPES, Collections.emptySet()),
            entry(AUTO_RENEW_NUM_OF_ENTITIES_TO_SCAN, 100),
            entry(AUTO_RENEW_MAX_NUM_OF_ENTITIES_TO_RENEW_OR_DELETE, 2),
            entry(AUTO_RENEW_GRACE_PERIOD, 604800L),
            entry(LEDGER_AUTO_RENEW_PERIOD_MAX_DURATION, 8000001L),
            entry(LEDGER_AUTO_RENEW_PERIOD_MIN_DURATION, 2592000L),
            entry(LEDGER_SCHEDULE_TX_EXPIRY_TIME_SECS, 1800),
            entry(ISS_RESET_PERIOD, 60),
            entry(ISS_ROUNDS_TO_LOG, 5000),
            entry(NETTY_MODE, Profile.PROD),
            entry(NETTY_PROD_FLOW_CONTROL_WINDOW, 10240),
            entry(NETTY_PROD_MAX_CONCURRENT_CALLS, 10),
            entry(NETTY_PROD_MAX_CONNECTION_AGE, 15L),
            entry(NETTY_PROD_MAX_CONNECTION_AGE_GRACE, 5L),
            entry(NETTY_PROD_MAX_CONNECTION_IDLE, 10L),
            entry(NETTY_PROD_KEEP_ALIVE_TIME, 10L),
            entry(NETTY_PROD_KEEP_ALIVE_TIMEOUT, 3L),
            entry(NETTY_START_RETRIES, 90),
            entry(NETTY_START_RETRY_INTERVAL_MS, 1_000L),
            entry(NETTY_TLS_CERT_PATH, "hedera.crt"),
            entry(NETTY_TLS_KEY_PATH, "hedera.key"),
            entry(QUERIES_BLOB_LOOK_UP_RETRIES, 3),
            entry(TOKENS_MAX_RELS_PER_INFO_QUERY, 1_000),
            entry(TOKENS_MAX_PER_ACCOUNT, 1_000),
            entry(TOKENS_STORE_RELS_ON_DISK, true),
            entry(TOKENS_MAX_SYMBOL_UTF8_BYTES, 100),
            entry(TOKENS_MAX_TOKEN_NAME_UTF8_BYTES, 100),
            entry(TOKENS_MAX_CUSTOM_FEES_ALLOWED, 10),
            entry(TOKENS_MAX_CUSTOM_FEE_DEPTH, 2),
            entry(FILES_MAX_SIZE_KB, 1024),
            entry(FEES_TOKEN_TRANSFER_USAGE_MULTIPLIER, 380),
            entry(CACHE_RECORDS_TTL, 180),
            entry(RATES_INTRA_DAY_CHANGE_LIMIT_PERCENT, 25),
            entry(RATES_MIDNIGHT_CHECK_INTERVAL, 1L),
            entry(SCHEDULING_LONG_TERM_ENABLED, false),
            entry(SCHEDULING_MAX_TXN_PER_SEC, 100L),
            entry(SCHEDULING_MAX_EXPIRATION_FUTURE_SECS, 5356800L),
            entry(SCHEDULING_WHITE_LIST, Set.of(CryptoTransfer, TokenMint, TokenBurn, ConsensusSubmitMessage)),
            entry(SIGS_EXPAND_FROM_IMMUTABLE_STATE, true),
            entry(STATS_CONS_THROTTLES_TO_SAMPLE, List.of("<GAS>", "ThroughputLimits", "CreationLimits")),
            entry(
                    STATS_HAPI_THROTTLES_TO_SAMPLE,
                    List.of("<GAS>", "ThroughputLimits", "OffHeapQueryLimits", "CreationLimits", "FreeQueryLimits")),
            entry(STATS_RUNNING_AVG_HALF_LIFE_SECS, 10.0),
            entry(STATS_ENTITY_UTILS_GAUGE_UPDATE_INTERVAL_MS, 3_000L),
            entry(STATS_HAPI_OPS_SPEEDOMETER_UPDATE_INTERVAL_MS, 3_000L),
            entry(STATS_THROTTLE_UTILS_GAUGE_UPDATE_INTERVAL_MS, 1_000L),
            entry(STATS_SPEEDOMETER_HALF_LIFE_SECS, 10.0),
            entry(STATS_EXECUTION_TIMES_TO_TRACK, 0),
            entry(STAKING_IS_ENABLED, true),
            entry(STAKING_NODE_MAX_TO_MIN_STAKE_RATIOS, Map.of()),
            entry(STAKING_PERIOD_MINS, 1440L),
            entry(STAKING_REQUIRE_MIN_STAKE_TO_REWARD, false),
            entry(STAKING_REWARD_HISTORY_NUM_STORED_PERIODS, 365),
            entry(STAKING_STARTUP_HELPER_RECOMPUTE, EnumSet.allOf(StakeStartupHelper.RecomputeType.class)),
            entry(STAKING_REWARD_RATE, 0L),
            entry(STAKING_START_THRESH, 25000000000000000L),
            entry(STAKING_FEES_NODE_REWARD_PERCENT, 0),
            entry(STAKING_FEES_STAKING_REWARD_PERCENT, 100),
            entry(STAKING_MAX_DAILY_STAKE_REWARD_THRESH_PER_HBAR, 17808L),
            entry(CONSENSUS_MESSAGE_MAX_BYTES_ALLOWED, 1024),
            entry(CONSENSUS_HANDLE_MAX_PRECEDING_RECORDS, 3L),
            entry(CONSENSUS_HANDLE_MAX_FOLLOWING_RECORDS, 50L),
            entry(LEDGER_NFT_TRANSFERS_MAX_LEN, 10),
            entry(LEDGER_XFER_BAL_CHANGES_MAX_LEN, 20),
            entry(TOKENS_NFTS_ARE_ENABLED, true),
            entry(TOKENS_NFTS_USE_TREASURY_WILD_CARDS, true),
            entry(TOKENS_NFTS_MAX_QUERY_RANGE, 100L),
            entry(TOKENS_NFTS_MAX_BATCH_SIZE_WIPE, 10),
            entry(TOKENS_NFTS_MAX_BATCH_SIZE_MINT, 10),
            entry(TOKENS_NFTS_MAX_BATCH_SIZE_BURN, 10),
            entry(TOKENS_NFTS_MAX_METADATA_BYTES, 100),
            entry(TOKENS_NFTS_MAX_ALLOWED_MINTS, 5000000L),
            entry(TOKENS_NFTS_MINT_THORTTLE_SCALE_FACTOR, ScaleFactor.from("5:2")),
            entry(TOKENS_NFTS_USE_VIRTUAL_MERKLE, false),
            entry(UPGRADE_ARTIFACTS_PATH, "/opt/hgcapp/services-hedera/HapiApp2.0/data/upgrade/current"),
            entry(HEDERA_ALLOWANCES_MAX_TXN_LIMIT, 20),
            entry(HEDERA_ALLOWANCES_MAX_ACCOUNT_LIMIT, 100),
            entry(HEDERA_ALLOWANCES_IS_ENABLED, true),
            entry(ENTITIES_LIMIT_TOKEN_ASSOCIATIONS, false),
            entry(HEDERA_RECORD_STREAM_RECORD_FILE_VERSION, 6),
            entry(HEDERA_RECORD_STREAM_SIG_FILE_VERSION, 6),
            entry(ACCOUNTS_MAX_NUM, 5_000_000L),
            entry(CONTRACTS_MAX_NUM, 5_000_000L),
            entry(CONTRACTS_STORAGE_SLOT_PRICE_TIERS, "0til100M,2000til450M"),
            entry(CONTRACTS_REFERENCE_SLOT_LIFETIME, 31536000L),
            entry(CONTRACTS_ITEMIZE_STORAGE_FEES, true),
            entry(CONTRACTS_FREE_STORAGE_TIER_LIMIT, 100),
            entry(FILES_MAX_NUM, 1_000_000L),
            entry(SCHEDULING_MAX_NUM, 10_000_000L),
            entry(TOKENS_MAX_NUM, 1_000_000L),
            entry(TOPICS_MAX_NUM, 1_000_000L),
            entry(TOKENS_MAX_AGGREGATE_RELS, 10_000_000L),
            entry(UTIL_PRNG_IS_ENABLED, true),
            entry(CONTRACTS_SIDECARS, EnumSet.of(SidecarType.CONTRACT_STATE_CHANGE, SidecarType.CONTRACT_BYTECODE)),
            entry(HEDERA_RECORD_STREAM_SIDECAR_MAX_SIZE_MB, 256),
            entry(HEDERA_RECORD_STREAM_ENABLE_TRACEABILITY_MIGRATION, true),
            entry(TRACEABILITY_MIN_FREE_TO_USED_GAS_THROTTLE_RATIO, 9L),
            entry(TRACEABILITY_MAX_EXPORTS_PER_CONS_SEC, 10L),
            entry(HEDERA_RECORD_STREAM_LOG_EVERY_TRANSACTION, false),
            entry(HEDERA_RECORD_STREAM_COMPRESS_FILES_ON_CREATION, true),
            entry(TOKENS_AUTO_CREATIONS_ENABLED, true),
<<<<<<< HEAD
            entry(WORKFLOWS_ENABLED, Set.of(ConsensusGetTopicInfo)),
=======
>>>>>>> da911107
            entry(STATES_ENABLED, false),
            entry(WORKFLOWS_ENABLED, Set.of(HederaFunctionality.NONE)),
            entry(VIRTUALDATASOURCE_JASPERDB_TO_MERKLEDB, false));

    @Test
    void containsProperty() {
        assertTrue(subject.containsProperty(TOKENS_NFTS_MAX_QUERY_RANGE));
    }

    @BeforeEach
    void setUp() {
        subject.bootstrapOverridePropsLoc = EMPTY_OVERRIDE_PROPS_LOC;
    }

    @Test
    void throwsIseIfUnreadable() {
        subject.bootstrapPropsResource = UNREADABLE_PROPS_RESOURCE;

        final var ise = assertThrows(IllegalStateException.class, subject::ensureProps);
        final var msg = String.format("'%s' contains unrecognized properties:", UNREADABLE_PROPS_RESOURCE);
        assertTrue(ise.getMessage().startsWith(msg));
    }

    @Test
    void throwsIseIfIoExceptionOccurs() {
        final var bkup = BootstrapProperties.resourceStreamProvider;
        subject.bootstrapPropsResource = STD_PROPS_RESOURCE;
        BootstrapProperties.resourceStreamProvider = ignore -> {
            throw new IOException("Oops!");
        };

        final var ise = assertThrows(IllegalStateException.class, subject::ensureProps);
        final var msg = String.format("'%s' could not be loaded!", STD_PROPS_RESOURCE);
        assertEquals(msg, ise.getMessage());

        BootstrapProperties.resourceStreamProvider = bkup;
    }

    @Test
    void throwsIseIfInvalid() {
        subject.bootstrapPropsResource = INVALID_PROPS_RESOURCE;

        final var ise = assertThrows(IllegalStateException.class, subject::ensureProps);
        final var msg = String.format("'%s' contains unrecognized properties:", INVALID_PROPS_RESOURCE);
        assertTrue(ise.getMessage().startsWith(msg));
    }

    @Test
    void ensuresFilePropsFromExtant() {
        subject.bootstrapPropsResource = STD_PROPS_RESOURCE;

        subject.ensureProps();

        for (final String name : BootstrapProperties.BOOTSTRAP_PROP_NAMES) {
            assertEquals(expectedProps.get(name), subject.getProperty(name), name + " has the wrong value!");
        }
        for (final var key : expectedProps.keySet()) {
            if (!BootstrapProperties.BOOTSTRAP_PROP_NAMES.contains(key)) {
                System.out.println(key);
            }
        }
        assertEquals(expectedProps, subject.bootstrapProps);
    }

    @Test
    void includesOverrides() {
        subject.bootstrapPropsResource = STD_PROPS_RESOURCE;
        subject.bootstrapOverridePropsLoc = OVERRIDE_PROPS_LOC;

        subject.ensureProps();

        assertEquals(30, subject.getProperty(TOKENS_MAX_RELS_PER_INFO_QUERY));
        assertEquals(30, subject.getProperty(TOKENS_MAX_PER_ACCOUNT));
        assertEquals(
                EnumSet.of(CONTRACT_STATE_CHANGE, CONTRACT_ACTION, CONTRACT_BYTECODE),
                subject.getProperty(CONTRACTS_SIDECARS));
    }

    @Test
    void doesntThrowOnMissingOverridesFile() {
        subject = new BootstrapProperties(false);
        subject.bootstrapPropsResource = STD_PROPS_RESOURCE;
        subject.bootstrapOverridePropsLoc = "im-not-here";

        assertDoesNotThrow(subject::ensureProps);
    }

    @Test
    void throwsIaeOnMissingPropRequest() {
        subject.bootstrapPropsResource = STD_PROPS_RESOURCE;

        subject.ensureProps();

        final var ise = assertThrows(IllegalArgumentException.class, () -> subject.getProperty("not-a-real-prop"));
        assertEquals("Argument 'name=not-a-real-prop' is invalid!", ise.getMessage());
    }

    @Test
    void throwsIseIfMissingProps() {
        subject.bootstrapPropsResource = INCOMPLETE_STD_PROPS_RESOURCE;

        final var ise = assertThrows(IllegalStateException.class, subject::ensureProps);
        final var msg = String.format("'%s' is missing properties:", INCOMPLETE_STD_PROPS_RESOURCE);
        assertTrue(ise.getMessage().startsWith(msg));
    }

    @Test
    void logsLoadedPropsOnInit() {
        subject.bootstrapPropsResource = STD_PROPS_RESOURCE;
        subject.getProperty(BOOTSTRAP_FEE_SCHEDULE_JSON_RESOURCE);

        assertThat(logCaptor.infoLogs(), contains(Matchers.startsWith(("Resolved bootstrap properties:"))));
    }
}<|MERGE_RESOLUTION|>--- conflicted
+++ resolved
@@ -232,7 +232,6 @@
 import static com.hedera.services.stream.proto.SidecarType.CONTRACT_ACTION;
 import static com.hedera.services.stream.proto.SidecarType.CONTRACT_BYTECODE;
 import static com.hedera.services.stream.proto.SidecarType.CONTRACT_STATE_CHANGE;
-import static com.hederahashgraph.api.proto.java.HederaFunctionality.ConsensusGetTopicInfo;
 import static com.hederahashgraph.api.proto.java.HederaFunctionality.ConsensusSubmitMessage;
 import static com.hederahashgraph.api.proto.java.HederaFunctionality.CryptoTransfer;
 import static com.hederahashgraph.api.proto.java.HederaFunctionality.TokenBurn;
@@ -499,10 +498,6 @@
             entry(HEDERA_RECORD_STREAM_LOG_EVERY_TRANSACTION, false),
             entry(HEDERA_RECORD_STREAM_COMPRESS_FILES_ON_CREATION, true),
             entry(TOKENS_AUTO_CREATIONS_ENABLED, true),
-<<<<<<< HEAD
-            entry(WORKFLOWS_ENABLED, Set.of(ConsensusGetTopicInfo)),
-=======
->>>>>>> da911107
             entry(STATES_ENABLED, false),
             entry(WORKFLOWS_ENABLED, Set.of(HederaFunctionality.NONE)),
             entry(VIRTUALDATASOURCE_JASPERDB_TO_MERKLEDB, false));
