--- conflicted
+++ resolved
@@ -265,19 +265,12 @@
 
 @ExtendWith({LogCaptureExtension.class})
 class BootstrapPropertiesTest {
-<<<<<<< HEAD
-=======
-
->>>>>>> ca5e6ec2
+
     @LoggingTarget
     private LogCaptor logCaptor;
 
     @LoggingSubject
-<<<<<<< HEAD
-    private BootstrapProperties subject = new BootstrapProperties();
-=======
     private final BootstrapProperties subject = new BootstrapProperties();
->>>>>>> ca5e6ec2
 
     private static final String STD_PROPS_RESOURCE = "bootstrap/standard.properties";
     private static final String INVALID_PROPS_RESOURCE = "bootstrap/not.properties";
@@ -551,11 +544,7 @@
 
         subject.ensureProps();
 
-<<<<<<< HEAD
-        for (String name : BootstrapProperties.BOOTSTRAP_PROP_NAMES) {
-=======
         for (final String name : BootstrapProperties.BOOTSTRAP_PROP_NAMES) {
->>>>>>> ca5e6ec2
             assertEquals(expectedProps.get(name), subject.getProperty(name), name + " has the wrong value!");
         }
         for (final var key : expectedProps.keySet()) {
