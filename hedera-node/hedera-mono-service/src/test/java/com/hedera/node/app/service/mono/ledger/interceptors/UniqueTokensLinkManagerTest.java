--- conflicted
+++ resolved
@@ -13,6 +13,7 @@
  * See the License for the specific language governing permissions and
  * limitations under the License.
  */
+
 package com.hedera.node.app.service.mono.ledger.interceptors;
 
 import static com.hedera.node.app.service.mono.utils.NftNumPair.MISSING_NFT_NUM_PAIR;
@@ -53,43 +54,37 @@
 class UniqueTokensLinkManagerTest extends ResponsibleVMapUser {
     private final MerkleMap<EntityNum, MerkleAccount> accounts = new MerkleMap<>();
     private final MerkleMap<EntityNum, MerkleToken> tokens = new MerkleMap<>();
-    private final UniqueTokenMapAdapter uniqueTokens =
-            UniqueTokenMapAdapter.wrap(new MerkleMap<>());
-    private final UniqueTokenMapAdapter virtualUniqueTokens =
-            UniqueTokenMapAdapter.wrap(
-<<<<<<< HEAD
-                    VirtualMapLike.from(
-                            trackedMap(
-                                    new VirtualMapFactory(JasperDbBuilder::new)
-                                            .newVirtualizedUniqueTokenStorage())));
-=======
-                    trackedMap(new VirtualMapFactory().newVirtualizedUniqueTokenStorage()));
->>>>>>> 0caf223d
-
-    @LoggingTarget private LogCaptor logCaptor;
-    @LoggingSubject private UniqueTokensLinkManager subject;
-    @LoggingSubject private UniqueTokensLinkManager subjectForVm;
+    private final UniqueTokenMapAdapter uniqueTokens = UniqueTokenMapAdapter.wrap(new MerkleMap<>());
+    private final UniqueTokenMapAdapter virtualUniqueTokens = UniqueTokenMapAdapter.wrap(
+            VirtualMapLike.from(trackedMap(new VirtualMapFactory().newVirtualizedUniqueTokenStorage())));
+
+    @LoggingTarget
+    private LogCaptor logCaptor;
+
+    @LoggingSubject
+    private UniqueTokensLinkManager subject;
+
+    @LoggingSubject
+    private UniqueTokensLinkManager subjectForVm;
 
     @BeforeEach
     void setUp() {
         final BootstrapProperties bootstrapProperties = Mockito.mock(BootstrapProperties.class);
         when(bootstrapProperties.getBooleanProperty(PropertyNames.TOKENS_NFTS_USE_VIRTUAL_MERKLE))
                 .thenReturn(false);
-        subject =
-                new UniqueTokensLinkManager(
-                        () -> AccountStorageAdapter.fromInMemory(MerkleMapLike.from(accounts)),
-                        () -> MerkleMapLike.from(tokens),
-                        () -> uniqueTokens,
-                        bootstrapProperties);
+        subject = new UniqueTokensLinkManager(
+                () -> AccountStorageAdapter.fromInMemory(MerkleMapLike.from(accounts)),
+                () -> MerkleMapLike.from(tokens),
+                () -> uniqueTokens,
+                bootstrapProperties);
 
         when(bootstrapProperties.getBooleanProperty(PropertyNames.TOKENS_NFTS_USE_VIRTUAL_MERKLE))
                 .thenReturn(true);
-        subjectForVm =
-                new UniqueTokensLinkManager(
-                        () -> AccountStorageAdapter.fromInMemory(MerkleMapLike.from(accounts)),
-                        () -> MerkleMapLike.from(tokens),
-                        () -> virtualUniqueTokens,
-                        bootstrapProperties);
+        subjectForVm = new UniqueTokensLinkManager(
+                () -> AccountStorageAdapter.fromInMemory(MerkleMapLike.from(accounts)),
+                () -> MerkleMapLike.from(tokens),
+                () -> virtualUniqueTokens,
+                bootstrapProperties);
     }
 
     @Test
