--- conflicted
+++ resolved
@@ -491,11 +491,7 @@
         return seeded;
     }
 
-<<<<<<< HEAD
-    public MerkleStakingInfo next038StakingInfo() {
-=======
     public MerkleStakingInfo next0370StakingInfo() {
->>>>>>> f5353ab3
         final var MAX_REWARD_HISTORY = 366;
         final var ans = new MerkleStakingInfo(
                 nextLong(),
@@ -506,20 +502,11 @@
                 nextLong(),
                 nextLong(),
                 nextLongs(MAX_REWARD_HISTORY),
-<<<<<<< HEAD
-                // added in 0.38
-                nextInt());
-        return ans;
-    }
-
-    public MerkleStakingInfo next0370StakingInfo() {
-=======
                 0);
         return ans;
     }
 
     public MerkleStakingInfo next0371StakingInfo() {
->>>>>>> f5353ab3
         final var MAX_REWARD_HISTORY = 366;
         final var ans = new MerkleStakingInfo(
                 nextLong(),
@@ -530,12 +517,8 @@
                 nextLong(),
                 nextLong(),
                 nextLongs(MAX_REWARD_HISTORY),
-<<<<<<< HEAD
-                0);
-=======
                 // added in 0.37.1
                 nextInt());
->>>>>>> f5353ab3
         return ans;
     }
 
