/*
 * Copyright (C) 2022 Hedera Hashgraph, LLC
 *
 * Licensed under the Apache License, Version 2.0 (the "License");
 * you may not use this file except in compliance with the License.
 * You may obtain a copy of the License at
 *
 *      http://www.apache.org/licenses/LICENSE-2.0
 *
 * Unless required by applicable law or agreed to in writing, software
 * distributed under the License is distributed on an "AS IS" BASIS,
 * WITHOUT WARRANTIES OR CONDITIONS OF ANY KIND, either express or implied.
 * See the License for the specific language governing permissions and
 * limitations under the License.
 */
package com.hedera.test.serde;

import static com.hedera.services.state.virtual.entities.OnDiskAccountSerdeTest.NUM_ON_DISK_ACCOUNT_TEST_CASES;
import static com.hedera.test.serde.SelfSerializableDataTest.MIN_TEST_CASES_PER_VERSION;
import static com.hedera.test.utils.SerdeUtils.serializeToHex;
import static org.junit.jupiter.api.Assertions.assertArrayEquals;

import com.hedera.node.app.keys.HederaEd25519Key;
import com.hedera.node.app.keys.HederaEd25519KeySerdeTest;
import com.hedera.node.app.keys.HederaKeyList;
import com.hedera.node.app.keys.HederaKeyListSerdeTest;
import com.hedera.services.context.properties.SerializableSemVers;
import com.hedera.services.legacy.core.jproto.TxnReceipt;
import com.hedera.services.legacy.core.jproto.TxnReceiptSerdeTest;
import com.hedera.services.state.merkle.MerkleAccountState;
import com.hedera.services.state.merkle.MerkleAccountStateSerdeTest;
import com.hedera.services.state.merkle.MerkleEntityId;
import com.hedera.services.state.merkle.MerkleNetworkContext;
import com.hedera.services.state.merkle.MerkleNetworkContextSerdeTest;
import com.hedera.services.state.merkle.MerklePayerRecords;
import com.hedera.services.state.merkle.MerkleSchedule;
import com.hedera.services.state.merkle.MerkleScheduleSerdeTest;
import com.hedera.services.state.merkle.MerkleScheduledTransactionsState;
import com.hedera.services.state.merkle.MerkleScheduledTransactionsStateSerdeTest;
import com.hedera.services.state.merkle.MerkleSpecialFiles;
import com.hedera.services.state.merkle.MerkleStakingInfo;
import com.hedera.services.state.merkle.MerkleStakingInfoSerdeTest;
import com.hedera.services.state.merkle.MerkleToken;
import com.hedera.services.state.merkle.MerkleTokenRelStatus;
import com.hedera.services.state.merkle.MerkleTokenSerdeTest;
import com.hedera.services.state.merkle.MerkleTopic;
import com.hedera.services.state.merkle.MerkleTopicSerdeTest;
import com.hedera.services.state.merkle.MerkleUniqueToken;
import com.hedera.services.state.merkle.internals.BytesElement;
import com.hedera.services.state.submerkle.CurrencyAdjustments;
import com.hedera.services.state.submerkle.EntityId;
import com.hedera.services.state.submerkle.EvmFnResult;
import com.hedera.services.state.submerkle.EvmFnResultSerdeTest;
import com.hedera.services.state.submerkle.EvmLog;
import com.hedera.services.state.submerkle.EvmLogSerdeTest;
import com.hedera.services.state.submerkle.ExchangeRates;
import com.hedera.services.state.submerkle.ExpirableTxnRecord;
import com.hedera.services.state.submerkle.ExpirableTxnRecordSerdeTest;
import com.hedera.services.state.submerkle.FcAssessedCustomFee;
import com.hedera.services.state.submerkle.FcCustomFee;
import com.hedera.services.state.submerkle.FcTokenAllowance;
import com.hedera.services.state.submerkle.FcTokenAllowanceId;
import com.hedera.services.state.submerkle.FcTokenAssociation;
import com.hedera.services.state.submerkle.NftAdjustments;
import com.hedera.services.state.submerkle.TxnId;
import com.hedera.services.state.submerkle.TxnIdSerdeTest;
import com.hedera.services.state.virtual.ContractKey;
import com.hedera.services.state.virtual.ContractValue;
import com.hedera.services.state.virtual.VirtualBlobKey;
import com.hedera.services.state.virtual.VirtualBlobValue;
import com.hedera.services.state.virtual.entities.OnDiskAccount;
import com.hedera.services.stream.RecordsRunningHashLeaf;
import com.hedera.test.utils.SeededPropertySource;
import com.hedera.test.utils.SerdeUtils;
import com.swirlds.common.io.SelfSerializable;
import com.swirlds.common.utility.CommonUtils;
import com.swirlds.virtualmap.VirtualValue;
import java.io.File;
import java.io.IOException;
import java.io.UncheckedIOException;
import java.nio.file.Files;
import java.nio.file.Path;
import java.nio.file.Paths;
import java.util.Map;
import java.util.function.Function;

/**
 * The purpose of this executable is to generate the latest serialized bytes for the
 * serialization-deserialization (serde) tests for serializable classes. Please DO NOT remove
 * classes from being serialized unless you are absolutely sure they are no longer in saved signed
 * state data.
 *
 * <p>When running this class, be sure to set <i>hedera-services/hedera-node/hedera-mono-service</i>
 * as the working directory before running.
 */
public class SerializedForms {
    private static final int MAX_SERIALIAZED_LEN = 4096;
    private static final String SERIALIZED_FORMS_LOC = "src/test/resources/serdes";
    private static final String FORM_TPL = "%s-v%d-sn%d.hex";

    public static void main(String... args) {
        generateSerializedData();
    }

    public static <T extends SelfSerializable> byte[] loadForm(
            final Class<T> type, final int version, final int testCaseNo) {
        final var path = pathFor(type, version, testCaseNo);
        try {
            return CommonUtils.unhex(Files.readString(path));
        } catch (IOException e) {
            throw new UncheckedIOException(e);
        }
    }

    public static <T extends SelfSerializable> void assertSameSerialization(
            final Class<T> type,
            final Function<SeededPropertySource, T> factory,
            final int version,
            final int testCaseNo) {
        final var propertySource = SeededPropertySource.forSerdeTest(version, testCaseNo);
        final var example = factory.apply(propertySource);
        final var actual = SerdeUtils.serialize(example);
        final var expected = loadForm(type, version, testCaseNo);
        assertArrayEquals(expected, actual, "Regression in serializing test case #" + testCaseNo);
    }

    public static <T extends VirtualValue> void assertSameBufferSerialization(
            final Class<T> type,
            final Function<SeededPropertySource, T> factory,
            final int version,
            final int testCaseNo) {
        final var propertySource = SeededPropertySource.forSerdeTest(version, testCaseNo);
        final var example = factory.apply(propertySource);
        final var actual = SerdeUtils.serializeToBuffer(example, MAX_SERIALIAZED_LEN);
        final var expected = loadForm(type, version, testCaseNo);
        assertArrayEquals(expected, actual, "Regression in serializing test case #" + testCaseNo);
    }

    private static void generateSerializedData() {
<<<<<<< HEAD
        GENERATOR_MAPPING.get(HederaKeyList.class).run();
=======
        GENERATOR_MAPPING.get(MerkleNetworkContext.class).run();
>>>>>>> 1af08683
        //        for (var entry : GENERATOR_MAPPING.entrySet()) {
        //            entry.getValue().run();
        //        }
    }

    private static <T extends SelfSerializable> Map.Entry<Class<T>, Runnable> entry(
            Class<T> classType, Function<SeededPropertySource, T> factoryFn, int numTests) {
        return Map.entry(classType, () -> saveForCurrentVersion(classType, factoryFn, numTests));
    }

    /**
     * The entries in this map will be used to construct serializable object classes and generate
     * serialized bytes that can be used for testing. The entries consist of: - the serializable
     * class type (e.g., SomeSerializableObject.class) - function that takes a SeededPropertySource
     * instance and generates an instance of the class filled with random data - an integer
     * specifying the number of test cases to generate.
     */
    private static final Map<Class<? extends SelfSerializable>, Runnable> GENERATOR_MAPPING =
            Map.ofEntries(
                    entry(
                            MerklePayerRecords.class,
                            SeededPropertySource::nextPayerRecords,
                            MIN_TEST_CASES_PER_VERSION),
                    entry(
                            OnDiskAccount.class,
                            SeededPropertySource::nextOnDiskAccount,
                            NUM_ON_DISK_ACCOUNT_TEST_CASES),
                    entry(
                            CurrencyAdjustments.class,
                            SeededPropertySource::nextCurrencyAdjustments,
                            MIN_TEST_CASES_PER_VERSION),
                    entry(
                            EntityId.class,
                            SeededPropertySource::nextEntityId,
                            MIN_TEST_CASES_PER_VERSION),
                    entry(
                            EvmFnResult.class,
                            SeededPropertySource::nextEvmResult,
                            EvmFnResultSerdeTest.NUM_TEST_CASES),
                    entry(
                            EvmLog.class,
                            SeededPropertySource::nextEvmLog,
                            EvmLogSerdeTest.NUM_TEST_CASES),
                    entry(
                            ExchangeRates.class,
                            SeededPropertySource::nextExchangeRates,
                            MIN_TEST_CASES_PER_VERSION),
                    entry(
                            ExpirableTxnRecord.class,
                            SeededPropertySource::nextRecord,
                            ExpirableTxnRecordSerdeTest.NUM_TEST_CASES),
                    entry(
                            FcAssessedCustomFee.class,
                            SeededPropertySource::nextAssessedFee,
                            MIN_TEST_CASES_PER_VERSION),
                    entry(
                            FcCustomFee.class,
                            SeededPropertySource::nextCustomFee,
                            MIN_TEST_CASES_PER_VERSION),
                    entry(
                            FcTokenAllowance.class,
                            SeededPropertySource::nextFcTokenAllowance,
                            MIN_TEST_CASES_PER_VERSION),
                    entry(
                            FcTokenAllowanceId.class,
                            SeededPropertySource::nextAllowanceId,
                            MIN_TEST_CASES_PER_VERSION),
                    entry(
                            FcTokenAssociation.class,
                            SeededPropertySource::nextTokenAssociation,
                            MIN_TEST_CASES_PER_VERSION),
                    entry(
                            BytesElement.class,
                            SeededPropertySource::nextFilePart,
                            MIN_TEST_CASES_PER_VERSION),
                    entry(
                            MerkleAccountState.class,
                            SeededPropertySource::nextAccountState,
                            MerkleAccountStateSerdeTest.NUM_TEST_CASES),
                    entry(
                            MerkleEntityId.class,
                            SeededPropertySource::nextMerkleEntityId,
                            MIN_TEST_CASES_PER_VERSION),
                    entry(
                            MerkleNetworkContext.class,
                            SeededPropertySource::next0320NetworkContext,
                            MerkleNetworkContextSerdeTest.NUM_TEST_CASES),
                    entry(
                            MerkleScheduledTransactionsState.class,
                            SeededPropertySource::nextScheduledTransactionsState,
                            MerkleScheduledTransactionsStateSerdeTest.NUM_TEST_CASES),
                    entry(
                            MerkleSchedule.class,
                            MerkleScheduleSerdeTest::nextSchedule,
                            MerkleScheduleSerdeTest.NUM_TEST_CASES),
                    entry(
                            MerkleSpecialFiles.class,
                            SeededPropertySource::nextMerkleSpecialFiles,
                            MIN_TEST_CASES_PER_VERSION),
                    entry(
                            MerkleToken.class,
                            SeededPropertySource::nextToken,
                            MerkleTokenSerdeTest.NUM_TEST_CASES),
                    entry(
                            MerkleTokenRelStatus.class,
                            SeededPropertySource::nextMerkleTokenRelStatus,
                            MIN_TEST_CASES_PER_VERSION),
                    entry(
                            MerkleTopic.class,
                            SeededPropertySource::nextTopic,
                            MerkleTopicSerdeTest.NUM_TEST_CASES),
                    entry(
                            MerkleUniqueToken.class,
                            SeededPropertySource::next0260UniqueToken,
                            MIN_TEST_CASES_PER_VERSION),
                    entry(
                            NftAdjustments.class,
                            SeededPropertySource::nextOwnershipChanges,
                            MIN_TEST_CASES_PER_VERSION),
                    entry(
                            RecordsRunningHashLeaf.class,
                            SeededPropertySource::nextRecordsRunningHashLeaf,
                            MIN_TEST_CASES_PER_VERSION),
                    entry(
                            TxnId.class,
                            SeededPropertySource::nextTxnId,
                            TxnIdSerdeTest.NUM_TEST_CASES),
                    entry(
                            TxnReceipt.class,
                            TxnReceiptSerdeTest::receiptFactory,
                            2 * MIN_TEST_CASES_PER_VERSION),
                    entry(
                            ContractKey.class,
                            SeededPropertySource::nextContractKey,
                            MIN_TEST_CASES_PER_VERSION),
                    entry(
                            ContractValue.class,
                            SeededPropertySource::nextContractValue,
                            MIN_TEST_CASES_PER_VERSION),
                    entry(
                            VirtualBlobKey.class,
                            SeededPropertySource::nextVirtualBlobKey,
                            MIN_TEST_CASES_PER_VERSION),
                    entry(
                            VirtualBlobValue.class,
                            SeededPropertySource::nextVirtualBlobValue,
                            MIN_TEST_CASES_PER_VERSION),
                    entry(
                            MerkleStakingInfo.class,
                            SeededPropertySource::nextStakingInfo,
                            MerkleStakingInfoSerdeTest.NUM_TEST_CASES),
                    entry(
                            SerializableSemVers.class,
                            SeededPropertySource::nextSerializableSemVers,
                            2 * MIN_TEST_CASES_PER_VERSION),
                    entry(
                            HederaEd25519Key.class,
                            SeededPropertySource::nextHederaEd25519Key,
                            MIN_TEST_CASES_PER_VERSION),
                    entry(
                            HederaKeyList.class,
                            SeededPropertySource::nextHederaKeyList,
                            MIN_TEST_CASES_PER_VERSION));

    private static <T extends SelfSerializable> void saveForCurrentVersion(
            final Class<T> type,
            final Function<SeededPropertySource, T> factory,
            final int numTestCases) {
        final var instance = SelfSerializableDataTest.instantiate(type);
        final var currentVersion = instance.getVersion();
        for (int i = 0; i < numTestCases; i++) {
            final var propertySource = SeededPropertySource.forSerdeTest(currentVersion, i);
            final var example = factory.apply(propertySource);
            saveForm(example, type, currentVersion, i);
        }
    }

    private static <T extends SelfSerializable> void saveForm(
            final T example, final Class<T> type, final int version, final int testCaseNo) {
        final var hexed = serializeToHex(example);
        final var path = pathFor(type, version, testCaseNo);
        try {
            Files.writeString(path, hexed);
            System.out.println("Please ensure " + path + " is tracked in git");
        } catch (IOException e) {
            throw new UncheckedIOException(e);
        }
    }

    private static <T extends SelfSerializable> Path pathFor(
            final Class<T> type, final int version, final int testCaseNo) {
        return Paths.get(
                SERIALIZED_FORMS_LOC
                        + File.separator
                        + String.format(FORM_TPL, type.getSimpleName(), version, testCaseNo));
    }
}<|MERGE_RESOLUTION|>--- conflicted
+++ resolved
@@ -137,11 +137,7 @@
     }
 
     private static void generateSerializedData() {
-<<<<<<< HEAD
         GENERATOR_MAPPING.get(HederaKeyList.class).run();
-=======
-        GENERATOR_MAPPING.get(MerkleNetworkContext.class).run();
->>>>>>> 1af08683
         //        for (var entry : GENERATOR_MAPPING.entrySet()) {
         //            entry.getValue().run();
         //        }
