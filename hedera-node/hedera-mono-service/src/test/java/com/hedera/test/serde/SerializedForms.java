/*
 * Copyright (C) 2022-2023 Hedera Hashgraph, LLC
 *
 * Licensed under the Apache License, Version 2.0 (the "License");
 * you may not use this file except in compliance with the License.
 * You may obtain a copy of the License at
 *
 *      http://www.apache.org/licenses/LICENSE-2.0
 *
 * Unless required by applicable law or agreed to in writing, software
 * distributed under the License is distributed on an "AS IS" BASIS,
 * WITHOUT WARRANTIES OR CONDITIONS OF ANY KIND, either express or implied.
 * See the License for the specific language governing permissions and
 * limitations under the License.
 */

package com.hedera.test.serde;

import static com.hedera.node.app.service.mono.state.virtual.entities.OnDiskAccountSerdeTest.NUM_ON_DISK_ACCOUNT_TEST_CASES;
import static com.hedera.test.serde.SelfSerializableDataTest.MIN_TEST_CASES_PER_VERSION;
import static com.hedera.test.utils.SerdeUtils.serializeToHex;
import static org.junit.jupiter.api.Assertions.assertArrayEquals;

import com.hedera.node.app.service.mono.context.properties.SerializableSemVers;
import com.hedera.node.app.service.mono.legacy.core.jproto.TxnReceipt;
import com.hedera.node.app.service.mono.legacy.core.jproto.TxnReceiptSerdeTest;
import com.hedera.node.app.service.mono.state.merkle.MerkleAccountState;
import com.hedera.node.app.service.mono.state.merkle.MerkleAccountStateSerdeTest;
import com.hedera.node.app.service.mono.state.merkle.MerkleEntityId;
import com.hedera.node.app.service.mono.state.merkle.MerkleNetworkContext;
import com.hedera.node.app.service.mono.state.merkle.MerkleNetworkContextSerdeTest;
import com.hedera.node.app.service.mono.state.merkle.MerklePayerRecords;
import com.hedera.node.app.service.mono.state.merkle.MerkleSchedule;
import com.hedera.node.app.service.mono.state.merkle.MerkleScheduleSerdeTest;
import com.hedera.node.app.service.mono.state.merkle.MerkleScheduledTransactionsState;
import com.hedera.node.app.service.mono.state.merkle.MerkleScheduledTransactionsStateSerdeTest;
import com.hedera.node.app.service.mono.state.merkle.MerkleSpecialFiles;
import com.hedera.node.app.service.mono.state.merkle.MerkleStakingInfo;
import com.hedera.node.app.service.mono.state.merkle.MerkleStakingInfoSerdeTest;
import com.hedera.node.app.service.mono.state.merkle.MerkleToken;
import com.hedera.node.app.service.mono.state.merkle.MerkleTokenRelStatus;
import com.hedera.node.app.service.mono.state.merkle.MerkleTokenSerdeTest;
import com.hedera.node.app.service.mono.state.merkle.MerkleTopic;
import com.hedera.node.app.service.mono.state.merkle.MerkleTopicSerdeTest;
import com.hedera.node.app.service.mono.state.merkle.MerkleUniqueToken;
import com.hedera.node.app.service.mono.state.merkle.internals.BytesElement;
import com.hedera.node.app.service.mono.state.submerkle.CurrencyAdjustments;
import com.hedera.node.app.service.mono.state.submerkle.EntityId;
import com.hedera.node.app.service.mono.state.submerkle.EvmFnResult;
import com.hedera.node.app.service.mono.state.submerkle.EvmFnResultSerdeTest;
import com.hedera.node.app.service.mono.state.submerkle.EvmLog;
import com.hedera.node.app.service.mono.state.submerkle.EvmLogSerdeTest;
import com.hedera.node.app.service.mono.state.submerkle.ExchangeRates;
import com.hedera.node.app.service.mono.state.submerkle.ExpirableTxnRecord;
import com.hedera.node.app.service.mono.state.submerkle.ExpirableTxnRecordSerdeTest;
import com.hedera.node.app.service.mono.state.submerkle.FcAssessedCustomFee;
import com.hedera.node.app.service.mono.state.submerkle.FcCustomFee;
import com.hedera.node.app.service.mono.state.submerkle.FcTokenAllowance;
import com.hedera.node.app.service.mono.state.submerkle.FcTokenAllowanceId;
import com.hedera.node.app.service.mono.state.submerkle.FcTokenAssociation;
import com.hedera.node.app.service.mono.state.submerkle.NftAdjustments;
import com.hedera.node.app.service.mono.state.submerkle.TxnId;
import com.hedera.node.app.service.mono.state.submerkle.TxnIdSerdeTest;
import com.hedera.node.app.service.mono.state.virtual.ContractKey;
import com.hedera.node.app.service.mono.state.virtual.ContractValue;
import com.hedera.node.app.service.mono.state.virtual.VirtualBlobKey;
import com.hedera.node.app.service.mono.state.virtual.VirtualBlobValue;
import com.hedera.node.app.service.mono.state.virtual.entities.OnDiskAccount;
import com.hedera.node.app.service.mono.state.virtual.entities.OnDiskTokenRel;
import com.hedera.node.app.service.mono.stream.RecordsRunningHashLeaf;
import com.hedera.test.utils.SeededPropertySource;
import com.hedera.test.utils.SerdeUtils;
import com.swirlds.common.io.SelfSerializable;
import com.swirlds.common.utility.CommonUtils;
import com.swirlds.virtualmap.VirtualValue;
import java.io.File;
import java.io.IOException;
import java.io.UncheckedIOException;
import java.nio.file.Files;
import java.nio.file.Path;
import java.nio.file.Paths;
import java.util.Map;
import java.util.function.Function;

/**
 * The purpose of this executable is to generate the latest serialized bytes for the
 * serialization-deserialization (serde) tests for serializable classes. Please DO NOT remove
 * classes from being serialized unless you are absolutely sure they are no longer in saved signed
 * state data.
 *
 * <p>When running this class, be sure to set <i>hedera-services/hedera-node/hedera-mono-service</i>
 * as the working directory before running.
 */
public class SerializedForms {
    private static final int MAX_SERIALIAZED_LEN = 4096;
    private static final String SERIALIZED_FORMS_LOC = "src/test/resources/serdes";
    private static final String FORM_TPL = "%s-v%d-sn%d.hex";

    public static void main(String... args) {
        generateSerializedData();
    }

    public static <T extends SelfSerializable> byte[] loadForm(
            final Class<T> type, final int version, final int testCaseNo) {
        final var path = pathFor(type, version, testCaseNo);
        try {
            return CommonUtils.unhex(Files.readString(path));
        } catch (IOException e) {
            throw new UncheckedIOException(e);
        }
    }

    public static <T extends SelfSerializable> void assertSameSerialization(
            final Class<T> type,
            final Function<SeededPropertySource, T> factory,
            final int version,
            final int testCaseNo) {
        final var propertySource = SeededPropertySource.forSerdeTest(version, testCaseNo);
        final var example = factory.apply(propertySource);
        final var actual = SerdeUtils.serialize(example);
        final var expected = loadForm(type, version, testCaseNo);
        assertArrayEquals(expected, actual, "Regression in serializing test case #" + testCaseNo);
    }

    public static <T extends VirtualValue> void assertSameBufferSerialization(
            final Class<T> type,
            final Function<SeededPropertySource, T> factory,
            final int version,
            final int testCaseNo) {
        final var propertySource = SeededPropertySource.forSerdeTest(version, testCaseNo);
        final var example = factory.apply(propertySource);
        final var actual = SerdeUtils.serializeToBuffer(example, MAX_SERIALIAZED_LEN);
        final var expected = loadForm(type, version, testCaseNo);
        assertArrayEquals(expected, actual, "Regression in serializing test case #" + testCaseNo);
    }

    private static void generateSerializedData() {
        GENERATOR_MAPPING.get(MerkleStakingInfo.class).run();
        //        for (var entry : GENERATOR_MAPPING.entrySet()) {
        //            entry.getValue().run();
        //        }
    }

    private static <T extends SelfSerializable> Map.Entry<Class<T>, Runnable> entry(
            Class<T> classType, Function<SeededPropertySource, T> factoryFn, int numTests) {
        return Map.entry(classType, () -> saveForCurrentVersion(classType, factoryFn, numTests));
    }

    /**
     * The entries in this map will be used to construct serializable object classes and generate
     * serialized bytes that can be used for testing. The entries consist of: - the serializable
     * class type (e.g., SomeSerializableObject.class) - function that takes a SeededPropertySource
     * instance and generates an instance of the class filled with random data - an integer
     * specifying the number of test cases to generate.
     */
    private static final Map<Class<? extends SelfSerializable>, Runnable> GENERATOR_MAPPING = Map.ofEntries(
            entry(MerklePayerRecords.class, SeededPropertySource::nextPayerRecords, MIN_TEST_CASES_PER_VERSION),
            entry(OnDiskAccount.class, SeededPropertySource::nextOnDiskAccount, NUM_ON_DISK_ACCOUNT_TEST_CASES),
            entry(OnDiskTokenRel.class, SeededPropertySource::nextOnDiskTokenRel, MIN_TEST_CASES_PER_VERSION),
            entry(CurrencyAdjustments.class, SeededPropertySource::nextCurrencyAdjustments, MIN_TEST_CASES_PER_VERSION),
            entry(EntityId.class, SeededPropertySource::nextEntityId, MIN_TEST_CASES_PER_VERSION),
            entry(EvmFnResult.class, SeededPropertySource::nextEvmResult, EvmFnResultSerdeTest.NUM_TEST_CASES),
            entry(EvmLog.class, SeededPropertySource::nextEvmLog, EvmLogSerdeTest.NUM_TEST_CASES),
            entry(ExchangeRates.class, SeededPropertySource::nextExchangeRates, MIN_TEST_CASES_PER_VERSION),
            entry(
                    ExpirableTxnRecord.class,
                    SeededPropertySource::nextRecord,
                    ExpirableTxnRecordSerdeTest.NUM_TEST_CASES),
            entry(FcAssessedCustomFee.class, SeededPropertySource::nextAssessedFee, MIN_TEST_CASES_PER_VERSION),
            entry(FcCustomFee.class, SeededPropertySource::nextCustomFee, MIN_TEST_CASES_PER_VERSION),
            entry(FcTokenAllowance.class, SeededPropertySource::nextFcTokenAllowance, MIN_TEST_CASES_PER_VERSION),
            entry(FcTokenAllowanceId.class, SeededPropertySource::nextAllowanceId, MIN_TEST_CASES_PER_VERSION),
            entry(FcTokenAssociation.class, SeededPropertySource::nextTokenAssociation, MIN_TEST_CASES_PER_VERSION),
            entry(BytesElement.class, SeededPropertySource::nextFilePart, MIN_TEST_CASES_PER_VERSION),
            entry(
                    MerkleAccountState.class,
                    SeededPropertySource::nextAccountState,
                    MerkleAccountStateSerdeTest.NUM_TEST_CASES),
            entry(MerkleEntityId.class, SeededPropertySource::nextMerkleEntityId, MIN_TEST_CASES_PER_VERSION),
            entry(
                    MerkleNetworkContext.class,
                    SeededPropertySource::next0320NetworkContext,
                    MerkleNetworkContextSerdeTest.NUM_TEST_CASES),
            entry(
                    MerkleScheduledTransactionsState.class,
                    SeededPropertySource::nextScheduledTransactionsState,
                    MerkleScheduledTransactionsStateSerdeTest.NUM_TEST_CASES),
            entry(MerkleSchedule.class, MerkleScheduleSerdeTest::nextSchedule, MerkleScheduleSerdeTest.NUM_TEST_CASES),
            entry(MerkleSpecialFiles.class, SeededPropertySource::nextMerkleSpecialFiles, MIN_TEST_CASES_PER_VERSION),
            entry(MerkleToken.class, SeededPropertySource::nextToken, MerkleTokenSerdeTest.NUM_TEST_CASES),
            entry(
                    MerkleTokenRelStatus.class,
                    SeededPropertySource::nextMerkleTokenRelStatus,
                    MIN_TEST_CASES_PER_VERSION),
            entry(MerkleTopic.class, SeededPropertySource::nextTopic, MerkleTopicSerdeTest.NUM_TEST_CASES),
            entry(MerkleUniqueToken.class, SeededPropertySource::next0260UniqueToken, MIN_TEST_CASES_PER_VERSION),
            entry(NftAdjustments.class, SeededPropertySource::nextOwnershipChanges, MIN_TEST_CASES_PER_VERSION),
            entry(
                    RecordsRunningHashLeaf.class,
                    SeededPropertySource::nextRecordsRunningHashLeaf,
                    MIN_TEST_CASES_PER_VERSION),
            entry(TxnId.class, SeededPropertySource::nextTxnId, TxnIdSerdeTest.NUM_TEST_CASES),
            entry(TxnReceipt.class, TxnReceiptSerdeTest::receiptFactory, 2 * MIN_TEST_CASES_PER_VERSION),
            entry(ContractKey.class, SeededPropertySource::nextContractKey, MIN_TEST_CASES_PER_VERSION),
            entry(ContractValue.class, SeededPropertySource::nextContractValue, MIN_TEST_CASES_PER_VERSION),
            entry(VirtualBlobKey.class, SeededPropertySource::nextVirtualBlobKey, MIN_TEST_CASES_PER_VERSION),
            entry(VirtualBlobValue.class, SeededPropertySource::nextVirtualBlobValue, MIN_TEST_CASES_PER_VERSION),
            entry(
                    MerkleStakingInfo.class,
<<<<<<< HEAD
                    SeededPropertySource::next038StakingInfo,
=======
                    SeededPropertySource::next0371StakingInfo,
>>>>>>> f5353ab3
                    MerkleStakingInfoSerdeTest.NUM_TEST_CASES),
            entry(
                    SerializableSemVers.class,
                    SeededPropertySource::nextSerializableSemVers,
                    2 * MIN_TEST_CASES_PER_VERSION));

    private static <T extends SelfSerializable> void saveForCurrentVersion(
            final Class<T> type, final Function<SeededPropertySource, T> factory, final int numTestCases) {
        final var instance = SelfSerializableDataTest.instantiate(type);
        final var currentVersion = instance.getVersion();
        for (int i = 0; i < numTestCases; i++) {
            final var propertySource = SeededPropertySource.forSerdeTest(currentVersion, i);
            final var example = factory.apply(propertySource);
            saveForm(example, type, currentVersion, i);
        }
    }

    private static <T extends SelfSerializable> void saveForm(
            final T example, final Class<T> type, final int version, final int testCaseNo) {
        final var hexed = serializeToHex(example);
        final var path = pathFor(type, version, testCaseNo);
        try {
            Files.writeString(path, hexed);
            System.out.println("Please ensure " + path + " is tracked in git");
        } catch (IOException e) {
            throw new UncheckedIOException(e);
        }
    }

    private static <T extends SelfSerializable> Path pathFor(
            final Class<T> type, final int version, final int testCaseNo) {
        return Paths.get(SERIALIZED_FORMS_LOC
                + File.separator
                + String.format(FORM_TPL, type.getSimpleName(), version, testCaseNo));
    }
}<|MERGE_RESOLUTION|>--- conflicted
+++ resolved
@@ -207,11 +207,7 @@
             entry(VirtualBlobValue.class, SeededPropertySource::nextVirtualBlobValue, MIN_TEST_CASES_PER_VERSION),
             entry(
                     MerkleStakingInfo.class,
-<<<<<<< HEAD
-                    SeededPropertySource::next038StakingInfo,
-=======
                     SeededPropertySource::next0371StakingInfo,
->>>>>>> f5353ab3
                     MerkleStakingInfoSerdeTest.NUM_TEST_CASES),
             entry(
                     SerializableSemVers.class,
