/*
 * Copyright (C) 2022 Hedera Hashgraph, LLC
 *
 * Licensed under the Apache License, Version 2.0 (the "License");
 * you may not use this file except in compliance with the License.
 * You may obtain a copy of the License at
 *
 *      http://www.apache.org/licenses/LICENSE-2.0
 *
 * Unless required by applicable law or agreed to in writing, software
 * distributed under the License is distributed on an "AS IS" BASIS,
 * WITHOUT WARRANTIES OR CONDITIONS OF ANY KIND, either express or implied.
 * See the License for the specific language governing permissions and
 * limitations under the License.
 */
package com.hedera.services.store.contracts.precompile;

import static org.junit.jupiter.api.Assertions.assertInstanceOf;
import static org.mockito.BDDMockito.given;
import static org.mockito.Mockito.mock;
import static org.mockito.Mockito.verify;

import com.hedera.services.context.SideEffectsTracker;
import com.hedera.services.context.TransactionContext;
import com.hedera.services.context.primitives.StateView;
import com.hedera.services.context.properties.GlobalDynamicProperties;
import com.hedera.services.fees.FeeCalculator;
import com.hedera.services.fees.charging.FeeDistribution;
import com.hedera.services.grpc.marshalling.FeeAssessor;
import com.hedera.services.grpc.marshalling.ImpliedTransfersMarshal;
import com.hedera.services.ledger.PureTransferSemanticChecks;
import com.hedera.services.ledger.SigImpactHistorian;
import com.hedera.services.ledger.TransactionalLedger;
import com.hedera.services.ledger.TransferLogic;
import com.hedera.services.ledger.accounts.AliasManager;
import com.hedera.services.ledger.backing.BackingStore;
import com.hedera.services.ledger.ids.EntityIdSource;
import com.hedera.services.ledger.properties.AccountProperty;
import com.hedera.services.ledger.properties.NftProperty;
import com.hedera.services.ledger.properties.TokenRelProperty;
import com.hedera.services.records.RecordsHistorian;
import com.hedera.services.state.EntityCreator;
import com.hedera.services.state.merkle.MerkleToken;
import com.hedera.services.state.migration.HederaAccount;
import com.hedera.services.state.migration.HederaTokenRel;
import com.hedera.services.state.migration.UniqueTokenAdapter;
import com.hedera.services.state.submerkle.ExpirableTxnRecord;
import com.hedera.services.state.validation.UsageLimits;
import com.hedera.services.store.AccountStore;
import com.hedera.services.store.TypedTokenStore;
import com.hedera.services.store.contracts.HederaStackedWorldStateUpdater;
import com.hedera.services.store.contracts.WorldLedgers;
import com.hedera.services.store.contracts.precompile.codec.EncodingFacade;
import com.hedera.services.store.contracts.precompile.proxy.RedirectViewExecutor;
import com.hedera.services.store.contracts.precompile.proxy.ViewGasCalculator;
import com.hedera.services.store.models.NftId;
import com.hedera.services.store.tokens.HederaTokenStore;
import com.hedera.services.txns.crypto.ApproveAllowanceLogic;
import com.hedera.services.txns.crypto.AutoCreationLogic;
import com.hedera.services.txns.crypto.DeleteAllowanceLogic;
import com.hedera.services.txns.crypto.validators.ApproveAllowanceChecks;
import com.hedera.services.txns.crypto.validators.DeleteAllowanceChecks;
import com.hedera.services.txns.customfees.CustomFeeSchedules;
import com.hedera.services.txns.token.AssociateLogic;
import com.hedera.services.txns.token.BurnLogic;
import com.hedera.services.txns.token.CreateLogic;
import com.hedera.services.txns.token.DeleteLogic;
import com.hedera.services.txns.token.DissociateLogic;
import com.hedera.services.txns.token.FreezeLogic;
import com.hedera.services.txns.token.GrantKycLogic;
import com.hedera.services.txns.token.MintLogic;
import com.hedera.services.txns.token.PauseLogic;
import com.hedera.services.txns.token.RevokeKycLogic;
import com.hedera.services.txns.token.UnfreezeLogic;
import com.hedera.services.txns.token.UnpauseLogic;
import com.hedera.services.txns.token.WipeLogic;
import com.hedera.services.txns.token.process.DissociationFactory;
import com.hedera.services.txns.token.validators.CreateChecks;
import com.hedera.services.txns.validation.OptionValidator;
import com.hederahashgraph.api.proto.java.AccountID;
import com.hederahashgraph.api.proto.java.TokenID;
import com.hederahashgraph.api.proto.java.TransactionBody.Builder;
import javax.inject.Provider;
import org.apache.commons.lang3.tuple.Pair;
import org.apache.tuweni.bytes.Bytes;
import org.hyperledger.besu.evm.frame.MessageFrame;
import org.junit.jupiter.api.BeforeEach;
import org.junit.jupiter.api.Test;
import org.junit.jupiter.api.extension.ExtendWith;
import org.mockito.Mock;
import org.mockito.junit.jupiter.MockitoExtension;

@ExtendWith(MockitoExtension.class)
class InfrastructureFactoryTest {
    @Mock private UsageLimits usageLimits;
    @Mock private EntityIdSource ids;
    @Mock private EncodingFacade encoder;
    @Mock private OptionValidator validator;
    @Mock private RecordsHistorian recordsHistorian;
    @Mock private SigImpactHistorian sigImpactHistorian;
    @Mock private DissociationFactory dissociationFactory;
    @Mock private GlobalDynamicProperties dynamicProperties;
    @Mock private TransactionalLedger<NftId, NftProperty, UniqueTokenAdapter> nftsLedger;

    @Mock
    private TransactionalLedger<Pair<AccountID, TokenID>, TokenRelProperty, HederaTokenRel>
            tokenRelsLedger;

    @Mock private TransactionalLedger<AccountID, AccountProperty, HederaAccount> accounts;
    @Mock private BackingStore<TokenID, MerkleToken> tokens;
    @Mock private BackingStore<NftId, UniqueTokenAdapter> uniqueTokens;
    @Mock private BackingStore<Pair<AccountID, TokenID>, HederaTokenRel> tokenRels;
    @Mock private MessageFrame frame;
    @Mock private ViewGasCalculator gasCalculator;
    @Mock private HederaStackedWorldStateUpdater worldStateUpdater;
    @Mock private WorldLedgers ledgers;
    @Mock private TransactionContext txnCtx;
    @Mock private AliasManager aliasManager;
    @Mock private FeeDistribution feeDistribution;
<<<<<<< HEAD
    @Mock private Provider<FeeCalculator> feeCalculator;
    @Mock private SyntheticTxnFactory syntheticTxnFactory;
    @Mock private StateView view;
    @Mock private EntityCreator entityCreator;
=======
    @Mock private FeeAssessor feeAssessor;
    @Mock private PureTransferSemanticChecks checks;
    @Mock private CustomFeeSchedules customFeeSchedules;
>>>>>>> 0e06d32e

    private InfrastructureFactory subject;

    @BeforeEach
    void setUp() {
        subject =
                new InfrastructureFactory(
                        usageLimits,
                        ids,
                        encoder,
                        validator,
                        recordsHistorian,
                        sigImpactHistorian,
                        dissociationFactory,
                        dynamicProperties,
                        txnCtx,
                        aliasManager,
                        feeDistribution,
<<<<<<< HEAD
                        feeCalculator,
                        syntheticTxnFactory,
                        view,
                        entityCreator);
=======
                        feeAssessor,
                        checks);
>>>>>>> 0e06d32e
    }

    @Test
    void canCreateSideEffects() {
        assertInstanceOf(SideEffectsTracker.class, subject.newSideEffects());
    }

    @Test
    void canCreateImpliedTransfersMarshal() {
        assertInstanceOf(
                ImpliedTransfersMarshal.class,
                subject.newImpliedTransfersMarshal(customFeeSchedules));
    }

    @Test
    void canCreateAccountStore() {
        assertInstanceOf(AccountStore.class, subject.newAccountStore(accounts));
    }

    @Test
    void canCreateNewTokenStore() {
        assertInstanceOf(
                TypedTokenStore.class,
                subject.newTokenStore(
                        subject.newAccountStore(accounts),
                        subject.newSideEffects(),
                        tokens,
                        uniqueTokens,
                        tokenRels));
    }

    @Test
    void canCreateNewAutoCreationLogc() {
        assertInstanceOf(
                AutoCreationLogic.class,
                subject.newAutoCreationLogicScopedTo(mock(HederaStackedWorldStateUpdater.class)));
    }

    @Test
    void canCreateNewHederaTokenStore() {
        assertInstanceOf(
                HederaTokenStore.class,
                subject.newHederaTokenStore(
                        subject.newSideEffects(), tokens, nftsLedger, tokenRelsLedger));
    }

    @Test
    void canCreateNewBurnLogic() {
        final var accountStore = subject.newAccountStore(accounts);
        assertInstanceOf(
                BurnLogic.class,
                subject.newBurnLogic(
                        accountStore,
                        subject.newTokenStore(
                                accountStore,
                                subject.newSideEffects(),
                                tokens,
                                uniqueTokens,
                                tokenRels)));
    }

    @Test
    void canCreateNewDeleteLogic() {
        final var accountStore = subject.newAccountStore(accounts);
        final var tokenStore =
                subject.newTokenStore(
                        accountStore, subject.newSideEffects(), tokens, uniqueTokens, tokenRels);
        assertInstanceOf(DeleteLogic.class, subject.newDeleteLogic(accountStore, tokenStore));
    }

    @Test
    void canCreateNewMintLogic() {
        final var accountStore = subject.newAccountStore(accounts);
        assertInstanceOf(
                MintLogic.class,
                subject.newMintLogic(
                        accountStore,
                        subject.newTokenStore(
                                accountStore,
                                subject.newSideEffects(),
                                tokens,
                                uniqueTokens,
                                tokenRels)));
    }

    @Test
    void canCreateNewAssociateLogic() {
        final var accountStore = subject.newAccountStore(accounts);
        assertInstanceOf(
                AssociateLogic.class,
                subject.newAssociateLogic(
                        accountStore,
                        subject.newTokenStore(
                                accountStore,
                                subject.newSideEffects(),
                                tokens,
                                uniqueTokens,
                                tokenRels)));
    }

    @Test
    void canCreateNewDissociateLogic() {
        final var accountStore = subject.newAccountStore(accounts);
        assertInstanceOf(
                DissociateLogic.class,
                subject.newDissociateLogic(
                        accountStore,
                        subject.newTokenStore(
                                accountStore,
                                subject.newSideEffects(),
                                tokens,
                                uniqueTokens,
                                tokenRels)));
    }

    @Test
    void canCreateNewTokenCreateLogic() {
        final var accountStore = subject.newAccountStore(accounts);
        assertInstanceOf(
                CreateLogic.class,
                subject.newTokenCreateLogic(
                        accountStore,
                        subject.newTokenStore(
                                accountStore,
                                subject.newSideEffects(),
                                tokens,
                                uniqueTokens,
                                tokenRels)));
    }

    @Test
    void canCreateNewTransferLogic() {
        final var sideEffects = subject.newSideEffects();
        assertInstanceOf(
                TransferLogic.class,
                subject.newTransferLogic(
                        subject.newHederaTokenStore(
                                sideEffects, tokens, nftsLedger, tokenRelsLedger),
                        sideEffects,
                        nftsLedger,
                        accounts,
                        tokenRelsLedger));
    }

    @Test
    void canCreateNewRedirectExecutor() {
        given(frame.getWorldUpdater()).willReturn(worldStateUpdater);

        assertInstanceOf(
                RedirectViewExecutor.class,
                subject.newRedirectExecutor(Bytes.EMPTY, frame, gasCalculator));
    }

    @Test
    void canCreateNewApproveAllowanceLogic() {
        final var accountStore = subject.newAccountStore(accounts);
        final var tokenStore =
                subject.newTokenStore(
                        accountStore, subject.newSideEffects(), tokens, uniqueTokens, tokenRels);
        assertInstanceOf(
                ApproveAllowanceLogic.class,
                subject.newApproveAllowanceLogic(accountStore, tokenStore));
    }

    @Test
    void canCreateNewDeleteAllowanceLogic() {
        final var accountStore = subject.newAccountStore(accounts);
        final var tokenStore =
                subject.newTokenStore(
                        accountStore, subject.newSideEffects(), tokens, uniqueTokens, tokenRels);
        assertInstanceOf(
                DeleteAllowanceLogic.class,
                subject.newDeleteAllowanceLogic(accountStore, tokenStore));
    }

    @Test
    void canCreateNewCreateChecks() {
        assertInstanceOf(CreateChecks.class, subject.newCreateChecks());
    }

    @Test
    void canCreateNewApproveAllowanceChecks() {
        assertInstanceOf(ApproveAllowanceChecks.class, subject.newApproveAllowanceChecks());
    }

    @Test
    void canCreateNewDeleteAllowanceChecks() {
        assertInstanceOf(DeleteAllowanceChecks.class, subject.newDeleteAllowanceChecks());
    }

    @Test
    void canCreateNewGrantKycLogic() {
        final var accountStore = subject.newAccountStore(accounts);
        final var tokenStore =
                subject.newTokenStore(
                        accountStore, subject.newSideEffects(), tokens, uniqueTokens, tokenRels);
        assertInstanceOf(GrantKycLogic.class, subject.newGrantKycLogic(accountStore, tokenStore));
    }

    @Test
    void canCreateNewRevokeKycLogic() {
        final var accountStore = subject.newAccountStore(accounts);
        final var tokenStore =
                subject.newTokenStore(
                        accountStore, subject.newSideEffects(), tokens, uniqueTokens, tokenRels);
        assertInstanceOf(RevokeKycLogic.class, subject.newRevokeKycLogic(accountStore, tokenStore));
    }

    @Test
    void canCreateNewPauseLogic() {
        final var accountStore = subject.newAccountStore(accounts);
        final var tokenStore =
                subject.newTokenStore(
                        accountStore, subject.newSideEffects(), tokens, uniqueTokens, tokenRels);
        assertInstanceOf(PauseLogic.class, subject.newPauseLogic(tokenStore));
    }

    @Test
    void canCreateNewUnpauseLogic() {
        final var accountStore = subject.newAccountStore(accounts);
        final var tokenStore =
                subject.newTokenStore(
                        accountStore, subject.newSideEffects(), tokens, uniqueTokens, tokenRels);
        assertInstanceOf(UnpauseLogic.class, subject.newUnpauseLogic(tokenStore));
    }

    @Test
    void canCreateNewWipeLogic() {
        final var accountStore = subject.newAccountStore(accounts);
        final var tokenStore =
                subject.newTokenStore(
                        accountStore, subject.newSideEffects(), tokens, uniqueTokens, tokenRels);
        assertInstanceOf(WipeLogic.class, subject.newWipeLogic(accountStore, tokenStore));
    }

    @Test
    void canCreateNewFreezeLogic() {
        final var accountStore = subject.newAccountStore(accounts);
        final var tokenStore =
                subject.newTokenStore(
                        accountStore, subject.newSideEffects(), tokens, uniqueTokens, tokenRels);
        assertInstanceOf(FreezeLogic.class, subject.newFreezeLogic(accountStore, tokenStore));
    }

    @Test
    void canCreateNewUnfreezeLogic() {
        final var accountStore = subject.newAccountStore(accounts);
        final var tokenStore =
                subject.newTokenStore(
                        accountStore, subject.newSideEffects(), tokens, uniqueTokens, tokenRels);
        assertInstanceOf(UnfreezeLogic.class, subject.newUnfreezeLogic(accountStore, tokenStore));
    }

    @Test
    void canCreateNewUpdateLogic() {
        final var sideEffects = subject.newSideEffects();
        assertInstanceOf(
                TokenUpdateLogic.class,
                subject.newTokenUpdateLogic(
                        subject.newHederaTokenStore(
                                sideEffects, tokens, nftsLedger, tokenRelsLedger),
                        ledgers,
                        sideEffects));
    }

    @Test
    void canCreateNewRecordSubmissions() {
        final var updater = mock(HederaStackedWorldStateUpdater.class);
        final var recordSubmissions = subject.newRecordSubmissionsScopedTo(updater);
        final var expirableTxnRecord = mock(ExpirableTxnRecord.Builder.class);
        final var txnBodyBuilder = mock(Builder.class);

        recordSubmissions.submitForTracking(txnBodyBuilder, expirableTxnRecord);

        verify(expirableTxnRecord).onlyExternalizeIfSuccessful();
        verify(updater)
                .manageInProgressPrecedingRecord(
                        recordsHistorian, expirableTxnRecord, txnBodyBuilder);
    }
}<|MERGE_RESOLUTION|>--- conflicted
+++ resolved
@@ -117,16 +117,13 @@
     @Mock private TransactionContext txnCtx;
     @Mock private AliasManager aliasManager;
     @Mock private FeeDistribution feeDistribution;
-<<<<<<< HEAD
+    @Mock private FeeAssessor feeAssessor;
+    @Mock private PureTransferSemanticChecks checks;
+    @Mock private CustomFeeSchedules customFeeSchedules;
     @Mock private Provider<FeeCalculator> feeCalculator;
     @Mock private SyntheticTxnFactory syntheticTxnFactory;
     @Mock private StateView view;
     @Mock private EntityCreator entityCreator;
-=======
-    @Mock private FeeAssessor feeAssessor;
-    @Mock private PureTransferSemanticChecks checks;
-    @Mock private CustomFeeSchedules customFeeSchedules;
->>>>>>> 0e06d32e
 
     private InfrastructureFactory subject;
 
@@ -145,15 +142,12 @@
                         txnCtx,
                         aliasManager,
                         feeDistribution,
-<<<<<<< HEAD
+                        feeAssessor,
+                        checks,
                         feeCalculator,
                         syntheticTxnFactory,
                         view,
                         entityCreator);
-=======
-                        feeAssessor,
-                        checks);
->>>>>>> 0e06d32e
     }
 
     @Test
