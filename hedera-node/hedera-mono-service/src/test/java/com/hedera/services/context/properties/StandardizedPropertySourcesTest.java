--- conflicted
+++ resolved
@@ -22,21 +22,12 @@
 import static org.mockito.BDDMockito.verify;
 import static org.mockito.Mockito.doCallRealMethod;
 
-<<<<<<< HEAD
-import com.hedera.services.keys.LegacyContractIdActivations;
-import com.hedera.services.ledger.accounts.staking.StakeStartupHelper;
-import com.hedera.services.state.submerkle.EntityId;
-=======
 import com.hedera.services.fees.calculation.EntityScaleFactors;
->>>>>>> 19d1301f
 import com.hedera.services.throttling.MapAccessType;
-import com.hedera.services.utils.EntityIdUtils;
 import com.hederahashgraph.api.proto.java.ServicesConfigurationList;
 import java.util.Collections;
-import java.util.EnumSet;
 import java.util.List;
 import java.util.Map;
-import java.util.Set;
 import org.apache.commons.lang3.tuple.Pair;
 import org.junit.jupiter.api.BeforeEach;
 import org.junit.jupiter.api.Test;
@@ -78,33 +69,6 @@
     }
 
     @Test
-    void getsLegacyActivations() {
-        final var prop = "1058134by[1062784]";
-        final LegacyContractIdActivations activations =
-                (LegacyContractIdActivations) PropertySource.AS_LEGACY_ACTIVATIONS.apply(prop);
-        final var expected =
-                new LegacyContractIdActivations(
-                        Map.of(
-                                EntityIdUtils.asTypedEvmAddress(new EntityId(0, 0, 1058134)),
-                                Set.of(
-                                        EntityIdUtils.asTypedEvmAddress(
-                                                new EntityId(0, 0, 1062784)))));
-        assertEquals(expected, activations);
-
-        final var name = "activations";
-        final var mockSubject = Mockito.mock(PropertySource.class);
-        doCallRealMethod().when(mockSubject).getLegacyActivationsProperty(name);
-        given(mockSubject.getProperty(name)).willReturn(expected);
-        doCallRealMethod()
-                .when(mockSubject)
-                .getTypedProperty(LegacyContractIdActivations.class, name);
-        assertEquals(expected, mockSubject.getLegacyActivationsProperty(name));
-
-        final var noActivations = new LegacyContractIdActivations(Collections.emptyMap());
-        assertEquals(noActivations, PropertySource.AS_LEGACY_ACTIVATIONS.apply(""));
-    }
-
-    @Test
     @SuppressWarnings("unchecked")
     void getsExpectedAccessList() {
         final var prop = "ACCOUNTS_GET,STORAGE_PUT";
@@ -123,24 +87,6 @@
     }
 
     @Test
-<<<<<<< HEAD
-    @SuppressWarnings("unchecked")
-    void getsExpectedRecomputeTypes() {
-        final var prop = "NODE_STAKES,PENDING_REWARDS";
-        final Set<StakeStartupHelper.RecomputeType> recomputes =
-                (Set<StakeStartupHelper.RecomputeType>)
-                        PropertySource.AS_RECOMPUTE_TYPES.apply(prop);
-        final Set<StakeStartupHelper.RecomputeType> expected =
-                EnumSet.allOf(StakeStartupHelper.RecomputeType.class);
-        assertEquals(expected, recomputes);
-
-        final var name = "recomputeTypes";
-        final var mockSubject = Mockito.mock(PropertySource.class);
-        doCallRealMethod().when(mockSubject).getRecomputeTypesProperty(name);
-        given(mockSubject.getProperty(name)).willReturn(expected);
-        doCallRealMethod().when(mockSubject).getTypedProperty(Set.class, name);
-        assertEquals(expected, mockSubject.getRecomputeTypesProperty(name));
-=======
     void getsExpectedEntityScaleFactors() {
         final var prop = "DEFAULT(90,10:1,95,25:1,99,100:1)";
         final EntityScaleFactors scaleFactors =
@@ -154,7 +100,6 @@
         given(mockSubject.getProperty(name)).willReturn(expected);
         doCallRealMethod().when(mockSubject).getTypedProperty(EntityScaleFactors.class, name);
         assertEquals(expected, mockSubject.getEntityScaleFactorsProperty(name));
->>>>>>> 19d1301f
     }
 
     @Test
