/*
 * Copyright (C) 2022 Hedera Hashgraph, LLC
 *
 * Licensed under the Apache License, Version 2.0 (the "License");
 * you may not use this file except in compliance with the License.
 * You may obtain a copy of the License at
 *
 *      http://www.apache.org/licenses/LICENSE-2.0
 *
 * Unless required by applicable law or agreed to in writing, software
 * distributed under the License is distributed on an "AS IS" BASIS,
 * WITHOUT WARRANTIES OR CONDITIONS OF ANY KIND, either express or implied.
 * See the License for the specific language governing permissions and
 * limitations under the License.
 */
package com.hedera.services.ledger.accounts.staking;

import static com.hedera.services.context.properties.PropertyNames.LEDGER_TOTAL_TINY_BAR_FLOAT;
import static com.hedera.services.context.properties.PropertyNames.STAKING_REWARD_HISTORY_NUM_STORED_PERIODS;
import static com.hedera.services.ledger.accounts.staking.StakingUtilsTest.buildPendingNodeStakeChanges;
<<<<<<< HEAD
import static com.hedera.services.state.migration.ReleaseTwentySevenMigration.buildStakingInfoMap;
import static org.junit.jupiter.api.Assertions.assertDoesNotThrow;
=======
import static com.hedera.services.state.migration.StakingInfoMapBuilder.buildStakingInfoMap;
>>>>>>> 19d1301f
import static org.junit.jupiter.api.Assertions.assertEquals;
import static org.mockito.BDDMockito.given;
import static org.mockito.Mockito.mock;

import com.hedera.services.context.properties.BootstrapProperties;
import com.hedera.services.state.merkle.MerkleAccount;
import com.hedera.services.state.merkle.MerkleStakingInfo;
import com.hedera.services.state.migration.AccountStorageAdapter;
import com.hedera.services.utils.EntityNum;
import com.hedera.test.factories.accounts.MerkleAccountFactory;
import com.hederahashgraph.api.proto.java.AccountID;
import com.swirlds.common.system.address.Address;
import com.swirlds.common.system.address.AddressBook;
import com.swirlds.merkle.map.MerkleMap;
import org.junit.jupiter.api.BeforeEach;
import org.junit.jupiter.api.Test;
import org.junit.jupiter.api.extension.ExtendWith;
import org.mockito.Mock;
import org.mockito.junit.jupiter.MockitoExtension;

@ExtendWith(MockitoExtension.class)
class StakeChangeManagerTest {
    @Mock private AddressBook addressBook;
    @Mock private Address address1 = mock(Address.class);
    @Mock private Address address2 = mock(Address.class);
    @Mock private StakeInfoManager stakeInfoManager;
    @Mock private MerkleMap<EntityNum, MerkleAccount> accounts;
    @Mock private BootstrapProperties bootstrapProperties;

    private StakeChangeManager subject;
    private MerkleMap<EntityNum, MerkleStakingInfo> stakingInfo;

    private final EntityNum node0Id = EntityNum.fromLong(0L);

    @BeforeEach
    void setUp() {
        stakingInfo = buildsStakingInfoMap();
        subject =
                new StakeChangeManager(
                        stakeInfoManager, () -> AccountStorageAdapter.fromInMemory(accounts));
    }

    @Test
    void ignoresRequestToWithdrawOrAddStakeFromMissingNodeIds() {
        assertDoesNotThrow(() -> subject.awardStake(0L, 100L, false));
        assertDoesNotThrow(() -> subject.withdrawStake(0L, 100L, false));
    }

    @Test
    void withdrawsStakeCorrectly() {
        assertEquals(1000L, stakingInfo.get(node0Id).getStake());
        assertEquals(300L, stakingInfo.get(node0Id).getStakeToReward());
        assertEquals(400L, stakingInfo.get(node0Id).getStakeToNotReward());

        given(stakeInfoManager.mutableStakeInfoFor(0L)).willReturn(stakingInfo.get(node0Id));
        subject.withdrawStake(0L, 100L, false);

        assertEquals(1000L, stakingInfo.get(node0Id).getStake());
        assertEquals(200L, stakingInfo.get(node0Id).getStakeToReward());
        assertEquals(400L, stakingInfo.get(node0Id).getStakeToNotReward());

        subject.withdrawStake(0L, 100L, true);

        assertEquals(1000L, stakingInfo.get(node0Id).getStake());
        assertEquals(200L, stakingInfo.get(node0Id).getStakeToReward());
        assertEquals(300L, stakingInfo.get(node0Id).getStakeToNotReward());
    }

    @Test
    void awardsStakeCorrectly() {
        assertEquals(1000L, stakingInfo.get(node0Id).getStake());
        assertEquals(300L, stakingInfo.get(node0Id).getStakeToReward());
        assertEquals(400L, stakingInfo.get(node0Id).getStakeToNotReward());
        given(stakeInfoManager.mutableStakeInfoFor(0L)).willReturn(stakingInfo.get(node0Id));

        subject.awardStake(0L, 100L, false);

        assertEquals(1000L, stakingInfo.get(node0Id).getStake());
        assertEquals(400L, stakingInfo.get(node0Id).getStakeToReward());
        assertEquals(400L, stakingInfo.get(node0Id).getStakeToNotReward());

        subject.awardStake(0L, 100L, true);

        assertEquals(1000L, stakingInfo.get(node0Id).getStake());
        assertEquals(400L, stakingInfo.get(node0Id).getStakeToReward());
        assertEquals(500L, stakingInfo.get(node0Id).getStakeToNotReward());
    }

    @Test
    void findsOrAddsAccountAsExpected() {
        final var pendingChanges = buildPendingNodeStakeChanges();
        assertEquals(1, pendingChanges.size());

        var placeOfInsertion = subject.findOrAdd(partyId.getAccountNum(), pendingChanges);
        assertEquals(1, placeOfInsertion);
        assertEquals(partyId, pendingChanges.id(1));
        placeOfInsertion = subject.findOrAdd(counterpartyId.getAccountNum(), pendingChanges);
        assertEquals(0, placeOfInsertion);

        assertEquals(2, pendingChanges.size());
    }

    @Test
    void setsStakePeriodStart() {
        final long todayNum = 123456789L;

        final var accountsMap = new MerkleMap<EntityNum, MerkleAccount>();
        accountsMap.put(EntityNum.fromAccountId(counterpartyId), counterparty);
        accountsMap.put(EntityNum.fromAccountId(partyId), party);

        assertEquals(
                -1, accountsMap.get(EntityNum.fromAccountId(counterpartyId)).getStakePeriodStart());
        assertEquals(-1, accountsMap.get(EntityNum.fromAccountId(partyId)).getStakePeriodStart());

        subject =
                new StakeChangeManager(
                        stakeInfoManager, () -> AccountStorageAdapter.fromInMemory(accountsMap));
        subject.initializeAllStakingStartsTo(todayNum);

        assertEquals(todayNum, counterparty.getStakePeriodStart());
        assertEquals(-1, party.getStakePeriodStart());
        assertEquals(
                todayNum,
                accountsMap.get(EntityNum.fromAccountId(counterpartyId)).getStakePeriodStart());
        assertEquals(-1, accountsMap.get(EntityNum.fromAccountId(partyId)).getStakePeriodStart());
    }

    public MerkleMap<EntityNum, MerkleStakingInfo> buildsStakingInfoMap() {
        given(bootstrapProperties.getLongProperty(LEDGER_TOTAL_TINY_BAR_FLOAT))
                .willReturn(2_000_000_000L);
        given(bootstrapProperties.getIntProperty(STAKING_REWARD_HISTORY_NUM_STORED_PERIODS))
                .willReturn(2);
        given(addressBook.getSize()).willReturn(2);
        given(addressBook.getAddress(0)).willReturn(address1);
        given(address1.getId()).willReturn(0L);
        given(addressBook.getAddress(1)).willReturn(address2);
        given(address2.getId()).willReturn(1L);

        final var info = buildStakingInfoMap(addressBook, bootstrapProperties);
        info.forEach(
                (a, b) -> {
                    b.setStakeToReward(300L);
                    b.setStake(1000L);
                    b.setStakeToNotReward(400L);
                });
        return info;
    }

    private final long partyBalance = 111L;
    private static final long counterpartyBalance = 555L;
    private final AccountID partyId = AccountID.newBuilder().setAccountNum(123).build();
    private static final AccountID counterpartyId =
            AccountID.newBuilder().setAccountNum(321).build();
    private final MerkleAccount party =
            MerkleAccountFactory.newAccount()
                    .number(EntityNum.fromAccountId(partyId))
                    .balance(partyBalance)
                    .get();
    private static final MerkleAccount counterparty =
            MerkleAccountFactory.newAccount()
                    .stakedId(-1)
                    .number(EntityNum.fromAccountId(counterpartyId))
                    .balance(counterpartyBalance)
                    .get();
}<|MERGE_RESOLUTION|>--- conflicted
+++ resolved
@@ -18,12 +18,7 @@
 import static com.hedera.services.context.properties.PropertyNames.LEDGER_TOTAL_TINY_BAR_FLOAT;
 import static com.hedera.services.context.properties.PropertyNames.STAKING_REWARD_HISTORY_NUM_STORED_PERIODS;
 import static com.hedera.services.ledger.accounts.staking.StakingUtilsTest.buildPendingNodeStakeChanges;
-<<<<<<< HEAD
-import static com.hedera.services.state.migration.ReleaseTwentySevenMigration.buildStakingInfoMap;
-import static org.junit.jupiter.api.Assertions.assertDoesNotThrow;
-=======
 import static com.hedera.services.state.migration.StakingInfoMapBuilder.buildStakingInfoMap;
->>>>>>> 19d1301f
 import static org.junit.jupiter.api.Assertions.assertEquals;
 import static org.mockito.BDDMockito.given;
 import static org.mockito.Mockito.mock;
@@ -64,12 +59,6 @@
         subject =
                 new StakeChangeManager(
                         stakeInfoManager, () -> AccountStorageAdapter.fromInMemory(accounts));
-    }
-
-    @Test
-    void ignoresRequestToWithdrawOrAddStakeFromMissingNodeIds() {
-        assertDoesNotThrow(() -> subject.awardStake(0L, 100L, false));
-        assertDoesNotThrow(() -> subject.withdrawStake(0L, 100L, false));
     }
 
     @Test
