--- conflicted
+++ resolved
@@ -63,16 +63,10 @@
                     + " maxExplicitHbarAdjusts=5, maxExplicitTokenAdjusts=50,"
                     + " maxExplicitOwnershipChanges=12, maxNestedCustomFees=1,"
                     + " maxXferBalanceChanges=20, areNftsEnabled=true, isAutoCreationEnabled=true,"
-<<<<<<< HEAD
-                    + " tokenFeeSchedules=[], areAllowancesEnabled=true}, changes=[],"
-                    + " tokenFeeSchedules=[], assessedCustomFees=[], resolvedAliases={},"
-                    + " numAutoCreations=0, numLazyCreations=0}";
-=======
                     + " isLazyCreationEnabled=true, tokenFeeSchedules=[],"
                     + " areAllowancesEnabled=true}, changes=[], tokenFeeSchedules=[],"
                     + " assessedCustomFees=[], resolvedAliases={}, numAutoCreations=0,"
                     + " numLazyCreations=0}";
->>>>>>> 5cbb8c09
         final var twoRepr =
                 "ImpliedTransfers{meta=ImpliedTransfersMeta{code=OK, maxExplicitHbarAdjusts=5,"
                     + " maxExplicitTokenAdjusts=50, maxExplicitOwnershipChanges=12,"
