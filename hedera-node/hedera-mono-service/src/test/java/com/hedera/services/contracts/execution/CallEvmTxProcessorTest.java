/*
 * Copyright (C) 2021-2022 Hedera Hashgraph, LLC
 *
 * Licensed under the Apache License, Version 2.0 (the "License");
 * you may not use this file except in compliance with the License.
 * You may obtain a copy of the License at
 *
 *      http://www.apache.org/licenses/LICENSE-2.0
 *
 * Unless required by applicable law or agreed to in writing, software
 * distributed under the License is distributed on an "AS IS" BASIS,
 * WITHOUT WARRANTIES OR CONDITIONS OF ANY KIND, either express or implied.
 * See the License for the specific language governing permissions and
 * limitations under the License.
 */
package com.hedera.services.contracts.execution;

import static com.hedera.services.contracts.ContractsV_0_30Module.EVM_VERSION_0_30;
import static com.hedera.services.contracts.ContractsV_0_32Module.EVM_VERSION_0_32;
import static com.hedera.services.ethereum.EthTxData.WEIBARS_TO_TINYBARS;
import static com.hedera.test.utils.TxnUtils.assertFailsWith;
import static com.hederahashgraph.api.proto.java.ResponseCodeEnum.INSUFFICIENT_BALANCES_FOR_STORAGE_RENT;
import static com.hederahashgraph.api.proto.java.ResponseCodeEnum.INSUFFICIENT_GAS;
import static com.hederahashgraph.api.proto.java.ResponseCodeEnum.INVALID_ETHEREUM_TRANSACTION;
import static org.junit.jupiter.api.Assertions.assertEquals;
import static org.junit.jupiter.api.Assertions.assertFalse;
import static org.junit.jupiter.api.Assertions.assertThrows;
import static org.junit.jupiter.api.Assertions.assertTrue;
import static org.mockito.ArgumentMatchers.any;
import static org.mockito.ArgumentMatchers.anyLong;
import static org.mockito.BDDMockito.doCallRealMethod;
import static org.mockito.BDDMockito.given;
import static org.mockito.BDDMockito.mock;
import static org.mockito.BDDMockito.never;
import static org.mockito.BDDMockito.verify;
import static org.mockito.BDDMockito.willThrow;
import static org.mockito.Mockito.doReturn;
import static org.mockito.Mockito.when;
import static org.mockito.internal.verification.VerificationModeFactory.times;

import com.hedera.services.context.properties.GlobalDynamicProperties;
import com.hedera.services.contracts.execution.traceability.ContractActionType;
import com.hedera.services.contracts.execution.traceability.HederaTracer;
import com.hedera.services.contracts.execution.traceability.SolidityAction;
import com.hedera.services.exceptions.InvalidTransactionException;
import com.hedera.services.exceptions.ResourceLimitException;
import com.hedera.services.ledger.TransactionalLedger;
import com.hedera.services.ledger.accounts.AliasManager;
import com.hedera.services.ledger.properties.AccountProperty;
import com.hedera.services.state.migration.HederaAccount;
import com.hedera.services.store.contracts.CodeCache;
import com.hedera.services.store.contracts.HederaStackedWorldStateUpdater;
import com.hedera.services.store.contracts.HederaWorldState;
import com.hedera.services.store.models.Account;
import com.hedera.services.store.models.Id;
import com.hedera.services.stream.proto.SidecarType;
import com.hederahashgraph.api.proto.java.AccountID;
import com.hederahashgraph.api.proto.java.HederaFunctionality;
import com.hederahashgraph.api.proto.java.ResponseCodeEnum;
import java.math.BigInteger;
import java.time.Instant;
import java.util.ArrayDeque;
import java.util.Collections;
import java.util.Deque;
import java.util.EnumSet;
import java.util.List;
import java.util.Map;
import java.util.Optional;
import java.util.Set;
import javax.inject.Provider;
import org.apache.commons.lang3.tuple.Pair;
import org.apache.tuweni.bytes.Bytes;
import org.apache.tuweni.units.bigints.UInt256;
import org.hyperledger.besu.datatypes.Address;
import org.hyperledger.besu.datatypes.Wei;
import org.hyperledger.besu.evm.Code;
import org.hyperledger.besu.evm.EVM;
import org.hyperledger.besu.evm.MainnetEVMs;
import org.hyperledger.besu.evm.account.EvmAccount;
import org.hyperledger.besu.evm.account.MutableAccount;
import org.hyperledger.besu.evm.frame.BlockValues;
import org.hyperledger.besu.evm.frame.MessageFrame;
import org.hyperledger.besu.evm.gascalculator.GasCalculator;
import org.hyperledger.besu.evm.internal.EvmConfiguration;
import org.hyperledger.besu.evm.operation.Operation;
import org.hyperledger.besu.evm.operation.OperationRegistry;
import org.hyperledger.besu.evm.precompile.PrecompileContractRegistry;
import org.hyperledger.besu.evm.processor.ContractCreationProcessor;
import org.hyperledger.besu.evm.processor.MessageCallProcessor;
import org.hyperledger.besu.evm.tracing.OperationTracer.ExecuteOperation;
import org.hyperledger.besu.evm.worldstate.WorldUpdater;
import org.hyperledger.besu.plugin.data.Transaction;
import org.junit.jupiter.api.BeforeEach;
import org.junit.jupiter.api.Test;
import org.junit.jupiter.api.extension.ExtendWith;
import org.mockito.Mock;
import org.mockito.MockedConstruction;
import org.mockito.Mockito;
import org.mockito.junit.jupiter.MockitoExtension;

@ExtendWith(MockitoExtension.class)
class CallEvmTxProcessorTest {
    private static final int MAX_STACK_SIZE = 1024;
    public static final long ONE_HBAR = 100_000_000L;

    @Mock private LivePricesSource livePricesSource;
    @Mock private HederaWorldState worldState;
    @Mock private CodeCache codeCache;
    @Mock private GlobalDynamicProperties globalDynamicProperties;
    @Mock private GasCalculator gasCalculator;
    @Mock private Set<Operation> operations;
    @Mock private Transaction transaction;
    @Mock private HederaWorldState.Updater updater;
    @Mock private HederaStackedWorldStateUpdater stackedUpdater;
    @Mock private AliasManager aliasManager;
    @Mock private HederaBlockValues hederaBlockValues;
    @Mock private BlockValues blockValues;
    @Mock private InHandleBlockMetaSource blockMetaSource;

    private final Account sender = new Account(new Id(0, 0, 1002));
    private final Account receiver = new Account(new Id(0, 0, 1006));
    private final Account relayer = new Account(new Id(0, 0, 1007));
    private final Address receiverAddress = receiver.getId().asEvmAddress();
    private final Instant consensusTime = Instant.now();
    private final int MAX_GAS_LIMIT = 10_000_000;
    private final int MAX_REFUND_PERCENT = 20;
    private final long INTRINSIC_GAS_COST = 290_000L;
    private final long GAS_LIMIT = 300_000L;

    private CallEvmTxProcessor callEvmTxProcessor;
    private String mcpVersion;
    private String ccpVersion;

    @BeforeEach
    void setup() {
        CommonProcessorSetup.setup(gasCalculator);
        var operationRegistry = new OperationRegistry();
        MainnetEVMs.registerLondonOperations(operationRegistry, gasCalculator, BigInteger.ZERO);
        operations.forEach(operationRegistry::put);
        when(globalDynamicProperties.evmVersion()).thenReturn(EVM_VERSION_0_30);
        var evm30 = new EVM(operationRegistry, gasCalculator, EvmConfiguration.DEFAULT);
        Map<String, Provider<MessageCallProcessor>> mcps =
                Map.of(
                        EVM_VERSION_0_30,
                        () -> {
                            mcpVersion = EVM_VERSION_0_30;
                            return new MessageCallProcessor(
                                    evm30, new PrecompileContractRegistry());
                        },
                        EVM_VERSION_0_32,
                        () -> {
                            mcpVersion = EVM_VERSION_0_32;
                            return new MessageCallProcessor(
                                    evm30, new PrecompileContractRegistry());
                        });
        Map<String, Provider<ContractCreationProcessor>> ccps =
                Map.of(
                        EVM_VERSION_0_30,
                        () -> {
                            ccpVersion = EVM_VERSION_0_30;

                            return new ContractCreationProcessor(
                                    gasCalculator, evm30, true, List.of(), 1);
                        },
                        EVM_VERSION_0_32,
                        () -> {
                            ccpVersion = EVM_VERSION_0_32;
                            return new ContractCreationProcessor(
                                    gasCalculator, evm30, true, List.of(), 1);
                        });

        callEvmTxProcessor =
                new CallEvmTxProcessor(
                        worldState,
                        livePricesSource,
                        codeCache,
                        globalDynamicProperties,
                        gasCalculator,
                        mcps,
                        ccps,
                        aliasManager,
                        blockMetaSource);
    }

    @Test
    void assertSuccessExecution() {
        givenValidMock();
        given(globalDynamicProperties.fundingAccountAddress())
                .willReturn(new Id(0, 0, 1010).asEvmAddress());
        given(aliasManager.resolveForEvm(receiverAddress)).willReturn(receiverAddress);

        givenSenderWithBalance(350_000L);
        var result =
                callEvmTxProcessor.execute(
                        sender, receiverAddress, 33_333L, 1234L, Bytes.EMPTY, consensusTime);
        assertTrue(result.isSuccessful());
        assertEquals(receiver.getId().asGrpcContract(), result.toGrpc().getContractID());
    }

    @Test
    void assertSuccessExecutionEth() {
        givenValidMockEth();

        given(globalDynamicProperties.fundingAccountAddress())
                .willReturn(new Id(0, 0, 1010).asEvmAddress());
        given(aliasManager.resolveForEvm(receiverAddress)).willReturn(receiverAddress);
        var evmAccount = mock(EvmAccount.class);
        given(updater.getOrCreateSenderAccount(any())).willReturn(evmAccount);
        var senderMutableAccount = mock(MutableAccount.class);
        given(evmAccount.getMutable()).willReturn(senderMutableAccount);

        givenSenderWithBalance(350_000L);
        var result =
                callEvmTxProcessor.executeEth(
                        sender,
                        receiverAddress,
                        33_333L,
                        1234L,
                        Bytes.EMPTY,
                        consensusTime,
                        BigInteger.valueOf(10_000L),
                        relayer,
                        55_555L);
        assertTrue(result.isSuccessful());
        assertEquals(receiver.getId().asGrpcContract(), result.toGrpc().getContractID());
    }

    @Test
    void assertSuccessExecutionEthLazyCreate() {
        givenValidMockEth();
        given(globalDynamicProperties.fundingAccount())
                .willReturn(new Id(0, 0, 1010).asGrpcAccount());
        given(aliasManager.resolveForEvm(receiverAddress)).willReturn(receiverAddress);
        given(aliasManager.isMirror(receiverAddress)).willReturn(false);
        var evmAccount = mock(EvmAccount.class);
        given(updater.getOrCreateSenderAccount(any())).willReturn(evmAccount);
        var senderMutableAccount = mock(MutableAccount.class);
        given(evmAccount.getMutable()).willReturn(senderMutableAccount);

        givenSenderWithBalance(350_000L);
        var result =
                callEvmTxProcessor.executeEth(
                        sender,
                        receiverAddress,
                        33_333L,
                        1234L,
                        Bytes.EMPTY,
                        consensusTime,
                        BigInteger.valueOf(10_000L),
                        relayer,
                        55_555L);
        assertTrue(result.isSuccessful());
        assertEquals(receiver.getId().asGrpcContract(), result.toGrpc().getContractID());
    }

    @Test
    void nonCodeTxRequiresValue() {
        given(aliasManager.resolveForEvm(receiverAddress)).willReturn(receiverAddress);
        given(aliasManager.isMirror(receiverAddress)).willReturn(true);
        assertFailsWith(
                () ->
                        callEvmTxProcessor.buildInitialFrame(
                                MessageFrame.builder(), receiverAddress, Bytes.EMPTY, 0L),
                INVALID_ETHEREUM_TRANSACTION);
    }

    @Test
    void missingCodeBecomesEmptyInInitialFrame() {
        MessageFrame.Builder protoFrame =
                MessageFrame.builder()
                        .messageFrameStack(new ArrayDeque<>())
                        .worldUpdater(updater)
                        .initialGas(1L)
                        .originator(sender.canonicalAddress())
                        .gasPrice(Wei.ZERO)
                        .sender(sender.canonicalAddress())
                        .value(Wei.ONE)
                        .apparentValue(Wei.ONE)
                        .blockValues(blockValues)
                        .depth(1)
                        .completer(frame -> {})
                        .miningBeneficiary(Address.ZERO)
                        .blockHashLookup(hash -> null);

        var messageFrame =
                callEvmTxProcessor.buildInitialFrame(protoFrame, receiverAddress, Bytes.EMPTY, 33L);

        assertEquals(Code.EMPTY, messageFrame.getCode());
    }

    @Test
    void assertSuccessExecutionChargesCorrectMinimumGas() {
        givenValidMock();
        given(globalDynamicProperties.maxGasRefundPercentage()).willReturn(MAX_REFUND_PERCENT);
        given(globalDynamicProperties.fundingAccountAddress())
                .willReturn(new Id(0, 0, 1010).asEvmAddress());
        givenSenderWithBalance(350_000L);
        final var receiverAddress = receiver.getId().asEvmAddress();
        given(aliasManager.resolveForEvm(receiverAddress)).willReturn(receiverAddress);
        var result =
                callEvmTxProcessor.execute(
                        sender, receiverAddress, GAS_LIMIT, 1234L, Bytes.EMPTY, consensusTime);
        assertTrue(result.isSuccessful());
        assertEquals(result.getGasUsed(), GAS_LIMIT - GAS_LIMIT * MAX_REFUND_PERCENT / 100);
        assertEquals(receiver.getId().asGrpcContract(), result.toGrpc().getContractID());
    }

    @Test
    void assertSuccessExecutionChargesCorrectGasWhenGasUsedIsLargerThanMinimum() {
        givenValidMock();
        given(globalDynamicProperties.maxGasRefundPercentage()).willReturn(MAX_REFUND_PERCENT);
        given(gasCalculator.transactionIntrinsicGasCost(Bytes.EMPTY, false))
                .willReturn(INTRINSIC_GAS_COST);
        given(globalDynamicProperties.fundingAccountAddress())
                .willReturn(new Id(0, 0, 1010).asEvmAddress());

        givenSenderWithBalance(350_000L);
        final var receiverAddress = receiver.getId().asEvmAddress();
        given(aliasManager.resolveForEvm(receiverAddress)).willReturn(receiverAddress);
        var result =
                callEvmTxProcessor.execute(
                        sender, receiverAddress, GAS_LIMIT, 1234L, Bytes.EMPTY, consensusTime);
        assertTrue(result.isSuccessful());
        assertEquals(INTRINSIC_GAS_COST, result.getGasUsed());
        assertEquals(receiver.getId().asGrpcContract(), result.toGrpc().getContractID());
    }

    @Test
    void assertSuccessExecutionPopulatesStateChanges() {
        givenValidMock();
        given(globalDynamicProperties.fundingAccountAddress())
                .willReturn(new Id(0, 0, 1010).asEvmAddress());
        given(globalDynamicProperties.enabledSidecars())
                .willReturn(EnumSet.of(SidecarType.CONTRACT_STATE_CHANGE));
        givenSenderWithBalance(350_000L);
        given(aliasManager.resolveForEvm(receiverAddress)).willReturn(receiverAddress);
        final var contractAddress = "0xffff";
        final var slot = 1L;
        final var oldSlotValue = 4L;
        final var newSlotValue = 255L;
        given(updater.getFinalStateChanges())
                .willReturn(
                        Map.of(
                                Address.fromHexString(contractAddress),
                                Map.of(
                                        UInt256.valueOf(slot),
                                        Pair.of(
                                                UInt256.valueOf(oldSlotValue),
                                                UInt256.valueOf(newSlotValue)))));

        final var result =
                callEvmTxProcessor.execute(
                        sender, receiverAddress, 33_333L, 1234L, Bytes.EMPTY, consensusTime);

        assertTrue(result.isSuccessful());
        assertEquals(receiver.getId().asGrpcContract(), result.toGrpc().getContractID());
        assertEquals(1, result.getStateChanges().size());
        final var contractStateChange =
                result.getStateChanges()
                        .get(Address.fromHexString(contractAddress))
                        .get(UInt256.valueOf(slot));
        assertEquals(UInt256.valueOf(oldSlotValue), contractStateChange.getLeft());
        assertEquals(UInt256.valueOf(newSlotValue), contractStateChange.getRight());
    }

    @Test
    void assertSuccessExecutionWithDisabledTraceabilityDoNotPopulatesStorageChanges() {
        givenValidMock();
        given(globalDynamicProperties.fundingAccountAddress())
                .willReturn(new Id(0, 0, 1010).asEvmAddress());
        given(globalDynamicProperties.enabledSidecars()).willReturn(Collections.emptySet());
        givenSenderWithBalance(350_000L);
        given(aliasManager.resolveForEvm(receiverAddress)).willReturn(receiverAddress);

        final var result =
                callEvmTxProcessor.execute(
                        sender, receiverAddress, 33_333L, 1234L, Bytes.EMPTY, consensusTime);

        assertTrue(result.isSuccessful());
        assertEquals(receiver.getId().asGrpcContract(), result.toGrpc().getContractID());
        assertEquals(0, result.getStateChanges().size());

        verify(updater, never()).getFinalStateChanges();
    }

    @Test
    void assertSuccessExecutionPopulatesContractActionsWhenEnabled() {
        givenValidMock();
        given(globalDynamicProperties.fundingAccountAddress())
                .willReturn(new Id(0, 0, 1010).asEvmAddress());
        givenSenderWithBalance(350_000L);
        given(aliasManager.resolveForEvm(receiverAddress)).willReturn(receiverAddress);

        final var action =
                new SolidityAction(ContractActionType.CALL, 500L, "input".getBytes(), 0L, 0);
        final var action2 =
                new SolidityAction(ContractActionType.CREATE, 5555L, "input2".getBytes(), 666L, 1);
        try (MockedConstruction<HederaTracer> ignored =
                Mockito.mockConstruction(
                        HederaTracer.class,
                        (mock, context) -> {
                            doCallRealMethod()
                                    .when(mock)
                                    .traceExecution(
                                            any(MessageFrame.class), any(ExecuteOperation.class));
                            doReturn(List.of(action, action2)).when(mock).getActions();
                        })) {

            final var result =
                    callEvmTxProcessor.execute(
                            sender, receiverAddress, 33_333L, 1234L, Bytes.EMPTY, consensusTime);

            assertEquals(List.of(action, action2), result.getActions());
        }
    }

    @Test
    void throwsWhenSenderCannotCoverUpfrontCost() {
        givenInvalidMock();

        given(blockMetaSource.computeBlockValues(anyLong())).willReturn(hederaBlockValues);
        given(globalDynamicProperties.fundingAccountAddress())
                .willReturn(new Id(0, 0, 1010).asEvmAddress());
        final var wrappedSenderAccount = mock(EvmAccount.class);
        final var mutableSenderAccount = mock(MutableAccount.class);
        given(stackedUpdater.getSenderAccount(any())).willReturn(wrappedSenderAccount);
        given(stackedUpdater.getSenderAccount(any()).getMutable()).willReturn(mutableSenderAccount);
        given(gasCalculator.getSelfDestructRefundAmount()).willReturn(0L);
        given(gasCalculator.getMaxRefundQuotient()).willReturn(2L);
        given(gasCalculator.transactionIntrinsicGasCost(Bytes.EMPTY, false)).willReturn(100_000L);

        final var wrappedRecipientAccount = mock(EvmAccount.class);
        final var mutableRecipientAccount = mock(MutableAccount.class);

        given(stackedUpdater.getOrCreate(any())).willReturn(wrappedRecipientAccount);
        given(stackedUpdater.getOrCreate(any()).getMutable()).willReturn(mutableRecipientAccount);
        given(updater.updater()).willReturn(stackedUpdater);
        given(aliasManager.resolveForEvm(receiverAddress)).willReturn(receiverAddress);

        givenSenderWithBalance(123);

        assertFailsWith(
                () ->
                        callEvmTxProcessor.execute(
                                sender,
                                receiverAddress,
                                333_333L,
                                1234L,
                                Bytes.EMPTY,
                                consensusTime),
                ResponseCodeEnum.INSUFFICIENT_PAYER_BALANCE);
    }

    @Test
    void throwsWhenIntrinsicGasCostExceedsGasLimit() {
        given(worldState.updater()).willReturn(updater);
        given(updater.updater()).willReturn(stackedUpdater);
        given(globalDynamicProperties.fundingAccountAddress())
                .willReturn(new Id(0, 0, 1010).asEvmAddress());
        given(blockMetaSource.computeBlockValues(anyLong())).willReturn(hederaBlockValues);

        var evmAccount = mock(EvmAccount.class);
        given(updater.getOrCreateSenderAccount(sender.getId().asEvmAddress()))
                .willReturn(evmAccount);
        given(codeCache.getIfPresent(any())).willReturn(Code.EMPTY);

        given(gasCalculator.getSelfDestructRefundAmount()).willReturn(0L);
        given(gasCalculator.getMaxRefundQuotient()).willReturn(2L);

        var senderMutableAccount = mock(MutableAccount.class);
        given(senderMutableAccount.decrementBalance(any())).willReturn(Wei.of(1234L));
        given(senderMutableAccount.incrementBalance(any())).willReturn(Wei.of(1500L));
        given(evmAccount.getMutable()).willReturn(senderMutableAccount);

        given(stackedUpdater.getSenderAccount(any())).willReturn(evmAccount);
        given(stackedUpdater.getSenderAccount(any()).getMutable()).willReturn(senderMutableAccount);
        given(stackedUpdater.getOrCreate(any())).willReturn(evmAccount);
        given(stackedUpdater.getOrCreate(any()).getMutable()).willReturn(senderMutableAccount);

        givenInvalidMock();
        final var wrappedSenderAccount = mock(EvmAccount.class);
        final var mutableSenderAccount = mock(MutableAccount.class);
        given(wrappedSenderAccount.getMutable()).willReturn(mutableSenderAccount);
        given(updater.getOrCreateSenderAccount(sender.getId().asEvmAddress()))
                .willReturn(wrappedSenderAccount);

        assertFailsWith(
                () ->
                        callEvmTxProcessor.execute(
                                sender,
                                receiverAddress,
                                33_333L,
                                1234L,
                                Bytes.EMPTY,
                                consensusTime),
                INSUFFICIENT_GAS);
    }

    @Test
    void throwsWhenIntrinsicGasCostExceedsGasLimitAndGasLimitIsEqualToMaxGasLimit() {
        givenValidMockWithoutGetOrCreate(100_000L);
        final var wrappedSenderAccount = mock(EvmAccount.class);
        final var mutableSenderAccount = mock(MutableAccount.class);
        given(wrappedSenderAccount.getMutable()).willReturn(mutableSenderAccount);
        given(updater.getOrCreateSenderAccount(sender.getId().asEvmAddress()))
                .willReturn(wrappedSenderAccount);
        given(gasCalculator.transactionIntrinsicGasCost(Bytes.EMPTY, false))
                .willReturn(MAX_GAS_LIMIT + 1L);

        assertFailsWith(
                () ->
                        callEvmTxProcessor.execute(
                                sender,
                                receiverAddress,
                                MAX_GAS_LIMIT,
                                1234L,
                                Bytes.EMPTY,
                                consensusTime),
                INSUFFICIENT_GAS);
    }

    @Test
    void assertIsContractCallFunctionality() {
        assertEquals(HederaFunctionality.ContractCall, callEvmTxProcessor.getFunctionType());
    }

    @Test
    void assertTransactionSenderAndValue() {
        // setup:
        doReturn(Optional.of(receiver.getId().asEvmAddress())).when(transaction).getTo();
        given(codeCache.getIfPresent(any())).willReturn(Code.EMPTY);
        given(transaction.getSender()).willReturn(sender.getId().asEvmAddress());
        given(transaction.getValue()).willReturn(Wei.of(1L));
        final MessageFrame.Builder commonInitialFrame =
                MessageFrame.builder()
                        .messageFrameStack(mock(Deque.class))
                        .maxStackSize(MAX_STACK_SIZE)
                        .worldUpdater(mock(WorldUpdater.class))
                        .initialGas(GAS_LIMIT)
                        .originator(sender.getId().asEvmAddress())
                        .gasPrice(Wei.ZERO)
                        .sender(sender.getId().asEvmAddress())
                        .value(Wei.of(transaction.getValue().getAsBigInteger()))
                        .apparentValue(Wei.of(transaction.getValue().getAsBigInteger()))
                        .blockValues(mock(BlockValues.class))
                        .depth(0)
                        .completer(__ -> {})
                        .miningBeneficiary(Address.ZERO)
                        .blockHashLookup(h -> null);
        given(aliasManager.resolveForEvm(any())).willReturn(Address.ALTBN128_MUL);
        given(aliasManager.isMirror(Address.ALTBN128_MUL)).willReturn(true);
        // when:
        MessageFrame buildMessageFrame =
                callEvmTxProcessor.buildInitialFrame(
                        commonInitialFrame, (Address) transaction.getTo().get(), Bytes.EMPTY, 0L);

        // expect:
        assertEquals(transaction.getSender(), buildMessageFrame.getSenderAddress());
        assertEquals(transaction.getValue(), buildMessageFrame.getApparentValue());
    }

    @Test
    void assertSuccessEthereumTransactionExecutionChargesBothSenderAndRelayerWithoutRefunds() {
        givenValidMockEth();
        final var MAX_REFUND_PERCENTAGE = 100;
        given(globalDynamicProperties.maxGasRefundPercentage()).willReturn(MAX_REFUND_PERCENTAGE);
        given(globalDynamicProperties.fundingAccountAddress())
                .willReturn(new Id(0, 0, 1010).asEvmAddress());
        final var wrappedSenderAccount = mock(EvmAccount.class);
        final var mutableSenderAccount = mock(MutableAccount.class);
        given(wrappedSenderAccount.getMutable()).willReturn(mutableSenderAccount);
        given(updater.getOrCreateSenderAccount(sender.getId().asEvmAddress()))
                .willReturn(wrappedSenderAccount);
        given(mutableSenderAccount.getBalance()).willReturn(Wei.of(100 * ONE_HBAR));
        final var wrappedRelayerAccount = mock(EvmAccount.class);
        final var mutableRelayerAccount = mock(MutableAccount.class);
        given(wrappedRelayerAccount.getMutable()).willReturn(mutableRelayerAccount);
        given(updater.getOrCreateSenderAccount(relayer.getId().asEvmAddress()))
                .willReturn(wrappedRelayerAccount);
        given(mutableRelayerAccount.getBalance()).willReturn(Wei.of(100 * ONE_HBAR));
        final long gasPrice = 40L;
        given(
                        livePricesSource.currentGasPrice(
                                consensusTime, HederaFunctionality.EthereumTransaction))
                .willReturn(gasPrice);
        final var receiverAddress = receiver.getId().asEvmAddress();
        given(aliasManager.resolveForEvm(receiverAddress)).willReturn(receiverAddress);
        final long offeredGasPrice = 10L;
        final long gasLimit = 1000;
        given(gasCalculator.transactionIntrinsicGasCost(Bytes.EMPTY, false)).willReturn(gasLimit);

        var result =
                callEvmTxProcessor.executeEth(
                        sender,
                        receiverAddress,
                        gasLimit,
                        1234L,
                        Bytes.EMPTY,
                        consensusTime,
                        BigInteger.valueOf(offeredGasPrice).multiply(WEIBARS_TO_TINYBARS),
                        relayer,
                        10 * ONE_HBAR);

        assertTrue(result.isSuccessful());
        assertEquals(result.getGasUsed(), gasLimit);
        assertEquals(receiver.getId().asGrpcContract(), result.toGrpc().getContractID());
        verify(mutableSenderAccount).decrementBalance(Wei.of(offeredGasPrice * gasLimit));
        verify(mutableRelayerAccount)
                .decrementBalance(Wei.of(gasPrice * gasLimit - offeredGasPrice * gasLimit));
        verify(mutableRelayerAccount, never()).incrementBalance(any());
        verify(mutableSenderAccount, never()).incrementBalance(any());
    }

    @Test
    @SuppressWarnings("unchecked")
    void assertResourceExhaustionChargesBothSenderAndRelayerWithoutRefunds() {
        givenValidMockEth();
        final var mockAccounts =
                (TransactionalLedger<AccountID, AccountProperty, HederaAccount>)
                        mock(TransactionalLedger.class);
        given(updater.trackingAccounts()).willReturn(mockAccounts);

        willThrow(new ResourceLimitException(INSUFFICIENT_BALANCES_FOR_STORAGE_RENT))
                .given(updater)
                .commit();
        final var MAX_REFUND_PERCENTAGE = 100;
        given(globalDynamicProperties.maxGasRefundPercentage()).willReturn(MAX_REFUND_PERCENTAGE);
        given(globalDynamicProperties.fundingAccountAddress())
                .willReturn(new Id(0, 0, 1010).asEvmAddress());
        final var wrappedSenderAccount = mock(EvmAccount.class);
        final var mutableSenderAccount = mock(MutableAccount.class);
        given(wrappedSenderAccount.getMutable()).willReturn(mutableSenderAccount);
        given(updater.getOrCreateSenderAccount(sender.getId().asEvmAddress()))
                .willReturn(wrappedSenderAccount);
        given(mutableSenderAccount.getBalance()).willReturn(Wei.of(100 * ONE_HBAR));
        final var wrappedRelayerAccount = mock(EvmAccount.class);
        final var mutableRelayerAccount = mock(MutableAccount.class);
        given(wrappedRelayerAccount.getMutable()).willReturn(mutableRelayerAccount);
        given(updater.getOrCreateSenderAccount(relayer.getId().asEvmAddress()))
                .willReturn(wrappedRelayerAccount);
        given(mutableRelayerAccount.getBalance()).willReturn(Wei.of(100 * ONE_HBAR));
        final long gasPrice = 40L;
        given(
                        livePricesSource.currentGasPrice(
                                consensusTime, HederaFunctionality.EthereumTransaction))
                .willReturn(gasPrice);
        final var receiverAddress = receiver.getId().asEvmAddress();
        given(aliasManager.resolveForEvm(receiverAddress)).willReturn(receiverAddress);
        final long offeredGasPrice = 10L;
        final long gasLimit = 1000;
        given(gasCalculator.transactionIntrinsicGasCost(Bytes.EMPTY, false)).willReturn(gasLimit);

        var result =
                callEvmTxProcessor.executeEth(
                        sender,
                        receiverAddress,
                        gasLimit,
                        1234L,
                        Bytes.EMPTY,
                        consensusTime,
                        BigInteger.valueOf(offeredGasPrice).multiply(WEIBARS_TO_TINYBARS),
                        relayer,
                        10 * ONE_HBAR);

        assertFalse(result.isSuccessful());
        assertEquals(result.getGasUsed(), gasLimit);
        verify(mutableSenderAccount, times(2)).decrementBalance(Wei.of(offeredGasPrice * gasLimit));
        verify(mutableRelayerAccount, times(2))
                .decrementBalance(Wei.of(gasPrice * gasLimit - offeredGasPrice * gasLimit));
        verify(mutableRelayerAccount, never()).incrementBalance(any());
        verify(mutableSenderAccount, never()).incrementBalance(any());
    }

    @Test
    void assertSuccessEthereumTransactionExecutionChargesBothSenderAndRelayerAndRefunds() {
        givenValidMockEth();
        final var MAX_REFUND_PERCENTAGE = 100;
        given(globalDynamicProperties.maxGasRefundPercentage()).willReturn(MAX_REFUND_PERCENTAGE);
        given(globalDynamicProperties.fundingAccountAddress())
                .willReturn(new Id(0, 0, 1010).asEvmAddress());
        final var wrappedSenderAccount = mock(EvmAccount.class);
        final var mutableSenderAccount = mock(MutableAccount.class);
        given(wrappedSenderAccount.getMutable()).willReturn(mutableSenderAccount);
        given(updater.getOrCreateSenderAccount(sender.getId().asEvmAddress()))
                .willReturn(wrappedSenderAccount);
        given(mutableSenderAccount.getBalance()).willReturn(Wei.of(100 * ONE_HBAR));
        final var wrappedRelayerAccount = mock(EvmAccount.class);
        final var mutableRelayerAccount = mock(MutableAccount.class);
        given(wrappedRelayerAccount.getMutable()).willReturn(mutableRelayerAccount);
        given(updater.getOrCreateSenderAccount(relayer.getId().asEvmAddress()))
                .willReturn(wrappedRelayerAccount);
        given(mutableRelayerAccount.getBalance()).willReturn(Wei.of(100 * ONE_HBAR));
        final long gasPrice = 40L;
        given(
                        livePricesSource.currentGasPrice(
                                consensusTime, HederaFunctionality.EthereumTransaction))
                .willReturn(gasPrice);
        final var receiverAddress = receiver.getId().asEvmAddress();
        given(aliasManager.resolveForEvm(receiverAddress)).willReturn(receiverAddress);
        final long offeredGasPrice = 10L;
        final int gasLimit = 1000;

        var result =
                callEvmTxProcessor.executeEth(
                        sender,
                        receiverAddress,
                        gasLimit,
                        1234L,
                        Bytes.EMPTY,
                        consensusTime,
                        BigInteger.valueOf(offeredGasPrice).multiply(WEIBARS_TO_TINYBARS),
                        relayer,
                        10 * ONE_HBAR);

        assertTrue(result.isSuccessful());
        assertEquals(0, result.getGasUsed());
        assertEquals(receiver.getId().asGrpcContract(), result.toGrpc().getContractID());
        verify(mutableSenderAccount).decrementBalance(Wei.of(offeredGasPrice * gasLimit));
        verify(mutableRelayerAccount)
                .decrementBalance(Wei.of(gasPrice * gasLimit - offeredGasPrice * gasLimit));
        verify(mutableRelayerAccount)
                .incrementBalance(Wei.of(gasPrice * gasLimit - offeredGasPrice * gasLimit));
        verify(mutableSenderAccount).incrementBalance(Wei.of(offeredGasPrice * gasLimit));
    }

    @Test
    void
            assertSuccessEthereumTransactionExecutionChargesBothSenderAndRelayerAndRefundsOnlyRelayer() {
        givenValidMockEth();
        final var MAX_REFUND_PERCENTAGE = 1;
        given(globalDynamicProperties.maxGasRefundPercentage()).willReturn(MAX_REFUND_PERCENTAGE);
        given(globalDynamicProperties.fundingAccountAddress())
                .willReturn(new Id(0, 0, 1010).asEvmAddress());
        final var wrappedSenderAccount = mock(EvmAccount.class);
        final var mutableSenderAccount = mock(MutableAccount.class);
        given(wrappedSenderAccount.getMutable()).willReturn(mutableSenderAccount);
        given(updater.getOrCreateSenderAccount(sender.getId().asEvmAddress()))
                .willReturn(wrappedSenderAccount);
        given(mutableSenderAccount.getBalance()).willReturn(Wei.of(100 * ONE_HBAR));
        final var wrappedRelayerAccount = mock(EvmAccount.class);
        final var mutableRelayerAccount = mock(MutableAccount.class);
        given(wrappedRelayerAccount.getMutable()).willReturn(mutableRelayerAccount);
        given(updater.getOrCreateSenderAccount(relayer.getId().asEvmAddress()))
                .willReturn(wrappedRelayerAccount);
        given(mutableRelayerAccount.getBalance()).willReturn(Wei.of(100 * ONE_HBAR));
        final long gasPrice = 40L;
        given(
                        livePricesSource.currentGasPrice(
                                consensusTime, HederaFunctionality.EthereumTransaction))
                .willReturn(gasPrice);
        final var receiverAddress = receiver.getId().asEvmAddress();
        given(aliasManager.resolveForEvm(receiverAddress)).willReturn(receiverAddress);
        final long offeredGasPrice = 10L;
        final int gasLimit = 1000;

        var result =
                callEvmTxProcessor.executeEth(
                        sender,
                        receiverAddress,
                        gasLimit,
                        1234L,
                        Bytes.EMPTY,
                        consensusTime,
                        BigInteger.valueOf(offeredGasPrice).multiply(WEIBARS_TO_TINYBARS),
                        relayer,
                        10 * ONE_HBAR);

        assertTrue(result.isSuccessful());
        assertEquals(gasLimit - gasLimit * MAX_REFUND_PERCENTAGE / 100, result.getGasUsed());
        assertEquals(receiver.getId().asGrpcContract(), result.toGrpc().getContractID());
        verify(mutableSenderAccount).decrementBalance(Wei.of(offeredGasPrice * gasLimit));
        verify(mutableRelayerAccount)
                .decrementBalance(Wei.of(gasPrice * gasLimit - offeredGasPrice * gasLimit));
        verify(mutableRelayerAccount).incrementBalance(any());
        verify(mutableSenderAccount, never()).incrementBalance(any());
    }

    @Test
    void assertThrowsEthereumTransactionWhenSenderBalanceNotEnoughToCoverFeeWhenBothPay() {
        given(worldState.updater()).willReturn(updater);
        given(blockMetaSource.computeBlockValues(anyLong())).willReturn(hederaBlockValues);
        given(globalDynamicProperties.fundingAccountAddress())
                .willReturn(new Id(0, 0, 1010).asEvmAddress());

        final var wrappedSenderAccount = mock(EvmAccount.class);
        final var mutableSenderAccount = mock(MutableAccount.class);
        given(stackedUpdater.getSenderAccount(any())).willReturn(wrappedSenderAccount);
        given(stackedUpdater.getSenderAccount(any()).getMutable()).willReturn(mutableSenderAccount);
        given(mutableSenderAccount.getBalance()).willReturn(Wei.of(100 * ONE_HBAR));
        given(mutableSenderAccount.getBalance()).willReturn(Wei.ONE);

        given(updater.getOrCreateSenderAccount(any())).willReturn(wrappedSenderAccount);

        given(codeCache.getIfPresent(any())).willReturn(Code.EMPTY);

        given(gasCalculator.getSelfDestructRefundAmount()).willReturn(0L);
        given(gasCalculator.getMaxRefundQuotient()).willReturn(2L);

        given(gasCalculator.transactionIntrinsicGasCost(Bytes.EMPTY, false)).willReturn(0L);
        given(updater.updater()).willReturn(stackedUpdater);

        given(wrappedSenderAccount.getMutable()).willReturn(mutableSenderAccount);

        final var wrappedRelayerAccount = mock(EvmAccount.class);
        final var mutableRelayerAccount = mock(MutableAccount.class);

        given(stackedUpdater.getOrCreate(any())).willReturn(wrappedRelayerAccount);
        given(stackedUpdater.getOrCreate(any()).getMutable()).willReturn(mutableRelayerAccount);

        given(wrappedRelayerAccount.getMutable()).willReturn(mutableRelayerAccount);
        final long gasPrice = 40L;
        given(
                        livePricesSource.currentGasPrice(
                                consensusTime, HederaFunctionality.EthereumTransaction))
                .willReturn(gasPrice);
        final var receiverAddress = receiver.getId().asEvmAddress();
        given(aliasManager.resolveForEvm(receiverAddress)).willReturn(receiverAddress);
        final long offeredGasPrice = 10L;
        final int gasLimit = 1000;
        final var userOfferedGasPrice =
                BigInteger.valueOf(offeredGasPrice).multiply(WEIBARS_TO_TINYBARS);

        assertThrows(
                InvalidTransactionException.class,
                () ->
                        callEvmTxProcessor.executeEth(
                                sender,
                                receiverAddress,
                                gasLimit,
                                1234L,
                                Bytes.EMPTY,
                                consensusTime,
                                userOfferedGasPrice,
                                relayer,
                                10 * ONE_HBAR));
    }

    @Test
    void assertThrowsEthereumTransactionWhenGasAllowanceNotEnoughWhenBothPay() {
        givenValidMockWithoutGetOrCreateEth();
        given(worldState.updater()).willReturn(updater);
        given(gasCalculator.transactionIntrinsicGasCost(Bytes.EMPTY, false)).willReturn(0L);
        given(worldState.updater()).willReturn(updater);
        final var wrappedSenderAccount = mock(EvmAccount.class);
        final var mutableSenderAccount = mock(MutableAccount.class);
        given(wrappedSenderAccount.getMutable()).willReturn(mutableSenderAccount);
        given(updater.getOrCreateSenderAccount(sender.getId().asEvmAddress()))
                .willReturn(wrappedSenderAccount);
        given(mutableSenderAccount.getBalance()).willReturn(Wei.of(100 * ONE_HBAR));
        final var wrappedRelayerAccount = mock(EvmAccount.class);
        final var mutableRelayerAccount = mock(MutableAccount.class);
        given(wrappedRelayerAccount.getMutable()).willReturn(mutableRelayerAccount);
        given(updater.getOrCreateSenderAccount(relayer.getId().asEvmAddress()))
                .willReturn(wrappedRelayerAccount);
        final long gasPrice = 40L;
        given(
                        livePricesSource.currentGasPrice(
                                consensusTime, HederaFunctionality.EthereumTransaction))
                .willReturn(gasPrice);
        final var receiverAddress = receiver.getId().asEvmAddress();
        given(aliasManager.resolveForEvm(receiverAddress)).willReturn(receiverAddress);
        final long offeredGasPrice = 10L;
        final int gasLimit = 1000;
        final var userOfferedGasPrice =
                BigInteger.valueOf(offeredGasPrice).multiply(WEIBARS_TO_TINYBARS);

        assertThrows(
                InvalidTransactionException.class,
                () ->
                        callEvmTxProcessor.executeEth(
                                sender,
                                receiverAddress,
                                gasLimit,
                                1234L,
                                Bytes.EMPTY,
                                consensusTime,
                                userOfferedGasPrice,
                                relayer,
                                100));
    }

    @Test
    void assertThrowsEthereumTransactionWhenRelayerBalanceNotEnoughToCoverAllowanceWhenBothPay() {
        givenValidMockWithoutGetOrCreateEth();
        given(worldState.updater()).willReturn(updater);
        given(gasCalculator.transactionIntrinsicGasCost(Bytes.EMPTY, false)).willReturn(0L);
        given(worldState.updater()).willReturn(updater);
        final var wrappedSenderAccount = mock(EvmAccount.class);
        final var mutableSenderAccount = mock(MutableAccount.class);
        given(wrappedSenderAccount.getMutable()).willReturn(mutableSenderAccount);
        given(updater.getOrCreateSenderAccount(sender.getId().asEvmAddress()))
                .willReturn(wrappedSenderAccount);
        given(mutableSenderAccount.getBalance()).willReturn(Wei.of(ONE_HBAR * 100));
        final var wrappedRelayerAccount = mock(EvmAccount.class);
        final var mutableRelayerAccount = mock(MutableAccount.class);
        given(wrappedRelayerAccount.getMutable()).willReturn(mutableRelayerAccount);
        given(updater.getOrCreateSenderAccount(relayer.getId().asEvmAddress()))
                .willReturn(wrappedRelayerAccount);
        given(mutableRelayerAccount.getBalance()).willReturn(Wei.ONE);
        final long gasPrice = 40L;
        given(
                        livePricesSource.currentGasPrice(
                                consensusTime, HederaFunctionality.EthereumTransaction))
                .willReturn(gasPrice);
        final var receiverAddress = receiver.getId().asEvmAddress();
        given(aliasManager.resolveForEvm(receiverAddress)).willReturn(receiverAddress);
        final long offeredGasPrice = 10L;
        final int gasLimit = 1000;
        final var userOfferedGasPrice =
                BigInteger.valueOf(offeredGasPrice).multiply(WEIBARS_TO_TINYBARS);

        assertThrows(
                InvalidTransactionException.class,
                () ->
                        callEvmTxProcessor.executeEth(
                                sender,
                                receiverAddress,
                                gasLimit,
                                1234L,
                                Bytes.EMPTY,
                                consensusTime,
                                userOfferedGasPrice,
                                relayer,
                                10 * ONE_HBAR));
    }

    @Test
    void assertSuccessEthereumTransactionExecutionChargesRelayerWhenSenderGasPriceIs0() {
        givenValidMockEth();
        final var MAX_REFUND_PERCENTAGE = 100;
        given(globalDynamicProperties.maxGasRefundPercentage()).willReturn(MAX_REFUND_PERCENTAGE);
        given(globalDynamicProperties.fundingAccountAddress())
                .willReturn(new Id(0, 0, 1010).asEvmAddress());
        final var wrappedSenderAccount = mock(EvmAccount.class);
        final var mutableSenderAccount = mock(MutableAccount.class);
        given(wrappedSenderAccount.getMutable()).willReturn(mutableSenderAccount);
        given(updater.getOrCreateSenderAccount(sender.getId().asEvmAddress()))
                .willReturn(wrappedSenderAccount);
        given(mutableSenderAccount.getBalance()).willReturn(Wei.of(100 * ONE_HBAR));
        final var wrappedRelayerAccount = mock(EvmAccount.class);
        final var mutableRelayerAccount = mock(MutableAccount.class);
        given(wrappedRelayerAccount.getMutable()).willReturn(mutableRelayerAccount);
        given(updater.getOrCreateSenderAccount(relayer.getId().asEvmAddress()))
                .willReturn(wrappedRelayerAccount);
        given(mutableRelayerAccount.getBalance()).willReturn(Wei.of(100 * ONE_HBAR));
        final long gasPrice = 40L;
        given(
                        livePricesSource.currentGasPrice(
                                consensusTime, HederaFunctionality.EthereumTransaction))
                .willReturn(gasPrice);
        final var receiverAddress = receiver.getId().asEvmAddress();
        given(aliasManager.resolveForEvm(receiverAddress)).willReturn(receiverAddress);
        final long offeredGasPrice = 0L;
        final long gasLimit = 1000;
        given(gasCalculator.transactionIntrinsicGasCost(Bytes.EMPTY, false)).willReturn(gasLimit);

        var result =
                callEvmTxProcessor.executeEth(
                        sender,
                        receiverAddress,
                        gasLimit,
                        1234L,
                        Bytes.EMPTY,
                        consensusTime,
                        BigInteger.valueOf(offeredGasPrice).multiply(WEIBARS_TO_TINYBARS),
                        relayer,
                        10 * ONE_HBAR);

        assertTrue(result.isSuccessful());
        assertEquals(result.getGasUsed(), gasLimit);
        assertEquals(receiver.getId().asGrpcContract(), result.toGrpc().getContractID());
        verify(mutableRelayerAccount).decrementBalance(Wei.of(gasPrice * gasLimit));
    }

    @Test
    void assertThrowsEthereumTransactionWhenSenderGasPriceIs0AndAllowanceCannotCoverFees() {
        givenValidMockWithoutGetOrCreate(0L);
        given(worldState.updater()).willReturn(updater);

        given(gasCalculator.transactionIntrinsicGasCost(Bytes.EMPTY, false)).willReturn(0L);
        given(worldState.updater()).willReturn(updater);
        final var wrappedSenderAccount = mock(EvmAccount.class);
        final var mutableSenderAccount = mock(MutableAccount.class);
        given(wrappedSenderAccount.getMutable()).willReturn(mutableSenderAccount);
        given(updater.getOrCreateSenderAccount(sender.getId().asEvmAddress()))
                .willReturn(wrappedSenderAccount);
        final var wrappedRelayerAccount = mock(EvmAccount.class);
        final var mutableRelayerAccount = mock(MutableAccount.class);
        given(wrappedRelayerAccount.getMutable()).willReturn(mutableRelayerAccount);
        given(updater.getOrCreateSenderAccount(relayer.getId().asEvmAddress()))
                .willReturn(wrappedRelayerAccount);
        final long gasPrice = 40L;
        given(
                        livePricesSource.currentGasPrice(
                                consensusTime, HederaFunctionality.EthereumTransaction))
                .willReturn(gasPrice);
        final var receiverAddress = receiver.getId().asEvmAddress();
        given(aliasManager.resolveForEvm(receiverAddress)).willReturn(receiverAddress);
        final long offeredGasPrice = 0L;
        final int gasLimit = 1000;
        final var userOfferedGasPrice =
                BigInteger.valueOf(offeredGasPrice).multiply(WEIBARS_TO_TINYBARS);

        assertThrows(
                InvalidTransactionException.class,
                () ->
                        callEvmTxProcessor.executeEth(
                                sender,
                                receiverAddress,
                                gasLimit,
                                1234L,
                                Bytes.EMPTY,
                                consensusTime,
                                userOfferedGasPrice,
                                relayer,
                                100));
    }

    @Test
    void
            assertThrowsEthereumTransactionWhenSenderGasPriceIs0AndRelayerDoesNotHaveBalanceForAllowance() {
        given(worldState.updater()).willReturn(updater);
        given(blockMetaSource.computeBlockValues(anyLong())).willReturn(hederaBlockValues);
        given(globalDynamicProperties.fundingAccountAddress())
                .willReturn(new Id(0, 0, 1010).asEvmAddress());

        final var wrappedSenderAccount = mock(EvmAccount.class);
        final var mutableSenderAccount = mock(MutableAccount.class);
        given(stackedUpdater.getSenderAccount(any())).willReturn(wrappedSenderAccount);
        given(stackedUpdater.getSenderAccount(any()).getMutable()).willReturn(mutableSenderAccount);
        given(mutableSenderAccount.getBalance()).willReturn(Wei.of(100 * ONE_HBAR));
        given(mutableSenderAccount.getBalance()).willReturn(Wei.ONE);

        given(updater.getOrCreateSenderAccount(any())).willReturn(wrappedSenderAccount);

        given(codeCache.getIfPresent(any())).willReturn(Code.EMPTY);

        given(gasCalculator.getSelfDestructRefundAmount()).willReturn(0L);
        given(gasCalculator.getMaxRefundQuotient()).willReturn(2L);

        given(gasCalculator.transactionIntrinsicGasCost(Bytes.EMPTY, false)).willReturn(0L);
        given(updater.updater()).willReturn(stackedUpdater);

        given(wrappedSenderAccount.getMutable()).willReturn(mutableSenderAccount);

        final var wrappedRelayerAccount = mock(EvmAccount.class);
        final var mutableRelayerAccount = mock(MutableAccount.class);

        given(stackedUpdater.getOrCreate(any())).willReturn(wrappedRelayerAccount);
        given(stackedUpdater.getOrCreate(any()).getMutable()).willReturn(mutableRelayerAccount);

        given(wrappedRelayerAccount.getMutable()).willReturn(mutableRelayerAccount);
        final long gasPrice = 40L;
        given(
                        livePricesSource.currentGasPrice(
                                consensusTime, HederaFunctionality.EthereumTransaction))
                .willReturn(gasPrice);
        final var receiverAddress = receiver.getId().asEvmAddress();
        given(aliasManager.resolveForEvm(receiverAddress)).willReturn(receiverAddress);
        final long offeredGasPrice = 0L;
        final int gasLimit = 1000;
        final var userOfferedGasPrice =
                BigInteger.valueOf(offeredGasPrice).multiply(WEIBARS_TO_TINYBARS);

        assertThrows(
                InvalidTransactionException.class,
                () ->
                        callEvmTxProcessor.executeEth(
                                sender,
                                receiverAddress,
                                gasLimit,
                                1234L,
                                Bytes.EMPTY,
                                consensusTime,
                                userOfferedGasPrice,
                                relayer,
                                10 * ONE_HBAR));
    }

    @Test
    void
            assertSuccessEthereumTransactionWhenSenderGasPriceBiggerThanGasPriceAndChargesOnlySender() {
        givenValidMockEth();
        final var MAX_REFUND_PERCENTAGE = 100;
        given(globalDynamicProperties.maxGasRefundPercentage()).willReturn(MAX_REFUND_PERCENTAGE);
        given(globalDynamicProperties.fundingAccountAddress())
                .willReturn(new Id(0, 0, 1010).asEvmAddress());
        final var wrappedSenderAccount = mock(EvmAccount.class);
        final var mutableSenderAccount = mock(MutableAccount.class);
        given(wrappedSenderAccount.getMutable()).willReturn(mutableSenderAccount);
        given(updater.getOrCreateSenderAccount(sender.getId().asEvmAddress()))
                .willReturn(wrappedSenderAccount);
        given(mutableSenderAccount.getBalance()).willReturn(Wei.of(100 * ONE_HBAR));
        final var wrappedRelayerAccount = mock(EvmAccount.class);
        final var mutableRelayerAccount = mock(MutableAccount.class);
        given(wrappedRelayerAccount.getMutable()).willReturn(mutableRelayerAccount);
        given(updater.getOrCreateSenderAccount(relayer.getId().asEvmAddress()))
                .willReturn(wrappedRelayerAccount);
        final long gasPrice = 40L;
        given(
                        livePricesSource.currentGasPrice(
                                consensusTime, HederaFunctionality.EthereumTransaction))
                .willReturn(gasPrice);
        final var receiverAddress = receiver.getId().asEvmAddress();
        given(aliasManager.resolveForEvm(receiverAddress)).willReturn(receiverAddress);
        final long offeredGasPrice = 50L;
        final long gasLimit = 1000;
        given(gasCalculator.transactionIntrinsicGasCost(Bytes.EMPTY, false)).willReturn(gasLimit);

        var result =
                callEvmTxProcessor.executeEth(
                        sender,
                        receiverAddress,
                        gasLimit,
                        1234L,
                        Bytes.EMPTY,
                        consensusTime,
                        BigInteger.valueOf(offeredGasPrice).multiply(WEIBARS_TO_TINYBARS),
                        relayer,
                        10 * ONE_HBAR);

        assertTrue(result.isSuccessful());
        assertEquals(result.getGasUsed(), gasLimit);
        assertEquals(receiver.getId().asGrpcContract(), result.toGrpc().getContractID());
        verify(mutableSenderAccount).decrementBalance(Wei.of(gasPrice * gasLimit));
        verify(mutableRelayerAccount, never()).decrementBalance(Wei.of(gasPrice * gasLimit));
    }

    @Test
    void assertThrowsEthereumTransactionWhenSenderGasPriceBiggerThanGasPriceButBalanceNotEnough() {
        givenValidMockWithoutGetOrCreate(0L);
        given(worldState.updater()).willReturn(updater);

        given(gasCalculator.transactionIntrinsicGasCost(Bytes.EMPTY, false)).willReturn(0L);
        given(worldState.updater()).willReturn(updater);
        final var wrappedSenderAccount = mock(EvmAccount.class);
        final var mutableSenderAccount = mock(MutableAccount.class);
        given(wrappedSenderAccount.getMutable()).willReturn(mutableSenderAccount);
        given(updater.getOrCreateSenderAccount(sender.getId().asEvmAddress()))
                .willReturn(wrappedSenderAccount);
        given(mutableSenderAccount.getBalance()).willReturn(Wei.ONE);
        final var wrappedRelayerAccount = mock(EvmAccount.class);
        final var mutableRelayerAccount = mock(MutableAccount.class);
        given(wrappedRelayerAccount.getMutable()).willReturn(mutableRelayerAccount);
        given(updater.getOrCreateSenderAccount(relayer.getId().asEvmAddress()))
                .willReturn(wrappedRelayerAccount);
        final long gasPrice = 40L;
        given(
                        livePricesSource.currentGasPrice(
                                consensusTime, HederaFunctionality.EthereumTransaction))
                .willReturn(gasPrice);
        final var receiverAddress = receiver.getId().asEvmAddress();
        given(aliasManager.resolveForEvm(receiverAddress)).willReturn(receiverAddress);
        final long offeredGasPrice = 50L;
        final int gasLimit = 1000;
        final var userOfferedGasPrice =
                BigInteger.valueOf(offeredGasPrice).multiply(WEIBARS_TO_TINYBARS);

        assertThrows(
                InvalidTransactionException.class,
                () ->
                        callEvmTxProcessor.executeEth(
                                sender,
                                receiverAddress,
                                gasLimit,
                                1234L,
                                Bytes.EMPTY,
                                consensusTime,
                                userOfferedGasPrice,
                                relayer,
                                10 * ONE_HBAR));
    }

    @Test
    void assertSuccessExecutionWithRefund() {
        givenValidMock();
        given(globalDynamicProperties.maxGasRefundPercentage()).willReturn(100);
        given(globalDynamicProperties.fundingAccountAddress())
                .willReturn(new Id(0, 0, 1010).asEvmAddress());
        givenSenderWithBalance(ONE_HBAR * 10);
        final var receiverAddress = receiver.getId().asEvmAddress();
        given(aliasManager.resolveForEvm(receiverAddress)).willReturn(receiverAddress);
        final long gasPrice = 10L;
        given(livePricesSource.currentGasPrice(consensusTime, HederaFunctionality.ContractCall))
                .willReturn(gasPrice);

        var result =
                callEvmTxProcessor.execute(
                        sender, receiverAddress, GAS_LIMIT, 1234L, Bytes.EMPTY, consensusTime);

        assertTrue(result.isSuccessful());
        assertEquals(0, result.getGasUsed());
        assertEquals(receiver.getId().asGrpcContract(), result.toGrpc().getContractID());
    }

    private void givenInvalidMock() {
        given(worldState.updater()).willReturn(updater);
        given(gasCalculator.transactionIntrinsicGasCost(Bytes.EMPTY, false)).willReturn(100_000L);
    }

    private void givenValidMock() {
        final var evmAccount = givenValidMockWithoutGetOrCreate(0L);
        given(updater.getOrCreate(any())).willReturn(evmAccount);
    }

    private EvmAccount givenValidMockWithoutGetOrCreate(final long intrinsicGasCost) {
        given(worldState.updater()).willReturn(updater);
        given(updater.updater()).willReturn(stackedUpdater);
        given(globalDynamicProperties.fundingAccountAddress())
                .willReturn(new Id(0, 0, 1010).asEvmAddress());

        var evmAccount = mock(EvmAccount.class);

        given(gasCalculator.transactionIntrinsicGasCost(Bytes.EMPTY, false))
                .willReturn(intrinsicGasCost);

        given(updater.getOrCreateSenderAccount(sender.getId().asEvmAddress()))
                .willReturn(evmAccount);
<<<<<<< HEAD
        given(updater.getOrCreate(any())).willReturn(evmAccount);
=======
        given(codeCache.getIfPresent(any())).willReturn(Code.EMPTY);
>>>>>>> 8776416c

        given(gasCalculator.getSelfDestructRefundAmount()).willReturn(0L);
        given(gasCalculator.getMaxRefundQuotient()).willReturn(2L);

        var senderMutableAccount = mock(MutableAccount.class);
        given(senderMutableAccount.decrementBalance(any())).willReturn(Wei.of(1234L));
        given(senderMutableAccount.incrementBalance(any())).willReturn(Wei.of(1500L));
        given(evmAccount.getMutable()).willReturn(senderMutableAccount);

        given(stackedUpdater.getSenderAccount(any())).willReturn(evmAccount);
        given(stackedUpdater.getSenderAccount(any()).getMutable()).willReturn(senderMutableAccount);
        given(stackedUpdater.getOrCreate(any())).willReturn(evmAccount);
        given(stackedUpdater.getOrCreate(any()).getMutable()).willReturn(senderMutableAccount);

        given(blockMetaSource.computeBlockValues(anyLong())).willReturn(hederaBlockValues);

        return evmAccount;
    }

    private void givenValidMockEth() {
        final var evmAccount = givenValidMockWithoutGetOrCreateEth();
        given(updater.getOrCreate(any())).willReturn(evmAccount);
    }

    private EvmAccount givenValidMockWithoutGetOrCreateEth() {
        given(worldState.updater()).willReturn(updater);
        given(updater.updater()).willReturn(stackedUpdater);
        given(globalDynamicProperties.fundingAccountAddress())
                .willReturn(new Id(0, 0, 1010).asEvmAddress());

        var evmAccount = mock(EvmAccount.class);

        given(gasCalculator.transactionIntrinsicGasCost(Bytes.EMPTY, false)).willReturn(0L);

<<<<<<< HEAD
        given(updater.getOrCreate(any())).willReturn(evmAccount);
=======
        given(codeCache.getIfPresent(any())).willReturn(Code.EMPTY);
>>>>>>> 8776416c

        given(gasCalculator.getSelfDestructRefundAmount()).willReturn(0L);
        given(gasCalculator.getMaxRefundQuotient()).willReturn(2L);

        var senderMutableAccount = mock(MutableAccount.class);
        given(senderMutableAccount.decrementBalance(any())).willReturn(Wei.of(1234L));
        given(senderMutableAccount.incrementBalance(any())).willReturn(Wei.of(1500L));
        given(evmAccount.getMutable()).willReturn(senderMutableAccount);

        given(stackedUpdater.getSenderAccount(any())).willReturn(evmAccount);
        given(stackedUpdater.getSenderAccount(any()).getMutable()).willReturn(senderMutableAccount);
        given(stackedUpdater.getOrCreate(any())).willReturn(evmAccount);
        given(stackedUpdater.getOrCreate(any()).getMutable()).willReturn(senderMutableAccount);
        given(blockMetaSource.computeBlockValues(anyLong())).willReturn(hederaBlockValues);

        return evmAccount;
    }

    private void givenSenderWithBalance(final long amount) {
        final var wrappedSenderAccount = mock(EvmAccount.class);
        final var mutableSenderAccount = mock(MutableAccount.class);
        given(wrappedSenderAccount.getMutable()).willReturn(mutableSenderAccount);
        given(updater.getOrCreateSenderAccount(sender.getId().asEvmAddress()))
                .willReturn(wrappedSenderAccount);

        given(mutableSenderAccount.getBalance()).willReturn(Wei.of(amount));
    }

    @Test
    void testEvmVersionLoading() {
        given(globalDynamicProperties.evmVersion()).willReturn(EVM_VERSION_0_32, "vDoesn'tExist");
        given(globalDynamicProperties.dynamicEvmVersion()).willReturn(false, false, true, true);

        givenValidMock();
        given(globalDynamicProperties.fundingAccountAddress())
                .willReturn(new Id(0, 0, 1010).asEvmAddress());
        given(aliasManager.resolveForEvm(receiverAddress)).willReturn(receiverAddress);
        givenSenderWithBalance(350_000L);

        // uses default setup
        callEvmTxProcessor.execute(
                sender, receiverAddress, 33_333L, 1234L, Bytes.EMPTY, consensusTime);
        assertEquals(EVM_VERSION_0_30, mcpVersion);
        assertEquals(EVM_VERSION_0_30, ccpVersion);

        // version changes, but dynamic not set
        callEvmTxProcessor.execute(
                sender, receiverAddress, 33_333L, 1234L, Bytes.EMPTY, consensusTime);
        assertEquals(EVM_VERSION_0_30, mcpVersion);
        assertEquals(EVM_VERSION_0_30, ccpVersion);

        // version changes, dynamic set
        callEvmTxProcessor.execute(
                sender, receiverAddress, 33_333L, 1234L, Bytes.EMPTY, consensusTime);
        assertEquals(EVM_VERSION_0_32, mcpVersion);
        assertEquals(EVM_VERSION_0_32, ccpVersion);

        // bad version
        assertThrows(
                NullPointerException.class,
                () ->
                        callEvmTxProcessor.execute(
                                sender,
                                receiverAddress,
                                33_333L,
                                1234L,
                                Bytes.EMPTY,
                                consensusTime));
    }
}<|MERGE_RESOLUTION|>--- conflicted
+++ resolved
@@ -1216,11 +1216,7 @@
 
         given(updater.getOrCreateSenderAccount(sender.getId().asEvmAddress()))
                 .willReturn(evmAccount);
-<<<<<<< HEAD
-        given(updater.getOrCreate(any())).willReturn(evmAccount);
-=======
         given(codeCache.getIfPresent(any())).willReturn(Code.EMPTY);
->>>>>>> 8776416c
 
         given(gasCalculator.getSelfDestructRefundAmount()).willReturn(0L);
         given(gasCalculator.getMaxRefundQuotient()).willReturn(2L);
@@ -1255,11 +1251,7 @@
 
         given(gasCalculator.transactionIntrinsicGasCost(Bytes.EMPTY, false)).willReturn(0L);
 
-<<<<<<< HEAD
-        given(updater.getOrCreate(any())).willReturn(evmAccount);
-=======
         given(codeCache.getIfPresent(any())).willReturn(Code.EMPTY);
->>>>>>> 8776416c
 
         given(gasCalculator.getSelfDestructRefundAmount()).willReturn(0L);
         given(gasCalculator.getMaxRefundQuotient()).willReturn(2L);
