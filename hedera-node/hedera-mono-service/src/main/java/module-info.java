module com.hedera.node.app.service.mono {
    exports com.hedera.node.app.service.mono;
    exports com.hedera.node.app.service.mono.state.submerkle to
            com.hedera.node.app.service.mono.testFixtures,
            com.hedera.node.app,
            com.hedera.node.app.service.schedule.impl,
            com.hedera.node.app.service.schedule.impl.test,
            com.hedera.node.app.service.token.impl,
            com.hedera.node.app.service.token.impl.test;
    exports com.hedera.node.app.service.mono.exceptions to
            com.hedera.node.app.service.mono.testFixtures,
            com.hedera.node.app.service.schedule.impl,
            com.hedera.node.app,
            com.hedera.node.app.service.schedule.impl.test;
    exports com.hedera.node.app.service.mono.legacy.core.jproto to
            com.hedera.node.app.service.mono.testFixtures,
            com.hedera.node.app.service.token.impl,
            com.hedera.node.app.service.token.impl.test,
            com.hedera.node.app.service.schedule.impl.test,
            com.hedera.node.app.service.contract.impl,
            com.hedera.node.app.service.contract.impl.test;
    exports com.hedera.node.app.service.mono.utils to
            com.hedera.node.app.service.mono.testFixtures,
            com.hedera.node.app.service.schedule.impl,
            com.hedera.node.app.service.schedule.impl.test,
            com.hedera.node.app,
            com.hedera.node.app.service.token.impl.test,
            com.hedera.node.app.service.token.impl,
            com.hedera.node.app.service.contract.impl,
            com.hedera.node.app.service.contract.impl.test,
            com.hedera.node.app.service.consensus.impl.test;
    exports com.hedera.node.app.service.mono.ledger to
            com.hedera.node.app.service.mono.testFixtures;
    exports com.hedera.node.app.service.mono.store.models to
            com.hedera.node.app.service.mono.testFixtures;
    exports com.hedera.node.app.service.mono.state.merkle to
            com.hedera.node.app.service.mono.testFixtures,
            com.hedera.node.app.service.token.impl,
            com.hedera.node.app.service.token.impl.test,
            com.hedera.node.app.service.contract.impl.test,
            com.hedera.node.app.service.contract.impl;
    exports com.hedera.node.app.service.mono.utils.accessors;
    exports com.hedera.node.app.service.mono.sigs.utils to
            com.hedera.node.app.service.mono.testFixtures;
    exports com.hedera.node.app.service.mono.sigs.verification to
            com.hedera.node.app.service.mono.testFixtures;
    exports com.hedera.node.app.service.mono.files to
            com.hedera.node.app.service.mono.testFixtures;
    exports com.hedera.node.app.service.mono.state.virtual.schedule to
            com.hedera.node.app.service.mono.testFixtures,
            com.hedera.node.app.service.schedule.impl,
            com.hedera.node.app.service.schedule.impl.test;
    exports com.hedera.node.app.service.mono.store.schedule to
            com.hedera.node.app.service.mono.testFixtures;
    exports com.hedera.node.app.service.mono.store.tokens to
            com.hedera.node.app.service.mono.testFixtures,
            com.hedera.node.app.service.token.impl.test;
    exports com.hedera.node.app.service.mono.context;
    exports com.hedera.node.app.service.mono.context.properties;
    exports com.hedera.node.app.service.mono.state.enums to
            com.hedera.node.app.service.mono.testFixtures,
            com.hedera.node.app.service.token.impl.test;
    exports com.hedera.node.app.service.mono.records;
    exports com.hedera.node.app.service.mono.stats;
    exports com.hedera.node.app.service.mono.txns;
    exports com.hedera.node.app.service.mono.throttling to
            com.fasterxml.jackson.databind;

    opens com.hedera.node.app.service.mono to
            com.swirlds.common;
    opens com.hedera.node.app.service.mono.context.properties to
            com.swirlds.common;
    opens com.hedera.node.app.service.mono.legacy.core.jproto to
            com.swirlds.common;
    opens com.hedera.node.app.service.mono.state.merkle to
            com.swirlds.common;
    opens com.hedera.node.app.service.mono.state.merkle.internals to
            com.swirlds.common;
    opens com.hedera.node.app.service.mono.state.submerkle to
            com.swirlds.common;
    opens com.hedera.node.app.service.mono.state.virtual to
            com.swirlds.common;
    opens com.hedera.node.app.service.mono.state.virtual.entities to
            com.swirlds.common;
    opens com.hedera.node.app.service.mono.state.virtual.schedule to
            com.swirlds.common;
    opens com.hedera.node.app.service.mono.state.virtual.temporal to
            com.swirlds.common;
    opens com.hedera.node.app.service.mono.stream to
            com.swirlds.common;

    exports com.hedera.node.app.service.mono.state.migration;
<<<<<<< HEAD
    exports com.hedera.node.app.service.mono.sigs.order;
=======
    exports com.hedera.node.app.service.mono.ledger.accounts;
>>>>>>> bb0922ad

    requires com.hedera.hashgraph.protobuf.java.api;
    requires com.swirlds.common;
    requires dagger;
    requires javax.inject;
    requires com.hedera.node.app.spi;
    requires com.google.protobuf;
    requires com.google.common;
    requires org.slf4j;
    requires org.apache.logging.log4j;
    requires com.hedera.node.app.hapi.utils;
    requires com.swirlds.merkle;
    requires com.swirlds.virtualmap;
    requires tuweni.bytes;
    requires org.hyperledger.besu.datatypes;
    requires org.hyperledger.besu.evm;
    requires static com.github.spotbugs.annotations;
    requires org.apache.commons.codec;
    requires com.swirlds.fchashmap;
    requires com.swirlds.jasperdb;
    requires com.swirlds.platform;
    requires org.apache.commons.lang3;
    requires com.hedera.node.app.service.token;
    requires com.hedera.node.app.service.evm;
    requires com.swirlds.fcqueue;
    requires com.hedera.node.app.hapi.fees;
    requires headlong;
    requires com.fasterxml.jackson.core;
    requires com.fasterxml.jackson.databind;
    requires com.swirlds.logging;
    requires org.bouncycastle.provider;
    requires tuweni.units;
    requires commons.collections4;
    requires org.eclipse.collections.impl;
    requires org.apache.commons.io;
    requires io.grpc;
    requires grpc.stub;
}<|MERGE_RESOLUTION|>--- conflicted
+++ resolved
@@ -90,11 +90,8 @@
             com.swirlds.common;
 
     exports com.hedera.node.app.service.mono.state.migration;
-<<<<<<< HEAD
     exports com.hedera.node.app.service.mono.sigs.order;
-=======
     exports com.hedera.node.app.service.mono.ledger.accounts;
->>>>>>> bb0922ad
 
     requires com.hedera.hashgraph.protobuf.java.api;
     requires com.swirlds.common;
