--- conflicted
+++ resolved
@@ -1,5 +1,68 @@
 module com.hedera.node.app.service.mono {
     exports com.hedera.node.app.service.mono;
+
+    requires com.hedera.hashgraph.protobuf.java.api;
+    requires com.swirlds.common;
+    requires dagger;
+    requires org.slf4j;
+    requires javax.inject;
+    requires com.hedera.node.app.spi;
+    requires com.google.protobuf;
+    requires com.google.common;
+    requires com.hedera.node.app.hapi.utils;
+    requires com.swirlds.merkle;
+    requires com.swirlds.virtualmap;
+    requires tuweni.bytes;
+    requires org.hyperledger.besu.datatypes;
+    requires org.hyperledger.besu.evm;
+    requires static com.github.spotbugs.annotations;
+    requires org.apache.commons.codec;
+    requires com.swirlds.fchashmap;
+    requires com.swirlds.jasperdb;
+    requires com.swirlds.platform;
+    requires org.apache.commons.lang3;
+    requires com.hedera.node.app.service.token;
+    requires com.hedera.node.app.service.evm;
+    requires com.swirlds.fcqueue;
+    requires com.hedera.node.app.hapi.fees;
+    requires headlong;
+    requires com.fasterxml.jackson.core;
+    requires com.fasterxml.jackson.databind;
+    requires com.swirlds.logging;
+    requires org.bouncycastle.provider;
+    requires tuweni.units;
+    requires commons.collections4;
+    requires org.apache.logging.log4j;
+    requires io.grpc;
+    requires grpc.stub;
+    requires org.eclipse.collections.impl;
+
+    exports com.hedera.node.app.service.mono.throttling to
+            com.fasterxml.jackson.databind;
+
+    opens com.hedera.node.app.service.mono to
+            com.swirlds.common;
+    opens com.hedera.node.app.service.mono.context.properties to
+            com.swirlds.common;
+    opens com.hedera.node.app.service.mono.legacy.core.jproto to
+            com.swirlds.common;
+    opens com.hedera.node.app.service.mono.state.merkle to
+            com.swirlds.common;
+    opens com.hedera.node.app.service.mono.state.merkle.internals to
+            com.swirlds.common;
+    opens com.hedera.node.app.service.mono.state.submerkle to
+            com.swirlds.common;
+    opens com.hedera.node.app.service.mono.state.virtual to
+            com.swirlds.common;
+    opens com.hedera.node.app.service.mono.state.virtual.entities to
+            com.swirlds.common;
+    opens com.hedera.node.app.service.mono.state.virtual.schedule to
+            com.swirlds.common;
+    opens com.hedera.node.app.service.mono.state.virtual.temporal to
+            com.swirlds.common;
+    opens com.hedera.node.app.service.mono.stream to
+            com.swirlds.common;
+
     exports com.hedera.node.app.service.mono.state.submerkle to
             com.hedera.node.app.service.mono.testFixtures;
     exports com.hedera.node.app.service.mono.exceptions to
@@ -32,95 +95,4 @@
             com.hedera.node.app.service.mono.testFixtures;
     exports com.hedera.node.app.service.mono.state.enums to
             com.hedera.node.app.service.mono.testFixtures;
-    exports com.hedera.node.app.service.mono.throttling to
-            com.fasterxml.jackson.databind;
-
-    opens com.hedera.node.app.service.mono to
-            com.swirlds.common;
-    opens com.hedera.node.app.service.mono.context.properties to
-            com.swirlds.common;
-    opens com.hedera.node.app.service.mono.legacy.core.jproto to
-            com.swirlds.common;
-    opens com.hedera.node.app.service.mono.state.merkle to
-            com.swirlds.common;
-    opens com.hedera.node.app.service.mono.state.merkle.internals to
-            com.swirlds.common;
-    opens com.hedera.node.app.service.mono.state.submerkle to
-            com.swirlds.common;
-    opens com.hedera.node.app.service.mono.state.virtual to
-            com.swirlds.common;
-    opens com.hedera.node.app.service.mono.state.virtual.entities to
-            com.swirlds.common;
-    opens com.hedera.node.app.service.mono.state.virtual.schedule to
-            com.swirlds.common;
-    opens com.hedera.node.app.service.mono.state.virtual.temporal to
-            com.swirlds.common;
-    opens com.hedera.node.app.service.mono.stream to
-            com.swirlds.common;
-
-    requires com.hedera.hashgraph.protobuf.java.api;
-    requires com.swirlds.common;
-    requires dagger;
-    requires org.slf4j;
-    requires javax.inject;
-    requires com.hedera.node.app.spi;
-    requires com.google.protobuf;
-    requires com.google.common;
-    requires com.hedera.node.app.hapi.utils;
-    requires com.swirlds.merkle;
-    requires com.swirlds.virtualmap;
-    requires tuweni.bytes;
-    requires org.hyperledger.besu.datatypes;
-    requires org.hyperledger.besu.evm;
-    requires static com.github.spotbugs.annotations;
-    requires org.apache.commons.codec;
-    requires com.swirlds.fchashmap;
-    requires com.swirlds.jasperdb;
-    requires com.swirlds.platform;
-    requires org.apache.commons.lang3;
-    requires com.hedera.node.app.service.token;
-    requires com.hedera.node.app.service.evm;
-    requires com.swirlds.fcqueue;
-    requires com.hedera.node.app.hapi.fees;
-    requires headlong;
-    requires com.fasterxml.jackson.core;
-    requires com.fasterxml.jackson.databind;
-    requires com.swirlds.logging;
-    requires org.bouncycastle.provider;
-    requires tuweni.units;
-    requires commons.collections4;
-<<<<<<< HEAD
-    requires org.apache.logging.log4j;
-
-    exports com.hedera.node.app.service.mono.throttling to
-            com.fasterxml.jackson.databind;
-
-    opens com.hedera.node.app.service.mono to
-            com.swirlds.common;
-    opens com.hedera.node.app.service.mono.context.properties to
-            com.swirlds.common;
-    opens com.hedera.node.app.service.mono.legacy.core.jproto to
-            com.swirlds.common;
-    opens com.hedera.node.app.service.mono.state.merkle to
-            com.swirlds.common;
-    opens com.hedera.node.app.service.mono.state.merkle.internals to
-            com.swirlds.common;
-    opens com.hedera.node.app.service.mono.state.submerkle to
-            com.swirlds.common;
-    opens com.hedera.node.app.service.mono.state.virtual to
-            com.swirlds.common;
-    opens com.hedera.node.app.service.mono.state.virtual.entities to
-            com.swirlds.common;
-    opens com.hedera.node.app.service.mono.state.virtual.schedule to
-            com.swirlds.common;
-    opens com.hedera.node.app.service.mono.state.virtual.temporal to
-            com.swirlds.common;
-    opens com.hedera.node.app.service.mono.stream to
-            com.swirlds.common;
-=======
-    requires org.eclipse.collections.impl;
-    requires org.apache.commons.io;
-    requires io.grpc;
-    requires grpc.stub;
->>>>>>> bee452cf
 }