--- conflicted
+++ resolved
@@ -252,11 +252,8 @@
     requires transitive com.swirlds.fcqueue;
     requires transitive com.swirlds.merkle;
     requires transitive com.swirlds.merkledb;
-<<<<<<< HEAD
     requires transitive com.swirlds.metrics.api;
-=======
     requires transitive com.swirlds.platform.core;
->>>>>>> 39cb2770
     requires transitive com.swirlds.virtualmap;
     requires transitive dagger;
     requires transitive grpc.netty;
