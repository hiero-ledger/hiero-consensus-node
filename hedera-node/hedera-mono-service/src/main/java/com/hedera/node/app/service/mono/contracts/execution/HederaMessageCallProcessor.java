/*
 * Copyright (C) 2022 Hedera Hashgraph, LLC
 *
 * Licensed under the Apache License, Version 2.0 (the "License");
 * you may not use this file except in compliance with the License.
 * You may obtain a copy of the License at
 *
 *      http://www.apache.org/licenses/LICENSE-2.0
 *
 * Unless required by applicable law or agreed to in writing, software
 * distributed under the License is distributed on an "AS IS" BASIS,
 * WITHOUT WARRANTIES OR CONDITIONS OF ANY KIND, either express or implied.
 * See the License for the specific language governing permissions and
 * limitations under the License.
 */
package com.hedera.node.app.service.mono.contracts.execution;

import static com.hedera.node.app.service.evm.contracts.operations.HederaExceptionalHaltReason.FAILURE_DURING_LAZY_ACCOUNT_CREATE;
import static org.hyperledger.besu.evm.frame.ExceptionalHaltReason.INSUFFICIENT_GAS;
import static org.hyperledger.besu.evm.frame.MessageFrame.State.EXCEPTIONAL_HALT;

import com.hedera.node.app.hapi.utils.ByteStringUtils;
import com.hedera.node.app.service.evm.contracts.execution.HederaEvmMessageCallProcessor;
import com.hedera.node.app.service.mono.contracts.execution.traceability.ContractActionType;
import com.hedera.node.app.service.mono.contracts.execution.traceability.HederaOperationTracer;
import com.hedera.node.app.service.mono.ledger.BalanceChange;
import com.hedera.node.app.service.mono.store.contracts.HederaStackedWorldStateUpdater;
import com.hedera.node.app.service.mono.store.contracts.precompile.HTSPrecompiledContract;
import com.hedera.node.app.service.mono.store.contracts.precompile.InfrastructureFactory;
import com.hedera.node.app.service.mono.utils.EntityIdUtils;
import com.hederahashgraph.api.proto.java.AccountAmount;
import com.hederahashgraph.api.proto.java.AccountID;
import com.hederahashgraph.api.proto.java.ResponseCodeEnum;
import edu.umd.cs.findbugs.annotations.NonNull;
import java.nio.charset.StandardCharsets;
import java.util.List;
import java.util.Map;
import java.util.Optional;
import java.util.function.Predicate;
import org.apache.tuweni.bytes.Bytes;
import org.hyperledger.besu.datatypes.Address;
import org.hyperledger.besu.evm.EVM;
import org.hyperledger.besu.evm.frame.ExceptionalHaltReason;
import org.hyperledger.besu.evm.frame.MessageFrame;
import org.hyperledger.besu.evm.precompile.PrecompileContractRegistry;
import org.hyperledger.besu.evm.precompile.PrecompiledContract;
import org.hyperledger.besu.evm.tracing.OperationTracer;

public class HederaMessageCallProcessor extends HederaEvmMessageCallProcessor {
    private static final String INVALID_TRANSFER_MSG = "Transfer of Value to Hedera Precompile";
    public static final Bytes INVALID_TRANSFER =
            Bytes.of(INVALID_TRANSFER_MSG.getBytes(StandardCharsets.UTF_8));

    private final Predicate<Address> isNativePrecompileCheck;
    private InfrastructureFactory infrastructureFactory;

    public HederaMessageCallProcessor(
            final EVM evm,
            final PrecompileContractRegistry precompiles,
            final Map<String, PrecompiledContract> hederaPrecompileList) {
        super(evm, precompiles, hederaPrecompileList);
        isNativePrecompileCheck = addr -> precompiles.get(addr) != null;
    }

    public HederaMessageCallProcessor(
            final EVM evm,
            final PrecompileContractRegistry precompiles,
            final Map<String, PrecompiledContract> hederaPrecompileList,
            final InfrastructureFactory infrastructureFactory) {
        this(evm, precompiles, hederaPrecompileList);
        this.infrastructureFactory = infrastructureFactory;
    }

    @Override
    public void start(final MessageFrame frame, final OperationTracer operationTracer) {
        super.start(frame, operationTracer);

        // potential precompile execution will be done after super.start(),
        // so trace results here
        final var contractAddress = frame.getContractAddress();
        if (isNativePrecompileCheck.test(contractAddress)
                || hederaPrecompiles.containsKey(contractAddress)) {
            ((HederaOperationTracer) operationTracer)
                    .tracePrecompileResult(
                            frame,
                            hederaPrecompiles.containsKey(contractAddress)
                                    ? ContractActionType.SYSTEM
                                    : ContractActionType.PRECOMPILE);
        }
    }

    @Override
    protected void executeHederaPrecompile(
            final PrecompiledContract contract,
            final MessageFrame frame,
            final OperationTracer operationTracer) {
        if (contract instanceof HTSPrecompiledContract htsPrecompile) {
            final var costedResult = htsPrecompile.computeCosted(frame.getInputData(), frame);
            output = costedResult.getValue();
            gasRequirement = costedResult.getKey();
        }
        super.executeHederaPrecompile(contract, frame, operationTracer);
    }

<<<<<<< HEAD
    // can be reached only with EVM_VERSION >= 0.32;
    // a top-level call to a non-existing recipient would have been rejected
    // immediately in {@code ContractCallTransitionLogic.doStateTransitionOperation()} if
    // EVM_VERSION < 0.32. a nested call to a non-existing recipient would have
    // been rejected in {@code HederaCallOperation} if EVM_VERSION < 0.32
=======
    // can be reached only for a top level call with EVM_VERSION >= 0.32;
    // a top-level call to a non-existing recipient would have been rejected
    // immediately
    // in {@code ContractCallTransitionLogic.doStateTransitionOperation()} if
    // EVM_VERSION < 0.32
    // and nested calls to non-existing recipients are currently rejected in all
    // versions (see {@code HederaOperationUtil})
>>>>>>> 3d5df2b5
    @Override
    protected void executeLazyCreate(
            final MessageFrame frame, final OperationTracer operationTracer) {
        final var updater = (HederaStackedWorldStateUpdater) frame.getWorldUpdater();
        final var syntheticBalanceChange = constructSyntheticLazyCreateBalanceChangeFrom(frame);
        final var autoCreationLogic = infrastructureFactory.newAutoCreationLogicScopedTo(updater);

        final var lazyCreateResult =
                autoCreationLogic.create(
                        syntheticBalanceChange,
                        updater.trackingAccounts(),
                        List.of(syntheticBalanceChange));
        if (lazyCreateResult.getLeft() != ResponseCodeEnum.OK) {
            haltFrameAndTraceCreationResult(
                    frame, operationTracer, FAILURE_DURING_LAZY_ACCOUNT_CREATE);
        } else {
            final var creationFeeInTinybars = lazyCreateResult.getRight();
            final var creationFeeInGas = creationFeeInTinybars / frame.getGasPrice().toLong();
            if (frame.getRemainingGas() < creationFeeInGas) {
                // ledgers won't be committed on unsuccessful frame and StackedContractAliases
                // will revert any new aliases
                haltFrameAndTraceCreationResult(frame, operationTracer, INSUFFICIENT_GAS);
            } else {
                frame.decrementRemainingGas(creationFeeInGas);
                // track auto-creation preceding child record
                final var recordSubmissions =
                        infrastructureFactory.newRecordSubmissionsScopedTo(updater);
                autoCreationLogic.submitRecords(recordSubmissions);
                // track the lazy account so it is accessible to the EVM
                updater.trackLazilyCreatedAccount(
                        EntityIdUtils.asTypedEvmAddress(syntheticBalanceChange.accountId()));
            }
        }
    }

    @NonNull
    private BalanceChange constructSyntheticLazyCreateBalanceChangeFrom(final MessageFrame frame) {
        return BalanceChange.changingHbar(
                AccountAmount.newBuilder()
                        .setAccountID(
                                AccountID.newBuilder()
                                        .setAlias(
                                                ByteStringUtils.wrapUnsafely(
                                                        frame.getRecipientAddress()
                                                                .toArrayUnsafe()))
                                        .build())
                        .build(),
                null);
    }

    private void haltFrameAndTraceCreationResult(
            final MessageFrame frame,
            final OperationTracer operationTracer,
            final ExceptionalHaltReason haltReason) {
        frame.decrementRemainingGas(frame.getRemainingGas());
        frame.setState(EXCEPTIONAL_HALT);
        operationTracer.traceAccountCreationResult(frame, Optional.of(haltReason));
    }
}<|MERGE_RESOLUTION|>--- conflicted
+++ resolved
@@ -102,13 +102,6 @@
         super.executeHederaPrecompile(contract, frame, operationTracer);
     }
 
-<<<<<<< HEAD
-    // can be reached only with EVM_VERSION >= 0.32;
-    // a top-level call to a non-existing recipient would have been rejected
-    // immediately in {@code ContractCallTransitionLogic.doStateTransitionOperation()} if
-    // EVM_VERSION < 0.32. a nested call to a non-existing recipient would have
-    // been rejected in {@code HederaCallOperation} if EVM_VERSION < 0.32
-=======
     // can be reached only for a top level call with EVM_VERSION >= 0.32;
     // a top-level call to a non-existing recipient would have been rejected
     // immediately
@@ -116,7 +109,6 @@
     // EVM_VERSION < 0.32
     // and nested calls to non-existing recipients are currently rejected in all
     // versions (see {@code HederaOperationUtil})
->>>>>>> 3d5df2b5
     @Override
     protected void executeLazyCreate(
             final MessageFrame frame, final OperationTracer operationTracer) {
