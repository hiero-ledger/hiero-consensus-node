--- conflicted
+++ resolved
@@ -138,11 +138,6 @@
                     final var key = asPrimitiveKeyUnchecked(op.getAlias());
                     maybeLinkEvmAddressFrom(key, aliasesToLink);
                 }
-<<<<<<< HEAD
-            } else if (op.hasKey() && dynamicProperties.isCryptoCreateWithAliasAndEvmAddressEnabled()) {
-                maybeLinkEvmAddressFrom(op.getKey(), aliasesToLink);
-=======
->>>>>>> ca5e6ec2
             }
 
             aliasesToLink.forEach(alias -> {
@@ -186,23 +181,6 @@
                 .isDeclinedReward(op.getDeclineReward());
 
         if (onlyKeyProvided(op)) {
-<<<<<<< HEAD
-            if (!op.getKey().getECDSASecp256K1().isEmpty()
-                    && dynamicProperties.isCryptoCreateWithAliasAndEvmAddressEnabled()) {
-
-                final var recoveredEvmAddressFromPrimitiveKey =
-                        recoverAddressFromPubKey(op.getKey().getECDSASecp256K1().toByteArray());
-
-                if (isRecoveredEvmAddress(recoveredEvmAddressFromPrimitiveKey)
-                        && aliasManager
-                                .lookupIdBy(ByteString.copyFrom(recoveredEvmAddressFromPrimitiveKey))
-                                .equals(MISSING_NUM)) {
-                    customizer.alias(ByteString.copyFrom(recoveredEvmAddressFromPrimitiveKey));
-                }
-            }
-
-=======
->>>>>>> ca5e6ec2
             final JKey key = asFcKeyUnchecked(op.getKey());
             customizer.key(key);
         } else if (onlyAliasProvided(op)) {
