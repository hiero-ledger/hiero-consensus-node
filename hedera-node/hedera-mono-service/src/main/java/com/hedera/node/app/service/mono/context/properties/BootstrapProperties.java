/*
 * Copyright (C) 2020-2023 Hedera Hashgraph, LLC
 *
 * Licensed under the Apache License, Version 2.0 (the "License");
 * you may not use this file except in compliance with the License.
 * You may obtain a copy of the License at
 *
 *      http://www.apache.org/licenses/LICENSE-2.0
 *
 * Unless required by applicable law or agreed to in writing, software
 * distributed under the License is distributed on an "AS IS" BASIS,
 * WITHOUT WARRANTIES OR CONDITIONS OF ANY KIND, either express or implied.
 * See the License for the specific language governing permissions and
 * limitations under the License.
 */
package com.hedera.node.app.service.mono.context.properties;

import static com.hedera.node.app.service.mono.context.properties.PropUtils.loadOverride;
import static com.hedera.node.app.service.mono.context.properties.PropertyNames.*;
import static com.hedera.node.app.service.mono.context.properties.PropertyNames.CONTRACTS_PRECOMPILE_ATOMIC_CRYPTO_TRANSFER_ENABLED;
import static java.util.Collections.unmodifiableSet;
import static java.util.Map.entry;
import static java.util.stream.Collectors.toSet;

import java.io.IOException;
import java.io.InputStream;
import java.nio.file.Files;
import java.nio.file.Paths;
import java.util.HashMap;
import java.util.HashSet;
import java.util.Map;
import java.util.Properties;
import java.util.Set;
import java.util.function.Function;
import java.util.stream.Collectors;
import java.util.stream.Stream;
import javax.inject.Inject;
import javax.inject.Singleton;
import org.apache.logging.log4j.LogManager;
import org.apache.logging.log4j.Logger;

@Singleton
public final class BootstrapProperties implements PropertySource {
    private static final Map<String, Object> MISSING_PROPS = null;

    private static final Function<String, InputStream> nullableResourceStreamProvider =
            BootstrapProperties.class.getClassLoader()::getResourceAsStream;

    private static final Logger log = LogManager.getLogger(BootstrapProperties.class);

    static ThrowingStreamProvider resourceStreamProvider =
            resource -> {
                var in = nullableResourceStreamProvider.apply(resource);
                if (in == null) {
                    throw new IOException(
                            String.format("Resource '%s' cannot be loaded.", resource));
                }
                return in;
            };
    private static ThrowingStreamProvider fileStreamProvider =
            loc -> Files.newInputStream(Paths.get(loc));

    @Inject
    public BootstrapProperties() {
        /* No-op */
    }

    String bootstrapPropsResource = "bootstrap.properties";
    String bootstrapOverridePropsLoc = "data/config/bootstrap.properties";

    Map<String, Object> bootstrapProps = MISSING_PROPS;

    private void initPropsFromResource() throws IllegalStateException {
        final var resourceProps = new Properties();
        load(bootstrapPropsResource, resourceProps);
        loadOverride(bootstrapOverridePropsLoc, resourceProps, fileStreamProvider, log);
        checkForUnrecognizedProps(resourceProps);
        checkForMissingProps(resourceProps);
        resolveBootstrapProps(resourceProps);
    }

    private void checkForUnrecognizedProps(final Properties resourceProps)
            throws IllegalStateException {
        final Set<String> unrecognizedProps = new HashSet<>(resourceProps.stringPropertyNames());
        unrecognizedProps.removeAll(BOOTSTRAP_PROP_NAMES);
        if (!unrecognizedProps.isEmpty()) {
            final var msg =
                    String.format(
                            "'%s' contains unrecognized properties: %s!",
                            bootstrapPropsResource, unrecognizedProps);
            throw new IllegalStateException(msg);
        }
    }

    private void checkForMissingProps(final Properties resourceProps) throws IllegalStateException {
        final var missingProps =
                BOOTSTRAP_PROP_NAMES.stream()
                        .filter(name -> !resourceProps.containsKey(name))
                        .sorted()
                        .toList();
        if (!missingProps.isEmpty()) {
            final var msg =
                    String.format(
                            "'%s' is missing properties: %s!",
                            bootstrapPropsResource, missingProps);
            throw new IllegalStateException(msg);
        }
    }

    private void resolveBootstrapProps(final Properties resourceProps) {
        bootstrapProps = new HashMap<>();
        BOOTSTRAP_PROP_NAMES.forEach(
                prop ->
                        bootstrapProps.put(
                                prop, transformFor(prop).apply(resourceProps.getProperty(prop))));

        final var msg =
                "Resolved bootstrap properties:\n  "
                        + BOOTSTRAP_PROP_NAMES.stream()
                                .sorted()
                                .map(name -> String.format("%s=%s", name, bootstrapProps.get(name)))
                                .collect(Collectors.joining("\n  "));
        log.info(msg);
    }

    private void load(final String resource, final Properties intoProps)
            throws IllegalStateException {
        try (final var fin = resourceStreamProvider.newInputStream(resource)) {
            intoProps.load(fin);
        } catch (IOException e) {
            throw new IllegalStateException(
                    String.format("'%s' could not be loaded!", resource), e);
        }
    }

    public void ensureProps() throws IllegalStateException {
        if (bootstrapProps == MISSING_PROPS) {
            initPropsFromResource();
        }
    }

    @Override
    public boolean containsProperty(final String name) {
        return BOOTSTRAP_PROP_NAMES.contains(name);
    }

    @Override
    public Object getProperty(final String name) {
        ensureProps();
        if (bootstrapProps.containsKey(name)) {
            return bootstrapProps.get(name);
        } else {
            throw new IllegalArgumentException(
                    String.format("Argument 'name=%s' is invalid!", name));
        }
    }

    @Override
    public Set<String> allPropertyNames() {
        return BOOTSTRAP_PROP_NAMES;
    }

    private static final Set<String> BOOTSTRAP_PROPS =
            Set.of(
                    BOOTSTRAP_FEE_SCHEDULE_JSON_RESOURCE,
                    BOOTSTRAP_GENESIS_PUBLIC_KEY,
                    BOOTSTRAP_HAPI_PERMISSIONS_PATH,
                    BOOTSTRAP_NETWORK_PROPERTIES_PATH,
                    BOOTSTRAP_RATES_CURRENT_HBAR_EQUIV,
                    BOOTSTRAP_RATES_CURRENT_CENT_EQUIV,
                    BOOTSTRAP_RATES_CURRENT_EXPIRY,
                    BOOTSTRAP_RATES_NEXT_HBAR_EQUIV,
                    BOOTSTRAP_RATES_NEXT_CENT_EQUIV,
                    BOOTSTRAP_RATES_NEXT_EXPIRY,
                    BOOTSTRAP_SYSTEM_ENTITY_EXPIRY,
                    BOOTSTRAP_THROTTLE_DEF_JSON_RESOURCE);

    private static final Set<String> GLOBAL_STATIC_PROPS =
            Set.of(
                    ACCOUNTS_ADDRESS_BOOK_ADMIN,
                    ACCOUNTS_EXCHANGE_RATES_ADMIN,
                    ACCOUNTS_FEE_SCHEDULE_ADMIN,
                    ACCOUNTS_FREEZE_ADMIN,
                    ACCOUNTS_LAST_THROTTLE_EXEMPT,
                    ACCOUNTS_NODE_REWARD_ACCOUNT,
                    ACCOUNTS_STAKING_REWARD_ACCOUNT,
                    ACCOUNTS_SYSTEM_ADMIN,
                    ACCOUNTS_SYSTEM_DELETE_ADMIN,
                    ACCOUNTS_SYSTEM_UNDELETE_ADMIN,
                    ACCOUNTS_TREASURY,
                    ACCOUNTS_STORE_ON_DISK,
                    AUTO_RENEW_GRANT_FREE_RENEWALS,
                    ENTITIES_MAX_LIFETIME,
                    ENTITIES_SYSTEM_DELETABLE,
                    FILES_ADDRESS_BOOK,
                    FILES_NETWORK_PROPERTIES,
                    FILES_EXCHANGE_RATES,
                    FILES_FEE_SCHEDULES,
                    FILES_HAPI_PERMISSIONS,
                    FILES_NODE_DETAILS,
                    FILES_SOFTWARE_UPDATE_RANGE,
                    FILES_THROTTLE_DEFINITIONS,
                    HEDERA_FIRST_USER_ENTITY,
                    HEDERA_REALM,
                    HEDERA_SHARD,
                    LEDGER_NUM_SYSTEM_ACCOUNTS,
                    LEDGER_TOTAL_TINY_BAR_FLOAT,
                    LEDGER_ID,
                    STAKING_PERIOD_MINS,
                    STAKING_REWARD_HISTORY_NUM_STORED_PERIODS,
                    STAKING_STARTUP_HELPER_RECOMPUTE,
                    WORKFLOWS_ENABLED);

    static final Set<String> GLOBAL_DYNAMIC_PROPS =
            Set.of(
                    ACCOUNTS_MAX_NUM,
                    AUTO_CREATION_ENABLED,
                    LAZY_CREATION_ENABLED,
                    CRYPTO_CREATE_WITH_ALIAS_AND_EVM_ADDRESS_ENABLED,
                    BALANCES_EXPORT_DIR_PATH,
                    BALANCES_EXPORT_ENABLED,
                    BALANCES_EXPORT_PERIOD_SECS,
                    BALANCES_EXPORT_TOKEN_BALANCES,
                    BALANCES_NODE_BALANCE_WARN_THRESHOLD,
                    BALANCES_COMPRESS_ON_CREATION,
                    CACHE_RECORDS_TTL,
                    CONTRACTS_DEFAULT_LIFETIME,
                    CONTRACTS_KEYS_LEGACY_ACTIVATIONS,
                    CONTRACTS_ENFORCE_CREATION_THROTTLE,
                    CONTRACTS_KNOWN_BLOCK_HASH,
                    CONTRACTS_LOCAL_CALL_EST_RET_BYTES,
                    CONTRACTS_ALLOW_CREATE2,
                    CONTRACTS_ALLOW_AUTO_ASSOCIATIONS,
                    CONTRACTS_MAX_GAS_PER_SEC,
                    CONTRACTS_MAX_KV_PAIRS_AGGREGATE,
                    CONTRACTS_MAX_KV_PAIRS_INDIVIDUAL,
                    CONTRACTS_MAX_NUM,
                    CONTRACTS_CHAIN_ID,
                    CONTRACTS_SIDECARS,
                    CONTRACTS_STORAGE_SLOT_PRICE_TIERS,
                    CONTRACTS_REFERENCE_SLOT_LIFETIME,
                    CONTRACTS_ITEMIZE_STORAGE_FEES,
                    CONTRACTS_FREE_STORAGE_TIER_LIMIT,
                    CONTRACTS_THROTTLE_THROTTLE_BY_GAS,
                    CONTRACTS_MAX_REFUND_PERCENT_OF_GAS_LIMIT,
                    CONTRACTS_SCHEDULE_THROTTLE_MAX_GAS_LIMIT,
                    CONTRACTS_REDIRECT_TOKEN_CALLS,
                    CONTRACTS_PRECOMPILE_EXCHANGE_RATE_GAS_COST,
                    CONTRACTS_PRECOMPILE_HTS_DEFAULT_GAS_COST,
                    CONTRACTS_PRECOMPILE_EXPORT_RECORD_RESULTS,
                    CONTRACTS_PRECOMPILE_HTS_ENABLE_TOKEN_CREATE,
                    CONTRACTS_PRECOMPILE_ATOMIC_CRYPTO_TRANSFER_ENABLED,
                    CONTRACTS_EVM_VERSION,
                    CONTRACTS_DYNAMIC_EVM_VERSION,
                    EXPIRY_MIN_CYCLE_ENTRY_CAPACITY,
                    EXPIRY_THROTTLE_RESOURCE,
                    FILES_MAX_NUM,
                    FILES_MAX_SIZE_KB,
                    HEDERA_RECORD_STREAM_SIDECAR_MAX_SIZE_MB,
                    FEES_MIN_CONGESTION_PERIOD,
                    FEES_PERCENT_CONGESTION_MULTIPLIERS,
                    FEES_PERCENT_UTILIZATION_SCALE_FACTORS,
                    FEES_TOKEN_TRANSFER_USAGE_MULTIPLIER,
                    HEDERA_RECORD_STREAM_ENABLE_TRACEABILITY_MIGRATION,
                    TRACEABILITY_MIN_FREE_TO_USED_GAS_THROTTLE_RATIO,
                    TRACEABILITY_MAX_EXPORTS_PER_CONS_SEC,
                    HEDERA_TXN_MAX_MEMO_UTF8_BYTES,
                    HEDERA_TXN_MAX_VALID_DURATION,
                    HEDERA_TXN_MIN_VALID_DURATION,
                    HEDERA_TXN_MIN_VALIDITY_BUFFER_SECS,
                    HEDERA_RECORD_STREAM_RECORD_FILE_VERSION,
                    HEDERA_RECORD_STREAM_SIG_FILE_VERSION,
                    HEDERA_RECORD_STREAM_LOG_EVERY_TRANSACTION,
                    HEDERA_RECORD_STREAM_COMPRESS_FILES_ON_CREATION,
                    AUTO_RENEW_TARGET_TYPES,
                    AUTO_RENEW_NUM_OF_ENTITIES_TO_SCAN,
                    AUTO_RENEW_MAX_NUM_OF_ENTITIES_TO_RENEW_OR_DELETE,
                    AUTO_RENEW_GRACE_PERIOD,
                    LEDGER_CHANGE_HIST_MEM_SECS,
                    LEDGER_AUTO_RENEW_PERIOD_MAX_DURATION,
                    LEDGER_AUTO_RENEW_PERIOD_MIN_DURATION,
                    LEDGER_XFER_BAL_CHANGES_MAX_LEN,
                    LEDGER_FUNDING_ACCOUNT,
                    LEDGER_TRANSFERS_MAX_LEN,
                    LEDGER_TOKEN_TRANSFERS_MAX_LEN,
                    LEDGER_NFT_TRANSFERS_MAX_LEN,
                    LEDGER_RECORDS_MAX_QUERYABLE_BY_ACCOUNT,
                    LEDGER_SCHEDULE_TX_EXPIRY_TIME_SECS,
                    RATES_INTRA_DAY_CHANGE_LIMIT_PERCENT,
                    RATES_MIDNIGHT_CHECK_INTERVAL,
                    SCHEDULING_LONG_TERM_ENABLED,
                    SCHEDULING_MAX_TXN_PER_SEC,
                    SCHEDULING_MAX_NUM,
                    SCHEDULING_MAX_EXPIRATION_FUTURE_SECS,
                    SCHEDULING_WHITE_LIST,
                    SIGS_EXPAND_FROM_IMMUTABLE_STATE,
                    STAKING_FEES_NODE_REWARD_PERCENT,
                    STAKING_FEES_STAKING_REWARD_PERCENT,
                    STAKING_NODE_MAX_TO_MIN_STAKE_RATIOS,
                    STAKING_IS_ENABLED,
                    STAKING_MAX_DAILY_STAKE_REWARD_THRESH_PER_HBAR,
                    STAKING_REQUIRE_MIN_STAKE_TO_REWARD,
                    STAKING_REWARD_RATE,
                    STAKING_START_THRESH,
                    TOKENS_MAX_AGGREGATE_RELS,
                    TOKENS_STORE_RELS_ON_DISK,
                    TOKENS_MAX_NUM,
                    TOKENS_MAX_RELS_PER_INFO_QUERY,
                    TOKENS_MAX_PER_ACCOUNT,
                    TOKENS_MAX_SYMBOL_UTF8_BYTES,
                    TOKENS_MAX_TOKEN_NAME_UTF8_BYTES,
                    TOKENS_MAX_CUSTOM_FEES_ALLOWED,
                    TOKENS_MAX_CUSTOM_FEE_DEPTH,
                    TOKENS_NFTS_ARE_ENABLED,
                    TOKENS_NFTS_MAX_METADATA_BYTES,
                    TOKENS_NFTS_MAX_BATCH_SIZE_BURN,
                    TOKENS_NFTS_MAX_BATCH_SIZE_WIPE,
                    TOKENS_NFTS_MAX_BATCH_SIZE_MINT,
                    TOKENS_NFTS_MAX_ALLOWED_MINTS,
                    TOKENS_NFTS_MAX_QUERY_RANGE,
                    TOKENS_NFTS_MINT_THORTTLE_SCALE_FACTOR,
                    TOKENS_NFTS_USE_VIRTUAL_MERKLE,
                    TOPICS_MAX_NUM,
                    TOKENS_NFTS_USE_TREASURY_WILD_CARDS,
                    CONSENSUS_MESSAGE_MAX_BYTES_ALLOWED,
                    CONSENSUS_HANDLE_MAX_PRECEDING_RECORDS,
                    CONSENSUS_HANDLE_MAX_FOLLOWING_RECORDS,
                    UPGRADE_ARTIFACTS_PATH,
                    HEDERA_ALLOWANCES_MAX_TXN_LIMIT,
                    HEDERA_ALLOWANCES_MAX_ACCOUNT_LIMIT,
                    HEDERA_ALLOWANCES_IS_ENABLED,
                    ENTITIES_LIMIT_TOKEN_ASSOCIATIONS,
                    UTIL_PRNG_IS_ENABLED,
                    TOKENS_AUTO_CREATIONS_ENABLED,
                    CRYPTO_TRANSFER_WARM_THREADS);

    static final Set<String> NODE_PROPS =
            Set.of(
                    DEV_ONLY_DEFAULT_NODE_LISTENS,
                    DEV_DEFAULT_LISTENING_NODE_ACCOUNT,
                    GRPC_PORT,
                    GRPC_TLS_PORT,
                    HEDERA_ACCOUNTS_EXPORT_PATH,
                    HEDERA_EXPORT_ACCOUNTS_ON_STARTUP,
                    HEDERA_PREFETCH_QUEUE_CAPACITY,
                    HEDERA_PREFETCH_THREAD_POOL_SIZE,
                    HEDERA_PREFETCH_CODE_CACHE_TTL_SECS,
                    HEDERA_PROFILES_ACTIVE,
                    HEDERA_RECORD_STREAM_IS_ENABLED,
                    HEDERA_RECORD_STREAM_LOG_DIR,
                    HEDERA_RECORD_STREAM_SIDE_CAR_DIR,
                    HEDERA_RECORD_STREAM_LOG_PERIOD,
                    HEDERA_RECORD_STREAM_QUEUE_CAPACITY,
                    ISS_RESET_PERIOD,
                    ISS_ROUNDS_TO_LOG,
                    NETTY_MODE,
                    NETTY_PROD_FLOW_CONTROL_WINDOW,
                    NETTY_PROD_MAX_CONCURRENT_CALLS,
                    NETTY_PROD_MAX_CONNECTION_AGE,
                    NETTY_PROD_MAX_CONNECTION_AGE_GRACE,
                    NETTY_PROD_MAX_CONNECTION_IDLE,
                    NETTY_PROD_KEEP_ALIVE_TIME,
                    NETTY_PROD_KEEP_ALIVE_TIMEOUT,
                    NETTY_START_RETRIES,
                    NETTY_START_RETRY_INTERVAL_MS,
                    NETTY_TLS_CERT_PATH,
                    NETTY_TLS_KEY_PATH,
                    QUERIES_BLOB_LOOK_UP_RETRIES,
                    STATS_CONS_THROTTLES_TO_SAMPLE,
                    STATS_HAPI_THROTTLES_TO_SAMPLE,
                    STATS_EXECUTION_TIMES_TO_TRACK,
                    STATS_ENTITY_UTILS_GAUGE_UPDATE_INTERVAL_MS,
                    STATS_HAPI_OPS_SPEEDOMETER_UPDATE_INTERVAL_MS,
                    STATS_THROTTLE_UTILS_GAUGE_UPDATE_INTERVAL_MS,
                    STATS_RUNNING_AVG_HALF_LIFE_SECS,
                    STATS_SPEEDOMETER_HALF_LIFE_SECS,
                    VIRTUALDATASOURCE_JASPERDB_TO_MERKLEDB);

    public static final Set<String> BOOTSTRAP_PROP_NAMES =
            unmodifiableSet(
                    Stream.of(
                                    BOOTSTRAP_PROPS,
                                    GLOBAL_STATIC_PROPS,
                                    GLOBAL_DYNAMIC_PROPS,
                                    NODE_PROPS)
                            .flatMap(Set::stream)
                            .collect(toSet()));

    public static Function<String, Object> transformFor(String prop) {
        return PROP_TRANSFORMS.getOrDefault(prop, AS_STRING);
    }

    private static final Map<String, Function<String, Object>> PROP_TRANSFORMS =
            Map.ofEntries(
                    entry(ACCOUNTS_ADDRESS_BOOK_ADMIN, AS_LONG),
                    entry(ACCOUNTS_EXCHANGE_RATES_ADMIN, AS_LONG),
                    entry(ACCOUNTS_FEE_SCHEDULE_ADMIN, AS_LONG),
                    entry(ACCOUNTS_FREEZE_ADMIN, AS_LONG),
                    entry(ACCOUNTS_LAST_THROTTLE_EXEMPT, AS_LONG),
                    entry(ACCOUNTS_MAX_NUM, AS_LONG),
                    entry(ACCOUNTS_NODE_REWARD_ACCOUNT, AS_LONG),
                    entry(ACCOUNTS_STAKING_REWARD_ACCOUNT, AS_LONG),
                    entry(ACCOUNTS_SYSTEM_ADMIN, AS_LONG),
                    entry(ACCOUNTS_SYSTEM_DELETE_ADMIN, AS_LONG),
                    entry(ACCOUNTS_SYSTEM_UNDELETE_ADMIN, AS_LONG),
                    entry(ACCOUNTS_TREASURY, AS_LONG),
                    entry(ACCOUNTS_STORE_ON_DISK, AS_BOOLEAN),
                    entry(BALANCES_EXPORT_ENABLED, AS_BOOLEAN),
                    entry(BALANCES_EXPORT_PERIOD_SECS, AS_INT),
                    entry(BALANCES_NODE_BALANCE_WARN_THRESHOLD, AS_LONG),
                    entry(BALANCES_COMPRESS_ON_CREATION, AS_BOOLEAN),
                    entry(CACHE_RECORDS_TTL, AS_INT),
                    entry(DEV_ONLY_DEFAULT_NODE_LISTENS, AS_BOOLEAN),
                    entry(BALANCES_EXPORT_TOKEN_BALANCES, AS_BOOLEAN),
                    entry(ENTITIES_MAX_LIFETIME, AS_LONG),
                    entry(ENTITIES_SYSTEM_DELETABLE, AS_ENTITY_TYPES),
                    entry(FILES_ADDRESS_BOOK, AS_LONG),
                    entry(EXPIRY_MIN_CYCLE_ENTRY_CAPACITY, AS_ACCESS_LIST),
                    entry(FILES_MAX_NUM, AS_LONG),
                    entry(FILES_MAX_SIZE_KB, AS_INT),
                    entry(FILES_NETWORK_PROPERTIES, AS_LONG),
                    entry(FILES_EXCHANGE_RATES, AS_LONG),
                    entry(FILES_FEE_SCHEDULES, AS_LONG),
                    entry(FILES_HAPI_PERMISSIONS, AS_LONG),
                    entry(FILES_NODE_DETAILS, AS_LONG),
                    entry(FILES_SOFTWARE_UPDATE_RANGE, AS_ENTITY_NUM_RANGE),
                    entry(FILES_THROTTLE_DEFINITIONS, AS_LONG),
                    entry(GRPC_PORT, AS_INT),
                    entry(GRPC_TLS_PORT, AS_INT),
                    entry(HEDERA_EXPORT_ACCOUNTS_ON_STARTUP, AS_BOOLEAN),
                    entry(HEDERA_FIRST_USER_ENTITY, AS_LONG),
                    entry(HEDERA_PREFETCH_QUEUE_CAPACITY, AS_INT),
                    entry(HEDERA_PREFETCH_THREAD_POOL_SIZE, AS_INT),
                    entry(HEDERA_PREFETCH_CODE_CACHE_TTL_SECS, AS_INT),
                    entry(HEDERA_PROFILES_ACTIVE, AS_PROFILE),
                    entry(HEDERA_REALM, AS_LONG),
                    entry(HEDERA_RECORD_STREAM_LOG_PERIOD, AS_LONG),
                    entry(HEDERA_RECORD_STREAM_IS_ENABLED, AS_BOOLEAN),
                    entry(HEDERA_RECORD_STREAM_RECORD_FILE_VERSION, AS_INT),
                    entry(HEDERA_RECORD_STREAM_SIG_FILE_VERSION, AS_INT),
                    entry(HEDERA_RECORD_STREAM_QUEUE_CAPACITY, AS_INT),
                    entry(HEDERA_RECORD_STREAM_SIDECAR_MAX_SIZE_MB, AS_INT),
                    entry(HEDERA_RECORD_STREAM_ENABLE_TRACEABILITY_MIGRATION, AS_BOOLEAN),
                    entry(TRACEABILITY_MIN_FREE_TO_USED_GAS_THROTTLE_RATIO, AS_LONG),
                    entry(TRACEABILITY_MAX_EXPORTS_PER_CONS_SEC, AS_LONG),
                    entry(HEDERA_RECORD_STREAM_LOG_EVERY_TRANSACTION, AS_BOOLEAN),
                    entry(HEDERA_RECORD_STREAM_COMPRESS_FILES_ON_CREATION, AS_BOOLEAN),
                    entry(HEDERA_SHARD, AS_LONG),
                    entry(HEDERA_TXN_MAX_MEMO_UTF8_BYTES, AS_INT),
                    entry(HEDERA_TXN_MAX_VALID_DURATION, AS_LONG),
                    entry(HEDERA_TXN_MIN_VALID_DURATION, AS_LONG),
                    entry(HEDERA_TXN_MIN_VALIDITY_BUFFER_SECS, AS_INT),
                    entry(AUTO_CREATION_ENABLED, AS_BOOLEAN),
                    entry(LAZY_CREATION_ENABLED, AS_BOOLEAN),
                    entry(CRYPTO_CREATE_WITH_ALIAS_AND_EVM_ADDRESS_ENABLED, AS_BOOLEAN),
                    entry(AUTO_RENEW_TARGET_TYPES, AS_ENTITY_TYPES),
                    entry(AUTO_RENEW_NUM_OF_ENTITIES_TO_SCAN, AS_INT),
                    entry(AUTO_RENEW_MAX_NUM_OF_ENTITIES_TO_RENEW_OR_DELETE, AS_INT),
                    entry(AUTO_RENEW_GRACE_PERIOD, AS_LONG),
                    entry(AUTO_RENEW_GRANT_FREE_RENEWALS, AS_BOOLEAN),
                    entry(LEDGER_AUTO_RENEW_PERIOD_MAX_DURATION, AS_LONG),
                    entry(LEDGER_AUTO_RENEW_PERIOD_MIN_DURATION, AS_LONG),
                    entry(NETTY_MODE, AS_PROFILE),
                    entry(QUERIES_BLOB_LOOK_UP_RETRIES, AS_INT),
                    entry(NETTY_START_RETRIES, AS_INT),
                    entry(NETTY_START_RETRY_INTERVAL_MS, AS_LONG),
                    entry(BOOTSTRAP_RATES_CURRENT_HBAR_EQUIV, AS_INT),
                    entry(BOOTSTRAP_RATES_CURRENT_CENT_EQUIV, AS_INT),
                    entry(BOOTSTRAP_RATES_CURRENT_EXPIRY, AS_LONG),
                    entry(BOOTSTRAP_RATES_NEXT_HBAR_EQUIV, AS_INT),
                    entry(BOOTSTRAP_RATES_NEXT_CENT_EQUIV, AS_INT),
                    entry(BOOTSTRAP_RATES_NEXT_EXPIRY, AS_LONG),
                    entry(BOOTSTRAP_SYSTEM_ENTITY_EXPIRY, AS_LONG),
                    entry(FEES_MIN_CONGESTION_PERIOD, AS_INT),
                    entry(FEES_TOKEN_TRANSFER_USAGE_MULTIPLIER, AS_INT),
                    entry(FEES_PERCENT_CONGESTION_MULTIPLIERS, AS_CONGESTION_MULTIPLIERS),
                    entry(FEES_PERCENT_UTILIZATION_SCALE_FACTORS, AS_ENTITY_SCALE_FACTORS),
                    entry(LEDGER_CHANGE_HIST_MEM_SECS, AS_INT),
                    entry(LEDGER_XFER_BAL_CHANGES_MAX_LEN, AS_INT),
                    entry(LEDGER_FUNDING_ACCOUNT, AS_LONG),
                    entry(LEDGER_NUM_SYSTEM_ACCOUNTS, AS_INT),
                    entry(LEDGER_TRANSFERS_MAX_LEN, AS_INT),
                    entry(LEDGER_TOKEN_TRANSFERS_MAX_LEN, AS_INT),
                    entry(LEDGER_NFT_TRANSFERS_MAX_LEN, AS_INT),
                    entry(LEDGER_TOTAL_TINY_BAR_FLOAT, AS_LONG),
                    entry(LEDGER_SCHEDULE_TX_EXPIRY_TIME_SECS, AS_INT),
                    entry(LEDGER_RECORDS_MAX_QUERYABLE_BY_ACCOUNT, AS_INT),
                    entry(ISS_RESET_PERIOD, AS_INT),
                    entry(ISS_ROUNDS_TO_LOG, AS_INT),
                    entry(NETTY_PROD_FLOW_CONTROL_WINDOW, AS_INT),
                    entry(NETTY_PROD_MAX_CONCURRENT_CALLS, AS_INT),
                    entry(NETTY_PROD_MAX_CONNECTION_AGE, AS_LONG),
                    entry(NETTY_PROD_MAX_CONNECTION_AGE_GRACE, AS_LONG),
                    entry(NETTY_PROD_MAX_CONNECTION_IDLE, AS_LONG),
                    entry(NETTY_PROD_KEEP_ALIVE_TIME, AS_LONG),
                    entry(NETTY_PROD_KEEP_ALIVE_TIMEOUT, AS_LONG),
                    entry(SCHEDULING_MAX_NUM, AS_LONG),
                    entry(STAKING_FEES_NODE_REWARD_PERCENT, AS_INT),
                    entry(STAKING_FEES_STAKING_REWARD_PERCENT, AS_INT),
                    entry(STAKING_PERIOD_MINS, AS_LONG),
                    entry(STAKING_REWARD_HISTORY_NUM_STORED_PERIODS, AS_INT),
                    entry(STAKING_STARTUP_HELPER_RECOMPUTE, AS_RECOMPUTE_TYPES),
                    entry(STAKING_REQUIRE_MIN_STAKE_TO_REWARD, AS_BOOLEAN),
                    entry(STAKING_REWARD_RATE, AS_LONG),
                    entry(STAKING_START_THRESH, AS_LONG),
                    entry(TOKENS_MAX_AGGREGATE_RELS, AS_LONG),
                    entry(TOKENS_STORE_RELS_ON_DISK, AS_BOOLEAN),
                    entry(TOKENS_MAX_NUM, AS_LONG),
                    entry(TOKENS_MAX_PER_ACCOUNT, AS_INT),
                    entry(TOKENS_MAX_RELS_PER_INFO_QUERY, AS_INT),
                    entry(TOKENS_MAX_CUSTOM_FEES_ALLOWED, AS_INT),
                    entry(TOKENS_MAX_CUSTOM_FEE_DEPTH, AS_INT),
                    entry(TOKENS_MAX_SYMBOL_UTF8_BYTES, AS_INT),
                    entry(TOKENS_MAX_TOKEN_NAME_UTF8_BYTES, AS_INT),
                    entry(TOKENS_NFTS_MAX_METADATA_BYTES, AS_INT),
                    entry(TOKENS_NFTS_MAX_BATCH_SIZE_BURN, AS_INT),
                    entry(TOKENS_NFTS_MINT_THORTTLE_SCALE_FACTOR, AS_THROTTLE_SCALE_FACTOR),
                    entry(TOKENS_NFTS_MAX_BATCH_SIZE_WIPE, AS_INT),
                    entry(TOKENS_NFTS_MAX_BATCH_SIZE_MINT, AS_INT),
                    entry(TOKENS_NFTS_MAX_ALLOWED_MINTS, AS_LONG),
                    entry(TOKENS_NFTS_MAX_QUERY_RANGE, AS_LONG),
                    entry(TOKENS_NFTS_USE_TREASURY_WILD_CARDS, AS_BOOLEAN),
                    entry(TOKENS_NFTS_USE_VIRTUAL_MERKLE, AS_BOOLEAN),
                    entry(TOPICS_MAX_NUM, AS_LONG),
                    entry(CONTRACTS_MAX_NUM, AS_LONG),
                    entry(CONTRACTS_KEYS_LEGACY_ACTIVATIONS, AS_LEGACY_ACTIVATIONS),
                    entry(CONTRACTS_KNOWN_BLOCK_HASH, AS_KNOWN_BLOCK_VALUES),
                    entry(CONTRACTS_LOCAL_CALL_EST_RET_BYTES, AS_INT),
                    entry(CONTRACTS_ALLOW_CREATE2, AS_BOOLEAN),
                    entry(CONTRACTS_ALLOW_AUTO_ASSOCIATIONS, AS_BOOLEAN),
                    entry(CONTRACTS_DEFAULT_LIFETIME, AS_LONG),
                    entry(CONTRACTS_MAX_GAS_PER_SEC, AS_LONG),
                    entry(CONTRACTS_ITEMIZE_STORAGE_FEES, AS_BOOLEAN),
                    entry(CONTRACTS_ENFORCE_CREATION_THROTTLE, AS_BOOLEAN),
                    entry(CONTRACTS_REFERENCE_SLOT_LIFETIME, AS_LONG),
                    entry(CONTRACTS_FREE_STORAGE_TIER_LIMIT, AS_INT),
                    entry(CONTRACTS_MAX_KV_PAIRS_AGGREGATE, AS_LONG),
                    entry(CONTRACTS_MAX_KV_PAIRS_INDIVIDUAL, AS_INT),
                    entry(CONTRACTS_CHAIN_ID, AS_INT),
                    entry(CONTRACTS_SIDECARS, AS_SIDECARS),
                    entry(CONTRACTS_MAX_REFUND_PERCENT_OF_GAS_LIMIT, AS_INT),
                    entry(CONTRACTS_SCHEDULE_THROTTLE_MAX_GAS_LIMIT, AS_LONG),
                    entry(CONTRACTS_REDIRECT_TOKEN_CALLS, AS_BOOLEAN),
                    entry(CONTRACTS_PRECOMPILE_EXCHANGE_RATE_GAS_COST, AS_LONG),
                    entry(CONTRACTS_PRECOMPILE_HTS_DEFAULT_GAS_COST, AS_LONG),
                    entry(CONTRACTS_PRECOMPILE_EXPORT_RECORD_RESULTS, AS_BOOLEAN),
                    entry(CONTRACTS_PRECOMPILE_HTS_ENABLE_TOKEN_CREATE, AS_BOOLEAN),
                    entry(CONTRACTS_PRECOMPILE_ATOMIC_CRYPTO_TRANSFER_ENABLED, AS_BOOLEAN),
                    entry(CONTRACTS_THROTTLE_THROTTLE_BY_GAS, AS_BOOLEAN),
                    entry(CONTRACTS_EVM_VERSION, AS_STRING),
                    entry(CONTRACTS_DYNAMIC_EVM_VERSION, AS_BOOLEAN),
                    entry(RATES_INTRA_DAY_CHANGE_LIMIT_PERCENT, AS_INT),
                    entry(RATES_MIDNIGHT_CHECK_INTERVAL, AS_LONG),
                    entry(SIGS_EXPAND_FROM_IMMUTABLE_STATE, AS_BOOLEAN),
                    entry(SCHEDULING_LONG_TERM_ENABLED, AS_BOOLEAN),
                    entry(SCHEDULING_MAX_TXN_PER_SEC, AS_LONG),
                    entry(SCHEDULING_MAX_EXPIRATION_FUTURE_SECS, AS_LONG),
                    entry(SCHEDULING_WHITE_LIST, AS_FUNCTIONS),
                    entry(STAKING_NODE_MAX_TO_MIN_STAKE_RATIOS, AS_NODE_STAKE_RATIOS),
                    entry(STAKING_IS_ENABLED, AS_BOOLEAN),
                    entry(STAKING_MAX_DAILY_STAKE_REWARD_THRESH_PER_HBAR, AS_LONG),
                    entry(STATS_ENTITY_UTILS_GAUGE_UPDATE_INTERVAL_MS, AS_LONG),
                    entry(STATS_HAPI_OPS_SPEEDOMETER_UPDATE_INTERVAL_MS, AS_LONG),
                    entry(STATS_THROTTLE_UTILS_GAUGE_UPDATE_INTERVAL_MS, AS_LONG),
                    entry(STATS_RUNNING_AVG_HALF_LIFE_SECS, AS_DOUBLE),
                    entry(STATS_SPEEDOMETER_HALF_LIFE_SECS, AS_DOUBLE),
                    entry(CONSENSUS_MESSAGE_MAX_BYTES_ALLOWED, AS_INT),
                    entry(CONSENSUS_HANDLE_MAX_PRECEDING_RECORDS, AS_LONG),
                    entry(CONSENSUS_HANDLE_MAX_FOLLOWING_RECORDS, AS_LONG),
                    entry(TOKENS_NFTS_ARE_ENABLED, AS_BOOLEAN),
                    entry(STATS_CONS_THROTTLES_TO_SAMPLE, AS_CS_STRINGS),
                    entry(STATS_HAPI_THROTTLES_TO_SAMPLE, AS_CS_STRINGS),
                    entry(STATS_EXECUTION_TIMES_TO_TRACK, AS_INT),
                    entry(HEDERA_ALLOWANCES_MAX_TXN_LIMIT, AS_INT),
                    entry(HEDERA_ALLOWANCES_MAX_ACCOUNT_LIMIT, AS_INT),
                    entry(HEDERA_ALLOWANCES_IS_ENABLED, AS_BOOLEAN),
                    entry(ENTITIES_LIMIT_TOKEN_ASSOCIATIONS, AS_BOOLEAN),
                    entry(UTIL_PRNG_IS_ENABLED, AS_BOOLEAN),
                    entry(TOKENS_AUTO_CREATIONS_ENABLED, AS_BOOLEAN),
                    entry(WORKFLOWS_ENABLED, AS_BOOLEAN),
<<<<<<< HEAD
                    entry(CRYPTO_TRANSFER_WARM_THREADS, AS_INT));
=======
                    entry(VIRTUALDATASOURCE_JASPERDB_TO_MERKLEDB, AS_BOOLEAN));
>>>>>>> 93a11ab2
}<|MERGE_RESOLUTION|>--- conflicted
+++ resolved
@@ -578,9 +578,6 @@
                     entry(UTIL_PRNG_IS_ENABLED, AS_BOOLEAN),
                     entry(TOKENS_AUTO_CREATIONS_ENABLED, AS_BOOLEAN),
                     entry(WORKFLOWS_ENABLED, AS_BOOLEAN),
-<<<<<<< HEAD
+                    entry(VIRTUALDATASOURCE_JASPERDB_TO_MERKLEDB, AS_BOOLEAN),
                     entry(CRYPTO_TRANSFER_WARM_THREADS, AS_INT));
-=======
-                    entry(VIRTUALDATASOURCE_JASPERDB_TO_MERKLEDB, AS_BOOLEAN));
->>>>>>> 93a11ab2
 }