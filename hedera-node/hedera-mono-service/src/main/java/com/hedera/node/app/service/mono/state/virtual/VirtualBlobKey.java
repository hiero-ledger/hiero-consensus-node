/*
 * Copyright (C) 2021-2023 Hedera Hashgraph, LLC
 *
 * Licensed under the Apache License, Version 2.0 (the "License");
 * you may not use this file except in compliance with the License.
 * You may obtain a copy of the License at
 *
 *      http://www.apache.org/licenses/LICENSE-2.0
 *
 * Unless required by applicable law or agreed to in writing, software
 * distributed under the License is distributed on an "AS IS" BASIS,
 * WITHOUT WARRANTIES OR CONDITIONS OF ANY KIND, either express or implied.
 * See the License for the specific language governing permissions and
 * limitations under the License.
 */
package com.hedera.node.app.service.mono.state.virtual;

import static com.hedera.node.app.service.mono.files.store.FcBlobsBytesStore.LEGACY_BLOB_CODE_INDEX;
import static java.lang.Long.parseLong;

import com.hedera.node.app.service.mono.state.merkle.internals.BitPackUtils;
import com.hedera.node.app.service.mono.utils.MiscUtils;
import com.swirlds.common.io.streams.SerializableDataInputStream;
import com.swirlds.common.io.streams.SerializableDataOutputStream;
import com.swirlds.virtualmap.VirtualKey;
import edu.umd.cs.findbugs.annotations.NonNull;
import java.io.IOException;
import java.nio.ByteBuffer;

public class VirtualBlobKey implements VirtualKey<VirtualBlobKey> {
<<<<<<< HEAD
    public static final int CURRENT_VERSION = 1;
=======

    static final int CURRENT_VERSION = 1;
>>>>>>> 0caf223d
    static final int BYTES_IN_SERIALIZED_FORM = 5;
    static final long CLASS_ID = 0x11b982c14217d523L;

    private static final Type[] BLOB_TYPES = Type.values();

    public enum Type {
        FILE_DATA,
        FILE_METADATA,
        CONTRACT_BYTECODE,
        SYSTEM_DELETED_ENTITY_EXPIRY
    }

    private Type type;
    private int entityNumCode;

    public VirtualBlobKey() {
        /* Required by deserialization facility */
    }

    public VirtualBlobKey(final Type type, final int entityNumCode) {
        this.type = type;
        this.entityNumCode = entityNumCode;
    }

    public static VirtualBlobKey fromPath(final String path) {
        final var code = path.charAt(LEGACY_BLOB_CODE_INDEX);
        final var packedNum =
                BitPackUtils.codeFromNum(parseLong(path.substring(LEGACY_BLOB_CODE_INDEX + 1)));

        return switch (code) {
            case 'f' -> new VirtualBlobKey(Type.FILE_DATA, packedNum);
            case 'k' -> new VirtualBlobKey(Type.FILE_METADATA, packedNum);
            case 's' -> new VirtualBlobKey(Type.CONTRACT_BYTECODE, packedNum);
            case 'e' -> new VirtualBlobKey(Type.SYSTEM_DELETED_ENTITY_EXPIRY, packedNum);
            default -> throw new IllegalArgumentException(
                    "Invalid code in blob path '" + path + "'");
        };
    }

    @Override
    public void serialize(final ByteBuffer buffer) throws IOException {
        buffer.put((byte) type.ordinal());
        buffer.putInt(entityNumCode);
    }

    @Override
    public void deserialize(final ByteBuffer buffer, final int version) throws IOException {
        type = BLOB_TYPES[0xff & buffer.get()];
        entityNumCode = buffer.getInt();
    }

    @Override
    public void deserialize(final SerializableDataInputStream in, final int version)
            throws IOException {
        type = BLOB_TYPES[0xff & in.readByte()];
        entityNumCode = in.readInt();
    }

    @Override
    public long getClassId() {
        return CLASS_ID;
    }

    @Override
    public void serialize(final SerializableDataOutputStream out) throws IOException {
        out.writeByte(type.ordinal());
        out.writeInt(entityNumCode);
    }

    @Override
    public int getVersion() {
        return CURRENT_VERSION;
    }

    @Override
    public boolean equals(final Object o) {
        if (this == o) {
            return true;
        }
        if (o == null || VirtualBlobKey.class != o.getClass()) {
            return false;
        }

        final var that = (VirtualBlobKey) o;

        return this.type == that.type && this.entityNumCode == that.entityNumCode;
    }

    @Override
    public int hashCode() {
        return (int) MiscUtils.perm64(entityNumCode | ((long) type.ordinal()) << 4);
    }

    public static int sizeInBytes() {
        return BYTES_IN_SERIALIZED_FORM;
    }

    public Type getType() {
        return type;
    }

    public int getEntityNumCode() {
        return entityNumCode;
    }

    @Override
    public int compareTo(@NonNull final VirtualBlobKey that) {
        if (this == that) {
            return 0;
        }
        final int order = Integer.compare(this.entityNumCode, that.entityNumCode);
        if (order != 0) {
            return order;
        }
        return this.type.compareTo(that.type);
    }

    @Override
    public int getMinimumSupportedVersion() {
        return CURRENT_VERSION;
    }

    /**
     * Verifies if the content from the buffer is equal to this virtual blob key.
     *
     * @param buffer The buffer with data to be compared with this key
     * @param version The version of the data inside the buffer
     * @return If the content from the buffer has the same data as this instance
     * @throws IOException If an I/O error occurred
     */
    public boolean equals(final ByteBuffer buffer, final int version) throws IOException {
        return (type.ordinal() == (0xff & buffer.get())) && (entityNumCode == buffer.getInt());
    }
}<|MERGE_RESOLUTION|>--- conflicted
+++ resolved
@@ -13,6 +13,7 @@
  * See the License for the specific language governing permissions and
  * limitations under the License.
  */
+
 package com.hedera.node.app.service.mono.state.virtual;
 
 import static com.hedera.node.app.service.mono.files.store.FcBlobsBytesStore.LEGACY_BLOB_CODE_INDEX;
@@ -28,12 +29,8 @@
 import java.nio.ByteBuffer;
 
 public class VirtualBlobKey implements VirtualKey<VirtualBlobKey> {
-<<<<<<< HEAD
     public static final int CURRENT_VERSION = 1;
-=======
 
-    static final int CURRENT_VERSION = 1;
->>>>>>> 0caf223d
     static final int BYTES_IN_SERIALIZED_FORM = 5;
     static final long CLASS_ID = 0x11b982c14217d523L;
 
@@ -60,16 +57,14 @@
 
     public static VirtualBlobKey fromPath(final String path) {
         final var code = path.charAt(LEGACY_BLOB_CODE_INDEX);
-        final var packedNum =
-                BitPackUtils.codeFromNum(parseLong(path.substring(LEGACY_BLOB_CODE_INDEX + 1)));
+        final var packedNum = BitPackUtils.codeFromNum(parseLong(path.substring(LEGACY_BLOB_CODE_INDEX + 1)));
 
         return switch (code) {
             case 'f' -> new VirtualBlobKey(Type.FILE_DATA, packedNum);
             case 'k' -> new VirtualBlobKey(Type.FILE_METADATA, packedNum);
             case 's' -> new VirtualBlobKey(Type.CONTRACT_BYTECODE, packedNum);
             case 'e' -> new VirtualBlobKey(Type.SYSTEM_DELETED_ENTITY_EXPIRY, packedNum);
-            default -> throw new IllegalArgumentException(
-                    "Invalid code in blob path '" + path + "'");
+            default -> throw new IllegalArgumentException("Invalid code in blob path '" + path + "'");
         };
     }
 
@@ -86,8 +81,7 @@
     }
 
     @Override
-    public void deserialize(final SerializableDataInputStream in, final int version)
-            throws IOException {
+    public void deserialize(final SerializableDataInputStream in, final int version) throws IOException {
         type = BLOB_TYPES[0xff & in.readByte()];
         entityNumCode = in.readInt();
     }
