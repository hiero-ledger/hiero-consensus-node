/*
 * Copyright (C) 2021-2022 Hedera Hashgraph, LLC
 *
 * Licensed under the Apache License, Version 2.0 (the "License");
 * you may not use this file except in compliance with the License.
 * You may obtain a copy of the License at
 *
 *      http://www.apache.org/licenses/LICENSE-2.0
 *
 * Unless required by applicable law or agreed to in writing, software
 * distributed under the License is distributed on an "AS IS" BASIS,
 * WITHOUT WARRANTIES OR CONDITIONS OF ANY KIND, either express or implied.
 * See the License for the specific language governing permissions and
 * limitations under the License.
 */
package com.hedera.node.app.service.mono.utils;

import static com.hedera.node.app.service.mono.keys.HederaKeyActivation.COMPRESSED_SECP256K1_PUBLIC_KEY_LEN;
import static com.hedera.node.app.service.mono.keys.HederaKeyActivation.INVALID_MISSING_SIG;
import static com.hedera.node.app.service.mono.keys.HederaKeyActivation.VALID_IMPLICIT_SIG;
import static com.hedera.node.app.service.mono.keys.HederaKeyActivation.pkToSigMapFrom;
import static com.hedera.node.app.service.mono.keys.HederaKeyTraversal.visitSimpleKeys;
import static com.hederahashgraph.api.proto.java.HederaFunctionality.EthereumTransaction;

import com.hedera.node.app.service.evm.store.contracts.utils.BytesKey;
import com.hedera.node.app.service.mono.legacy.core.jproto.JECDSASecp256k1Key;
import com.hedera.node.app.service.mono.legacy.core.jproto.JKey;
import com.hedera.node.app.service.mono.sigs.utils.MiscCryptoUtils;
import com.hedera.node.app.service.mono.txns.span.ExpandHandleSpanMapAccessor;
import com.hedera.node.app.service.mono.utils.accessors.TxnAccessor;
import com.hederahashgraph.api.proto.java.SignatureMap;
import com.swirlds.common.crypto.TransactionSignature;
import java.util.Arrays;
import java.util.HashSet;
import java.util.List;
import java.util.Set;
import java.util.function.Function;
import org.apache.tuweni.bytes.Bytes;
import org.hyperledger.besu.datatypes.Hash;

/**
 * A simple wrapper around the three outputs of the {@code Rationalization#execute()} process.
 *
 * <p>These outputs are,
 *
 * <ol>
 *   <li>The payer key required to sign the active transaction.
 *   <li>The list of other-party keys (if any) required to sign the active transaction.
 *   <li>The mapping from a public key to the verified {@link TransactionSignature} for that key.
 * </ol>
 *
 * If a transaction is invalid, it is possible that one or both of the payer key and the list of
 * other-party keys will be unavailable. So this wrapper class can be constructed using one of three
 * factories: {@link RationalizedSigMeta#noneAvailable()}, {@link
 * RationalizedSigMeta#forPayerOnly(JKey, List, TxnAccessor)}, and {@link
 * RationalizedSigMeta#forPayerAndOthers(JKey, List, List, TxnAccessor)}. (There is no factory for
 * just other-party signatures, because without a payer signature a logical {@code
 * handleTransaction} operation will abort almost immediately.)
 *
 * <p>Note that the mapping from public key to verified {@link TransactionSignature} is equivalent
 * to just the list of verified {@link TransactionSignature}s, since each {@link
 * TransactionSignature} instance includes the relevant public key. We construct the function in
 * this class just to avoid repeating that work twice in {@code handleTransaction}.
 */
public class RationalizedSigMeta {
    private static final RationalizedSigMeta NONE_AVAIL = new RationalizedSigMeta();
    private static final ExpandHandleSpanMapAccessor SPAN_MAP_ACCESSOR =
            new ExpandHandleSpanMapAccessor();
    private final List<JKey> othersReqSigs;
    private final List<TransactionSignature> rationalizedSigs;
    private JKey payerReqSig;
    private Function<byte[], TransactionSignature> pkToVerifiedSigFn;
    private boolean replacedHollowKey;

    private RationalizedSigMeta() {
        payerReqSig = null;
        othersReqSigs = null;
        rationalizedSigs = null;
        pkToVerifiedSigFn = null;
        replacedHollowKey = false;
    }

    private RationalizedSigMeta(
            final JKey payerReqSig,
            final List<JKey> othersReqSigs,
            final List<TransactionSignature> rationalizedSigs,
            final Function<byte[], TransactionSignature> pkToVerifiedSigFn) {
        this.payerReqSig = payerReqSig;
        this.othersReqSigs = othersReqSigs;
        this.rationalizedSigs = rationalizedSigs;
        this.pkToVerifiedSigFn = pkToVerifiedSigFn;
        this.replacedHollowKey = false;
    }

    public static RationalizedSigMeta noneAvailable() {
        return NONE_AVAIL;
    }

    public static RationalizedSigMeta forPayerOnly(
            final JKey payerReqSig,
            final List<TransactionSignature> rationalizedSigs,
            final TxnAccessor accessor) {
        return forPayerAndOthers(payerReqSig, null, rationalizedSigs, accessor);
    }

    public static RationalizedSigMeta forPayerAndOthers(
            final JKey payerReqSig,
            final List<JKey> othersReqSigs,
            final List<TransactionSignature> rationalizedSigs,
            final TxnAccessor accessor) {

        final var explicitVerifiedSigsFn = pkToSigMapFrom(rationalizedSigs);
        var verifiedSigsFn = explicitVerifiedSigsFn;
        if (accessor.getFunction() == EthereumTransaction) {
            verifiedSigsFn =
                    publicKey -> {
                        final var ethTxSigs = SPAN_MAP_ACCESSOR.getEthTxSigsMeta(accessor);
                        if (ethTxSigs != null && Arrays.equals(publicKey, ethTxSigs.publicKey())) {
                            return VALID_IMPLICIT_SIG;
                        } else {
                            return explicitVerifiedSigsFn.apply(publicKey);
                        }
                    };
        }
        return new RationalizedSigMeta(
                payerReqSig, othersReqSigs, rationalizedSigs, verifiedSigsFn);
    }

    /**
     * Given a (possibly multi-sig) Hedera key, removes signatures of all its cryptographic keys
     * from the internal public-key-to-signature mapping.
     *
     * @param key the Hedera key whose signatures should be revoked
     */
    public void revokeCryptoSigsFrom(final JKey key) {
        final Set<BytesKey> revokedKeys = new HashSet<>();
        visitSimpleKeys(
                key, publicKey -> revokedKeys.add(new BytesKey(publicKey.primitiveKeyIfPresent())));

        final var wrappedFn = pkToVerifiedSigFn;
        pkToVerifiedSigFn =
                publicKey ->
                        revokedKeys.contains(new BytesKey(publicKey))
                                ? INVALID_MISSING_SIG
                                : wrappedFn.apply(publicKey);
    }

<<<<<<< HEAD
    public void replacePayerHollowKeyIfNeeded(SignatureMap signatureMap) {
        if (!payerReqSig.hasHollowKey() || rationalizedSigs == null) return;
=======
    public void replacePayerHollowKeyIfNeeded() {
        if (!payerReqSig.hasHollowKey()) return;
>>>>>>> 5d72c4a3

        final var targetEvmAddress = payerReqSig.getHollowKey().getEvmAddress();
        for (final var sig : rationalizedSigs) {
            // maybe do the hashing of the public key a better way... not coupling to Besu classes?
            final var publicKeyHashed =
                    Hash.hash(Bytes.of(sig.getExpandedPublicKey())).toArrayUnsafe();
            if (Arrays.equals(
                    targetEvmAddress,
                    0,
                    targetEvmAddress.length,
                    publicKeyHashed,
                    publicKeyHashed.length - 20,
                    publicKeyHashed.length)) {

<<<<<<< HEAD
                // use compressed public key
                for (final var sigPair : signatureMap.getSigPairList()) {
                    final var keyBytes = sigPair.getPubKeyPrefix().toByteArray();
                    if (keyBytes.length != COMPRESSED_SECP256K1_PUBLIC_KEY_LEN) {
                        continue;
                    }

                    if (Arrays.equals(
                            sig.getExpandedPublicKey(),
                            MiscCryptoUtils.decompressSecp256k1(keyBytes))) {
                        payerReqSig = new JECDSASecp256k1Key(keyBytes);
                        replacedHollowKey = true;
                    }
                }
=======
                payerReqSig =
                        new JECDSASecp256k1Key(
                                MiscCryptoUtils.compressSecp256k1(sig.getExpandedPublicKey()));
                replacedHollowKey = true;
>>>>>>> 5d72c4a3
            }
        }
    }

    public boolean couldRationalizePayer() {
        return payerReqSig != null;
    }

    public boolean couldRationalizeOthers() {
        return othersReqSigs != null;
    }

    public List<TransactionSignature> verifiedSigs() {
        if (rationalizedSigs == null) {
            throw new IllegalStateException("Verified signatures could not be rationalized");
        }
        return rationalizedSigs;
    }

    public JKey payerKey() {
        if (payerReqSig == null) {
            throw new IllegalStateException(
                    "Payer required signing keys could not be rationalized");
        }
        return payerReqSig;
    }

    public List<JKey> othersReqSigs() {
        if (othersReqSigs == null) {
            throw new IllegalStateException(
                    "Other-party required signing keys could not be rationalized");
        }
        return othersReqSigs;
    }

    public Function<byte[], TransactionSignature> pkToVerifiedSigFn() {
        if (pkToVerifiedSigFn == null) {
            throw new IllegalStateException("Verified signatures could not be rationalized");
        }
        return pkToVerifiedSigFn;
    }

    public boolean hasReplacedHollowKey() {
        return replacedHollowKey;
    }
}<|MERGE_RESOLUTION|>--- conflicted
+++ resolved
@@ -15,7 +15,6 @@
  */
 package com.hedera.node.app.service.mono.utils;
 
-import static com.hedera.node.app.service.mono.keys.HederaKeyActivation.COMPRESSED_SECP256K1_PUBLIC_KEY_LEN;
 import static com.hedera.node.app.service.mono.keys.HederaKeyActivation.INVALID_MISSING_SIG;
 import static com.hedera.node.app.service.mono.keys.HederaKeyActivation.VALID_IMPLICIT_SIG;
 import static com.hedera.node.app.service.mono.keys.HederaKeyActivation.pkToSigMapFrom;
@@ -28,7 +27,6 @@
 import com.hedera.node.app.service.mono.sigs.utils.MiscCryptoUtils;
 import com.hedera.node.app.service.mono.txns.span.ExpandHandleSpanMapAccessor;
 import com.hedera.node.app.service.mono.utils.accessors.TxnAccessor;
-import com.hederahashgraph.api.proto.java.SignatureMap;
 import com.swirlds.common.crypto.TransactionSignature;
 import java.util.Arrays;
 import java.util.HashSet;
@@ -145,13 +143,8 @@
                                 : wrappedFn.apply(publicKey);
     }
 
-<<<<<<< HEAD
-    public void replacePayerHollowKeyIfNeeded(SignatureMap signatureMap) {
-        if (!payerReqSig.hasHollowKey() || rationalizedSigs == null) return;
-=======
     public void replacePayerHollowKeyIfNeeded() {
         if (!payerReqSig.hasHollowKey()) return;
->>>>>>> 5d72c4a3
 
         final var targetEvmAddress = payerReqSig.getHollowKey().getEvmAddress();
         for (final var sig : rationalizedSigs) {
@@ -166,27 +159,10 @@
                     publicKeyHashed.length - 20,
                     publicKeyHashed.length)) {
 
-<<<<<<< HEAD
-                // use compressed public key
-                for (final var sigPair : signatureMap.getSigPairList()) {
-                    final var keyBytes = sigPair.getPubKeyPrefix().toByteArray();
-                    if (keyBytes.length != COMPRESSED_SECP256K1_PUBLIC_KEY_LEN) {
-                        continue;
-                    }
-
-                    if (Arrays.equals(
-                            sig.getExpandedPublicKey(),
-                            MiscCryptoUtils.decompressSecp256k1(keyBytes))) {
-                        payerReqSig = new JECDSASecp256k1Key(keyBytes);
-                        replacedHollowKey = true;
-                    }
-                }
-=======
                 payerReqSig =
                         new JECDSASecp256k1Key(
                                 MiscCryptoUtils.compressSecp256k1(sig.getExpandedPublicKey()));
                 replacedHollowKey = true;
->>>>>>> 5d72c4a3
             }
         }
     }
