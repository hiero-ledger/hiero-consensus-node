/*
 * Copyright (C) 2020-2024 Hedera Hashgraph, LLC
 *
 * Licensed under the Apache License, Version 2.0 (the "License");
 * you may not use this file except in compliance with the License.
 * You may obtain a copy of the License at
 *
 *      http://www.apache.org/licenses/LICENSE-2.0
 *
 * Unless required by applicable law or agreed to in writing, software
 * distributed under the License is distributed on an "AS IS" BASIS,
 * WITHOUT WARRANTIES OR CONDITIONS OF ANY KIND, either express or implied.
 * See the License for the specific language governing permissions and
 * limitations under the License.
 */

package com.hedera.node.app.service.mono.txns.contract;

import static com.hedera.node.app.service.evm.accounts.HederaEvmContractAliases.isMirror;
import static com.hedera.node.app.service.evm.utils.ValidationUtils.validateTrue;
import static com.hedera.node.app.service.mono.contracts.ContractsV_0_30Module.EVM_VERSION_0_30;
import static com.hedera.node.app.service.mono.contracts.ContractsV_0_34Module.EVM_VERSION_0_34;
import static com.hedera.node.app.service.mono.contracts.ContractsV_0_38Module.EVM_VERSION_0_38;
import static com.hedera.node.app.service.mono.contracts.ContractsV_0_46Module.EVM_VERSION_0_46;
import static com.hedera.node.app.service.mono.utils.EntityIdUtils.isAlias;
import static com.hedera.node.app.service.mono.utils.EntityIdUtils.isOfEvmAddressSize;
import static com.hederahashgraph.api.proto.java.HederaFunctionality.ContractCall;
import static com.hederahashgraph.api.proto.java.ResponseCodeEnum.CONTRACT_NEGATIVE_VALUE;
import static com.hederahashgraph.api.proto.java.ResponseCodeEnum.INSUFFICIENT_GAS;
import static com.hederahashgraph.api.proto.java.ResponseCodeEnum.INVALID_CONTRACT_ID;
import static com.hederahashgraph.api.proto.java.ResponseCodeEnum.INVALID_FEE_SUBMITTED;
import static com.hederahashgraph.api.proto.java.ResponseCodeEnum.INVALID_SIGNATURE;
import static com.hederahashgraph.api.proto.java.ResponseCodeEnum.INVALID_SOLIDITY_ADDRESS;
import static com.hederahashgraph.api.proto.java.ResponseCodeEnum.MAX_GAS_LIMIT_EXCEEDED;
import static com.hederahashgraph.api.proto.java.ResponseCodeEnum.OK;

import com.hedera.node.app.service.evm.exceptions.InvalidTransactionException;
import com.hedera.node.app.service.mono.config.EntityNumbers;
import com.hedera.node.app.service.mono.context.TransactionContext;
import com.hedera.node.app.service.mono.context.properties.GlobalDynamicProperties;
import com.hedera.node.app.service.mono.contracts.execution.CallEvmTxProcessor;
import com.hedera.node.app.service.mono.contracts.execution.TransactionProcessingResult;
import com.hedera.node.app.service.mono.contracts.sources.EvmSigsVerifier;
import com.hedera.node.app.service.mono.ledger.SigImpactHistorian;
import com.hedera.node.app.service.mono.ledger.accounts.AliasManager;
import com.hedera.node.app.service.mono.records.TransactionRecordService;
import com.hedera.node.app.service.mono.store.AccountStore;
import com.hedera.node.app.service.mono.store.contracts.CodeCache;
import com.hedera.node.app.service.mono.store.contracts.EntityAccess;
import com.hedera.node.app.service.mono.store.contracts.HederaMutableWorldState;
import com.hedera.node.app.service.mono.store.contracts.HederaWorldState;
import com.hedera.node.app.service.mono.store.contracts.WorldLedgers;
import com.hedera.node.app.service.mono.store.models.Account;
import com.hedera.node.app.service.mono.store.models.Id;
import com.hedera.node.app.service.mono.txns.PreFetchableTransition;
import com.hedera.node.app.service.mono.utils.EntityIdUtils;
import com.hedera.node.app.service.mono.utils.EntityNum;
import com.hedera.node.app.service.mono.utils.accessors.TxnAccessor;
import com.hederahashgraph.api.proto.java.AccountID;
import com.hederahashgraph.api.proto.java.ContractCallTransactionBody;
import com.hederahashgraph.api.proto.java.ResponseCodeEnum;
import com.hederahashgraph.api.proto.java.TransactionBody;
import java.math.BigInteger;
import java.util.function.Function;
import java.util.function.Predicate;
import javax.inject.Inject;
import javax.inject.Singleton;
import org.apache.logging.log4j.LogManager;
import org.apache.logging.log4j.Logger;
import org.apache.tuweni.bytes.Bytes;
import org.hyperledger.besu.datatypes.Address;
import org.hyperledger.besu.evm.gascalculator.GasCalculator;

@Singleton
public class ContractCallTransitionLogic implements PreFetchableTransition {
    private static final Logger log = LogManager.getLogger(ContractCallTransitionLogic.class);
    private static final Address NEVER_ACTIVE_CONTRACT_ADDRESS = Address.ZERO;
    private static final long INTRINSIC_GAS_LOWER_BOUND = 21_000L;

    private final AccountStore accountStore;
    private final TransactionContext txnCtx;
    private final HederaMutableWorldState worldState;
    private final TransactionRecordService recordService;
    private final CallEvmTxProcessor evmTxProcessor;
    private final GlobalDynamicProperties properties;
    private final CodeCache codeCache;
    private final AliasManager aliasManager;
    private final SigImpactHistorian sigImpactHistorian;
    private final EntityAccess entityAccess;
    private final EvmSigsVerifier sigsVerifier;
    private final WorldLedgers worldLedgers;
    private final GasCalculator gasCalculator;
    private final EntityNumbers entityNumbers;

    @Inject
    public ContractCallTransitionLogic(
            final TransactionContext txnCtx,
            final AccountStore accountStore,
            final HederaWorldState worldState,
            final TransactionRecordService recordService,
            final CallEvmTxProcessor evmTxProcessor,
            final GlobalDynamicProperties properties,
            final CodeCache codeCache,
            final SigImpactHistorian sigImpactHistorian,
            final AliasManager aliasManager,
            final EntityAccess entityAccess,
            final EvmSigsVerifier sigsVerifier,
            final WorldLedgers worldLedgers,
            final GasCalculator gasCalculator,
            final EntityNumbers entityNumbers) {
        this.txnCtx = txnCtx;
        this.aliasManager = aliasManager;
        this.worldState = worldState;
        this.accountStore = accountStore;
        this.recordService = recordService;
        this.evmTxProcessor = evmTxProcessor;
        this.properties = properties;
        this.codeCache = codeCache;
        this.sigImpactHistorian = sigImpactHistorian;
        this.entityAccess = entityAccess;
        this.sigsVerifier = sigsVerifier;
        this.worldLedgers = worldLedgers;
        this.gasCalculator = gasCalculator;
        this.entityNumbers = entityNumbers;
    }

    @Override
    public void doStateTransition() {
        // --- Translate from gRPC types ---
        var contractCallTxn = txnCtx.accessor().getTxn();
        final var senderId = Id.fromGrpcAccount(txnCtx.activePayer());
        doStateTransitionOperation(contractCallTxn, senderId, null, 0, null);
    }

    public void doStateTransitionOperation(
            final TransactionBody contractCallTxn,
            final Id senderId,
            final Id relayerId,
            final long maxGasAllowanceInTinybars,
            final BigInteger offeredGasPrice) {
        worldState.clearProvisionalContractCreations();
        worldState.clearContractNonces();

        var op = contractCallTxn.getContractCall();

        // --- Load the model objects ---
        final var sender = accountStore.loadAccount(senderId);
        final var target = targetOf(op);

        Account receiver = extractAndValidateReceiver(op, target, relayerId);

        final var callData = !op.getFunctionParameters().isEmpty()
                ? Bytes.wrap(op.getFunctionParameters().toByteArray())
                : Bytes.EMPTY;

        // --- Do the business logic ---
        TransactionProcessingResult result;
        if (relayerId == null) {
            result = evmTxProcessor.execute(
                    sender, receiver.canonicalAddress(), op.getGas(), op.getAmount(), callData, txnCtx.consensusTime());
        } else {
            sender.incrementEthereumNonce();
            accountStore.commitAccount(sender);

            result = evmTxProcessor.executeEth(
                    sender,
                    receiver.canonicalAddress(),
                    op.getGas(),
                    op.getAmount(),
                    callData,
                    txnCtx.consensusTime(),
                    offeredGasPrice,
                    accountStore.loadAccount(relayerId),
                    maxGasAllowanceInTinybars);
        }

        /* --- Externalise result --- */
        if (target.equals(EntityNum.MISSING_NUM)) {
            // for failed lazy creates there is no ID we can set in the receipt
            // so only do this if result was successful; SigImpactHistorian has
            // already been updated in AutoCreationLogic, so no need to do duplicate work here
            if (result.isSuccessful()) {
                final var hollowAccountNum =
                        aliasManager.lookupIdBy(op.getContractID().getEvmAddress());
                txnCtx.setTargetedContract(hollowAccountNum.toGrpcContractID());
            }
        } else {
            // --- Persist changes into state ---
            final var createdContracts = worldState.getCreatedContractIds();
            result.setCreatedContracts(createdContracts);

            txnCtx.setTargetedContract(target.toGrpcContractID());

            for (final var createdContract : createdContracts) {
                sigImpactHistorian.markEntityChanged(createdContract.getContractNum());
            }

            if (properties.isContractsNoncesExternalizationEnabled()) {
                final var createdNonces = worldState.getContractNonces();
                result.setContractNonces(createdNonces);
            }
        }
        recordService.externaliseEvmCallTransaction(result);
    }

    @Override
    public Predicate<TransactionBody> applicability() {
        return TransactionBody::hasContractCall;
    }

    @Override
    public Function<TransactionBody, ResponseCodeEnum> semanticCheck() {
        return this::validateSemantics;
    }

    private ResponseCodeEnum validateSemantics(final TransactionBody transactionBody) {
        var op = transactionBody.getContractCall();

        if (op.getGas()
                < Math.max(gasCalculator.transactionIntrinsicGasCost(Bytes.EMPTY, false), INTRINSIC_GAS_LOWER_BOUND)) {
            return INSUFFICIENT_GAS;
        }
        if (op.getAmount() < 0) {
            return CONTRACT_NEGATIVE_VALUE;
        }
        if (op.getGas() > properties.maxGasPerSec()) {
            return MAX_GAS_LIMIT_EXCEEDED;
        }
        final var target = targetOf(op);
<<<<<<< HEAD
        if (!properties.evmVersion().equals(EVM_VERSION_0_46)
                || !properties.allowCallsToNonContractAccounts()
                || properties.grandfatherContracts().contains(target.toId().asEvmAddress())) {
            if (!target.equals(EntityNum.MISSING_NUM)
                    && !entityAccess.isTokenAccount(target.toId().asEvmAddress())
                    && op.getAmount() == 0) {
                try {
                    final var receiver = accountStore.loadContract(target.toId());
                    validateTrue(receiver != null && receiver.isSmartContract(), INVALID_CONTRACT_ID);
                } catch (InvalidTransactionException e) {
                    return e.getResponseCode();
                }
=======
        if (possiblySanityCheckOp(op, target)) {
            try {
                final var receiver = accountStore.loadContract(target.toId());
                validateTrue(receiver != null && receiver.isSmartContract(), INVALID_CONTRACT_ID);
            } catch (InvalidTransactionException e) {
                return e.getResponseCode();
>>>>>>> aa509a23
            }
        }

        return OK;
    }

    // Determine if the operation should be sanity checked.
    private boolean possiblySanityCheckOp(final ContractCallTransactionBody op, final EntityNum target) {
        // Tokens are valid targets
        if (entityAccess.isTokenAccount(target.toId().asEvmAddress())) {
            return false;
        }

        // Check for possible lazy create
        if (((target.equals(EntityNum.MISSING_NUM)
                        && isOfEvmAddressSize(op.getContractID().getEvmAddress()))
                || op.getAmount() > 0)) {
            return false;
        }

        return true;
    }

    @Override
    public void preFetch(final TxnAccessor accessor) {
        final var op = accessor.getTxn().getContractCall();
        preFetchOperation(op);
    }

    public void preFetchOperation(final ContractCallTransactionBody op) {
        final var id = targetOf(op);
        final var address = id.toEvmAddress();

        try {
            codeCache.getIfPresent(address);
        } catch (Exception e) {
            log.warn("Exception while attempting to pre-fetch code for {}", address, e);
        }
    }

    private EntityNum targetOf(final ContractCallTransactionBody op) {
        final var idOrAlias = op.getContractID();
        return EntityIdUtils.unaliased(idOrAlias, aliasManager);
    }

    private Account extractAndValidateReceiver(
            ContractCallTransactionBody op, final EntityNum unaliasedTargetNum, final Id relayerId) {

        final var unaliasedTargetId = unaliasedTargetNum.toId();
        final var targetAliasIsMissing = unaliasedTargetNum.equals(EntityNum.MISSING_NUM);
        final var targetEVMAddress = op.getContractID().getEvmAddress();
        final var hasContractIdAsEvmAddress = targetEVMAddress != null;
        final var isLongZeroAddress =
                !isAlias(op.getContractID()) || (hasContractIdAsEvmAddress && isMirror(targetEVMAddress.toByteArray()));
        final var isSystemAccount = entityNumbers.isSystemAccount(
                AccountID.newBuilder().setAccountNum(unaliasedTargetId.num()).build());
        final var isTokenAccount = entityAccess.isTokenAccount(unaliasedTargetId.asEvmAddress());
        final var isUsableContract = accountStore.isContractUsable(unaliasedTargetId);

        // the receiver account exists in the ledger or is a long-zero address
        if (!targetAliasIsMissing) {

            if (op.getAmount() > 0) {
                // Since contracts cannot have receiverSigRequired=true, this can only
                // restrict us from sending value to an EOA
                final var sigReqIsMet = sigsVerifier.hasActiveKeyOrNoReceiverSigReq(
                        false,
                        unaliasedTargetNum.toEvmAddress(),
                        NEVER_ACTIVE_CONTRACT_ADDRESS,
                        worldLedgers,
                        ContractCall);
                validateTrue(sigReqIsMet, INVALID_SIGNATURE);
                validateTrue(!isSystemAccount, INVALID_FEE_SUBMITTED);
                validateTrue(
                        entityAccess.isExtant(unaliasedTargetNum.toEvmAddress())
                                || !isLongZeroAddress
                                || isTokenAccount,
                        INVALID_CONTRACT_ID);
            } else {
                if (!OK.equals(isUsableContract)) {
                    // call to non-existing contract flow
                    validateTrue(!EVM_VERSION_0_30.equals(properties.evmVersion()), isUsableContract);
                    validateTrue(!EVM_VERSION_0_34.equals(properties.evmVersion()), isUsableContract);
                    validateTrue(!EVM_VERSION_0_38.equals(properties.evmVersion()), isUsableContract);
                    validateTrue(properties.allowCallsToNonContractAccounts(), isUsableContract);
                }
            }

            if (OK.equals(isUsableContract)) {
                return accountStore.loadContract(unaliasedTargetId);
            } else {
                return new Account(unaliasedTargetId);
            }
        } else {
            // target address may be missing if:
            // 1. this is a lazy-create through an ethereum transaction
            // 2. this is a call to a non-existing contract

            // validate contract address size
            validateTrue(isOfEvmAddressSize(targetEVMAddress), INVALID_CONTRACT_ID);

            // lazy create flow
            if (op.getAmount() > 0) {
                // do not permit lazy creation from non-ethereum transaction
                validateTrue(relayerId != null, INVALID_FEE_SUBMITTED);
                // do not permit lazy creation in EVM version v030
                validateTrue(!properties.evmVersion().equals(EVM_VERSION_0_30), INVALID_SOLIDITY_ADDRESS);
                // do not permit lazy creation of mirror address
                validateTrue(
                        !aliasManager.isMirror(Address.wrap(Bytes.of(targetEVMAddress.toByteArray()))),
                        INVALID_SOLIDITY_ADDRESS);
                // do not permit lazy creation of system accounts
                validateTrue(!isSystemAccount, INVALID_FEE_SUBMITTED);
                // do not permit lazy creation if flags are disabled
                validateTrue(
                        properties.isAutoCreationEnabled() && properties.isLazyCreationEnabled(),
                        INVALID_FEE_SUBMITTED);

            } else {
                // call to non-existing contract flow
                validateTrue(!EVM_VERSION_0_30.equals(properties.evmVersion()), INVALID_CONTRACT_ID);
                validateTrue(!EVM_VERSION_0_34.equals(properties.evmVersion()), INVALID_CONTRACT_ID);
                validateTrue(!EVM_VERSION_0_38.equals(properties.evmVersion()), INVALID_CONTRACT_ID);
                validateTrue(properties.allowCallsToNonContractAccounts(), INVALID_CONTRACT_ID);
            }
            return new Account(targetEVMAddress);
        }
    }
}<|MERGE_RESOLUTION|>--- conflicted
+++ resolved
@@ -227,30 +227,14 @@
             return MAX_GAS_LIMIT_EXCEEDED;
         }
         final var target = targetOf(op);
-<<<<<<< HEAD
-        if (!properties.evmVersion().equals(EVM_VERSION_0_46)
-                || !properties.allowCallsToNonContractAccounts()
-                || properties.grandfatherContracts().contains(target.toId().asEvmAddress())) {
-            if (!target.equals(EntityNum.MISSING_NUM)
-                    && !entityAccess.isTokenAccount(target.toId().asEvmAddress())
-                    && op.getAmount() == 0) {
-                try {
-                    final var receiver = accountStore.loadContract(target.toId());
-                    validateTrue(receiver != null && receiver.isSmartContract(), INVALID_CONTRACT_ID);
-                } catch (InvalidTransactionException e) {
-                    return e.getResponseCode();
-                }
-=======
         if (possiblySanityCheckOp(op, target)) {
             try {
                 final var receiver = accountStore.loadContract(target.toId());
                 validateTrue(receiver != null && receiver.isSmartContract(), INVALID_CONTRACT_ID);
             } catch (InvalidTransactionException e) {
                 return e.getResponseCode();
->>>>>>> aa509a23
-            }
-        }
-
+            }
+        }
         return OK;
     }
 
