/*
 * Copyright (C) 2022 Hedera Hashgraph, LLC
 *
 * Licensed under the Apache License, Version 2.0 (the "License");
 * you may not use this file except in compliance with the License.
 * You may obtain a copy of the License at
 *
 *      http://www.apache.org/licenses/LICENSE-2.0
 *
 * Unless required by applicable law or agreed to in writing, software
 * distributed under the License is distributed on an "AS IS" BASIS,
 * WITHOUT WARRANTIES OR CONDITIONS OF ANY KIND, either express or implied.
 * See the License for the specific language governing permissions and
 * limitations under the License.
 */
package com.hedera.node.app.service.mono.token.impl;

<<<<<<< HEAD
=======
import static com.hedera.node.app.service.mono.Utils.asHederaKey;
import static com.hederahashgraph.api.proto.java.ResponseCodeEnum.*;

>>>>>>> 87815796
import com.google.common.annotations.VisibleForTesting;
import com.hedera.node.app.service.token.CryptoPreTransactionHandler;
import com.hedera.node.app.spi.PreHandleContext;
import com.hedera.node.app.spi.key.HederaKey;
import com.hedera.node.app.spi.meta.SigTransactionMetadataBuilder;
import com.hedera.node.app.spi.meta.TransactionMetadata;
import com.hederahashgraph.api.proto.java.AccountID;
import com.hederahashgraph.api.proto.java.TransactionBody;
import edu.umd.cs.findbugs.annotations.NonNull;
import org.apache.commons.lang3.NotImplementedException;

import java.util.Objects;
import java.util.Optional;

import static com.hedera.node.app.service.mono.Utils.asHederaKey;
import static com.hederahashgraph.api.proto.java.ResponseCodeEnum.*;

/**
 * A {@code CryptoPreTransactionHandler} implementation that pre-computes the required signing keys
 * (but not the candidate signatures) for each crypto operation.
 */
public final class CryptoPreTransactionHandlerImpl implements CryptoPreTransactionHandler {
    private final AccountStore accountStore;
    private final PreHandleContext preHandleContext;
    private CryptoSignatureWaiversImpl waivers;

    public CryptoPreTransactionHandlerImpl(
            @NonNull final AccountStore accountStore, @NonNull final PreHandleContext ctx) {
        this.accountStore = Objects.requireNonNull(accountStore);
        this.preHandleContext = Objects.requireNonNull(ctx);
        this.waivers = new CryptoSignatureWaiversImpl(preHandleContext.accountNumbers());
    }

    @Override
    /** {@inheritDoc} */
    public TransactionMetadata preHandleCryptoCreate(final TransactionBody tx, AccountID payer) {
        final var op = tx.getCryptoCreateAccount();
        final var key = asHederaKey(op.getKey());
        final var receiverSigReq = op.getReceiverSigRequired();
        return createAccountSigningMetadata(tx, key, receiverSigReq, payer);
    }

    @Override
    /** {@inheritDoc} */
    public TransactionMetadata preHandleCryptoDelete(final TransactionBody txn, AccountID payer) {
        final var op = txn.getCryptoDelete();
        final var deleteAccountId = op.getDeleteAccountID();
        final var transferAccountId = op.getTransferAccountID();
        final var meta =
<<<<<<< HEAD
                new SigTransactionMetadataBuilder<>(accountStore)
=======
                new SigTransactionMetadataBuilder(accountStore)
>>>>>>> 87815796
                        .payerKeyFor(payer)
                        .txnBody(txn)
                        .addNonPayerKey(deleteAccountId)
                        .addNonPayerKeyIfReceiverSigRequired(
                                transferAccountId, INVALID_TRANSFER_ACCOUNT_ID);
        return meta.build();
    }

    @Override
    /** {@inheritDoc} */
    public TransactionMetadata preHandleApproveAllowances(final TransactionBody txn, AccountID payer) {
        final var op = txn.getCryptoApproveAllowance();
<<<<<<< HEAD
        final var meta =
                new SigTransactionMetadataBuilder<>(accountStore).payerKeyFor(payer).txnBody(txn);
=======
        final var payer = txn.getTransactionID().getAccountID();
        final var meta =
                new SigTransactionMetadataBuilder(accountStore).payerKeyFor(payer).txnBody(txn);
>>>>>>> 87815796
        var failureStatus = INVALID_ALLOWANCE_OWNER_ID;

        for (final var allowance : op.getCryptoAllowancesList()) {
            meta.addNonPayerKey(allowance.getOwner(), failureStatus);
        }
        for (final var allowance : op.getTokenAllowancesList()) {
            meta.addNonPayerKey(allowance.getOwner(), failureStatus);
        }
        for (final var allowance : op.getNftAllowancesList()) {
            final var ownerId = allowance.getOwner();
            // If a spender who is granted approveForAll from owner and is granting
            // allowance for a serial to another spender, need signature from the approveForAll
            // spender
            var operatorId =
                    allowance.hasDelegatingSpender() ? allowance.getDelegatingSpender() : ownerId;
            // If approveForAll is set to true, need signature from owner
            // since only the owner can grant approveForAll
            if (allowance.getApprovedForAll().getValue()) {
                operatorId = ownerId;
            }
            if (operatorId != ownerId) {
                failureStatus = INVALID_DELEGATING_SPENDER;
            }
            meta.addNonPayerKey(operatorId, failureStatus);
        }
        return meta.build();
    }

    @Override
    /** {@inheritDoc} */
    public TransactionMetadata preHandleDeleteAllowances(final TransactionBody txn, AccountID payer) {
        final var op = txn.getCryptoDeleteAllowance();
<<<<<<< HEAD
        final var meta =
                new SigTransactionMetadataBuilder<>(accountStore)
                        .payerKeyFor(payer)
                        .txnBody(txn);
=======
        final var payer = txn.getTransactionID().getAccountID();
        final var meta =
                new SigTransactionMetadataBuilder(accountStore).payerKeyFor(payer).txnBody(txn);
>>>>>>> 87815796
        // Every owner whose allowances are being removed should sign, if the owner is not payer
        for (final var allowance : op.getNftAllowancesList()) {
            meta.addNonPayerKey(allowance.getOwner(), INVALID_ALLOWANCE_OWNER_ID);
        }
        return meta.build();
    }

    @Override
    /** {@inheritDoc} */
    public TransactionMetadata preHandleUpdateAccount(final TransactionBody txn, AccountID payer) {
        final var op = txn.getCryptoUpdateAccount();
        final var updateAccountId = op.getAccountIDToUpdate();
        final var meta =
<<<<<<< HEAD
                new SigTransactionMetadataBuilder<>(accountStore).payerKeyFor(payer).txnBody(txn);
=======
                new SigTransactionMetadataBuilder(accountStore).payerKeyFor(payer).txnBody(txn);
>>>>>>> 87815796

        final var newAccountKeyMustSign = !waivers.isNewKeySignatureWaived(txn, payer);
        final var targetAccountKeyMustSign = !waivers.isTargetAccountSignatureWaived(txn, payer);
        if (targetAccountKeyMustSign) {
            meta.addNonPayerKey(updateAccountId);
        }
        if (newAccountKeyMustSign && op.hasKey()) {
            final var candidate = asHederaKey(op.getKey());
            candidate.ifPresent(meta::addToReqKeys);
        }
        return meta.build();
    }

    @Override
    /** {@inheritDoc} */
    public TransactionMetadata preHandleCryptoTransfer(final TransactionBody txn, AccountID payer) {
        throw new NotImplementedException();
    }

    @Override
    /** {@inheritDoc} */
    public TransactionMetadata preHandleAddLiveHash(final TransactionBody txn, AccountID payer) {
        throw new NotImplementedException();
    }

    @Override
    /** {@inheritDoc} */
    public TransactionMetadata preHandleDeleteLiveHash(final TransactionBody txn, AccountID payer) {
        throw new NotImplementedException();
    }

    /* --------------- Helper methods --------------- */

    /**
     * Returns metadata for {@code CryptoCreate} transaction needed to validate signatures needed
     * for signing the transaction
     *
     * @param txn given transaction body
     * @param key key provided in the transaction body
     * @param receiverSigReq flag for receiverSigReq on the given transaction body
     * @param payer payer for the transaction
     * @return transaction's metadata needed to validate signatures
     */
    private TransactionMetadata createAccountSigningMetadata(
            final TransactionBody txn,
            final Optional<HederaKey> key,
            final boolean receiverSigReq,
            final AccountID payer) {
        final var meta =
<<<<<<< HEAD
                new SigTransactionMetadataBuilder<>(accountStore).payerKeyFor(payer).txnBody(txn);
=======
                new SigTransactionMetadataBuilder(accountStore).payerKeyFor(payer).txnBody(txn);
>>>>>>> 87815796
        if (receiverSigReq && key.isPresent()) {
            meta.addToReqKeys(key.get());
        }
        return meta.build();
    }

    /**
     * @param waivers signature waivers for crypto service
     * @deprecated This method is needed for testing until {@link CryptoSignatureWaiversImpl} is
     *     implemented. FUTURE: This method should be removed once {@link
     *     CryptoSignatureWaiversImpl} is implemented.
     */
    @Deprecated(forRemoval = true)
    @VisibleForTesting
    void setWaivers(final CryptoSignatureWaiversImpl waivers) {
        this.waivers = waivers;
    }
}<|MERGE_RESOLUTION|>--- conflicted
+++ resolved
@@ -15,12 +15,9 @@
  */
 package com.hedera.node.app.service.mono.token.impl;
 
-<<<<<<< HEAD
-=======
 import static com.hedera.node.app.service.mono.Utils.asHederaKey;
 import static com.hederahashgraph.api.proto.java.ResponseCodeEnum.*;
 
->>>>>>> 87815796
 import com.google.common.annotations.VisibleForTesting;
 import com.hedera.node.app.service.token.CryptoPreTransactionHandler;
 import com.hedera.node.app.spi.PreHandleContext;
@@ -70,11 +67,7 @@
         final var deleteAccountId = op.getDeleteAccountID();
         final var transferAccountId = op.getTransferAccountID();
         final var meta =
-<<<<<<< HEAD
                 new SigTransactionMetadataBuilder<>(accountStore)
-=======
-                new SigTransactionMetadataBuilder(accountStore)
->>>>>>> 87815796
                         .payerKeyFor(payer)
                         .txnBody(txn)
                         .addNonPayerKey(deleteAccountId)
@@ -87,14 +80,8 @@
     /** {@inheritDoc} */
     public TransactionMetadata preHandleApproveAllowances(final TransactionBody txn, AccountID payer) {
         final var op = txn.getCryptoApproveAllowance();
-<<<<<<< HEAD
         final var meta =
                 new SigTransactionMetadataBuilder<>(accountStore).payerKeyFor(payer).txnBody(txn);
-=======
-        final var payer = txn.getTransactionID().getAccountID();
-        final var meta =
-                new SigTransactionMetadataBuilder(accountStore).payerKeyFor(payer).txnBody(txn);
->>>>>>> 87815796
         var failureStatus = INVALID_ALLOWANCE_OWNER_ID;
 
         for (final var allowance : op.getCryptoAllowancesList()) {
@@ -127,16 +114,10 @@
     /** {@inheritDoc} */
     public TransactionMetadata preHandleDeleteAllowances(final TransactionBody txn, AccountID payer) {
         final var op = txn.getCryptoDeleteAllowance();
-<<<<<<< HEAD
         final var meta =
                 new SigTransactionMetadataBuilder<>(accountStore)
                         .payerKeyFor(payer)
                         .txnBody(txn);
-=======
-        final var payer = txn.getTransactionID().getAccountID();
-        final var meta =
-                new SigTransactionMetadataBuilder(accountStore).payerKeyFor(payer).txnBody(txn);
->>>>>>> 87815796
         // Every owner whose allowances are being removed should sign, if the owner is not payer
         for (final var allowance : op.getNftAllowancesList()) {
             meta.addNonPayerKey(allowance.getOwner(), INVALID_ALLOWANCE_OWNER_ID);
@@ -150,11 +131,7 @@
         final var op = txn.getCryptoUpdateAccount();
         final var updateAccountId = op.getAccountIDToUpdate();
         final var meta =
-<<<<<<< HEAD
                 new SigTransactionMetadataBuilder<>(accountStore).payerKeyFor(payer).txnBody(txn);
-=======
-                new SigTransactionMetadataBuilder(accountStore).payerKeyFor(payer).txnBody(txn);
->>>>>>> 87815796
 
         final var newAccountKeyMustSign = !waivers.isNewKeySignatureWaived(txn, payer);
         final var targetAccountKeyMustSign = !waivers.isTargetAccountSignatureWaived(txn, payer);
@@ -204,11 +181,7 @@
             final boolean receiverSigReq,
             final AccountID payer) {
         final var meta =
-<<<<<<< HEAD
                 new SigTransactionMetadataBuilder<>(accountStore).payerKeyFor(payer).txnBody(txn);
-=======
-                new SigTransactionMetadataBuilder(accountStore).payerKeyFor(payer).txnBody(txn);
->>>>>>> 87815796
         if (receiverSigReq && key.isPresent()) {
             meta.addToReqKeys(key.get());
         }
