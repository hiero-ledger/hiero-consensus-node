/*
 * Copyright (C) 2023 Hedera Hashgraph, LLC
 *
 * Licensed under the Apache License, Version 2.0 (the "License");
 * you may not use this file except in compliance with the License.
 * You may obtain a copy of the License at
 *
 *      http://www.apache.org/licenses/LICENSE-2.0
 *
 * Unless required by applicable law or agreed to in writing, software
 * distributed under the License is distributed on an "AS IS" BASIS,
 * WITHOUT WARRANTIES OR CONDITIONS OF ANY KIND, either express or implied.
 * See the License for the specific language governing permissions and
 * limitations under the License.
 */

package com.hedera.node.app.service.mono.state.migration;

import static java.util.Objects.requireNonNull;

import com.hedera.hapi.node.base.AccountID;
import com.hedera.hapi.node.base.Key;
import com.hedera.hapi.node.base.TokenID;
import com.hedera.hapi.node.base.TokenSupplyType;
import com.hedera.hapi.node.base.TokenType;
import com.hedera.hapi.node.state.token.Token;
import com.hedera.hapi.node.transaction.CustomFee;
import com.hedera.node.app.service.mono.legacy.core.jproto.JKey;
import com.hedera.node.app.service.mono.pbj.PbjConverter;
import com.hedera.node.app.service.mono.state.submerkle.EntityId;
import com.hedera.node.app.service.mono.state.submerkle.FcCustomFee;
import com.hedera.node.app.service.mono.utils.EntityNum;
import com.hedera.node.app.service.token.ReadableTokenStore;
import edu.umd.cs.findbugs.annotations.NonNull;
import edu.umd.cs.findbugs.annotations.Nullable;
import java.util.ArrayList;
import java.util.List;

/**
 * Translates between the legacy {@link com.hedera.node.app.service.mono.state.merkle.MerkleToken} and the {@link Token} and vise versa.
 */
public final class TokenStateTranslator {
    private TokenStateTranslator() {
        throw new UnsupportedOperationException("Utility Class");
    }

    /**
     * Translates the {@link com.hedera.node.app.service.mono.state.merkle.MerkleToken} to the {@link Token}.
     * @param token {@link com.hedera.node.app.service.mono.state.merkle.MerkleToken}
     * @return  {@link Token}
     */
    public static Token tokenFromMerkle(
            @NonNull final com.hedera.node.app.service.mono.state.merkle.MerkleToken token) {
        final var builder = Token.newBuilder()
<<<<<<< HEAD
                .tokenId(TokenID.newBuilder()
                        .tokenNum(token.getKey().longValue())
                        .build())
=======
                .tokenId(TokenID.newBuilder().tokenNum(token.getKey().longValue()))
>>>>>>> 0ae8bae7
                .name(token.name())
                .symbol(token.symbol())
                .decimals(token.decimals())
                .totalSupply(token.totalSupply())
<<<<<<< HEAD
                .treasuryAccountId(AccountID.newBuilder()
                        .accountNum(token.treasury().num())
                        .build())
=======
                .treasuryAccountId(asAccount(token.treasury().num()))
>>>>>>> 0ae8bae7
                .lastUsedSerialNumber(token.getLastUsedSerialNumber())
                .deleted(token.isDeleted())
                .tokenType(fromMerkleType(token.tokenType()))
                .supplyType(fromMerkleSupplyType(token.supplyType()))
                .autoRenewAccountId(
                        token.autoRenewAccount() != null
<<<<<<< HEAD
                                ? AccountID.newBuilder()
                                        .accountNum(token.autoRenewAccount().num())
                                        .build()
                                : AccountID.DEFAULT)
=======
                                ? asAccount(token.autoRenewAccount().num())
                                : null)
>>>>>>> 0ae8bae7
                .autoRenewSecs(token.autoRenewPeriod())
                .expiry(token.expiry())
                .memo(token.memo())
                .maxSupply(token.maxSupply())
                .paused(token.isPaused())
                .accountsFrozenByDefault(token.accountsAreFrozenByDefault())
                .accountsKycGrantedByDefault(token.accountsKycGrantedByDefault())
                .customFees(convertMonoCustomFees(token.customFeeSchedule()));
        if (token.hasAdminKey()) {
            builder.adminKey(PbjConverter.asPbjKey(token.getAdminKey()));
        }
        if (token.hasKycKey()) {
            builder.kycKey(PbjConverter.asPbjKey(token.getKycKey()));
        }
        if (token.hasFreezeKey()) {
            builder.freezeKey(PbjConverter.asPbjKey(token.getFreezeKey()));
        }
        if (token.hasWipeKey()) {
            builder.wipeKey(PbjConverter.asPbjKey(token.getWipeKey()));
        }
        if (token.hasSupplyKey()) {
            builder.supplyKey(PbjConverter.asPbjKey(token.getSupplyKey()));
        }
        if (token.hasFeeScheduleKey()) {
            builder.feeScheduleKey(PbjConverter.asPbjKey(token.getFeeScheduleKey()));
        }
        if (token.hasPauseKey()) {
            builder.pauseKey(PbjConverter.asPbjKey(token.getPauseKey()));
        }
        return builder.build();
    }

    @NonNull
    static List<CustomFee> convertMonoCustomFees(
            @Nullable final List<com.hedera.node.app.service.mono.state.submerkle.FcCustomFee> monoCustomFees) {
        final List<CustomFee> customFees = new ArrayList<>();
        if (monoCustomFees != null) {
            for (var customFee : monoCustomFees) {
                customFees.add(PbjConverter.fromFcCustomFee(customFee));
            }
        }

        return customFees;
    }

    @NonNull
    static TokenType fromMerkleType(@NonNull com.hedera.node.app.service.evm.store.tokens.TokenType tokenType) {
        return (tokenType.equals(com.hedera.node.app.service.evm.store.tokens.TokenType.NON_FUNGIBLE_UNIQUE))
                ? TokenType.NON_FUNGIBLE_UNIQUE
                : TokenType.FUNGIBLE_COMMON;
    }

    @NonNull
    static TokenSupplyType fromMerkleSupplyType(
            @NonNull com.hedera.node.app.service.mono.state.enums.TokenSupplyType tokenSupplyType) {
        return (tokenSupplyType.equals(com.hedera.node.app.service.mono.state.enums.TokenSupplyType.INFINITE))
                ? TokenSupplyType.INFINITE
                : TokenSupplyType.FINITE;
    }

    @NonNull
    /***
     * Converts a {@link com.hedera.hapi.node.state.token.Token} to a {@link com.hedera.node.app.service.mono.state.merkle.MerkleAccount}
     * @param tokenId the {@link TokenID} of the token to convert
     * @param readableTokenStore the {@link com.hedera.node.app.service.token.ReadableTokenStore} to use to retrieve the token
     * @return the {@link com.hedera.node.app.service.mono.state.merkle.MerkleToken} corresponding to the tokenId
     */
    public static com.hedera.node.app.service.mono.state.merkle.MerkleToken merkleTokenFromToken(
            @NonNull TokenID tokenId, @NonNull ReadableTokenStore readableTokenStore) {
        requireNonNull(tokenId);
        requireNonNull(readableTokenStore);
        final var optionalToken = readableTokenStore.get(tokenId);
        if (optionalToken == null) {
            throw new IllegalArgumentException("Token not found");
        }
        return merkleTokenFromToken(optionalToken);
    }

    @NonNull
    public static com.hedera.node.app.service.mono.state.merkle.MerkleToken merkleTokenFromToken(@NonNull Token token) {
        requireNonNull(token);
        com.hedera.node.app.service.mono.state.merkle.MerkleToken merkleToken =
                new com.hedera.node.app.service.mono.state.merkle.MerkleToken();
        merkleToken.setKey(EntityNum.fromLong(token.tokenId().tokenNum()));
        merkleToken.setName(token.name());
        merkleToken.setSymbol(token.symbol());
        merkleToken.setDecimals(token.decimals());
        merkleToken.setTotalSupply(token.totalSupply());
        merkleToken.setTreasury(EntityId.fromNum(token.treasuryAccountId().accountNum()));
        merkleToken.setLastUsedSerialNumber(token.lastUsedSerialNumber());
        merkleToken.setDeleted(token.deleted());
        merkleToken.setTokenType(toMerkleType(token.tokenType()));
        merkleToken.setSupplyType(toMerkleSupplyType(token.supplyType()));
        merkleToken.setAutoRenewAccount(
<<<<<<< HEAD
                (token.autoRenewAccountId().accountNum() > 0)
                        ? new EntityId(0, 0, token.autoRenewAccountId().accountNum())
=======
                (token.autoRenewAccountId() != null)
                        ? new EntityId(
                                token.autoRenewAccountId().shardNum(),
                                token.autoRenewAccountId().realmNum(),
                                token.autoRenewAccountId().accountNum())
>>>>>>> 0ae8bae7
                        : null);
        merkleToken.setAutoRenewPeriod(token.autoRenewSecs());
        merkleToken.setExpiry(token.expiry());
        merkleToken.setMemo(token.memo());
        merkleToken.setMaxSupply(token.maxSupply());
        merkleToken.setPaused(token.paused());
        merkleToken.setAccountsFrozenByDefault(token.accountsFrozenByDefault());
        merkleToken.setAccountsKycGrantedByDefault(token.accountsKycGrantedByDefault());
        merkleToken.setAdminKey((JKey) PbjConverter.fromPbjKeyUnchecked(token.adminKeyOrElse((Key.DEFAULT)))
                .orElse(null));
        merkleToken.setKycKey((JKey) PbjConverter.fromPbjKeyUnchecked(token.kycKeyOrElse((Key.DEFAULT)))
                .orElse(null));
        merkleToken.setFreezeKey((JKey) PbjConverter.fromPbjKeyUnchecked(token.freezeKeyOrElse((Key.DEFAULT)))
                .orElse(null));
        merkleToken.setWipeKey((JKey) PbjConverter.fromPbjKeyUnchecked(token.wipeKeyOrElse((Key.DEFAULT)))
                .orElse(null));
        merkleToken.setSupplyKey((JKey) PbjConverter.fromPbjKeyUnchecked(token.supplyKeyOrElse((Key.DEFAULT)))
                .orElse(null));
        merkleToken.setFeeScheduleKey((JKey) PbjConverter.fromPbjKeyUnchecked(token.feeScheduleKeyOrElse((Key.DEFAULT)))
                .orElse(null));
        merkleToken.setPauseKey((JKey) PbjConverter.fromPbjKeyUnchecked(token.pauseKeyOrElse((Key.DEFAULT)))
                .orElse(null));
        merkleToken.setFeeSchedule(convertCustomFees(token.customFees()));
        return merkleToken;
    }

    @NonNull
    static com.hedera.node.app.service.evm.store.tokens.TokenType toMerkleType(@NonNull TokenType tokenType) {
        return (tokenType.equals(TokenType.NON_FUNGIBLE_UNIQUE))
                ? com.hedera.node.app.service.evm.store.tokens.TokenType.NON_FUNGIBLE_UNIQUE
                : com.hedera.node.app.service.evm.store.tokens.TokenType.FUNGIBLE_COMMON;
    }

    @NonNull
    static com.hedera.node.app.service.mono.state.enums.TokenSupplyType toMerkleSupplyType(
            @NonNull TokenSupplyType tokenSupplyType) {
        return (tokenSupplyType.equals(TokenSupplyType.INFINITE))
                ? com.hedera.node.app.service.mono.state.enums.TokenSupplyType.INFINITE
                : com.hedera.node.app.service.mono.state.enums.TokenSupplyType.FINITE;
    }

    @NonNull
    static List<com.hedera.node.app.service.mono.state.submerkle.FcCustomFee> convertCustomFees(
            @Nullable final List<CustomFee> customFees) {
        final List<com.hedera.node.app.service.mono.state.submerkle.FcCustomFee> monoCustomFees = new ArrayList<>();
        if (customFees != null) {
            for (var customFee : customFees) {
                if (customFee != null) {
                    monoCustomFees.add(FcCustomFee.fromGrpc(PbjConverter.fromPbj(customFee)));
                }
            }
        }

        return monoCustomFees;
    }

    private static AccountID asAccount(final long num) {
        return AccountID.newBuilder().accountNum(num).build();
    }

    private static TokenID asToken(final long num) {
        return TokenID.newBuilder().tokenNum(num).build();
    }
}<|MERGE_RESOLUTION|>--- conflicted
+++ resolved
@@ -52,39 +52,20 @@
     public static Token tokenFromMerkle(
             @NonNull final com.hedera.node.app.service.mono.state.merkle.MerkleToken token) {
         final var builder = Token.newBuilder()
-<<<<<<< HEAD
-                .tokenId(TokenID.newBuilder()
-                        .tokenNum(token.getKey().longValue())
-                        .build())
-=======
                 .tokenId(TokenID.newBuilder().tokenNum(token.getKey().longValue()))
->>>>>>> 0ae8bae7
                 .name(token.name())
                 .symbol(token.symbol())
                 .decimals(token.decimals())
                 .totalSupply(token.totalSupply())
-<<<<<<< HEAD
-                .treasuryAccountId(AccountID.newBuilder()
-                        .accountNum(token.treasury().num())
-                        .build())
-=======
                 .treasuryAccountId(asAccount(token.treasury().num()))
->>>>>>> 0ae8bae7
                 .lastUsedSerialNumber(token.getLastUsedSerialNumber())
                 .deleted(token.isDeleted())
                 .tokenType(fromMerkleType(token.tokenType()))
                 .supplyType(fromMerkleSupplyType(token.supplyType()))
                 .autoRenewAccountId(
                         token.autoRenewAccount() != null
-<<<<<<< HEAD
-                                ? AccountID.newBuilder()
-                                        .accountNum(token.autoRenewAccount().num())
-                                        .build()
-                                : AccountID.DEFAULT)
-=======
                                 ? asAccount(token.autoRenewAccount().num())
                                 : null)
->>>>>>> 0ae8bae7
                 .autoRenewSecs(token.autoRenewPeriod())
                 .expiry(token.expiry())
                 .memo(token.memo())
@@ -179,16 +160,11 @@
         merkleToken.setTokenType(toMerkleType(token.tokenType()));
         merkleToken.setSupplyType(toMerkleSupplyType(token.supplyType()));
         merkleToken.setAutoRenewAccount(
-<<<<<<< HEAD
-                (token.autoRenewAccountId().accountNum() > 0)
-                        ? new EntityId(0, 0, token.autoRenewAccountId().accountNum())
-=======
                 (token.autoRenewAccountId() != null)
                         ? new EntityId(
                                 token.autoRenewAccountId().shardNum(),
                                 token.autoRenewAccountId().realmNum(),
                                 token.autoRenewAccountId().accountNum())
->>>>>>> 0ae8bae7
                         : null);
         merkleToken.setAutoRenewPeriod(token.autoRenewSecs());
         merkleToken.setExpiry(token.expiry());
