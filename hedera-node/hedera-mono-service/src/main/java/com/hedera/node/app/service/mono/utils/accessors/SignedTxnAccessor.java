--- conflicted
+++ resolved
@@ -135,14 +135,9 @@
 
     public static SignedTxnAccessor uncheckedFrom(final com.hedera.hapi.node.base.Transaction validSignedTxn) {
         try {
-<<<<<<< HEAD
-            return null;
-//            return SignedTxnAccessor.from(validSignedTxn.toByteArray());
-=======
             return SignedTxnAccessor.from(PbjConverter.asBytes(
                     com.hedera.hapi.node.base.Transaction.PROTOBUF,
                     validSignedTxn));
->>>>>>> 882a7be6
         } catch (final Exception illegal) {
             log.warn("Unexpected use of factory with invalid gRPC transaction", illegal);
             throw new IllegalArgumentException("Argument 'validSignedTxn' must be a valid signed txn");
