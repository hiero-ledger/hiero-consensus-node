/*
 * Copyright (C) 2022 Hedera Hashgraph, LLC
 *
 * Licensed under the Apache License, Version 2.0 (the "License");
 * you may not use this file except in compliance with the License.
 * You may obtain a copy of the License at
 *
 *      http://www.apache.org/licenses/LICENSE-2.0
 *
 * Unless required by applicable law or agreed to in writing, software
 * distributed under the License is distributed on an "AS IS" BASIS,
 * WITHOUT WARRANTIES OR CONDITIONS OF ANY KIND, either express or implied.
 * See the License for the specific language governing permissions and
 * limitations under the License.
 */
package com.hedera.node.app.service.mono.state.impl;

import com.google.common.annotations.VisibleForTesting;
import com.hedera.node.app.service.mono.ServicesState;
import com.hedera.node.app.service.mono.context.MutableStateChildren;
import com.hedera.node.app.spi.state.State;
import com.hedera.node.app.spi.state.States;
import edu.umd.cs.findbugs.annotations.NonNull;
import java.util.Objects;
import org.apache.commons.lang3.NotImplementedException;

public class StatesImpl implements States {
    private final MutableStateChildren children = new MutableStateChildren();

    public StatesImpl() {
        /* Default constructor */
    }

    /**
     * Updates children (e.g., MerkleMaps and VirtualMaps) from given immutable state. This should
     * be called before making an attempt to expand the platform signatures linked to the given
     * transaction.
     */
    public void updateChildren(final ServicesState sourceState) {
        children.updateFromImmutable(sourceState, sourceState.getTimeOfLastHandledTxn());
    }

    @Override
    public @NonNull <K, V> State<K, V> get(@NonNull final String stateKey) {
        Objects.requireNonNull(stateKey);
<<<<<<< HEAD

        if (stateKey.equals("ACCOUNTS")) {
            final var accounts = children.accounts();
            return (State<K, V>)
                    (accounts.areOnDisk()
                            ? new OnDiskStateImpl<>(
                                    stateKey, accounts.getOnDiskAccounts(), children.signedAt())
                            : new InMemoryStateImpl<>(
                                    stateKey, accounts.getInMemoryAccounts(), children.signedAt()));
        } else if (stateKey.equals("ALIASES")) {
            final var state =
                    new RebuiltStateImpl<>(stateKey, children.aliases(), children.signedAt());
            return (StateBase) state;
        } else if (stateKey.equals("SCHEDULES-BY-EQUALITY")) {
            final var state =
                    new InMemoryStateImpl<>(
                            stateKey, children.schedules().byEquality(), children.signedAt());
            return (StateBase) state;
        } else if (stateKey.equals("SCHEDULES-BY-ID")) {
            final var state =
                    new InMemoryStateImpl<>(
                            stateKey, children.schedules().byId(), children.signedAt());
            return (StateBase) state;
        } else if (stateKey.equals("SCHEDULES-BY-EXPIRY")) {
            final var state =
                    new InMemoryStateImpl<>(
                            stateKey,
                            children.schedules().byExpirationSecond(),
                            children.signedAt());
            return (StateBase) state;
        } else if (stateKey.equals("TOKENS")) {
            final var state =
                    new InMemoryStateImpl<>(stateKey, children.tokens(), children.signedAt());
            return (StateBase) state;
        } else {
            throw new NotImplementedException(
=======
        // FUTURE: This is a temporary implementation and will be replaced in the future
        switch (stateKey) {
            case "ACCOUNTS" -> {
                final var accounts = children.accounts();
                return (State<K, V>)
                        (accounts.areOnDisk()
                                ? new OnDiskStateImpl<>(
                                        stateKey, accounts.getOnDiskAccounts(), children.signedAt())
                                : new InMemoryStateImpl<>(
                                        stateKey,
                                        accounts.getInMemoryAccounts(),
                                        children.signedAt()));
            }
            case "ALIASES" -> {
                final var state =
                        new RebuiltStateImpl<>(stateKey, children.aliases(), children.signedAt());
                return (StateBase) state;
            }
            case "SCHEDULES-BY-EQUALITY" -> {
                final var state =
                        new InMemoryStateImpl<>(
                                stateKey, children.schedules().byEquality(), children.signedAt());
                return (StateBase) state;
            }
            case "SCHEDULES-BY-ID" -> {
                final var state =
                        new InMemoryStateImpl<>(
                                stateKey, children.schedules().byId(), children.signedAt());
                return (StateBase) state;
            }
            case "SCHEDULES-BY-EXPIRY" -> {
                final var state =
                        new InMemoryStateImpl<>(
                                stateKey,
                                children.schedules().byExpirationSecond(),
                                children.signedAt());
                return (StateBase) state;
            }
            default -> throw new NotImplementedException(
>>>>>>> 7a541c0c
                    String.format("State key %s not supported", stateKey));
        }
    }

    @VisibleForTesting
    public MutableStateChildren getChildren() {
        return children;
    }
}<|MERGE_RESOLUTION|>--- conflicted
+++ resolved
@@ -43,44 +43,6 @@
     @Override
     public @NonNull <K, V> State<K, V> get(@NonNull final String stateKey) {
         Objects.requireNonNull(stateKey);
-<<<<<<< HEAD
-
-        if (stateKey.equals("ACCOUNTS")) {
-            final var accounts = children.accounts();
-            return (State<K, V>)
-                    (accounts.areOnDisk()
-                            ? new OnDiskStateImpl<>(
-                                    stateKey, accounts.getOnDiskAccounts(), children.signedAt())
-                            : new InMemoryStateImpl<>(
-                                    stateKey, accounts.getInMemoryAccounts(), children.signedAt()));
-        } else if (stateKey.equals("ALIASES")) {
-            final var state =
-                    new RebuiltStateImpl<>(stateKey, children.aliases(), children.signedAt());
-            return (StateBase) state;
-        } else if (stateKey.equals("SCHEDULES-BY-EQUALITY")) {
-            final var state =
-                    new InMemoryStateImpl<>(
-                            stateKey, children.schedules().byEquality(), children.signedAt());
-            return (StateBase) state;
-        } else if (stateKey.equals("SCHEDULES-BY-ID")) {
-            final var state =
-                    new InMemoryStateImpl<>(
-                            stateKey, children.schedules().byId(), children.signedAt());
-            return (StateBase) state;
-        } else if (stateKey.equals("SCHEDULES-BY-EXPIRY")) {
-            final var state =
-                    new InMemoryStateImpl<>(
-                            stateKey,
-                            children.schedules().byExpirationSecond(),
-                            children.signedAt());
-            return (StateBase) state;
-        } else if (stateKey.equals("TOKENS")) {
-            final var state =
-                    new InMemoryStateImpl<>(stateKey, children.tokens(), children.signedAt());
-            return (StateBase) state;
-        } else {
-            throw new NotImplementedException(
-=======
         // FUTURE: This is a temporary implementation and will be replaced in the future
         switch (stateKey) {
             case "ACCOUNTS" -> {
@@ -120,7 +82,6 @@
                 return (StateBase) state;
             }
             default -> throw new NotImplementedException(
->>>>>>> 7a541c0c
                     String.format("State key %s not supported", stateKey));
         }
     }
