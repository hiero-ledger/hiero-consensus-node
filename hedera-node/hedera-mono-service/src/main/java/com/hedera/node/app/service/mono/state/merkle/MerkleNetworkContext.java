/*
 * Copyright (C) 2020-2024 Hedera Hashgraph, LLC
 *
 * Licensed under the Apache License, Version 2.0 (the "License");
 * you may not use this file except in compliance with the License.
 * You may obtain a copy of the License at
 *
 *      http://www.apache.org/licenses/LICENSE-2.0
 *
 * Unless required by applicable law or agreed to in writing, software
 * distributed under the License is distributed on an "AS IS" BASIS,
 * WITHOUT WARRANTIES OR CONDITIONS OF ANY KIND, either express or implied.
 * See the License for the specific language governing permissions and
 * limitations under the License.
 */

package com.hedera.node.app.service.mono.state.merkle;

import static com.hedera.node.app.hapi.utils.CommonUtils.noThrowSha384HashOf;
import static com.hedera.node.app.service.evm.contracts.execution.BlockMetaSource.UNAVAILABLE_BLOCK_HASH;
import static com.hedera.node.app.service.mono.ServicesState.EMPTY_HASH;
import static com.hedera.node.app.service.mono.context.properties.StaticPropertiesHolder.STATIC_PROPERTIES;
import static com.hedera.node.app.service.mono.state.serdes.IoUtils.readNullable;
import static com.hedera.node.app.service.mono.state.serdes.IoUtils.writeNullable;
import static com.hedera.node.app.service.mono.state.submerkle.RichInstant.fromJava;
import static com.hedera.node.app.service.mono.utils.MiscUtils.safeResetThrottles;
import static com.hedera.node.app.service.mono.utils.Units.HBARS_TO_TINYBARS;

import com.google.common.annotations.VisibleForTesting;
import com.hedera.node.app.hapi.utils.sysfiles.domain.KnownBlockValues;
import com.hedera.node.app.hapi.utils.throttles.DeterministicThrottle;
import com.hedera.node.app.hapi.utils.throttles.GasLimitDeterministicThrottle;
import com.hedera.node.app.service.mono.fees.congestion.MultiplierSources;
import com.hedera.node.app.service.mono.state.PlatformStateAccessor;
import com.hedera.node.app.service.mono.state.merkle.internals.BytesElement;
import com.hedera.node.app.service.mono.state.submerkle.ExchangeRates;
import com.hedera.node.app.service.mono.state.submerkle.RichInstant;
import com.hedera.node.app.service.mono.state.submerkle.SequenceNumber;
import com.hedera.node.app.service.mono.state.tasks.SystemTaskManager;
import com.hedera.node.app.service.mono.throttling.ExpiryThrottle;
import com.hedera.node.app.service.mono.throttling.FunctionalityThrottling;
import com.hederahashgraph.api.proto.java.FreezeTransactionBody;
import com.swirlds.common.crypto.DigestType;
import com.swirlds.common.crypto.Hash;
import com.swirlds.common.io.streams.SerializableDataInputStream;
import com.swirlds.common.io.streams.SerializableDataOutputStream;
import com.swirlds.common.merkle.MerkleLeaf;
import com.swirlds.common.merkle.impl.PartialMerkleLeaf;
import com.swirlds.common.utility.CommonUtils;
import com.swirlds.fcqueue.FCQueue;
import edu.umd.cs.findbugs.annotations.Nullable;
import java.io.ByteArrayOutputStream;
import java.io.IOException;
import java.io.UncheckedIOException;
import java.time.Instant;
import java.util.Arrays;
import java.util.List;
import java.util.function.IntConsumer;
import java.util.function.ObjIntConsumer;
import java.util.function.Supplier;
import org.apache.logging.log4j.LogManager;
import org.apache.logging.log4j.Logger;
import org.apache.tuweni.bytes.Bytes32;

public class MerkleNetworkContext extends PartialMerkleLeaf implements MerkleLeaf {
    public static final long MAX_PENDING_REWARDS = 50_000_000_000L * HBARS_TO_TINYBARS;
    private static final Logger log = LogManager.getLogger(MerkleNetworkContext.class);

    private static final int NUM_BLOCK_HASHES_TO_KEEP = 256;
    private static final String LINE_WRAP = "\n    ";
    private static final String NOT_EXTANT = "<NONE>";
    private static final String NOT_AVAILABLE = "<N/A>";
    private static final String NOT_AVAILABLE_SUFFIX = "<N/A>";

    public static final byte LAST_PRE_EXISTING_ENTITY_NOT_SCANNED = 0;
    public static final byte LAST_PRE_EXISTING_ENTITY_SCANNED = 1;
    public static final byte ALL_PRE_EXISTING_ENTITIES_SCANNED = 2;

    public static final int UPDATE_FILE_HASH_LEN = 48;
    public static final int UNRECORDED_STATE_VERSION = -1;
    public static final int NUM_BLOCKS_TO_LOG_AFTER_RENUMBERING = 5;
    public static final long NO_PREPARED_UPDATE_FILE_NUM = -1;
    public static final byte[] NO_PREPARED_UPDATE_FILE_HASH = new byte[0];
    public static final DeterministicThrottle.UsageSnapshot NO_GAS_THROTTLE_SNAPSHOT =
            new DeterministicThrottle.UsageSnapshot(-1, Instant.EPOCH);
    static final DeterministicThrottle.UsageSnapshot NEVER_USED_SNAPSHOT =
            new DeterministicThrottle.UsageSnapshot(0L, null);

    static final int RELEASE_0240_VERSION = 7;
    static final int RELEASE_0260_VERSION = 8;
    static final int RELEASE_0270_VERSION = 9;
    static final int RELEASE_0300_VERSION = 10;
    static final int RELEASE_0310_VERSION = 11;
    static final int RELEASE_0320_VERSION = 12;
    public static final int CURRENT_VERSION = RELEASE_0320_VERSION;
    static final long RUNTIME_CONSTRUCTABLE_ID = 0x8d4aa0f0a968a9f3L;
    static final Instant[] NO_CONGESTION_STARTS = new Instant[0];
    static final DeterministicThrottle.UsageSnapshot[] NO_SNAPSHOTS = new DeterministicThrottle.UsageSnapshot[0];

    static Supplier<ExchangeRates> ratesSupplier = ExchangeRates::new;
    static Supplier<SequenceNumber> seqNoSupplier = SequenceNumber::new;

    private static int blocksToLog = 0;

    private int stateVersion = UNRECORDED_STATE_VERSION;
    private Instant[] congestionLevelStarts = NO_CONGESTION_STARTS;
    private Instant[] evmCongestionLevelStarts = NO_CONGESTION_STARTS;
    private ExchangeRates midnightRates;

    @Nullable
    private Instant consensusTimeOfLastHandledTxn = null;

    private SequenceNumber seqNo;
    private int nextTaskTodo;
    private long lastScannedEntity;
    private long seqNoPostUpgrade;
    private long lastScannedPostUpgrade;
    private long entitiesScannedThisSecond = 0L;
    private long entitiesTouchedThisSecond = 0L;
    private long preparedUpdateFileNum = NO_PREPARED_UPDATE_FILE_NUM;
    private byte preExistingEntityScanStatus;
    private byte[] preparedUpdateFileHash = NO_PREPARED_UPDATE_FILE_HASH;
    private boolean migrationRecordsStreamed;

    @Nullable
    private MultiplierSources multiplierSources = null;

    @Nullable
    private FunctionalityThrottling throttling = null;

    @Nullable
    private ExpiryThrottle expiryThrottle = null;

    private DeterministicThrottle.UsageSnapshot gasThrottleUsageSnapshot = NO_GAS_THROTTLE_SNAPSHOT;
    private DeterministicThrottle.UsageSnapshot[] usageSnapshots = NO_SNAPSHOTS;
    private DeterministicThrottle.UsageSnapshot expiryUsageSnapshot = NEVER_USED_SNAPSHOT;
    // When the BlockManager begins a new block, it uses 1 plus this value; init to -1 so first block is 0
    private long blockNo = -1L;
    private Instant firstConsTimeOfCurrentBlock = null;
    private FCQueue<BytesElement> blockHashes = new FCQueue<>();
    private boolean stakingRewardsActivated;
    private long totalStakedRewardStart;
    private long totalStakedStart;
    private long pendingRewards;

    public MerkleNetworkContext() {
        // No-op for RuntimeConstructable facility; will be followed by a call to deserialize
    }

    // Used at network genesis only
    public MerkleNetworkContext(
            @Nullable final Instant consensusTimeOfLastHandledTxn,
            final SequenceNumber seqNo,
            final long lastScannedEntity,
            final ExchangeRates midnightRates) {
        this.consensusTimeOfLastHandledTxn = consensusTimeOfLastHandledTxn;
        this.seqNo = seqNo;
        this.lastScannedEntity = lastScannedEntity;
        this.midnightRates = midnightRates;
    }

    public MerkleNetworkContext(final MerkleNetworkContext that) {
        this.consensusTimeOfLastHandledTxn = that.consensusTimeOfLastHandledTxn;
        this.seqNo = that.seqNo.copy();
        this.lastScannedEntity = that.lastScannedEntity;
        this.midnightRates = that.midnightRates.copy();
        this.usageSnapshots = that.usageSnapshots;
        this.expiryUsageSnapshot = that.expiryUsageSnapshot;
        this.gasThrottleUsageSnapshot = that.gasThrottleUsageSnapshot;
        this.congestionLevelStarts = that.congestionLevelStarts;
        this.evmCongestionLevelStarts = that.evmCongestionLevelStarts;
        this.stateVersion = that.stateVersion;
        this.entitiesScannedThisSecond = that.entitiesScannedThisSecond;
        this.entitiesTouchedThisSecond = that.entitiesTouchedThisSecond;
        this.preparedUpdateFileNum = that.preparedUpdateFileNum;
        this.preparedUpdateFileHash = that.preparedUpdateFileHash;
        this.migrationRecordsStreamed = that.migrationRecordsStreamed;
        this.firstConsTimeOfCurrentBlock = that.firstConsTimeOfCurrentBlock;
        this.blockNo = that.blockNo;
        this.blockHashes = that.blockHashes.copy();
        this.stakingRewardsActivated = that.stakingRewardsActivated;
        this.totalStakedRewardStart = that.totalStakedRewardStart;
        this.totalStakedStart = that.totalStakedStart;
        this.pendingRewards = that.pendingRewards;
        this.nextTaskTodo = that.nextTaskTodo;
        this.seqNoPostUpgrade = that.seqNoPostUpgrade;
        this.lastScannedPostUpgrade = that.lastScannedPostUpgrade;
        this.preExistingEntityScanStatus = that.preExistingEntityScanStatus;
    }

    // Helpers that reset the received argument based on the network context
    public void resetMultiplierSourceFromSavedCongestionStarts(final MultiplierSources multiplierSources) {
        if (congestionLevelStarts.length > 0) {
            multiplierSources.resetGenericCongestionLevelStarts(congestionLevelStarts);
        }
        if (evmCongestionLevelStarts.length > 0) {
            multiplierSources.resetGasCongestionLevelStarts(evmCongestionLevelStarts);
        }
    }

    public void resetThrottlingFromSavedSnapshots(final FunctionalityThrottling throttling) {
        final var activeThrottles = throttling.<DeterministicThrottle>allActiveThrottles();
        if (activeThrottles.size() != usageSnapshots.length) {
            log.warn(
                    "There are {} active throttles, but {} usage snapshots from saved state. "
                            + "Not performing a reset!",
                    activeThrottles.size(),
                    usageSnapshots.length);
            return;
        }
        reset(activeThrottles, throttling.gasLimitThrottle());
    }

    public void resetExpiryThrottleFromSavedSnapshot(final ExpiryThrottle expiryThrottle) {
        expiryThrottle.resetToSnapshot(expiryUsageSnapshot);
    }

    /**
     * Given the block number that should go with a given hash, renumbers the context's block hashes
     * to match (assuming the given hash is found in the trailing 256), and updates the current
     * block number.
     *
     * @param knownBlockValues the known block values to use for the renumbering
     */
    @SuppressWarnings("java:S2696")
    public void renumberBlocksToMatch(final KnownBlockValues knownBlockValues) {
        throwIfImmutable("Cannot renumber blocks in an immutable context");
        if (knownBlockValues.isMissing()) {
            return;
        }
        final var matchIndex = matchIndexOf(knownBlockValues.hash());
        if (matchIndex == -1) {
            log.info(
                    "None of {} trailing block hashes matched '{}'",
                    blockHashes::size,
                    () -> CommonUtils.hex(knownBlockValues.hash()));
        } else {
            blockNo = knownBlockValues.number() + (blockHashes.size() - matchIndex);
            log.info(
                    "Renumbered {} trailing block hashes given '0x{}@{}'",
                    blockHashes::size,
                    () -> CommonUtils.hex(knownBlockValues.hash()),
                    knownBlockValues::number);
            blocksToLog = NUM_BLOCKS_TO_LOG_AFTER_RENUMBERING;
        }
    }

    /* --- Mutators that change this network context --- */
    public void clearAutoRenewSummaryCounts() {
        throwIfImmutable("Cannot reset auto-renew summary counts on an immutable context");
        entitiesScannedThisSecond = 0L;
        entitiesTouchedThisSecond = 0L;
    }

    public void updateAutoRenewSummaryCounts(final int numScanned, final int numTouched) {
        throwIfImmutable("Cannot update auto-renew summary counts on an immutable context");
        entitiesScannedThisSecond += numScanned;
        entitiesTouchedThisSecond += numTouched;
    }

    public void updateLastScannedEntity(final long lastScannedEntity) {
        throwIfImmutable("Cannot update last scanned entity on an immutable context");
        this.lastScannedEntity = lastScannedEntity;
    }

    public void syncThrottling(final FunctionalityThrottling throttling) {
        this.throttling = throttling;
    }

    public void syncExpiryThrottle(final ExpiryThrottle expiryThrottle) {
        this.expiryThrottle = expiryThrottle;
    }

    public void syncMultiplierSources(final MultiplierSources multiplierSources) {
        this.multiplierSources = multiplierSources;
    }

    public void setConsensusTimeOfLastHandledTxn(final Instant consensusTimeOfLastHandledTxn) {
        throwIfImmutable("Cannot set consensus time of last transaction on an immutable context");
        this.consensusTimeOfLastHandledTxn = consensusTimeOfLastHandledTxn;
    }

    public void setStateVersion(final int stateVersion) {
        throwIfImmutable("Cannot set state version on an immutable context");
        this.stateVersion = stateVersion;
    }

    public boolean hasPreparedUpgrade() {
        return preparedUpdateFileNum != NO_PREPARED_UPDATE_FILE_NUM;
    }

    public void recordPreparedUpgrade(final FreezeTransactionBody op) {
        throwIfImmutable("Cannot record a prepared upgrade on an immutable context");
        preparedUpdateFileNum = op.getUpdateFile().getFileNum();
        preparedUpdateFileHash = op.getFileHash().toByteArray();
    }

    public boolean isPreparedFileHashValidGiven(final MerkleSpecialFiles specialFiles) {
        if (preparedUpdateFileNum == NO_PREPARED_UPDATE_FILE_NUM) {
            return true;
        }
        final var fid = STATIC_PROPERTIES.scopedFileWith(preparedUpdateFileNum);
        return specialFiles.hashMatches(fid, preparedUpdateFileHash);
    }

    public void discardPreparedUpgradeMeta() {
        throwIfImmutable("Cannot rollback a prepared upgrade on an immutable context");
        preparedUpdateFileNum = NO_PREPARED_UPDATE_FILE_NUM;
        preparedUpdateFileHash = NO_PREPARED_UPDATE_FILE_HASH;
    }

    @SuppressWarnings("java:S2696")
    public long finishBlock(final org.hyperledger.besu.datatypes.Hash ethHash, final Instant firstConsTimeOfNewBlock) {
        throwIfImmutable("Cannot finish a block in an immutable context");
        if (blocksToLog > 0) {
            log.info(
                    """
							--- BLOCK UPDATE ---
							  Finished: #{} @ {} with hash {}
							  Starting: #{} @ {}""",
                    blockNo,
                    firstConsTimeOfCurrentBlock,
                    ethHash,
                    blockNo + 1,
                    firstConsTimeOfNewBlock);
            blocksToLog--;
        }

        if (blockHashes.size() == NUM_BLOCK_HASHES_TO_KEEP) {
            blockHashes.poll();
        }
        blockHashes.add(new BytesElement(ethHash.toArrayUnsafe()));
        blockNo++;
        firstConsTimeOfCurrentBlock = firstConsTimeOfNewBlock;
        return blockNo;
    }

    public void setTotalStakedRewardStart(final long totalStakedRewardStart) {
        throwIfImmutable("Cannot update Total StakedRewardStart on an immutable context");
        this.totalStakedRewardStart = totalStakedRewardStart;
    }

    public void setTotalStakedStart(final long totalStakedStart) {
        throwIfImmutable("Cannot update Total StakedStart on an immutable context");
        this.totalStakedStart = totalStakedStart;
    }

    /* --- MerkleLeaf --- */
    @Override
    public MerkleNetworkContext copy() {
        if (throttling != null) {
            updateSnapshotsFrom(throttling);
            throttling = null;
        }
        if (multiplierSources != null) {
            updateCongestionStartsFrom(multiplierSources);
            multiplierSources = null;
        }
        if (expiryThrottle != null) {
            updateExpirySnapshotFrom(expiryThrottle);
            expiryThrottle = null;
        }

        setImmutable(true);
        return new MerkleNetworkContext(this);
    }

    @Override
    public void deserialize(final SerializableDataInputStream in, final int version) throws IOException {
        final var lastHandleTime = readNullable(in, RichInstant::from);
        consensusTimeOfLastHandledTxn = (lastHandleTime == null) ? null : lastHandleTime.toJava();

        seqNo = seqNoSupplier.get();
        seqNo.deserialize(in);
        midnightRates = in.readSerializable(true, ratesSupplier);

        // Added in 0.13
        readCongestionControlData(in, version);
        // Added in 0.14
        whenVersionHigherOrEqualTo0140(in);
        // Added in 0.15 and removed in 0.27
        whenVersionHigherOrEqualTo0150AndLessThan0270(in, version);
        // Added in 0.19
        preparedUpdateFileNum = in.readLong();
        preparedUpdateFileHash = in.readByteArray(UPDATE_FILE_HASH_LEN);
        // Added in 0.20
        final var gasUsed = in.readLong();
        final var lastGasUsage = readNullable(in, RichInstant::from);
        gasThrottleUsageSnapshot =
                new DeterministicThrottle.UsageSnapshot(gasUsed, (lastGasUsage == null) ? null : lastGasUsage.toJava());
        if (version >= RELEASE_0240_VERSION) {
            migrationRecordsStreamed = in.readBoolean();
        }
        if (version >= RELEASE_0260_VERSION) {
            final var firstBlockTime = readNullable(in, RichInstant::from);
            firstConsTimeOfCurrentBlock = firstBlockTime == null ? null : firstBlockTime.toJava();
            blockNo = in.readLong();
            if (version >= RELEASE_0270_VERSION) {
                readPreBlockData(in, version);
            }
            blockHashes.clear();
            in.readSerializable(true, () -> blockHashes);
        }
    }

    private void readPreBlockData(final SerializableDataInputStream in, final int version) throws IOException {
        stakingRewardsActivated = in.readBoolean();
        totalStakedRewardStart = in.readLong();
        totalStakedStart = in.readLong();
        pendingRewards = in.readLong();
        if (version >= RELEASE_0300_VERSION) {
            final var expiryCapacityUsed = in.readLong();
            final var lastExpiryUsage = readNullable(in, RichInstant::from);
            expiryUsageSnapshot = new DeterministicThrottle.UsageSnapshot(
                    expiryCapacityUsed, (lastExpiryUsage == null) ? null : lastExpiryUsage.toJava());
            if (version >= RELEASE_0310_VERSION) {
                nextTaskTodo = in.readInt();
                seqNoPostUpgrade = in.readLong();
                lastScannedPostUpgrade = in.readLong();
                preExistingEntityScanStatus = in.readByte();
            }
        }
    }

    private void readCongestionControlData(final SerializableDataInputStream in, final int version) throws IOException {
        final int numUsageSnapshots = in.readInt();
        if (numUsageSnapshots > 0) {
            usageSnapshots = new DeterministicThrottle.UsageSnapshot[numUsageSnapshots];
            for (int i = 0; i < numUsageSnapshots; i++) {
                final var used = in.readLong();
                final var lastUsed = readNullable(in, RichInstant::from);
                usageSnapshots[i] =
                        new DeterministicThrottle.UsageSnapshot(used, (lastUsed == null) ? null : lastUsed.toJava());
            }
        }
        readCongestionStarts(this::resetCongestionLevelStarts, (start, i) -> congestionLevelStarts[i] = start, in);
        if (version >= RELEASE_0320_VERSION) {
            readCongestionStarts(
                    this::resetEvmCongestionLevelStarts, (start, i) -> evmCongestionLevelStarts[i] = start, in);
        }
    }

    private void resetCongestionLevelStarts(final int n) {
        congestionLevelStarts = new Instant[n];
    }

    private void resetEvmCongestionLevelStarts(final int n) {
        evmCongestionLevelStarts = new Instant[n];
    }

    private void readCongestionStarts(
            final IntConsumer lengthObserver,
            final ObjIntConsumer<Instant> startObserver,
            final SerializableDataInputStream in)
            throws IOException {
        final var n = in.readInt();
        if (n > 0) {
            lengthObserver.accept(n);
            for (int i = 0; i < n; i++) {
                final var levelStart = readNullable(in, RichInstant::from);
                startObserver.accept(levelStart == null ? null : levelStart.toJava(), i);
            }
        }
    }

    private void whenVersionHigherOrEqualTo0140(final SerializableDataInputStream in) throws IOException {
        lastScannedEntity = in.readLong();
        entitiesScannedThisSecond = in.readLong();
        entitiesTouchedThisSecond = in.readLong();
        stateVersion = in.readInt();
    }

    private void whenVersionHigherOrEqualTo0150AndLessThan0270(final SerializableDataInputStream in, final int version)
            throws IOException {
        if (version < RELEASE_0270_VERSION) {
            readNullable(in, RichInstant::from);
        }
    }

    @Override
    public void serialize(final SerializableDataOutputStream out) throws IOException {
        serializeNonHashData(out);
        out.writeSerializable(blockHashes, true);
    }

    @Override
    public long getClassId() {
        return RUNTIME_CONSTRUCTABLE_ID;
    }

    @Override
    public int getVersion() {
        return CURRENT_VERSION;
    }

    @Override
    public boolean isSelfHashing() {
        return true;
    }

    @Override
    public Hash getHash() {
        final var baos = new ByteArrayOutputStream();
        try (final var out = new SerializableDataOutputStream(baos)) {
            serializeNonHashData(out);
            out.write(blockHashes.getHash().getValue());
            out.writeLong(totalStakedRewardStart);
            out.writeLong(totalStakedStart);
        } catch (final IOException | UncheckedIOException e) {
            log.error("Hash computation failed", e);
            return EMPTY_HASH;
        }
        return new Hash(noThrowSha384HashOf(baos.toByteArray()), DigestType.SHA_384);
    }

    @Override
    public int getMinimumSupportedVersion() {
        return RELEASE_0240_VERSION;
    }

    public String summarized() {
        return summarizedWith(null);
    }

    public String summarizedWith(final PlatformStateAccessor platformStateAccessor) {
        final var isPlatformStateAvailable =
                platformStateAccessor != null && platformStateAccessor.getPlatformState() != null;
        final var freezeTime = isPlatformStateAvailable
                ? platformStateAccessor.getPlatformState().getFreezeTime()
                : null;
        final var pendingUpdateDesc = currentPendingUpdateDesc();
        final var pendingMaintenanceDesc = freezeTimeDesc(freezeTime, isPlatformStateAvailable) + pendingUpdateDesc;

        return "The network context (state version "
                + (stateVersion == UNRECORDED_STATE_VERSION ? NOT_AVAILABLE : stateVersion)
                + ") is,"
                + "\n  Consensus time of last handled transaction :: "
                + reprOf(consensusTimeOfLastHandledTxn)
                + "\n  Pending maintenance                        :: "
                + pendingMaintenanceDesc
                + "\n  Midnight rate set                          :: "
                + midnightRates.readableRepr()
                + "\n  Next entity number                         :: "
                + seqNo.current()
                + "\n  Last scanned entity                        :: "
                + lastScannedEntity
                + "\n  Entities scanned last consensus second     :: "
                + entitiesScannedThisSecond
                + "\n  Entities touched last consensus second     :: "
                + entitiesTouchedThisSecond
                + "\n  Expiry work usage snapshot is              :: "
                + expirySnapshotDesc()
                + "\n  Throttle usage snapshots are               :: "
                + usageSnapshotsDesc()
                + "\n  Generic congestion level start times are   :: "
                + congestionStartsDesc()
                + "\n  EVM congestion level start times are       :: "
                + evmCongestionStartsDesc()
                + "\n  Block number is                            :: "
                + blockNo
                + "\n  Block timestamp is                         :: "
                + reprOf(firstConsTimeOfCurrentBlock)
                + "\n  Trailing block hashes are                  :: "
                + stringifiedBlockHashes()
                + "\n  Staking rewards activated                  :: "
                + stakingRewardsActivated
                + "\n  Total stake reward start this period       :: "
                + totalStakedRewardStart
                + "\n  Total stake start this period              :: "
                + totalStakedStart;
    }

    public long getAlignmentBlockNo() {
        return blockNo;
    }

    @SuppressWarnings("java:S125")
    public org.hyperledger.besu.datatypes.Hash getBlockHashByNumber(final long reqBlockNo) {
        if (reqBlockNo < 0) {
            return UNAVAILABLE_BLOCK_HASH;
        }
        final var firstAvailable = blockNo - blockHashes.size();
        // If blockHashes.size() == 0, then firstAvailable == blockNo; and all numbers are
        // either less than or greater than or equal to blockNo, so we return unavailable
        if (reqBlockNo < firstAvailable || reqBlockNo >= blockNo) {
            return UNAVAILABLE_BLOCK_HASH;
        } else {
            // Oldest block hash at the head of the queue (next to "roll off" the queue);
            // so iterate in reverse assuming recent blocks are of greater interest
            final var hashIter = blockHashes.reverseIterator();
            for (int i = 0, n = (int) (blockNo - 1 - reqBlockNo); i < n; i++) {
                hashIter.next();
            }
            return org.hyperledger.besu.datatypes.Hash.wrap(
                    Bytes32.wrap(hashIter.next().getData()));
        }
    }

    public Instant firstConsTimeOfCurrentBlock() {
        return (firstConsTimeOfCurrentBlock == null) ? Instant.EPOCH : firstConsTimeOfCurrentBlock;
    }

    private String expirySnapshotDesc() {
        if (expiryUsageSnapshot == NEVER_USED_SNAPSHOT) {
            return NOT_AVAILABLE_SUFFIX;
        } else {
            final var sb = new StringBuilder();
            appendDesc(sb, expiryUsageSnapshot);
            return sb.toString();
        }
    }

    private String usageSnapshotsDesc() {
        if (usageSnapshots.length == 0) {
            return NOT_AVAILABLE_SUFFIX;
        } else {
            final var sb = new StringBuilder();
            for (final var snapshot : usageSnapshots) {
                appendDesc(sb, snapshot);
            }
            sb.append(LINE_WRAP)
                    .append(gasThrottleUsageSnapshot.used())
                    .append(" gas used (last decision time ")
                    .append(reprOf(gasThrottleUsageSnapshot.lastDecisionTime()))
                    .append(")");
            return sb.toString();
        }
    }

    private void appendDesc(final StringBuilder sb, final DeterministicThrottle.UsageSnapshot snapshot) {
        sb.append(LINE_WRAP)
                .append(snapshot.used())
                .append(" used (last decision time ")
                .append(reprOf(snapshot.lastDecisionTime()))
                .append(")");
    }

    private String congestionStartsDesc() {
        return internalCongestionStartsDesc(congestionLevelStarts);
    }

    private String evmCongestionStartsDesc() {
        return internalCongestionStartsDesc(evmCongestionLevelStarts);
    }

    private String internalCongestionStartsDesc(final Instant[] levelStarts) {
        if (levelStarts.length == 0) {
            return NOT_AVAILABLE_SUFFIX;
        } else {
            final var sb = new StringBuilder();
            for (final var start : levelStarts) {
                sb.append(LINE_WRAP).append(reprOf(start));
            }
            return sb.toString();
        }
    }

    private String currentPendingUpdateDesc() {
        final var nmtDescStart = "w/ NMT upgrade prepped                   :: ";
        if (preparedUpdateFileNum == NO_PREPARED_UPDATE_FILE_NUM) {
            return nmtDescStart + NOT_EXTANT;
        }
        return nmtDescStart
                + "from "
                + STATIC_PROPERTIES.scopedIdLiteralWith(preparedUpdateFileNum)
                + " # "
                + CommonUtils.hex(preparedUpdateFileHash).substring(0, 8);
    }

    private String freezeTimeDesc(@Nullable final Instant freezeTime, final boolean isPlatformStateAvailable) {
        final var nmtDescSkip = LINE_WRAP;
        if (freezeTime == null) {
            return (isPlatformStateAvailable ? NOT_EXTANT : NOT_AVAILABLE) + nmtDescSkip;
        }
        return freezeTime + nmtDescSkip;
    }

    /* --- Getters --- */
    public long idsScannedThisSecond() {
        return entitiesScannedThisSecond;
    }

    public long getEntitiesTouchedThisSecond() {
        return entitiesTouchedThisSecond;
    }

    public Instant consensusTimeOfLastHandledTxn() {
        return consensusTimeOfLastHandledTxn;
    }

    public SequenceNumber seqNo() {
        return seqNo;
    }

    public ExchangeRates midnightRates() {
        return midnightRates;
    }

    public long lastScannedEntity() {
        return lastScannedEntity;
    }

    public ExchangeRates getMidnightRates() {
        return midnightRates;
    }

    public int getStateVersion() {
        return stateVersion;
    }

    public boolean areMigrationRecordsStreamed() {
        return migrationRecordsStreamed;
    }

    public long getTotalStakedRewardStart() {
        return totalStakedRewardStart;
    }

    public long getTotalStakedStart() {
        return totalStakedStart;
    }

    public boolean areRewardsActivated() {
        return stakingRewardsActivated;
    }

    /* --- Internal helpers --- */
    void updateSnapshotsFrom(final FunctionalityThrottling throttling) {
        throwIfImmutable("Cannot update usage snapshots on an immutable context");
        final var activeThrottles = throttling.<DeterministicThrottle>allActiveThrottles();
        final int n = activeThrottles.size();
        if (n == 0) {
            usageSnapshots = NO_SNAPSHOTS;
        } else {
            usageSnapshots = new DeterministicThrottle.UsageSnapshot[n];
            for (int i = 0; i < n; i++) {
                usageSnapshots[i] = activeThrottles.get(i).usageSnapshot();
            }
        }
        gasThrottleUsageSnapshot = throttling.gasLimitThrottle().usageSnapshot();
    }

    void updateExpirySnapshotFrom(final ExpiryThrottle expiryThrottle) {
        throwIfImmutable("Cannot update expiry usage snapshots on an immutable context");
        final var officialSnapshot = expiryThrottle.getThrottleSnapshot();
        expiryUsageSnapshot = (officialSnapshot != null) ? officialSnapshot : NEVER_USED_SNAPSHOT;
    }

    void updateCongestionStartsFrom(final MultiplierSources multiplierSources) {
        throwIfImmutable("Cannot update congestion starts on an immutable context");
        final var genericCongestionStarts = multiplierSources.genericCongestionStarts();
        congestionLevelStarts = (genericCongestionStarts == null) ? NO_CONGESTION_STARTS : genericCongestionStarts;
        final var gasCongestionStarts = multiplierSources.gasCongestionStarts();
        evmCongestionLevelStarts = (gasCongestionStarts == null) ? NO_CONGESTION_STARTS : gasCongestionStarts;
    }

    void serializeNonHashData(final SerializableDataOutputStream out) throws IOException {
        writeNullable(fromJava(consensusTimeOfLastHandledTxn), out, RichInstant::serialize);
        seqNo.serialize(out);
        out.writeSerializable(midnightRates, true);
        final int n = usageSnapshots.length;
        out.writeInt(n);
        for (final var usageSnapshot : usageSnapshots) {
            out.writeLong(usageSnapshot.used());
            writeNullable(fromJava(usageSnapshot.lastDecisionTime()), out, RichInstant::serialize);
        }
        writeCongestionStarts(congestionLevelStarts, out);
        writeCongestionStarts(evmCongestionLevelStarts, out);
        out.writeLong(lastScannedEntity);
        out.writeLong(entitiesScannedThisSecond);
        out.writeLong(entitiesTouchedThisSecond);
        out.writeInt(stateVersion);
        out.writeLong(preparedUpdateFileNum);
        out.writeByteArray(preparedUpdateFileHash);
        out.writeLong(gasThrottleUsageSnapshot.used());
        writeNullable(fromJava(gasThrottleUsageSnapshot.lastDecisionTime()), out, RichInstant::serialize);
        out.writeBoolean(migrationRecordsStreamed);
        writeNullable(fromJava(firstConsTimeOfCurrentBlock), out, RichInstant::serialize);
        out.writeLong(blockNo);
        out.writeBoolean(stakingRewardsActivated);
        out.writeLong(totalStakedRewardStart);
        out.writeLong(totalStakedStart);
        out.writeLong(pendingRewards);
        out.writeLong(expiryUsageSnapshot.used());
        writeNullable(fromJava(expiryUsageSnapshot.lastDecisionTime()), out, RichInstant::serialize);
        out.writeInt(nextTaskTodo);
        out.writeLong(seqNoPostUpgrade);
        out.writeLong(lastScannedPostUpgrade);
        out.writeByte(preExistingEntityScanStatus);
    }

    private void writeCongestionStarts(final Instant[] starts, final SerializableDataOutputStream out)
            throws IOException {
        final var n = starts.length;
        out.writeInt(n);
        for (final var congestionStart : starts) {
            writeNullable(fromJava(congestionStart), out, RichInstant::serialize);
        }
    }

    private void reset(
            final List<DeterministicThrottle> throttles, final GasLimitDeterministicThrottle gasLimitThrottle) {
        safeResetThrottles(throttles, usageSnapshots, "handle");

        final var currGasThrottleUsageSnapshot = gasLimitThrottle.usageSnapshot();
        try {
            gasLimitThrottle.resetUsageTo(gasThrottleUsageSnapshot);
            log.info("Reset {} with saved gas throttle usage snapshot", gasThrottleUsageSnapshot);
        } catch (final IllegalArgumentException e) {
            log.warn(String.format(
                    "Saved gas throttle usage snapshot was not compatible with the"
                            + " corresponding active throttle (%s); not performing a reset!",
                    e.getMessage()));
            gasLimitThrottle.resetUsageTo(currGasThrottleUsageSnapshot);
        }
    }

    private String reprOf(final Instant consensusTime) {
        return consensusTime == null ? NOT_AVAILABLE : consensusTime.toString();
    }

    @VisibleForTesting
    public String stringifiedBlockHashes() {
        final var jsonSb = new StringBuilder("[");
        final var firstAvailable = blockNo - blockHashes.size();
        final var hashIter = blockHashes.iterator();
        for (int i = 0; hashIter.hasNext(); i++) {
            final var nextBlockNo = firstAvailable + i;
            final var blockHash = hashIter.next().getData();
            jsonSb.append("{\"num\": ")
                    .append(nextBlockNo)
                    .append(", ")
                    .append("\"hash\": \"")
                    .append(CommonUtils.hex(blockHash))
                    .append("\"}")
                    .append(hashIter.hasNext() ? ", " : "");
        }
        return jsonSb.append("]").toString();
    }

    private int matchIndexOf(final byte[] blockHash) {
        var matchIndex = -1;
        var offsetFromOldest = 0;
        for (final var trailingHash : blockHashes) {
            if (Arrays.equals(blockHash, trailingHash.getData())) {
                matchIndex = offsetFromOldest;
                break;
            }
            offsetFromOldest++;
        }
        return matchIndex;
    }

    public long getPreparedUpdateFileNum() {
        return preparedUpdateFileNum;
    }

    public void setPreparedUpdateFileNum(final long preparedUpdateFileNum) {
        throwIfImmutable("Cannot update prepared update file num on an immutable context");
        this.preparedUpdateFileNum = preparedUpdateFileNum;
    }

    public byte[] getPreparedUpdateFileHash() {
        return preparedUpdateFileHash;
    }

    public void setPreparedUpdateFileHash(final byte[] preparedUpdateFileHash) {
        throwIfImmutable("Cannot update prepared update file hash on an immutable context");
        this.preparedUpdateFileHash = preparedUpdateFileHash;
    }

    public long pendingRewards() {
        return pendingRewards;
    }

    public void setPendingRewards(final long pendingRewards) {
        this.pendingRewards = pendingRewards;
    }

    public void increasePendingRewards(final long amount) {
        safeUpdatePendingRewards(amount, +1);
    }

    public void decreasePendingRewards(final long amount) {
        safeUpdatePendingRewards(amount, -1);
    }

    private void safeUpdatePendingRewards(final long amount, final long sigNum) {
        if (amount < 0) {
            throw new IllegalArgumentException("Cannot "
                    + (sigNum < 0 ? "decrease " : "increase ")
                    + "pendingRewards="
                    + pendingRewards
                    + " by negative amount ("
                    + amount
                    + ")");
        }
        final var delta = sigNum * amount;
        var newPendingRewards = pendingRewards + delta;
        if (MAX_PENDING_REWARDS - pendingRewards < delta) {
            log.error(
                    "Pending rewards increased by {} to an un-payable {}, fixing to 50B hbar",
                    amount,
                    newPendingRewards);
            newPendingRewards = MAX_PENDING_REWARDS;
        } else if (newPendingRewards < 0) {
            log.error(
                    "Pending rewards decreased by {} to a meaningless {}, fixing to zero hbar",
                    amount,
                    newPendingRewards);
            newPendingRewards = 0;
        }
        pendingRewards = newPendingRewards;
    }

    public long lastScannedPostUpgrade() {
        return lastScannedPostUpgrade;
    }

    public void setLastScannedPostUpgrade(final long lastScannedPostUpgrade) {
        throwIfImmutable("Cannot set post-upgrade last scanned in immutable context");
        this.lastScannedPostUpgrade = lastScannedPostUpgrade;
    }

    public long seqNoPostUpgrade() {
        return seqNoPostUpgrade;
    }

    public void markPostUpgradeScanStatus() {
        throwIfImmutable("Cannot set post-upgrade last scanned in immutable context");
        this.seqNoPostUpgrade = seqNo.current();
        this.lastScannedPostUpgrade = this.lastScannedEntity;
        this.preExistingEntityScanStatus = LAST_PRE_EXISTING_ENTITY_NOT_SCANNED;
    }

    public byte getPreExistingEntityScanStatus() {
        return preExistingEntityScanStatus;
    }

    public void setPreExistingEntityScanStatus(final byte preExistingEntityScanStatus) {
        throwIfImmutable("Cannot update pre-existing entity scan status in immutable context");
        this.preExistingEntityScanStatus = preExistingEntityScanStatus;
    }

    public boolean areAllPreUpgradeEntitiesScanned() {
        return this.preExistingEntityScanStatus == ALL_PRE_EXISTING_ENTITIES_SCANNED;
    }

    public void markMigrationRecordsStreamed() {
        this.migrationRecordsStreamed = true;
    }

    public void markMigrationRecordsNotYetStreamed() {
        this.migrationRecordsStreamed = false;
    }

    /**
     * Gives the consensus view (from state) of which zero-indexed task number to do next.
     *
     * @return the consensus next task number
     */
    public int nextTaskTodo() {
        return nextTaskTodo;
    }

    /**
     * Updates the consensus view in state of which zero-indexed task number to do next, given the
     * total number of task types the {@link SystemTaskManager} is aware of.
     *
     * @param i the zero-indexed task number
     */
    public void setNextTaskTodo(final int i) {
        throwIfImmutable("Cannot set post-upgrade sequence number in immutable context");
        nextTaskTodo = i;
    }

    /* Only used for unit tests */

    Instant[] getCongestionLevelStarts() {
        return congestionLevelStarts;
    }

    Instant[] getEvmCongestionLevelStarts() {
        return evmCongestionLevelStarts;
    }

    public void setEvmCongestionLevelStarts(final Instant[] evmCongestionLevelStarts) {
        this.evmCongestionLevelStarts = evmCongestionLevelStarts;
    }

    Instant getConsensusTimeOfLastHandledTxn() {
        return consensusTimeOfLastHandledTxn;
    }

    @VisibleForTesting
    public DeterministicThrottle.UsageSnapshot[] usageSnapshots() {
        return usageSnapshots;
    }

    DeterministicThrottle.UsageSnapshot expiryUsageSnapshot() {
        return expiryUsageSnapshot;
    }

    public void setMidnightRates(final ExchangeRates midnightRates) {
        this.midnightRates = midnightRates;
    }

    public void setSeqNo(final SequenceNumber seqNo) {
        this.seqNo = seqNo;
    }

    @Nullable
    @VisibleForTesting
    public MultiplierSources getMultiplierSources() {
        return multiplierSources;
    }

    FunctionalityThrottling getThrottling() {
        return throttling;
    }

<<<<<<< HEAD
    @VisibleForTesting
=======
>>>>>>> 0d41ec3e
    public DeterministicThrottle.UsageSnapshot getGasThrottleUsageSnapshot() {
        return gasThrottleUsageSnapshot;
    }

    public DeterministicThrottle.UsageSnapshot[] getUsageSnapshots() {
        return usageSnapshots;
    }

    public void setStakingRewardsActivated(final boolean stakingRewardsActivated) {
        this.stakingRewardsActivated = stakingRewardsActivated;
    }

    public void setGasThrottleUsageSnapshot(final DeterministicThrottle.UsageSnapshot gasThrottleUsageSnapshot) {
        this.gasThrottleUsageSnapshot = gasThrottleUsageSnapshot;
    }

    public void setMigrationRecordsStreamed(final boolean migrationRecordsStreamed) {
        this.migrationRecordsStreamed = migrationRecordsStreamed;
    }

    /* --- Utility methods --- */
    public static org.hyperledger.besu.datatypes.Hash ethHashFrom(final Hash hash) {
        final byte[] hashBytesToConvert = hash.getValue();
        final byte[] prefixBytes = new byte[32];
        System.arraycopy(hashBytesToConvert, 0, prefixBytes, 0, 32);
        return org.hyperledger.besu.datatypes.Hash.wrap(Bytes32.wrap(prefixBytes));
    }

    /* --- Used for tests --- */
    @VisibleForTesting
    public ExpiryThrottle getExpiryThrottle() {
        return expiryThrottle;
    }

    @VisibleForTesting
    public void setFirstConsTimeOfCurrentBlock(final Instant firstConsTimeOfCurrentBlock) {
        this.firstConsTimeOfCurrentBlock = firstConsTimeOfCurrentBlock;
    }

    public FCQueue<BytesElement> getBlockHashes() {
        return blockHashes;
    }

    @VisibleForTesting
    int getBlocksToLog() {
        return blocksToLog;
    }

    @VisibleForTesting
    public void setBlockNo(final long blockNo) {
        this.blockNo = blockNo;
    }

    @VisibleForTesting
    public void setBlockHashes(final FCQueue<BytesElement> blockHashes) {
        this.blockHashes = blockHashes;
    }

    @VisibleForTesting
    public void setUsageSnapshots(final DeterministicThrottle.UsageSnapshot[] usageSnapshots) {
        this.usageSnapshots = usageSnapshots;
    }

    @VisibleForTesting
    public void setCongestionLevelStarts(final Instant[] congestionLevelStarts) {
        this.congestionLevelStarts = congestionLevelStarts;
    }

    @VisibleForTesting
    public void setExpiryUsageSnapshot(final DeterministicThrottle.UsageSnapshot expiryUsageSnapshot) {
        this.expiryUsageSnapshot = expiryUsageSnapshot;
    }

    @VisibleForTesting
    public void setSeqNoPostUpgrade(final long seqNoPostUpgrade) {
        this.seqNoPostUpgrade = seqNoPostUpgrade;
    }
}<|MERGE_RESOLUTION|>--- conflicted
+++ resolved
@@ -1019,10 +1019,7 @@
         return throttling;
     }
 
-<<<<<<< HEAD
-    @VisibleForTesting
-=======
->>>>>>> 0d41ec3e
+    @VisibleForTesting
     public DeterministicThrottle.UsageSnapshot getGasThrottleUsageSnapshot() {
         return gasThrottleUsageSnapshot;
     }
