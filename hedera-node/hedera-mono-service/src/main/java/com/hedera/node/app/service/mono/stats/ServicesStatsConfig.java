/*
 * Copyright (C) 2020-2023 Hedera Hashgraph, LLC
 *
 * Licensed under the Apache License, Version 2.0 (the "License");
 * you may not use this file except in compliance with the License.
 * You may obtain a copy of the License at
 *
 *      http://www.apache.org/licenses/LICENSE-2.0
 *
 * Unless required by applicable law or agreed to in writing, software
 * distributed under the License is distributed on an "AS IS" BASIS,
 * WITHOUT WARRANTIES OR CONDITIONS OF ANY KIND, either express or implied.
 * See the License for the specific language governing permissions and
 * limitations under the License.
 */

package com.hedera.node.app.service.mono.stats;

import static com.hederahashgraph.api.proto.java.HederaFunctionality.GetByKey;
import static com.hederahashgraph.api.proto.java.HederaFunctionality.NONE;
import static com.hederahashgraph.api.proto.java.HederaFunctionality.UNRECOGNIZED;

import com.hederahashgraph.api.proto.java.HederaFunctionality;
import java.util.EnumSet;
import java.util.Set;

public final class ServicesStatsConfig {
<<<<<<< HEAD
    static final Set<HederaFunctionality> IGNORED_FUNCTIONS =
            EnumSet.of(NONE, UNRECOGNIZED, GetByKey);
=======
    static final Set<HederaFunctionality> IGNORED_FUNCTIONS = EnumSet.of(NONE, UNRECOGNIZED, GetByKey);

>>>>>>> 89ec1fab
    static final String COUNTER_HANDLED_NAME_TPL = "%sHdl";
    static final String COUNTER_RECEIVED_NAME_TPL = "%sRcv";
    static final String COUNTER_HANDLED_RESPONSE_CODE_NAME = "%sResponseCode";
    static final String COUNTER_DEPRECATED_TXNS_NAME = "DeprTxnsRcv";
    static final String COUNTER_ANSWERED_NAME_TPL = "%sSub";
    static final String COUNTER_SUBMITTED_NAME_TPL = "%sSub";
    static final String SPEEDOMETER_HANDLED_NAME_TPL = "%sHdl/sec";
    static final String SPEEDOMETER_RECEIVED_NAME_TPL = "%sRcv/sec";
    static final String SPEEDOMETER_ANSWERED_NAME_TPL = "%sSub/sec";
    static final String SPEEDOMETER_SUBMITTED_NAME_TPL = "%sSub/sec";
    static final String SPEEDOMETER_DEPRECATED_TXNS_NAME = "DeprTxnsRcv/sec";

    static final String COUNTER_HANDLED_DESC_TPL = "number of %s handled";
    static final String COUNTER_HANDLED_RESPONSE_CODE_DESC = "number of response %s handled";
    static final String COUNTER_RECEIVED_DESC_TPL = "number of %s received";
    static final String COUNTER_RECEIVED_DEPRECATED_DESC = "number of deprecated txns received";
    static final String COUNTER_ANSWERED_DESC_TPL = "number of %s answered";
    static final String COUNTER_SUBMITTED_DESC_TPL = "number of %s submitted";
    static final String SPEEDOMETER_HANDLED_DESC_TPL = "number of %s handled per second";
    static final String SPEEDOMETER_RECEIVED_DESC_TPL = "number of %s received per second";
    static final String SPEEDOMETER_ANSWERED_DESC_TPL = "number of %s answered per second";
    static final String SPEEDOMETER_SUBMITTED_DESC_TPL = "number of %s submitted per second";
    static final String SPEEDOMETER_DEPRECATED_TXNS_DESC = "number of deprecated txns received per second";

    public static final String SYSTEM_DELETE_METRIC = "systemDelete";
    public static final String SYSTEM_UNDELETE_METRIC = "systemUndelete";

    private ServicesStatsConfig() {
        throw new UnsupportedOperationException("Utility Class");
    }
}<|MERGE_RESOLUTION|>--- conflicted
+++ resolved
@@ -25,16 +25,10 @@
 import java.util.Set;
 
 public final class ServicesStatsConfig {
-<<<<<<< HEAD
-    static final Set<HederaFunctionality> IGNORED_FUNCTIONS =
-            EnumSet.of(NONE, UNRECOGNIZED, GetByKey);
-=======
     static final Set<HederaFunctionality> IGNORED_FUNCTIONS = EnumSet.of(NONE, UNRECOGNIZED, GetByKey);
 
->>>>>>> 89ec1fab
     static final String COUNTER_HANDLED_NAME_TPL = "%sHdl";
     static final String COUNTER_RECEIVED_NAME_TPL = "%sRcv";
-    static final String COUNTER_HANDLED_RESPONSE_CODE_NAME = "%sResponseCode";
     static final String COUNTER_DEPRECATED_TXNS_NAME = "DeprTxnsRcv";
     static final String COUNTER_ANSWERED_NAME_TPL = "%sSub";
     static final String COUNTER_SUBMITTED_NAME_TPL = "%sSub";
