--- conflicted
+++ resolved
@@ -162,11 +162,8 @@
     private boolean cryptoCreateWithAliasAndEvmAddressEnabled;
     private boolean enforceContractCreationThrottle;
     private EntityScaleFactors entityScaleFactors;
-<<<<<<< HEAD
+    private LegacyContractIdActivations legacyContractIdActivations;
     private int cryptoTransferWarmThreads;
-=======
-    private LegacyContractIdActivations legacyContractIdActivations;
->>>>>>> 3d5df2b5
 
     @Inject
     public GlobalDynamicProperties(
@@ -336,12 +333,9 @@
                 properties.getBooleanProperty(CONTRACTS_ENFORCE_CREATION_THROTTLE);
         entityScaleFactors =
                 properties.getEntityScaleFactorsProperty(FEES_PERCENT_UTILIZATION_SCALE_FACTORS);
-<<<<<<< HEAD
-        cryptoTransferWarmThreads = properties.getIntProperty(CRYPTO_TRANSFER_WARM_THREADS);
-=======
         legacyContractIdActivations =
                 properties.getLegacyActivationsProperty(CONTRACTS_KEYS_LEGACY_ACTIVATIONS);
->>>>>>> 3d5df2b5
+        cryptoTransferWarmThreads = properties.getIntProperty(CRYPTO_TRANSFER_WARM_THREADS);
     }
 
     public int maxTokensPerAccount() {
@@ -804,16 +798,15 @@
         return enforceContractCreationThrottle;
     }
 
-<<<<<<< HEAD
+    public LegacyContractIdActivations legacyContractIdActivations() {
+        return legacyContractIdActivations;
+    }
+
+    public boolean isImplicitCreationEnabled() {
+        return autoCreationEnabled && lazyCreationEnabled;
+    }
+
     public int cryptoTransferWarmThreads() {
         return cryptoTransferWarmThreads;
-=======
-    public LegacyContractIdActivations legacyContractIdActivations() {
-        return legacyContractIdActivations;
-    }
-
-    public boolean isImplicitCreationEnabled() {
-        return autoCreationEnabled && lazyCreationEnabled;
->>>>>>> 3d5df2b5
     }
 }