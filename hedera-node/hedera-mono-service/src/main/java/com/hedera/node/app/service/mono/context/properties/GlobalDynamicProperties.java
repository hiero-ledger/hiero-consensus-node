--- conflicted
+++ resolved
@@ -296,11 +296,8 @@
     private int maxAutoAssociations;
     private Set<Address> contractsWithSpecialHapiSigsAccess;
     private LegacyContractIdActivations legacyContractIdActivations;
-<<<<<<< HEAD
+    private int sumOfConsensusWeights;
     private int cacheWarmThreads;
-=======
-    private int sumOfConsensusWeights;
->>>>>>> ec0701ed
 
     @Inject
     public GlobalDynamicProperties(final HederaNumbers hederaNums, @CompositeProps final PropertySource properties) {
@@ -450,16 +447,13 @@
         legacyContractIdActivations = properties.getLegacyActivationsProperty(CONTRACTS_KEYS_LEGACY_ACTIVATIONS);
         contractsWithSpecialHapiSigsAccess = properties.getEvmAddresses(CONTRACTS_WITH_SPECIAL_HAPI_SIGS_ACCESS);
         maxNumWithHapiSigsAccess = properties.getLongProperty(CONTRACTS_MAX_NUM_WITH_HAPI_SIGS_ACCESS);
-<<<<<<< HEAD
-        cacheWarmThreads = properties.getIntProperty(CACHE_CRYPTO_TRANSFER_WARM_THREADS);
-=======
         maxAutoAssociations = properties.getIntProperty(LEDGER_MAX_AUTO_ASSOCIATIONS);
         sumOfConsensusWeights = properties.getIntProperty(STAKING_SUM_OF_CONSENSUS_WEIGHTS);
+        cacheWarmThreads = properties.getIntProperty(CACHE_CRYPTO_TRANSFER_WARM_THREADS);
     }
 
     public int sumOfConsensusWeights() {
         return sumOfConsensusWeights;
->>>>>>> ec0701ed
     }
 
     public int maxTokensPerAccount() {
@@ -958,10 +952,6 @@
         return contractsWithSpecialHapiSigsAccess;
     }
 
-<<<<<<< HEAD
-    public int cacheCryptoTransferWarmThreads() {
-        return cacheWarmThreads;
-=======
     public int maxAllowedAutoAssociations() {
         return maxAutoAssociations;
     }
@@ -969,6 +959,9 @@
     public long explicitAutoAssocSlotLifetime() {
         // If account auto-renew is disabled we use the SDK default auto-renew period for slot lifetime
         return expireAccounts ? 0 : THREE_MONTHS_IN_SECONDS;
->>>>>>> ec0701ed
+    }
+
+    public int cacheCryptoTransferWarmThreads() {
+        return cacheWarmThreads;
     }
 }