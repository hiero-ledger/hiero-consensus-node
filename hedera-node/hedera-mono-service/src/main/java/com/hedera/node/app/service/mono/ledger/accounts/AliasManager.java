--- conflicted
+++ resolved
@@ -218,29 +218,9 @@
     }
 
     public void forgetEvmAddress(final ByteString alias) {
-<<<<<<< HEAD
-        try {
-            final var key = Key.parseFrom(alias);
-            final var jKey = JKey.mapKey(key);
-            if (jKey.hasECDSAsecp256k1Key()) {
-                // ecdsa keys from alias are currently only stored in compressed form.
-                final byte[] rawCompressedKey = jKey.getECDSASecp256k1Key();
-                // trust, but verify
-                if (rawCompressedKey.length
-                        == JECDSASecp256k1Key.ECDSA_SECP256K1_COMPRESSED_KEY_LENGTH) {
-                    final var evmAddress = EthTxSigs.recoverAddressFromPubKey(rawCompressedKey);
-                    if (evmAddress != null) {
-                        curAliases().remove(ByteString.copyFrom(evmAddress));
-                    }
-                }
-            }
-        } catch (final InvalidProtocolBufferException | DecoderException internal) {
-            // any parse error means it's not an evm address
-=======
         var evmAddress = keyAliasToEVMAddress(alias);
         if (evmAddress != null) {
             curAliases().remove(ByteString.copyFrom(evmAddress));
->>>>>>> 33adfed2
         }
     }
 
