/*
 * Copyright (C) 2022 Hedera Hashgraph, LLC
 *
 * Licensed under the Apache License, Version 2.0 (the "License");
 * you may not use this file except in compliance with the License.
 * You may obtain a copy of the License at
 *
 *      http://www.apache.org/licenses/LICENSE-2.0
 *
 * Unless required by applicable law or agreed to in writing, software
 * distributed under the License is distributed on an "AS IS" BASIS,
 * WITHOUT WARRANTIES OR CONDITIONS OF ANY KIND, either express or implied.
 * See the License for the specific language governing permissions and
 * limitations under the License.
 */
package com.hedera.node.app.service.token.impl;

import static com.hedera.node.app.service.token.impl.KeyOrLookupFailureReason.PRESENT_BUT_NOT_REQUIRED;
import static com.hedera.node.app.service.token.impl.KeyOrLookupFailureReason.withFailureReason;
import static com.hedera.node.app.service.token.impl.KeyOrLookupFailureReason.withKey;
import static com.hedera.node.app.service.token.util.AliasUtils.MISSING_NUM;
import static com.hedera.node.app.service.token.util.AliasUtils.fromMirror;
import static com.hedera.services.evm.accounts.HederaEvmContractAliases.isMirror;
import static com.hedera.services.utils.EntityIdUtils.EVM_ADDRESS_SIZE;
import static com.hedera.services.utils.EntityIdUtils.isAlias;
import static com.hederahashgraph.api.proto.java.ResponseCodeEnum.ALIAS_IS_IMMUTABLE;
import static com.hederahashgraph.api.proto.java.ResponseCodeEnum.INVALID_ACCOUNT_ID;

import com.google.protobuf.ByteString;
import com.hedera.node.app.spi.state.ReadableState;
import com.hedera.node.app.spi.state.ReadableStates;
import com.hedera.services.legacy.core.jproto.JKey;
import com.hedera.services.state.merkle.MerkleAccount;
import com.hederahashgraph.api.proto.java.AccountID;
import edu.umd.cs.findbugs.annotations.NonNull;
import java.util.Optional;

/**
 * Provides methods for interacting with the underlying data storage mechanisms for working with
 * Accounts.
 *
 * <p>This class is not exported from the module. It is an internal implementation detail.
 */
public final class AccountStore {
    /** The underlying data storage class that holds the account data. */
    private final ReadableState<Long, MerkleAccount> accountState;
    /** The underlying data storage class that holds the aliases data built from the state. */
    private final ReadableState<ByteString, Long> aliases;

    /**
     * Create a new {@link AccountStore} instance.
     *
     * @param states The state to use.
     */
<<<<<<< HEAD
    public AccountStore(@Nonnull ReadableStates states) {
=======
    public AccountStore(@NonNull final States states) {
>>>>>>> d82d0a0d
        this.accountState = states.get("ACCOUNTS");
        this.aliases = states.get("ALIASES");
    }

    /**
     * Fetches the account's key from given accountID. If the key could not be fetched as the given
     * accountId is invalid or doesn't exist provides information about the failure failureReason.
     * If there is no failure failureReason will be null.
     *
     * @param idOrAlias account id whose key should be fetched
     * @return key if successfully fetched or failureReason for failure
     */
    public KeyOrLookupFailureReason getKey(final AccountID idOrAlias) {
        final var account = getAccountLeaf(idOrAlias);
        if (account.isEmpty()) {
            return withFailureReason(INVALID_ACCOUNT_ID);
        }
        return validateKey(account.get().getAccountKey());
    }

    /**
     * Fetches the account's key from given accountID and returns the keys if the account has
     * receiverSigRequired flag set to true.
     *
     * <p>If the receiverSigRequired flag is not true on the account, returns key as null and
     * failureReason as null. If the key could not be fetched as the given accountId is invalid or
     * doesn't exist, provides information about the failure failureReason. If there is no failure
     * failureReason will be null.
     *
     * @param idOrAlias account id whose key should be fetched
     * @return key if successfully fetched or failureReason for failure
     */
    public KeyOrLookupFailureReason getKeyIfReceiverSigRequired(final AccountID idOrAlias) {
        final var account = getAccountLeaf(idOrAlias);
        if (account.isEmpty()) {
            return withFailureReason(INVALID_ACCOUNT_ID);
        }

        if (!account.get().isReceiverSigRequired()) {
            return PRESENT_BUT_NOT_REQUIRED;
        }
        return validateKey(account.get().getAccountKey());
    }

    /**
     * Returns the account leaf for the given account number. If the account doesn't exist returns
     * {@code Optional.empty()}
     *
     * @param id given account number
     * @return merkle leaf for the given account number
     */
    private Optional<MerkleAccount> getAccountLeaf(final AccountID id) {
        final var accountNum = getAccountNum(id);
        if (accountNum.equals(MISSING_NUM)) {
            return Optional.empty();
        }
        return accountState.get(accountNum);
    }

    /**
     * Get account number if the provided account id is an alias. If not, returns the account's
     * number
     *
     * @param id provided account id
     * @return account number
     */
    private Long getAccountNum(final AccountID id) {
        if (isAlias(id)) {
            final var alias = id.getAlias();
            if (alias.size() == EVM_ADDRESS_SIZE) {
                final var evmAddress = alias.toByteArray();
                if (isMirror(evmAddress)) {
                    return fromMirror(evmAddress);
                }
            }
            return aliases.get(alias).orElse(MISSING_NUM);
        }
        return id.getAccountNum();
    }

    private KeyOrLookupFailureReason validateKey(final JKey key) {
        if (key == null) {
            throw new IllegalArgumentException("Provided Key is null");
        }
        if (key.isEmpty()) {
            // FUTURE : need new response code ACCOUNT_IS_IMMUTABLE
            return withFailureReason(ALIAS_IS_IMMUTABLE);
        }
        return withKey(key);
    }
}<|MERGE_RESOLUTION|>--- conflicted
+++ resolved
@@ -52,11 +52,7 @@
      *
      * @param states The state to use.
      */
-<<<<<<< HEAD
-    public AccountStore(@Nonnull ReadableStates states) {
-=======
-    public AccountStore(@NonNull final States states) {
->>>>>>> d82d0a0d
+    public AccountStore(@NonNull final ReadableStates states) {
         this.accountState = states.get("ACCOUNTS");
         this.aliases = states.get("ALIASES");
     }
