/*
 * Copyright (C) 2023-2024 Hedera Hashgraph, LLC
 *
 * Licensed under the Apache License, Version 2.0 (the "License");
 * you may not use this file except in compliance with the License.
 * You may obtain a copy of the License at
 *
 *      http://www.apache.org/licenses/LICENSE-2.0
 *
 * Unless required by applicable law or agreed to in writing, software
 * distributed under the License is distributed on an "AS IS" BASIS,
 * WITHOUT WARRANTIES OR CONDITIONS OF ANY KIND, either express or implied.
 * See the License for the specific language governing permissions and
 * limitations under the License.
 */

package com.hedera.node.app.service.mono.pbj;

import static com.hedera.node.app.service.mono.Utils.asHederaKey;
import static com.hedera.node.app.service.mono.Utils.asHederaKeyUnchecked;
import static java.util.Objects.requireNonNull;

import com.google.protobuf.ByteString;
import com.google.protobuf.GeneratedMessageV3;
import com.google.protobuf.InvalidProtocolBufferException;
import com.hedera.hapi.node.base.AccountAmount;
import com.hedera.hapi.node.base.AccountID;
import com.hedera.hapi.node.base.ContractID;
import com.hedera.hapi.node.base.FeeComponents;
import com.hedera.hapi.node.base.FeeData;
import com.hedera.hapi.node.base.FileID;
import com.hedera.hapi.node.base.Fraction;
import com.hedera.hapi.node.base.HederaFunctionality;
import com.hedera.hapi.node.base.Key;
import com.hedera.hapi.node.base.KeyList;
import com.hedera.hapi.node.base.QueryHeader;
import com.hedera.hapi.node.base.ResponseCodeEnum;
import com.hedera.hapi.node.base.ResponseType;
import com.hedera.hapi.node.base.SemanticVersion;
import com.hedera.hapi.node.base.SignatureMap;
import com.hedera.hapi.node.base.SubType;
import com.hedera.hapi.node.base.Timestamp;
import com.hedera.hapi.node.base.TokenID;
import com.hedera.hapi.node.base.TopicID;
import com.hedera.hapi.node.base.Transaction;
import com.hedera.hapi.node.network.NetworkGetExecutionTimeQuery;
import com.hedera.hapi.node.scheduled.SchedulableTransactionBody;
import com.hedera.hapi.node.scheduled.ScheduleInfo;
import com.hedera.hapi.node.state.file.File;
import com.hedera.hapi.node.state.throttles.ThrottleUsageSnapshot;
import com.hedera.hapi.node.transaction.CustomFee;
import com.hedera.hapi.node.transaction.ExchangeRate;
import com.hedera.hapi.node.transaction.Query;
import com.hedera.hapi.node.transaction.TransactionBody;
import com.hedera.hapi.node.transaction.TransactionRecord;
import com.hedera.hapi.util.HapiUtils;
import com.hedera.node.app.hapi.utils.throttles.DeterministicThrottle;
import com.hedera.node.app.service.mono.legacy.core.jproto.JKey;
import com.hedera.node.app.service.mono.state.submerkle.FcCustomFee;
import com.hedera.node.app.spi.key.HederaKey;
import com.hedera.pbj.runtime.Codec;
import com.hedera.pbj.runtime.ParseException;
import com.hedera.pbj.runtime.io.buffer.BufferedData;
import com.hedera.pbj.runtime.io.buffer.Bytes;
import com.hedera.pbj.runtime.io.stream.ReadableStreamingData;
import com.hedera.pbj.runtime.io.stream.WritableStreamingData;
import edu.umd.cs.findbugs.annotations.NonNull;
import edu.umd.cs.findbugs.annotations.Nullable;
import java.io.ByteArrayInputStream;
import java.io.ByteArrayOutputStream;
import java.io.IOException;
import java.lang.reflect.InvocationTargetException;
import java.security.InvalidKeyException;
import java.util.Optional;

public final class PbjConverter {
    public static @NonNull AccountID toPbj(@NonNull com.hederahashgraph.api.proto.java.AccountID accountID) {
        requireNonNull(accountID);
        final var builder =
                AccountID.newBuilder().shardNum(accountID.getShardNum()).realmNum(accountID.getRealmNum());
        if (accountID.getAccountCase() == com.hederahashgraph.api.proto.java.AccountID.AccountCase.ALIAS) {
            builder.alias(Bytes.wrap(accountID.getAlias().toByteArray()));
        } else {
            builder.accountNum(accountID.getAccountNum());
        }
        return builder.build();
    }

    public static @NonNull TokenID toPbj(@NonNull com.hederahashgraph.api.proto.java.TokenID tokenID) {
        requireNonNull(tokenID);
        return TokenID.newBuilder()
                .shardNum(tokenID.getShardNum())
                .realmNum(tokenID.getRealmNum())
                .tokenNum(tokenID.getTokenNum())
                .build();
    }

    public static @NonNull TransactionBody toPbj(@NonNull com.hederahashgraph.api.proto.java.TransactionBody txBody) {
        requireNonNull(txBody);
        try {
            final var bytes = txBody.toByteArray();
            return TransactionBody.PROTOBUF.parse(BufferedData.wrap(bytes));
        } catch (ParseException e) {
            throw new RuntimeException(e);
        }
    }

    public static @NonNull Key toPbj(@NonNull com.hederahashgraph.api.proto.java.Key keyValue) {
        requireNonNull(keyValue);
        try {
            final var bytes = keyValue.toByteArray();
            return Key.PROTOBUF.parse(BufferedData.wrap(bytes));
        } catch (ParseException e) {
            throw new RuntimeException(e);
        }
    }

    public static @NonNull com.hederahashgraph.api.proto.java.FeeData fromPbj(@NonNull FeeData feeData) {
        requireNonNull(feeData);
        return com.hederahashgraph.api.proto.java.FeeData.newBuilder()
                .setNodedata(fromPbj(feeData.nodedata()))
                .setNetworkdata(fromPbj(feeData.networkdata()))
                .setServicedata(fromPbj(feeData.servicedata()))
                .setSubTypeValue(feeData.subType().protoOrdinal())
                .build();
    }

    public static @NonNull com.hederahashgraph.api.proto.java.FeeComponents fromPbj(
            @NonNull FeeComponents feeComponents) {
        requireNonNull(feeComponents);
        return com.hederahashgraph.api.proto.java.FeeComponents.newBuilder()
                .setMin(feeComponents.min())
                .setMax(feeComponents.max())
                .setConstant(feeComponents.constant())
                .setBpt(feeComponents.bpt())
                .setVpt(feeComponents.vpt())
                .setRbh(feeComponents.rbh())
                .setSbh(feeComponents.sbh())
                .setGas(feeComponents.gas())
                .setTv(feeComponents.tv())
                .setBpr(feeComponents.bpr())
                .setSbpr(feeComponents.sbpr())
                .build();
    }

    public static @NonNull com.hederahashgraph.api.proto.java.ExchangeRate fromPbj(@NonNull ExchangeRate exchangeRate) {
        return com.hederahashgraph.api.proto.java.ExchangeRate.newBuilder()
                .setCentEquiv(exchangeRate.centEquiv())
                .setHbarEquiv(exchangeRate.hbarEquiv())
                .build();
    }

    public static @NonNull com.hederahashgraph.api.proto.java.Key fromPbj(@NonNull Key keyValue) {
        requireNonNull(keyValue);
        try {
            final var bytes = asBytes(Key.PROTOBUF, keyValue);
            return com.hederahashgraph.api.proto.java.Key.parseFrom(bytes);
        } catch (IOException e) {
            throw new RuntimeException(e);
        }
    }

    public static @NonNull com.hederahashgraph.api.proto.java.KeyList fromPbj(@NonNull KeyList keyValue) {
        requireNonNull(keyValue);
        try {
            final var bytes = asBytes(KeyList.PROTOBUF, keyValue);
            return com.hederahashgraph.api.proto.java.KeyList.parseFrom(bytes);
        } catch (IOException e) {
            throw new RuntimeException(e);
        }
    }

    public static @NonNull com.hederahashgraph.api.proto.java.ScheduleInfo fromPbj(@NonNull ScheduleInfo pbjValue) {
        requireNonNull(pbjValue);
        try {
            final var bytes = asBytes(ScheduleInfo.PROTOBUF, pbjValue);
            return com.hederahashgraph.api.proto.java.ScheduleInfo.parseFrom(bytes);
        } catch (IOException e) {
            throw new RuntimeException(e);
        }
    }

    public static @NonNull com.hederahashgraph.api.proto.java.AccountID fromPbj(@NonNull AccountID accountID) {
        requireNonNull(accountID);
        final var builder = com.hederahashgraph.api.proto.java.AccountID.newBuilder()
                .setShardNum(accountID.shardNum())
                .setRealmNum(accountID.realmNum());

        final var account = accountID.account();
        switch (account.kind()) {
            case ACCOUNT_NUM -> builder.setAccountNum(account.as());
            case ALIAS -> builder.setAlias(fromPbj((Bytes) account.as()));
            case UNSET -> throw new RuntimeException("Invalid account ID, no account type!");
        }

        return builder.build();
    }

    public static @NonNull com.hederahashgraph.api.proto.java.Transaction fromPbj(@NonNull Transaction tx) {
        requireNonNull(tx);
        try {
            final var bytes = asBytes(Transaction.PROTOBUF, tx);
            return com.hederahashgraph.api.proto.java.Transaction.parseFrom(bytes);
        } catch (InvalidProtocolBufferException e) {
            throw new RuntimeException(e);
        }
    }

    public static @NonNull com.hederahashgraph.api.proto.java.TransactionBody fromPbj(@NonNull TransactionBody tx) {
        requireNonNull(tx);
        try {
            final var bytes = asBytes(TransactionBody.PROTOBUF, tx);
            return com.hederahashgraph.api.proto.java.TransactionBody.parseFrom(bytes);
        } catch (InvalidProtocolBufferException e) {
            throw new RuntimeException(e);
        }
    }

    public static @NonNull com.hederahashgraph.api.proto.java.TransactionRecord fromPbj(@NonNull TransactionRecord tx) {
        requireNonNull(tx);
        try {
            final var bytes = asBytes(TransactionRecord.PROTOBUF, tx);
            return com.hederahashgraph.api.proto.java.TransactionRecord.parseFrom(bytes);
        } catch (InvalidProtocolBufferException e) {
            throw new RuntimeException(e);
        }
    }

    public static @NonNull com.hederahashgraph.api.proto.java.SubType fromPbj(@NonNull SubType subType) {
        requireNonNull(subType);
        return com.hederahashgraph.api.proto.java.SubType.valueOf(subType.name());
    }

    public static @NonNull com.hederahashgraph.api.proto.java.AccountAmount fromPbj(@NonNull AccountAmount a) {
        requireNonNull(a);
        try {
            final var bytes = asBytes(AccountAmount.PROTOBUF, a);
            return com.hederahashgraph.api.proto.java.AccountAmount.parseFrom(bytes);
        } catch (InvalidProtocolBufferException e) {
            throw new RuntimeException(e);
        }
    }

    public static @NonNull ByteString fromPbj(@NonNull Bytes bytes) {
        requireNonNull(bytes);
        final byte[] data = new byte[Math.toIntExact(bytes.length())];
        bytes.getBytes(0, data);
        return ByteString.copyFrom(data);
    }

    public static @NonNull com.hederahashgraph.api.proto.java.Query fromPbj(@NonNull Query query) {
        requireNonNull(query);
        try {
            final var bytes = asBytes(Query.PROTOBUF, query);
            return com.hederahashgraph.api.proto.java.Query.parseFrom(bytes);
        } catch (InvalidProtocolBufferException e) {
            throw new RuntimeException(e);
        }
    }

    public static @NonNull SubType toPbj(@NonNull com.hederahashgraph.api.proto.java.SubType subType) {
        requireNonNull(subType);
        return switch (subType) {
            case DEFAULT -> SubType.DEFAULT;
            case TOKEN_FUNGIBLE_COMMON -> SubType.TOKEN_FUNGIBLE_COMMON;
            case TOKEN_NON_FUNGIBLE_UNIQUE -> SubType.TOKEN_NON_FUNGIBLE_UNIQUE;
            case TOKEN_FUNGIBLE_COMMON_WITH_CUSTOM_FEES -> SubType.TOKEN_FUNGIBLE_COMMON_WITH_CUSTOM_FEES;
            case TOKEN_NON_FUNGIBLE_UNIQUE_WITH_CUSTOM_FEES -> SubType.TOKEN_NON_FUNGIBLE_UNIQUE_WITH_CUSTOM_FEES;
            case SCHEDULE_CREATE_CONTRACT_CALL -> SubType.SCHEDULE_CREATE_CONTRACT_CALL;
            case UNRECOGNIZED -> throw new IllegalArgumentException("Unknown subType UNRECOGNIZED");
        };
    }

    public static @NonNull HederaFunctionality toPbj(
            @NonNull com.hederahashgraph.api.proto.java.HederaFunctionality function) {
        requireNonNull(function);
        return switch (function) {
            case Freeze -> HederaFunctionality.FREEZE;
            case GetByKey -> HederaFunctionality.GET_BY_KEY;
            case ConsensusCreateTopic -> HederaFunctionality.CONSENSUS_CREATE_TOPIC;
            case ConsensusDeleteTopic -> HederaFunctionality.CONSENSUS_DELETE_TOPIC;
            case ConsensusGetTopicInfo -> HederaFunctionality.CONSENSUS_GET_TOPIC_INFO;
            case ConsensusSubmitMessage -> HederaFunctionality.CONSENSUS_SUBMIT_MESSAGE;
            case ConsensusUpdateTopic -> HederaFunctionality.CONSENSUS_UPDATE_TOPIC;
            case ContractAutoRenew -> HederaFunctionality.CONTRACT_AUTO_RENEW;
            case ContractCall -> HederaFunctionality.CONTRACT_CALL;
            case ContractCallLocal -> HederaFunctionality.CONTRACT_CALL_LOCAL;
            case ContractCreate -> HederaFunctionality.CONTRACT_CREATE;
            case ContractDelete -> HederaFunctionality.CONTRACT_DELETE;
            case ContractGetBytecode -> HederaFunctionality.CONTRACT_GET_BYTECODE;
            case ContractGetInfo -> HederaFunctionality.CONTRACT_GET_INFO;
            case ContractGetRecords -> HederaFunctionality.CONTRACT_GET_RECORDS;
            case ContractUpdate -> HederaFunctionality.CONTRACT_UPDATE;
            case CreateTransactionRecord -> HederaFunctionality.CREATE_TRANSACTION_RECORD;
            case CryptoAccountAutoRenew -> HederaFunctionality.CRYPTO_ACCOUNT_AUTO_RENEW;
            case CryptoAddLiveHash -> HederaFunctionality.CRYPTO_ADD_LIVE_HASH;
            case CryptoApproveAllowance -> HederaFunctionality.CRYPTO_APPROVE_ALLOWANCE;
            case CryptoCreate -> HederaFunctionality.CRYPTO_CREATE;
            case CryptoDelete -> HederaFunctionality.CRYPTO_DELETE;
            case CryptoDeleteAllowance -> HederaFunctionality.CRYPTO_DELETE_ALLOWANCE;
            case CryptoDeleteLiveHash -> HederaFunctionality.CRYPTO_DELETE_LIVE_HASH;
            case CryptoGetAccountBalance -> HederaFunctionality.CRYPTO_GET_ACCOUNT_BALANCE;
            case CryptoGetAccountRecords -> HederaFunctionality.CRYPTO_GET_ACCOUNT_RECORDS;
            case CryptoGetInfo -> HederaFunctionality.CRYPTO_GET_INFO;
            case CryptoGetLiveHash -> HederaFunctionality.CRYPTO_GET_LIVE_HASH;
            case CryptoGetStakers -> HederaFunctionality.CRYPTO_GET_STAKERS;
            case CryptoTransfer -> HederaFunctionality.CRYPTO_TRANSFER;
            case CryptoUpdate -> HederaFunctionality.CRYPTO_UPDATE;
            case EthereumTransaction -> HederaFunctionality.ETHEREUM_TRANSACTION;
            case FileAppend -> HederaFunctionality.FILE_APPEND;
            case FileCreate -> HederaFunctionality.FILE_CREATE;
            case FileDelete -> HederaFunctionality.FILE_DELETE;
            case FileGetContents -> HederaFunctionality.FILE_GET_CONTENTS;
            case FileGetInfo -> HederaFunctionality.FILE_GET_INFO;
            case FileUpdate -> HederaFunctionality.FILE_UPDATE;
            case GetAccountDetails -> HederaFunctionality.GET_ACCOUNT_DETAILS;
            case GetBySolidityID -> HederaFunctionality.GET_BY_SOLIDITY_ID;
            case GetVersionInfo -> HederaFunctionality.GET_VERSION_INFO;
            case NetworkGetExecutionTime -> HederaFunctionality.NETWORK_GET_EXECUTION_TIME;
            case NONE -> HederaFunctionality.NONE;
            case NodeStakeUpdate -> HederaFunctionality.NODE_STAKE_UPDATE;
            case NodeCreate -> HederaFunctionality.NODE_CREATE;
            case NodeUpdate -> HederaFunctionality.NODE_UPDATE;
            case NodeDelete -> HederaFunctionality.NODE_DELETE;
            case NodeGetInfo -> HederaFunctionality.NODE_GET_INFO;
            case ScheduleCreate -> HederaFunctionality.SCHEDULE_CREATE;
            case ScheduleDelete -> HederaFunctionality.SCHEDULE_DELETE;
            case ScheduleGetInfo -> HederaFunctionality.SCHEDULE_GET_INFO;
            case ScheduleSign -> HederaFunctionality.SCHEDULE_SIGN;
            case SystemDelete -> HederaFunctionality.SYSTEM_DELETE;
            case SystemUndelete -> HederaFunctionality.SYSTEM_UNDELETE;
            case TokenAccountWipe -> HederaFunctionality.TOKEN_ACCOUNT_WIPE;
            case TokenAssociateToAccount -> HederaFunctionality.TOKEN_ASSOCIATE_TO_ACCOUNT;
            case TokenBurn -> HederaFunctionality.TOKEN_BURN;
            case TokenCreate -> HederaFunctionality.TOKEN_CREATE;
            case TokenDelete -> HederaFunctionality.TOKEN_DELETE;
            case TokenDissociateFromAccount -> HederaFunctionality.TOKEN_DISSOCIATE_FROM_ACCOUNT;
            case TokenFeeScheduleUpdate -> HederaFunctionality.TOKEN_FEE_SCHEDULE_UPDATE;
            case TokenFreezeAccount -> HederaFunctionality.TOKEN_FREEZE_ACCOUNT;
            case TokenGetAccountNftInfos -> HederaFunctionality.TOKEN_GET_ACCOUNT_NFT_INFOS;
            case TokenGetInfo -> HederaFunctionality.TOKEN_GET_INFO;
            case TokenGetNftInfo -> HederaFunctionality.TOKEN_GET_NFT_INFO;
            case TokenGetNftInfos -> HederaFunctionality.TOKEN_GET_NFT_INFOS;
            case TokenGrantKycToAccount -> HederaFunctionality.TOKEN_GRANT_KYC_TO_ACCOUNT;
            case TokenMint -> HederaFunctionality.TOKEN_MINT;
            case TokenPause -> HederaFunctionality.TOKEN_PAUSE;
            case TokenRevokeKycFromAccount -> HederaFunctionality.TOKEN_REVOKE_KYC_FROM_ACCOUNT;
            case TokenUnfreezeAccount -> HederaFunctionality.TOKEN_UNFREEZE_ACCOUNT;
            case TokenUnpause -> HederaFunctionality.TOKEN_UNPAUSE;
            case TokenUpdate -> HederaFunctionality.TOKEN_UPDATE;
            case TokenUpdateNfts -> HederaFunctionality.TOKEN_UPDATE_NFTS;
            case TokenReject -> HederaFunctionality.TOKEN_REJECT;
            case TransactionGetReceipt -> HederaFunctionality.TRANSACTION_GET_RECEIPT;
            case TransactionGetRecord -> HederaFunctionality.TRANSACTION_GET_RECORD;
            case TransactionGetFastRecord -> HederaFunctionality.TRANSACTION_GET_FAST_RECORD;
            case UncheckedSubmit -> HederaFunctionality.UNCHECKED_SUBMIT;
            case UtilPrng -> HederaFunctionality.UTIL_PRNG;
            case UNRECOGNIZED -> throw new RuntimeException("Unknown function UNRECOGNIZED");
        };
    }

    public static @NonNull com.hederahashgraph.api.proto.java.HederaFunctionality fromPbj(
            @NonNull HederaFunctionality function) {
        requireNonNull(function);
        return switch (function) {
            case FREEZE -> com.hederahashgraph.api.proto.java.HederaFunctionality.Freeze;
            case GET_BY_KEY -> com.hederahashgraph.api.proto.java.HederaFunctionality.GetByKey;
            case CONSENSUS_CREATE_TOPIC -> com.hederahashgraph.api.proto.java.HederaFunctionality.ConsensusCreateTopic;
            case CONSENSUS_DELETE_TOPIC -> com.hederahashgraph.api.proto.java.HederaFunctionality.ConsensusDeleteTopic;
            case CONSENSUS_GET_TOPIC_INFO -> com.hederahashgraph.api.proto.java.HederaFunctionality
                    .ConsensusGetTopicInfo;
            case CONSENSUS_SUBMIT_MESSAGE -> com.hederahashgraph.api.proto.java.HederaFunctionality
                    .ConsensusSubmitMessage;
            case CONSENSUS_UPDATE_TOPIC -> com.hederahashgraph.api.proto.java.HederaFunctionality.ConsensusUpdateTopic;
            case CONTRACT_AUTO_RENEW -> com.hederahashgraph.api.proto.java.HederaFunctionality.ContractAutoRenew;
            case CONTRACT_CALL -> com.hederahashgraph.api.proto.java.HederaFunctionality.ContractCall;
            case CONTRACT_CALL_LOCAL -> com.hederahashgraph.api.proto.java.HederaFunctionality.ContractCallLocal;
            case CONTRACT_CREATE -> com.hederahashgraph.api.proto.java.HederaFunctionality.ContractCreate;
            case CONTRACT_DELETE -> com.hederahashgraph.api.proto.java.HederaFunctionality.ContractDelete;
            case CONTRACT_GET_BYTECODE -> com.hederahashgraph.api.proto.java.HederaFunctionality.ContractGetBytecode;
            case CONTRACT_GET_INFO -> com.hederahashgraph.api.proto.java.HederaFunctionality.ContractGetInfo;
            case CONTRACT_GET_RECORDS -> com.hederahashgraph.api.proto.java.HederaFunctionality.ContractGetRecords;
            case CONTRACT_UPDATE -> com.hederahashgraph.api.proto.java.HederaFunctionality.ContractUpdate;
            case CREATE_TRANSACTION_RECORD -> com.hederahashgraph.api.proto.java.HederaFunctionality
                    .CreateTransactionRecord;
            case CRYPTO_ACCOUNT_AUTO_RENEW -> com.hederahashgraph.api.proto.java.HederaFunctionality
                    .CryptoAccountAutoRenew;
            case CRYPTO_ADD_LIVE_HASH -> com.hederahashgraph.api.proto.java.HederaFunctionality.CryptoAddLiveHash;
            case CRYPTO_APPROVE_ALLOWANCE -> com.hederahashgraph.api.proto.java.HederaFunctionality
                    .CryptoApproveAllowance;
            case CRYPTO_CREATE -> com.hederahashgraph.api.proto.java.HederaFunctionality.CryptoCreate;
            case CRYPTO_DELETE -> com.hederahashgraph.api.proto.java.HederaFunctionality.CryptoDelete;
            case CRYPTO_DELETE_ALLOWANCE -> com.hederahashgraph.api.proto.java.HederaFunctionality
                    .CryptoDeleteAllowance;
            case CRYPTO_DELETE_LIVE_HASH -> com.hederahashgraph.api.proto.java.HederaFunctionality.CryptoDeleteLiveHash;
            case CRYPTO_GET_ACCOUNT_BALANCE -> com.hederahashgraph.api.proto.java.HederaFunctionality
                    .CryptoGetAccountBalance;
            case CRYPTO_GET_ACCOUNT_RECORDS -> com.hederahashgraph.api.proto.java.HederaFunctionality
                    .CryptoGetAccountRecords;
            case CRYPTO_GET_INFO -> com.hederahashgraph.api.proto.java.HederaFunctionality.CryptoGetInfo;
            case CRYPTO_GET_LIVE_HASH -> com.hederahashgraph.api.proto.java.HederaFunctionality.CryptoGetLiveHash;
            case CRYPTO_GET_STAKERS -> com.hederahashgraph.api.proto.java.HederaFunctionality.CryptoGetStakers;
            case CRYPTO_TRANSFER -> com.hederahashgraph.api.proto.java.HederaFunctionality.CryptoTransfer;
            case CRYPTO_UPDATE -> com.hederahashgraph.api.proto.java.HederaFunctionality.CryptoUpdate;
            case ETHEREUM_TRANSACTION -> com.hederahashgraph.api.proto.java.HederaFunctionality.EthereumTransaction;
            case FILE_APPEND -> com.hederahashgraph.api.proto.java.HederaFunctionality.FileAppend;
            case FILE_CREATE -> com.hederahashgraph.api.proto.java.HederaFunctionality.FileCreate;
            case FILE_DELETE -> com.hederahashgraph.api.proto.java.HederaFunctionality.FileDelete;
            case FILE_GET_CONTENTS -> com.hederahashgraph.api.proto.java.HederaFunctionality.FileGetContents;
            case FILE_GET_INFO -> com.hederahashgraph.api.proto.java.HederaFunctionality.FileGetInfo;
            case FILE_UPDATE -> com.hederahashgraph.api.proto.java.HederaFunctionality.FileUpdate;
            case GET_ACCOUNT_DETAILS -> com.hederahashgraph.api.proto.java.HederaFunctionality.GetAccountDetails;
            case GET_BY_SOLIDITY_ID -> com.hederahashgraph.api.proto.java.HederaFunctionality.GetBySolidityID;
            case GET_VERSION_INFO -> com.hederahashgraph.api.proto.java.HederaFunctionality.GetVersionInfo;
            case NETWORK_GET_EXECUTION_TIME -> com.hederahashgraph.api.proto.java.HederaFunctionality
                    .NetworkGetExecutionTime;
            case NONE -> com.hederahashgraph.api.proto.java.HederaFunctionality.NONE;
            case NODE_STAKE_UPDATE -> com.hederahashgraph.api.proto.java.HederaFunctionality.NodeStakeUpdate;
            case NODE_CREATE -> com.hederahashgraph.api.proto.java.HederaFunctionality.NodeCreate;
            case NODE_UPDATE -> com.hederahashgraph.api.proto.java.HederaFunctionality.NodeUpdate;
            case NODE_DELETE -> com.hederahashgraph.api.proto.java.HederaFunctionality.NodeDelete;
            case NODE_GET_INFO -> com.hederahashgraph.api.proto.java.HederaFunctionality.NodeGetInfo;
            case SCHEDULE_CREATE -> com.hederahashgraph.api.proto.java.HederaFunctionality.ScheduleCreate;
            case SCHEDULE_DELETE -> com.hederahashgraph.api.proto.java.HederaFunctionality.ScheduleDelete;
            case SCHEDULE_GET_INFO -> com.hederahashgraph.api.proto.java.HederaFunctionality.ScheduleGetInfo;
            case SCHEDULE_SIGN -> com.hederahashgraph.api.proto.java.HederaFunctionality.ScheduleSign;
            case SYSTEM_DELETE -> com.hederahashgraph.api.proto.java.HederaFunctionality.SystemDelete;
            case SYSTEM_UNDELETE -> com.hederahashgraph.api.proto.java.HederaFunctionality.SystemUndelete;
            case TOKEN_ACCOUNT_WIPE -> com.hederahashgraph.api.proto.java.HederaFunctionality.TokenAccountWipe;
            case TOKEN_ASSOCIATE_TO_ACCOUNT -> com.hederahashgraph.api.proto.java.HederaFunctionality
                    .TokenAssociateToAccount;
            case TOKEN_BURN -> com.hederahashgraph.api.proto.java.HederaFunctionality.TokenBurn;
            case TOKEN_CREATE -> com.hederahashgraph.api.proto.java.HederaFunctionality.TokenCreate;
            case TOKEN_DELETE -> com.hederahashgraph.api.proto.java.HederaFunctionality.TokenDelete;
            case TOKEN_DISSOCIATE_FROM_ACCOUNT -> com.hederahashgraph.api.proto.java.HederaFunctionality
                    .TokenDissociateFromAccount;
            case TOKEN_FEE_SCHEDULE_UPDATE -> com.hederahashgraph.api.proto.java.HederaFunctionality
                    .TokenFeeScheduleUpdate;
            case TOKEN_FREEZE_ACCOUNT -> com.hederahashgraph.api.proto.java.HederaFunctionality.TokenFreezeAccount;
            case TOKEN_GET_ACCOUNT_NFT_INFOS -> com.hederahashgraph.api.proto.java.HederaFunctionality
                    .TokenGetAccountNftInfos;
            case TOKEN_GET_INFO -> com.hederahashgraph.api.proto.java.HederaFunctionality.TokenGetInfo;
            case TOKEN_GET_NFT_INFO -> com.hederahashgraph.api.proto.java.HederaFunctionality.TokenGetNftInfo;
            case TOKEN_GET_NFT_INFOS -> com.hederahashgraph.api.proto.java.HederaFunctionality.TokenGetNftInfos;
            case TOKEN_GRANT_KYC_TO_ACCOUNT -> com.hederahashgraph.api.proto.java.HederaFunctionality
                    .TokenGrantKycToAccount;
            case TOKEN_MINT -> com.hederahashgraph.api.proto.java.HederaFunctionality.TokenMint;
            case TOKEN_PAUSE -> com.hederahashgraph.api.proto.java.HederaFunctionality.TokenPause;
            case TOKEN_REVOKE_KYC_FROM_ACCOUNT -> com.hederahashgraph.api.proto.java.HederaFunctionality
                    .TokenRevokeKycFromAccount;
            case TOKEN_UNFREEZE_ACCOUNT -> com.hederahashgraph.api.proto.java.HederaFunctionality.TokenUnfreezeAccount;
            case TOKEN_UNPAUSE -> com.hederahashgraph.api.proto.java.HederaFunctionality.TokenUnpause;
            case TOKEN_UPDATE -> com.hederahashgraph.api.proto.java.HederaFunctionality.TokenUpdate;
            case TOKEN_UPDATE_NFTS -> com.hederahashgraph.api.proto.java.HederaFunctionality.TokenUpdateNfts;
            case TOKEN_REJECT -> com.hederahashgraph.api.proto.java.HederaFunctionality.TokenReject;
            case TRANSACTION_GET_RECEIPT -> com.hederahashgraph.api.proto.java.HederaFunctionality
                    .TransactionGetReceipt;
            case TRANSACTION_GET_RECORD -> com.hederahashgraph.api.proto.java.HederaFunctionality.TransactionGetRecord;
            case TRANSACTION_GET_FAST_RECORD -> com.hederahashgraph.api.proto.java.HederaFunctionality
                    .TransactionGetFastRecord;
            case UNCHECKED_SUBMIT -> com.hederahashgraph.api.proto.java.HederaFunctionality.UncheckedSubmit;
            case UTIL_PRNG -> com.hederahashgraph.api.proto.java.HederaFunctionality.UtilPrng;
        };
    }

    public static @NonNull ResponseCodeEnum toPbj(@NonNull com.hederahashgraph.api.proto.java.ResponseCodeEnum code) {
        return switch (requireNonNull(code)) {
            case OK -> ResponseCodeEnum.OK;
            case INVALID_TRANSACTION -> ResponseCodeEnum.INVALID_TRANSACTION;
            case PAYER_ACCOUNT_NOT_FOUND -> ResponseCodeEnum.PAYER_ACCOUNT_NOT_FOUND;
            case INVALID_NODE_ACCOUNT -> ResponseCodeEnum.INVALID_NODE_ACCOUNT;
            case TRANSACTION_EXPIRED -> ResponseCodeEnum.TRANSACTION_EXPIRED;
            case INVALID_TRANSACTION_START -> ResponseCodeEnum.INVALID_TRANSACTION_START;
            case INVALID_TRANSACTION_DURATION -> ResponseCodeEnum.INVALID_TRANSACTION_DURATION;
            case INVALID_SIGNATURE -> ResponseCodeEnum.INVALID_SIGNATURE;
            case MEMO_TOO_LONG -> ResponseCodeEnum.MEMO_TOO_LONG;
            case INSUFFICIENT_TX_FEE -> ResponseCodeEnum.INSUFFICIENT_TX_FEE;
            case INSUFFICIENT_PAYER_BALANCE -> ResponseCodeEnum.INSUFFICIENT_PAYER_BALANCE;
            case DUPLICATE_TRANSACTION -> ResponseCodeEnum.DUPLICATE_TRANSACTION;
            case BUSY -> ResponseCodeEnum.BUSY;
            case NOT_SUPPORTED -> ResponseCodeEnum.NOT_SUPPORTED;
            case INVALID_FILE_ID -> ResponseCodeEnum.INVALID_FILE_ID;
            case INVALID_ACCOUNT_ID -> ResponseCodeEnum.INVALID_ACCOUNT_ID;
            case INVALID_CONTRACT_ID -> ResponseCodeEnum.INVALID_CONTRACT_ID;
            case INVALID_TRANSACTION_ID -> ResponseCodeEnum.INVALID_TRANSACTION_ID;
            case RECEIPT_NOT_FOUND -> ResponseCodeEnum.RECEIPT_NOT_FOUND;
            case RECORD_NOT_FOUND -> ResponseCodeEnum.RECORD_NOT_FOUND;
            case INVALID_SOLIDITY_ID -> ResponseCodeEnum.INVALID_SOLIDITY_ID;
            case UNKNOWN -> ResponseCodeEnum.UNKNOWN;
            case SUCCESS -> ResponseCodeEnum.SUCCESS;
            case FAIL_INVALID -> ResponseCodeEnum.FAIL_INVALID;
            case FAIL_FEE -> ResponseCodeEnum.FAIL_FEE;
            case FAIL_BALANCE -> ResponseCodeEnum.FAIL_BALANCE;
            case KEY_REQUIRED -> ResponseCodeEnum.KEY_REQUIRED;
            case BAD_ENCODING -> ResponseCodeEnum.BAD_ENCODING;
            case INSUFFICIENT_ACCOUNT_BALANCE -> ResponseCodeEnum.INSUFFICIENT_ACCOUNT_BALANCE;
            case INVALID_SOLIDITY_ADDRESS -> ResponseCodeEnum.INVALID_SOLIDITY_ADDRESS;
            case INSUFFICIENT_GAS -> ResponseCodeEnum.INSUFFICIENT_GAS;
            case CONTRACT_SIZE_LIMIT_EXCEEDED -> ResponseCodeEnum.CONTRACT_SIZE_LIMIT_EXCEEDED;
            case LOCAL_CALL_MODIFICATION_EXCEPTION -> ResponseCodeEnum.LOCAL_CALL_MODIFICATION_EXCEPTION;
            case CONTRACT_REVERT_EXECUTED -> ResponseCodeEnum.CONTRACT_REVERT_EXECUTED;
            case CONTRACT_EXECUTION_EXCEPTION -> ResponseCodeEnum.CONTRACT_EXECUTION_EXCEPTION;
            case INVALID_RECEIVING_NODE_ACCOUNT -> ResponseCodeEnum.INVALID_RECEIVING_NODE_ACCOUNT;
            case MISSING_QUERY_HEADER -> ResponseCodeEnum.MISSING_QUERY_HEADER;
            case ACCOUNT_UPDATE_FAILED -> ResponseCodeEnum.ACCOUNT_UPDATE_FAILED;
            case INVALID_KEY_ENCODING -> ResponseCodeEnum.INVALID_KEY_ENCODING;
            case NULL_SOLIDITY_ADDRESS -> ResponseCodeEnum.NULL_SOLIDITY_ADDRESS;
            case CONTRACT_UPDATE_FAILED -> ResponseCodeEnum.CONTRACT_UPDATE_FAILED;
            case INVALID_QUERY_HEADER -> ResponseCodeEnum.INVALID_QUERY_HEADER;
            case INVALID_FEE_SUBMITTED -> ResponseCodeEnum.INVALID_FEE_SUBMITTED;
            case INVALID_PAYER_SIGNATURE -> ResponseCodeEnum.INVALID_PAYER_SIGNATURE;
            case KEY_NOT_PROVIDED -> ResponseCodeEnum.KEY_NOT_PROVIDED;
            case INVALID_EXPIRATION_TIME -> ResponseCodeEnum.INVALID_EXPIRATION_TIME;
            case NO_WACL_KEY -> ResponseCodeEnum.NO_WACL_KEY;
            case FILE_CONTENT_EMPTY -> ResponseCodeEnum.FILE_CONTENT_EMPTY;
            case INVALID_ACCOUNT_AMOUNTS -> ResponseCodeEnum.INVALID_ACCOUNT_AMOUNTS;
            case EMPTY_TRANSACTION_BODY -> ResponseCodeEnum.EMPTY_TRANSACTION_BODY;
            case INVALID_TRANSACTION_BODY -> ResponseCodeEnum.INVALID_TRANSACTION_BODY;
            case INVALID_SIGNATURE_TYPE_MISMATCHING_KEY -> ResponseCodeEnum.INVALID_SIGNATURE_TYPE_MISMATCHING_KEY;
            case INVALID_SIGNATURE_COUNT_MISMATCHING_KEY -> ResponseCodeEnum.INVALID_SIGNATURE_COUNT_MISMATCHING_KEY;
            case EMPTY_LIVE_HASH_BODY -> ResponseCodeEnum.EMPTY_LIVE_HASH_BODY;
            case EMPTY_LIVE_HASH -> ResponseCodeEnum.EMPTY_LIVE_HASH;
            case EMPTY_LIVE_HASH_KEYS -> ResponseCodeEnum.EMPTY_LIVE_HASH_KEYS;
            case INVALID_LIVE_HASH_SIZE -> ResponseCodeEnum.INVALID_LIVE_HASH_SIZE;
            case EMPTY_QUERY_BODY -> ResponseCodeEnum.EMPTY_QUERY_BODY;
            case EMPTY_LIVE_HASH_QUERY -> ResponseCodeEnum.EMPTY_LIVE_HASH_QUERY;
            case LIVE_HASH_NOT_FOUND -> ResponseCodeEnum.LIVE_HASH_NOT_FOUND;
            case ACCOUNT_ID_DOES_NOT_EXIST -> ResponseCodeEnum.ACCOUNT_ID_DOES_NOT_EXIST;
            case LIVE_HASH_ALREADY_EXISTS -> ResponseCodeEnum.LIVE_HASH_ALREADY_EXISTS;
            case INVALID_FILE_WACL -> ResponseCodeEnum.INVALID_FILE_WACL;
            case SERIALIZATION_FAILED -> ResponseCodeEnum.SERIALIZATION_FAILED;
            case TRANSACTION_OVERSIZE -> ResponseCodeEnum.TRANSACTION_OVERSIZE;
            case TRANSACTION_TOO_MANY_LAYERS -> ResponseCodeEnum.TRANSACTION_TOO_MANY_LAYERS;
            case CONTRACT_DELETED -> ResponseCodeEnum.CONTRACT_DELETED;
            case PLATFORM_NOT_ACTIVE -> ResponseCodeEnum.PLATFORM_NOT_ACTIVE;
            case KEY_PREFIX_MISMATCH -> ResponseCodeEnum.KEY_PREFIX_MISMATCH;
            case PLATFORM_TRANSACTION_NOT_CREATED -> ResponseCodeEnum.PLATFORM_TRANSACTION_NOT_CREATED;
            case INVALID_RENEWAL_PERIOD -> ResponseCodeEnum.INVALID_RENEWAL_PERIOD;
            case INVALID_PAYER_ACCOUNT_ID -> ResponseCodeEnum.INVALID_PAYER_ACCOUNT_ID;
            case ACCOUNT_DELETED -> ResponseCodeEnum.ACCOUNT_DELETED;
            case FILE_DELETED -> ResponseCodeEnum.FILE_DELETED;
            case ACCOUNT_REPEATED_IN_ACCOUNT_AMOUNTS -> ResponseCodeEnum.ACCOUNT_REPEATED_IN_ACCOUNT_AMOUNTS;
            case SETTING_NEGATIVE_ACCOUNT_BALANCE -> ResponseCodeEnum.SETTING_NEGATIVE_ACCOUNT_BALANCE;
            case OBTAINER_REQUIRED -> ResponseCodeEnum.OBTAINER_REQUIRED;
            case OBTAINER_SAME_CONTRACT_ID -> ResponseCodeEnum.OBTAINER_SAME_CONTRACT_ID;
            case OBTAINER_DOES_NOT_EXIST -> ResponseCodeEnum.OBTAINER_DOES_NOT_EXIST;
            case MODIFYING_IMMUTABLE_CONTRACT -> ResponseCodeEnum.MODIFYING_IMMUTABLE_CONTRACT;
            case FILE_SYSTEM_EXCEPTION -> ResponseCodeEnum.FILE_SYSTEM_EXCEPTION;
            case AUTORENEW_DURATION_NOT_IN_RANGE -> ResponseCodeEnum.AUTORENEW_DURATION_NOT_IN_RANGE;
            case ERROR_DECODING_BYTESTRING -> ResponseCodeEnum.ERROR_DECODING_BYTESTRING;
            case CONTRACT_FILE_EMPTY -> ResponseCodeEnum.CONTRACT_FILE_EMPTY;
            case CONTRACT_BYTECODE_EMPTY -> ResponseCodeEnum.CONTRACT_BYTECODE_EMPTY;
            case INVALID_INITIAL_BALANCE -> ResponseCodeEnum.INVALID_INITIAL_BALANCE;
            case INVALID_RECEIVE_RECORD_THRESHOLD -> ResponseCodeEnum.INVALID_RECEIVE_RECORD_THRESHOLD;
            case INVALID_SEND_RECORD_THRESHOLD -> ResponseCodeEnum.INVALID_SEND_RECORD_THRESHOLD;
            case ACCOUNT_IS_NOT_GENESIS_ACCOUNT -> ResponseCodeEnum.ACCOUNT_IS_NOT_GENESIS_ACCOUNT;
            case PAYER_ACCOUNT_UNAUTHORIZED -> ResponseCodeEnum.PAYER_ACCOUNT_UNAUTHORIZED;
            case INVALID_FREEZE_TRANSACTION_BODY -> ResponseCodeEnum.INVALID_FREEZE_TRANSACTION_BODY;
            case FREEZE_TRANSACTION_BODY_NOT_FOUND -> ResponseCodeEnum.FREEZE_TRANSACTION_BODY_NOT_FOUND;
            case TRANSFER_LIST_SIZE_LIMIT_EXCEEDED -> ResponseCodeEnum.TRANSFER_LIST_SIZE_LIMIT_EXCEEDED;
            case RESULT_SIZE_LIMIT_EXCEEDED -> ResponseCodeEnum.RESULT_SIZE_LIMIT_EXCEEDED;
            case NOT_SPECIAL_ACCOUNT -> ResponseCodeEnum.NOT_SPECIAL_ACCOUNT;
            case CONTRACT_NEGATIVE_GAS -> ResponseCodeEnum.CONTRACT_NEGATIVE_GAS;
            case CONTRACT_NEGATIVE_VALUE -> ResponseCodeEnum.CONTRACT_NEGATIVE_VALUE;
            case INVALID_FEE_FILE -> ResponseCodeEnum.INVALID_FEE_FILE;
            case INVALID_EXCHANGE_RATE_FILE -> ResponseCodeEnum.INVALID_EXCHANGE_RATE_FILE;
            case INSUFFICIENT_LOCAL_CALL_GAS -> ResponseCodeEnum.INSUFFICIENT_LOCAL_CALL_GAS;
            case ENTITY_NOT_ALLOWED_TO_DELETE -> ResponseCodeEnum.ENTITY_NOT_ALLOWED_TO_DELETE;
            case AUTHORIZATION_FAILED -> ResponseCodeEnum.AUTHORIZATION_FAILED;
            case FILE_UPLOADED_PROTO_INVALID -> ResponseCodeEnum.FILE_UPLOADED_PROTO_INVALID;
            case FILE_UPLOADED_PROTO_NOT_SAVED_TO_DISK -> ResponseCodeEnum.FILE_UPLOADED_PROTO_NOT_SAVED_TO_DISK;
            case FEE_SCHEDULE_FILE_PART_UPLOADED -> ResponseCodeEnum.FEE_SCHEDULE_FILE_PART_UPLOADED;
            case EXCHANGE_RATE_CHANGE_LIMIT_EXCEEDED -> ResponseCodeEnum.EXCHANGE_RATE_CHANGE_LIMIT_EXCEEDED;
            case MAX_CONTRACT_STORAGE_EXCEEDED -> ResponseCodeEnum.MAX_CONTRACT_STORAGE_EXCEEDED;
            case TRANSFER_ACCOUNT_SAME_AS_DELETE_ACCOUNT -> ResponseCodeEnum.TRANSFER_ACCOUNT_SAME_AS_DELETE_ACCOUNT;
            case TOTAL_LEDGER_BALANCE_INVALID -> ResponseCodeEnum.TOTAL_LEDGER_BALANCE_INVALID;
            case EXPIRATION_REDUCTION_NOT_ALLOWED -> ResponseCodeEnum.EXPIRATION_REDUCTION_NOT_ALLOWED;
            case MAX_GAS_LIMIT_EXCEEDED -> ResponseCodeEnum.MAX_GAS_LIMIT_EXCEEDED;
            case MAX_FILE_SIZE_EXCEEDED -> ResponseCodeEnum.MAX_FILE_SIZE_EXCEEDED;
            case RECEIVER_SIG_REQUIRED -> ResponseCodeEnum.RECEIVER_SIG_REQUIRED;
            case INVALID_TOPIC_ID -> ResponseCodeEnum.INVALID_TOPIC_ID;
            case INVALID_ADMIN_KEY -> ResponseCodeEnum.INVALID_ADMIN_KEY;
            case INVALID_SUBMIT_KEY -> ResponseCodeEnum.INVALID_SUBMIT_KEY;
            case UNAUTHORIZED -> ResponseCodeEnum.UNAUTHORIZED;
            case INVALID_TOPIC_MESSAGE -> ResponseCodeEnum.INVALID_TOPIC_MESSAGE;
            case INVALID_AUTORENEW_ACCOUNT -> ResponseCodeEnum.INVALID_AUTORENEW_ACCOUNT;
            case AUTORENEW_ACCOUNT_NOT_ALLOWED -> ResponseCodeEnum.AUTORENEW_ACCOUNT_NOT_ALLOWED;
            case TOPIC_EXPIRED -> ResponseCodeEnum.TOPIC_EXPIRED;
            case INVALID_CHUNK_NUMBER -> ResponseCodeEnum.INVALID_CHUNK_NUMBER;
            case INVALID_CHUNK_TRANSACTION_ID -> ResponseCodeEnum.INVALID_CHUNK_TRANSACTION_ID;
            case ACCOUNT_FROZEN_FOR_TOKEN -> ResponseCodeEnum.ACCOUNT_FROZEN_FOR_TOKEN;
            case TOKENS_PER_ACCOUNT_LIMIT_EXCEEDED -> ResponseCodeEnum.TOKENS_PER_ACCOUNT_LIMIT_EXCEEDED;
            case INVALID_TOKEN_ID -> ResponseCodeEnum.INVALID_TOKEN_ID;
            case INVALID_TOKEN_DECIMALS -> ResponseCodeEnum.INVALID_TOKEN_DECIMALS;
            case INVALID_TOKEN_INITIAL_SUPPLY -> ResponseCodeEnum.INVALID_TOKEN_INITIAL_SUPPLY;
            case INVALID_TREASURY_ACCOUNT_FOR_TOKEN -> ResponseCodeEnum.INVALID_TREASURY_ACCOUNT_FOR_TOKEN;
            case INVALID_TOKEN_SYMBOL -> ResponseCodeEnum.INVALID_TOKEN_SYMBOL;
            case TOKEN_HAS_NO_FREEZE_KEY -> ResponseCodeEnum.TOKEN_HAS_NO_FREEZE_KEY;
            case TRANSFERS_NOT_ZERO_SUM_FOR_TOKEN -> ResponseCodeEnum.TRANSFERS_NOT_ZERO_SUM_FOR_TOKEN;
            case MISSING_TOKEN_SYMBOL -> ResponseCodeEnum.MISSING_TOKEN_SYMBOL;
            case TOKEN_SYMBOL_TOO_LONG -> ResponseCodeEnum.TOKEN_SYMBOL_TOO_LONG;
            case ACCOUNT_KYC_NOT_GRANTED_FOR_TOKEN -> ResponseCodeEnum.ACCOUNT_KYC_NOT_GRANTED_FOR_TOKEN;
            case TOKEN_HAS_NO_KYC_KEY -> ResponseCodeEnum.TOKEN_HAS_NO_KYC_KEY;
            case INSUFFICIENT_TOKEN_BALANCE -> ResponseCodeEnum.INSUFFICIENT_TOKEN_BALANCE;
            case TOKEN_WAS_DELETED -> ResponseCodeEnum.TOKEN_WAS_DELETED;
            case TOKEN_HAS_NO_SUPPLY_KEY -> ResponseCodeEnum.TOKEN_HAS_NO_SUPPLY_KEY;
            case TOKEN_HAS_NO_WIPE_KEY -> ResponseCodeEnum.TOKEN_HAS_NO_WIPE_KEY;
            case INVALID_TOKEN_MINT_AMOUNT -> ResponseCodeEnum.INVALID_TOKEN_MINT_AMOUNT;
            case INVALID_TOKEN_BURN_AMOUNT -> ResponseCodeEnum.INVALID_TOKEN_BURN_AMOUNT;
            case TOKEN_NOT_ASSOCIATED_TO_ACCOUNT -> ResponseCodeEnum.TOKEN_NOT_ASSOCIATED_TO_ACCOUNT;
            case CANNOT_WIPE_TOKEN_TREASURY_ACCOUNT -> ResponseCodeEnum.CANNOT_WIPE_TOKEN_TREASURY_ACCOUNT;
            case INVALID_KYC_KEY -> ResponseCodeEnum.INVALID_KYC_KEY;
            case INVALID_WIPE_KEY -> ResponseCodeEnum.INVALID_WIPE_KEY;
            case INVALID_FREEZE_KEY -> ResponseCodeEnum.INVALID_FREEZE_KEY;
            case INVALID_SUPPLY_KEY -> ResponseCodeEnum.INVALID_SUPPLY_KEY;
            case MISSING_TOKEN_NAME -> ResponseCodeEnum.MISSING_TOKEN_NAME;
            case TOKEN_NAME_TOO_LONG -> ResponseCodeEnum.TOKEN_NAME_TOO_LONG;
            case INVALID_WIPING_AMOUNT -> ResponseCodeEnum.INVALID_WIPING_AMOUNT;
            case TOKEN_IS_IMMUTABLE -> ResponseCodeEnum.TOKEN_IS_IMMUTABLE;
            case TOKEN_ALREADY_ASSOCIATED_TO_ACCOUNT -> ResponseCodeEnum.TOKEN_ALREADY_ASSOCIATED_TO_ACCOUNT;
            case TRANSACTION_REQUIRES_ZERO_TOKEN_BALANCES -> ResponseCodeEnum.TRANSACTION_REQUIRES_ZERO_TOKEN_BALANCES;
            case ACCOUNT_IS_TREASURY -> ResponseCodeEnum.ACCOUNT_IS_TREASURY;
            case TOKEN_ID_REPEATED_IN_TOKEN_LIST -> ResponseCodeEnum.TOKEN_ID_REPEATED_IN_TOKEN_LIST;
            case TOKEN_TRANSFER_LIST_SIZE_LIMIT_EXCEEDED -> ResponseCodeEnum.TOKEN_TRANSFER_LIST_SIZE_LIMIT_EXCEEDED;
            case EMPTY_TOKEN_TRANSFER_BODY -> ResponseCodeEnum.EMPTY_TOKEN_TRANSFER_BODY;
            case EMPTY_TOKEN_TRANSFER_ACCOUNT_AMOUNTS -> ResponseCodeEnum.EMPTY_TOKEN_TRANSFER_ACCOUNT_AMOUNTS;
            case INVALID_SCHEDULE_ID -> ResponseCodeEnum.INVALID_SCHEDULE_ID;
            case SCHEDULE_IS_IMMUTABLE -> ResponseCodeEnum.SCHEDULE_IS_IMMUTABLE;
            case INVALID_SCHEDULE_PAYER_ID -> ResponseCodeEnum.INVALID_SCHEDULE_PAYER_ID;
            case INVALID_SCHEDULE_ACCOUNT_ID -> ResponseCodeEnum.INVALID_SCHEDULE_ACCOUNT_ID;
            case NO_NEW_VALID_SIGNATURES -> ResponseCodeEnum.NO_NEW_VALID_SIGNATURES;
            case UNRESOLVABLE_REQUIRED_SIGNERS -> ResponseCodeEnum.UNRESOLVABLE_REQUIRED_SIGNERS;
            case SCHEDULED_TRANSACTION_NOT_IN_WHITELIST -> ResponseCodeEnum.SCHEDULED_TRANSACTION_NOT_IN_WHITELIST;
            case SOME_SIGNATURES_WERE_INVALID -> ResponseCodeEnum.SOME_SIGNATURES_WERE_INVALID;
            case TRANSACTION_ID_FIELD_NOT_ALLOWED -> ResponseCodeEnum.TRANSACTION_ID_FIELD_NOT_ALLOWED;
            case IDENTICAL_SCHEDULE_ALREADY_CREATED -> ResponseCodeEnum.IDENTICAL_SCHEDULE_ALREADY_CREATED;
            case INVALID_ZERO_BYTE_IN_STRING -> ResponseCodeEnum.INVALID_ZERO_BYTE_IN_STRING;
            case SCHEDULE_ALREADY_DELETED -> ResponseCodeEnum.SCHEDULE_ALREADY_DELETED;
            case SCHEDULE_ALREADY_EXECUTED -> ResponseCodeEnum.SCHEDULE_ALREADY_EXECUTED;
            case MESSAGE_SIZE_TOO_LARGE -> ResponseCodeEnum.MESSAGE_SIZE_TOO_LARGE;
            case OPERATION_REPEATED_IN_BUCKET_GROUPS -> ResponseCodeEnum.OPERATION_REPEATED_IN_BUCKET_GROUPS;
            case BUCKET_CAPACITY_OVERFLOW -> ResponseCodeEnum.BUCKET_CAPACITY_OVERFLOW;
            case NODE_CAPACITY_NOT_SUFFICIENT_FOR_OPERATION -> ResponseCodeEnum
                    .NODE_CAPACITY_NOT_SUFFICIENT_FOR_OPERATION;
            case BUCKET_HAS_NO_THROTTLE_GROUPS -> ResponseCodeEnum.BUCKET_HAS_NO_THROTTLE_GROUPS;
            case THROTTLE_GROUP_HAS_ZERO_OPS_PER_SEC -> ResponseCodeEnum.THROTTLE_GROUP_HAS_ZERO_OPS_PER_SEC;
            case SUCCESS_BUT_MISSING_EXPECTED_OPERATION -> ResponseCodeEnum.SUCCESS_BUT_MISSING_EXPECTED_OPERATION;
            case UNPARSEABLE_THROTTLE_DEFINITIONS -> ResponseCodeEnum.UNPARSEABLE_THROTTLE_DEFINITIONS;
            case INVALID_THROTTLE_DEFINITIONS -> ResponseCodeEnum.INVALID_THROTTLE_DEFINITIONS;
            case ACCOUNT_EXPIRED_AND_PENDING_REMOVAL -> ResponseCodeEnum.ACCOUNT_EXPIRED_AND_PENDING_REMOVAL;
            case INVALID_TOKEN_MAX_SUPPLY -> ResponseCodeEnum.INVALID_TOKEN_MAX_SUPPLY;
            case INVALID_TOKEN_NFT_SERIAL_NUMBER -> ResponseCodeEnum.INVALID_TOKEN_NFT_SERIAL_NUMBER;
            case INVALID_NFT_ID -> ResponseCodeEnum.INVALID_NFT_ID;
            case METADATA_TOO_LONG -> ResponseCodeEnum.METADATA_TOO_LONG;
            case BATCH_SIZE_LIMIT_EXCEEDED -> ResponseCodeEnum.BATCH_SIZE_LIMIT_EXCEEDED;
            case INVALID_QUERY_RANGE -> ResponseCodeEnum.INVALID_QUERY_RANGE;
            case FRACTION_DIVIDES_BY_ZERO -> ResponseCodeEnum.FRACTION_DIVIDES_BY_ZERO;
            case INSUFFICIENT_PAYER_BALANCE_FOR_CUSTOM_FEE -> ResponseCodeEnum
                    .INSUFFICIENT_PAYER_BALANCE_FOR_CUSTOM_FEE;
            case CUSTOM_FEES_LIST_TOO_LONG -> ResponseCodeEnum.CUSTOM_FEES_LIST_TOO_LONG;
            case INVALID_CUSTOM_FEE_COLLECTOR -> ResponseCodeEnum.INVALID_CUSTOM_FEE_COLLECTOR;
            case INVALID_TOKEN_ID_IN_CUSTOM_FEES -> ResponseCodeEnum.INVALID_TOKEN_ID_IN_CUSTOM_FEES;
            case TOKEN_NOT_ASSOCIATED_TO_FEE_COLLECTOR -> ResponseCodeEnum.TOKEN_NOT_ASSOCIATED_TO_FEE_COLLECTOR;
            case TOKEN_MAX_SUPPLY_REACHED -> ResponseCodeEnum.TOKEN_MAX_SUPPLY_REACHED;
            case SENDER_DOES_NOT_OWN_NFT_SERIAL_NO -> ResponseCodeEnum.SENDER_DOES_NOT_OWN_NFT_SERIAL_NO;
            case CUSTOM_FEE_NOT_FULLY_SPECIFIED -> ResponseCodeEnum.CUSTOM_FEE_NOT_FULLY_SPECIFIED;
            case CUSTOM_FEE_MUST_BE_POSITIVE -> ResponseCodeEnum.CUSTOM_FEE_MUST_BE_POSITIVE;
            case TOKEN_HAS_NO_FEE_SCHEDULE_KEY -> ResponseCodeEnum.TOKEN_HAS_NO_FEE_SCHEDULE_KEY;
            case CUSTOM_FEE_OUTSIDE_NUMERIC_RANGE -> ResponseCodeEnum.CUSTOM_FEE_OUTSIDE_NUMERIC_RANGE;
            case ROYALTY_FRACTION_CANNOT_EXCEED_ONE -> ResponseCodeEnum.ROYALTY_FRACTION_CANNOT_EXCEED_ONE;
            case FRACTIONAL_FEE_MAX_AMOUNT_LESS_THAN_MIN_AMOUNT -> ResponseCodeEnum
                    .FRACTIONAL_FEE_MAX_AMOUNT_LESS_THAN_MIN_AMOUNT;
            case CUSTOM_SCHEDULE_ALREADY_HAS_NO_FEES -> ResponseCodeEnum.CUSTOM_SCHEDULE_ALREADY_HAS_NO_FEES;
            case CUSTOM_FEE_DENOMINATION_MUST_BE_FUNGIBLE_COMMON -> ResponseCodeEnum
                    .CUSTOM_FEE_DENOMINATION_MUST_BE_FUNGIBLE_COMMON;
            case CUSTOM_FRACTIONAL_FEE_ONLY_ALLOWED_FOR_FUNGIBLE_COMMON -> ResponseCodeEnum
                    .CUSTOM_FRACTIONAL_FEE_ONLY_ALLOWED_FOR_FUNGIBLE_COMMON;
            case INVALID_CUSTOM_FEE_SCHEDULE_KEY -> ResponseCodeEnum.INVALID_CUSTOM_FEE_SCHEDULE_KEY;
            case INVALID_TOKEN_MINT_METADATA -> ResponseCodeEnum.INVALID_TOKEN_MINT_METADATA;
            case INVALID_TOKEN_BURN_METADATA -> ResponseCodeEnum.INVALID_TOKEN_BURN_METADATA;
            case CURRENT_TREASURY_STILL_OWNS_NFTS -> ResponseCodeEnum.CURRENT_TREASURY_STILL_OWNS_NFTS;
            case ACCOUNT_STILL_OWNS_NFTS -> ResponseCodeEnum.ACCOUNT_STILL_OWNS_NFTS;
            case TREASURY_MUST_OWN_BURNED_NFT -> ResponseCodeEnum.TREASURY_MUST_OWN_BURNED_NFT;
            case ACCOUNT_DOES_NOT_OWN_WIPED_NFT -> ResponseCodeEnum.ACCOUNT_DOES_NOT_OWN_WIPED_NFT;
            case ACCOUNT_AMOUNT_TRANSFERS_ONLY_ALLOWED_FOR_FUNGIBLE_COMMON -> ResponseCodeEnum
                    .ACCOUNT_AMOUNT_TRANSFERS_ONLY_ALLOWED_FOR_FUNGIBLE_COMMON;
            case MAX_NFTS_IN_PRICE_REGIME_HAVE_BEEN_MINTED -> ResponseCodeEnum
                    .MAX_NFTS_IN_PRICE_REGIME_HAVE_BEEN_MINTED;
            case PAYER_ACCOUNT_DELETED -> ResponseCodeEnum.PAYER_ACCOUNT_DELETED;
            case CUSTOM_FEE_CHARGING_EXCEEDED_MAX_RECURSION_DEPTH -> ResponseCodeEnum
                    .CUSTOM_FEE_CHARGING_EXCEEDED_MAX_RECURSION_DEPTH;
            case CUSTOM_FEE_CHARGING_EXCEEDED_MAX_ACCOUNT_AMOUNTS -> ResponseCodeEnum
                    .CUSTOM_FEE_CHARGING_EXCEEDED_MAX_ACCOUNT_AMOUNTS;
            case INSUFFICIENT_SENDER_ACCOUNT_BALANCE_FOR_CUSTOM_FEE -> ResponseCodeEnum
                    .INSUFFICIENT_SENDER_ACCOUNT_BALANCE_FOR_CUSTOM_FEE;
            case SERIAL_NUMBER_LIMIT_REACHED -> ResponseCodeEnum.SERIAL_NUMBER_LIMIT_REACHED;
            case CUSTOM_ROYALTY_FEE_ONLY_ALLOWED_FOR_NON_FUNGIBLE_UNIQUE -> ResponseCodeEnum
                    .CUSTOM_ROYALTY_FEE_ONLY_ALLOWED_FOR_NON_FUNGIBLE_UNIQUE;
            case NO_REMAINING_AUTOMATIC_ASSOCIATIONS -> ResponseCodeEnum.NO_REMAINING_AUTOMATIC_ASSOCIATIONS;
            case EXISTING_AUTOMATIC_ASSOCIATIONS_EXCEED_GIVEN_LIMIT -> ResponseCodeEnum
                    .EXISTING_AUTOMATIC_ASSOCIATIONS_EXCEED_GIVEN_LIMIT;
            case REQUESTED_NUM_AUTOMATIC_ASSOCIATIONS_EXCEEDS_ASSOCIATION_LIMIT -> ResponseCodeEnum
                    .REQUESTED_NUM_AUTOMATIC_ASSOCIATIONS_EXCEEDS_ASSOCIATION_LIMIT;
            case TOKEN_IS_PAUSED -> ResponseCodeEnum.TOKEN_IS_PAUSED;
            case TOKEN_HAS_NO_PAUSE_KEY -> ResponseCodeEnum.TOKEN_HAS_NO_PAUSE_KEY;
            case INVALID_PAUSE_KEY -> ResponseCodeEnum.INVALID_PAUSE_KEY;
            case FREEZE_UPDATE_FILE_DOES_NOT_EXIST -> ResponseCodeEnum.FREEZE_UPDATE_FILE_DOES_NOT_EXIST;
            case FREEZE_UPDATE_FILE_HASH_DOES_NOT_MATCH -> ResponseCodeEnum.FREEZE_UPDATE_FILE_HASH_DOES_NOT_MATCH;
            case NO_UPGRADE_HAS_BEEN_PREPARED -> ResponseCodeEnum.NO_UPGRADE_HAS_BEEN_PREPARED;
            case NO_FREEZE_IS_SCHEDULED -> ResponseCodeEnum.NO_FREEZE_IS_SCHEDULED;
            case UPDATE_FILE_HASH_CHANGED_SINCE_PREPARE_UPGRADE -> ResponseCodeEnum
                    .UPDATE_FILE_HASH_CHANGED_SINCE_PREPARE_UPGRADE;
            case FREEZE_START_TIME_MUST_BE_FUTURE -> ResponseCodeEnum.FREEZE_START_TIME_MUST_BE_FUTURE;
            case PREPARED_UPDATE_FILE_IS_IMMUTABLE -> ResponseCodeEnum.PREPARED_UPDATE_FILE_IS_IMMUTABLE;
            case FREEZE_ALREADY_SCHEDULED -> ResponseCodeEnum.FREEZE_ALREADY_SCHEDULED;
            case FREEZE_UPGRADE_IN_PROGRESS -> ResponseCodeEnum.FREEZE_UPGRADE_IN_PROGRESS;
            case UPDATE_FILE_ID_DOES_NOT_MATCH_PREPARED -> ResponseCodeEnum.UPDATE_FILE_ID_DOES_NOT_MATCH_PREPARED;
            case UPDATE_FILE_HASH_DOES_NOT_MATCH_PREPARED -> ResponseCodeEnum.UPDATE_FILE_HASH_DOES_NOT_MATCH_PREPARED;
            case CONSENSUS_GAS_EXHAUSTED -> ResponseCodeEnum.CONSENSUS_GAS_EXHAUSTED;
            case REVERTED_SUCCESS -> ResponseCodeEnum.REVERTED_SUCCESS;
            case MAX_STORAGE_IN_PRICE_REGIME_HAS_BEEN_USED -> ResponseCodeEnum
                    .MAX_STORAGE_IN_PRICE_REGIME_HAS_BEEN_USED;
            case INVALID_ALIAS_KEY -> ResponseCodeEnum.INVALID_ALIAS_KEY;
            case UNEXPECTED_TOKEN_DECIMALS -> ResponseCodeEnum.UNEXPECTED_TOKEN_DECIMALS;
            case INVALID_PROXY_ACCOUNT_ID -> ResponseCodeEnum.INVALID_PROXY_ACCOUNT_ID;
            case INVALID_TRANSFER_ACCOUNT_ID -> ResponseCodeEnum.INVALID_TRANSFER_ACCOUNT_ID;
            case INVALID_FEE_COLLECTOR_ACCOUNT_ID -> ResponseCodeEnum.INVALID_FEE_COLLECTOR_ACCOUNT_ID;
            case ALIAS_IS_IMMUTABLE -> ResponseCodeEnum.ALIAS_IS_IMMUTABLE;
            case SPENDER_ACCOUNT_SAME_AS_OWNER -> ResponseCodeEnum.SPENDER_ACCOUNT_SAME_AS_OWNER;
            case AMOUNT_EXCEEDS_TOKEN_MAX_SUPPLY -> ResponseCodeEnum.AMOUNT_EXCEEDS_TOKEN_MAX_SUPPLY;
            case NEGATIVE_ALLOWANCE_AMOUNT -> ResponseCodeEnum.NEGATIVE_ALLOWANCE_AMOUNT;
            case CANNOT_APPROVE_FOR_ALL_FUNGIBLE_COMMON -> ResponseCodeEnum.CANNOT_APPROVE_FOR_ALL_FUNGIBLE_COMMON;
            case SPENDER_DOES_NOT_HAVE_ALLOWANCE -> ResponseCodeEnum.SPENDER_DOES_NOT_HAVE_ALLOWANCE;
            case AMOUNT_EXCEEDS_ALLOWANCE -> ResponseCodeEnum.AMOUNT_EXCEEDS_ALLOWANCE;
            case MAX_ALLOWANCES_EXCEEDED -> ResponseCodeEnum.MAX_ALLOWANCES_EXCEEDED;
            case EMPTY_ALLOWANCES -> ResponseCodeEnum.EMPTY_ALLOWANCES;
            case SPENDER_ACCOUNT_REPEATED_IN_ALLOWANCES -> ResponseCodeEnum.SPENDER_ACCOUNT_REPEATED_IN_ALLOWANCES;
            case REPEATED_SERIAL_NUMS_IN_NFT_ALLOWANCES -> ResponseCodeEnum.REPEATED_SERIAL_NUMS_IN_NFT_ALLOWANCES;
            case FUNGIBLE_TOKEN_IN_NFT_ALLOWANCES -> ResponseCodeEnum.FUNGIBLE_TOKEN_IN_NFT_ALLOWANCES;
            case NFT_IN_FUNGIBLE_TOKEN_ALLOWANCES -> ResponseCodeEnum.NFT_IN_FUNGIBLE_TOKEN_ALLOWANCES;
            case INVALID_ALLOWANCE_OWNER_ID -> ResponseCodeEnum.INVALID_ALLOWANCE_OWNER_ID;
            case INVALID_ALLOWANCE_SPENDER_ID -> ResponseCodeEnum.INVALID_ALLOWANCE_SPENDER_ID;
            case REPEATED_ALLOWANCES_TO_DELETE -> ResponseCodeEnum.REPEATED_ALLOWANCES_TO_DELETE;
            case INVALID_DELEGATING_SPENDER -> ResponseCodeEnum.INVALID_DELEGATING_SPENDER;
            case DELEGATING_SPENDER_CANNOT_GRANT_APPROVE_FOR_ALL -> ResponseCodeEnum
                    .DELEGATING_SPENDER_CANNOT_GRANT_APPROVE_FOR_ALL;
            case DELEGATING_SPENDER_DOES_NOT_HAVE_APPROVE_FOR_ALL -> ResponseCodeEnum
                    .DELEGATING_SPENDER_DOES_NOT_HAVE_APPROVE_FOR_ALL;
            case SCHEDULE_EXPIRATION_TIME_TOO_FAR_IN_FUTURE -> ResponseCodeEnum
                    .SCHEDULE_EXPIRATION_TIME_TOO_FAR_IN_FUTURE;
            case SCHEDULE_EXPIRATION_TIME_MUST_BE_HIGHER_THAN_CONSENSUS_TIME -> ResponseCodeEnum
                    .SCHEDULE_EXPIRATION_TIME_MUST_BE_HIGHER_THAN_CONSENSUS_TIME;
            case SCHEDULE_FUTURE_THROTTLE_EXCEEDED -> ResponseCodeEnum.SCHEDULE_FUTURE_THROTTLE_EXCEEDED;
            case SCHEDULE_FUTURE_GAS_LIMIT_EXCEEDED -> ResponseCodeEnum.SCHEDULE_FUTURE_GAS_LIMIT_EXCEEDED;
            case INVALID_ETHEREUM_TRANSACTION -> ResponseCodeEnum.INVALID_ETHEREUM_TRANSACTION;
            case WRONG_CHAIN_ID -> ResponseCodeEnum.WRONG_CHAIN_ID;
            case WRONG_NONCE -> ResponseCodeEnum.WRONG_NONCE;
            case ACCESS_LIST_UNSUPPORTED -> ResponseCodeEnum.ACCESS_LIST_UNSUPPORTED;
            case SCHEDULE_PENDING_EXPIRATION -> ResponseCodeEnum.SCHEDULE_PENDING_EXPIRATION;
            case CONTRACT_IS_TOKEN_TREASURY -> ResponseCodeEnum.CONTRACT_IS_TOKEN_TREASURY;
            case CONTRACT_HAS_NON_ZERO_TOKEN_BALANCES -> ResponseCodeEnum.CONTRACT_HAS_NON_ZERO_TOKEN_BALANCES;
            case CONTRACT_EXPIRED_AND_PENDING_REMOVAL -> ResponseCodeEnum.CONTRACT_EXPIRED_AND_PENDING_REMOVAL;
            case CONTRACT_HAS_NO_AUTO_RENEW_ACCOUNT -> ResponseCodeEnum.CONTRACT_HAS_NO_AUTO_RENEW_ACCOUNT;
            case PERMANENT_REMOVAL_REQUIRES_SYSTEM_INITIATION -> ResponseCodeEnum
                    .PERMANENT_REMOVAL_REQUIRES_SYSTEM_INITIATION;
            case PROXY_ACCOUNT_ID_FIELD_IS_DEPRECATED -> ResponseCodeEnum.PROXY_ACCOUNT_ID_FIELD_IS_DEPRECATED;
            case SELF_STAKING_IS_NOT_ALLOWED -> ResponseCodeEnum.SELF_STAKING_IS_NOT_ALLOWED;
            case INVALID_STAKING_ID -> ResponseCodeEnum.INVALID_STAKING_ID;
            case STAKING_NOT_ENABLED -> ResponseCodeEnum.STAKING_NOT_ENABLED;
            case INVALID_PRNG_RANGE -> ResponseCodeEnum.INVALID_PRNG_RANGE;
            case MAX_ENTITIES_IN_PRICE_REGIME_HAVE_BEEN_CREATED -> ResponseCodeEnum
                    .MAX_ENTITIES_IN_PRICE_REGIME_HAVE_BEEN_CREATED;
            case INVALID_FULL_PREFIX_SIGNATURE_FOR_PRECOMPILE -> ResponseCodeEnum
                    .INVALID_FULL_PREFIX_SIGNATURE_FOR_PRECOMPILE;
            case INSUFFICIENT_BALANCES_FOR_STORAGE_RENT -> ResponseCodeEnum.INSUFFICIENT_BALANCES_FOR_STORAGE_RENT;
            case MAX_CHILD_RECORDS_EXCEEDED -> ResponseCodeEnum.MAX_CHILD_RECORDS_EXCEEDED;
            case INSUFFICIENT_BALANCES_FOR_RENEWAL_FEES -> ResponseCodeEnum.INSUFFICIENT_BALANCES_FOR_RENEWAL_FEES;
            case TRANSACTION_HAS_UNKNOWN_FIELDS -> ResponseCodeEnum.TRANSACTION_HAS_UNKNOWN_FIELDS;
            case ACCOUNT_IS_IMMUTABLE -> ResponseCodeEnum.ACCOUNT_IS_IMMUTABLE;
            case ALIAS_ALREADY_ASSIGNED -> ResponseCodeEnum.ALIAS_ALREADY_ASSIGNED;
            case INVALID_METADATA_KEY -> ResponseCodeEnum.INVALID_METADATA_KEY;
            case MISSING_TOKEN_METADATA -> ResponseCodeEnum.MISSING_TOKEN_METADATA;
            case TOKEN_HAS_NO_METADATA_KEY -> ResponseCodeEnum.TOKEN_HAS_NO_METADATA_KEY;
            case MISSING_SERIAL_NUMBERS -> ResponseCodeEnum.MISSING_SERIAL_NUMBERS;
            case TOKEN_HAS_NO_ADMIN_KEY -> ResponseCodeEnum.TOKEN_HAS_NO_ADMIN_KEY;
            case NODE_DELETED -> ResponseCodeEnum.NODE_DELETED;
            case INVALID_NODE_ID -> ResponseCodeEnum.INVALID_NODE_ID;
            case INVALID_GOSSIP_ENDPOINT -> ResponseCodeEnum.INVALID_GOSSIP_ENDPOINT;
            case INVALID_NODE_ACCOUNT_ID -> ResponseCodeEnum.INVALID_NODE_ACCOUNT_ID;
            case INVALID_NODE_DESCRIPTION -> ResponseCodeEnum.INVALID_NODE_DESCRIPTION;
            case INVALID_SERVICE_ENDPOINT -> ResponseCodeEnum.INVALID_SERVICE_ENDPOINT;
            case INVALID_GOSSIP_CAE_CERTIFICATE -> ResponseCodeEnum.INVALID_GOSSIP_CAE_CERTIFICATE;
            case INVALID_GRPC_CERTIFICATE -> ResponseCodeEnum.INVALID_GRPC_CERTIFICATE;
            case INVALID_MAX_AUTO_ASSOCIATIONS -> ResponseCodeEnum.INVALID_MAX_AUTO_ASSOCIATIONS;
            case MAX_NODES_CREATED -> ResponseCodeEnum.MAX_NODES_CREATED;
            case IP_FQDN_CANNOT_BE_SET_FOR_SAME_ENDPOINT -> ResponseCodeEnum.IP_FQDN_CANNOT_BE_SET_FOR_SAME_ENDPOINT;
            case GOSSIP_ENDPOINT_CANNOT_HAVE_FQDN -> ResponseCodeEnum.GOSSIP_ENDPOINT_CANNOT_HAVE_FQDN;
            case FQDN_SIZE_TOO_LARGE -> ResponseCodeEnum.FQDN_SIZE_TOO_LARGE;
            case INVALID_ENDPOINT -> ResponseCodeEnum.INVALID_ENDPOINT;
            case GOSSIP_ENDPOINTS_EXCEEDED_LIMIT -> ResponseCodeEnum.GOSSIP_ENDPOINTS_EXCEEDED_LIMIT;
            case SERVICE_ENDPOINTS_EXCEEDED_LIMIT -> ResponseCodeEnum.SERVICE_ENDPOINTS_EXCEEDED_LIMIT;
            case INVALID_IPV4_ADDRESS -> ResponseCodeEnum.INVALID_IPV4_ADDRESS;
            case TOKEN_REFERENCE_REPEATED -> ResponseCodeEnum.TOKEN_REFERENCE_REPEATED;
            case TOKEN_REFERENCE_LIST_SIZE_LIMIT_EXCEEDED -> ResponseCodeEnum.TOKEN_REFERENCE_LIST_SIZE_LIMIT_EXCEEDED;
            case INVALID_OWNER_ID -> ResponseCodeEnum.INVALID_OWNER_ID;
            case UNRECOGNIZED -> throw new RuntimeException("UNRECOGNIZED Response code!");
        };
    }

    public static <T extends Record> Bytes asWrappedBytes(@NonNull Codec<T> codec, @NonNull T item) {
        return Bytes.wrap(asBytes(requireNonNull(codec), requireNonNull(item)));
    }

    public static <T extends Record> byte[] asBytes(@NonNull Codec<T> codec, @NonNull T tx) {
        requireNonNull(codec);
        requireNonNull(tx);
        try {
            final var bytes = new ByteArrayOutputStream();
            codec.write(tx, new WritableStreamingData(bytes));
            return bytes.toByteArray();
        } catch (IOException e) {
            throw new RuntimeException("Unable to convert from PBJ to bytes", e);
        }
    }

    public static SemanticVersion toPbj(@NonNull com.hederahashgraph.api.proto.java.SemanticVersion v) {
        requireNonNull(v);
        return SemanticVersion.newBuilder()
                .major(v.getMajor())
                .minor(v.getMinor())
                .pre(v.getPre())
                .patch(v.getPatch())
                .build(v.getBuild())
                .build();
    }

    public static @NonNull Transaction toPbj(final @NonNull com.hederahashgraph.api.proto.java.Transaction t) {
        return protoToPbj(requireNonNull(t), Transaction.class);
    }

    public static Timestamp toPbj(@NonNull com.hederahashgraph.api.proto.java.Timestamp t) {
        requireNonNull(t);
        return Timestamp.newBuilder()
                .seconds(t.getSeconds())
                .nanos(t.getNanos())
                .build();
    }

    public static com.hederahashgraph.api.proto.java.Timestamp fromPbj(@NonNull Timestamp now) {
        requireNonNull(now);
        return com.hederahashgraph.api.proto.java.Timestamp.newBuilder()
                .setSeconds(now.seconds())
                .setNanos(now.nanos())
                .build();
    }

    public static com.hederahashgraph.api.proto.java.TopicID fromPbj(@NonNull TopicID id) {
        requireNonNull(id);
        return com.hederahashgraph.api.proto.java.TopicID.newBuilder()
                .setShardNum(id.shardNum())
                .setRealmNum(id.realmNum())
                .setTopicNum(id.topicNum())
                .build();
    }

    public static com.hederahashgraph.api.proto.java.TokenID fromPbj(@NonNull TokenID id) {
        requireNonNull(id);
        return com.hederahashgraph.api.proto.java.TokenID.newBuilder()
                .setShardNum(id.shardNum())
                .setRealmNum(id.realmNum())
                .setTokenNum(id.tokenNum())
                .build();
    }

    public static com.hederahashgraph.api.proto.java.ResponseCodeEnum fromPbj(@NonNull ResponseCodeEnum status) {
        return switch (requireNonNull(status)) {
            case OK -> com.hederahashgraph.api.proto.java.ResponseCodeEnum.OK;
            case INVALID_TRANSACTION -> com.hederahashgraph.api.proto.java.ResponseCodeEnum.INVALID_TRANSACTION;
            case PAYER_ACCOUNT_NOT_FOUND -> com.hederahashgraph.api.proto.java.ResponseCodeEnum.PAYER_ACCOUNT_NOT_FOUND;
            case INVALID_NODE_ACCOUNT -> com.hederahashgraph.api.proto.java.ResponseCodeEnum.INVALID_NODE_ACCOUNT;
            case TRANSACTION_EXPIRED -> com.hederahashgraph.api.proto.java.ResponseCodeEnum.TRANSACTION_EXPIRED;
            case INVALID_TRANSACTION_START -> com.hederahashgraph.api.proto.java.ResponseCodeEnum
                    .INVALID_TRANSACTION_START;
            case INVALID_TRANSACTION_DURATION -> com.hederahashgraph.api.proto.java.ResponseCodeEnum
                    .INVALID_TRANSACTION_DURATION;
            case INVALID_SIGNATURE -> com.hederahashgraph.api.proto.java.ResponseCodeEnum.INVALID_SIGNATURE;
            case MEMO_TOO_LONG -> com.hederahashgraph.api.proto.java.ResponseCodeEnum.MEMO_TOO_LONG;
            case INSUFFICIENT_TX_FEE -> com.hederahashgraph.api.proto.java.ResponseCodeEnum.INSUFFICIENT_TX_FEE;
            case INSUFFICIENT_PAYER_BALANCE -> com.hederahashgraph.api.proto.java.ResponseCodeEnum
                    .INSUFFICIENT_PAYER_BALANCE;
            case DUPLICATE_TRANSACTION -> com.hederahashgraph.api.proto.java.ResponseCodeEnum.DUPLICATE_TRANSACTION;
            case BUSY -> com.hederahashgraph.api.proto.java.ResponseCodeEnum.BUSY;
            case NOT_SUPPORTED -> com.hederahashgraph.api.proto.java.ResponseCodeEnum.NOT_SUPPORTED;
            case INVALID_FILE_ID -> com.hederahashgraph.api.proto.java.ResponseCodeEnum.INVALID_FILE_ID;
            case INVALID_ACCOUNT_ID -> com.hederahashgraph.api.proto.java.ResponseCodeEnum.INVALID_ACCOUNT_ID;
            case INVALID_CONTRACT_ID -> com.hederahashgraph.api.proto.java.ResponseCodeEnum.INVALID_CONTRACT_ID;
            case INVALID_TRANSACTION_ID -> com.hederahashgraph.api.proto.java.ResponseCodeEnum.INVALID_TRANSACTION_ID;
            case RECEIPT_NOT_FOUND -> com.hederahashgraph.api.proto.java.ResponseCodeEnum.RECEIPT_NOT_FOUND;
            case RECORD_NOT_FOUND -> com.hederahashgraph.api.proto.java.ResponseCodeEnum.RECORD_NOT_FOUND;
            case INVALID_SOLIDITY_ID -> com.hederahashgraph.api.proto.java.ResponseCodeEnum.INVALID_SOLIDITY_ID;
            case UNKNOWN -> com.hederahashgraph.api.proto.java.ResponseCodeEnum.UNKNOWN;
            case SUCCESS -> com.hederahashgraph.api.proto.java.ResponseCodeEnum.SUCCESS;
            case FAIL_INVALID -> com.hederahashgraph.api.proto.java.ResponseCodeEnum.FAIL_INVALID;
            case FAIL_FEE -> com.hederahashgraph.api.proto.java.ResponseCodeEnum.FAIL_FEE;
            case FAIL_BALANCE -> com.hederahashgraph.api.proto.java.ResponseCodeEnum.FAIL_BALANCE;
            case KEY_REQUIRED -> com.hederahashgraph.api.proto.java.ResponseCodeEnum.KEY_REQUIRED;
            case BAD_ENCODING -> com.hederahashgraph.api.proto.java.ResponseCodeEnum.BAD_ENCODING;
            case INSUFFICIENT_ACCOUNT_BALANCE -> com.hederahashgraph.api.proto.java.ResponseCodeEnum
                    .INSUFFICIENT_ACCOUNT_BALANCE;
            case INVALID_SOLIDITY_ADDRESS -> com.hederahashgraph.api.proto.java.ResponseCodeEnum
                    .INVALID_SOLIDITY_ADDRESS;
            case INSUFFICIENT_GAS -> com.hederahashgraph.api.proto.java.ResponseCodeEnum.INSUFFICIENT_GAS;
            case CONTRACT_SIZE_LIMIT_EXCEEDED -> com.hederahashgraph.api.proto.java.ResponseCodeEnum
                    .CONTRACT_SIZE_LIMIT_EXCEEDED;
            case LOCAL_CALL_MODIFICATION_EXCEPTION -> com.hederahashgraph.api.proto.java.ResponseCodeEnum
                    .LOCAL_CALL_MODIFICATION_EXCEPTION;
            case CONTRACT_REVERT_EXECUTED -> com.hederahashgraph.api.proto.java.ResponseCodeEnum
                    .CONTRACT_REVERT_EXECUTED;
            case CONTRACT_EXECUTION_EXCEPTION -> com.hederahashgraph.api.proto.java.ResponseCodeEnum
                    .CONTRACT_EXECUTION_EXCEPTION;
            case INVALID_RECEIVING_NODE_ACCOUNT -> com.hederahashgraph.api.proto.java.ResponseCodeEnum
                    .INVALID_RECEIVING_NODE_ACCOUNT;
            case MISSING_QUERY_HEADER -> com.hederahashgraph.api.proto.java.ResponseCodeEnum.MISSING_QUERY_HEADER;
            case ACCOUNT_UPDATE_FAILED -> com.hederahashgraph.api.proto.java.ResponseCodeEnum.ACCOUNT_UPDATE_FAILED;
            case INVALID_KEY_ENCODING -> com.hederahashgraph.api.proto.java.ResponseCodeEnum.INVALID_KEY_ENCODING;
            case NULL_SOLIDITY_ADDRESS -> com.hederahashgraph.api.proto.java.ResponseCodeEnum.NULL_SOLIDITY_ADDRESS;
            case CONTRACT_UPDATE_FAILED -> com.hederahashgraph.api.proto.java.ResponseCodeEnum.CONTRACT_UPDATE_FAILED;
            case INVALID_QUERY_HEADER -> com.hederahashgraph.api.proto.java.ResponseCodeEnum.INVALID_QUERY_HEADER;
            case INVALID_FEE_SUBMITTED -> com.hederahashgraph.api.proto.java.ResponseCodeEnum.INVALID_FEE_SUBMITTED;
            case INVALID_PAYER_SIGNATURE -> com.hederahashgraph.api.proto.java.ResponseCodeEnum.INVALID_PAYER_SIGNATURE;
            case KEY_NOT_PROVIDED -> com.hederahashgraph.api.proto.java.ResponseCodeEnum.KEY_NOT_PROVIDED;
            case INVALID_EXPIRATION_TIME -> com.hederahashgraph.api.proto.java.ResponseCodeEnum.INVALID_EXPIRATION_TIME;
            case NO_WACL_KEY -> com.hederahashgraph.api.proto.java.ResponseCodeEnum.NO_WACL_KEY;
            case FILE_CONTENT_EMPTY -> com.hederahashgraph.api.proto.java.ResponseCodeEnum.FILE_CONTENT_EMPTY;
            case INVALID_ACCOUNT_AMOUNTS -> com.hederahashgraph.api.proto.java.ResponseCodeEnum.INVALID_ACCOUNT_AMOUNTS;
            case EMPTY_TRANSACTION_BODY -> com.hederahashgraph.api.proto.java.ResponseCodeEnum.EMPTY_TRANSACTION_BODY;
            case INVALID_TRANSACTION_BODY -> com.hederahashgraph.api.proto.java.ResponseCodeEnum
                    .INVALID_TRANSACTION_BODY;
            case INVALID_SIGNATURE_TYPE_MISMATCHING_KEY -> com.hederahashgraph.api.proto.java.ResponseCodeEnum
                    .INVALID_SIGNATURE_TYPE_MISMATCHING_KEY;
            case INVALID_SIGNATURE_COUNT_MISMATCHING_KEY -> com.hederahashgraph.api.proto.java.ResponseCodeEnum
                    .INVALID_SIGNATURE_COUNT_MISMATCHING_KEY;
            case EMPTY_LIVE_HASH_BODY -> com.hederahashgraph.api.proto.java.ResponseCodeEnum.EMPTY_LIVE_HASH_BODY;
            case EMPTY_LIVE_HASH -> com.hederahashgraph.api.proto.java.ResponseCodeEnum.EMPTY_LIVE_HASH;
            case EMPTY_LIVE_HASH_KEYS -> com.hederahashgraph.api.proto.java.ResponseCodeEnum.EMPTY_LIVE_HASH_KEYS;
            case INVALID_LIVE_HASH_SIZE -> com.hederahashgraph.api.proto.java.ResponseCodeEnum.INVALID_LIVE_HASH_SIZE;
            case EMPTY_QUERY_BODY -> com.hederahashgraph.api.proto.java.ResponseCodeEnum.EMPTY_QUERY_BODY;
            case EMPTY_LIVE_HASH_QUERY -> com.hederahashgraph.api.proto.java.ResponseCodeEnum.EMPTY_LIVE_HASH_QUERY;
            case LIVE_HASH_NOT_FOUND -> com.hederahashgraph.api.proto.java.ResponseCodeEnum.LIVE_HASH_NOT_FOUND;
            case ACCOUNT_ID_DOES_NOT_EXIST -> com.hederahashgraph.api.proto.java.ResponseCodeEnum
                    .ACCOUNT_ID_DOES_NOT_EXIST;
            case LIVE_HASH_ALREADY_EXISTS -> com.hederahashgraph.api.proto.java.ResponseCodeEnum
                    .LIVE_HASH_ALREADY_EXISTS;
            case INVALID_FILE_WACL -> com.hederahashgraph.api.proto.java.ResponseCodeEnum.INVALID_FILE_WACL;
            case SERIALIZATION_FAILED -> com.hederahashgraph.api.proto.java.ResponseCodeEnum.SERIALIZATION_FAILED;
            case TRANSACTION_OVERSIZE -> com.hederahashgraph.api.proto.java.ResponseCodeEnum.TRANSACTION_OVERSIZE;
            case TRANSACTION_TOO_MANY_LAYERS -> com.hederahashgraph.api.proto.java.ResponseCodeEnum
                    .TRANSACTION_TOO_MANY_LAYERS;
            case CONTRACT_DELETED -> com.hederahashgraph.api.proto.java.ResponseCodeEnum.CONTRACT_DELETED;
            case PLATFORM_NOT_ACTIVE -> com.hederahashgraph.api.proto.java.ResponseCodeEnum.PLATFORM_NOT_ACTIVE;
            case KEY_PREFIX_MISMATCH -> com.hederahashgraph.api.proto.java.ResponseCodeEnum.KEY_PREFIX_MISMATCH;
            case PLATFORM_TRANSACTION_NOT_CREATED -> com.hederahashgraph.api.proto.java.ResponseCodeEnum
                    .PLATFORM_TRANSACTION_NOT_CREATED;
            case INVALID_RENEWAL_PERIOD -> com.hederahashgraph.api.proto.java.ResponseCodeEnum.INVALID_RENEWAL_PERIOD;
            case INVALID_PAYER_ACCOUNT_ID -> com.hederahashgraph.api.proto.java.ResponseCodeEnum
                    .INVALID_PAYER_ACCOUNT_ID;
            case ACCOUNT_DELETED -> com.hederahashgraph.api.proto.java.ResponseCodeEnum.ACCOUNT_DELETED;
            case FILE_DELETED -> com.hederahashgraph.api.proto.java.ResponseCodeEnum.FILE_DELETED;
            case ACCOUNT_REPEATED_IN_ACCOUNT_AMOUNTS -> com.hederahashgraph.api.proto.java.ResponseCodeEnum
                    .ACCOUNT_REPEATED_IN_ACCOUNT_AMOUNTS;
            case SETTING_NEGATIVE_ACCOUNT_BALANCE -> com.hederahashgraph.api.proto.java.ResponseCodeEnum
                    .SETTING_NEGATIVE_ACCOUNT_BALANCE;
            case OBTAINER_REQUIRED -> com.hederahashgraph.api.proto.java.ResponseCodeEnum.OBTAINER_REQUIRED;
            case OBTAINER_SAME_CONTRACT_ID -> com.hederahashgraph.api.proto.java.ResponseCodeEnum
                    .OBTAINER_SAME_CONTRACT_ID;
            case OBTAINER_DOES_NOT_EXIST -> com.hederahashgraph.api.proto.java.ResponseCodeEnum.OBTAINER_DOES_NOT_EXIST;
            case MODIFYING_IMMUTABLE_CONTRACT -> com.hederahashgraph.api.proto.java.ResponseCodeEnum
                    .MODIFYING_IMMUTABLE_CONTRACT;
            case FILE_SYSTEM_EXCEPTION -> com.hederahashgraph.api.proto.java.ResponseCodeEnum.FILE_SYSTEM_EXCEPTION;
            case AUTORENEW_DURATION_NOT_IN_RANGE -> com.hederahashgraph.api.proto.java.ResponseCodeEnum
                    .AUTORENEW_DURATION_NOT_IN_RANGE;
            case ERROR_DECODING_BYTESTRING -> com.hederahashgraph.api.proto.java.ResponseCodeEnum
                    .ERROR_DECODING_BYTESTRING;
            case CONTRACT_FILE_EMPTY -> com.hederahashgraph.api.proto.java.ResponseCodeEnum.CONTRACT_FILE_EMPTY;
            case CONTRACT_BYTECODE_EMPTY -> com.hederahashgraph.api.proto.java.ResponseCodeEnum.CONTRACT_BYTECODE_EMPTY;
            case INVALID_INITIAL_BALANCE -> com.hederahashgraph.api.proto.java.ResponseCodeEnum.INVALID_INITIAL_BALANCE;
            case INVALID_RECEIVE_RECORD_THRESHOLD -> com.hederahashgraph.api.proto.java.ResponseCodeEnum
                    .INVALID_RECEIVE_RECORD_THRESHOLD;
            case INVALID_SEND_RECORD_THRESHOLD -> com.hederahashgraph.api.proto.java.ResponseCodeEnum
                    .INVALID_SEND_RECORD_THRESHOLD;
            case ACCOUNT_IS_NOT_GENESIS_ACCOUNT -> com.hederahashgraph.api.proto.java.ResponseCodeEnum
                    .ACCOUNT_IS_NOT_GENESIS_ACCOUNT;
            case PAYER_ACCOUNT_UNAUTHORIZED -> com.hederahashgraph.api.proto.java.ResponseCodeEnum
                    .PAYER_ACCOUNT_UNAUTHORIZED;
            case INVALID_FREEZE_TRANSACTION_BODY -> com.hederahashgraph.api.proto.java.ResponseCodeEnum
                    .INVALID_FREEZE_TRANSACTION_BODY;
            case FREEZE_TRANSACTION_BODY_NOT_FOUND -> com.hederahashgraph.api.proto.java.ResponseCodeEnum
                    .FREEZE_TRANSACTION_BODY_NOT_FOUND;
            case TRANSFER_LIST_SIZE_LIMIT_EXCEEDED -> com.hederahashgraph.api.proto.java.ResponseCodeEnum
                    .TRANSFER_LIST_SIZE_LIMIT_EXCEEDED;
            case RESULT_SIZE_LIMIT_EXCEEDED -> com.hederahashgraph.api.proto.java.ResponseCodeEnum
                    .RESULT_SIZE_LIMIT_EXCEEDED;
            case NOT_SPECIAL_ACCOUNT -> com.hederahashgraph.api.proto.java.ResponseCodeEnum.NOT_SPECIAL_ACCOUNT;
            case CONTRACT_NEGATIVE_GAS -> com.hederahashgraph.api.proto.java.ResponseCodeEnum.CONTRACT_NEGATIVE_GAS;
            case CONTRACT_NEGATIVE_VALUE -> com.hederahashgraph.api.proto.java.ResponseCodeEnum.CONTRACT_NEGATIVE_VALUE;
            case INVALID_FEE_FILE -> com.hederahashgraph.api.proto.java.ResponseCodeEnum.INVALID_FEE_FILE;
            case INVALID_EXCHANGE_RATE_FILE -> com.hederahashgraph.api.proto.java.ResponseCodeEnum
                    .INVALID_EXCHANGE_RATE_FILE;
            case INSUFFICIENT_LOCAL_CALL_GAS -> com.hederahashgraph.api.proto.java.ResponseCodeEnum
                    .INSUFFICIENT_LOCAL_CALL_GAS;
            case ENTITY_NOT_ALLOWED_TO_DELETE -> com.hederahashgraph.api.proto.java.ResponseCodeEnum
                    .ENTITY_NOT_ALLOWED_TO_DELETE;
            case AUTHORIZATION_FAILED -> com.hederahashgraph.api.proto.java.ResponseCodeEnum.AUTHORIZATION_FAILED;
            case FILE_UPLOADED_PROTO_INVALID -> com.hederahashgraph.api.proto.java.ResponseCodeEnum
                    .FILE_UPLOADED_PROTO_INVALID;
            case FILE_UPLOADED_PROTO_NOT_SAVED_TO_DISK -> com.hederahashgraph.api.proto.java.ResponseCodeEnum
                    .FILE_UPLOADED_PROTO_NOT_SAVED_TO_DISK;
            case FEE_SCHEDULE_FILE_PART_UPLOADED -> com.hederahashgraph.api.proto.java.ResponseCodeEnum
                    .FEE_SCHEDULE_FILE_PART_UPLOADED;
            case EXCHANGE_RATE_CHANGE_LIMIT_EXCEEDED -> com.hederahashgraph.api.proto.java.ResponseCodeEnum
                    .EXCHANGE_RATE_CHANGE_LIMIT_EXCEEDED;
            case MAX_CONTRACT_STORAGE_EXCEEDED -> com.hederahashgraph.api.proto.java.ResponseCodeEnum
                    .MAX_CONTRACT_STORAGE_EXCEEDED;
            case TRANSFER_ACCOUNT_SAME_AS_DELETE_ACCOUNT -> com.hederahashgraph.api.proto.java.ResponseCodeEnum
                    .TRANSFER_ACCOUNT_SAME_AS_DELETE_ACCOUNT;
            case TOTAL_LEDGER_BALANCE_INVALID -> com.hederahashgraph.api.proto.java.ResponseCodeEnum
                    .TOTAL_LEDGER_BALANCE_INVALID;
            case EXPIRATION_REDUCTION_NOT_ALLOWED -> com.hederahashgraph.api.proto.java.ResponseCodeEnum
                    .EXPIRATION_REDUCTION_NOT_ALLOWED;
            case MAX_GAS_LIMIT_EXCEEDED -> com.hederahashgraph.api.proto.java.ResponseCodeEnum.MAX_GAS_LIMIT_EXCEEDED;
            case MAX_FILE_SIZE_EXCEEDED -> com.hederahashgraph.api.proto.java.ResponseCodeEnum.MAX_FILE_SIZE_EXCEEDED;
            case RECEIVER_SIG_REQUIRED -> com.hederahashgraph.api.proto.java.ResponseCodeEnum.RECEIVER_SIG_REQUIRED;
            case INVALID_TOPIC_ID -> com.hederahashgraph.api.proto.java.ResponseCodeEnum.INVALID_TOPIC_ID;
            case INVALID_ADMIN_KEY -> com.hederahashgraph.api.proto.java.ResponseCodeEnum.INVALID_ADMIN_KEY;
            case INVALID_SUBMIT_KEY -> com.hederahashgraph.api.proto.java.ResponseCodeEnum.INVALID_SUBMIT_KEY;
            case UNAUTHORIZED -> com.hederahashgraph.api.proto.java.ResponseCodeEnum.UNAUTHORIZED;
            case INVALID_TOPIC_MESSAGE -> com.hederahashgraph.api.proto.java.ResponseCodeEnum.INVALID_TOPIC_MESSAGE;
            case INVALID_AUTORENEW_ACCOUNT -> com.hederahashgraph.api.proto.java.ResponseCodeEnum
                    .INVALID_AUTORENEW_ACCOUNT;
            case AUTORENEW_ACCOUNT_NOT_ALLOWED -> com.hederahashgraph.api.proto.java.ResponseCodeEnum
                    .AUTORENEW_ACCOUNT_NOT_ALLOWED;
            case TOPIC_EXPIRED -> com.hederahashgraph.api.proto.java.ResponseCodeEnum.TOPIC_EXPIRED;
            case INVALID_CHUNK_NUMBER -> com.hederahashgraph.api.proto.java.ResponseCodeEnum.INVALID_CHUNK_NUMBER;
            case INVALID_CHUNK_TRANSACTION_ID -> com.hederahashgraph.api.proto.java.ResponseCodeEnum
                    .INVALID_CHUNK_TRANSACTION_ID;
            case ACCOUNT_FROZEN_FOR_TOKEN -> com.hederahashgraph.api.proto.java.ResponseCodeEnum
                    .ACCOUNT_FROZEN_FOR_TOKEN;
            case TOKENS_PER_ACCOUNT_LIMIT_EXCEEDED -> com.hederahashgraph.api.proto.java.ResponseCodeEnum
                    .TOKENS_PER_ACCOUNT_LIMIT_EXCEEDED;
            case INVALID_TOKEN_ID -> com.hederahashgraph.api.proto.java.ResponseCodeEnum.INVALID_TOKEN_ID;
            case INVALID_TOKEN_DECIMALS -> com.hederahashgraph.api.proto.java.ResponseCodeEnum.INVALID_TOKEN_DECIMALS;
            case INVALID_TOKEN_INITIAL_SUPPLY -> com.hederahashgraph.api.proto.java.ResponseCodeEnum
                    .INVALID_TOKEN_INITIAL_SUPPLY;
            case INVALID_TREASURY_ACCOUNT_FOR_TOKEN -> com.hederahashgraph.api.proto.java.ResponseCodeEnum
                    .INVALID_TREASURY_ACCOUNT_FOR_TOKEN;
            case INVALID_TOKEN_SYMBOL -> com.hederahashgraph.api.proto.java.ResponseCodeEnum.INVALID_TOKEN_SYMBOL;
            case TOKEN_HAS_NO_FREEZE_KEY -> com.hederahashgraph.api.proto.java.ResponseCodeEnum.TOKEN_HAS_NO_FREEZE_KEY;
            case TRANSFERS_NOT_ZERO_SUM_FOR_TOKEN -> com.hederahashgraph.api.proto.java.ResponseCodeEnum
                    .TRANSFERS_NOT_ZERO_SUM_FOR_TOKEN;
            case MISSING_TOKEN_SYMBOL -> com.hederahashgraph.api.proto.java.ResponseCodeEnum.MISSING_TOKEN_SYMBOL;
            case TOKEN_SYMBOL_TOO_LONG -> com.hederahashgraph.api.proto.java.ResponseCodeEnum.TOKEN_SYMBOL_TOO_LONG;
            case ACCOUNT_KYC_NOT_GRANTED_FOR_TOKEN -> com.hederahashgraph.api.proto.java.ResponseCodeEnum
                    .ACCOUNT_KYC_NOT_GRANTED_FOR_TOKEN;
            case TOKEN_HAS_NO_KYC_KEY -> com.hederahashgraph.api.proto.java.ResponseCodeEnum.TOKEN_HAS_NO_KYC_KEY;
            case INSUFFICIENT_TOKEN_BALANCE -> com.hederahashgraph.api.proto.java.ResponseCodeEnum
                    .INSUFFICIENT_TOKEN_BALANCE;
            case TOKEN_WAS_DELETED -> com.hederahashgraph.api.proto.java.ResponseCodeEnum.TOKEN_WAS_DELETED;
            case TOKEN_HAS_NO_SUPPLY_KEY -> com.hederahashgraph.api.proto.java.ResponseCodeEnum.TOKEN_HAS_NO_SUPPLY_KEY;
            case TOKEN_HAS_NO_WIPE_KEY -> com.hederahashgraph.api.proto.java.ResponseCodeEnum.TOKEN_HAS_NO_WIPE_KEY;
            case INVALID_TOKEN_MINT_AMOUNT -> com.hederahashgraph.api.proto.java.ResponseCodeEnum
                    .INVALID_TOKEN_MINT_AMOUNT;
            case INVALID_TOKEN_BURN_AMOUNT -> com.hederahashgraph.api.proto.java.ResponseCodeEnum
                    .INVALID_TOKEN_BURN_AMOUNT;
            case TOKEN_NOT_ASSOCIATED_TO_ACCOUNT -> com.hederahashgraph.api.proto.java.ResponseCodeEnum
                    .TOKEN_NOT_ASSOCIATED_TO_ACCOUNT;
            case CANNOT_WIPE_TOKEN_TREASURY_ACCOUNT -> com.hederahashgraph.api.proto.java.ResponseCodeEnum
                    .CANNOT_WIPE_TOKEN_TREASURY_ACCOUNT;
            case INVALID_KYC_KEY -> com.hederahashgraph.api.proto.java.ResponseCodeEnum.INVALID_KYC_KEY;
            case INVALID_WIPE_KEY -> com.hederahashgraph.api.proto.java.ResponseCodeEnum.INVALID_WIPE_KEY;
            case INVALID_FREEZE_KEY -> com.hederahashgraph.api.proto.java.ResponseCodeEnum.INVALID_FREEZE_KEY;
            case INVALID_SUPPLY_KEY -> com.hederahashgraph.api.proto.java.ResponseCodeEnum.INVALID_SUPPLY_KEY;
            case MISSING_TOKEN_NAME -> com.hederahashgraph.api.proto.java.ResponseCodeEnum.MISSING_TOKEN_NAME;
            case TOKEN_NAME_TOO_LONG -> com.hederahashgraph.api.proto.java.ResponseCodeEnum.TOKEN_NAME_TOO_LONG;
            case INVALID_WIPING_AMOUNT -> com.hederahashgraph.api.proto.java.ResponseCodeEnum.INVALID_WIPING_AMOUNT;
            case TOKEN_IS_IMMUTABLE -> com.hederahashgraph.api.proto.java.ResponseCodeEnum.TOKEN_IS_IMMUTABLE;
            case TOKEN_ALREADY_ASSOCIATED_TO_ACCOUNT -> com.hederahashgraph.api.proto.java.ResponseCodeEnum
                    .TOKEN_ALREADY_ASSOCIATED_TO_ACCOUNT;
            case TRANSACTION_REQUIRES_ZERO_TOKEN_BALANCES -> com.hederahashgraph.api.proto.java.ResponseCodeEnum
                    .TRANSACTION_REQUIRES_ZERO_TOKEN_BALANCES;
            case ACCOUNT_IS_TREASURY -> com.hederahashgraph.api.proto.java.ResponseCodeEnum.ACCOUNT_IS_TREASURY;
            case TOKEN_ID_REPEATED_IN_TOKEN_LIST -> com.hederahashgraph.api.proto.java.ResponseCodeEnum
                    .TOKEN_ID_REPEATED_IN_TOKEN_LIST;
            case TOKEN_TRANSFER_LIST_SIZE_LIMIT_EXCEEDED -> com.hederahashgraph.api.proto.java.ResponseCodeEnum
                    .TOKEN_TRANSFER_LIST_SIZE_LIMIT_EXCEEDED;
            case EMPTY_TOKEN_TRANSFER_BODY -> com.hederahashgraph.api.proto.java.ResponseCodeEnum
                    .EMPTY_TOKEN_TRANSFER_BODY;
            case EMPTY_TOKEN_TRANSFER_ACCOUNT_AMOUNTS -> com.hederahashgraph.api.proto.java.ResponseCodeEnum
                    .EMPTY_TOKEN_TRANSFER_ACCOUNT_AMOUNTS;
            case INVALID_SCHEDULE_ID -> com.hederahashgraph.api.proto.java.ResponseCodeEnum.INVALID_SCHEDULE_ID;
            case SCHEDULE_IS_IMMUTABLE -> com.hederahashgraph.api.proto.java.ResponseCodeEnum.SCHEDULE_IS_IMMUTABLE;
            case INVALID_SCHEDULE_PAYER_ID -> com.hederahashgraph.api.proto.java.ResponseCodeEnum
                    .INVALID_SCHEDULE_PAYER_ID;
            case INVALID_SCHEDULE_ACCOUNT_ID -> com.hederahashgraph.api.proto.java.ResponseCodeEnum
                    .INVALID_SCHEDULE_ACCOUNT_ID;
            case NO_NEW_VALID_SIGNATURES -> com.hederahashgraph.api.proto.java.ResponseCodeEnum.NO_NEW_VALID_SIGNATURES;
            case UNRESOLVABLE_REQUIRED_SIGNERS -> com.hederahashgraph.api.proto.java.ResponseCodeEnum
                    .UNRESOLVABLE_REQUIRED_SIGNERS;
            case SCHEDULED_TRANSACTION_NOT_IN_WHITELIST -> com.hederahashgraph.api.proto.java.ResponseCodeEnum
                    .SCHEDULED_TRANSACTION_NOT_IN_WHITELIST;
            case SOME_SIGNATURES_WERE_INVALID -> com.hederahashgraph.api.proto.java.ResponseCodeEnum
                    .SOME_SIGNATURES_WERE_INVALID;
            case TRANSACTION_ID_FIELD_NOT_ALLOWED -> com.hederahashgraph.api.proto.java.ResponseCodeEnum
                    .TRANSACTION_ID_FIELD_NOT_ALLOWED;
            case IDENTICAL_SCHEDULE_ALREADY_CREATED -> com.hederahashgraph.api.proto.java.ResponseCodeEnum
                    .IDENTICAL_SCHEDULE_ALREADY_CREATED;
            case INVALID_ZERO_BYTE_IN_STRING -> com.hederahashgraph.api.proto.java.ResponseCodeEnum
                    .INVALID_ZERO_BYTE_IN_STRING;
            case SCHEDULE_ALREADY_DELETED -> com.hederahashgraph.api.proto.java.ResponseCodeEnum
                    .SCHEDULE_ALREADY_DELETED;
            case SCHEDULE_ALREADY_EXECUTED -> com.hederahashgraph.api.proto.java.ResponseCodeEnum
                    .SCHEDULE_ALREADY_EXECUTED;
            case MESSAGE_SIZE_TOO_LARGE -> com.hederahashgraph.api.proto.java.ResponseCodeEnum.MESSAGE_SIZE_TOO_LARGE;
            case OPERATION_REPEATED_IN_BUCKET_GROUPS -> com.hederahashgraph.api.proto.java.ResponseCodeEnum
                    .OPERATION_REPEATED_IN_BUCKET_GROUPS;
            case BUCKET_CAPACITY_OVERFLOW -> com.hederahashgraph.api.proto.java.ResponseCodeEnum
                    .BUCKET_CAPACITY_OVERFLOW;
            case NODE_CAPACITY_NOT_SUFFICIENT_FOR_OPERATION -> com.hederahashgraph.api.proto.java.ResponseCodeEnum
                    .NODE_CAPACITY_NOT_SUFFICIENT_FOR_OPERATION;
            case BUCKET_HAS_NO_THROTTLE_GROUPS -> com.hederahashgraph.api.proto.java.ResponseCodeEnum
                    .BUCKET_HAS_NO_THROTTLE_GROUPS;
            case THROTTLE_GROUP_HAS_ZERO_OPS_PER_SEC -> com.hederahashgraph.api.proto.java.ResponseCodeEnum
                    .THROTTLE_GROUP_HAS_ZERO_OPS_PER_SEC;
            case SUCCESS_BUT_MISSING_EXPECTED_OPERATION -> com.hederahashgraph.api.proto.java.ResponseCodeEnum
                    .SUCCESS_BUT_MISSING_EXPECTED_OPERATION;
            case UNPARSEABLE_THROTTLE_DEFINITIONS -> com.hederahashgraph.api.proto.java.ResponseCodeEnum
                    .UNPARSEABLE_THROTTLE_DEFINITIONS;
            case INVALID_THROTTLE_DEFINITIONS -> com.hederahashgraph.api.proto.java.ResponseCodeEnum
                    .INVALID_THROTTLE_DEFINITIONS;
            case ACCOUNT_EXPIRED_AND_PENDING_REMOVAL -> com.hederahashgraph.api.proto.java.ResponseCodeEnum
                    .ACCOUNT_EXPIRED_AND_PENDING_REMOVAL;
            case INVALID_TOKEN_MAX_SUPPLY -> com.hederahashgraph.api.proto.java.ResponseCodeEnum
                    .INVALID_TOKEN_MAX_SUPPLY;
            case INVALID_TOKEN_NFT_SERIAL_NUMBER -> com.hederahashgraph.api.proto.java.ResponseCodeEnum
                    .INVALID_TOKEN_NFT_SERIAL_NUMBER;
            case INVALID_NFT_ID -> com.hederahashgraph.api.proto.java.ResponseCodeEnum.INVALID_NFT_ID;
            case METADATA_TOO_LONG -> com.hederahashgraph.api.proto.java.ResponseCodeEnum.METADATA_TOO_LONG;
            case BATCH_SIZE_LIMIT_EXCEEDED -> com.hederahashgraph.api.proto.java.ResponseCodeEnum
                    .BATCH_SIZE_LIMIT_EXCEEDED;
            case INVALID_QUERY_RANGE -> com.hederahashgraph.api.proto.java.ResponseCodeEnum.INVALID_QUERY_RANGE;
            case FRACTION_DIVIDES_BY_ZERO -> com.hederahashgraph.api.proto.java.ResponseCodeEnum
                    .FRACTION_DIVIDES_BY_ZERO;
            case INSUFFICIENT_PAYER_BALANCE_FOR_CUSTOM_FEE -> com.hederahashgraph.api.proto.java.ResponseCodeEnum
                    .INSUFFICIENT_PAYER_BALANCE_FOR_CUSTOM_FEE;
            case CUSTOM_FEES_LIST_TOO_LONG -> com.hederahashgraph.api.proto.java.ResponseCodeEnum
                    .CUSTOM_FEES_LIST_TOO_LONG;
            case INVALID_CUSTOM_FEE_COLLECTOR -> com.hederahashgraph.api.proto.java.ResponseCodeEnum
                    .INVALID_CUSTOM_FEE_COLLECTOR;
            case INVALID_TOKEN_ID_IN_CUSTOM_FEES -> com.hederahashgraph.api.proto.java.ResponseCodeEnum
                    .INVALID_TOKEN_ID_IN_CUSTOM_FEES;
            case TOKEN_NOT_ASSOCIATED_TO_FEE_COLLECTOR -> com.hederahashgraph.api.proto.java.ResponseCodeEnum
                    .TOKEN_NOT_ASSOCIATED_TO_FEE_COLLECTOR;
            case TOKEN_MAX_SUPPLY_REACHED -> com.hederahashgraph.api.proto.java.ResponseCodeEnum
                    .TOKEN_MAX_SUPPLY_REACHED;
            case SENDER_DOES_NOT_OWN_NFT_SERIAL_NO -> com.hederahashgraph.api.proto.java.ResponseCodeEnum
                    .SENDER_DOES_NOT_OWN_NFT_SERIAL_NO;
            case CUSTOM_FEE_NOT_FULLY_SPECIFIED -> com.hederahashgraph.api.proto.java.ResponseCodeEnum
                    .CUSTOM_FEE_NOT_FULLY_SPECIFIED;
            case CUSTOM_FEE_MUST_BE_POSITIVE -> com.hederahashgraph.api.proto.java.ResponseCodeEnum
                    .CUSTOM_FEE_MUST_BE_POSITIVE;
            case TOKEN_HAS_NO_FEE_SCHEDULE_KEY -> com.hederahashgraph.api.proto.java.ResponseCodeEnum
                    .TOKEN_HAS_NO_FEE_SCHEDULE_KEY;
            case CUSTOM_FEE_OUTSIDE_NUMERIC_RANGE -> com.hederahashgraph.api.proto.java.ResponseCodeEnum
                    .CUSTOM_FEE_OUTSIDE_NUMERIC_RANGE;
            case ROYALTY_FRACTION_CANNOT_EXCEED_ONE -> com.hederahashgraph.api.proto.java.ResponseCodeEnum
                    .ROYALTY_FRACTION_CANNOT_EXCEED_ONE;
            case FRACTIONAL_FEE_MAX_AMOUNT_LESS_THAN_MIN_AMOUNT -> com.hederahashgraph.api.proto.java.ResponseCodeEnum
                    .FRACTIONAL_FEE_MAX_AMOUNT_LESS_THAN_MIN_AMOUNT;
            case CUSTOM_SCHEDULE_ALREADY_HAS_NO_FEES -> com.hederahashgraph.api.proto.java.ResponseCodeEnum
                    .CUSTOM_SCHEDULE_ALREADY_HAS_NO_FEES;
            case CUSTOM_FEE_DENOMINATION_MUST_BE_FUNGIBLE_COMMON -> com.hederahashgraph.api.proto.java.ResponseCodeEnum
                    .CUSTOM_FEE_DENOMINATION_MUST_BE_FUNGIBLE_COMMON;
            case CUSTOM_FRACTIONAL_FEE_ONLY_ALLOWED_FOR_FUNGIBLE_COMMON -> com.hederahashgraph.api.proto.java
                    .ResponseCodeEnum.CUSTOM_FRACTIONAL_FEE_ONLY_ALLOWED_FOR_FUNGIBLE_COMMON;
            case INVALID_CUSTOM_FEE_SCHEDULE_KEY -> com.hederahashgraph.api.proto.java.ResponseCodeEnum
                    .INVALID_CUSTOM_FEE_SCHEDULE_KEY;
            case INVALID_TOKEN_MINT_METADATA -> com.hederahashgraph.api.proto.java.ResponseCodeEnum
                    .INVALID_TOKEN_MINT_METADATA;
            case INVALID_TOKEN_BURN_METADATA -> com.hederahashgraph.api.proto.java.ResponseCodeEnum
                    .INVALID_TOKEN_BURN_METADATA;
            case CURRENT_TREASURY_STILL_OWNS_NFTS -> com.hederahashgraph.api.proto.java.ResponseCodeEnum
                    .CURRENT_TREASURY_STILL_OWNS_NFTS;
            case ACCOUNT_STILL_OWNS_NFTS -> com.hederahashgraph.api.proto.java.ResponseCodeEnum.ACCOUNT_STILL_OWNS_NFTS;
            case TREASURY_MUST_OWN_BURNED_NFT -> com.hederahashgraph.api.proto.java.ResponseCodeEnum
                    .TREASURY_MUST_OWN_BURNED_NFT;
            case ACCOUNT_DOES_NOT_OWN_WIPED_NFT -> com.hederahashgraph.api.proto.java.ResponseCodeEnum
                    .ACCOUNT_DOES_NOT_OWN_WIPED_NFT;
            case ACCOUNT_AMOUNT_TRANSFERS_ONLY_ALLOWED_FOR_FUNGIBLE_COMMON -> com.hederahashgraph.api.proto.java
                    .ResponseCodeEnum.ACCOUNT_AMOUNT_TRANSFERS_ONLY_ALLOWED_FOR_FUNGIBLE_COMMON;
            case MAX_NFTS_IN_PRICE_REGIME_HAVE_BEEN_MINTED -> com.hederahashgraph.api.proto.java.ResponseCodeEnum
                    .MAX_NFTS_IN_PRICE_REGIME_HAVE_BEEN_MINTED;
            case PAYER_ACCOUNT_DELETED -> com.hederahashgraph.api.proto.java.ResponseCodeEnum.PAYER_ACCOUNT_DELETED;
            case CUSTOM_FEE_CHARGING_EXCEEDED_MAX_RECURSION_DEPTH -> com.hederahashgraph.api.proto.java.ResponseCodeEnum
                    .CUSTOM_FEE_CHARGING_EXCEEDED_MAX_RECURSION_DEPTH;
            case CUSTOM_FEE_CHARGING_EXCEEDED_MAX_ACCOUNT_AMOUNTS -> com.hederahashgraph.api.proto.java.ResponseCodeEnum
                    .CUSTOM_FEE_CHARGING_EXCEEDED_MAX_ACCOUNT_AMOUNTS;
            case INSUFFICIENT_SENDER_ACCOUNT_BALANCE_FOR_CUSTOM_FEE -> com.hederahashgraph.api.proto.java
                    .ResponseCodeEnum.INSUFFICIENT_SENDER_ACCOUNT_BALANCE_FOR_CUSTOM_FEE;
            case SERIAL_NUMBER_LIMIT_REACHED -> com.hederahashgraph.api.proto.java.ResponseCodeEnum
                    .SERIAL_NUMBER_LIMIT_REACHED;
            case CUSTOM_ROYALTY_FEE_ONLY_ALLOWED_FOR_NON_FUNGIBLE_UNIQUE -> com.hederahashgraph.api.proto.java
                    .ResponseCodeEnum.CUSTOM_ROYALTY_FEE_ONLY_ALLOWED_FOR_NON_FUNGIBLE_UNIQUE;
            case NO_REMAINING_AUTOMATIC_ASSOCIATIONS -> com.hederahashgraph.api.proto.java.ResponseCodeEnum
                    .NO_REMAINING_AUTOMATIC_ASSOCIATIONS;
            case EXISTING_AUTOMATIC_ASSOCIATIONS_EXCEED_GIVEN_LIMIT -> com.hederahashgraph.api.proto.java
                    .ResponseCodeEnum.EXISTING_AUTOMATIC_ASSOCIATIONS_EXCEED_GIVEN_LIMIT;
            case REQUESTED_NUM_AUTOMATIC_ASSOCIATIONS_EXCEEDS_ASSOCIATION_LIMIT -> com.hederahashgraph.api.proto.java
                    .ResponseCodeEnum.REQUESTED_NUM_AUTOMATIC_ASSOCIATIONS_EXCEEDS_ASSOCIATION_LIMIT;
            case TOKEN_IS_PAUSED -> com.hederahashgraph.api.proto.java.ResponseCodeEnum.TOKEN_IS_PAUSED;
            case TOKEN_HAS_NO_PAUSE_KEY -> com.hederahashgraph.api.proto.java.ResponseCodeEnum.TOKEN_HAS_NO_PAUSE_KEY;
            case INVALID_PAUSE_KEY -> com.hederahashgraph.api.proto.java.ResponseCodeEnum.INVALID_PAUSE_KEY;
            case FREEZE_UPDATE_FILE_DOES_NOT_EXIST -> com.hederahashgraph.api.proto.java.ResponseCodeEnum
                    .FREEZE_UPDATE_FILE_DOES_NOT_EXIST;
            case FREEZE_UPDATE_FILE_HASH_DOES_NOT_MATCH -> com.hederahashgraph.api.proto.java.ResponseCodeEnum
                    .FREEZE_UPDATE_FILE_HASH_DOES_NOT_MATCH;
            case NO_UPGRADE_HAS_BEEN_PREPARED -> com.hederahashgraph.api.proto.java.ResponseCodeEnum
                    .NO_UPGRADE_HAS_BEEN_PREPARED;
            case NO_FREEZE_IS_SCHEDULED -> com.hederahashgraph.api.proto.java.ResponseCodeEnum.NO_FREEZE_IS_SCHEDULED;
            case UPDATE_FILE_HASH_CHANGED_SINCE_PREPARE_UPGRADE -> com.hederahashgraph.api.proto.java.ResponseCodeEnum
                    .UPDATE_FILE_HASH_CHANGED_SINCE_PREPARE_UPGRADE;
            case FREEZE_START_TIME_MUST_BE_FUTURE -> com.hederahashgraph.api.proto.java.ResponseCodeEnum
                    .FREEZE_START_TIME_MUST_BE_FUTURE;
            case PREPARED_UPDATE_FILE_IS_IMMUTABLE -> com.hederahashgraph.api.proto.java.ResponseCodeEnum
                    .PREPARED_UPDATE_FILE_IS_IMMUTABLE;
            case FREEZE_ALREADY_SCHEDULED -> com.hederahashgraph.api.proto.java.ResponseCodeEnum
                    .FREEZE_ALREADY_SCHEDULED;
            case FREEZE_UPGRADE_IN_PROGRESS -> com.hederahashgraph.api.proto.java.ResponseCodeEnum
                    .FREEZE_UPGRADE_IN_PROGRESS;
            case UPDATE_FILE_ID_DOES_NOT_MATCH_PREPARED -> com.hederahashgraph.api.proto.java.ResponseCodeEnum
                    .UPDATE_FILE_ID_DOES_NOT_MATCH_PREPARED;
            case UPDATE_FILE_HASH_DOES_NOT_MATCH_PREPARED -> com.hederahashgraph.api.proto.java.ResponseCodeEnum
                    .UPDATE_FILE_HASH_DOES_NOT_MATCH_PREPARED;
            case CONSENSUS_GAS_EXHAUSTED -> com.hederahashgraph.api.proto.java.ResponseCodeEnum.CONSENSUS_GAS_EXHAUSTED;
            case REVERTED_SUCCESS -> com.hederahashgraph.api.proto.java.ResponseCodeEnum.REVERTED_SUCCESS;
            case MAX_STORAGE_IN_PRICE_REGIME_HAS_BEEN_USED -> com.hederahashgraph.api.proto.java.ResponseCodeEnum
                    .MAX_STORAGE_IN_PRICE_REGIME_HAS_BEEN_USED;
            case INVALID_ALIAS_KEY -> com.hederahashgraph.api.proto.java.ResponseCodeEnum.INVALID_ALIAS_KEY;
            case UNEXPECTED_TOKEN_DECIMALS -> com.hederahashgraph.api.proto.java.ResponseCodeEnum
                    .UNEXPECTED_TOKEN_DECIMALS;
            case INVALID_PROXY_ACCOUNT_ID -> com.hederahashgraph.api.proto.java.ResponseCodeEnum
                    .INVALID_PROXY_ACCOUNT_ID;
            case INVALID_TRANSFER_ACCOUNT_ID -> com.hederahashgraph.api.proto.java.ResponseCodeEnum
                    .INVALID_TRANSFER_ACCOUNT_ID;
            case INVALID_FEE_COLLECTOR_ACCOUNT_ID -> com.hederahashgraph.api.proto.java.ResponseCodeEnum
                    .INVALID_FEE_COLLECTOR_ACCOUNT_ID;
            case ALIAS_IS_IMMUTABLE -> com.hederahashgraph.api.proto.java.ResponseCodeEnum.ALIAS_IS_IMMUTABLE;
            case SPENDER_ACCOUNT_SAME_AS_OWNER -> com.hederahashgraph.api.proto.java.ResponseCodeEnum
                    .SPENDER_ACCOUNT_SAME_AS_OWNER;
            case AMOUNT_EXCEEDS_TOKEN_MAX_SUPPLY -> com.hederahashgraph.api.proto.java.ResponseCodeEnum
                    .AMOUNT_EXCEEDS_TOKEN_MAX_SUPPLY;
            case NEGATIVE_ALLOWANCE_AMOUNT -> com.hederahashgraph.api.proto.java.ResponseCodeEnum
                    .NEGATIVE_ALLOWANCE_AMOUNT;
            case CANNOT_APPROVE_FOR_ALL_FUNGIBLE_COMMON -> com.hederahashgraph.api.proto.java.ResponseCodeEnum
                    .CANNOT_APPROVE_FOR_ALL_FUNGIBLE_COMMON;
            case SPENDER_DOES_NOT_HAVE_ALLOWANCE -> com.hederahashgraph.api.proto.java.ResponseCodeEnum
                    .SPENDER_DOES_NOT_HAVE_ALLOWANCE;
            case AMOUNT_EXCEEDS_ALLOWANCE -> com.hederahashgraph.api.proto.java.ResponseCodeEnum
                    .AMOUNT_EXCEEDS_ALLOWANCE;
            case MAX_ALLOWANCES_EXCEEDED -> com.hederahashgraph.api.proto.java.ResponseCodeEnum.MAX_ALLOWANCES_EXCEEDED;
            case EMPTY_ALLOWANCES -> com.hederahashgraph.api.proto.java.ResponseCodeEnum.EMPTY_ALLOWANCES;
            case SPENDER_ACCOUNT_REPEATED_IN_ALLOWANCES -> com.hederahashgraph.api.proto.java.ResponseCodeEnum
                    .SPENDER_ACCOUNT_REPEATED_IN_ALLOWANCES;
            case REPEATED_SERIAL_NUMS_IN_NFT_ALLOWANCES -> com.hederahashgraph.api.proto.java.ResponseCodeEnum
                    .REPEATED_SERIAL_NUMS_IN_NFT_ALLOWANCES;
            case FUNGIBLE_TOKEN_IN_NFT_ALLOWANCES -> com.hederahashgraph.api.proto.java.ResponseCodeEnum
                    .FUNGIBLE_TOKEN_IN_NFT_ALLOWANCES;
            case NFT_IN_FUNGIBLE_TOKEN_ALLOWANCES -> com.hederahashgraph.api.proto.java.ResponseCodeEnum
                    .NFT_IN_FUNGIBLE_TOKEN_ALLOWANCES;
            case INVALID_ALLOWANCE_OWNER_ID -> com.hederahashgraph.api.proto.java.ResponseCodeEnum
                    .INVALID_ALLOWANCE_OWNER_ID;
            case INVALID_ALLOWANCE_SPENDER_ID -> com.hederahashgraph.api.proto.java.ResponseCodeEnum
                    .INVALID_ALLOWANCE_SPENDER_ID;
            case REPEATED_ALLOWANCES_TO_DELETE -> com.hederahashgraph.api.proto.java.ResponseCodeEnum
                    .REPEATED_ALLOWANCES_TO_DELETE;
            case INVALID_DELEGATING_SPENDER -> com.hederahashgraph.api.proto.java.ResponseCodeEnum
                    .INVALID_DELEGATING_SPENDER;
            case DELEGATING_SPENDER_CANNOT_GRANT_APPROVE_FOR_ALL -> com.hederahashgraph.api.proto.java.ResponseCodeEnum
                    .DELEGATING_SPENDER_CANNOT_GRANT_APPROVE_FOR_ALL;
            case DELEGATING_SPENDER_DOES_NOT_HAVE_APPROVE_FOR_ALL -> com.hederahashgraph.api.proto.java.ResponseCodeEnum
                    .DELEGATING_SPENDER_DOES_NOT_HAVE_APPROVE_FOR_ALL;
            case SCHEDULE_EXPIRATION_TIME_TOO_FAR_IN_FUTURE -> com.hederahashgraph.api.proto.java.ResponseCodeEnum
                    .SCHEDULE_EXPIRATION_TIME_TOO_FAR_IN_FUTURE;
            case SCHEDULE_EXPIRATION_TIME_MUST_BE_HIGHER_THAN_CONSENSUS_TIME -> com.hederahashgraph.api.proto.java
                    .ResponseCodeEnum.SCHEDULE_EXPIRATION_TIME_MUST_BE_HIGHER_THAN_CONSENSUS_TIME;
            case SCHEDULE_FUTURE_THROTTLE_EXCEEDED -> com.hederahashgraph.api.proto.java.ResponseCodeEnum
                    .SCHEDULE_FUTURE_THROTTLE_EXCEEDED;
            case SCHEDULE_FUTURE_GAS_LIMIT_EXCEEDED -> com.hederahashgraph.api.proto.java.ResponseCodeEnum
                    .SCHEDULE_FUTURE_GAS_LIMIT_EXCEEDED;
            case INVALID_ETHEREUM_TRANSACTION -> com.hederahashgraph.api.proto.java.ResponseCodeEnum
                    .INVALID_ETHEREUM_TRANSACTION;
            case WRONG_CHAIN_ID -> com.hederahashgraph.api.proto.java.ResponseCodeEnum.WRONG_CHAIN_ID;
            case WRONG_NONCE -> com.hederahashgraph.api.proto.java.ResponseCodeEnum.WRONG_NONCE;
            case ACCESS_LIST_UNSUPPORTED -> com.hederahashgraph.api.proto.java.ResponseCodeEnum.ACCESS_LIST_UNSUPPORTED;
            case SCHEDULE_PENDING_EXPIRATION -> com.hederahashgraph.api.proto.java.ResponseCodeEnum
                    .SCHEDULE_PENDING_EXPIRATION;
            case CONTRACT_IS_TOKEN_TREASURY -> com.hederahashgraph.api.proto.java.ResponseCodeEnum
                    .CONTRACT_IS_TOKEN_TREASURY;
            case CONTRACT_HAS_NON_ZERO_TOKEN_BALANCES -> com.hederahashgraph.api.proto.java.ResponseCodeEnum
                    .CONTRACT_HAS_NON_ZERO_TOKEN_BALANCES;
            case CONTRACT_EXPIRED_AND_PENDING_REMOVAL -> com.hederahashgraph.api.proto.java.ResponseCodeEnum
                    .CONTRACT_EXPIRED_AND_PENDING_REMOVAL;
            case CONTRACT_HAS_NO_AUTO_RENEW_ACCOUNT -> com.hederahashgraph.api.proto.java.ResponseCodeEnum
                    .CONTRACT_HAS_NO_AUTO_RENEW_ACCOUNT;
            case PERMANENT_REMOVAL_REQUIRES_SYSTEM_INITIATION -> com.hederahashgraph.api.proto.java.ResponseCodeEnum
                    .PERMANENT_REMOVAL_REQUIRES_SYSTEM_INITIATION;
            case PROXY_ACCOUNT_ID_FIELD_IS_DEPRECATED -> com.hederahashgraph.api.proto.java.ResponseCodeEnum
                    .PROXY_ACCOUNT_ID_FIELD_IS_DEPRECATED;
            case SELF_STAKING_IS_NOT_ALLOWED -> com.hederahashgraph.api.proto.java.ResponseCodeEnum
                    .SELF_STAKING_IS_NOT_ALLOWED;
            case INVALID_STAKING_ID -> com.hederahashgraph.api.proto.java.ResponseCodeEnum.INVALID_STAKING_ID;
            case STAKING_NOT_ENABLED -> com.hederahashgraph.api.proto.java.ResponseCodeEnum.STAKING_NOT_ENABLED;
            case INVALID_PRNG_RANGE -> com.hederahashgraph.api.proto.java.ResponseCodeEnum.INVALID_PRNG_RANGE;
            case MAX_ENTITIES_IN_PRICE_REGIME_HAVE_BEEN_CREATED -> com.hederahashgraph.api.proto.java.ResponseCodeEnum
                    .MAX_ENTITIES_IN_PRICE_REGIME_HAVE_BEEN_CREATED;
            case INVALID_FULL_PREFIX_SIGNATURE_FOR_PRECOMPILE -> com.hederahashgraph.api.proto.java.ResponseCodeEnum
                    .INVALID_FULL_PREFIX_SIGNATURE_FOR_PRECOMPILE;
            case INSUFFICIENT_BALANCES_FOR_STORAGE_RENT -> com.hederahashgraph.api.proto.java.ResponseCodeEnum
                    .INSUFFICIENT_BALANCES_FOR_STORAGE_RENT;
            case MAX_CHILD_RECORDS_EXCEEDED -> com.hederahashgraph.api.proto.java.ResponseCodeEnum
                    .MAX_CHILD_RECORDS_EXCEEDED;
            case INSUFFICIENT_BALANCES_FOR_RENEWAL_FEES -> com.hederahashgraph.api.proto.java.ResponseCodeEnum
                    .INSUFFICIENT_BALANCES_FOR_RENEWAL_FEES;
            case TRANSACTION_HAS_UNKNOWN_FIELDS -> com.hederahashgraph.api.proto.java.ResponseCodeEnum
                    .TRANSACTION_HAS_UNKNOWN_FIELDS;
            case ACCOUNT_IS_IMMUTABLE -> com.hederahashgraph.api.proto.java.ResponseCodeEnum.ACCOUNT_IS_IMMUTABLE;
            case ALIAS_ALREADY_ASSIGNED -> com.hederahashgraph.api.proto.java.ResponseCodeEnum.ALIAS_ALREADY_ASSIGNED;
            case INVALID_METADATA_KEY -> com.hederahashgraph.api.proto.java.ResponseCodeEnum.INVALID_METADATA_KEY;
            case TOKEN_HAS_NO_METADATA_KEY -> com.hederahashgraph.api.proto.java.ResponseCodeEnum
                    .TOKEN_HAS_NO_METADATA_KEY;
            case MISSING_TOKEN_METADATA -> com.hederahashgraph.api.proto.java.ResponseCodeEnum.MISSING_TOKEN_METADATA;
            case MISSING_SERIAL_NUMBERS -> com.hederahashgraph.api.proto.java.ResponseCodeEnum.MISSING_SERIAL_NUMBERS;
            case TOKEN_HAS_NO_ADMIN_KEY -> com.hederahashgraph.api.proto.java.ResponseCodeEnum.TOKEN_HAS_NO_ADMIN_KEY;
            case NODE_DELETED -> com.hederahashgraph.api.proto.java.ResponseCodeEnum.NODE_DELETED;
            case INVALID_NODE_ID -> com.hederahashgraph.api.proto.java.ResponseCodeEnum.INVALID_NODE_ID;
            case INVALID_GOSSIP_ENDPOINT -> com.hederahashgraph.api.proto.java.ResponseCodeEnum.INVALID_GOSSIP_ENDPOINT;
            case INVALID_NODE_ACCOUNT_ID -> com.hederahashgraph.api.proto.java.ResponseCodeEnum.INVALID_NODE_ACCOUNT_ID;
            case INVALID_NODE_DESCRIPTION -> com.hederahashgraph.api.proto.java.ResponseCodeEnum
                    .INVALID_NODE_DESCRIPTION;
            case INVALID_SERVICE_ENDPOINT -> com.hederahashgraph.api.proto.java.ResponseCodeEnum
                    .INVALID_SERVICE_ENDPOINT;
            case INVALID_GOSSIP_CAE_CERTIFICATE -> com.hederahashgraph.api.proto.java.ResponseCodeEnum
                    .INVALID_GOSSIP_CAE_CERTIFICATE;
            case INVALID_GRPC_CERTIFICATE -> com.hederahashgraph.api.proto.java.ResponseCodeEnum
                    .INVALID_GRPC_CERTIFICATE;
            case INVALID_MAX_AUTO_ASSOCIATIONS -> com.hederahashgraph.api.proto.java.ResponseCodeEnum
                    .INVALID_MAX_AUTO_ASSOCIATIONS;
            case MAX_NODES_CREATED -> com.hederahashgraph.api.proto.java.ResponseCodeEnum.MAX_NODES_CREATED;
            case IP_FQDN_CANNOT_BE_SET_FOR_SAME_ENDPOINT -> com.hederahashgraph.api.proto.java.ResponseCodeEnum
                    .IP_FQDN_CANNOT_BE_SET_FOR_SAME_ENDPOINT;
            case GOSSIP_ENDPOINT_CANNOT_HAVE_FQDN -> com.hederahashgraph.api.proto.java.ResponseCodeEnum
                    .GOSSIP_ENDPOINT_CANNOT_HAVE_FQDN;
            case FQDN_SIZE_TOO_LARGE -> com.hederahashgraph.api.proto.java.ResponseCodeEnum.FQDN_SIZE_TOO_LARGE;
            case INVALID_ENDPOINT -> com.hederahashgraph.api.proto.java.ResponseCodeEnum.INVALID_ENDPOINT;
            case GOSSIP_ENDPOINTS_EXCEEDED_LIMIT -> com.hederahashgraph.api.proto.java.ResponseCodeEnum
                    .GOSSIP_ENDPOINTS_EXCEEDED_LIMIT;
            case SERVICE_ENDPOINTS_EXCEEDED_LIMIT -> com.hederahashgraph.api.proto.java.ResponseCodeEnum
                    .SERVICE_ENDPOINTS_EXCEEDED_LIMIT;
            case INVALID_IPV4_ADDRESS -> com.hederahashgraph.api.proto.java.ResponseCodeEnum.INVALID_IPV4_ADDRESS;
<<<<<<< HEAD
            case TOKEN_REFERENCE_REPEATED -> com.hederahashgraph.api.proto.java.ResponseCodeEnum
                    .TOKEN_REFERENCE_REPEATED;
            case TOKEN_REFERENCE_LIST_SIZE_LIMIT_EXCEEDED -> com.hederahashgraph.api.proto.java.ResponseCodeEnum
                    .TOKEN_REFERENCE_LIST_SIZE_LIMIT_EXCEEDED;
            case INVALID_OWNER_ID -> com.hederahashgraph.api.proto.java.ResponseCodeEnum.INVALID_OWNER_ID;

                //            case UNRECOGNIZED -> throw new RuntimeException("UNRECOGNIZED Response code!");
=======
>>>>>>> 6f38a939
        };
    }

    public static com.hederahashgraph.api.proto.java.Query toProtoQuery(final Query query) {
        return pbjToProto(query, Query.class, com.hederahashgraph.api.proto.java.Query.class);
    }

    public static TopicID toPbjTopicId(final com.hederahashgraph.api.proto.java.TopicID topicId) {
        return protoToPbj(topicId, TopicID.class);
    }

    public static <T extends Record, R extends GeneratedMessageV3> R pbjToProto(
            final T pbj, final Class<T> pbjClass, final Class<R> protoClass) {
        try {
            final var codecField = pbjClass.getDeclaredField("PROTOBUF");
            final var codec = (Codec<T>) codecField.get(null);
            final var bytes = asBytes(codec, pbj);
            final var protocParser = protoClass.getMethod("parseFrom", byte[].class);
            return (R) protocParser.invoke(null, bytes);
        } catch (NoSuchFieldException | IllegalAccessException | NoSuchMethodException | InvocationTargetException e) {
            // Should be impossible, so just propagate an exception
            throw new RuntimeException("Invalid conversion to proto for " + pbjClass.getSimpleName(), e);
        }
    }

    private interface ProtoParser<R extends GeneratedMessageV3> {
        R parseFrom(byte[] bytes) throws InvalidProtocolBufferException;
    }

    private static <T extends Record, R extends GeneratedMessageV3> R explicitPbjToProto(
            @NonNull final T pbj, @NonNull final Codec<T> pbjCodec, @NonNull final ProtoParser<R> protoParser) {
        requireNonNull(pbj);
        requireNonNull(pbjCodec);
        requireNonNull(protoParser);
        try {
            return protoParser.parseFrom(asBytes(pbjCodec, pbj));
        } catch (InvalidProtocolBufferException e) {
            // Should be impossible
            throw new IllegalStateException("Serialization failure for " + pbj, e);
        }
    }

    @SuppressWarnings("unchecked")
    public static <T extends GeneratedMessageV3, R extends Record> @NonNull R protoToPbj(
            @NonNull final T proto, @NonNull final Class<R> pbjClass) {
        try {
            final var bytes = requireNonNull(proto).toByteArray();
            final var codecField = requireNonNull(pbjClass).getDeclaredField("PROTOBUF");
            final var codec = (Codec<R>) codecField.get(null);
            return codec.parse(BufferedData.wrap(bytes));
        } catch (NoSuchFieldException | IllegalAccessException | ParseException e) {
            // Should be impossible, so just propagate an exception
            throw new RuntimeException("Invalid conversion to PBJ for " + pbjClass.getSimpleName(), e);
        }
    }

    /**
     * Converts a gRPC {@link com.hederahashgraph.api.proto.java.Key} to a PBJ {@link Key}.
     * (We will encounter gRPC keys until the handle workflow is using PBJ objects.)
     *
     * @param grpcKey the gRPC {@link com.hederahashgraph.api.proto.java.Key} to convert
     * @return the PBJ {@link Key}
     * @throws IllegalStateException if the conversion fails
     */
    public static @NonNull Key fromGrpcKey(@NonNull final com.hederahashgraph.api.proto.java.Key grpcKey) {
        try (final var bais = new ByteArrayInputStream(requireNonNull(grpcKey).toByteArray())) {
            final var stream = new ReadableStreamingData(bais);
            stream.limit(bais.available());
            return Key.PROTOBUF.parse(stream);
        } catch (final IOException | ParseException e) {
            // Should be impossible, so just propagate an exception
            throw new IllegalStateException("Invalid conversion to PBJ for Key", e);
        }
    }

    /**
     * Tries to convert a PBJ {@link Key} to a {@link JKey} (the only {@link HederaKey} implementation);
     * returns an empty optional if the conversion succeeds, but the resulting {@link JKey} is not valid.
     *
     * @param pbjKey the PBJ {@link Key} to convert
     * @return the converted {@link JKey} if valid, or an empty optional if invalid
     * @throws IllegalStateException if the conversion fails
     */
    public static @NonNull Optional<HederaKey> fromPbjKey(@Nullable final Key pbjKey) {
        if (pbjKey == null) {
            return Optional.empty();
        }
        try (final var baos = new ByteArrayOutputStream();
                final var dos = new WritableStreamingData(baos)) {
            Key.PROTOBUF.write(pbjKey, dos);
            final var grpcKey = com.hederahashgraph.api.proto.java.Key.parseFrom(baos.toByteArray());
            return asHederaKey(grpcKey);
        } catch (final IOException e) {
            // Should be impossible, so just propagate an exception
            throw new IllegalStateException("Invalid conversion from PBJ for Key", e);
        } catch (Exception e) {
            throw new RuntimeException(e);
        }
    }

    /**
     * Tries to convert a PBJ {@link Key} to a {@link JKey} unchecked (the only {@link HederaKey} implementation);
     * returns an empty optional if the conversion succeeds, but the resulting {@link JKey} is not valid.
     * this is just for testing because some of the key generated by seeded source are not valid
     * @param pbjKey the PBJ {@link Key} to convert
     * @return the converted {@link JKey} if valid, or an empty optional if invalid
     * @throws IllegalStateException if the conversion fails
     */
    public static @NonNull Optional<HederaKey> fromPbjKeyUnchecked(@Nullable final Key pbjKey) {
        if (pbjKey == null) {
            return Optional.empty();
        }
        try (final var baos = new ByteArrayOutputStream();
                final var dos = new WritableStreamingData(baos)) {
            Key.PROTOBUF.write(pbjKey, dos);
            final var grpcKey = com.hederahashgraph.api.proto.java.Key.parseFrom(baos.toByteArray());
            return asHederaKeyUnchecked(grpcKey);
        } catch (final IOException e) {
            // Should be impossible, so just propagate an exception
            throw new IllegalStateException("Invalid conversion from PBJ for Key", e);
        } catch (Exception e) {
            throw new RuntimeException(e);
        }
    }

    /**
     * Tries to convert a PBJ {@link ResponseType} to a {@link com.hederahashgraph.api.proto.java.ResponseType}
     * @param responseType the PBJ {@link ResponseType} to convert
     * @return the converted {@link com.hederahashgraph.api.proto.java.ResponseType} if valid
     */
    public static @NonNull com.hederahashgraph.api.proto.java.ResponseType fromPbjResponseType(
            @NonNull final ResponseType responseType) {
        return switch (requireNonNull(responseType)) {
            case ANSWER_ONLY -> com.hederahashgraph.api.proto.java.ResponseType.ANSWER_ONLY;
            case ANSWER_STATE_PROOF -> com.hederahashgraph.api.proto.java.ResponseType.ANSWER_STATE_PROOF;
            case COST_ANSWER -> com.hederahashgraph.api.proto.java.ResponseType.COST_ANSWER;
            case COST_ANSWER_STATE_PROOF -> com.hederahashgraph.api.proto.java.ResponseType.COST_ANSWER_STATE_PROOF;
        };
    }

    public static @NonNull Optional<SchedulableTransactionBody> toPbj(
            @Nullable final com.hederahashgraph.api.proto.java.SchedulableTransactionBody schedulableTransactionBody) {
        if (schedulableTransactionBody == null) {
            return Optional.empty();
        }
        try (final var baos = new ByteArrayOutputStream()) {
            schedulableTransactionBody.writeTo(baos);
            return Optional.of(SchedulableTransactionBody.PROTOBUF.parse(
                    Bytes.wrap(baos.toByteArray()).toReadableSequentialData()));
        } catch (final IOException | ParseException e) {
            // Should be impossible, so just propagate an exception
            throw new IllegalStateException("Invalid conversion from PBJ for SchedulableTransactionBody", e);
        }
    }

    public static @NonNull com.hederahashgraph.api.proto.java.SchedulableTransactionBody fromPbj(
            @NonNull SchedulableTransactionBody tx) {
        requireNonNull(tx);
        try {
            final var bytes = asBytes(SchedulableTransactionBody.PROTOBUF, tx);
            return com.hederahashgraph.api.proto.java.SchedulableTransactionBody.parseFrom(bytes);
        } catch (InvalidProtocolBufferException e) {
            throw new RuntimeException(e);
        }
    }

    public static Key asPbjKey(@NonNull final JKey jKey) {
        requireNonNull(jKey);
        try {
            return toPbj(JKey.mapJKey(jKey));
        } catch (InvalidKeyException e) {
            throw new RuntimeException(e);
        }
    }

    public static @NonNull CustomFee fromFcCustomFee(@Nullable final FcCustomFee fcFee) {
        try (final var bais =
                new ByteArrayInputStream(requireNonNull(fcFee).asGrpc().toByteArray())) {
            final var stream = new ReadableStreamingData(bais);
            stream.limit(bais.available());
            return CustomFee.PROTOBUF.parse(stream);
        } catch (final IOException | ParseException e) {
            // Should be impossible, so just propagate an exception
            throw new IllegalStateException("Invalid conversion to PBJ for CustomFee", e);
        }
    }

    // Note: this method will throw an exception if <code>b</code>'s length is not representable as an int
    public static @NonNull byte[] asBytes(@NonNull Bytes b) {
        final var buf = new byte[Math.toIntExact(b.length())];
        b.getBytes(0, buf);
        return buf;
    }

    // Note: this method will throw an exception if <code>b</code>'s length is not representable as an int
    public static @NonNull byte[] asBytes(@NonNull BufferedData b) {
        final var buf = new byte[Math.toIntExact(b.position())];
        b.readBytes(buf);
        return buf;
    }

    public static @NonNull com.hederahashgraph.api.proto.java.ContractID fromPbj(final @NonNull ContractID contractID) {
        requireNonNull(contractID);
        return com.hederahashgraph.api.proto.java.ContractID.newBuilder()
                .setRealmNum(contractID.realmNum())
                .setShardNum(contractID.shardNum())
                .setContractNum(contractID.contractNumOrElse(0L))
                .setEvmAddress(ByteString.copyFrom(asBytes(contractID.evmAddressOrElse(Bytes.EMPTY))))
                .build();
    }

    public static com.hederahashgraph.api.proto.java.FileID fromPbj(final FileID someFileId) {
        return com.hederahashgraph.api.proto.java.FileID.newBuilder()
                .setRealmNum(someFileId.realmNum())
                .setShardNum(someFileId.shardNum())
                .setFileNum(someFileId.fileNum())
                .build();
    }

    @NonNull
    public static com.hederahashgraph.api.proto.java.CustomFee fromPbj(@NonNull final CustomFee customFee) {
        return explicitPbjToProto(
                customFee, CustomFee.PROTOBUF, com.hederahashgraph.api.proto.java.CustomFee::parseFrom);
    }

    @NonNull
    public static com.hederahashgraph.api.proto.java.Fraction fromPbj(@NonNull final Fraction fraction) {
        var builder = com.hederahashgraph.api.proto.java.Fraction.newBuilder();
        builder.setNumerator(fraction.numerator());
        builder.setDenominator(fraction.denominator());
        return builder.build();
    }

    public static FileID toPbj(com.hederahashgraph.api.proto.java.FileID fileID) {
        return protoToPbj(fileID, FileID.class);
    }

    @NonNull
    public static com.hederahashgraph.api.proto.java.File fromPbj(@Nullable File file) {
        var builder = com.hederahashgraph.api.proto.java.File.newBuilder();
        if (file != null) {
            builder.setFileId(fromPbj(file.fileIdOrThrow()));
            builder.setExpirationSecond(file.expirationSecond());
            builder.setKeys(pbjToProto(
                    file.keysOrElse(KeyList.DEFAULT), KeyList.class, com.hederahashgraph.api.proto.java.KeyList.class));
            builder.setContents(ByteString.copyFrom(file.contents().toByteArray()));
            builder.setMemo(file.memo());
            builder.setDeleted(file.deleted());
        }
        return builder.build();
    }

    public static TopicID toPbj(com.hederahashgraph.api.proto.java.TopicID topicId) {
        return protoToPbj(topicId, TopicID.class);
    }

    public static SignatureMap toPbj(com.hederahashgraph.api.proto.java.SignatureMap sigMap) {
        return protoToPbj(sigMap, SignatureMap.class);
    }

    public static com.hederahashgraph.api.proto.java.SignatureMap fromPbj(SignatureMap signatureMap) {
        return pbjToProto(signatureMap, SignatureMap.class, com.hederahashgraph.api.proto.java.SignatureMap.class);
    }

    public static com.hederahashgraph.api.proto.java.QueryHeader fromPbj(QueryHeader queryHeader) {
        return pbjToProto(queryHeader, QueryHeader.class, com.hederahashgraph.api.proto.java.QueryHeader.class);
    }

    public static NetworkGetExecutionTimeQuery toPbj(
            com.hederahashgraph.api.proto.java.NetworkGetExecutionTimeQuery query) {
        return protoToPbj(query, NetworkGetExecutionTimeQuery.class);
    }

    public static DeterministicThrottle.UsageSnapshot fromPbj(ThrottleUsageSnapshot snapshot) {
        final var lastDecisionTime = snapshot.lastDecisionTime();
        if (lastDecisionTime == null) {
            return new DeterministicThrottle.UsageSnapshot(snapshot.used(), null);
        } else {
            return new DeterministicThrottle.UsageSnapshot(snapshot.used(), HapiUtils.asInstant(lastDecisionTime));
        }
    }

    public static ThrottleUsageSnapshot toPbj(DeterministicThrottle.UsageSnapshot snapshot) {
        final var lastDecisionTime = snapshot.lastDecisionTime();
        if (lastDecisionTime == null) {
            return new ThrottleUsageSnapshot(snapshot.used(), null);
        } else {
            return new ThrottleUsageSnapshot(snapshot.used(), HapiUtils.asTimestamp(lastDecisionTime));
        }
    }
}<|MERGE_RESOLUTION|>--- conflicted
+++ resolved
@@ -1365,16 +1365,11 @@
             case SERVICE_ENDPOINTS_EXCEEDED_LIMIT -> com.hederahashgraph.api.proto.java.ResponseCodeEnum
                     .SERVICE_ENDPOINTS_EXCEEDED_LIMIT;
             case INVALID_IPV4_ADDRESS -> com.hederahashgraph.api.proto.java.ResponseCodeEnum.INVALID_IPV4_ADDRESS;
-<<<<<<< HEAD
             case TOKEN_REFERENCE_REPEATED -> com.hederahashgraph.api.proto.java.ResponseCodeEnum
                     .TOKEN_REFERENCE_REPEATED;
             case TOKEN_REFERENCE_LIST_SIZE_LIMIT_EXCEEDED -> com.hederahashgraph.api.proto.java.ResponseCodeEnum
                     .TOKEN_REFERENCE_LIST_SIZE_LIMIT_EXCEEDED;
             case INVALID_OWNER_ID -> com.hederahashgraph.api.proto.java.ResponseCodeEnum.INVALID_OWNER_ID;
-
-                //            case UNRECOGNIZED -> throw new RuntimeException("UNRECOGNIZED Response code!");
-=======
->>>>>>> 6f38a939
         };
     }
 
