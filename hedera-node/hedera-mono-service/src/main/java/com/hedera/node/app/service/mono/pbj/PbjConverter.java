/*
 * Copyright (C) 2023-2024 Hedera Hashgraph, LLC
 *
 * Licensed under the Apache License, Version 2.0 (the "License");
 * you may not use this file except in compliance with the License.
 * You may obtain a copy of the License at
 *
 *      http://www.apache.org/licenses/LICENSE-2.0
 *
 * Unless required by applicable law or agreed to in writing, software
 * distributed under the License is distributed on an "AS IS" BASIS,
 * WITHOUT WARRANTIES OR CONDITIONS OF ANY KIND, either express or implied.
 * See the License for the specific language governing permissions and
 * limitations under the License.
 */

package com.hedera.node.app.service.mono.pbj;

import static com.hedera.node.app.service.mono.Utils.asHederaKey;
import static com.hedera.node.app.service.mono.Utils.asHederaKeyUnchecked;
import static java.util.Objects.requireNonNull;

import com.google.protobuf.ByteString;
import com.google.protobuf.GeneratedMessageV3;
import com.google.protobuf.InvalidProtocolBufferException;
import com.hedera.hapi.node.base.AccountAmount;
import com.hedera.hapi.node.base.AccountID;
import com.hedera.hapi.node.base.ContractID;
import com.hedera.hapi.node.base.FeeComponents;
import com.hedera.hapi.node.base.FeeData;
import com.hedera.hapi.node.base.FileID;
import com.hedera.hapi.node.base.Fraction;
import com.hedera.hapi.node.base.HederaFunctionality;
import com.hedera.hapi.node.base.Key;
import com.hedera.hapi.node.base.KeyList;
import com.hedera.hapi.node.base.QueryHeader;
import com.hedera.hapi.node.base.ResponseCodeEnum;
import com.hedera.hapi.node.base.ResponseType;
import com.hedera.hapi.node.base.SemanticVersion;
import com.hedera.hapi.node.base.SignatureMap;
import com.hedera.hapi.node.base.SubType;
import com.hedera.hapi.node.base.Timestamp;
import com.hedera.hapi.node.base.TokenID;
import com.hedera.hapi.node.base.TopicID;
import com.hedera.hapi.node.base.Transaction;
import com.hedera.hapi.node.network.NetworkGetExecutionTimeQuery;
import com.hedera.hapi.node.scheduled.SchedulableTransactionBody;
import com.hedera.hapi.node.scheduled.ScheduleInfo;
import com.hedera.hapi.node.state.file.File;
import com.hedera.hapi.node.state.throttles.ThrottleUsageSnapshot;
import com.hedera.hapi.node.transaction.CustomFee;
import com.hedera.hapi.node.transaction.ExchangeRate;
import com.hedera.hapi.node.transaction.Query;
import com.hedera.hapi.node.transaction.TransactionBody;
import com.hedera.hapi.node.transaction.TransactionRecord;
import com.hedera.hapi.util.HapiUtils;
import com.hedera.node.app.hapi.utils.throttles.DeterministicThrottle;
import com.hedera.node.app.service.mono.legacy.core.jproto.JKey;
import com.hedera.node.app.service.mono.state.submerkle.FcCustomFee;
import com.hedera.node.app.spi.key.HederaKey;
import com.hedera.pbj.runtime.Codec;
import com.hedera.pbj.runtime.ParseException;
import com.hedera.pbj.runtime.io.buffer.BufferedData;
import com.hedera.pbj.runtime.io.buffer.Bytes;
import com.hedera.pbj.runtime.io.stream.ReadableStreamingData;
import com.hedera.pbj.runtime.io.stream.WritableStreamingData;
import edu.umd.cs.findbugs.annotations.NonNull;
import edu.umd.cs.findbugs.annotations.Nullable;
import java.io.ByteArrayInputStream;
import java.io.ByteArrayOutputStream;
import java.io.IOException;
import java.lang.reflect.InvocationTargetException;
import java.security.InvalidKeyException;
import java.util.Optional;

public final class PbjConverter {
    public static @NonNull AccountID toPbj(@NonNull com.hederahashgraph.api.proto.java.AccountID accountID) {
        requireNonNull(accountID);
        final var builder =
                AccountID.newBuilder().shardNum(accountID.getShardNum()).realmNum(accountID.getRealmNum());
        if (accountID.getAccountCase() == com.hederahashgraph.api.proto.java.AccountID.AccountCase.ALIAS) {
            builder.alias(Bytes.wrap(accountID.getAlias().toByteArray()));
        } else {
            builder.accountNum(accountID.getAccountNum());
        }
        return builder.build();
    }

    public static @NonNull TokenID toPbj(@NonNull com.hederahashgraph.api.proto.java.TokenID tokenID) {
        requireNonNull(tokenID);
        return TokenID.newBuilder()
                .shardNum(tokenID.getShardNum())
                .realmNum(tokenID.getRealmNum())
                .tokenNum(tokenID.getTokenNum())
                .build();
    }

    public static @NonNull TransactionBody toPbj(@NonNull com.hederahashgraph.api.proto.java.TransactionBody txBody) {
        requireNonNull(txBody);
        try {
            final var bytes = txBody.toByteArray();
            return TransactionBody.PROTOBUF.parse(BufferedData.wrap(bytes));
        } catch (ParseException e) {
            throw new RuntimeException(e);
        }
    }

    public static @NonNull Key toPbj(@NonNull com.hederahashgraph.api.proto.java.Key keyValue) {
        requireNonNull(keyValue);
        try {
            final var bytes = keyValue.toByteArray();
            return Key.PROTOBUF.parse(BufferedData.wrap(bytes));
        } catch (ParseException e) {
            throw new RuntimeException(e);
        }
    }

    public static @NonNull com.hederahashgraph.api.proto.java.FeeData fromPbj(@NonNull FeeData feeData) {
        requireNonNull(feeData);
        return com.hederahashgraph.api.proto.java.FeeData.newBuilder()
                .setNodedata(fromPbj(feeData.nodedata()))
                .setNetworkdata(fromPbj(feeData.networkdata()))
                .setServicedata(fromPbj(feeData.servicedata()))
                .setSubTypeValue(feeData.subType().protoOrdinal())
                .build();
    }

    public static @NonNull com.hederahashgraph.api.proto.java.FeeComponents fromPbj(
            @NonNull FeeComponents feeComponents) {
        requireNonNull(feeComponents);
        return com.hederahashgraph.api.proto.java.FeeComponents.newBuilder()
                .setMin(feeComponents.min())
                .setMax(feeComponents.max())
                .setConstant(feeComponents.constant())
                .setBpt(feeComponents.bpt())
                .setVpt(feeComponents.vpt())
                .setRbh(feeComponents.rbh())
                .setSbh(feeComponents.sbh())
                .setGas(feeComponents.gas())
                .setTv(feeComponents.tv())
                .setBpr(feeComponents.bpr())
                .setSbpr(feeComponents.sbpr())
                .build();
    }

    public static @NonNull com.hederahashgraph.api.proto.java.ExchangeRate fromPbj(@NonNull ExchangeRate exchangeRate) {
        return com.hederahashgraph.api.proto.java.ExchangeRate.newBuilder()
                .setCentEquiv(exchangeRate.centEquiv())
                .setHbarEquiv(exchangeRate.hbarEquiv())
                .build();
    }

    public static @NonNull com.hederahashgraph.api.proto.java.Key fromPbj(@NonNull Key keyValue) {
        requireNonNull(keyValue);
        try {
            final var bytes = asBytes(Key.PROTOBUF, keyValue);
            return com.hederahashgraph.api.proto.java.Key.parseFrom(bytes);
        } catch (IOException e) {
            throw new RuntimeException(e);
        }
    }

    public static @NonNull com.hederahashgraph.api.proto.java.KeyList fromPbj(@NonNull KeyList keyValue) {
        requireNonNull(keyValue);
        try {
            final var bytes = asBytes(KeyList.PROTOBUF, keyValue);
            return com.hederahashgraph.api.proto.java.KeyList.parseFrom(bytes);
        } catch (IOException e) {
            throw new RuntimeException(e);
        }
    }

    public static @NonNull com.hederahashgraph.api.proto.java.ScheduleInfo fromPbj(@NonNull ScheduleInfo pbjValue) {
        requireNonNull(pbjValue);
        try {
            final var bytes = asBytes(ScheduleInfo.PROTOBUF, pbjValue);
            return com.hederahashgraph.api.proto.java.ScheduleInfo.parseFrom(bytes);
        } catch (IOException e) {
            throw new RuntimeException(e);
        }
    }

    public static @NonNull com.hederahashgraph.api.proto.java.AccountID fromPbj(@NonNull AccountID accountID) {
        requireNonNull(accountID);
        final var builder = com.hederahashgraph.api.proto.java.AccountID.newBuilder()
                .setShardNum(accountID.shardNum())
                .setRealmNum(accountID.realmNum());

        final var account = accountID.account();
        switch (account.kind()) {
            case ACCOUNT_NUM -> builder.setAccountNum(account.as());
            case ALIAS -> builder.setAlias(fromPbj((Bytes) account.as()));
            case UNSET -> throw new RuntimeException("Invalid account ID, no account type!");
        }

        return builder.build();
    }

    public static @NonNull com.hederahashgraph.api.proto.java.Transaction fromPbj(@NonNull Transaction tx) {
        requireNonNull(tx);
        try {
            final var bytes = asBytes(Transaction.PROTOBUF, tx);
            return com.hederahashgraph.api.proto.java.Transaction.parseFrom(bytes);
        } catch (InvalidProtocolBufferException e) {
            throw new RuntimeException(e);
        }
    }

    public static @NonNull com.hederahashgraph.api.proto.java.TransactionBody fromPbj(@NonNull TransactionBody tx) {
        requireNonNull(tx);
        try {
            final var bytes = asBytes(TransactionBody.PROTOBUF, tx);
            return com.hederahashgraph.api.proto.java.TransactionBody.parseFrom(bytes);
        } catch (InvalidProtocolBufferException e) {
            throw new RuntimeException(e);
        }
    }

    public static @NonNull com.hederahashgraph.api.proto.java.TransactionRecord fromPbj(@NonNull TransactionRecord tx) {
        requireNonNull(tx);
        try {
            final var bytes = asBytes(TransactionRecord.PROTOBUF, tx);
            return com.hederahashgraph.api.proto.java.TransactionRecord.parseFrom(bytes);
        } catch (InvalidProtocolBufferException e) {
            throw new RuntimeException(e);
        }
    }

    public static @NonNull com.hederahashgraph.api.proto.java.SubType fromPbj(@NonNull SubType subType) {
        requireNonNull(subType);
        return com.hederahashgraph.api.proto.java.SubType.valueOf(subType.name());
    }

    public static @NonNull com.hederahashgraph.api.proto.java.AccountAmount fromPbj(@NonNull AccountAmount a) {
        requireNonNull(a);
        try {
            final var bytes = asBytes(AccountAmount.PROTOBUF, a);
            return com.hederahashgraph.api.proto.java.AccountAmount.parseFrom(bytes);
        } catch (InvalidProtocolBufferException e) {
            throw new RuntimeException(e);
        }
    }

    public static @NonNull ByteString fromPbj(@NonNull Bytes bytes) {
        requireNonNull(bytes);
        final byte[] data = new byte[Math.toIntExact(bytes.length())];
        bytes.getBytes(0, data);
        return ByteString.copyFrom(data);
    }

    public static @NonNull com.hederahashgraph.api.proto.java.Query fromPbj(@NonNull Query query) {
        requireNonNull(query);
        try {
            final var bytes = asBytes(Query.PROTOBUF, query);
            return com.hederahashgraph.api.proto.java.Query.parseFrom(bytes);
        } catch (InvalidProtocolBufferException e) {
            throw new RuntimeException(e);
        }
    }

    public static @NonNull SubType toPbj(@NonNull com.hederahashgraph.api.proto.java.SubType subType) {
        requireNonNull(subType);
        return switch (subType) {
            case DEFAULT -> SubType.DEFAULT;
            case TOKEN_FUNGIBLE_COMMON -> SubType.TOKEN_FUNGIBLE_COMMON;
            case TOKEN_NON_FUNGIBLE_UNIQUE -> SubType.TOKEN_NON_FUNGIBLE_UNIQUE;
            case TOKEN_FUNGIBLE_COMMON_WITH_CUSTOM_FEES -> SubType.TOKEN_FUNGIBLE_COMMON_WITH_CUSTOM_FEES;
            case TOKEN_NON_FUNGIBLE_UNIQUE_WITH_CUSTOM_FEES -> SubType.TOKEN_NON_FUNGIBLE_UNIQUE_WITH_CUSTOM_FEES;
            case SCHEDULE_CREATE_CONTRACT_CALL -> SubType.SCHEDULE_CREATE_CONTRACT_CALL;
            case UNRECOGNIZED -> throw new IllegalArgumentException("Unknown subType UNRECOGNIZED");
        };
    }

    public static @NonNull HederaFunctionality toPbj(
            @NonNull com.hederahashgraph.api.proto.java.HederaFunctionality function) {
        requireNonNull(function);
        return switch (function) {
            case Freeze -> HederaFunctionality.FREEZE;
            case GetByKey -> HederaFunctionality.GET_BY_KEY;
            case ConsensusCreateTopic -> HederaFunctionality.CONSENSUS_CREATE_TOPIC;
            case ConsensusDeleteTopic -> HederaFunctionality.CONSENSUS_DELETE_TOPIC;
            case ConsensusGetTopicInfo -> HederaFunctionality.CONSENSUS_GET_TOPIC_INFO;
            case ConsensusSubmitMessage -> HederaFunctionality.CONSENSUS_SUBMIT_MESSAGE;
            case ConsensusUpdateTopic -> HederaFunctionality.CONSENSUS_UPDATE_TOPIC;
            case ContractAutoRenew -> HederaFunctionality.CONTRACT_AUTO_RENEW;
            case ContractCall -> HederaFunctionality.CONTRACT_CALL;
            case ContractCallLocal -> HederaFunctionality.CONTRACT_CALL_LOCAL;
            case ContractCreate -> HederaFunctionality.CONTRACT_CREATE;
            case ContractDelete -> HederaFunctionality.CONTRACT_DELETE;
            case ContractGetBytecode -> HederaFunctionality.CONTRACT_GET_BYTECODE;
            case ContractGetInfo -> HederaFunctionality.CONTRACT_GET_INFO;
            case ContractGetRecords -> HederaFunctionality.CONTRACT_GET_RECORDS;
            case ContractUpdate -> HederaFunctionality.CONTRACT_UPDATE;
            case CreateTransactionRecord -> HederaFunctionality.CREATE_TRANSACTION_RECORD;
            case CryptoAccountAutoRenew -> HederaFunctionality.CRYPTO_ACCOUNT_AUTO_RENEW;
            case CryptoAddLiveHash -> HederaFunctionality.CRYPTO_ADD_LIVE_HASH;
            case CryptoApproveAllowance -> HederaFunctionality.CRYPTO_APPROVE_ALLOWANCE;
            case CryptoCreate -> HederaFunctionality.CRYPTO_CREATE;
            case CryptoDelete -> HederaFunctionality.CRYPTO_DELETE;
            case CryptoDeleteAllowance -> HederaFunctionality.CRYPTO_DELETE_ALLOWANCE;
            case CryptoDeleteLiveHash -> HederaFunctionality.CRYPTO_DELETE_LIVE_HASH;
            case CryptoGetAccountBalance -> HederaFunctionality.CRYPTO_GET_ACCOUNT_BALANCE;
            case CryptoGetAccountRecords -> HederaFunctionality.CRYPTO_GET_ACCOUNT_RECORDS;
            case CryptoGetInfo -> HederaFunctionality.CRYPTO_GET_INFO;
            case CryptoGetLiveHash -> HederaFunctionality.CRYPTO_GET_LIVE_HASH;
            case CryptoGetStakers -> HederaFunctionality.CRYPTO_GET_STAKERS;
            case CryptoTransfer -> HederaFunctionality.CRYPTO_TRANSFER;
            case CryptoUpdate -> HederaFunctionality.CRYPTO_UPDATE;
            case EthereumTransaction -> HederaFunctionality.ETHEREUM_TRANSACTION;
            case FileAppend -> HederaFunctionality.FILE_APPEND;
            case FileCreate -> HederaFunctionality.FILE_CREATE;
            case FileDelete -> HederaFunctionality.FILE_DELETE;
            case FileGetContents -> HederaFunctionality.FILE_GET_CONTENTS;
            case FileGetInfo -> HederaFunctionality.FILE_GET_INFO;
            case FileUpdate -> HederaFunctionality.FILE_UPDATE;
            case GetAccountDetails -> HederaFunctionality.GET_ACCOUNT_DETAILS;
            case GetBySolidityID -> HederaFunctionality.GET_BY_SOLIDITY_ID;
            case GetVersionInfo -> HederaFunctionality.GET_VERSION_INFO;
            case NetworkGetExecutionTime -> HederaFunctionality.NETWORK_GET_EXECUTION_TIME;
            case NONE -> HederaFunctionality.NONE;
            case NodeStakeUpdate -> HederaFunctionality.NODE_STAKE_UPDATE;
            case NodeCreate -> HederaFunctionality.NODE_CREATE;
            case NodeUpdate -> HederaFunctionality.NODE_UPDATE;
            case NodeDelete -> HederaFunctionality.NODE_DELETE;
            case NodeGetInfo -> HederaFunctionality.NODE_GET_INFO;
            case ScheduleCreate -> HederaFunctionality.SCHEDULE_CREATE;
            case ScheduleDelete -> HederaFunctionality.SCHEDULE_DELETE;
            case ScheduleGetInfo -> HederaFunctionality.SCHEDULE_GET_INFO;
            case ScheduleSign -> HederaFunctionality.SCHEDULE_SIGN;
            case SystemDelete -> HederaFunctionality.SYSTEM_DELETE;
            case SystemUndelete -> HederaFunctionality.SYSTEM_UNDELETE;
            case TokenAccountWipe -> HederaFunctionality.TOKEN_ACCOUNT_WIPE;
            case TokenAssociateToAccount -> HederaFunctionality.TOKEN_ASSOCIATE_TO_ACCOUNT;
            case TokenBurn -> HederaFunctionality.TOKEN_BURN;
            case TokenCreate -> HederaFunctionality.TOKEN_CREATE;
            case TokenDelete -> HederaFunctionality.TOKEN_DELETE;
            case TokenDissociateFromAccount -> HederaFunctionality.TOKEN_DISSOCIATE_FROM_ACCOUNT;
            case TokenFeeScheduleUpdate -> HederaFunctionality.TOKEN_FEE_SCHEDULE_UPDATE;
            case TokenFreezeAccount -> HederaFunctionality.TOKEN_FREEZE_ACCOUNT;
            case TokenGetAccountNftInfos -> HederaFunctionality.TOKEN_GET_ACCOUNT_NFT_INFOS;
            case TokenGetInfo -> HederaFunctionality.TOKEN_GET_INFO;
            case TokenGetNftInfo -> HederaFunctionality.TOKEN_GET_NFT_INFO;
            case TokenGetNftInfos -> HederaFunctionality.TOKEN_GET_NFT_INFOS;
            case TokenGrantKycToAccount -> HederaFunctionality.TOKEN_GRANT_KYC_TO_ACCOUNT;
            case TokenMint -> HederaFunctionality.TOKEN_MINT;
            case TokenPause -> HederaFunctionality.TOKEN_PAUSE;
            case TokenRevokeKycFromAccount -> HederaFunctionality.TOKEN_REVOKE_KYC_FROM_ACCOUNT;
            case TokenUnfreezeAccount -> HederaFunctionality.TOKEN_UNFREEZE_ACCOUNT;
            case TokenUnpause -> HederaFunctionality.TOKEN_UNPAUSE;
            case TokenUpdate -> HederaFunctionality.TOKEN_UPDATE;
            case TokenUpdateNfts -> HederaFunctionality.TOKEN_UPDATE_NFTS;
            case TransactionGetReceipt -> HederaFunctionality.TRANSACTION_GET_RECEIPT;
            case TransactionGetRecord -> HederaFunctionality.TRANSACTION_GET_RECORD;
            case TransactionGetFastRecord -> HederaFunctionality.TRANSACTION_GET_FAST_RECORD;
            case UncheckedSubmit -> HederaFunctionality.UNCHECKED_SUBMIT;
            case UtilPrng -> HederaFunctionality.UTIL_PRNG;
            case UNRECOGNIZED -> throw new RuntimeException("Unknown function UNRECOGNIZED");
        };
    }

    public static @NonNull com.hederahashgraph.api.proto.java.HederaFunctionality fromPbj(
            @NonNull HederaFunctionality function) {
        requireNonNull(function);
        return switch (function) {
            case FREEZE -> com.hederahashgraph.api.proto.java.HederaFunctionality.Freeze;
            case GET_BY_KEY -> com.hederahashgraph.api.proto.java.HederaFunctionality.GetByKey;
            case CONSENSUS_CREATE_TOPIC -> com.hederahashgraph.api.proto.java.HederaFunctionality.ConsensusCreateTopic;
            case CONSENSUS_DELETE_TOPIC -> com.hederahashgraph.api.proto.java.HederaFunctionality.ConsensusDeleteTopic;
            case CONSENSUS_GET_TOPIC_INFO -> com.hederahashgraph.api.proto.java.HederaFunctionality
                    .ConsensusGetTopicInfo;
            case CONSENSUS_SUBMIT_MESSAGE -> com.hederahashgraph.api.proto.java.HederaFunctionality
                    .ConsensusSubmitMessage;
            case CONSENSUS_UPDATE_TOPIC -> com.hederahashgraph.api.proto.java.HederaFunctionality.ConsensusUpdateTopic;
            case CONTRACT_AUTO_RENEW -> com.hederahashgraph.api.proto.java.HederaFunctionality.ContractAutoRenew;
            case CONTRACT_CALL -> com.hederahashgraph.api.proto.java.HederaFunctionality.ContractCall;
            case CONTRACT_CALL_LOCAL -> com.hederahashgraph.api.proto.java.HederaFunctionality.ContractCallLocal;
            case CONTRACT_CREATE -> com.hederahashgraph.api.proto.java.HederaFunctionality.ContractCreate;
            case CONTRACT_DELETE -> com.hederahashgraph.api.proto.java.HederaFunctionality.ContractDelete;
            case CONTRACT_GET_BYTECODE -> com.hederahashgraph.api.proto.java.HederaFunctionality.ContractGetBytecode;
            case CONTRACT_GET_INFO -> com.hederahashgraph.api.proto.java.HederaFunctionality.ContractGetInfo;
            case CONTRACT_GET_RECORDS -> com.hederahashgraph.api.proto.java.HederaFunctionality.ContractGetRecords;
            case CONTRACT_UPDATE -> com.hederahashgraph.api.proto.java.HederaFunctionality.ContractUpdate;
            case CREATE_TRANSACTION_RECORD -> com.hederahashgraph.api.proto.java.HederaFunctionality
                    .CreateTransactionRecord;
            case CRYPTO_ACCOUNT_AUTO_RENEW -> com.hederahashgraph.api.proto.java.HederaFunctionality
                    .CryptoAccountAutoRenew;
            case CRYPTO_ADD_LIVE_HASH -> com.hederahashgraph.api.proto.java.HederaFunctionality.CryptoAddLiveHash;
            case CRYPTO_APPROVE_ALLOWANCE -> com.hederahashgraph.api.proto.java.HederaFunctionality
                    .CryptoApproveAllowance;
            case CRYPTO_CREATE -> com.hederahashgraph.api.proto.java.HederaFunctionality.CryptoCreate;
            case CRYPTO_DELETE -> com.hederahashgraph.api.proto.java.HederaFunctionality.CryptoDelete;
            case CRYPTO_DELETE_ALLOWANCE -> com.hederahashgraph.api.proto.java.HederaFunctionality
                    .CryptoDeleteAllowance;
            case CRYPTO_DELETE_LIVE_HASH -> com.hederahashgraph.api.proto.java.HederaFunctionality.CryptoDeleteLiveHash;
            case CRYPTO_GET_ACCOUNT_BALANCE -> com.hederahashgraph.api.proto.java.HederaFunctionality
                    .CryptoGetAccountBalance;
            case CRYPTO_GET_ACCOUNT_RECORDS -> com.hederahashgraph.api.proto.java.HederaFunctionality
                    .CryptoGetAccountRecords;
            case CRYPTO_GET_INFO -> com.hederahashgraph.api.proto.java.HederaFunctionality.CryptoGetInfo;
            case CRYPTO_GET_LIVE_HASH -> com.hederahashgraph.api.proto.java.HederaFunctionality.CryptoGetLiveHash;
            case CRYPTO_GET_STAKERS -> com.hederahashgraph.api.proto.java.HederaFunctionality.CryptoGetStakers;
            case CRYPTO_TRANSFER -> com.hederahashgraph.api.proto.java.HederaFunctionality.CryptoTransfer;
            case CRYPTO_UPDATE -> com.hederahashgraph.api.proto.java.HederaFunctionality.CryptoUpdate;
            case ETHEREUM_TRANSACTION -> com.hederahashgraph.api.proto.java.HederaFunctionality.EthereumTransaction;
            case FILE_APPEND -> com.hederahashgraph.api.proto.java.HederaFunctionality.FileAppend;
            case FILE_CREATE -> com.hederahashgraph.api.proto.java.HederaFunctionality.FileCreate;
            case FILE_DELETE -> com.hederahashgraph.api.proto.java.HederaFunctionality.FileDelete;
            case FILE_GET_CONTENTS -> com.hederahashgraph.api.proto.java.HederaFunctionality.FileGetContents;
            case FILE_GET_INFO -> com.hederahashgraph.api.proto.java.HederaFunctionality.FileGetInfo;
            case FILE_UPDATE -> com.hederahashgraph.api.proto.java.HederaFunctionality.FileUpdate;
            case GET_ACCOUNT_DETAILS -> com.hederahashgraph.api.proto.java.HederaFunctionality.GetAccountDetails;
            case GET_BY_SOLIDITY_ID -> com.hederahashgraph.api.proto.java.HederaFunctionality.GetBySolidityID;
            case GET_VERSION_INFO -> com.hederahashgraph.api.proto.java.HederaFunctionality.GetVersionInfo;
            case NETWORK_GET_EXECUTION_TIME -> com.hederahashgraph.api.proto.java.HederaFunctionality
                    .NetworkGetExecutionTime;
            case NONE -> com.hederahashgraph.api.proto.java.HederaFunctionality.NONE;
            case NODE_STAKE_UPDATE -> com.hederahashgraph.api.proto.java.HederaFunctionality.NodeStakeUpdate;
            case NODE_CREATE -> com.hederahashgraph.api.proto.java.HederaFunctionality.NodeCreate;
            case NODE_UPDATE -> com.hederahashgraph.api.proto.java.HederaFunctionality.NodeUpdate;
            case NODE_DELETE -> com.hederahashgraph.api.proto.java.HederaFunctionality.NodeDelete;
            case NODE_GET_INFO -> com.hederahashgraph.api.proto.java.HederaFunctionality.NodeGetInfo;
            case SCHEDULE_CREATE -> com.hederahashgraph.api.proto.java.HederaFunctionality.ScheduleCreate;
            case SCHEDULE_DELETE -> com.hederahashgraph.api.proto.java.HederaFunctionality.ScheduleDelete;
            case SCHEDULE_GET_INFO -> com.hederahashgraph.api.proto.java.HederaFunctionality.ScheduleGetInfo;
            case SCHEDULE_SIGN -> com.hederahashgraph.api.proto.java.HederaFunctionality.ScheduleSign;
            case SYSTEM_DELETE -> com.hederahashgraph.api.proto.java.HederaFunctionality.SystemDelete;
            case SYSTEM_UNDELETE -> com.hederahashgraph.api.proto.java.HederaFunctionality.SystemUndelete;
            case TOKEN_ACCOUNT_WIPE -> com.hederahashgraph.api.proto.java.HederaFunctionality.TokenAccountWipe;
            case TOKEN_ASSOCIATE_TO_ACCOUNT -> com.hederahashgraph.api.proto.java.HederaFunctionality
                    .TokenAssociateToAccount;
            case TOKEN_BURN -> com.hederahashgraph.api.proto.java.HederaFunctionality.TokenBurn;
            case TOKEN_CREATE -> com.hederahashgraph.api.proto.java.HederaFunctionality.TokenCreate;
            case TOKEN_DELETE -> com.hederahashgraph.api.proto.java.HederaFunctionality.TokenDelete;
            case TOKEN_DISSOCIATE_FROM_ACCOUNT -> com.hederahashgraph.api.proto.java.HederaFunctionality
                    .TokenDissociateFromAccount;
            case TOKEN_FEE_SCHEDULE_UPDATE -> com.hederahashgraph.api.proto.java.HederaFunctionality
                    .TokenFeeScheduleUpdate;
            case TOKEN_FREEZE_ACCOUNT -> com.hederahashgraph.api.proto.java.HederaFunctionality.TokenFreezeAccount;
            case TOKEN_GET_ACCOUNT_NFT_INFOS -> com.hederahashgraph.api.proto.java.HederaFunctionality
                    .TokenGetAccountNftInfos;
            case TOKEN_GET_INFO -> com.hederahashgraph.api.proto.java.HederaFunctionality.TokenGetInfo;
            case TOKEN_GET_NFT_INFO -> com.hederahashgraph.api.proto.java.HederaFunctionality.TokenGetNftInfo;
            case TOKEN_GET_NFT_INFOS -> com.hederahashgraph.api.proto.java.HederaFunctionality.TokenGetNftInfos;
            case TOKEN_GRANT_KYC_TO_ACCOUNT -> com.hederahashgraph.api.proto.java.HederaFunctionality
                    .TokenGrantKycToAccount;
            case TOKEN_MINT -> com.hederahashgraph.api.proto.java.HederaFunctionality.TokenMint;
            case TOKEN_PAUSE -> com.hederahashgraph.api.proto.java.HederaFunctionality.TokenPause;
            case TOKEN_REVOKE_KYC_FROM_ACCOUNT -> com.hederahashgraph.api.proto.java.HederaFunctionality
                    .TokenRevokeKycFromAccount;
            case TOKEN_UNFREEZE_ACCOUNT -> com.hederahashgraph.api.proto.java.HederaFunctionality.TokenUnfreezeAccount;
            case TOKEN_UNPAUSE -> com.hederahashgraph.api.proto.java.HederaFunctionality.TokenUnpause;
            case TOKEN_UPDATE -> com.hederahashgraph.api.proto.java.HederaFunctionality.TokenUpdate;
            case TOKEN_UPDATE_NFTS -> com.hederahashgraph.api.proto.java.HederaFunctionality.TokenUpdateNfts;
            case TRANSACTION_GET_RECEIPT -> com.hederahashgraph.api.proto.java.HederaFunctionality
                    .TransactionGetReceipt;
            case TRANSACTION_GET_RECORD -> com.hederahashgraph.api.proto.java.HederaFunctionality.TransactionGetRecord;
            case TRANSACTION_GET_FAST_RECORD -> com.hederahashgraph.api.proto.java.HederaFunctionality
                    .TransactionGetFastRecord;
            case UNCHECKED_SUBMIT -> com.hederahashgraph.api.proto.java.HederaFunctionality.UncheckedSubmit;
            case UTIL_PRNG -> com.hederahashgraph.api.proto.java.HederaFunctionality.UtilPrng;
        };
    }

    public static @NonNull ResponseCodeEnum toPbj(@NonNull com.hederahashgraph.api.proto.java.ResponseCodeEnum code) {
        return switch (requireNonNull(code)) {
            case OK -> ResponseCodeEnum.OK;
            case INVALID_TRANSACTION -> ResponseCodeEnum.INVALID_TRANSACTION;
            case PAYER_ACCOUNT_NOT_FOUND -> ResponseCodeEnum.PAYER_ACCOUNT_NOT_FOUND;
            case INVALID_NODE_ACCOUNT -> ResponseCodeEnum.INVALID_NODE_ACCOUNT;
            case TRANSACTION_EXPIRED -> ResponseCodeEnum.TRANSACTION_EXPIRED;
            case INVALID_TRANSACTION_START -> ResponseCodeEnum.INVALID_TRANSACTION_START;
            case INVALID_TRANSACTION_DURATION -> ResponseCodeEnum.INVALID_TRANSACTION_DURATION;
            case INVALID_SIGNATURE -> ResponseCodeEnum.INVALID_SIGNATURE;
            case MEMO_TOO_LONG -> ResponseCodeEnum.MEMO_TOO_LONG;
            case INSUFFICIENT_TX_FEE -> ResponseCodeEnum.INSUFFICIENT_TX_FEE;
            case INSUFFICIENT_PAYER_BALANCE -> ResponseCodeEnum.INSUFFICIENT_PAYER_BALANCE;
            case DUPLICATE_TRANSACTION -> ResponseCodeEnum.DUPLICATE_TRANSACTION;
            case BUSY -> ResponseCodeEnum.BUSY;
            case NOT_SUPPORTED -> ResponseCodeEnum.NOT_SUPPORTED;
            case INVALID_FILE_ID -> ResponseCodeEnum.INVALID_FILE_ID;
            case INVALID_ACCOUNT_ID -> ResponseCodeEnum.INVALID_ACCOUNT_ID;
            case INVALID_CONTRACT_ID -> ResponseCodeEnum.INVALID_CONTRACT_ID;
            case INVALID_TRANSACTION_ID -> ResponseCodeEnum.INVALID_TRANSACTION_ID;
            case RECEIPT_NOT_FOUND -> ResponseCodeEnum.RECEIPT_NOT_FOUND;
            case RECORD_NOT_FOUND -> ResponseCodeEnum.RECORD_NOT_FOUND;
            case INVALID_SOLIDITY_ID -> ResponseCodeEnum.INVALID_SOLIDITY_ID;
            case UNKNOWN -> ResponseCodeEnum.UNKNOWN;
            case SUCCESS -> ResponseCodeEnum.SUCCESS;
            case FAIL_INVALID -> ResponseCodeEnum.FAIL_INVALID;
            case FAIL_FEE -> ResponseCodeEnum.FAIL_FEE;
            case FAIL_BALANCE -> ResponseCodeEnum.FAIL_BALANCE;
            case KEY_REQUIRED -> ResponseCodeEnum.KEY_REQUIRED;
            case BAD_ENCODING -> ResponseCodeEnum.BAD_ENCODING;
            case INSUFFICIENT_ACCOUNT_BALANCE -> ResponseCodeEnum.INSUFFICIENT_ACCOUNT_BALANCE;
            case INVALID_SOLIDITY_ADDRESS -> ResponseCodeEnum.INVALID_SOLIDITY_ADDRESS;
            case INSUFFICIENT_GAS -> ResponseCodeEnum.INSUFFICIENT_GAS;
            case CONTRACT_SIZE_LIMIT_EXCEEDED -> ResponseCodeEnum.CONTRACT_SIZE_LIMIT_EXCEEDED;
            case LOCAL_CALL_MODIFICATION_EXCEPTION -> ResponseCodeEnum.LOCAL_CALL_MODIFICATION_EXCEPTION;
            case CONTRACT_REVERT_EXECUTED -> ResponseCodeEnum.CONTRACT_REVERT_EXECUTED;
            case CONTRACT_EXECUTION_EXCEPTION -> ResponseCodeEnum.CONTRACT_EXECUTION_EXCEPTION;
            case INVALID_RECEIVING_NODE_ACCOUNT -> ResponseCodeEnum.INVALID_RECEIVING_NODE_ACCOUNT;
            case MISSING_QUERY_HEADER -> ResponseCodeEnum.MISSING_QUERY_HEADER;
            case ACCOUNT_UPDATE_FAILED -> ResponseCodeEnum.ACCOUNT_UPDATE_FAILED;
            case INVALID_KEY_ENCODING -> ResponseCodeEnum.INVALID_KEY_ENCODING;
            case NULL_SOLIDITY_ADDRESS -> ResponseCodeEnum.NULL_SOLIDITY_ADDRESS;
            case CONTRACT_UPDATE_FAILED -> ResponseCodeEnum.CONTRACT_UPDATE_FAILED;
            case INVALID_QUERY_HEADER -> ResponseCodeEnum.INVALID_QUERY_HEADER;
            case INVALID_FEE_SUBMITTED -> ResponseCodeEnum.INVALID_FEE_SUBMITTED;
            case INVALID_PAYER_SIGNATURE -> ResponseCodeEnum.INVALID_PAYER_SIGNATURE;
            case KEY_NOT_PROVIDED -> ResponseCodeEnum.KEY_NOT_PROVIDED;
            case INVALID_EXPIRATION_TIME -> ResponseCodeEnum.INVALID_EXPIRATION_TIME;
            case NO_WACL_KEY -> ResponseCodeEnum.NO_WACL_KEY;
            case FILE_CONTENT_EMPTY -> ResponseCodeEnum.FILE_CONTENT_EMPTY;
            case INVALID_ACCOUNT_AMOUNTS -> ResponseCodeEnum.INVALID_ACCOUNT_AMOUNTS;
            case EMPTY_TRANSACTION_BODY -> ResponseCodeEnum.EMPTY_TRANSACTION_BODY;
            case INVALID_TRANSACTION_BODY -> ResponseCodeEnum.INVALID_TRANSACTION_BODY;
            case INVALID_SIGNATURE_TYPE_MISMATCHING_KEY -> ResponseCodeEnum.INVALID_SIGNATURE_TYPE_MISMATCHING_KEY;
            case INVALID_SIGNATURE_COUNT_MISMATCHING_KEY -> ResponseCodeEnum.INVALID_SIGNATURE_COUNT_MISMATCHING_KEY;
            case EMPTY_LIVE_HASH_BODY -> ResponseCodeEnum.EMPTY_LIVE_HASH_BODY;
            case EMPTY_LIVE_HASH -> ResponseCodeEnum.EMPTY_LIVE_HASH;
            case EMPTY_LIVE_HASH_KEYS -> ResponseCodeEnum.EMPTY_LIVE_HASH_KEYS;
            case INVALID_LIVE_HASH_SIZE -> ResponseCodeEnum.INVALID_LIVE_HASH_SIZE;
            case EMPTY_QUERY_BODY -> ResponseCodeEnum.EMPTY_QUERY_BODY;
            case EMPTY_LIVE_HASH_QUERY -> ResponseCodeEnum.EMPTY_LIVE_HASH_QUERY;
            case LIVE_HASH_NOT_FOUND -> ResponseCodeEnum.LIVE_HASH_NOT_FOUND;
            case ACCOUNT_ID_DOES_NOT_EXIST -> ResponseCodeEnum.ACCOUNT_ID_DOES_NOT_EXIST;
            case LIVE_HASH_ALREADY_EXISTS -> ResponseCodeEnum.LIVE_HASH_ALREADY_EXISTS;
            case INVALID_FILE_WACL -> ResponseCodeEnum.INVALID_FILE_WACL;
            case SERIALIZATION_FAILED -> ResponseCodeEnum.SERIALIZATION_FAILED;
            case TRANSACTION_OVERSIZE -> ResponseCodeEnum.TRANSACTION_OVERSIZE;
            case TRANSACTION_TOO_MANY_LAYERS -> ResponseCodeEnum.TRANSACTION_TOO_MANY_LAYERS;
            case CONTRACT_DELETED -> ResponseCodeEnum.CONTRACT_DELETED;
            case PLATFORM_NOT_ACTIVE -> ResponseCodeEnum.PLATFORM_NOT_ACTIVE;
            case KEY_PREFIX_MISMATCH -> ResponseCodeEnum.KEY_PREFIX_MISMATCH;
            case PLATFORM_TRANSACTION_NOT_CREATED -> ResponseCodeEnum.PLATFORM_TRANSACTION_NOT_CREATED;
            case INVALID_RENEWAL_PERIOD -> ResponseCodeEnum.INVALID_RENEWAL_PERIOD;
            case INVALID_PAYER_ACCOUNT_ID -> ResponseCodeEnum.INVALID_PAYER_ACCOUNT_ID;
            case ACCOUNT_DELETED -> ResponseCodeEnum.ACCOUNT_DELETED;
            case FILE_DELETED -> ResponseCodeEnum.FILE_DELETED;
            case ACCOUNT_REPEATED_IN_ACCOUNT_AMOUNTS -> ResponseCodeEnum.ACCOUNT_REPEATED_IN_ACCOUNT_AMOUNTS;
            case SETTING_NEGATIVE_ACCOUNT_BALANCE -> ResponseCodeEnum.SETTING_NEGATIVE_ACCOUNT_BALANCE;
            case OBTAINER_REQUIRED -> ResponseCodeEnum.OBTAINER_REQUIRED;
            case OBTAINER_SAME_CONTRACT_ID -> ResponseCodeEnum.OBTAINER_SAME_CONTRACT_ID;
            case OBTAINER_DOES_NOT_EXIST -> ResponseCodeEnum.OBTAINER_DOES_NOT_EXIST;
            case MODIFYING_IMMUTABLE_CONTRACT -> ResponseCodeEnum.MODIFYING_IMMUTABLE_CONTRACT;
            case FILE_SYSTEM_EXCEPTION -> ResponseCodeEnum.FILE_SYSTEM_EXCEPTION;
            case AUTORENEW_DURATION_NOT_IN_RANGE -> ResponseCodeEnum.AUTORENEW_DURATION_NOT_IN_RANGE;
            case ERROR_DECODING_BYTESTRING -> ResponseCodeEnum.ERROR_DECODING_BYTESTRING;
            case CONTRACT_FILE_EMPTY -> ResponseCodeEnum.CONTRACT_FILE_EMPTY;
            case CONTRACT_BYTECODE_EMPTY -> ResponseCodeEnum.CONTRACT_BYTECODE_EMPTY;
            case INVALID_INITIAL_BALANCE -> ResponseCodeEnum.INVALID_INITIAL_BALANCE;
            case INVALID_RECEIVE_RECORD_THRESHOLD -> ResponseCodeEnum.INVALID_RECEIVE_RECORD_THRESHOLD;
            case INVALID_SEND_RECORD_THRESHOLD -> ResponseCodeEnum.INVALID_SEND_RECORD_THRESHOLD;
            case ACCOUNT_IS_NOT_GENESIS_ACCOUNT -> ResponseCodeEnum.ACCOUNT_IS_NOT_GENESIS_ACCOUNT;
            case PAYER_ACCOUNT_UNAUTHORIZED -> ResponseCodeEnum.PAYER_ACCOUNT_UNAUTHORIZED;
            case INVALID_FREEZE_TRANSACTION_BODY -> ResponseCodeEnum.INVALID_FREEZE_TRANSACTION_BODY;
            case FREEZE_TRANSACTION_BODY_NOT_FOUND -> ResponseCodeEnum.FREEZE_TRANSACTION_BODY_NOT_FOUND;
            case TRANSFER_LIST_SIZE_LIMIT_EXCEEDED -> ResponseCodeEnum.TRANSFER_LIST_SIZE_LIMIT_EXCEEDED;
            case RESULT_SIZE_LIMIT_EXCEEDED -> ResponseCodeEnum.RESULT_SIZE_LIMIT_EXCEEDED;
            case NOT_SPECIAL_ACCOUNT -> ResponseCodeEnum.NOT_SPECIAL_ACCOUNT;
            case CONTRACT_NEGATIVE_GAS -> ResponseCodeEnum.CONTRACT_NEGATIVE_GAS;
            case CONTRACT_NEGATIVE_VALUE -> ResponseCodeEnum.CONTRACT_NEGATIVE_VALUE;
            case INVALID_FEE_FILE -> ResponseCodeEnum.INVALID_FEE_FILE;
            case INVALID_EXCHANGE_RATE_FILE -> ResponseCodeEnum.INVALID_EXCHANGE_RATE_FILE;
            case INSUFFICIENT_LOCAL_CALL_GAS -> ResponseCodeEnum.INSUFFICIENT_LOCAL_CALL_GAS;
            case ENTITY_NOT_ALLOWED_TO_DELETE -> ResponseCodeEnum.ENTITY_NOT_ALLOWED_TO_DELETE;
            case AUTHORIZATION_FAILED -> ResponseCodeEnum.AUTHORIZATION_FAILED;
            case FILE_UPLOADED_PROTO_INVALID -> ResponseCodeEnum.FILE_UPLOADED_PROTO_INVALID;
            case FILE_UPLOADED_PROTO_NOT_SAVED_TO_DISK -> ResponseCodeEnum.FILE_UPLOADED_PROTO_NOT_SAVED_TO_DISK;
            case FEE_SCHEDULE_FILE_PART_UPLOADED -> ResponseCodeEnum.FEE_SCHEDULE_FILE_PART_UPLOADED;
            case EXCHANGE_RATE_CHANGE_LIMIT_EXCEEDED -> ResponseCodeEnum.EXCHANGE_RATE_CHANGE_LIMIT_EXCEEDED;
            case MAX_CONTRACT_STORAGE_EXCEEDED -> ResponseCodeEnum.MAX_CONTRACT_STORAGE_EXCEEDED;
            case TRANSFER_ACCOUNT_SAME_AS_DELETE_ACCOUNT -> ResponseCodeEnum.TRANSFER_ACCOUNT_SAME_AS_DELETE_ACCOUNT;
            case TOTAL_LEDGER_BALANCE_INVALID -> ResponseCodeEnum.TOTAL_LEDGER_BALANCE_INVALID;
            case EXPIRATION_REDUCTION_NOT_ALLOWED -> ResponseCodeEnum.EXPIRATION_REDUCTION_NOT_ALLOWED;
            case MAX_GAS_LIMIT_EXCEEDED -> ResponseCodeEnum.MAX_GAS_LIMIT_EXCEEDED;
            case MAX_FILE_SIZE_EXCEEDED -> ResponseCodeEnum.MAX_FILE_SIZE_EXCEEDED;
            case RECEIVER_SIG_REQUIRED -> ResponseCodeEnum.RECEIVER_SIG_REQUIRED;
            case INVALID_TOPIC_ID -> ResponseCodeEnum.INVALID_TOPIC_ID;
            case INVALID_ADMIN_KEY -> ResponseCodeEnum.INVALID_ADMIN_KEY;
            case INVALID_SUBMIT_KEY -> ResponseCodeEnum.INVALID_SUBMIT_KEY;
            case UNAUTHORIZED -> ResponseCodeEnum.UNAUTHORIZED;
            case INVALID_TOPIC_MESSAGE -> ResponseCodeEnum.INVALID_TOPIC_MESSAGE;
            case INVALID_AUTORENEW_ACCOUNT -> ResponseCodeEnum.INVALID_AUTORENEW_ACCOUNT;
            case AUTORENEW_ACCOUNT_NOT_ALLOWED -> ResponseCodeEnum.AUTORENEW_ACCOUNT_NOT_ALLOWED;
            case TOPIC_EXPIRED -> ResponseCodeEnum.TOPIC_EXPIRED;
            case INVALID_CHUNK_NUMBER -> ResponseCodeEnum.INVALID_CHUNK_NUMBER;
            case INVALID_CHUNK_TRANSACTION_ID -> ResponseCodeEnum.INVALID_CHUNK_TRANSACTION_ID;
            case ACCOUNT_FROZEN_FOR_TOKEN -> ResponseCodeEnum.ACCOUNT_FROZEN_FOR_TOKEN;
            case TOKENS_PER_ACCOUNT_LIMIT_EXCEEDED -> ResponseCodeEnum.TOKENS_PER_ACCOUNT_LIMIT_EXCEEDED;
            case INVALID_TOKEN_ID -> ResponseCodeEnum.INVALID_TOKEN_ID;
            case INVALID_TOKEN_DECIMALS -> ResponseCodeEnum.INVALID_TOKEN_DECIMALS;
            case INVALID_TOKEN_INITIAL_SUPPLY -> ResponseCodeEnum.INVALID_TOKEN_INITIAL_SUPPLY;
            case INVALID_TREASURY_ACCOUNT_FOR_TOKEN -> ResponseCodeEnum.INVALID_TREASURY_ACCOUNT_FOR_TOKEN;
            case INVALID_TOKEN_SYMBOL -> ResponseCodeEnum.INVALID_TOKEN_SYMBOL;
            case TOKEN_HAS_NO_FREEZE_KEY -> ResponseCodeEnum.TOKEN_HAS_NO_FREEZE_KEY;
            case TRANSFERS_NOT_ZERO_SUM_FOR_TOKEN -> ResponseCodeEnum.TRANSFERS_NOT_ZERO_SUM_FOR_TOKEN;
            case MISSING_TOKEN_SYMBOL -> ResponseCodeEnum.MISSING_TOKEN_SYMBOL;
            case TOKEN_SYMBOL_TOO_LONG -> ResponseCodeEnum.TOKEN_SYMBOL_TOO_LONG;
            case ACCOUNT_KYC_NOT_GRANTED_FOR_TOKEN -> ResponseCodeEnum.ACCOUNT_KYC_NOT_GRANTED_FOR_TOKEN;
            case TOKEN_HAS_NO_KYC_KEY -> ResponseCodeEnum.TOKEN_HAS_NO_KYC_KEY;
            case INSUFFICIENT_TOKEN_BALANCE -> ResponseCodeEnum.INSUFFICIENT_TOKEN_BALANCE;
            case TOKEN_WAS_DELETED -> ResponseCodeEnum.TOKEN_WAS_DELETED;
            case TOKEN_HAS_NO_SUPPLY_KEY -> ResponseCodeEnum.TOKEN_HAS_NO_SUPPLY_KEY;
            case TOKEN_HAS_NO_WIPE_KEY -> ResponseCodeEnum.TOKEN_HAS_NO_WIPE_KEY;
            case INVALID_TOKEN_MINT_AMOUNT -> ResponseCodeEnum.INVALID_TOKEN_MINT_AMOUNT;
            case INVALID_TOKEN_BURN_AMOUNT -> ResponseCodeEnum.INVALID_TOKEN_BURN_AMOUNT;
            case TOKEN_NOT_ASSOCIATED_TO_ACCOUNT -> ResponseCodeEnum.TOKEN_NOT_ASSOCIATED_TO_ACCOUNT;
            case CANNOT_WIPE_TOKEN_TREASURY_ACCOUNT -> ResponseCodeEnum.CANNOT_WIPE_TOKEN_TREASURY_ACCOUNT;
            case INVALID_KYC_KEY -> ResponseCodeEnum.INVALID_KYC_KEY;
            case INVALID_WIPE_KEY -> ResponseCodeEnum.INVALID_WIPE_KEY;
            case INVALID_FREEZE_KEY -> ResponseCodeEnum.INVALID_FREEZE_KEY;
            case INVALID_SUPPLY_KEY -> ResponseCodeEnum.INVALID_SUPPLY_KEY;
            case MISSING_TOKEN_NAME -> ResponseCodeEnum.MISSING_TOKEN_NAME;
            case TOKEN_NAME_TOO_LONG -> ResponseCodeEnum.TOKEN_NAME_TOO_LONG;
            case INVALID_WIPING_AMOUNT -> ResponseCodeEnum.INVALID_WIPING_AMOUNT;
            case TOKEN_IS_IMMUTABLE -> ResponseCodeEnum.TOKEN_IS_IMMUTABLE;
            case TOKEN_ALREADY_ASSOCIATED_TO_ACCOUNT -> ResponseCodeEnum.TOKEN_ALREADY_ASSOCIATED_TO_ACCOUNT;
            case TRANSACTION_REQUIRES_ZERO_TOKEN_BALANCES -> ResponseCodeEnum.TRANSACTION_REQUIRES_ZERO_TOKEN_BALANCES;
            case ACCOUNT_IS_TREASURY -> ResponseCodeEnum.ACCOUNT_IS_TREASURY;
            case TOKEN_ID_REPEATED_IN_TOKEN_LIST -> ResponseCodeEnum.TOKEN_ID_REPEATED_IN_TOKEN_LIST;
            case TOKEN_TRANSFER_LIST_SIZE_LIMIT_EXCEEDED -> ResponseCodeEnum.TOKEN_TRANSFER_LIST_SIZE_LIMIT_EXCEEDED;
            case EMPTY_TOKEN_TRANSFER_BODY -> ResponseCodeEnum.EMPTY_TOKEN_TRANSFER_BODY;
            case EMPTY_TOKEN_TRANSFER_ACCOUNT_AMOUNTS -> ResponseCodeEnum.EMPTY_TOKEN_TRANSFER_ACCOUNT_AMOUNTS;
            case INVALID_SCHEDULE_ID -> ResponseCodeEnum.INVALID_SCHEDULE_ID;
            case SCHEDULE_IS_IMMUTABLE -> ResponseCodeEnum.SCHEDULE_IS_IMMUTABLE;
            case INVALID_SCHEDULE_PAYER_ID -> ResponseCodeEnum.INVALID_SCHEDULE_PAYER_ID;
            case INVALID_SCHEDULE_ACCOUNT_ID -> ResponseCodeEnum.INVALID_SCHEDULE_ACCOUNT_ID;
            case NO_NEW_VALID_SIGNATURES -> ResponseCodeEnum.NO_NEW_VALID_SIGNATURES;
            case UNRESOLVABLE_REQUIRED_SIGNERS -> ResponseCodeEnum.UNRESOLVABLE_REQUIRED_SIGNERS;
            case SCHEDULED_TRANSACTION_NOT_IN_WHITELIST -> ResponseCodeEnum.SCHEDULED_TRANSACTION_NOT_IN_WHITELIST;
            case SOME_SIGNATURES_WERE_INVALID -> ResponseCodeEnum.SOME_SIGNATURES_WERE_INVALID;
            case TRANSACTION_ID_FIELD_NOT_ALLOWED -> ResponseCodeEnum.TRANSACTION_ID_FIELD_NOT_ALLOWED;
            case IDENTICAL_SCHEDULE_ALREADY_CREATED -> ResponseCodeEnum.IDENTICAL_SCHEDULE_ALREADY_CREATED;
            case INVALID_ZERO_BYTE_IN_STRING -> ResponseCodeEnum.INVALID_ZERO_BYTE_IN_STRING;
            case SCHEDULE_ALREADY_DELETED -> ResponseCodeEnum.SCHEDULE_ALREADY_DELETED;
            case SCHEDULE_ALREADY_EXECUTED -> ResponseCodeEnum.SCHEDULE_ALREADY_EXECUTED;
            case MESSAGE_SIZE_TOO_LARGE -> ResponseCodeEnum.MESSAGE_SIZE_TOO_LARGE;
            case OPERATION_REPEATED_IN_BUCKET_GROUPS -> ResponseCodeEnum.OPERATION_REPEATED_IN_BUCKET_GROUPS;
            case BUCKET_CAPACITY_OVERFLOW -> ResponseCodeEnum.BUCKET_CAPACITY_OVERFLOW;
            case NODE_CAPACITY_NOT_SUFFICIENT_FOR_OPERATION -> ResponseCodeEnum
                    .NODE_CAPACITY_NOT_SUFFICIENT_FOR_OPERATION;
            case BUCKET_HAS_NO_THROTTLE_GROUPS -> ResponseCodeEnum.BUCKET_HAS_NO_THROTTLE_GROUPS;
            case THROTTLE_GROUP_HAS_ZERO_OPS_PER_SEC -> ResponseCodeEnum.THROTTLE_GROUP_HAS_ZERO_OPS_PER_SEC;
            case SUCCESS_BUT_MISSING_EXPECTED_OPERATION -> ResponseCodeEnum.SUCCESS_BUT_MISSING_EXPECTED_OPERATION;
            case UNPARSEABLE_THROTTLE_DEFINITIONS -> ResponseCodeEnum.UNPARSEABLE_THROTTLE_DEFINITIONS;
            case INVALID_THROTTLE_DEFINITIONS -> ResponseCodeEnum.INVALID_THROTTLE_DEFINITIONS;
            case ACCOUNT_EXPIRED_AND_PENDING_REMOVAL -> ResponseCodeEnum.ACCOUNT_EXPIRED_AND_PENDING_REMOVAL;
            case INVALID_TOKEN_MAX_SUPPLY -> ResponseCodeEnum.INVALID_TOKEN_MAX_SUPPLY;
            case INVALID_TOKEN_NFT_SERIAL_NUMBER -> ResponseCodeEnum.INVALID_TOKEN_NFT_SERIAL_NUMBER;
            case INVALID_NFT_ID -> ResponseCodeEnum.INVALID_NFT_ID;
            case METADATA_TOO_LONG -> ResponseCodeEnum.METADATA_TOO_LONG;
            case BATCH_SIZE_LIMIT_EXCEEDED -> ResponseCodeEnum.BATCH_SIZE_LIMIT_EXCEEDED;
            case INVALID_QUERY_RANGE -> ResponseCodeEnum.INVALID_QUERY_RANGE;
            case FRACTION_DIVIDES_BY_ZERO -> ResponseCodeEnum.FRACTION_DIVIDES_BY_ZERO;
            case INSUFFICIENT_PAYER_BALANCE_FOR_CUSTOM_FEE -> ResponseCodeEnum
                    .INSUFFICIENT_PAYER_BALANCE_FOR_CUSTOM_FEE;
            case CUSTOM_FEES_LIST_TOO_LONG -> ResponseCodeEnum.CUSTOM_FEES_LIST_TOO_LONG;
            case INVALID_CUSTOM_FEE_COLLECTOR -> ResponseCodeEnum.INVALID_CUSTOM_FEE_COLLECTOR;
            case INVALID_TOKEN_ID_IN_CUSTOM_FEES -> ResponseCodeEnum.INVALID_TOKEN_ID_IN_CUSTOM_FEES;
            case TOKEN_NOT_ASSOCIATED_TO_FEE_COLLECTOR -> ResponseCodeEnum.TOKEN_NOT_ASSOCIATED_TO_FEE_COLLECTOR;
            case TOKEN_MAX_SUPPLY_REACHED -> ResponseCodeEnum.TOKEN_MAX_SUPPLY_REACHED;
            case SENDER_DOES_NOT_OWN_NFT_SERIAL_NO -> ResponseCodeEnum.SENDER_DOES_NOT_OWN_NFT_SERIAL_NO;
            case CUSTOM_FEE_NOT_FULLY_SPECIFIED -> ResponseCodeEnum.CUSTOM_FEE_NOT_FULLY_SPECIFIED;
            case CUSTOM_FEE_MUST_BE_POSITIVE -> ResponseCodeEnum.CUSTOM_FEE_MUST_BE_POSITIVE;
            case TOKEN_HAS_NO_FEE_SCHEDULE_KEY -> ResponseCodeEnum.TOKEN_HAS_NO_FEE_SCHEDULE_KEY;
            case CUSTOM_FEE_OUTSIDE_NUMERIC_RANGE -> ResponseCodeEnum.CUSTOM_FEE_OUTSIDE_NUMERIC_RANGE;
            case ROYALTY_FRACTION_CANNOT_EXCEED_ONE -> ResponseCodeEnum.ROYALTY_FRACTION_CANNOT_EXCEED_ONE;
            case FRACTIONAL_FEE_MAX_AMOUNT_LESS_THAN_MIN_AMOUNT -> ResponseCodeEnum
                    .FRACTIONAL_FEE_MAX_AMOUNT_LESS_THAN_MIN_AMOUNT;
            case CUSTOM_SCHEDULE_ALREADY_HAS_NO_FEES -> ResponseCodeEnum.CUSTOM_SCHEDULE_ALREADY_HAS_NO_FEES;
            case CUSTOM_FEE_DENOMINATION_MUST_BE_FUNGIBLE_COMMON -> ResponseCodeEnum
                    .CUSTOM_FEE_DENOMINATION_MUST_BE_FUNGIBLE_COMMON;
            case CUSTOM_FRACTIONAL_FEE_ONLY_ALLOWED_FOR_FUNGIBLE_COMMON -> ResponseCodeEnum
                    .CUSTOM_FRACTIONAL_FEE_ONLY_ALLOWED_FOR_FUNGIBLE_COMMON;
            case INVALID_CUSTOM_FEE_SCHEDULE_KEY -> ResponseCodeEnum.INVALID_CUSTOM_FEE_SCHEDULE_KEY;
            case INVALID_TOKEN_MINT_METADATA -> ResponseCodeEnum.INVALID_TOKEN_MINT_METADATA;
            case INVALID_TOKEN_BURN_METADATA -> ResponseCodeEnum.INVALID_TOKEN_BURN_METADATA;
            case CURRENT_TREASURY_STILL_OWNS_NFTS -> ResponseCodeEnum.CURRENT_TREASURY_STILL_OWNS_NFTS;
            case ACCOUNT_STILL_OWNS_NFTS -> ResponseCodeEnum.ACCOUNT_STILL_OWNS_NFTS;
            case TREASURY_MUST_OWN_BURNED_NFT -> ResponseCodeEnum.TREASURY_MUST_OWN_BURNED_NFT;
            case ACCOUNT_DOES_NOT_OWN_WIPED_NFT -> ResponseCodeEnum.ACCOUNT_DOES_NOT_OWN_WIPED_NFT;
            case ACCOUNT_AMOUNT_TRANSFERS_ONLY_ALLOWED_FOR_FUNGIBLE_COMMON -> ResponseCodeEnum
                    .ACCOUNT_AMOUNT_TRANSFERS_ONLY_ALLOWED_FOR_FUNGIBLE_COMMON;
            case MAX_NFTS_IN_PRICE_REGIME_HAVE_BEEN_MINTED -> ResponseCodeEnum
                    .MAX_NFTS_IN_PRICE_REGIME_HAVE_BEEN_MINTED;
            case PAYER_ACCOUNT_DELETED -> ResponseCodeEnum.PAYER_ACCOUNT_DELETED;
            case CUSTOM_FEE_CHARGING_EXCEEDED_MAX_RECURSION_DEPTH -> ResponseCodeEnum
                    .CUSTOM_FEE_CHARGING_EXCEEDED_MAX_RECURSION_DEPTH;
            case CUSTOM_FEE_CHARGING_EXCEEDED_MAX_ACCOUNT_AMOUNTS -> ResponseCodeEnum
                    .CUSTOM_FEE_CHARGING_EXCEEDED_MAX_ACCOUNT_AMOUNTS;
            case INSUFFICIENT_SENDER_ACCOUNT_BALANCE_FOR_CUSTOM_FEE -> ResponseCodeEnum
                    .INSUFFICIENT_SENDER_ACCOUNT_BALANCE_FOR_CUSTOM_FEE;
            case SERIAL_NUMBER_LIMIT_REACHED -> ResponseCodeEnum.SERIAL_NUMBER_LIMIT_REACHED;
            case CUSTOM_ROYALTY_FEE_ONLY_ALLOWED_FOR_NON_FUNGIBLE_UNIQUE -> ResponseCodeEnum
                    .CUSTOM_ROYALTY_FEE_ONLY_ALLOWED_FOR_NON_FUNGIBLE_UNIQUE;
            case NO_REMAINING_AUTOMATIC_ASSOCIATIONS -> ResponseCodeEnum.NO_REMAINING_AUTOMATIC_ASSOCIATIONS;
            case EXISTING_AUTOMATIC_ASSOCIATIONS_EXCEED_GIVEN_LIMIT -> ResponseCodeEnum
                    .EXISTING_AUTOMATIC_ASSOCIATIONS_EXCEED_GIVEN_LIMIT;
            case REQUESTED_NUM_AUTOMATIC_ASSOCIATIONS_EXCEEDS_ASSOCIATION_LIMIT -> ResponseCodeEnum
                    .REQUESTED_NUM_AUTOMATIC_ASSOCIATIONS_EXCEEDS_ASSOCIATION_LIMIT;
            case TOKEN_IS_PAUSED -> ResponseCodeEnum.TOKEN_IS_PAUSED;
            case TOKEN_HAS_NO_PAUSE_KEY -> ResponseCodeEnum.TOKEN_HAS_NO_PAUSE_KEY;
            case INVALID_PAUSE_KEY -> ResponseCodeEnum.INVALID_PAUSE_KEY;
            case FREEZE_UPDATE_FILE_DOES_NOT_EXIST -> ResponseCodeEnum.FREEZE_UPDATE_FILE_DOES_NOT_EXIST;
            case FREEZE_UPDATE_FILE_HASH_DOES_NOT_MATCH -> ResponseCodeEnum.FREEZE_UPDATE_FILE_HASH_DOES_NOT_MATCH;
            case NO_UPGRADE_HAS_BEEN_PREPARED -> ResponseCodeEnum.NO_UPGRADE_HAS_BEEN_PREPARED;
            case NO_FREEZE_IS_SCHEDULED -> ResponseCodeEnum.NO_FREEZE_IS_SCHEDULED;
            case UPDATE_FILE_HASH_CHANGED_SINCE_PREPARE_UPGRADE -> ResponseCodeEnum
                    .UPDATE_FILE_HASH_CHANGED_SINCE_PREPARE_UPGRADE;
            case FREEZE_START_TIME_MUST_BE_FUTURE -> ResponseCodeEnum.FREEZE_START_TIME_MUST_BE_FUTURE;
            case PREPARED_UPDATE_FILE_IS_IMMUTABLE -> ResponseCodeEnum.PREPARED_UPDATE_FILE_IS_IMMUTABLE;
            case FREEZE_ALREADY_SCHEDULED -> ResponseCodeEnum.FREEZE_ALREADY_SCHEDULED;
            case FREEZE_UPGRADE_IN_PROGRESS -> ResponseCodeEnum.FREEZE_UPGRADE_IN_PROGRESS;
            case UPDATE_FILE_ID_DOES_NOT_MATCH_PREPARED -> ResponseCodeEnum.UPDATE_FILE_ID_DOES_NOT_MATCH_PREPARED;
            case UPDATE_FILE_HASH_DOES_NOT_MATCH_PREPARED -> ResponseCodeEnum.UPDATE_FILE_HASH_DOES_NOT_MATCH_PREPARED;
            case CONSENSUS_GAS_EXHAUSTED -> ResponseCodeEnum.CONSENSUS_GAS_EXHAUSTED;
            case REVERTED_SUCCESS -> ResponseCodeEnum.REVERTED_SUCCESS;
            case MAX_STORAGE_IN_PRICE_REGIME_HAS_BEEN_USED -> ResponseCodeEnum
                    .MAX_STORAGE_IN_PRICE_REGIME_HAS_BEEN_USED;
            case INVALID_ALIAS_KEY -> ResponseCodeEnum.INVALID_ALIAS_KEY;
            case UNEXPECTED_TOKEN_DECIMALS -> ResponseCodeEnum.UNEXPECTED_TOKEN_DECIMALS;
            case INVALID_PROXY_ACCOUNT_ID -> ResponseCodeEnum.INVALID_PROXY_ACCOUNT_ID;
            case INVALID_TRANSFER_ACCOUNT_ID -> ResponseCodeEnum.INVALID_TRANSFER_ACCOUNT_ID;
            case INVALID_FEE_COLLECTOR_ACCOUNT_ID -> ResponseCodeEnum.INVALID_FEE_COLLECTOR_ACCOUNT_ID;
            case ALIAS_IS_IMMUTABLE -> ResponseCodeEnum.ALIAS_IS_IMMUTABLE;
            case SPENDER_ACCOUNT_SAME_AS_OWNER -> ResponseCodeEnum.SPENDER_ACCOUNT_SAME_AS_OWNER;
            case AMOUNT_EXCEEDS_TOKEN_MAX_SUPPLY -> ResponseCodeEnum.AMOUNT_EXCEEDS_TOKEN_MAX_SUPPLY;
            case NEGATIVE_ALLOWANCE_AMOUNT -> ResponseCodeEnum.NEGATIVE_ALLOWANCE_AMOUNT;
            case CANNOT_APPROVE_FOR_ALL_FUNGIBLE_COMMON -> ResponseCodeEnum.CANNOT_APPROVE_FOR_ALL_FUNGIBLE_COMMON;
            case SPENDER_DOES_NOT_HAVE_ALLOWANCE -> ResponseCodeEnum.SPENDER_DOES_NOT_HAVE_ALLOWANCE;
            case AMOUNT_EXCEEDS_ALLOWANCE -> ResponseCodeEnum.AMOUNT_EXCEEDS_ALLOWANCE;
            case MAX_ALLOWANCES_EXCEEDED -> ResponseCodeEnum.MAX_ALLOWANCES_EXCEEDED;
            case EMPTY_ALLOWANCES -> ResponseCodeEnum.EMPTY_ALLOWANCES;
            case SPENDER_ACCOUNT_REPEATED_IN_ALLOWANCES -> ResponseCodeEnum.SPENDER_ACCOUNT_REPEATED_IN_ALLOWANCES;
            case REPEATED_SERIAL_NUMS_IN_NFT_ALLOWANCES -> ResponseCodeEnum.REPEATED_SERIAL_NUMS_IN_NFT_ALLOWANCES;
            case FUNGIBLE_TOKEN_IN_NFT_ALLOWANCES -> ResponseCodeEnum.FUNGIBLE_TOKEN_IN_NFT_ALLOWANCES;
            case NFT_IN_FUNGIBLE_TOKEN_ALLOWANCES -> ResponseCodeEnum.NFT_IN_FUNGIBLE_TOKEN_ALLOWANCES;
            case INVALID_ALLOWANCE_OWNER_ID -> ResponseCodeEnum.INVALID_ALLOWANCE_OWNER_ID;
            case INVALID_ALLOWANCE_SPENDER_ID -> ResponseCodeEnum.INVALID_ALLOWANCE_SPENDER_ID;
            case REPEATED_ALLOWANCES_TO_DELETE -> ResponseCodeEnum.REPEATED_ALLOWANCES_TO_DELETE;
            case INVALID_DELEGATING_SPENDER -> ResponseCodeEnum.INVALID_DELEGATING_SPENDER;
            case DELEGATING_SPENDER_CANNOT_GRANT_APPROVE_FOR_ALL -> ResponseCodeEnum
                    .DELEGATING_SPENDER_CANNOT_GRANT_APPROVE_FOR_ALL;
            case DELEGATING_SPENDER_DOES_NOT_HAVE_APPROVE_FOR_ALL -> ResponseCodeEnum
                    .DELEGATING_SPENDER_DOES_NOT_HAVE_APPROVE_FOR_ALL;
            case SCHEDULE_EXPIRATION_TIME_TOO_FAR_IN_FUTURE -> ResponseCodeEnum
                    .SCHEDULE_EXPIRATION_TIME_TOO_FAR_IN_FUTURE;
            case SCHEDULE_EXPIRATION_TIME_MUST_BE_HIGHER_THAN_CONSENSUS_TIME -> ResponseCodeEnum
                    .SCHEDULE_EXPIRATION_TIME_MUST_BE_HIGHER_THAN_CONSENSUS_TIME;
            case SCHEDULE_FUTURE_THROTTLE_EXCEEDED -> ResponseCodeEnum.SCHEDULE_FUTURE_THROTTLE_EXCEEDED;
            case SCHEDULE_FUTURE_GAS_LIMIT_EXCEEDED -> ResponseCodeEnum.SCHEDULE_FUTURE_GAS_LIMIT_EXCEEDED;
            case INVALID_ETHEREUM_TRANSACTION -> ResponseCodeEnum.INVALID_ETHEREUM_TRANSACTION;
            case WRONG_CHAIN_ID -> ResponseCodeEnum.WRONG_CHAIN_ID;
            case WRONG_NONCE -> ResponseCodeEnum.WRONG_NONCE;
            case ACCESS_LIST_UNSUPPORTED -> ResponseCodeEnum.ACCESS_LIST_UNSUPPORTED;
            case SCHEDULE_PENDING_EXPIRATION -> ResponseCodeEnum.SCHEDULE_PENDING_EXPIRATION;
            case CONTRACT_IS_TOKEN_TREASURY -> ResponseCodeEnum.CONTRACT_IS_TOKEN_TREASURY;
            case CONTRACT_HAS_NON_ZERO_TOKEN_BALANCES -> ResponseCodeEnum.CONTRACT_HAS_NON_ZERO_TOKEN_BALANCES;
            case CONTRACT_EXPIRED_AND_PENDING_REMOVAL -> ResponseCodeEnum.CONTRACT_EXPIRED_AND_PENDING_REMOVAL;
            case CONTRACT_HAS_NO_AUTO_RENEW_ACCOUNT -> ResponseCodeEnum.CONTRACT_HAS_NO_AUTO_RENEW_ACCOUNT;
            case PERMANENT_REMOVAL_REQUIRES_SYSTEM_INITIATION -> ResponseCodeEnum
                    .PERMANENT_REMOVAL_REQUIRES_SYSTEM_INITIATION;
            case PROXY_ACCOUNT_ID_FIELD_IS_DEPRECATED -> ResponseCodeEnum.PROXY_ACCOUNT_ID_FIELD_IS_DEPRECATED;
            case SELF_STAKING_IS_NOT_ALLOWED -> ResponseCodeEnum.SELF_STAKING_IS_NOT_ALLOWED;
            case INVALID_STAKING_ID -> ResponseCodeEnum.INVALID_STAKING_ID;
            case STAKING_NOT_ENABLED -> ResponseCodeEnum.STAKING_NOT_ENABLED;
            case INVALID_PRNG_RANGE -> ResponseCodeEnum.INVALID_PRNG_RANGE;
            case MAX_ENTITIES_IN_PRICE_REGIME_HAVE_BEEN_CREATED -> ResponseCodeEnum
                    .MAX_ENTITIES_IN_PRICE_REGIME_HAVE_BEEN_CREATED;
            case INVALID_FULL_PREFIX_SIGNATURE_FOR_PRECOMPILE -> ResponseCodeEnum
                    .INVALID_FULL_PREFIX_SIGNATURE_FOR_PRECOMPILE;
            case INSUFFICIENT_BALANCES_FOR_STORAGE_RENT -> ResponseCodeEnum.INSUFFICIENT_BALANCES_FOR_STORAGE_RENT;
            case MAX_CHILD_RECORDS_EXCEEDED -> ResponseCodeEnum.MAX_CHILD_RECORDS_EXCEEDED;
            case INSUFFICIENT_BALANCES_FOR_RENEWAL_FEES -> ResponseCodeEnum.INSUFFICIENT_BALANCES_FOR_RENEWAL_FEES;
            case TRANSACTION_HAS_UNKNOWN_FIELDS -> ResponseCodeEnum.TRANSACTION_HAS_UNKNOWN_FIELDS;
            case ACCOUNT_IS_IMMUTABLE -> ResponseCodeEnum.ACCOUNT_IS_IMMUTABLE;
            case ALIAS_ALREADY_ASSIGNED -> ResponseCodeEnum.ALIAS_ALREADY_ASSIGNED;
            case INVALID_METADATA_KEY -> ResponseCodeEnum.INVALID_METADATA_KEY;
            case MISSING_TOKEN_METADATA -> ResponseCodeEnum.MISSING_TOKEN_METADATA;
            case TOKEN_HAS_NO_METADATA_KEY -> ResponseCodeEnum.TOKEN_HAS_NO_METADATA_KEY;
            case MISSING_SERIAL_NUMBERS -> ResponseCodeEnum.MISSING_SERIAL_NUMBERS;
            case TOKEN_HAS_NO_ADMIN_KEY -> ResponseCodeEnum.TOKEN_HAS_NO_ADMIN_KEY;
            case NODE_DELETED -> ResponseCodeEnum.NODE_DELETED;
            case INVALID_NODE_ID -> ResponseCodeEnum.INVALID_NODE_ID;
            case INVALID_GOSSIP_ENDPOINT -> ResponseCodeEnum.INVALID_GOSSIP_ENDPOINT;
            case INVALID_NODE_ACCOUNT_ID -> ResponseCodeEnum.INVALID_NODE_ACCOUNT_ID;
            case INVALID_NODE_DESCRIPTION -> ResponseCodeEnum.INVALID_NODE_DESCRIPTION;
            case INVALID_SERVICE_ENDPOINT -> ResponseCodeEnum.INVALID_SERVICE_ENDPOINT;
            case INVALID_GOSSIP_CAE_CERTIFICATE -> ResponseCodeEnum.INVALID_GOSSIP_CAE_CERTIFICATE;
            case INVALID_GRPC_CERTIFICATE -> ResponseCodeEnum.INVALID_GRPC_CERTIFICATE;
            case INVALID_MAX_AUTO_ASSOCIATIONS -> ResponseCodeEnum.INVALID_MAX_AUTO_ASSOCIATIONS;
            case UNRECOGNIZED -> throw new RuntimeException("UNRECOGNIZED Response code!");
        };
    }

    public static <T extends Record> Bytes asWrappedBytes(@NonNull Codec<T> codec, @NonNull T item) {
        return Bytes.wrap(asBytes(requireNonNull(codec), requireNonNull(item)));
    }

    public static <T extends Record> byte[] asBytes(@NonNull Codec<T> codec, @NonNull T tx) {
        requireNonNull(codec);
        requireNonNull(tx);
        try {
            final var bytes = new ByteArrayOutputStream();
            codec.write(tx, new WritableStreamingData(bytes));
            return bytes.toByteArray();
        } catch (IOException e) {
            throw new RuntimeException("Unable to convert from PBJ to bytes", e);
        }
    }

    public static SemanticVersion toPbj(@NonNull com.hederahashgraph.api.proto.java.SemanticVersion v) {
        requireNonNull(v);
        return SemanticVersion.newBuilder()
                .major(v.getMajor())
                .minor(v.getMinor())
                .pre(v.getPre())
                .patch(v.getPatch())
                .build(v.getBuild())
                .build();
    }

    public static @NonNull Transaction toPbj(final @NonNull com.hederahashgraph.api.proto.java.Transaction t) {
        return protoToPbj(requireNonNull(t), Transaction.class);
    }

    public static Timestamp toPbj(@NonNull com.hederahashgraph.api.proto.java.Timestamp t) {
        requireNonNull(t);
        return Timestamp.newBuilder()
                .seconds(t.getSeconds())
                .nanos(t.getNanos())
                .build();
    }

    public static com.hederahashgraph.api.proto.java.Timestamp fromPbj(@NonNull Timestamp now) {
        requireNonNull(now);
        return com.hederahashgraph.api.proto.java.Timestamp.newBuilder()
                .setSeconds(now.seconds())
                .setNanos(now.nanos())
                .build();
    }

    public static com.hederahashgraph.api.proto.java.TopicID fromPbj(@NonNull TopicID id) {
        requireNonNull(id);
        return com.hederahashgraph.api.proto.java.TopicID.newBuilder()
                .setShardNum(id.shardNum())
                .setRealmNum(id.realmNum())
                .setTopicNum(id.topicNum())
                .build();
    }

    public static com.hederahashgraph.api.proto.java.TokenID fromPbj(@NonNull TokenID id) {
        requireNonNull(id);
        return com.hederahashgraph.api.proto.java.TokenID.newBuilder()
                .setShardNum(id.shardNum())
                .setRealmNum(id.realmNum())
                .setTokenNum(id.tokenNum())
                .build();
    }

    public static com.hederahashgraph.api.proto.java.ResponseCodeEnum fromPbj(@NonNull ResponseCodeEnum status) {
        return switch (requireNonNull(status)) {
            case OK -> com.hederahashgraph.api.proto.java.ResponseCodeEnum.OK;
            case INVALID_TRANSACTION -> com.hederahashgraph.api.proto.java.ResponseCodeEnum.INVALID_TRANSACTION;
            case PAYER_ACCOUNT_NOT_FOUND -> com.hederahashgraph.api.proto.java.ResponseCodeEnum.PAYER_ACCOUNT_NOT_FOUND;
            case INVALID_NODE_ACCOUNT -> com.hederahashgraph.api.proto.java.ResponseCodeEnum.INVALID_NODE_ACCOUNT;
            case TRANSACTION_EXPIRED -> com.hederahashgraph.api.proto.java.ResponseCodeEnum.TRANSACTION_EXPIRED;
            case INVALID_TRANSACTION_START -> com.hederahashgraph.api.proto.java.ResponseCodeEnum
                    .INVALID_TRANSACTION_START;
            case INVALID_TRANSACTION_DURATION -> com.hederahashgraph.api.proto.java.ResponseCodeEnum
                    .INVALID_TRANSACTION_DURATION;
            case INVALID_SIGNATURE -> com.hederahashgraph.api.proto.java.ResponseCodeEnum.INVALID_SIGNATURE;
            case MEMO_TOO_LONG -> com.hederahashgraph.api.proto.java.ResponseCodeEnum.MEMO_TOO_LONG;
            case INSUFFICIENT_TX_FEE -> com.hederahashgraph.api.proto.java.ResponseCodeEnum.INSUFFICIENT_TX_FEE;
            case INSUFFICIENT_PAYER_BALANCE -> com.hederahashgraph.api.proto.java.ResponseCodeEnum
                    .INSUFFICIENT_PAYER_BALANCE;
            case DUPLICATE_TRANSACTION -> com.hederahashgraph.api.proto.java.ResponseCodeEnum.DUPLICATE_TRANSACTION;
            case BUSY -> com.hederahashgraph.api.proto.java.ResponseCodeEnum.BUSY;
            case NOT_SUPPORTED -> com.hederahashgraph.api.proto.java.ResponseCodeEnum.NOT_SUPPORTED;
            case INVALID_FILE_ID -> com.hederahashgraph.api.proto.java.ResponseCodeEnum.INVALID_FILE_ID;
            case INVALID_ACCOUNT_ID -> com.hederahashgraph.api.proto.java.ResponseCodeEnum.INVALID_ACCOUNT_ID;
            case INVALID_CONTRACT_ID -> com.hederahashgraph.api.proto.java.ResponseCodeEnum.INVALID_CONTRACT_ID;
            case INVALID_TRANSACTION_ID -> com.hederahashgraph.api.proto.java.ResponseCodeEnum.INVALID_TRANSACTION_ID;
            case RECEIPT_NOT_FOUND -> com.hederahashgraph.api.proto.java.ResponseCodeEnum.RECEIPT_NOT_FOUND;
            case RECORD_NOT_FOUND -> com.hederahashgraph.api.proto.java.ResponseCodeEnum.RECORD_NOT_FOUND;
            case INVALID_SOLIDITY_ID -> com.hederahashgraph.api.proto.java.ResponseCodeEnum.INVALID_SOLIDITY_ID;
            case UNKNOWN -> com.hederahashgraph.api.proto.java.ResponseCodeEnum.UNKNOWN;
            case SUCCESS -> com.hederahashgraph.api.proto.java.ResponseCodeEnum.SUCCESS;
            case FAIL_INVALID -> com.hederahashgraph.api.proto.java.ResponseCodeEnum.FAIL_INVALID;
            case FAIL_FEE -> com.hederahashgraph.api.proto.java.ResponseCodeEnum.FAIL_FEE;
            case FAIL_BALANCE -> com.hederahashgraph.api.proto.java.ResponseCodeEnum.FAIL_BALANCE;
            case KEY_REQUIRED -> com.hederahashgraph.api.proto.java.ResponseCodeEnum.KEY_REQUIRED;
            case BAD_ENCODING -> com.hederahashgraph.api.proto.java.ResponseCodeEnum.BAD_ENCODING;
            case INSUFFICIENT_ACCOUNT_BALANCE -> com.hederahashgraph.api.proto.java.ResponseCodeEnum
                    .INSUFFICIENT_ACCOUNT_BALANCE;
            case INVALID_SOLIDITY_ADDRESS -> com.hederahashgraph.api.proto.java.ResponseCodeEnum
                    .INVALID_SOLIDITY_ADDRESS;
            case INSUFFICIENT_GAS -> com.hederahashgraph.api.proto.java.ResponseCodeEnum.INSUFFICIENT_GAS;
            case CONTRACT_SIZE_LIMIT_EXCEEDED -> com.hederahashgraph.api.proto.java.ResponseCodeEnum
                    .CONTRACT_SIZE_LIMIT_EXCEEDED;
            case LOCAL_CALL_MODIFICATION_EXCEPTION -> com.hederahashgraph.api.proto.java.ResponseCodeEnum
                    .LOCAL_CALL_MODIFICATION_EXCEPTION;
            case CONTRACT_REVERT_EXECUTED -> com.hederahashgraph.api.proto.java.ResponseCodeEnum
                    .CONTRACT_REVERT_EXECUTED;
            case CONTRACT_EXECUTION_EXCEPTION -> com.hederahashgraph.api.proto.java.ResponseCodeEnum
                    .CONTRACT_EXECUTION_EXCEPTION;
            case INVALID_RECEIVING_NODE_ACCOUNT -> com.hederahashgraph.api.proto.java.ResponseCodeEnum
                    .INVALID_RECEIVING_NODE_ACCOUNT;
            case MISSING_QUERY_HEADER -> com.hederahashgraph.api.proto.java.ResponseCodeEnum.MISSING_QUERY_HEADER;
            case ACCOUNT_UPDATE_FAILED -> com.hederahashgraph.api.proto.java.ResponseCodeEnum.ACCOUNT_UPDATE_FAILED;
            case INVALID_KEY_ENCODING -> com.hederahashgraph.api.proto.java.ResponseCodeEnum.INVALID_KEY_ENCODING;
            case NULL_SOLIDITY_ADDRESS -> com.hederahashgraph.api.proto.java.ResponseCodeEnum.NULL_SOLIDITY_ADDRESS;
            case CONTRACT_UPDATE_FAILED -> com.hederahashgraph.api.proto.java.ResponseCodeEnum.CONTRACT_UPDATE_FAILED;
            case INVALID_QUERY_HEADER -> com.hederahashgraph.api.proto.java.ResponseCodeEnum.INVALID_QUERY_HEADER;
            case INVALID_FEE_SUBMITTED -> com.hederahashgraph.api.proto.java.ResponseCodeEnum.INVALID_FEE_SUBMITTED;
            case INVALID_PAYER_SIGNATURE -> com.hederahashgraph.api.proto.java.ResponseCodeEnum.INVALID_PAYER_SIGNATURE;
            case KEY_NOT_PROVIDED -> com.hederahashgraph.api.proto.java.ResponseCodeEnum.KEY_NOT_PROVIDED;
            case INVALID_EXPIRATION_TIME -> com.hederahashgraph.api.proto.java.ResponseCodeEnum.INVALID_EXPIRATION_TIME;
            case NO_WACL_KEY -> com.hederahashgraph.api.proto.java.ResponseCodeEnum.NO_WACL_KEY;
            case FILE_CONTENT_EMPTY -> com.hederahashgraph.api.proto.java.ResponseCodeEnum.FILE_CONTENT_EMPTY;
            case INVALID_ACCOUNT_AMOUNTS -> com.hederahashgraph.api.proto.java.ResponseCodeEnum.INVALID_ACCOUNT_AMOUNTS;
            case EMPTY_TRANSACTION_BODY -> com.hederahashgraph.api.proto.java.ResponseCodeEnum.EMPTY_TRANSACTION_BODY;
            case INVALID_TRANSACTION_BODY -> com.hederahashgraph.api.proto.java.ResponseCodeEnum
                    .INVALID_TRANSACTION_BODY;
            case INVALID_SIGNATURE_TYPE_MISMATCHING_KEY -> com.hederahashgraph.api.proto.java.ResponseCodeEnum
                    .INVALID_SIGNATURE_TYPE_MISMATCHING_KEY;
            case INVALID_SIGNATURE_COUNT_MISMATCHING_KEY -> com.hederahashgraph.api.proto.java.ResponseCodeEnum
                    .INVALID_SIGNATURE_COUNT_MISMATCHING_KEY;
            case EMPTY_LIVE_HASH_BODY -> com.hederahashgraph.api.proto.java.ResponseCodeEnum.EMPTY_LIVE_HASH_BODY;
            case EMPTY_LIVE_HASH -> com.hederahashgraph.api.proto.java.ResponseCodeEnum.EMPTY_LIVE_HASH;
            case EMPTY_LIVE_HASH_KEYS -> com.hederahashgraph.api.proto.java.ResponseCodeEnum.EMPTY_LIVE_HASH_KEYS;
            case INVALID_LIVE_HASH_SIZE -> com.hederahashgraph.api.proto.java.ResponseCodeEnum.INVALID_LIVE_HASH_SIZE;
            case EMPTY_QUERY_BODY -> com.hederahashgraph.api.proto.java.ResponseCodeEnum.EMPTY_QUERY_BODY;
            case EMPTY_LIVE_HASH_QUERY -> com.hederahashgraph.api.proto.java.ResponseCodeEnum.EMPTY_LIVE_HASH_QUERY;
            case LIVE_HASH_NOT_FOUND -> com.hederahashgraph.api.proto.java.ResponseCodeEnum.LIVE_HASH_NOT_FOUND;
            case ACCOUNT_ID_DOES_NOT_EXIST -> com.hederahashgraph.api.proto.java.ResponseCodeEnum
                    .ACCOUNT_ID_DOES_NOT_EXIST;
            case LIVE_HASH_ALREADY_EXISTS -> com.hederahashgraph.api.proto.java.ResponseCodeEnum
                    .LIVE_HASH_ALREADY_EXISTS;
            case INVALID_FILE_WACL -> com.hederahashgraph.api.proto.java.ResponseCodeEnum.INVALID_FILE_WACL;
            case SERIALIZATION_FAILED -> com.hederahashgraph.api.proto.java.ResponseCodeEnum.SERIALIZATION_FAILED;
            case TRANSACTION_OVERSIZE -> com.hederahashgraph.api.proto.java.ResponseCodeEnum.TRANSACTION_OVERSIZE;
            case TRANSACTION_TOO_MANY_LAYERS -> com.hederahashgraph.api.proto.java.ResponseCodeEnum
                    .TRANSACTION_TOO_MANY_LAYERS;
            case CONTRACT_DELETED -> com.hederahashgraph.api.proto.java.ResponseCodeEnum.CONTRACT_DELETED;
            case PLATFORM_NOT_ACTIVE -> com.hederahashgraph.api.proto.java.ResponseCodeEnum.PLATFORM_NOT_ACTIVE;
            case KEY_PREFIX_MISMATCH -> com.hederahashgraph.api.proto.java.ResponseCodeEnum.KEY_PREFIX_MISMATCH;
            case PLATFORM_TRANSACTION_NOT_CREATED -> com.hederahashgraph.api.proto.java.ResponseCodeEnum
                    .PLATFORM_TRANSACTION_NOT_CREATED;
            case INVALID_RENEWAL_PERIOD -> com.hederahashgraph.api.proto.java.ResponseCodeEnum.INVALID_RENEWAL_PERIOD;
            case INVALID_PAYER_ACCOUNT_ID -> com.hederahashgraph.api.proto.java.ResponseCodeEnum
                    .INVALID_PAYER_ACCOUNT_ID;
            case ACCOUNT_DELETED -> com.hederahashgraph.api.proto.java.ResponseCodeEnum.ACCOUNT_DELETED;
            case FILE_DELETED -> com.hederahashgraph.api.proto.java.ResponseCodeEnum.FILE_DELETED;
            case ACCOUNT_REPEATED_IN_ACCOUNT_AMOUNTS -> com.hederahashgraph.api.proto.java.ResponseCodeEnum
                    .ACCOUNT_REPEATED_IN_ACCOUNT_AMOUNTS;
            case SETTING_NEGATIVE_ACCOUNT_BALANCE -> com.hederahashgraph.api.proto.java.ResponseCodeEnum
                    .SETTING_NEGATIVE_ACCOUNT_BALANCE;
            case OBTAINER_REQUIRED -> com.hederahashgraph.api.proto.java.ResponseCodeEnum.OBTAINER_REQUIRED;
            case OBTAINER_SAME_CONTRACT_ID -> com.hederahashgraph.api.proto.java.ResponseCodeEnum
                    .OBTAINER_SAME_CONTRACT_ID;
            case OBTAINER_DOES_NOT_EXIST -> com.hederahashgraph.api.proto.java.ResponseCodeEnum.OBTAINER_DOES_NOT_EXIST;
            case MODIFYING_IMMUTABLE_CONTRACT -> com.hederahashgraph.api.proto.java.ResponseCodeEnum
                    .MODIFYING_IMMUTABLE_CONTRACT;
            case FILE_SYSTEM_EXCEPTION -> com.hederahashgraph.api.proto.java.ResponseCodeEnum.FILE_SYSTEM_EXCEPTION;
            case AUTORENEW_DURATION_NOT_IN_RANGE -> com.hederahashgraph.api.proto.java.ResponseCodeEnum
                    .AUTORENEW_DURATION_NOT_IN_RANGE;
            case ERROR_DECODING_BYTESTRING -> com.hederahashgraph.api.proto.java.ResponseCodeEnum
                    .ERROR_DECODING_BYTESTRING;
            case CONTRACT_FILE_EMPTY -> com.hederahashgraph.api.proto.java.ResponseCodeEnum.CONTRACT_FILE_EMPTY;
            case CONTRACT_BYTECODE_EMPTY -> com.hederahashgraph.api.proto.java.ResponseCodeEnum.CONTRACT_BYTECODE_EMPTY;
            case INVALID_INITIAL_BALANCE -> com.hederahashgraph.api.proto.java.ResponseCodeEnum.INVALID_INITIAL_BALANCE;
            case INVALID_RECEIVE_RECORD_THRESHOLD -> com.hederahashgraph.api.proto.java.ResponseCodeEnum
                    .INVALID_RECEIVE_RECORD_THRESHOLD;
            case INVALID_SEND_RECORD_THRESHOLD -> com.hederahashgraph.api.proto.java.ResponseCodeEnum
                    .INVALID_SEND_RECORD_THRESHOLD;
            case ACCOUNT_IS_NOT_GENESIS_ACCOUNT -> com.hederahashgraph.api.proto.java.ResponseCodeEnum
                    .ACCOUNT_IS_NOT_GENESIS_ACCOUNT;
            case PAYER_ACCOUNT_UNAUTHORIZED -> com.hederahashgraph.api.proto.java.ResponseCodeEnum
                    .PAYER_ACCOUNT_UNAUTHORIZED;
            case INVALID_FREEZE_TRANSACTION_BODY -> com.hederahashgraph.api.proto.java.ResponseCodeEnum
                    .INVALID_FREEZE_TRANSACTION_BODY;
            case FREEZE_TRANSACTION_BODY_NOT_FOUND -> com.hederahashgraph.api.proto.java.ResponseCodeEnum
                    .FREEZE_TRANSACTION_BODY_NOT_FOUND;
            case TRANSFER_LIST_SIZE_LIMIT_EXCEEDED -> com.hederahashgraph.api.proto.java.ResponseCodeEnum
                    .TRANSFER_LIST_SIZE_LIMIT_EXCEEDED;
            case RESULT_SIZE_LIMIT_EXCEEDED -> com.hederahashgraph.api.proto.java.ResponseCodeEnum
                    .RESULT_SIZE_LIMIT_EXCEEDED;
            case NOT_SPECIAL_ACCOUNT -> com.hederahashgraph.api.proto.java.ResponseCodeEnum.NOT_SPECIAL_ACCOUNT;
            case CONTRACT_NEGATIVE_GAS -> com.hederahashgraph.api.proto.java.ResponseCodeEnum.CONTRACT_NEGATIVE_GAS;
            case CONTRACT_NEGATIVE_VALUE -> com.hederahashgraph.api.proto.java.ResponseCodeEnum.CONTRACT_NEGATIVE_VALUE;
            case INVALID_FEE_FILE -> com.hederahashgraph.api.proto.java.ResponseCodeEnum.INVALID_FEE_FILE;
            case INVALID_EXCHANGE_RATE_FILE -> com.hederahashgraph.api.proto.java.ResponseCodeEnum
                    .INVALID_EXCHANGE_RATE_FILE;
            case INSUFFICIENT_LOCAL_CALL_GAS -> com.hederahashgraph.api.proto.java.ResponseCodeEnum
                    .INSUFFICIENT_LOCAL_CALL_GAS;
            case ENTITY_NOT_ALLOWED_TO_DELETE -> com.hederahashgraph.api.proto.java.ResponseCodeEnum
                    .ENTITY_NOT_ALLOWED_TO_DELETE;
            case AUTHORIZATION_FAILED -> com.hederahashgraph.api.proto.java.ResponseCodeEnum.AUTHORIZATION_FAILED;
            case FILE_UPLOADED_PROTO_INVALID -> com.hederahashgraph.api.proto.java.ResponseCodeEnum
                    .FILE_UPLOADED_PROTO_INVALID;
            case FILE_UPLOADED_PROTO_NOT_SAVED_TO_DISK -> com.hederahashgraph.api.proto.java.ResponseCodeEnum
                    .FILE_UPLOADED_PROTO_NOT_SAVED_TO_DISK;
            case FEE_SCHEDULE_FILE_PART_UPLOADED -> com.hederahashgraph.api.proto.java.ResponseCodeEnum
                    .FEE_SCHEDULE_FILE_PART_UPLOADED;
            case EXCHANGE_RATE_CHANGE_LIMIT_EXCEEDED -> com.hederahashgraph.api.proto.java.ResponseCodeEnum
                    .EXCHANGE_RATE_CHANGE_LIMIT_EXCEEDED;
            case MAX_CONTRACT_STORAGE_EXCEEDED -> com.hederahashgraph.api.proto.java.ResponseCodeEnum
                    .MAX_CONTRACT_STORAGE_EXCEEDED;
            case TRANSFER_ACCOUNT_SAME_AS_DELETE_ACCOUNT -> com.hederahashgraph.api.proto.java.ResponseCodeEnum
                    .TRANSFER_ACCOUNT_SAME_AS_DELETE_ACCOUNT;
            case TOTAL_LEDGER_BALANCE_INVALID -> com.hederahashgraph.api.proto.java.ResponseCodeEnum
                    .TOTAL_LEDGER_BALANCE_INVALID;
            case EXPIRATION_REDUCTION_NOT_ALLOWED -> com.hederahashgraph.api.proto.java.ResponseCodeEnum
                    .EXPIRATION_REDUCTION_NOT_ALLOWED;
            case MAX_GAS_LIMIT_EXCEEDED -> com.hederahashgraph.api.proto.java.ResponseCodeEnum.MAX_GAS_LIMIT_EXCEEDED;
            case MAX_FILE_SIZE_EXCEEDED -> com.hederahashgraph.api.proto.java.ResponseCodeEnum.MAX_FILE_SIZE_EXCEEDED;
            case RECEIVER_SIG_REQUIRED -> com.hederahashgraph.api.proto.java.ResponseCodeEnum.RECEIVER_SIG_REQUIRED;
            case INVALID_TOPIC_ID -> com.hederahashgraph.api.proto.java.ResponseCodeEnum.INVALID_TOPIC_ID;
            case INVALID_ADMIN_KEY -> com.hederahashgraph.api.proto.java.ResponseCodeEnum.INVALID_ADMIN_KEY;
            case INVALID_SUBMIT_KEY -> com.hederahashgraph.api.proto.java.ResponseCodeEnum.INVALID_SUBMIT_KEY;
            case UNAUTHORIZED -> com.hederahashgraph.api.proto.java.ResponseCodeEnum.UNAUTHORIZED;
            case INVALID_TOPIC_MESSAGE -> com.hederahashgraph.api.proto.java.ResponseCodeEnum.INVALID_TOPIC_MESSAGE;
            case INVALID_AUTORENEW_ACCOUNT -> com.hederahashgraph.api.proto.java.ResponseCodeEnum
                    .INVALID_AUTORENEW_ACCOUNT;
            case AUTORENEW_ACCOUNT_NOT_ALLOWED -> com.hederahashgraph.api.proto.java.ResponseCodeEnum
                    .AUTORENEW_ACCOUNT_NOT_ALLOWED;
            case TOPIC_EXPIRED -> com.hederahashgraph.api.proto.java.ResponseCodeEnum.TOPIC_EXPIRED;
            case INVALID_CHUNK_NUMBER -> com.hederahashgraph.api.proto.java.ResponseCodeEnum.INVALID_CHUNK_NUMBER;
            case INVALID_CHUNK_TRANSACTION_ID -> com.hederahashgraph.api.proto.java.ResponseCodeEnum
                    .INVALID_CHUNK_TRANSACTION_ID;
            case ACCOUNT_FROZEN_FOR_TOKEN -> com.hederahashgraph.api.proto.java.ResponseCodeEnum
                    .ACCOUNT_FROZEN_FOR_TOKEN;
            case TOKENS_PER_ACCOUNT_LIMIT_EXCEEDED -> com.hederahashgraph.api.proto.java.ResponseCodeEnum
                    .TOKENS_PER_ACCOUNT_LIMIT_EXCEEDED;
            case INVALID_TOKEN_ID -> com.hederahashgraph.api.proto.java.ResponseCodeEnum.INVALID_TOKEN_ID;
            case INVALID_TOKEN_DECIMALS -> com.hederahashgraph.api.proto.java.ResponseCodeEnum.INVALID_TOKEN_DECIMALS;
            case INVALID_TOKEN_INITIAL_SUPPLY -> com.hederahashgraph.api.proto.java.ResponseCodeEnum
                    .INVALID_TOKEN_INITIAL_SUPPLY;
            case INVALID_TREASURY_ACCOUNT_FOR_TOKEN -> com.hederahashgraph.api.proto.java.ResponseCodeEnum
                    .INVALID_TREASURY_ACCOUNT_FOR_TOKEN;
            case INVALID_TOKEN_SYMBOL -> com.hederahashgraph.api.proto.java.ResponseCodeEnum.INVALID_TOKEN_SYMBOL;
            case TOKEN_HAS_NO_FREEZE_KEY -> com.hederahashgraph.api.proto.java.ResponseCodeEnum.TOKEN_HAS_NO_FREEZE_KEY;
            case TRANSFERS_NOT_ZERO_SUM_FOR_TOKEN -> com.hederahashgraph.api.proto.java.ResponseCodeEnum
                    .TRANSFERS_NOT_ZERO_SUM_FOR_TOKEN;
            case MISSING_TOKEN_SYMBOL -> com.hederahashgraph.api.proto.java.ResponseCodeEnum.MISSING_TOKEN_SYMBOL;
            case TOKEN_SYMBOL_TOO_LONG -> com.hederahashgraph.api.proto.java.ResponseCodeEnum.TOKEN_SYMBOL_TOO_LONG;
            case ACCOUNT_KYC_NOT_GRANTED_FOR_TOKEN -> com.hederahashgraph.api.proto.java.ResponseCodeEnum
                    .ACCOUNT_KYC_NOT_GRANTED_FOR_TOKEN;
            case TOKEN_HAS_NO_KYC_KEY -> com.hederahashgraph.api.proto.java.ResponseCodeEnum.TOKEN_HAS_NO_KYC_KEY;
            case INSUFFICIENT_TOKEN_BALANCE -> com.hederahashgraph.api.proto.java.ResponseCodeEnum
                    .INSUFFICIENT_TOKEN_BALANCE;
            case TOKEN_WAS_DELETED -> com.hederahashgraph.api.proto.java.ResponseCodeEnum.TOKEN_WAS_DELETED;
            case TOKEN_HAS_NO_SUPPLY_KEY -> com.hederahashgraph.api.proto.java.ResponseCodeEnum.TOKEN_HAS_NO_SUPPLY_KEY;
            case TOKEN_HAS_NO_WIPE_KEY -> com.hederahashgraph.api.proto.java.ResponseCodeEnum.TOKEN_HAS_NO_WIPE_KEY;
            case INVALID_TOKEN_MINT_AMOUNT -> com.hederahashgraph.api.proto.java.ResponseCodeEnum
                    .INVALID_TOKEN_MINT_AMOUNT;
            case INVALID_TOKEN_BURN_AMOUNT -> com.hederahashgraph.api.proto.java.ResponseCodeEnum
                    .INVALID_TOKEN_BURN_AMOUNT;
            case TOKEN_NOT_ASSOCIATED_TO_ACCOUNT -> com.hederahashgraph.api.proto.java.ResponseCodeEnum
                    .TOKEN_NOT_ASSOCIATED_TO_ACCOUNT;
            case CANNOT_WIPE_TOKEN_TREASURY_ACCOUNT -> com.hederahashgraph.api.proto.java.ResponseCodeEnum
                    .CANNOT_WIPE_TOKEN_TREASURY_ACCOUNT;
            case INVALID_KYC_KEY -> com.hederahashgraph.api.proto.java.ResponseCodeEnum.INVALID_KYC_KEY;
            case INVALID_WIPE_KEY -> com.hederahashgraph.api.proto.java.ResponseCodeEnum.INVALID_WIPE_KEY;
            case INVALID_FREEZE_KEY -> com.hederahashgraph.api.proto.java.ResponseCodeEnum.INVALID_FREEZE_KEY;
            case INVALID_SUPPLY_KEY -> com.hederahashgraph.api.proto.java.ResponseCodeEnum.INVALID_SUPPLY_KEY;
            case MISSING_TOKEN_NAME -> com.hederahashgraph.api.proto.java.ResponseCodeEnum.MISSING_TOKEN_NAME;
            case TOKEN_NAME_TOO_LONG -> com.hederahashgraph.api.proto.java.ResponseCodeEnum.TOKEN_NAME_TOO_LONG;
            case INVALID_WIPING_AMOUNT -> com.hederahashgraph.api.proto.java.ResponseCodeEnum.INVALID_WIPING_AMOUNT;
            case TOKEN_IS_IMMUTABLE -> com.hederahashgraph.api.proto.java.ResponseCodeEnum.TOKEN_IS_IMMUTABLE;
            case TOKEN_ALREADY_ASSOCIATED_TO_ACCOUNT -> com.hederahashgraph.api.proto.java.ResponseCodeEnum
                    .TOKEN_ALREADY_ASSOCIATED_TO_ACCOUNT;
            case TRANSACTION_REQUIRES_ZERO_TOKEN_BALANCES -> com.hederahashgraph.api.proto.java.ResponseCodeEnum
                    .TRANSACTION_REQUIRES_ZERO_TOKEN_BALANCES;
            case ACCOUNT_IS_TREASURY -> com.hederahashgraph.api.proto.java.ResponseCodeEnum.ACCOUNT_IS_TREASURY;
            case TOKEN_ID_REPEATED_IN_TOKEN_LIST -> com.hederahashgraph.api.proto.java.ResponseCodeEnum
                    .TOKEN_ID_REPEATED_IN_TOKEN_LIST;
            case TOKEN_TRANSFER_LIST_SIZE_LIMIT_EXCEEDED -> com.hederahashgraph.api.proto.java.ResponseCodeEnum
                    .TOKEN_TRANSFER_LIST_SIZE_LIMIT_EXCEEDED;
            case EMPTY_TOKEN_TRANSFER_BODY -> com.hederahashgraph.api.proto.java.ResponseCodeEnum
                    .EMPTY_TOKEN_TRANSFER_BODY;
            case EMPTY_TOKEN_TRANSFER_ACCOUNT_AMOUNTS -> com.hederahashgraph.api.proto.java.ResponseCodeEnum
                    .EMPTY_TOKEN_TRANSFER_ACCOUNT_AMOUNTS;
            case INVALID_SCHEDULE_ID -> com.hederahashgraph.api.proto.java.ResponseCodeEnum.INVALID_SCHEDULE_ID;
            case SCHEDULE_IS_IMMUTABLE -> com.hederahashgraph.api.proto.java.ResponseCodeEnum.SCHEDULE_IS_IMMUTABLE;
            case INVALID_SCHEDULE_PAYER_ID -> com.hederahashgraph.api.proto.java.ResponseCodeEnum
                    .INVALID_SCHEDULE_PAYER_ID;
            case INVALID_SCHEDULE_ACCOUNT_ID -> com.hederahashgraph.api.proto.java.ResponseCodeEnum
                    .INVALID_SCHEDULE_ACCOUNT_ID;
            case NO_NEW_VALID_SIGNATURES -> com.hederahashgraph.api.proto.java.ResponseCodeEnum.NO_NEW_VALID_SIGNATURES;
            case UNRESOLVABLE_REQUIRED_SIGNERS -> com.hederahashgraph.api.proto.java.ResponseCodeEnum
                    .UNRESOLVABLE_REQUIRED_SIGNERS;
            case SCHEDULED_TRANSACTION_NOT_IN_WHITELIST -> com.hederahashgraph.api.proto.java.ResponseCodeEnum
                    .SCHEDULED_TRANSACTION_NOT_IN_WHITELIST;
            case SOME_SIGNATURES_WERE_INVALID -> com.hederahashgraph.api.proto.java.ResponseCodeEnum
                    .SOME_SIGNATURES_WERE_INVALID;
            case TRANSACTION_ID_FIELD_NOT_ALLOWED -> com.hederahashgraph.api.proto.java.ResponseCodeEnum
                    .TRANSACTION_ID_FIELD_NOT_ALLOWED;
            case IDENTICAL_SCHEDULE_ALREADY_CREATED -> com.hederahashgraph.api.proto.java.ResponseCodeEnum
                    .IDENTICAL_SCHEDULE_ALREADY_CREATED;
            case INVALID_ZERO_BYTE_IN_STRING -> com.hederahashgraph.api.proto.java.ResponseCodeEnum
                    .INVALID_ZERO_BYTE_IN_STRING;
            case SCHEDULE_ALREADY_DELETED -> com.hederahashgraph.api.proto.java.ResponseCodeEnum
                    .SCHEDULE_ALREADY_DELETED;
            case SCHEDULE_ALREADY_EXECUTED -> com.hederahashgraph.api.proto.java.ResponseCodeEnum
                    .SCHEDULE_ALREADY_EXECUTED;
            case MESSAGE_SIZE_TOO_LARGE -> com.hederahashgraph.api.proto.java.ResponseCodeEnum.MESSAGE_SIZE_TOO_LARGE;
            case OPERATION_REPEATED_IN_BUCKET_GROUPS -> com.hederahashgraph.api.proto.java.ResponseCodeEnum
                    .OPERATION_REPEATED_IN_BUCKET_GROUPS;
            case BUCKET_CAPACITY_OVERFLOW -> com.hederahashgraph.api.proto.java.ResponseCodeEnum
                    .BUCKET_CAPACITY_OVERFLOW;
            case NODE_CAPACITY_NOT_SUFFICIENT_FOR_OPERATION -> com.hederahashgraph.api.proto.java.ResponseCodeEnum
                    .NODE_CAPACITY_NOT_SUFFICIENT_FOR_OPERATION;
            case BUCKET_HAS_NO_THROTTLE_GROUPS -> com.hederahashgraph.api.proto.java.ResponseCodeEnum
                    .BUCKET_HAS_NO_THROTTLE_GROUPS;
            case THROTTLE_GROUP_HAS_ZERO_OPS_PER_SEC -> com.hederahashgraph.api.proto.java.ResponseCodeEnum
                    .THROTTLE_GROUP_HAS_ZERO_OPS_PER_SEC;
            case SUCCESS_BUT_MISSING_EXPECTED_OPERATION -> com.hederahashgraph.api.proto.java.ResponseCodeEnum
                    .SUCCESS_BUT_MISSING_EXPECTED_OPERATION;
            case UNPARSEABLE_THROTTLE_DEFINITIONS -> com.hederahashgraph.api.proto.java.ResponseCodeEnum
                    .UNPARSEABLE_THROTTLE_DEFINITIONS;
            case INVALID_THROTTLE_DEFINITIONS -> com.hederahashgraph.api.proto.java.ResponseCodeEnum
                    .INVALID_THROTTLE_DEFINITIONS;
            case ACCOUNT_EXPIRED_AND_PENDING_REMOVAL -> com.hederahashgraph.api.proto.java.ResponseCodeEnum
                    .ACCOUNT_EXPIRED_AND_PENDING_REMOVAL;
            case INVALID_TOKEN_MAX_SUPPLY -> com.hederahashgraph.api.proto.java.ResponseCodeEnum
                    .INVALID_TOKEN_MAX_SUPPLY;
            case INVALID_TOKEN_NFT_SERIAL_NUMBER -> com.hederahashgraph.api.proto.java.ResponseCodeEnum
                    .INVALID_TOKEN_NFT_SERIAL_NUMBER;
            case INVALID_NFT_ID -> com.hederahashgraph.api.proto.java.ResponseCodeEnum.INVALID_NFT_ID;
            case METADATA_TOO_LONG -> com.hederahashgraph.api.proto.java.ResponseCodeEnum.METADATA_TOO_LONG;
            case BATCH_SIZE_LIMIT_EXCEEDED -> com.hederahashgraph.api.proto.java.ResponseCodeEnum
                    .BATCH_SIZE_LIMIT_EXCEEDED;
            case INVALID_QUERY_RANGE -> com.hederahashgraph.api.proto.java.ResponseCodeEnum.INVALID_QUERY_RANGE;
            case FRACTION_DIVIDES_BY_ZERO -> com.hederahashgraph.api.proto.java.ResponseCodeEnum
                    .FRACTION_DIVIDES_BY_ZERO;
            case INSUFFICIENT_PAYER_BALANCE_FOR_CUSTOM_FEE -> com.hederahashgraph.api.proto.java.ResponseCodeEnum
                    .INSUFFICIENT_PAYER_BALANCE_FOR_CUSTOM_FEE;
            case CUSTOM_FEES_LIST_TOO_LONG -> com.hederahashgraph.api.proto.java.ResponseCodeEnum
                    .CUSTOM_FEES_LIST_TOO_LONG;
            case INVALID_CUSTOM_FEE_COLLECTOR -> com.hederahashgraph.api.proto.java.ResponseCodeEnum
                    .INVALID_CUSTOM_FEE_COLLECTOR;
            case INVALID_TOKEN_ID_IN_CUSTOM_FEES -> com.hederahashgraph.api.proto.java.ResponseCodeEnum
                    .INVALID_TOKEN_ID_IN_CUSTOM_FEES;
            case TOKEN_NOT_ASSOCIATED_TO_FEE_COLLECTOR -> com.hederahashgraph.api.proto.java.ResponseCodeEnum
                    .TOKEN_NOT_ASSOCIATED_TO_FEE_COLLECTOR;
            case TOKEN_MAX_SUPPLY_REACHED -> com.hederahashgraph.api.proto.java.ResponseCodeEnum
                    .TOKEN_MAX_SUPPLY_REACHED;
            case SENDER_DOES_NOT_OWN_NFT_SERIAL_NO -> com.hederahashgraph.api.proto.java.ResponseCodeEnum
                    .SENDER_DOES_NOT_OWN_NFT_SERIAL_NO;
            case CUSTOM_FEE_NOT_FULLY_SPECIFIED -> com.hederahashgraph.api.proto.java.ResponseCodeEnum
                    .CUSTOM_FEE_NOT_FULLY_SPECIFIED;
            case CUSTOM_FEE_MUST_BE_POSITIVE -> com.hederahashgraph.api.proto.java.ResponseCodeEnum
                    .CUSTOM_FEE_MUST_BE_POSITIVE;
            case TOKEN_HAS_NO_FEE_SCHEDULE_KEY -> com.hederahashgraph.api.proto.java.ResponseCodeEnum
                    .TOKEN_HAS_NO_FEE_SCHEDULE_KEY;
            case CUSTOM_FEE_OUTSIDE_NUMERIC_RANGE -> com.hederahashgraph.api.proto.java.ResponseCodeEnum
                    .CUSTOM_FEE_OUTSIDE_NUMERIC_RANGE;
            case ROYALTY_FRACTION_CANNOT_EXCEED_ONE -> com.hederahashgraph.api.proto.java.ResponseCodeEnum
                    .ROYALTY_FRACTION_CANNOT_EXCEED_ONE;
            case FRACTIONAL_FEE_MAX_AMOUNT_LESS_THAN_MIN_AMOUNT -> com.hederahashgraph.api.proto.java.ResponseCodeEnum
                    .FRACTIONAL_FEE_MAX_AMOUNT_LESS_THAN_MIN_AMOUNT;
            case CUSTOM_SCHEDULE_ALREADY_HAS_NO_FEES -> com.hederahashgraph.api.proto.java.ResponseCodeEnum
                    .CUSTOM_SCHEDULE_ALREADY_HAS_NO_FEES;
            case CUSTOM_FEE_DENOMINATION_MUST_BE_FUNGIBLE_COMMON -> com.hederahashgraph.api.proto.java.ResponseCodeEnum
                    .CUSTOM_FEE_DENOMINATION_MUST_BE_FUNGIBLE_COMMON;
            case CUSTOM_FRACTIONAL_FEE_ONLY_ALLOWED_FOR_FUNGIBLE_COMMON -> com.hederahashgraph.api.proto.java
                    .ResponseCodeEnum.CUSTOM_FRACTIONAL_FEE_ONLY_ALLOWED_FOR_FUNGIBLE_COMMON;
            case INVALID_CUSTOM_FEE_SCHEDULE_KEY -> com.hederahashgraph.api.proto.java.ResponseCodeEnum
                    .INVALID_CUSTOM_FEE_SCHEDULE_KEY;
            case INVALID_TOKEN_MINT_METADATA -> com.hederahashgraph.api.proto.java.ResponseCodeEnum
                    .INVALID_TOKEN_MINT_METADATA;
            case INVALID_TOKEN_BURN_METADATA -> com.hederahashgraph.api.proto.java.ResponseCodeEnum
                    .INVALID_TOKEN_BURN_METADATA;
            case CURRENT_TREASURY_STILL_OWNS_NFTS -> com.hederahashgraph.api.proto.java.ResponseCodeEnum
                    .CURRENT_TREASURY_STILL_OWNS_NFTS;
            case ACCOUNT_STILL_OWNS_NFTS -> com.hederahashgraph.api.proto.java.ResponseCodeEnum.ACCOUNT_STILL_OWNS_NFTS;
            case TREASURY_MUST_OWN_BURNED_NFT -> com.hederahashgraph.api.proto.java.ResponseCodeEnum
                    .TREASURY_MUST_OWN_BURNED_NFT;
            case ACCOUNT_DOES_NOT_OWN_WIPED_NFT -> com.hederahashgraph.api.proto.java.ResponseCodeEnum
                    .ACCOUNT_DOES_NOT_OWN_WIPED_NFT;
            case ACCOUNT_AMOUNT_TRANSFERS_ONLY_ALLOWED_FOR_FUNGIBLE_COMMON -> com.hederahashgraph.api.proto.java
                    .ResponseCodeEnum.ACCOUNT_AMOUNT_TRANSFERS_ONLY_ALLOWED_FOR_FUNGIBLE_COMMON;
            case MAX_NFTS_IN_PRICE_REGIME_HAVE_BEEN_MINTED -> com.hederahashgraph.api.proto.java.ResponseCodeEnum
                    .MAX_NFTS_IN_PRICE_REGIME_HAVE_BEEN_MINTED;
            case PAYER_ACCOUNT_DELETED -> com.hederahashgraph.api.proto.java.ResponseCodeEnum.PAYER_ACCOUNT_DELETED;
            case CUSTOM_FEE_CHARGING_EXCEEDED_MAX_RECURSION_DEPTH -> com.hederahashgraph.api.proto.java.ResponseCodeEnum
                    .CUSTOM_FEE_CHARGING_EXCEEDED_MAX_RECURSION_DEPTH;
            case CUSTOM_FEE_CHARGING_EXCEEDED_MAX_ACCOUNT_AMOUNTS -> com.hederahashgraph.api.proto.java.ResponseCodeEnum
                    .CUSTOM_FEE_CHARGING_EXCEEDED_MAX_ACCOUNT_AMOUNTS;
            case INSUFFICIENT_SENDER_ACCOUNT_BALANCE_FOR_CUSTOM_FEE -> com.hederahashgraph.api.proto.java
                    .ResponseCodeEnum.INSUFFICIENT_SENDER_ACCOUNT_BALANCE_FOR_CUSTOM_FEE;
            case SERIAL_NUMBER_LIMIT_REACHED -> com.hederahashgraph.api.proto.java.ResponseCodeEnum
                    .SERIAL_NUMBER_LIMIT_REACHED;
            case CUSTOM_ROYALTY_FEE_ONLY_ALLOWED_FOR_NON_FUNGIBLE_UNIQUE -> com.hederahashgraph.api.proto.java
                    .ResponseCodeEnum.CUSTOM_ROYALTY_FEE_ONLY_ALLOWED_FOR_NON_FUNGIBLE_UNIQUE;
            case NO_REMAINING_AUTOMATIC_ASSOCIATIONS -> com.hederahashgraph.api.proto.java.ResponseCodeEnum
                    .NO_REMAINING_AUTOMATIC_ASSOCIATIONS;
            case EXISTING_AUTOMATIC_ASSOCIATIONS_EXCEED_GIVEN_LIMIT -> com.hederahashgraph.api.proto.java
                    .ResponseCodeEnum.EXISTING_AUTOMATIC_ASSOCIATIONS_EXCEED_GIVEN_LIMIT;
            case REQUESTED_NUM_AUTOMATIC_ASSOCIATIONS_EXCEEDS_ASSOCIATION_LIMIT -> com.hederahashgraph.api.proto.java
                    .ResponseCodeEnum.REQUESTED_NUM_AUTOMATIC_ASSOCIATIONS_EXCEEDS_ASSOCIATION_LIMIT;
            case TOKEN_IS_PAUSED -> com.hederahashgraph.api.proto.java.ResponseCodeEnum.TOKEN_IS_PAUSED;
            case TOKEN_HAS_NO_PAUSE_KEY -> com.hederahashgraph.api.proto.java.ResponseCodeEnum.TOKEN_HAS_NO_PAUSE_KEY;
            case INVALID_PAUSE_KEY -> com.hederahashgraph.api.proto.java.ResponseCodeEnum.INVALID_PAUSE_KEY;
            case FREEZE_UPDATE_FILE_DOES_NOT_EXIST -> com.hederahashgraph.api.proto.java.ResponseCodeEnum
                    .FREEZE_UPDATE_FILE_DOES_NOT_EXIST;
            case FREEZE_UPDATE_FILE_HASH_DOES_NOT_MATCH -> com.hederahashgraph.api.proto.java.ResponseCodeEnum
                    .FREEZE_UPDATE_FILE_HASH_DOES_NOT_MATCH;
            case NO_UPGRADE_HAS_BEEN_PREPARED -> com.hederahashgraph.api.proto.java.ResponseCodeEnum
                    .NO_UPGRADE_HAS_BEEN_PREPARED;
            case NO_FREEZE_IS_SCHEDULED -> com.hederahashgraph.api.proto.java.ResponseCodeEnum.NO_FREEZE_IS_SCHEDULED;
            case UPDATE_FILE_HASH_CHANGED_SINCE_PREPARE_UPGRADE -> com.hederahashgraph.api.proto.java.ResponseCodeEnum
                    .UPDATE_FILE_HASH_CHANGED_SINCE_PREPARE_UPGRADE;
            case FREEZE_START_TIME_MUST_BE_FUTURE -> com.hederahashgraph.api.proto.java.ResponseCodeEnum
                    .FREEZE_START_TIME_MUST_BE_FUTURE;
            case PREPARED_UPDATE_FILE_IS_IMMUTABLE -> com.hederahashgraph.api.proto.java.ResponseCodeEnum
                    .PREPARED_UPDATE_FILE_IS_IMMUTABLE;
            case FREEZE_ALREADY_SCHEDULED -> com.hederahashgraph.api.proto.java.ResponseCodeEnum
                    .FREEZE_ALREADY_SCHEDULED;
            case FREEZE_UPGRADE_IN_PROGRESS -> com.hederahashgraph.api.proto.java.ResponseCodeEnum
                    .FREEZE_UPGRADE_IN_PROGRESS;
            case UPDATE_FILE_ID_DOES_NOT_MATCH_PREPARED -> com.hederahashgraph.api.proto.java.ResponseCodeEnum
                    .UPDATE_FILE_ID_DOES_NOT_MATCH_PREPARED;
            case UPDATE_FILE_HASH_DOES_NOT_MATCH_PREPARED -> com.hederahashgraph.api.proto.java.ResponseCodeEnum
                    .UPDATE_FILE_HASH_DOES_NOT_MATCH_PREPARED;
            case CONSENSUS_GAS_EXHAUSTED -> com.hederahashgraph.api.proto.java.ResponseCodeEnum.CONSENSUS_GAS_EXHAUSTED;
            case REVERTED_SUCCESS -> com.hederahashgraph.api.proto.java.ResponseCodeEnum.REVERTED_SUCCESS;
            case MAX_STORAGE_IN_PRICE_REGIME_HAS_BEEN_USED -> com.hederahashgraph.api.proto.java.ResponseCodeEnum
                    .MAX_STORAGE_IN_PRICE_REGIME_HAS_BEEN_USED;
            case INVALID_ALIAS_KEY -> com.hederahashgraph.api.proto.java.ResponseCodeEnum.INVALID_ALIAS_KEY;
            case UNEXPECTED_TOKEN_DECIMALS -> com.hederahashgraph.api.proto.java.ResponseCodeEnum
                    .UNEXPECTED_TOKEN_DECIMALS;
            case INVALID_PROXY_ACCOUNT_ID -> com.hederahashgraph.api.proto.java.ResponseCodeEnum
                    .INVALID_PROXY_ACCOUNT_ID;
            case INVALID_TRANSFER_ACCOUNT_ID -> com.hederahashgraph.api.proto.java.ResponseCodeEnum
                    .INVALID_TRANSFER_ACCOUNT_ID;
            case INVALID_FEE_COLLECTOR_ACCOUNT_ID -> com.hederahashgraph.api.proto.java.ResponseCodeEnum
                    .INVALID_FEE_COLLECTOR_ACCOUNT_ID;
            case ALIAS_IS_IMMUTABLE -> com.hederahashgraph.api.proto.java.ResponseCodeEnum.ALIAS_IS_IMMUTABLE;
            case SPENDER_ACCOUNT_SAME_AS_OWNER -> com.hederahashgraph.api.proto.java.ResponseCodeEnum
                    .SPENDER_ACCOUNT_SAME_AS_OWNER;
            case AMOUNT_EXCEEDS_TOKEN_MAX_SUPPLY -> com.hederahashgraph.api.proto.java.ResponseCodeEnum
                    .AMOUNT_EXCEEDS_TOKEN_MAX_SUPPLY;
            case NEGATIVE_ALLOWANCE_AMOUNT -> com.hederahashgraph.api.proto.java.ResponseCodeEnum
                    .NEGATIVE_ALLOWANCE_AMOUNT;
            case CANNOT_APPROVE_FOR_ALL_FUNGIBLE_COMMON -> com.hederahashgraph.api.proto.java.ResponseCodeEnum
                    .CANNOT_APPROVE_FOR_ALL_FUNGIBLE_COMMON;
            case SPENDER_DOES_NOT_HAVE_ALLOWANCE -> com.hederahashgraph.api.proto.java.ResponseCodeEnum
                    .SPENDER_DOES_NOT_HAVE_ALLOWANCE;
            case AMOUNT_EXCEEDS_ALLOWANCE -> com.hederahashgraph.api.proto.java.ResponseCodeEnum
                    .AMOUNT_EXCEEDS_ALLOWANCE;
            case MAX_ALLOWANCES_EXCEEDED -> com.hederahashgraph.api.proto.java.ResponseCodeEnum.MAX_ALLOWANCES_EXCEEDED;
            case EMPTY_ALLOWANCES -> com.hederahashgraph.api.proto.java.ResponseCodeEnum.EMPTY_ALLOWANCES;
            case SPENDER_ACCOUNT_REPEATED_IN_ALLOWANCES -> com.hederahashgraph.api.proto.java.ResponseCodeEnum
                    .SPENDER_ACCOUNT_REPEATED_IN_ALLOWANCES;
            case REPEATED_SERIAL_NUMS_IN_NFT_ALLOWANCES -> com.hederahashgraph.api.proto.java.ResponseCodeEnum
                    .REPEATED_SERIAL_NUMS_IN_NFT_ALLOWANCES;
            case FUNGIBLE_TOKEN_IN_NFT_ALLOWANCES -> com.hederahashgraph.api.proto.java.ResponseCodeEnum
                    .FUNGIBLE_TOKEN_IN_NFT_ALLOWANCES;
            case NFT_IN_FUNGIBLE_TOKEN_ALLOWANCES -> com.hederahashgraph.api.proto.java.ResponseCodeEnum
                    .NFT_IN_FUNGIBLE_TOKEN_ALLOWANCES;
            case INVALID_ALLOWANCE_OWNER_ID -> com.hederahashgraph.api.proto.java.ResponseCodeEnum
                    .INVALID_ALLOWANCE_OWNER_ID;
            case INVALID_ALLOWANCE_SPENDER_ID -> com.hederahashgraph.api.proto.java.ResponseCodeEnum
                    .INVALID_ALLOWANCE_SPENDER_ID;
            case REPEATED_ALLOWANCES_TO_DELETE -> com.hederahashgraph.api.proto.java.ResponseCodeEnum
                    .REPEATED_ALLOWANCES_TO_DELETE;
            case INVALID_DELEGATING_SPENDER -> com.hederahashgraph.api.proto.java.ResponseCodeEnum
                    .INVALID_DELEGATING_SPENDER;
            case DELEGATING_SPENDER_CANNOT_GRANT_APPROVE_FOR_ALL -> com.hederahashgraph.api.proto.java.ResponseCodeEnum
                    .DELEGATING_SPENDER_CANNOT_GRANT_APPROVE_FOR_ALL;
            case DELEGATING_SPENDER_DOES_NOT_HAVE_APPROVE_FOR_ALL -> com.hederahashgraph.api.proto.java.ResponseCodeEnum
                    .DELEGATING_SPENDER_DOES_NOT_HAVE_APPROVE_FOR_ALL;
            case SCHEDULE_EXPIRATION_TIME_TOO_FAR_IN_FUTURE -> com.hederahashgraph.api.proto.java.ResponseCodeEnum
                    .SCHEDULE_EXPIRATION_TIME_TOO_FAR_IN_FUTURE;
            case SCHEDULE_EXPIRATION_TIME_MUST_BE_HIGHER_THAN_CONSENSUS_TIME -> com.hederahashgraph.api.proto.java
                    .ResponseCodeEnum.SCHEDULE_EXPIRATION_TIME_MUST_BE_HIGHER_THAN_CONSENSUS_TIME;
            case SCHEDULE_FUTURE_THROTTLE_EXCEEDED -> com.hederahashgraph.api.proto.java.ResponseCodeEnum
                    .SCHEDULE_FUTURE_THROTTLE_EXCEEDED;
            case SCHEDULE_FUTURE_GAS_LIMIT_EXCEEDED -> com.hederahashgraph.api.proto.java.ResponseCodeEnum
                    .SCHEDULE_FUTURE_GAS_LIMIT_EXCEEDED;
            case INVALID_ETHEREUM_TRANSACTION -> com.hederahashgraph.api.proto.java.ResponseCodeEnum
                    .INVALID_ETHEREUM_TRANSACTION;
            case WRONG_CHAIN_ID -> com.hederahashgraph.api.proto.java.ResponseCodeEnum.WRONG_CHAIN_ID;
            case WRONG_NONCE -> com.hederahashgraph.api.proto.java.ResponseCodeEnum.WRONG_NONCE;
            case ACCESS_LIST_UNSUPPORTED -> com.hederahashgraph.api.proto.java.ResponseCodeEnum.ACCESS_LIST_UNSUPPORTED;
            case SCHEDULE_PENDING_EXPIRATION -> com.hederahashgraph.api.proto.java.ResponseCodeEnum
                    .SCHEDULE_PENDING_EXPIRATION;
            case CONTRACT_IS_TOKEN_TREASURY -> com.hederahashgraph.api.proto.java.ResponseCodeEnum
                    .CONTRACT_IS_TOKEN_TREASURY;
            case CONTRACT_HAS_NON_ZERO_TOKEN_BALANCES -> com.hederahashgraph.api.proto.java.ResponseCodeEnum
                    .CONTRACT_HAS_NON_ZERO_TOKEN_BALANCES;
            case CONTRACT_EXPIRED_AND_PENDING_REMOVAL -> com.hederahashgraph.api.proto.java.ResponseCodeEnum
                    .CONTRACT_EXPIRED_AND_PENDING_REMOVAL;
            case CONTRACT_HAS_NO_AUTO_RENEW_ACCOUNT -> com.hederahashgraph.api.proto.java.ResponseCodeEnum
                    .CONTRACT_HAS_NO_AUTO_RENEW_ACCOUNT;
            case PERMANENT_REMOVAL_REQUIRES_SYSTEM_INITIATION -> com.hederahashgraph.api.proto.java.ResponseCodeEnum
                    .PERMANENT_REMOVAL_REQUIRES_SYSTEM_INITIATION;
            case PROXY_ACCOUNT_ID_FIELD_IS_DEPRECATED -> com.hederahashgraph.api.proto.java.ResponseCodeEnum
                    .PROXY_ACCOUNT_ID_FIELD_IS_DEPRECATED;
            case SELF_STAKING_IS_NOT_ALLOWED -> com.hederahashgraph.api.proto.java.ResponseCodeEnum
                    .SELF_STAKING_IS_NOT_ALLOWED;
            case INVALID_STAKING_ID -> com.hederahashgraph.api.proto.java.ResponseCodeEnum.INVALID_STAKING_ID;
            case STAKING_NOT_ENABLED -> com.hederahashgraph.api.proto.java.ResponseCodeEnum.STAKING_NOT_ENABLED;
            case INVALID_PRNG_RANGE -> com.hederahashgraph.api.proto.java.ResponseCodeEnum.INVALID_PRNG_RANGE;
            case MAX_ENTITIES_IN_PRICE_REGIME_HAVE_BEEN_CREATED -> com.hederahashgraph.api.proto.java.ResponseCodeEnum
                    .MAX_ENTITIES_IN_PRICE_REGIME_HAVE_BEEN_CREATED;
            case INVALID_FULL_PREFIX_SIGNATURE_FOR_PRECOMPILE -> com.hederahashgraph.api.proto.java.ResponseCodeEnum
                    .INVALID_FULL_PREFIX_SIGNATURE_FOR_PRECOMPILE;
            case INSUFFICIENT_BALANCES_FOR_STORAGE_RENT -> com.hederahashgraph.api.proto.java.ResponseCodeEnum
                    .INSUFFICIENT_BALANCES_FOR_STORAGE_RENT;
            case MAX_CHILD_RECORDS_EXCEEDED -> com.hederahashgraph.api.proto.java.ResponseCodeEnum
                    .MAX_CHILD_RECORDS_EXCEEDED;
            case INSUFFICIENT_BALANCES_FOR_RENEWAL_FEES -> com.hederahashgraph.api.proto.java.ResponseCodeEnum
                    .INSUFFICIENT_BALANCES_FOR_RENEWAL_FEES;
            case TRANSACTION_HAS_UNKNOWN_FIELDS -> com.hederahashgraph.api.proto.java.ResponseCodeEnum
                    .TRANSACTION_HAS_UNKNOWN_FIELDS;
            case ACCOUNT_IS_IMMUTABLE -> com.hederahashgraph.api.proto.java.ResponseCodeEnum.ACCOUNT_IS_IMMUTABLE;
            case ALIAS_ALREADY_ASSIGNED -> com.hederahashgraph.api.proto.java.ResponseCodeEnum.ALIAS_ALREADY_ASSIGNED;
            case INVALID_METADATA_KEY -> com.hederahashgraph.api.proto.java.ResponseCodeEnum.INVALID_METADATA_KEY;
            case TOKEN_HAS_NO_METADATA_KEY -> com.hederahashgraph.api.proto.java.ResponseCodeEnum
                    .TOKEN_HAS_NO_METADATA_KEY;
            case MISSING_TOKEN_METADATA -> com.hederahashgraph.api.proto.java.ResponseCodeEnum.MISSING_TOKEN_METADATA;
            case MISSING_SERIAL_NUMBERS -> com.hederahashgraph.api.proto.java.ResponseCodeEnum.MISSING_SERIAL_NUMBERS;
            case TOKEN_HAS_NO_ADMIN_KEY -> com.hederahashgraph.api.proto.java.ResponseCodeEnum.TOKEN_HAS_NO_ADMIN_KEY;
            case NODE_DELETED -> com.hederahashgraph.api.proto.java.ResponseCodeEnum.NODE_DELETED;
            case INVALID_NODE_ID -> com.hederahashgraph.api.proto.java.ResponseCodeEnum.INVALID_NODE_ID;
            case INVALID_GOSSIP_ENDPOINT -> com.hederahashgraph.api.proto.java.ResponseCodeEnum.INVALID_GOSSIP_ENDPOINT;
            case INVALID_NODE_ACCOUNT_ID -> com.hederahashgraph.api.proto.java.ResponseCodeEnum.INVALID_NODE_ACCOUNT_ID;
            case INVALID_NODE_DESCRIPTION -> com.hederahashgraph.api.proto.java.ResponseCodeEnum
                    .INVALID_NODE_DESCRIPTION;
            case INVALID_SERVICE_ENDPOINT -> com.hederahashgraph.api.proto.java.ResponseCodeEnum
                    .INVALID_SERVICE_ENDPOINT;
            case INVALID_GOSSIP_CAE_CERTIFICATE -> com.hederahashgraph.api.proto.java.ResponseCodeEnum
                    .INVALID_GOSSIP_CAE_CERTIFICATE;
            case INVALID_GRPC_CERTIFICATE -> com.hederahashgraph.api.proto.java.ResponseCodeEnum
                    .INVALID_GRPC_CERTIFICATE;
            case INVALID_MAX_AUTO_ASSOCIATIONS -> com.hederahashgraph.api.proto.java.ResponseCodeEnum
                    .INVALID_MAX_AUTO_ASSOCIATIONS;
<<<<<<< HEAD
                //            case UNRECOGNIZED -> throw new RuntimeException("UNRECOGNIZED Response code!");
=======
            case MAX_NODES_CREATED -> com.hederahashgraph.api.proto.java.ResponseCodeEnum.MAX_NODES_CREATED;
            case IP_FQDN_CANNOT_BE_SET_FOR_SAME_ENDPOINT -> com.hederahashgraph.api.proto.java.ResponseCodeEnum
                    .IP_FQDN_CANNOT_BE_SET_FOR_SAME_ENDPOINT;
            case GOSSIP_ENDPOINT_CANNOT_HAVE_FQDN -> com.hederahashgraph.api.proto.java.ResponseCodeEnum
                    .GOSSIP_ENDPOINT_CANNOT_HAVE_FQDN;
            case FQDN_SIZE_TOO_LARGE -> com.hederahashgraph.api.proto.java.ResponseCodeEnum.FQDN_SIZE_TOO_LARGE;
            case INVALID_ENDPOINT -> com.hederahashgraph.api.proto.java.ResponseCodeEnum.INVALID_ENDPOINT;
            case GOSSIP_ENDPOINTS_EXCEEDED_LIMIT -> com.hederahashgraph.api.proto.java.ResponseCodeEnum
                    .GOSSIP_ENDPOINTS_EXCEEDED_LIMIT;
            case SERVICE_ENDPOINTS_EXCEEDED_LIMIT -> com.hederahashgraph.api.proto.java.ResponseCodeEnum
                    .SERVICE_ENDPOINTS_EXCEEDED_LIMIT;
            case INVALID_IPV4_ADDRESS -> com.hederahashgraph.api.proto.java.ResponseCodeEnum.INVALID_IPV4_ADDRESS;
>>>>>>> c4ddf172
        };
    }

    public static com.hederahashgraph.api.proto.java.Query toProtoQuery(final Query query) {
        return pbjToProto(query, Query.class, com.hederahashgraph.api.proto.java.Query.class);
    }

    public static TopicID toPbjTopicId(final com.hederahashgraph.api.proto.java.TopicID topicId) {
        return protoToPbj(topicId, TopicID.class);
    }

    public static <T extends Record, R extends GeneratedMessageV3> R pbjToProto(
            final T pbj, final Class<T> pbjClass, final Class<R> protoClass) {
        try {
            final var codecField = pbjClass.getDeclaredField("PROTOBUF");
            final var codec = (Codec<T>) codecField.get(null);
            final var bytes = asBytes(codec, pbj);
            final var protocParser = protoClass.getMethod("parseFrom", byte[].class);
            return (R) protocParser.invoke(null, bytes);
        } catch (NoSuchFieldException | IllegalAccessException | NoSuchMethodException | InvocationTargetException e) {
            // Should be impossible, so just propagate an exception
            throw new RuntimeException("Invalid conversion to proto for " + pbjClass.getSimpleName(), e);
        }
    }

    private interface ProtoParser<R extends GeneratedMessageV3> {
        R parseFrom(byte[] bytes) throws InvalidProtocolBufferException;
    }

    private static <T extends Record, R extends GeneratedMessageV3> R explicitPbjToProto(
            @NonNull final T pbj, @NonNull final Codec<T> pbjCodec, @NonNull final ProtoParser<R> protoParser) {
        requireNonNull(pbj);
        requireNonNull(pbjCodec);
        requireNonNull(protoParser);
        try {
            return protoParser.parseFrom(asBytes(pbjCodec, pbj));
        } catch (InvalidProtocolBufferException e) {
            // Should be impossible
            throw new IllegalStateException("Serialization failure for " + pbj, e);
        }
    }

    @SuppressWarnings("unchecked")
    public static <T extends GeneratedMessageV3, R extends Record> @NonNull R protoToPbj(
            @NonNull final T proto, @NonNull final Class<R> pbjClass) {
        try {
            final var bytes = requireNonNull(proto).toByteArray();
            final var codecField = requireNonNull(pbjClass).getDeclaredField("PROTOBUF");
            final var codec = (Codec<R>) codecField.get(null);
            return codec.parse(BufferedData.wrap(bytes));
        } catch (NoSuchFieldException | IllegalAccessException | ParseException e) {
            // Should be impossible, so just propagate an exception
            throw new RuntimeException("Invalid conversion to PBJ for " + pbjClass.getSimpleName(), e);
        }
    }

    /**
     * Converts a gRPC {@link com.hederahashgraph.api.proto.java.Key} to a PBJ {@link Key}.
     * (We will encounter gRPC keys until the handle workflow is using PBJ objects.)
     *
     * @param grpcKey the gRPC {@link com.hederahashgraph.api.proto.java.Key} to convert
     * @return the PBJ {@link Key}
     * @throws IllegalStateException if the conversion fails
     */
    public static @NonNull Key fromGrpcKey(@NonNull final com.hederahashgraph.api.proto.java.Key grpcKey) {
        try (final var bais = new ByteArrayInputStream(requireNonNull(grpcKey).toByteArray())) {
            final var stream = new ReadableStreamingData(bais);
            stream.limit(bais.available());
            return Key.PROTOBUF.parse(stream);
        } catch (final IOException | ParseException e) {
            // Should be impossible, so just propagate an exception
            throw new IllegalStateException("Invalid conversion to PBJ for Key", e);
        }
    }

    /**
     * Tries to convert a PBJ {@link Key} to a {@link JKey} (the only {@link HederaKey} implementation);
     * returns an empty optional if the conversion succeeds, but the resulting {@link JKey} is not valid.
     *
     * @param pbjKey the PBJ {@link Key} to convert
     * @return the converted {@link JKey} if valid, or an empty optional if invalid
     * @throws IllegalStateException if the conversion fails
     */
    public static @NonNull Optional<HederaKey> fromPbjKey(@Nullable final Key pbjKey) {
        if (pbjKey == null) {
            return Optional.empty();
        }
        try (final var baos = new ByteArrayOutputStream();
                final var dos = new WritableStreamingData(baos)) {
            Key.PROTOBUF.write(pbjKey, dos);
            final var grpcKey = com.hederahashgraph.api.proto.java.Key.parseFrom(baos.toByteArray());
            return asHederaKey(grpcKey);
        } catch (final IOException e) {
            // Should be impossible, so just propagate an exception
            throw new IllegalStateException("Invalid conversion from PBJ for Key", e);
        } catch (Exception e) {
            throw new RuntimeException(e);
        }
    }

    /**
     * Tries to convert a PBJ {@link Key} to a {@link JKey} unchecked (the only {@link HederaKey} implementation);
     * returns an empty optional if the conversion succeeds, but the resulting {@link JKey} is not valid.
     * this is just for testing because some of the key generated by seeded source are not valid
     * @param pbjKey the PBJ {@link Key} to convert
     * @return the converted {@link JKey} if valid, or an empty optional if invalid
     * @throws IllegalStateException if the conversion fails
     */
    public static @NonNull Optional<HederaKey> fromPbjKeyUnchecked(@Nullable final Key pbjKey) {
        if (pbjKey == null) {
            return Optional.empty();
        }
        try (final var baos = new ByteArrayOutputStream();
                final var dos = new WritableStreamingData(baos)) {
            Key.PROTOBUF.write(pbjKey, dos);
            final var grpcKey = com.hederahashgraph.api.proto.java.Key.parseFrom(baos.toByteArray());
            return asHederaKeyUnchecked(grpcKey);
        } catch (final IOException e) {
            // Should be impossible, so just propagate an exception
            throw new IllegalStateException("Invalid conversion from PBJ for Key", e);
        } catch (Exception e) {
            throw new RuntimeException(e);
        }
    }

    /**
     * Tries to convert a PBJ {@link ResponseType} to a {@link com.hederahashgraph.api.proto.java.ResponseType}
     * @param responseType the PBJ {@link ResponseType} to convert
     * @return the converted {@link com.hederahashgraph.api.proto.java.ResponseType} if valid
     */
    public static @NonNull com.hederahashgraph.api.proto.java.ResponseType fromPbjResponseType(
            @NonNull final ResponseType responseType) {
        return switch (requireNonNull(responseType)) {
            case ANSWER_ONLY -> com.hederahashgraph.api.proto.java.ResponseType.ANSWER_ONLY;
            case ANSWER_STATE_PROOF -> com.hederahashgraph.api.proto.java.ResponseType.ANSWER_STATE_PROOF;
            case COST_ANSWER -> com.hederahashgraph.api.proto.java.ResponseType.COST_ANSWER;
            case COST_ANSWER_STATE_PROOF -> com.hederahashgraph.api.proto.java.ResponseType.COST_ANSWER_STATE_PROOF;
        };
    }

    public static @NonNull Optional<SchedulableTransactionBody> toPbj(
            @Nullable final com.hederahashgraph.api.proto.java.SchedulableTransactionBody schedulableTransactionBody) {
        if (schedulableTransactionBody == null) {
            return Optional.empty();
        }
        try (final var baos = new ByteArrayOutputStream()) {
            schedulableTransactionBody.writeTo(baos);
            return Optional.of(SchedulableTransactionBody.PROTOBUF.parse(
                    Bytes.wrap(baos.toByteArray()).toReadableSequentialData()));
        } catch (final IOException | ParseException e) {
            // Should be impossible, so just propagate an exception
            throw new IllegalStateException("Invalid conversion from PBJ for SchedulableTransactionBody", e);
        }
    }

    public static @NonNull com.hederahashgraph.api.proto.java.SchedulableTransactionBody fromPbj(
            @NonNull SchedulableTransactionBody tx) {
        requireNonNull(tx);
        try {
            final var bytes = asBytes(SchedulableTransactionBody.PROTOBUF, tx);
            return com.hederahashgraph.api.proto.java.SchedulableTransactionBody.parseFrom(bytes);
        } catch (InvalidProtocolBufferException e) {
            throw new RuntimeException(e);
        }
    }

    public static Key asPbjKey(@NonNull final JKey jKey) {
        requireNonNull(jKey);
        try {
            return toPbj(JKey.mapJKey(jKey));
        } catch (InvalidKeyException e) {
            throw new RuntimeException(e);
        }
    }

    public static @NonNull CustomFee fromFcCustomFee(@Nullable final FcCustomFee fcFee) {
        try (final var bais =
                new ByteArrayInputStream(requireNonNull(fcFee).asGrpc().toByteArray())) {
            final var stream = new ReadableStreamingData(bais);
            stream.limit(bais.available());
            return CustomFee.PROTOBUF.parse(stream);
        } catch (final IOException | ParseException e) {
            // Should be impossible, so just propagate an exception
            throw new IllegalStateException("Invalid conversion to PBJ for CustomFee", e);
        }
    }

    // Note: this method will throw an exception if <code>b</code>'s length is not representable as an int
    public static @NonNull byte[] asBytes(@NonNull Bytes b) {
        final var buf = new byte[Math.toIntExact(b.length())];
        b.getBytes(0, buf);
        return buf;
    }

    // Note: this method will throw an exception if <code>b</code>'s length is not representable as an int
    public static @NonNull byte[] asBytes(@NonNull BufferedData b) {
        final var buf = new byte[Math.toIntExact(b.position())];
        b.readBytes(buf);
        return buf;
    }

    public static @NonNull com.hederahashgraph.api.proto.java.ContractID fromPbj(final @NonNull ContractID contractID) {
        requireNonNull(contractID);
        return com.hederahashgraph.api.proto.java.ContractID.newBuilder()
                .setRealmNum(contractID.realmNum())
                .setShardNum(contractID.shardNum())
                .setContractNum(contractID.contractNumOrElse(0L))
                .setEvmAddress(ByteString.copyFrom(asBytes(contractID.evmAddressOrElse(Bytes.EMPTY))))
                .build();
    }

    public static com.hederahashgraph.api.proto.java.FileID fromPbj(final FileID someFileId) {
        return com.hederahashgraph.api.proto.java.FileID.newBuilder()
                .setRealmNum(someFileId.realmNum())
                .setShardNum(someFileId.shardNum())
                .setFileNum(someFileId.fileNum())
                .build();
    }

    @NonNull
    public static com.hederahashgraph.api.proto.java.CustomFee fromPbj(@NonNull final CustomFee customFee) {
        return explicitPbjToProto(
                customFee, CustomFee.PROTOBUF, com.hederahashgraph.api.proto.java.CustomFee::parseFrom);
    }

    @NonNull
    public static com.hederahashgraph.api.proto.java.Fraction fromPbj(@NonNull final Fraction fraction) {
        var builder = com.hederahashgraph.api.proto.java.Fraction.newBuilder();
        builder.setNumerator(fraction.numerator());
        builder.setDenominator(fraction.denominator());
        return builder.build();
    }

    public static FileID toPbj(com.hederahashgraph.api.proto.java.FileID fileID) {
        return protoToPbj(fileID, FileID.class);
    }

    @NonNull
    public static com.hederahashgraph.api.proto.java.File fromPbj(@Nullable File file) {
        var builder = com.hederahashgraph.api.proto.java.File.newBuilder();
        if (file != null) {
            builder.setFileId(fromPbj(file.fileIdOrThrow()));
            builder.setExpirationSecond(file.expirationSecond());
            builder.setKeys(pbjToProto(
                    file.keysOrElse(KeyList.DEFAULT), KeyList.class, com.hederahashgraph.api.proto.java.KeyList.class));
            builder.setContents(ByteString.copyFrom(file.contents().toByteArray()));
            builder.setMemo(file.memo());
            builder.setDeleted(file.deleted());
        }
        return builder.build();
    }

    public static TopicID toPbj(com.hederahashgraph.api.proto.java.TopicID topicId) {
        return protoToPbj(topicId, TopicID.class);
    }

    public static SignatureMap toPbj(com.hederahashgraph.api.proto.java.SignatureMap sigMap) {
        return protoToPbj(sigMap, SignatureMap.class);
    }

    public static com.hederahashgraph.api.proto.java.SignatureMap fromPbj(SignatureMap signatureMap) {
        return pbjToProto(signatureMap, SignatureMap.class, com.hederahashgraph.api.proto.java.SignatureMap.class);
    }

    public static com.hederahashgraph.api.proto.java.QueryHeader fromPbj(QueryHeader queryHeader) {
        return pbjToProto(queryHeader, QueryHeader.class, com.hederahashgraph.api.proto.java.QueryHeader.class);
    }

    public static NetworkGetExecutionTimeQuery toPbj(
            com.hederahashgraph.api.proto.java.NetworkGetExecutionTimeQuery query) {
        return protoToPbj(query, NetworkGetExecutionTimeQuery.class);
    }

    public static DeterministicThrottle.UsageSnapshot fromPbj(ThrottleUsageSnapshot snapshot) {
        final var lastDecisionTime = snapshot.lastDecisionTime();
        if (lastDecisionTime == null) {
            return new DeterministicThrottle.UsageSnapshot(snapshot.used(), null);
        } else {
            return new DeterministicThrottle.UsageSnapshot(snapshot.used(), HapiUtils.asInstant(lastDecisionTime));
        }
    }

    public static ThrottleUsageSnapshot toPbj(DeterministicThrottle.UsageSnapshot snapshot) {
        final var lastDecisionTime = snapshot.lastDecisionTime();
        if (lastDecisionTime == null) {
            return new ThrottleUsageSnapshot(snapshot.used(), null);
        } else {
            return new ThrottleUsageSnapshot(snapshot.used(), HapiUtils.asTimestamp(lastDecisionTime));
        }
    }
}<|MERGE_RESOLUTION|>--- conflicted
+++ resolved
@@ -790,6 +790,14 @@
             case INVALID_GOSSIP_CAE_CERTIFICATE -> ResponseCodeEnum.INVALID_GOSSIP_CAE_CERTIFICATE;
             case INVALID_GRPC_CERTIFICATE -> ResponseCodeEnum.INVALID_GRPC_CERTIFICATE;
             case INVALID_MAX_AUTO_ASSOCIATIONS -> ResponseCodeEnum.INVALID_MAX_AUTO_ASSOCIATIONS;
+//            case MAX_NODES_CREATED -> ResponseCodeEnum.MAX_NODES_CREATED;
+//            case IP_FQDN_CANNOT_BE_SET_FOR_SAME_ENDPOINT -> ResponseCodeEnum.IP_FQDN_CANNOT_BE_SET_FOR_SAME_ENDPOINT;
+//            case GOSSIP_ENDPOINT_CANNOT_HAVE_FQDN -> ResponseCodeEnum.GOSSIP_ENDPOINT_CANNOT_HAVE_FQDN;
+//            case FQDN_SIZE_TOO_LARGE -> ResponseCodeEnum.FQDN_SIZE_TOO_LARGE;
+//            case INVALID_ENDPOINT -> ResponseCodeEnum.INVALID_ENDPOINT;
+//            case GOSSIP_ENDPOINTS_EXCEEDED_LIMIT -> ResponseCodeEnum.GOSSIP_ENDPOINTS_EXCEEDED_LIMIT;
+//            case SERVICE_ENDPOINTS_EXCEEDED_LIMIT -> ResponseCodeEnum.SERVICE_ENDPOINTS_EXCEEDED_LIMIT;
+//            case INVALID_IPV4_ADDRESS -> ResponseCodeEnum.INVALID_IPV4_ADDRESS;
             case UNRECOGNIZED -> throw new RuntimeException("UNRECOGNIZED Response code!");
         };
     }
@@ -1340,22 +1348,18 @@
                     .INVALID_GRPC_CERTIFICATE;
             case INVALID_MAX_AUTO_ASSOCIATIONS -> com.hederahashgraph.api.proto.java.ResponseCodeEnum
                     .INVALID_MAX_AUTO_ASSOCIATIONS;
-<<<<<<< HEAD
-                //            case UNRECOGNIZED -> throw new RuntimeException("UNRECOGNIZED Response code!");
-=======
-            case MAX_NODES_CREATED -> com.hederahashgraph.api.proto.java.ResponseCodeEnum.MAX_NODES_CREATED;
-            case IP_FQDN_CANNOT_BE_SET_FOR_SAME_ENDPOINT -> com.hederahashgraph.api.proto.java.ResponseCodeEnum
-                    .IP_FQDN_CANNOT_BE_SET_FOR_SAME_ENDPOINT;
-            case GOSSIP_ENDPOINT_CANNOT_HAVE_FQDN -> com.hederahashgraph.api.proto.java.ResponseCodeEnum
-                    .GOSSIP_ENDPOINT_CANNOT_HAVE_FQDN;
-            case FQDN_SIZE_TOO_LARGE -> com.hederahashgraph.api.proto.java.ResponseCodeEnum.FQDN_SIZE_TOO_LARGE;
-            case INVALID_ENDPOINT -> com.hederahashgraph.api.proto.java.ResponseCodeEnum.INVALID_ENDPOINT;
-            case GOSSIP_ENDPOINTS_EXCEEDED_LIMIT -> com.hederahashgraph.api.proto.java.ResponseCodeEnum
-                    .GOSSIP_ENDPOINTS_EXCEEDED_LIMIT;
-            case SERVICE_ENDPOINTS_EXCEEDED_LIMIT -> com.hederahashgraph.api.proto.java.ResponseCodeEnum
-                    .SERVICE_ENDPOINTS_EXCEEDED_LIMIT;
-            case INVALID_IPV4_ADDRESS -> com.hederahashgraph.api.proto.java.ResponseCodeEnum.INVALID_IPV4_ADDRESS;
->>>>>>> c4ddf172
+//            case MAX_NODES_CREATED -> com.hederahashgraph.api.proto.java.ResponseCodeEnum.MAX_NODES_CREATED;
+//            case IP_FQDN_CANNOT_BE_SET_FOR_SAME_ENDPOINT -> com.hederahashgraph.api.proto.java.ResponseCodeEnum
+//                    .IP_FQDN_CANNOT_BE_SET_FOR_SAME_ENDPOINT;
+//            case GOSSIP_ENDPOINT_CANNOT_HAVE_FQDN -> com.hederahashgraph.api.proto.java.ResponseCodeEnum
+//                    .GOSSIP_ENDPOINT_CANNOT_HAVE_FQDN;
+//            case FQDN_SIZE_TOO_LARGE -> com.hederahashgraph.api.proto.java.ResponseCodeEnum.FQDN_SIZE_TOO_LARGE;
+//            case INVALID_ENDPOINT -> com.hederahashgraph.api.proto.java.ResponseCodeEnum.INVALID_ENDPOINT;
+//            case GOSSIP_ENDPOINTS_EXCEEDED_LIMIT -> com.hederahashgraph.api.proto.java.ResponseCodeEnum
+//                    .GOSSIP_ENDPOINTS_EXCEEDED_LIMIT;
+//            case SERVICE_ENDPOINTS_EXCEEDED_LIMIT -> com.hederahashgraph.api.proto.java.ResponseCodeEnum
+//                    .SERVICE_ENDPOINTS_EXCEEDED_LIMIT;
+//            case INVALID_IPV4_ADDRESS -> com.hederahashgraph.api.proto.java.ResponseCodeEnum.INVALID_IPV4_ADDRESS;
         };
     }
 
