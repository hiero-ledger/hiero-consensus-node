/*
 * Copyright (C) 2023 Hedera Hashgraph, LLC
 *
 * Licensed under the Apache License, Version 2.0 (the "License");
 * you may not use this file except in compliance with the License.
 * You may obtain a copy of the License at
 *
 *      http://www.apache.org/licenses/LICENSE-2.0
 *
 * Unless required by applicable law or agreed to in writing, software
 * distributed under the License is distributed on an "AS IS" BASIS,
 * WITHOUT WARRANTIES OR CONDITIONS OF ANY KIND, either express or implied.
 * See the License for the specific language governing permissions and
 * limitations under the License.
 */

package com.hedera.node.app.service.mono.pbj;

import static java.util.Objects.requireNonNull;

import com.google.protobuf.ByteString;
import com.google.protobuf.GeneratedMessageV3;
import com.google.protobuf.InvalidProtocolBufferException;
import com.hedera.hapi.node.base.AccountAmount;
import com.hedera.hapi.node.base.AccountID;
import com.hedera.hapi.node.base.ContractID;
import com.hedera.hapi.node.base.FileID;
import com.hedera.hapi.node.base.HederaFunctionality;
import com.hedera.hapi.node.base.Key;
import com.hedera.hapi.node.base.ResponseCodeEnum;
import com.hedera.hapi.node.base.SemanticVersion;
import com.hedera.hapi.node.base.Timestamp;
import com.hedera.hapi.node.base.TokenID;
import com.hedera.hapi.node.base.TopicID;
import com.hedera.hapi.node.base.Transaction;
import com.hedera.hapi.node.base.FileID;
import com.hedera.hapi.node.transaction.Query;
import com.hedera.hapi.node.transaction.TransactionBody;
import com.hedera.pbj.runtime.Codec;
import com.hedera.pbj.runtime.io.buffer.Bytes;
import com.hedera.pbj.runtime.io.buffer.BufferedData;
import com.hedera.pbj.runtime.io.stream.WritableStreamingData;
import edu.umd.cs.findbugs.annotations.NonNull;
import java.io.ByteArrayOutputStream;
import java.io.IOException;
import java.lang.reflect.InvocationTargetException;

public final class PbjConverter {
    public static @NonNull AccountID toPbj(@NonNull com.hederahashgraph.api.proto.java.AccountID accountID) {
        requireNonNull(accountID);
        return AccountID.newBuilder()
                .shardNum(accountID.getShardNum())
                .realmNum(accountID.getRealmNum())
                .accountNum(accountID.getAccountNum())
                .alias(Bytes.wrap(accountID.getAlias().toByteArray()))
                .build();
    }

    public static @NonNull TokenID toPbj(@NonNull com.hederahashgraph.api.proto.java.TokenID tokenID) {
        requireNonNull(tokenID);
        return TokenID.newBuilder()
                .shardNum(tokenID.getShardNum())
                .realmNum(tokenID.getRealmNum())
                .tokenNum(tokenID.getTokenNum())
                .build();
    }

    public static @NonNull TransactionBody toPbj(@NonNull com.hederahashgraph.api.proto.java.TransactionBody txBody) {
        requireNonNull(txBody);
        try {
            final var bytes = txBody.toByteArray();
            final var ret = TransactionBody.PROTOBUF.parse(BufferedData.wrap(bytes));
            return ret;
        } catch (IOException e) {
            throw new RuntimeException(e);
        }
    }

    public static @NonNull Key toPbj(@NonNull com.hederahashgraph.api.proto.java.Key keyValue) {
        requireNonNull(keyValue);
        try {
            final var bytes = keyValue.toByteArray();
            return Key.PROTOBUF.parse(BufferedData.wrap(bytes));
        } catch (IOException e) {
            throw new RuntimeException(e);
        }
    }

    public static @NonNull com.hederahashgraph.api.proto.java.Key fromPbj(@NonNull Key keyValue) {
        requireNonNull(keyValue);
        try {
            final var bytes = asBytes(Key.PROTOBUF, keyValue);
            return com.hederahashgraph.api.proto.java.Key.parseFrom(bytes);
        } catch (IOException e) {
            throw new RuntimeException(e);
        }
    }

    public static @NonNull com.hederahashgraph.api.proto.java.AccountID fromPbj(@NonNull AccountID accountID) {
        requireNonNull(accountID);
        final var builder = com.hederahashgraph.api.proto.java.AccountID.newBuilder()
                .setShardNum(accountID.shardNum())
                .setRealmNum(accountID.realmNum());

        final var account = accountID.account();
        switch (account.kind()) {
            case ACCOUNT_NUM -> builder.setAccountNum(account.as());
            case ALIAS -> builder.setAlias(fromPbj((Bytes) account.as()));
            case UNSET -> throw new RuntimeException("Invalid account ID, no account type!");
        }

        return builder.build();
    }

<<<<<<< HEAD
    public static @NonNull com.hederahashgraph.api.proto.java.FileID fromPbj(FileID fileID) {
        final var builder = com.hederahashgraph.api.proto.java.FileID.newBuilder()
                .setShardNum(fileID.shardNum())
                .setRealmNum(fileID.realmNum())
                .setFileNum(fileID.fileNum());

        return builder.build();
    }

    public static <T extends Record, R extends GeneratedMessageV3> R pbjToProto(
            final T pbj,
            final Class<T> pbjClass,
            final Class<R> protoClass) {
        try {
            final var codecField = pbjClass.getDeclaredField("PROTOBUF");
            final var codec = (Codec<T>) codecField.get(null);
            final var bytes = asBytes(codec, pbj);
            final var protocParser = protoClass.getMethod("parseFrom", byte[].class);
            return (R) protocParser.invoke(null, bytes);
        } catch (NoSuchFieldException |
                 IllegalAccessException |
                 NoSuchMethodException |
                 InvocationTargetException e) {
            throw new RuntimeException(e);
        }
    }

    @SuppressWarnings("unchecked")
    public static <T extends GeneratedMessageV3, R extends Record> R protoToPbj(
            final T proto,
            final Class<R> pbjClass) {
        try {
            final var bytes = proto.toByteArray();
            final var codecField = pbjClass.getDeclaredField("PROTOBUF");
            final var codec = (Codec<R>) codecField.get(null);
            return codec.parse(DataBuffer.wrap(bytes));
        } catch (NoSuchFieldException | IllegalAccessException | IOException e) {
            throw new RuntimeException(e);
        }
    }

    public static @NonNull com.hederahashgraph.api.proto.java.Transaction fromPbj(Transaction tx) {
=======
    public static @NonNull com.hederahashgraph.api.proto.java.Transaction fromPbj(@NonNull Transaction tx) {
        requireNonNull(tx);
>>>>>>> 774142d8
        try {
            final var bytes = asBytes(Transaction.PROTOBUF, tx);
            return com.hederahashgraph.api.proto.java.Transaction.parseFrom(bytes);
        } catch (InvalidProtocolBufferException e) {
            throw new RuntimeException(e);
        }
    }

    public static @NonNull com.hederahashgraph.api.proto.java.TransactionBody fromPbj(@NonNull TransactionBody tx) {
        requireNonNull(tx);
        try {
            final var bytes = asBytes(TransactionBody.PROTOBUF, tx);
            return com.hederahashgraph.api.proto.java.TransactionBody.parseFrom(bytes);
        } catch (InvalidProtocolBufferException e) {
            throw new RuntimeException(e);
        }
    }

    public static @NonNull com.hederahashgraph.api.proto.java.AccountAmount fromPbj(@NonNull AccountAmount a) {
        requireNonNull(a);
        try {
            final var bytes = asBytes(AccountAmount.PROTOBUF, a);
            return com.hederahashgraph.api.proto.java.AccountAmount.parseFrom(bytes);
        } catch (InvalidProtocolBufferException e) {
            throw new RuntimeException(e);
        }
    }

    public static @NonNull ByteString fromPbj(@NonNull Bytes bytes) {
        requireNonNull(bytes);
        final byte[] data = new byte[Math.toIntExact(bytes.length())];
        bytes.getBytes(0, data);
        return ByteString.copyFrom(data);
    }

    public static @NonNull com.hederahashgraph.api.proto.java.Query fromPbj(@NonNull Query query) {
        requireNonNull(query);
        try {
            final var bytes = asBytes(Query.PROTOBUF, query);
            return com.hederahashgraph.api.proto.java.Query.parseFrom(bytes);
        } catch (InvalidProtocolBufferException e) {
            throw new RuntimeException(e);
        }
    }

    public static @NonNull HederaFunctionality toPbj(
            @NonNull com.hederahashgraph.api.proto.java.HederaFunctionality function) {
        requireNonNull(function);
        return switch (function) {
            case Freeze -> HederaFunctionality.FREEZE;
            case GetByKey -> HederaFunctionality.GET_BY_KEY;
            case ConsensusCreateTopic -> HederaFunctionality.CONSENSUS_CREATE_TOPIC;
            case ConsensusDeleteTopic -> HederaFunctionality.CONSENSUS_DELETE_TOPIC;
            case ConsensusGetTopicInfo -> HederaFunctionality.CONSENSUS_GET_TOPIC_INFO;
            case ConsensusSubmitMessage -> HederaFunctionality.CONSENSUS_SUBMIT_MESSAGE;
            case ConsensusUpdateTopic -> HederaFunctionality.CONSENSUS_UPDATE_TOPIC;
            case ContractAutoRenew -> HederaFunctionality.CONTRACT_AUTO_RENEW;
            case ContractCall -> HederaFunctionality.CONTRACT_CALL;
            case ContractCallLocal -> HederaFunctionality.CONTRACT_CALL_LOCAL;
            case ContractCreate -> HederaFunctionality.CONTRACT_CREATE;
            case ContractDelete -> HederaFunctionality.CONTRACT_DELETE;
            case ContractGetBytecode -> HederaFunctionality.CONTRACT_GET_BYTECODE;
            case ContractGetInfo -> HederaFunctionality.CONTRACT_GET_INFO;
            case ContractGetRecords -> HederaFunctionality.CONTRACT_GET_RECORDS;
            case ContractUpdate -> HederaFunctionality.CONTRACT_UPDATE;
            case CreateTransactionRecord -> HederaFunctionality.CREATE_TRANSACTION_RECORD;
            case CryptoAccountAutoRenew -> HederaFunctionality.CRYPTO_ACCOUNT_AUTO_RENEW;
            case CryptoAddLiveHash -> HederaFunctionality.CRYPTO_ADD_LIVE_HASH;
            case CryptoApproveAllowance -> HederaFunctionality.CRYPTO_APPROVE_ALLOWANCE;
            case CryptoCreate -> HederaFunctionality.CRYPTO_CREATE;
            case CryptoDelete -> HederaFunctionality.CRYPTO_DELETE;
            case CryptoDeleteAllowance -> HederaFunctionality.CRYPTO_DELETE_ALLOWANCE;
            case CryptoDeleteLiveHash -> HederaFunctionality.CRYPTO_DELETE_LIVE_HASH;
            case CryptoGetAccountBalance -> HederaFunctionality.CRYPTO_GET_ACCOUNT_BALANCE;
            case CryptoGetAccountRecords -> HederaFunctionality.CRYPTO_GET_ACCOUNT_RECORDS;
            case CryptoGetInfo -> HederaFunctionality.CRYPTO_GET_INFO;
            case CryptoGetLiveHash -> HederaFunctionality.CRYPTO_GET_LIVE_HASH;
            case CryptoGetStakers -> HederaFunctionality.CRYPTO_GET_STAKERS;
            case CryptoTransfer -> HederaFunctionality.CRYPTO_TRANSFER;
            case CryptoUpdate -> HederaFunctionality.CRYPTO_UPDATE;
            case EthereumTransaction -> HederaFunctionality.ETHEREUM_TRANSACTION;
            case FileAppend -> HederaFunctionality.FILE_APPEND;
            case FileCreate -> HederaFunctionality.FILE_CREATE;
            case FileDelete -> HederaFunctionality.FILE_DELETE;
            case FileGetContents -> HederaFunctionality.FILE_GET_CONTENTS;
            case FileGetInfo -> HederaFunctionality.FILE_GET_INFO;
            case FileUpdate -> HederaFunctionality.FILE_UPDATE;
            case GetAccountDetails -> HederaFunctionality.GET_ACCOUNT_DETAILS;
            case GetBySolidityID -> HederaFunctionality.GET_BY_SOLIDITY_ID;
            case GetVersionInfo -> HederaFunctionality.GET_VERSION_INFO;
            case NetworkGetExecutionTime -> HederaFunctionality.NETWORK_GET_EXECUTION_TIME;
            case NONE -> HederaFunctionality.NONE;
            case NodeStakeUpdate -> HederaFunctionality.NODE_STAKE_UPDATE;
            case ScheduleCreate -> HederaFunctionality.SCHEDULE_CREATE;
            case ScheduleDelete -> HederaFunctionality.SCHEDULE_DELETE;
            case ScheduleGetInfo -> HederaFunctionality.SCHEDULE_GET_INFO;
            case ScheduleSign -> HederaFunctionality.SCHEDULE_SIGN;
            case SystemDelete -> HederaFunctionality.SYSTEM_DELETE;
            case SystemUndelete -> HederaFunctionality.SYSTEM_UNDELETE;
            case TokenAccountWipe -> HederaFunctionality.TOKEN_ACCOUNT_WIPE;
            case TokenAssociateToAccount -> HederaFunctionality.TOKEN_ASSOCIATE_TO_ACCOUNT;
            case TokenBurn -> HederaFunctionality.TOKEN_BURN;
            case TokenCreate -> HederaFunctionality.TOKEN_CREATE;
            case TokenDelete -> HederaFunctionality.TOKEN_DELETE;
            case TokenDissociateFromAccount -> HederaFunctionality.TOKEN_DISSOCIATE_FROM_ACCOUNT;
            case TokenFeeScheduleUpdate -> HederaFunctionality.TOKEN_FEE_SCHEDULE_UPDATE;
            case TokenFreezeAccount -> HederaFunctionality.TOKEN_FREEZE_ACCOUNT;
            case TokenGetAccountNftInfos -> HederaFunctionality.TOKEN_GET_ACCOUNT_NFT_INFOS;
            case TokenGetInfo -> HederaFunctionality.TOKEN_GET_INFO;
            case TokenGetNftInfo -> HederaFunctionality.TOKEN_GET_NFT_INFO;
            case TokenGetNftInfos -> HederaFunctionality.TOKEN_GET_NFT_INFOS;
            case TokenGrantKycToAccount -> HederaFunctionality.TOKEN_GRANT_KYC_TO_ACCOUNT;
            case TokenMint -> HederaFunctionality.TOKEN_MINT;
            case TokenPause -> HederaFunctionality.TOKEN_PAUSE;
            case TokenRevokeKycFromAccount -> HederaFunctionality.TOKEN_REVOKE_KYC_FROM_ACCOUNT;
            case TokenUnfreezeAccount -> HederaFunctionality.TOKEN_UNFREEZE_ACCOUNT;
            case TokenUnpause -> HederaFunctionality.TOKEN_UNPAUSE;
            case TokenUpdate -> HederaFunctionality.TOKEN_UPDATE;
            case TransactionGetReceipt -> HederaFunctionality.TRANSACTION_GET_RECEIPT;
            case TransactionGetRecord -> HederaFunctionality.TRANSACTION_GET_RECORD;
            case UncheckedSubmit -> HederaFunctionality.UNCHECKED_SUBMIT;
            case UtilPrng -> HederaFunctionality.UTIL_PRNG;
            case UNRECOGNIZED -> throw new RuntimeException("Unknown function UNRECOGNIZED");
        };
    }

    public static @NonNull com.hederahashgraph.api.proto.java.HederaFunctionality fromPbj(
            @NonNull HederaFunctionality function) {
        requireNonNull(function);
        return switch (function) {
            case FREEZE -> com.hederahashgraph.api.proto.java.HederaFunctionality.Freeze;
            case GET_BY_KEY -> com.hederahashgraph.api.proto.java.HederaFunctionality.GetByKey;
            case CONSENSUS_CREATE_TOPIC -> com.hederahashgraph.api.proto.java.HederaFunctionality.ConsensusCreateTopic;
            case CONSENSUS_DELETE_TOPIC -> com.hederahashgraph.api.proto.java.HederaFunctionality.ConsensusDeleteTopic;
            case CONSENSUS_GET_TOPIC_INFO -> com.hederahashgraph.api.proto.java.HederaFunctionality
                    .ConsensusGetTopicInfo;
            case CONSENSUS_SUBMIT_MESSAGE -> com.hederahashgraph.api.proto.java.HederaFunctionality
                    .ConsensusSubmitMessage;
            case CONSENSUS_UPDATE_TOPIC -> com.hederahashgraph.api.proto.java.HederaFunctionality.ConsensusUpdateTopic;
            case CONTRACT_AUTO_RENEW -> com.hederahashgraph.api.proto.java.HederaFunctionality.ContractAutoRenew;
            case CONTRACT_CALL -> com.hederahashgraph.api.proto.java.HederaFunctionality.ContractCall;
            case CONTRACT_CALL_LOCAL -> com.hederahashgraph.api.proto.java.HederaFunctionality.ContractCallLocal;
            case CONTRACT_CREATE -> com.hederahashgraph.api.proto.java.HederaFunctionality.ContractCreate;
            case CONTRACT_DELETE -> com.hederahashgraph.api.proto.java.HederaFunctionality.ContractDelete;
            case CONTRACT_GET_BYTECODE -> com.hederahashgraph.api.proto.java.HederaFunctionality.ContractGetBytecode;
            case CONTRACT_GET_INFO -> com.hederahashgraph.api.proto.java.HederaFunctionality.ContractGetInfo;
            case CONTRACT_GET_RECORDS -> com.hederahashgraph.api.proto.java.HederaFunctionality.ContractGetRecords;
            case CONTRACT_UPDATE -> com.hederahashgraph.api.proto.java.HederaFunctionality.ContractUpdate;
            case CREATE_TRANSACTION_RECORD -> com.hederahashgraph.api.proto.java.HederaFunctionality
                    .CreateTransactionRecord;
            case CRYPTO_ACCOUNT_AUTO_RENEW -> com.hederahashgraph.api.proto.java.HederaFunctionality
                    .CryptoAccountAutoRenew;
            case CRYPTO_ADD_LIVE_HASH -> com.hederahashgraph.api.proto.java.HederaFunctionality.CryptoAddLiveHash;
            case CRYPTO_APPROVE_ALLOWANCE -> com.hederahashgraph.api.proto.java.HederaFunctionality
                    .CryptoApproveAllowance;
            case CRYPTO_CREATE -> com.hederahashgraph.api.proto.java.HederaFunctionality.CryptoCreate;
            case CRYPTO_DELETE -> com.hederahashgraph.api.proto.java.HederaFunctionality.CryptoDelete;
            case CRYPTO_DELETE_ALLOWANCE -> com.hederahashgraph.api.proto.java.HederaFunctionality
                    .CryptoDeleteAllowance;
            case CRYPTO_DELETE_LIVE_HASH -> com.hederahashgraph.api.proto.java.HederaFunctionality.CryptoDeleteLiveHash;
            case CRYPTO_GET_ACCOUNT_BALANCE -> com.hederahashgraph.api.proto.java.HederaFunctionality
                    .CryptoGetAccountBalance;
            case CRYPTO_GET_ACCOUNT_RECORDS -> com.hederahashgraph.api.proto.java.HederaFunctionality
                    .CryptoGetAccountRecords;
            case CRYPTO_GET_INFO -> com.hederahashgraph.api.proto.java.HederaFunctionality.CryptoGetInfo;
            case CRYPTO_GET_LIVE_HASH -> com.hederahashgraph.api.proto.java.HederaFunctionality.CryptoGetLiveHash;
            case CRYPTO_GET_STAKERS -> com.hederahashgraph.api.proto.java.HederaFunctionality.CryptoGetStakers;
            case CRYPTO_TRANSFER -> com.hederahashgraph.api.proto.java.HederaFunctionality.CryptoTransfer;
            case CRYPTO_UPDATE -> com.hederahashgraph.api.proto.java.HederaFunctionality.CryptoUpdate;
            case ETHEREUM_TRANSACTION -> com.hederahashgraph.api.proto.java.HederaFunctionality.EthereumTransaction;
            case FILE_APPEND -> com.hederahashgraph.api.proto.java.HederaFunctionality.FileAppend;
            case FILE_CREATE -> com.hederahashgraph.api.proto.java.HederaFunctionality.FileCreate;
            case FILE_DELETE -> com.hederahashgraph.api.proto.java.HederaFunctionality.FileDelete;
            case FILE_GET_CONTENTS -> com.hederahashgraph.api.proto.java.HederaFunctionality.FileGetContents;
            case FILE_GET_INFO -> com.hederahashgraph.api.proto.java.HederaFunctionality.FileGetInfo;
            case FILE_UPDATE -> com.hederahashgraph.api.proto.java.HederaFunctionality.FileUpdate;
            case GET_ACCOUNT_DETAILS -> com.hederahashgraph.api.proto.java.HederaFunctionality.GetAccountDetails;
            case GET_BY_SOLIDITY_ID -> com.hederahashgraph.api.proto.java.HederaFunctionality.GetBySolidityID;
            case GET_VERSION_INFO -> com.hederahashgraph.api.proto.java.HederaFunctionality.GetVersionInfo;
            case NETWORK_GET_EXECUTION_TIME -> com.hederahashgraph.api.proto.java.HederaFunctionality
                    .NetworkGetExecutionTime;
            case NONE -> com.hederahashgraph.api.proto.java.HederaFunctionality.NONE;
            case NODE_STAKE_UPDATE -> com.hederahashgraph.api.proto.java.HederaFunctionality.NodeStakeUpdate;
            case SCHEDULE_CREATE -> com.hederahashgraph.api.proto.java.HederaFunctionality.ScheduleCreate;
            case SCHEDULE_DELETE -> com.hederahashgraph.api.proto.java.HederaFunctionality.ScheduleDelete;
            case SCHEDULE_GET_INFO -> com.hederahashgraph.api.proto.java.HederaFunctionality.ScheduleGetInfo;
            case SCHEDULE_SIGN -> com.hederahashgraph.api.proto.java.HederaFunctionality.ScheduleSign;
            case SYSTEM_DELETE -> com.hederahashgraph.api.proto.java.HederaFunctionality.SystemDelete;
            case SYSTEM_UNDELETE -> com.hederahashgraph.api.proto.java.HederaFunctionality.SystemUndelete;
            case TOKEN_ACCOUNT_WIPE -> com.hederahashgraph.api.proto.java.HederaFunctionality.TokenAccountWipe;
            case TOKEN_ASSOCIATE_TO_ACCOUNT -> com.hederahashgraph.api.proto.java.HederaFunctionality
                    .TokenAssociateToAccount;
            case TOKEN_BURN -> com.hederahashgraph.api.proto.java.HederaFunctionality.TokenBurn;
            case TOKEN_CREATE -> com.hederahashgraph.api.proto.java.HederaFunctionality.TokenCreate;
            case TOKEN_DELETE -> com.hederahashgraph.api.proto.java.HederaFunctionality.TokenDelete;
            case TOKEN_DISSOCIATE_FROM_ACCOUNT -> com.hederahashgraph.api.proto.java.HederaFunctionality
                    .TokenDissociateFromAccount;
            case TOKEN_FEE_SCHEDULE_UPDATE -> com.hederahashgraph.api.proto.java.HederaFunctionality
                    .TokenFeeScheduleUpdate;
            case TOKEN_FREEZE_ACCOUNT -> com.hederahashgraph.api.proto.java.HederaFunctionality.TokenFreezeAccount;
            case TOKEN_GET_ACCOUNT_NFT_INFOS -> com.hederahashgraph.api.proto.java.HederaFunctionality
                    .TokenGetAccountNftInfos;
            case TOKEN_GET_INFO -> com.hederahashgraph.api.proto.java.HederaFunctionality.TokenGetInfo;
            case TOKEN_GET_NFT_INFO -> com.hederahashgraph.api.proto.java.HederaFunctionality.TokenGetNftInfo;
            case TOKEN_GET_NFT_INFOS -> com.hederahashgraph.api.proto.java.HederaFunctionality.TokenGetNftInfos;
            case TOKEN_GRANT_KYC_TO_ACCOUNT -> com.hederahashgraph.api.proto.java.HederaFunctionality
                    .TokenGrantKycToAccount;
            case TOKEN_MINT -> com.hederahashgraph.api.proto.java.HederaFunctionality.TokenMint;
            case TOKEN_PAUSE -> com.hederahashgraph.api.proto.java.HederaFunctionality.TokenPause;
            case TOKEN_REVOKE_KYC_FROM_ACCOUNT -> com.hederahashgraph.api.proto.java.HederaFunctionality
                    .TokenRevokeKycFromAccount;
            case TOKEN_UNFREEZE_ACCOUNT -> com.hederahashgraph.api.proto.java.HederaFunctionality.TokenUnfreezeAccount;
            case TOKEN_UNPAUSE -> com.hederahashgraph.api.proto.java.HederaFunctionality.TokenUnpause;
            case TOKEN_UPDATE -> com.hederahashgraph.api.proto.java.HederaFunctionality.TokenUpdate;
            case TRANSACTION_GET_RECEIPT -> com.hederahashgraph.api.proto.java.HederaFunctionality
                    .TransactionGetReceipt;
            case TRANSACTION_GET_RECORD -> com.hederahashgraph.api.proto.java.HederaFunctionality.TransactionGetRecord;
            case UNCHECKED_SUBMIT -> com.hederahashgraph.api.proto.java.HederaFunctionality.UncheckedSubmit;
            case UTIL_PRNG -> com.hederahashgraph.api.proto.java.HederaFunctionality.UtilPrng;
        };
    }

    public static @NonNull ResponseCodeEnum toPbj(@NonNull com.hederahashgraph.api.proto.java.ResponseCodeEnum code) {
        return switch (requireNonNull(code)) {
            case OK -> ResponseCodeEnum.OK;
            case INVALID_TRANSACTION -> ResponseCodeEnum.INVALID_TRANSACTION;
            case PAYER_ACCOUNT_NOT_FOUND -> ResponseCodeEnum.PAYER_ACCOUNT_NOT_FOUND;
            case INVALID_NODE_ACCOUNT -> ResponseCodeEnum.INVALID_NODE_ACCOUNT;
            case TRANSACTION_EXPIRED -> ResponseCodeEnum.TRANSACTION_EXPIRED;
            case INVALID_TRANSACTION_START -> ResponseCodeEnum.INVALID_TRANSACTION_START;
            case INVALID_TRANSACTION_DURATION -> ResponseCodeEnum.INVALID_TRANSACTION_DURATION;
            case INVALID_SIGNATURE -> ResponseCodeEnum.INVALID_SIGNATURE;
            case MEMO_TOO_LONG -> ResponseCodeEnum.MEMO_TOO_LONG;
            case INSUFFICIENT_TX_FEE -> ResponseCodeEnum.INSUFFICIENT_TX_FEE;
            case INSUFFICIENT_PAYER_BALANCE -> ResponseCodeEnum.INSUFFICIENT_PAYER_BALANCE;
            case DUPLICATE_TRANSACTION -> ResponseCodeEnum.DUPLICATE_TRANSACTION;
            case BUSY -> ResponseCodeEnum.BUSY;
            case NOT_SUPPORTED -> ResponseCodeEnum.NOT_SUPPORTED;
            case INVALID_FILE_ID -> ResponseCodeEnum.INVALID_FILE_ID;
            case INVALID_ACCOUNT_ID -> ResponseCodeEnum.INVALID_ACCOUNT_ID;
            case INVALID_CONTRACT_ID -> ResponseCodeEnum.INVALID_CONTRACT_ID;
            case INVALID_TRANSACTION_ID -> ResponseCodeEnum.INVALID_TRANSACTION_ID;
            case RECEIPT_NOT_FOUND -> ResponseCodeEnum.RECEIPT_NOT_FOUND;
            case RECORD_NOT_FOUND -> ResponseCodeEnum.RECORD_NOT_FOUND;
            case INVALID_SOLIDITY_ID -> ResponseCodeEnum.INVALID_SOLIDITY_ID;
            case UNKNOWN -> ResponseCodeEnum.UNKNOWN;
            case SUCCESS -> ResponseCodeEnum.SUCCESS;
            case FAIL_INVALID -> ResponseCodeEnum.FAIL_INVALID;
            case FAIL_FEE -> ResponseCodeEnum.FAIL_FEE;
            case FAIL_BALANCE -> ResponseCodeEnum.FAIL_BALANCE;
            case KEY_REQUIRED -> ResponseCodeEnum.KEY_REQUIRED;
            case BAD_ENCODING -> ResponseCodeEnum.BAD_ENCODING;
            case INSUFFICIENT_ACCOUNT_BALANCE -> ResponseCodeEnum.INSUFFICIENT_ACCOUNT_BALANCE;
            case INVALID_SOLIDITY_ADDRESS -> ResponseCodeEnum.INVALID_SOLIDITY_ADDRESS;
            case INSUFFICIENT_GAS -> ResponseCodeEnum.INSUFFICIENT_GAS;
            case CONTRACT_SIZE_LIMIT_EXCEEDED -> ResponseCodeEnum.CONTRACT_SIZE_LIMIT_EXCEEDED;
            case LOCAL_CALL_MODIFICATION_EXCEPTION -> ResponseCodeEnum.LOCAL_CALL_MODIFICATION_EXCEPTION;
            case CONTRACT_REVERT_EXECUTED -> ResponseCodeEnum.CONTRACT_REVERT_EXECUTED;
            case CONTRACT_EXECUTION_EXCEPTION -> ResponseCodeEnum.CONTRACT_EXECUTION_EXCEPTION;
            case INVALID_RECEIVING_NODE_ACCOUNT -> ResponseCodeEnum.INVALID_RECEIVING_NODE_ACCOUNT;
            case MISSING_QUERY_HEADER -> ResponseCodeEnum.MISSING_QUERY_HEADER;
            case ACCOUNT_UPDATE_FAILED -> ResponseCodeEnum.ACCOUNT_UPDATE_FAILED;
            case INVALID_KEY_ENCODING -> ResponseCodeEnum.INVALID_KEY_ENCODING;
            case NULL_SOLIDITY_ADDRESS -> ResponseCodeEnum.NULL_SOLIDITY_ADDRESS;
            case CONTRACT_UPDATE_FAILED -> ResponseCodeEnum.CONTRACT_UPDATE_FAILED;
            case INVALID_QUERY_HEADER -> ResponseCodeEnum.INVALID_QUERY_HEADER;
            case INVALID_FEE_SUBMITTED -> ResponseCodeEnum.INVALID_FEE_SUBMITTED;
            case INVALID_PAYER_SIGNATURE -> ResponseCodeEnum.INVALID_PAYER_SIGNATURE;
            case KEY_NOT_PROVIDED -> ResponseCodeEnum.KEY_NOT_PROVIDED;
            case INVALID_EXPIRATION_TIME -> ResponseCodeEnum.INVALID_EXPIRATION_TIME;
            case NO_WACL_KEY -> ResponseCodeEnum.NO_WACL_KEY;
            case FILE_CONTENT_EMPTY -> ResponseCodeEnum.FILE_CONTENT_EMPTY;
            case INVALID_ACCOUNT_AMOUNTS -> ResponseCodeEnum.INVALID_ACCOUNT_AMOUNTS;
            case EMPTY_TRANSACTION_BODY -> ResponseCodeEnum.EMPTY_TRANSACTION_BODY;
            case INVALID_TRANSACTION_BODY -> ResponseCodeEnum.INVALID_TRANSACTION_BODY;
            case INVALID_SIGNATURE_TYPE_MISMATCHING_KEY -> ResponseCodeEnum.INVALID_SIGNATURE_TYPE_MISMATCHING_KEY;
            case INVALID_SIGNATURE_COUNT_MISMATCHING_KEY -> ResponseCodeEnum.INVALID_SIGNATURE_COUNT_MISMATCHING_KEY;
            case EMPTY_LIVE_HASH_BODY -> ResponseCodeEnum.EMPTY_LIVE_HASH_BODY;
            case EMPTY_LIVE_HASH -> ResponseCodeEnum.EMPTY_LIVE_HASH;
            case EMPTY_LIVE_HASH_KEYS -> ResponseCodeEnum.EMPTY_LIVE_HASH_KEYS;
            case INVALID_LIVE_HASH_SIZE -> ResponseCodeEnum.INVALID_LIVE_HASH_SIZE;
            case EMPTY_QUERY_BODY -> ResponseCodeEnum.EMPTY_QUERY_BODY;
            case EMPTY_LIVE_HASH_QUERY -> ResponseCodeEnum.EMPTY_LIVE_HASH_QUERY;
            case LIVE_HASH_NOT_FOUND -> ResponseCodeEnum.LIVE_HASH_NOT_FOUND;
            case ACCOUNT_ID_DOES_NOT_EXIST -> ResponseCodeEnum.ACCOUNT_ID_DOES_NOT_EXIST;
            case LIVE_HASH_ALREADY_EXISTS -> ResponseCodeEnum.LIVE_HASH_ALREADY_EXISTS;
            case INVALID_FILE_WACL -> ResponseCodeEnum.INVALID_FILE_WACL;
            case SERIALIZATION_FAILED -> ResponseCodeEnum.SERIALIZATION_FAILED;
            case TRANSACTION_OVERSIZE -> ResponseCodeEnum.TRANSACTION_OVERSIZE;
            case TRANSACTION_TOO_MANY_LAYERS -> ResponseCodeEnum.TRANSACTION_TOO_MANY_LAYERS;
            case CONTRACT_DELETED -> ResponseCodeEnum.CONTRACT_DELETED;
            case PLATFORM_NOT_ACTIVE -> ResponseCodeEnum.PLATFORM_NOT_ACTIVE;
            case KEY_PREFIX_MISMATCH -> ResponseCodeEnum.KEY_PREFIX_MISMATCH;
            case PLATFORM_TRANSACTION_NOT_CREATED -> ResponseCodeEnum.PLATFORM_TRANSACTION_NOT_CREATED;
            case INVALID_RENEWAL_PERIOD -> ResponseCodeEnum.INVALID_RENEWAL_PERIOD;
            case INVALID_PAYER_ACCOUNT_ID -> ResponseCodeEnum.INVALID_PAYER_ACCOUNT_ID;
            case ACCOUNT_DELETED -> ResponseCodeEnum.ACCOUNT_DELETED;
            case FILE_DELETED -> ResponseCodeEnum.FILE_DELETED;
            case ACCOUNT_REPEATED_IN_ACCOUNT_AMOUNTS -> ResponseCodeEnum.ACCOUNT_REPEATED_IN_ACCOUNT_AMOUNTS;
            case SETTING_NEGATIVE_ACCOUNT_BALANCE -> ResponseCodeEnum.SETTING_NEGATIVE_ACCOUNT_BALANCE;
            case OBTAINER_REQUIRED -> ResponseCodeEnum.OBTAINER_REQUIRED;
            case OBTAINER_SAME_CONTRACT_ID -> ResponseCodeEnum.OBTAINER_SAME_CONTRACT_ID;
            case OBTAINER_DOES_NOT_EXIST -> ResponseCodeEnum.OBTAINER_DOES_NOT_EXIST;
            case MODIFYING_IMMUTABLE_CONTRACT -> ResponseCodeEnum.MODIFYING_IMMUTABLE_CONTRACT;
            case FILE_SYSTEM_EXCEPTION -> ResponseCodeEnum.FILE_SYSTEM_EXCEPTION;
            case AUTORENEW_DURATION_NOT_IN_RANGE -> ResponseCodeEnum.AUTORENEW_DURATION_NOT_IN_RANGE;
            case ERROR_DECODING_BYTESTRING -> ResponseCodeEnum.ERROR_DECODING_BYTESTRING;
            case CONTRACT_FILE_EMPTY -> ResponseCodeEnum.CONTRACT_FILE_EMPTY;
            case CONTRACT_BYTECODE_EMPTY -> ResponseCodeEnum.CONTRACT_BYTECODE_EMPTY;
            case INVALID_INITIAL_BALANCE -> ResponseCodeEnum.INVALID_INITIAL_BALANCE;
            case INVALID_RECEIVE_RECORD_THRESHOLD -> ResponseCodeEnum.INVALID_RECEIVE_RECORD_THRESHOLD;
            case INVALID_SEND_RECORD_THRESHOLD -> ResponseCodeEnum.INVALID_SEND_RECORD_THRESHOLD;
            case ACCOUNT_IS_NOT_GENESIS_ACCOUNT -> ResponseCodeEnum.ACCOUNT_IS_NOT_GENESIS_ACCOUNT;
            case PAYER_ACCOUNT_UNAUTHORIZED -> ResponseCodeEnum.PAYER_ACCOUNT_UNAUTHORIZED;
            case INVALID_FREEZE_TRANSACTION_BODY -> ResponseCodeEnum.INVALID_FREEZE_TRANSACTION_BODY;
            case FREEZE_TRANSACTION_BODY_NOT_FOUND -> ResponseCodeEnum.FREEZE_TRANSACTION_BODY_NOT_FOUND;
            case TRANSFER_LIST_SIZE_LIMIT_EXCEEDED -> ResponseCodeEnum.TRANSFER_LIST_SIZE_LIMIT_EXCEEDED;
            case RESULT_SIZE_LIMIT_EXCEEDED -> ResponseCodeEnum.RESULT_SIZE_LIMIT_EXCEEDED;
            case NOT_SPECIAL_ACCOUNT -> ResponseCodeEnum.NOT_SPECIAL_ACCOUNT;
            case CONTRACT_NEGATIVE_GAS -> ResponseCodeEnum.CONTRACT_NEGATIVE_GAS;
            case CONTRACT_NEGATIVE_VALUE -> ResponseCodeEnum.CONTRACT_NEGATIVE_VALUE;
            case INVALID_FEE_FILE -> ResponseCodeEnum.INVALID_FEE_FILE;
            case INVALID_EXCHANGE_RATE_FILE -> ResponseCodeEnum.INVALID_EXCHANGE_RATE_FILE;
            case INSUFFICIENT_LOCAL_CALL_GAS -> ResponseCodeEnum.INSUFFICIENT_LOCAL_CALL_GAS;
            case ENTITY_NOT_ALLOWED_TO_DELETE -> ResponseCodeEnum.ENTITY_NOT_ALLOWED_TO_DELETE;
            case AUTHORIZATION_FAILED -> ResponseCodeEnum.AUTHORIZATION_FAILED;
            case FILE_UPLOADED_PROTO_INVALID -> ResponseCodeEnum.FILE_UPLOADED_PROTO_INVALID;
            case FILE_UPLOADED_PROTO_NOT_SAVED_TO_DISK -> ResponseCodeEnum.FILE_UPLOADED_PROTO_NOT_SAVED_TO_DISK;
            case FEE_SCHEDULE_FILE_PART_UPLOADED -> ResponseCodeEnum.FEE_SCHEDULE_FILE_PART_UPLOADED;
            case EXCHANGE_RATE_CHANGE_LIMIT_EXCEEDED -> ResponseCodeEnum.EXCHANGE_RATE_CHANGE_LIMIT_EXCEEDED;
            case MAX_CONTRACT_STORAGE_EXCEEDED -> ResponseCodeEnum.MAX_CONTRACT_STORAGE_EXCEEDED;
            case TRANSFER_ACCOUNT_SAME_AS_DELETE_ACCOUNT -> ResponseCodeEnum.TRANSFER_ACCOUNT_SAME_AS_DELETE_ACCOUNT;
            case TOTAL_LEDGER_BALANCE_INVALID -> ResponseCodeEnum.TOTAL_LEDGER_BALANCE_INVALID;
            case EXPIRATION_REDUCTION_NOT_ALLOWED -> ResponseCodeEnum.EXPIRATION_REDUCTION_NOT_ALLOWED;
            case MAX_GAS_LIMIT_EXCEEDED -> ResponseCodeEnum.MAX_GAS_LIMIT_EXCEEDED;
            case MAX_FILE_SIZE_EXCEEDED -> ResponseCodeEnum.MAX_FILE_SIZE_EXCEEDED;
            case RECEIVER_SIG_REQUIRED -> ResponseCodeEnum.RECEIVER_SIG_REQUIRED;
            case INVALID_TOPIC_ID -> ResponseCodeEnum.INVALID_TOPIC_ID;
            case INVALID_ADMIN_KEY -> ResponseCodeEnum.INVALID_ADMIN_KEY;
            case INVALID_SUBMIT_KEY -> ResponseCodeEnum.INVALID_SUBMIT_KEY;
            case UNAUTHORIZED -> ResponseCodeEnum.UNAUTHORIZED;
            case INVALID_TOPIC_MESSAGE -> ResponseCodeEnum.INVALID_TOPIC_MESSAGE;
            case INVALID_AUTORENEW_ACCOUNT -> ResponseCodeEnum.INVALID_AUTORENEW_ACCOUNT;
            case AUTORENEW_ACCOUNT_NOT_ALLOWED -> ResponseCodeEnum.AUTORENEW_ACCOUNT_NOT_ALLOWED;
            case TOPIC_EXPIRED -> ResponseCodeEnum.TOPIC_EXPIRED;
            case INVALID_CHUNK_NUMBER -> ResponseCodeEnum.INVALID_CHUNK_NUMBER;
            case INVALID_CHUNK_TRANSACTION_ID -> ResponseCodeEnum.INVALID_CHUNK_TRANSACTION_ID;
            case ACCOUNT_FROZEN_FOR_TOKEN -> ResponseCodeEnum.ACCOUNT_FROZEN_FOR_TOKEN;
            case TOKENS_PER_ACCOUNT_LIMIT_EXCEEDED -> ResponseCodeEnum.TOKENS_PER_ACCOUNT_LIMIT_EXCEEDED;
            case INVALID_TOKEN_ID -> ResponseCodeEnum.INVALID_TOKEN_ID;
            case INVALID_TOKEN_DECIMALS -> ResponseCodeEnum.INVALID_TOKEN_DECIMALS;
            case INVALID_TOKEN_INITIAL_SUPPLY -> ResponseCodeEnum.INVALID_TOKEN_INITIAL_SUPPLY;
            case INVALID_TREASURY_ACCOUNT_FOR_TOKEN -> ResponseCodeEnum.INVALID_TREASURY_ACCOUNT_FOR_TOKEN;
            case INVALID_TOKEN_SYMBOL -> ResponseCodeEnum.INVALID_TOKEN_SYMBOL;
            case TOKEN_HAS_NO_FREEZE_KEY -> ResponseCodeEnum.TOKEN_HAS_NO_FREEZE_KEY;
            case TRANSFERS_NOT_ZERO_SUM_FOR_TOKEN -> ResponseCodeEnum.TRANSFERS_NOT_ZERO_SUM_FOR_TOKEN;
            case MISSING_TOKEN_SYMBOL -> ResponseCodeEnum.MISSING_TOKEN_SYMBOL;
            case TOKEN_SYMBOL_TOO_LONG -> ResponseCodeEnum.TOKEN_SYMBOL_TOO_LONG;
            case ACCOUNT_KYC_NOT_GRANTED_FOR_TOKEN -> ResponseCodeEnum.ACCOUNT_KYC_NOT_GRANTED_FOR_TOKEN;
            case TOKEN_HAS_NO_KYC_KEY -> ResponseCodeEnum.TOKEN_HAS_NO_KYC_KEY;
            case INSUFFICIENT_TOKEN_BALANCE -> ResponseCodeEnum.INSUFFICIENT_TOKEN_BALANCE;
            case TOKEN_WAS_DELETED -> ResponseCodeEnum.TOKEN_WAS_DELETED;
            case TOKEN_HAS_NO_SUPPLY_KEY -> ResponseCodeEnum.TOKEN_HAS_NO_SUPPLY_KEY;
            case TOKEN_HAS_NO_WIPE_KEY -> ResponseCodeEnum.TOKEN_HAS_NO_WIPE_KEY;
            case INVALID_TOKEN_MINT_AMOUNT -> ResponseCodeEnum.INVALID_TOKEN_MINT_AMOUNT;
            case INVALID_TOKEN_BURN_AMOUNT -> ResponseCodeEnum.INVALID_TOKEN_BURN_AMOUNT;
            case TOKEN_NOT_ASSOCIATED_TO_ACCOUNT -> ResponseCodeEnum.TOKEN_NOT_ASSOCIATED_TO_ACCOUNT;
            case CANNOT_WIPE_TOKEN_TREASURY_ACCOUNT -> ResponseCodeEnum.CANNOT_WIPE_TOKEN_TREASURY_ACCOUNT;
            case INVALID_KYC_KEY -> ResponseCodeEnum.INVALID_KYC_KEY;
            case INVALID_WIPE_KEY -> ResponseCodeEnum.INVALID_WIPE_KEY;
            case INVALID_FREEZE_KEY -> ResponseCodeEnum.INVALID_FREEZE_KEY;
            case INVALID_SUPPLY_KEY -> ResponseCodeEnum.INVALID_SUPPLY_KEY;
            case MISSING_TOKEN_NAME -> ResponseCodeEnum.MISSING_TOKEN_NAME;
            case TOKEN_NAME_TOO_LONG -> ResponseCodeEnum.TOKEN_NAME_TOO_LONG;
            case INVALID_WIPING_AMOUNT -> ResponseCodeEnum.INVALID_WIPING_AMOUNT;
            case TOKEN_IS_IMMUTABLE -> ResponseCodeEnum.TOKEN_IS_IMMUTABLE;
            case TOKEN_ALREADY_ASSOCIATED_TO_ACCOUNT -> ResponseCodeEnum.TOKEN_ALREADY_ASSOCIATED_TO_ACCOUNT;
            case TRANSACTION_REQUIRES_ZERO_TOKEN_BALANCES -> ResponseCodeEnum.TRANSACTION_REQUIRES_ZERO_TOKEN_BALANCES;
            case ACCOUNT_IS_TREASURY -> ResponseCodeEnum.ACCOUNT_IS_TREASURY;
            case TOKEN_ID_REPEATED_IN_TOKEN_LIST -> ResponseCodeEnum.TOKEN_ID_REPEATED_IN_TOKEN_LIST;
            case TOKEN_TRANSFER_LIST_SIZE_LIMIT_EXCEEDED -> ResponseCodeEnum.TOKEN_TRANSFER_LIST_SIZE_LIMIT_EXCEEDED;
            case EMPTY_TOKEN_TRANSFER_BODY -> ResponseCodeEnum.EMPTY_TOKEN_TRANSFER_BODY;
            case EMPTY_TOKEN_TRANSFER_ACCOUNT_AMOUNTS -> ResponseCodeEnum.EMPTY_TOKEN_TRANSFER_ACCOUNT_AMOUNTS;
            case INVALID_SCHEDULE_ID -> ResponseCodeEnum.INVALID_SCHEDULE_ID;
            case SCHEDULE_IS_IMMUTABLE -> ResponseCodeEnum.SCHEDULE_IS_IMMUTABLE;
            case INVALID_SCHEDULE_PAYER_ID -> ResponseCodeEnum.INVALID_SCHEDULE_PAYER_ID;
            case INVALID_SCHEDULE_ACCOUNT_ID -> ResponseCodeEnum.INVALID_SCHEDULE_ACCOUNT_ID;
            case NO_NEW_VALID_SIGNATURES -> ResponseCodeEnum.NO_NEW_VALID_SIGNATURES;
            case UNRESOLVABLE_REQUIRED_SIGNERS -> ResponseCodeEnum.UNRESOLVABLE_REQUIRED_SIGNERS;
            case SCHEDULED_TRANSACTION_NOT_IN_WHITELIST -> ResponseCodeEnum.SCHEDULED_TRANSACTION_NOT_IN_WHITELIST;
            case SOME_SIGNATURES_WERE_INVALID -> ResponseCodeEnum.SOME_SIGNATURES_WERE_INVALID;
            case TRANSACTION_ID_FIELD_NOT_ALLOWED -> ResponseCodeEnum.TRANSACTION_ID_FIELD_NOT_ALLOWED;
            case IDENTICAL_SCHEDULE_ALREADY_CREATED -> ResponseCodeEnum.IDENTICAL_SCHEDULE_ALREADY_CREATED;
            case INVALID_ZERO_BYTE_IN_STRING -> ResponseCodeEnum.INVALID_ZERO_BYTE_IN_STRING;
            case SCHEDULE_ALREADY_DELETED -> ResponseCodeEnum.SCHEDULE_ALREADY_DELETED;
            case SCHEDULE_ALREADY_EXECUTED -> ResponseCodeEnum.SCHEDULE_ALREADY_EXECUTED;
            case MESSAGE_SIZE_TOO_LARGE -> ResponseCodeEnum.MESSAGE_SIZE_TOO_LARGE;
            case OPERATION_REPEATED_IN_BUCKET_GROUPS -> ResponseCodeEnum.OPERATION_REPEATED_IN_BUCKET_GROUPS;
            case BUCKET_CAPACITY_OVERFLOW -> ResponseCodeEnum.BUCKET_CAPACITY_OVERFLOW;
            case NODE_CAPACITY_NOT_SUFFICIENT_FOR_OPERATION -> ResponseCodeEnum
                    .NODE_CAPACITY_NOT_SUFFICIENT_FOR_OPERATION;
            case BUCKET_HAS_NO_THROTTLE_GROUPS -> ResponseCodeEnum.BUCKET_HAS_NO_THROTTLE_GROUPS;
            case THROTTLE_GROUP_HAS_ZERO_OPS_PER_SEC -> ResponseCodeEnum.THROTTLE_GROUP_HAS_ZERO_OPS_PER_SEC;
            case SUCCESS_BUT_MISSING_EXPECTED_OPERATION -> ResponseCodeEnum.SUCCESS_BUT_MISSING_EXPECTED_OPERATION;
            case UNPARSEABLE_THROTTLE_DEFINITIONS -> ResponseCodeEnum.UNPARSEABLE_THROTTLE_DEFINITIONS;
            case INVALID_THROTTLE_DEFINITIONS -> ResponseCodeEnum.INVALID_THROTTLE_DEFINITIONS;
            case ACCOUNT_EXPIRED_AND_PENDING_REMOVAL -> ResponseCodeEnum.ACCOUNT_EXPIRED_AND_PENDING_REMOVAL;
            case INVALID_TOKEN_MAX_SUPPLY -> ResponseCodeEnum.INVALID_TOKEN_MAX_SUPPLY;
            case INVALID_TOKEN_NFT_SERIAL_NUMBER -> ResponseCodeEnum.INVALID_TOKEN_NFT_SERIAL_NUMBER;
            case INVALID_NFT_ID -> ResponseCodeEnum.INVALID_NFT_ID;
            case METADATA_TOO_LONG -> ResponseCodeEnum.METADATA_TOO_LONG;
            case BATCH_SIZE_LIMIT_EXCEEDED -> ResponseCodeEnum.BATCH_SIZE_LIMIT_EXCEEDED;
            case INVALID_QUERY_RANGE -> ResponseCodeEnum.INVALID_QUERY_RANGE;
            case FRACTION_DIVIDES_BY_ZERO -> ResponseCodeEnum.FRACTION_DIVIDES_BY_ZERO;
            case INSUFFICIENT_PAYER_BALANCE_FOR_CUSTOM_FEE -> ResponseCodeEnum
                    .INSUFFICIENT_PAYER_BALANCE_FOR_CUSTOM_FEE;
            case CUSTOM_FEES_LIST_TOO_LONG -> ResponseCodeEnum.CUSTOM_FEES_LIST_TOO_LONG;
            case INVALID_CUSTOM_FEE_COLLECTOR -> ResponseCodeEnum.INVALID_CUSTOM_FEE_COLLECTOR;
            case INVALID_TOKEN_ID_IN_CUSTOM_FEES -> ResponseCodeEnum.INVALID_TOKEN_ID_IN_CUSTOM_FEES;
            case TOKEN_NOT_ASSOCIATED_TO_FEE_COLLECTOR -> ResponseCodeEnum.TOKEN_NOT_ASSOCIATED_TO_FEE_COLLECTOR;
            case TOKEN_MAX_SUPPLY_REACHED -> ResponseCodeEnum.TOKEN_MAX_SUPPLY_REACHED;
            case SENDER_DOES_NOT_OWN_NFT_SERIAL_NO -> ResponseCodeEnum.SENDER_DOES_NOT_OWN_NFT_SERIAL_NO;
            case CUSTOM_FEE_NOT_FULLY_SPECIFIED -> ResponseCodeEnum.CUSTOM_FEE_NOT_FULLY_SPECIFIED;
            case CUSTOM_FEE_MUST_BE_POSITIVE -> ResponseCodeEnum.CUSTOM_FEE_MUST_BE_POSITIVE;
            case TOKEN_HAS_NO_FEE_SCHEDULE_KEY -> ResponseCodeEnum.TOKEN_HAS_NO_FEE_SCHEDULE_KEY;
            case CUSTOM_FEE_OUTSIDE_NUMERIC_RANGE -> ResponseCodeEnum.CUSTOM_FEE_OUTSIDE_NUMERIC_RANGE;
            case ROYALTY_FRACTION_CANNOT_EXCEED_ONE -> ResponseCodeEnum.ROYALTY_FRACTION_CANNOT_EXCEED_ONE;
            case FRACTIONAL_FEE_MAX_AMOUNT_LESS_THAN_MIN_AMOUNT -> ResponseCodeEnum
                    .FRACTIONAL_FEE_MAX_AMOUNT_LESS_THAN_MIN_AMOUNT;
            case CUSTOM_SCHEDULE_ALREADY_HAS_NO_FEES -> ResponseCodeEnum.CUSTOM_SCHEDULE_ALREADY_HAS_NO_FEES;
            case CUSTOM_FEE_DENOMINATION_MUST_BE_FUNGIBLE_COMMON -> ResponseCodeEnum
                    .CUSTOM_FEE_DENOMINATION_MUST_BE_FUNGIBLE_COMMON;
            case CUSTOM_FRACTIONAL_FEE_ONLY_ALLOWED_FOR_FUNGIBLE_COMMON -> ResponseCodeEnum
                    .CUSTOM_FRACTIONAL_FEE_ONLY_ALLOWED_FOR_FUNGIBLE_COMMON;
            case INVALID_CUSTOM_FEE_SCHEDULE_KEY -> ResponseCodeEnum.INVALID_CUSTOM_FEE_SCHEDULE_KEY;
            case INVALID_TOKEN_MINT_METADATA -> ResponseCodeEnum.INVALID_TOKEN_MINT_METADATA;
            case INVALID_TOKEN_BURN_METADATA -> ResponseCodeEnum.INVALID_TOKEN_BURN_METADATA;
            case CURRENT_TREASURY_STILL_OWNS_NFTS -> ResponseCodeEnum.CURRENT_TREASURY_STILL_OWNS_NFTS;
            case ACCOUNT_STILL_OWNS_NFTS -> ResponseCodeEnum.ACCOUNT_STILL_OWNS_NFTS;
            case TREASURY_MUST_OWN_BURNED_NFT -> ResponseCodeEnum.TREASURY_MUST_OWN_BURNED_NFT;
            case ACCOUNT_DOES_NOT_OWN_WIPED_NFT -> ResponseCodeEnum.ACCOUNT_DOES_NOT_OWN_WIPED_NFT;
            case ACCOUNT_AMOUNT_TRANSFERS_ONLY_ALLOWED_FOR_FUNGIBLE_COMMON -> ResponseCodeEnum
                    .ACCOUNT_AMOUNT_TRANSFERS_ONLY_ALLOWED_FOR_FUNGIBLE_COMMON;
            case MAX_NFTS_IN_PRICE_REGIME_HAVE_BEEN_MINTED -> ResponseCodeEnum
                    .MAX_NFTS_IN_PRICE_REGIME_HAVE_BEEN_MINTED;
            case PAYER_ACCOUNT_DELETED -> ResponseCodeEnum.PAYER_ACCOUNT_DELETED;
            case CUSTOM_FEE_CHARGING_EXCEEDED_MAX_RECURSION_DEPTH -> ResponseCodeEnum
                    .CUSTOM_FEE_CHARGING_EXCEEDED_MAX_RECURSION_DEPTH;
            case CUSTOM_FEE_CHARGING_EXCEEDED_MAX_ACCOUNT_AMOUNTS -> ResponseCodeEnum
                    .CUSTOM_FEE_CHARGING_EXCEEDED_MAX_ACCOUNT_AMOUNTS;
            case INSUFFICIENT_SENDER_ACCOUNT_BALANCE_FOR_CUSTOM_FEE -> ResponseCodeEnum
                    .INSUFFICIENT_SENDER_ACCOUNT_BALANCE_FOR_CUSTOM_FEE;
            case SERIAL_NUMBER_LIMIT_REACHED -> ResponseCodeEnum.SERIAL_NUMBER_LIMIT_REACHED;
            case CUSTOM_ROYALTY_FEE_ONLY_ALLOWED_FOR_NON_FUNGIBLE_UNIQUE -> ResponseCodeEnum
                    .CUSTOM_ROYALTY_FEE_ONLY_ALLOWED_FOR_NON_FUNGIBLE_UNIQUE;
            case NO_REMAINING_AUTOMATIC_ASSOCIATIONS -> ResponseCodeEnum.NO_REMAINING_AUTOMATIC_ASSOCIATIONS;
            case EXISTING_AUTOMATIC_ASSOCIATIONS_EXCEED_GIVEN_LIMIT -> ResponseCodeEnum
                    .EXISTING_AUTOMATIC_ASSOCIATIONS_EXCEED_GIVEN_LIMIT;
            case REQUESTED_NUM_AUTOMATIC_ASSOCIATIONS_EXCEEDS_ASSOCIATION_LIMIT -> ResponseCodeEnum
                    .REQUESTED_NUM_AUTOMATIC_ASSOCIATIONS_EXCEEDS_ASSOCIATION_LIMIT;
            case TOKEN_IS_PAUSED -> ResponseCodeEnum.TOKEN_IS_PAUSED;
            case TOKEN_HAS_NO_PAUSE_KEY -> ResponseCodeEnum.TOKEN_HAS_NO_PAUSE_KEY;
            case INVALID_PAUSE_KEY -> ResponseCodeEnum.INVALID_PAUSE_KEY;
            case FREEZE_UPDATE_FILE_DOES_NOT_EXIST -> ResponseCodeEnum.FREEZE_UPDATE_FILE_DOES_NOT_EXIST;
            case FREEZE_UPDATE_FILE_HASH_DOES_NOT_MATCH -> ResponseCodeEnum.FREEZE_UPDATE_FILE_HASH_DOES_NOT_MATCH;
            case NO_UPGRADE_HAS_BEEN_PREPARED -> ResponseCodeEnum.NO_UPGRADE_HAS_BEEN_PREPARED;
            case NO_FREEZE_IS_SCHEDULED -> ResponseCodeEnum.NO_FREEZE_IS_SCHEDULED;
            case UPDATE_FILE_HASH_CHANGED_SINCE_PREPARE_UPGRADE -> ResponseCodeEnum
                    .UPDATE_FILE_HASH_CHANGED_SINCE_PREPARE_UPGRADE;
            case FREEZE_START_TIME_MUST_BE_FUTURE -> ResponseCodeEnum.FREEZE_START_TIME_MUST_BE_FUTURE;
            case PREPARED_UPDATE_FILE_IS_IMMUTABLE -> ResponseCodeEnum.PREPARED_UPDATE_FILE_IS_IMMUTABLE;
            case FREEZE_ALREADY_SCHEDULED -> ResponseCodeEnum.FREEZE_ALREADY_SCHEDULED;
            case FREEZE_UPGRADE_IN_PROGRESS -> ResponseCodeEnum.FREEZE_UPGRADE_IN_PROGRESS;
            case UPDATE_FILE_ID_DOES_NOT_MATCH_PREPARED -> ResponseCodeEnum.UPDATE_FILE_ID_DOES_NOT_MATCH_PREPARED;
            case UPDATE_FILE_HASH_DOES_NOT_MATCH_PREPARED -> ResponseCodeEnum.UPDATE_FILE_HASH_DOES_NOT_MATCH_PREPARED;
            case CONSENSUS_GAS_EXHAUSTED -> ResponseCodeEnum.CONSENSUS_GAS_EXHAUSTED;
            case REVERTED_SUCCESS -> ResponseCodeEnum.REVERTED_SUCCESS;
            case MAX_STORAGE_IN_PRICE_REGIME_HAS_BEEN_USED -> ResponseCodeEnum
                    .MAX_STORAGE_IN_PRICE_REGIME_HAS_BEEN_USED;
            case INVALID_ALIAS_KEY -> ResponseCodeEnum.INVALID_ALIAS_KEY;
            case UNEXPECTED_TOKEN_DECIMALS -> ResponseCodeEnum.UNEXPECTED_TOKEN_DECIMALS;
            case INVALID_PROXY_ACCOUNT_ID -> ResponseCodeEnum.INVALID_PROXY_ACCOUNT_ID;
            case INVALID_TRANSFER_ACCOUNT_ID -> ResponseCodeEnum.INVALID_TRANSFER_ACCOUNT_ID;
            case INVALID_FEE_COLLECTOR_ACCOUNT_ID -> ResponseCodeEnum.INVALID_FEE_COLLECTOR_ACCOUNT_ID;
            case ALIAS_IS_IMMUTABLE -> ResponseCodeEnum.ALIAS_IS_IMMUTABLE;
            case SPENDER_ACCOUNT_SAME_AS_OWNER -> ResponseCodeEnum.SPENDER_ACCOUNT_SAME_AS_OWNER;
            case AMOUNT_EXCEEDS_TOKEN_MAX_SUPPLY -> ResponseCodeEnum.AMOUNT_EXCEEDS_TOKEN_MAX_SUPPLY;
            case NEGATIVE_ALLOWANCE_AMOUNT -> ResponseCodeEnum.NEGATIVE_ALLOWANCE_AMOUNT;
            case CANNOT_APPROVE_FOR_ALL_FUNGIBLE_COMMON -> ResponseCodeEnum.CANNOT_APPROVE_FOR_ALL_FUNGIBLE_COMMON;
            case SPENDER_DOES_NOT_HAVE_ALLOWANCE -> ResponseCodeEnum.SPENDER_DOES_NOT_HAVE_ALLOWANCE;
            case AMOUNT_EXCEEDS_ALLOWANCE -> ResponseCodeEnum.AMOUNT_EXCEEDS_ALLOWANCE;
            case MAX_ALLOWANCES_EXCEEDED -> ResponseCodeEnum.MAX_ALLOWANCES_EXCEEDED;
            case EMPTY_ALLOWANCES -> ResponseCodeEnum.EMPTY_ALLOWANCES;
            case SPENDER_ACCOUNT_REPEATED_IN_ALLOWANCES -> ResponseCodeEnum.SPENDER_ACCOUNT_REPEATED_IN_ALLOWANCES;
            case REPEATED_SERIAL_NUMS_IN_NFT_ALLOWANCES -> ResponseCodeEnum.REPEATED_SERIAL_NUMS_IN_NFT_ALLOWANCES;
            case FUNGIBLE_TOKEN_IN_NFT_ALLOWANCES -> ResponseCodeEnum.FUNGIBLE_TOKEN_IN_NFT_ALLOWANCES;
            case NFT_IN_FUNGIBLE_TOKEN_ALLOWANCES -> ResponseCodeEnum.NFT_IN_FUNGIBLE_TOKEN_ALLOWANCES;
            case INVALID_ALLOWANCE_OWNER_ID -> ResponseCodeEnum.INVALID_ALLOWANCE_OWNER_ID;
            case INVALID_ALLOWANCE_SPENDER_ID -> ResponseCodeEnum.INVALID_ALLOWANCE_SPENDER_ID;
            case REPEATED_ALLOWANCES_TO_DELETE -> ResponseCodeEnum.REPEATED_ALLOWANCES_TO_DELETE;
            case INVALID_DELEGATING_SPENDER -> ResponseCodeEnum.INVALID_DELEGATING_SPENDER;
            case DELEGATING_SPENDER_CANNOT_GRANT_APPROVE_FOR_ALL -> ResponseCodeEnum
                    .DELEGATING_SPENDER_CANNOT_GRANT_APPROVE_FOR_ALL;
            case DELEGATING_SPENDER_DOES_NOT_HAVE_APPROVE_FOR_ALL -> ResponseCodeEnum
                    .DELEGATING_SPENDER_DOES_NOT_HAVE_APPROVE_FOR_ALL;
            case SCHEDULE_EXPIRATION_TIME_TOO_FAR_IN_FUTURE -> ResponseCodeEnum
                    .SCHEDULE_EXPIRATION_TIME_TOO_FAR_IN_FUTURE;
            case SCHEDULE_EXPIRATION_TIME_MUST_BE_HIGHER_THAN_CONSENSUS_TIME -> ResponseCodeEnum
                    .SCHEDULE_EXPIRATION_TIME_MUST_BE_HIGHER_THAN_CONSENSUS_TIME;
            case SCHEDULE_FUTURE_THROTTLE_EXCEEDED -> ResponseCodeEnum.SCHEDULE_FUTURE_THROTTLE_EXCEEDED;
            case SCHEDULE_FUTURE_GAS_LIMIT_EXCEEDED -> ResponseCodeEnum.SCHEDULE_FUTURE_GAS_LIMIT_EXCEEDED;
            case INVALID_ETHEREUM_TRANSACTION -> ResponseCodeEnum.INVALID_ETHEREUM_TRANSACTION;
            case WRONG_CHAIN_ID -> ResponseCodeEnum.WRONG_CHAIN_ID;
            case WRONG_NONCE -> ResponseCodeEnum.WRONG_NONCE;
            case ACCESS_LIST_UNSUPPORTED -> ResponseCodeEnum.ACCESS_LIST_UNSUPPORTED;
            case SCHEDULE_PENDING_EXPIRATION -> ResponseCodeEnum.SCHEDULE_PENDING_EXPIRATION;
            case CONTRACT_IS_TOKEN_TREASURY -> ResponseCodeEnum.CONTRACT_IS_TOKEN_TREASURY;
            case CONTRACT_HAS_NON_ZERO_TOKEN_BALANCES -> ResponseCodeEnum.CONTRACT_HAS_NON_ZERO_TOKEN_BALANCES;
            case CONTRACT_EXPIRED_AND_PENDING_REMOVAL -> ResponseCodeEnum.CONTRACT_EXPIRED_AND_PENDING_REMOVAL;
            case CONTRACT_HAS_NO_AUTO_RENEW_ACCOUNT -> ResponseCodeEnum.CONTRACT_HAS_NO_AUTO_RENEW_ACCOUNT;
            case PERMANENT_REMOVAL_REQUIRES_SYSTEM_INITIATION -> ResponseCodeEnum
                    .PERMANENT_REMOVAL_REQUIRES_SYSTEM_INITIATION;
            case PROXY_ACCOUNT_ID_FIELD_IS_DEPRECATED -> ResponseCodeEnum.PROXY_ACCOUNT_ID_FIELD_IS_DEPRECATED;
            case SELF_STAKING_IS_NOT_ALLOWED -> ResponseCodeEnum.SELF_STAKING_IS_NOT_ALLOWED;
            case INVALID_STAKING_ID -> ResponseCodeEnum.INVALID_STAKING_ID;
            case STAKING_NOT_ENABLED -> ResponseCodeEnum.STAKING_NOT_ENABLED;
            case INVALID_PRNG_RANGE -> ResponseCodeEnum.INVALID_PRNG_RANGE;
            case MAX_ENTITIES_IN_PRICE_REGIME_HAVE_BEEN_CREATED -> ResponseCodeEnum
                    .MAX_ENTITIES_IN_PRICE_REGIME_HAVE_BEEN_CREATED;
            case INVALID_FULL_PREFIX_SIGNATURE_FOR_PRECOMPILE -> ResponseCodeEnum
                    .INVALID_FULL_PREFIX_SIGNATURE_FOR_PRECOMPILE;
            case INSUFFICIENT_BALANCES_FOR_STORAGE_RENT -> ResponseCodeEnum.INSUFFICIENT_BALANCES_FOR_STORAGE_RENT;
            case MAX_CHILD_RECORDS_EXCEEDED -> ResponseCodeEnum.MAX_CHILD_RECORDS_EXCEEDED;
            case INSUFFICIENT_BALANCES_FOR_RENEWAL_FEES -> ResponseCodeEnum.INSUFFICIENT_BALANCES_FOR_RENEWAL_FEES;
            case TRANSACTION_HAS_UNKNOWN_FIELDS -> ResponseCodeEnum.TRANSACTION_HAS_UNKNOWN_FIELDS;
            case ACCOUNT_IS_IMMUTABLE -> ResponseCodeEnum.ACCOUNT_IS_IMMUTABLE;
            case ALIAS_ALREADY_ASSIGNED -> ResponseCodeEnum.ALIAS_ALREADY_ASSIGNED;
            case UNRECOGNIZED -> throw new RuntimeException("UNRECOGNIZED Response code!");
        };
    }

    public static <T extends Record> Bytes asWrappedBytes(@NonNull Codec<T> codec, @NonNull T item) {
        return Bytes.wrap(asBytes(requireNonNull(codec), requireNonNull(item)));
    }

    public static <T extends Record> byte[] asBytes(@NonNull Codec<T> codec, @NonNull T tx) {
        requireNonNull(codec);
        requireNonNull(tx);
        try {
            final var bytes = new ByteArrayOutputStream();
            codec.write(tx, new WritableStreamingData(bytes));
            return bytes.toByteArray();
        } catch (IOException e) {
            throw new RuntimeException("Unable to convert from PBJ to bytes", e);
        }
    }

    public static SemanticVersion toPbj(@NonNull com.hederahashgraph.api.proto.java.SemanticVersion v) {
        requireNonNull(v);
        return SemanticVersion.newBuilder()
                .major(v.getMajor())
                .minor(v.getMinor())
                .patch(v.getPatch())
                .build();
    }

    public static Timestamp toPbj(@NonNull com.hederahashgraph.api.proto.java.Timestamp t) {
        requireNonNull(t);
        return Timestamp.newBuilder()
                .seconds(t.getSeconds())
                .nanos(t.getNanos())
                .build();
    }

    public static com.hederahashgraph.api.proto.java.Timestamp fromPbj(@NonNull Timestamp now) {
        requireNonNull(now);
        return com.hederahashgraph.api.proto.java.Timestamp.newBuilder()
                .setSeconds(now.seconds())
                .setNanos(now.nanos())
                .build();
    }

    public static com.hederahashgraph.api.proto.java.TopicID fromPbj(@NonNull TopicID id) {
        requireNonNull(id);
        return com.hederahashgraph.api.proto.java.TopicID.newBuilder()
                .setShardNum(id.shardNum())
                .setRealmNum(id.realmNum())
                .setTopicNum(id.topicNum())
                .build();
    }

    public static com.hederahashgraph.api.proto.java.TokenID fromPbj(@NonNull TokenID id) {
        requireNonNull(id);
        return com.hederahashgraph.api.proto.java.TokenID.newBuilder()
                .setShardNum(id.shardNum())
                .setRealmNum(id.realmNum())
                .setTokenNum(id.tokenNum())
                .build();
    }

    public static com.hederahashgraph.api.proto.java.ResponseCodeEnum fromPbj(@NonNull ResponseCodeEnum status) {
        return switch (requireNonNull(status)) {
            case OK -> com.hederahashgraph.api.proto.java.ResponseCodeEnum.OK;
            case INVALID_TRANSACTION -> com.hederahashgraph.api.proto.java.ResponseCodeEnum.INVALID_TRANSACTION;
            case PAYER_ACCOUNT_NOT_FOUND -> com.hederahashgraph.api.proto.java.ResponseCodeEnum.PAYER_ACCOUNT_NOT_FOUND;
            case INVALID_NODE_ACCOUNT -> com.hederahashgraph.api.proto.java.ResponseCodeEnum.INVALID_NODE_ACCOUNT;
            case TRANSACTION_EXPIRED -> com.hederahashgraph.api.proto.java.ResponseCodeEnum.TRANSACTION_EXPIRED;
            case INVALID_TRANSACTION_START -> com.hederahashgraph.api.proto.java.ResponseCodeEnum
                    .INVALID_TRANSACTION_START;
            case INVALID_TRANSACTION_DURATION -> com.hederahashgraph.api.proto.java.ResponseCodeEnum
                    .INVALID_TRANSACTION_DURATION;
            case INVALID_SIGNATURE -> com.hederahashgraph.api.proto.java.ResponseCodeEnum.INVALID_SIGNATURE;
            case MEMO_TOO_LONG -> com.hederahashgraph.api.proto.java.ResponseCodeEnum.MEMO_TOO_LONG;
            case INSUFFICIENT_TX_FEE -> com.hederahashgraph.api.proto.java.ResponseCodeEnum.INSUFFICIENT_TX_FEE;
            case INSUFFICIENT_PAYER_BALANCE -> com.hederahashgraph.api.proto.java.ResponseCodeEnum
                    .INSUFFICIENT_PAYER_BALANCE;
            case DUPLICATE_TRANSACTION -> com.hederahashgraph.api.proto.java.ResponseCodeEnum.DUPLICATE_TRANSACTION;
            case BUSY -> com.hederahashgraph.api.proto.java.ResponseCodeEnum.BUSY;
            case NOT_SUPPORTED -> com.hederahashgraph.api.proto.java.ResponseCodeEnum.NOT_SUPPORTED;
            case INVALID_FILE_ID -> com.hederahashgraph.api.proto.java.ResponseCodeEnum.INVALID_FILE_ID;
            case INVALID_ACCOUNT_ID -> com.hederahashgraph.api.proto.java.ResponseCodeEnum.INVALID_ACCOUNT_ID;
            case INVALID_CONTRACT_ID -> com.hederahashgraph.api.proto.java.ResponseCodeEnum.INVALID_CONTRACT_ID;
            case INVALID_TRANSACTION_ID -> com.hederahashgraph.api.proto.java.ResponseCodeEnum.INVALID_TRANSACTION_ID;
            case RECEIPT_NOT_FOUND -> com.hederahashgraph.api.proto.java.ResponseCodeEnum.RECEIPT_NOT_FOUND;
            case RECORD_NOT_FOUND -> com.hederahashgraph.api.proto.java.ResponseCodeEnum.RECORD_NOT_FOUND;
            case INVALID_SOLIDITY_ID -> com.hederahashgraph.api.proto.java.ResponseCodeEnum.INVALID_SOLIDITY_ID;
            case UNKNOWN -> com.hederahashgraph.api.proto.java.ResponseCodeEnum.UNKNOWN;
            case SUCCESS -> com.hederahashgraph.api.proto.java.ResponseCodeEnum.SUCCESS;
            case FAIL_INVALID -> com.hederahashgraph.api.proto.java.ResponseCodeEnum.FAIL_INVALID;
            case FAIL_FEE -> com.hederahashgraph.api.proto.java.ResponseCodeEnum.FAIL_FEE;
            case FAIL_BALANCE -> com.hederahashgraph.api.proto.java.ResponseCodeEnum.FAIL_BALANCE;
            case KEY_REQUIRED -> com.hederahashgraph.api.proto.java.ResponseCodeEnum.KEY_REQUIRED;
            case BAD_ENCODING -> com.hederahashgraph.api.proto.java.ResponseCodeEnum.BAD_ENCODING;
            case INSUFFICIENT_ACCOUNT_BALANCE -> com.hederahashgraph.api.proto.java.ResponseCodeEnum
                    .INSUFFICIENT_ACCOUNT_BALANCE;
            case INVALID_SOLIDITY_ADDRESS -> com.hederahashgraph.api.proto.java.ResponseCodeEnum
                    .INVALID_SOLIDITY_ADDRESS;
            case INSUFFICIENT_GAS -> com.hederahashgraph.api.proto.java.ResponseCodeEnum.INSUFFICIENT_GAS;
            case CONTRACT_SIZE_LIMIT_EXCEEDED -> com.hederahashgraph.api.proto.java.ResponseCodeEnum
                    .CONTRACT_SIZE_LIMIT_EXCEEDED;
            case LOCAL_CALL_MODIFICATION_EXCEPTION -> com.hederahashgraph.api.proto.java.ResponseCodeEnum
                    .LOCAL_CALL_MODIFICATION_EXCEPTION;
            case CONTRACT_REVERT_EXECUTED -> com.hederahashgraph.api.proto.java.ResponseCodeEnum
                    .CONTRACT_REVERT_EXECUTED;
            case CONTRACT_EXECUTION_EXCEPTION -> com.hederahashgraph.api.proto.java.ResponseCodeEnum
                    .CONTRACT_EXECUTION_EXCEPTION;
            case INVALID_RECEIVING_NODE_ACCOUNT -> com.hederahashgraph.api.proto.java.ResponseCodeEnum
                    .INVALID_RECEIVING_NODE_ACCOUNT;
            case MISSING_QUERY_HEADER -> com.hederahashgraph.api.proto.java.ResponseCodeEnum.MISSING_QUERY_HEADER;
            case ACCOUNT_UPDATE_FAILED -> com.hederahashgraph.api.proto.java.ResponseCodeEnum.ACCOUNT_UPDATE_FAILED;
            case INVALID_KEY_ENCODING -> com.hederahashgraph.api.proto.java.ResponseCodeEnum.INVALID_KEY_ENCODING;
            case NULL_SOLIDITY_ADDRESS -> com.hederahashgraph.api.proto.java.ResponseCodeEnum.NULL_SOLIDITY_ADDRESS;
            case CONTRACT_UPDATE_FAILED -> com.hederahashgraph.api.proto.java.ResponseCodeEnum.CONTRACT_UPDATE_FAILED;
            case INVALID_QUERY_HEADER -> com.hederahashgraph.api.proto.java.ResponseCodeEnum.INVALID_QUERY_HEADER;
            case INVALID_FEE_SUBMITTED -> com.hederahashgraph.api.proto.java.ResponseCodeEnum.INVALID_FEE_SUBMITTED;
            case INVALID_PAYER_SIGNATURE -> com.hederahashgraph.api.proto.java.ResponseCodeEnum.INVALID_PAYER_SIGNATURE;
            case KEY_NOT_PROVIDED -> com.hederahashgraph.api.proto.java.ResponseCodeEnum.KEY_NOT_PROVIDED;
            case INVALID_EXPIRATION_TIME -> com.hederahashgraph.api.proto.java.ResponseCodeEnum.INVALID_EXPIRATION_TIME;
            case NO_WACL_KEY -> com.hederahashgraph.api.proto.java.ResponseCodeEnum.NO_WACL_KEY;
            case FILE_CONTENT_EMPTY -> com.hederahashgraph.api.proto.java.ResponseCodeEnum.FILE_CONTENT_EMPTY;
            case INVALID_ACCOUNT_AMOUNTS -> com.hederahashgraph.api.proto.java.ResponseCodeEnum.INVALID_ACCOUNT_AMOUNTS;
            case EMPTY_TRANSACTION_BODY -> com.hederahashgraph.api.proto.java.ResponseCodeEnum.EMPTY_TRANSACTION_BODY;
            case INVALID_TRANSACTION_BODY -> com.hederahashgraph.api.proto.java.ResponseCodeEnum
                    .INVALID_TRANSACTION_BODY;
            case INVALID_SIGNATURE_TYPE_MISMATCHING_KEY -> com.hederahashgraph.api.proto.java.ResponseCodeEnum
                    .INVALID_SIGNATURE_TYPE_MISMATCHING_KEY;
            case INVALID_SIGNATURE_COUNT_MISMATCHING_KEY -> com.hederahashgraph.api.proto.java.ResponseCodeEnum
                    .INVALID_SIGNATURE_COUNT_MISMATCHING_KEY;
            case EMPTY_LIVE_HASH_BODY -> com.hederahashgraph.api.proto.java.ResponseCodeEnum.EMPTY_LIVE_HASH_BODY;
            case EMPTY_LIVE_HASH -> com.hederahashgraph.api.proto.java.ResponseCodeEnum.EMPTY_LIVE_HASH;
            case EMPTY_LIVE_HASH_KEYS -> com.hederahashgraph.api.proto.java.ResponseCodeEnum.EMPTY_LIVE_HASH_KEYS;
            case INVALID_LIVE_HASH_SIZE -> com.hederahashgraph.api.proto.java.ResponseCodeEnum.INVALID_LIVE_HASH_SIZE;
            case EMPTY_QUERY_BODY -> com.hederahashgraph.api.proto.java.ResponseCodeEnum.EMPTY_QUERY_BODY;
            case EMPTY_LIVE_HASH_QUERY -> com.hederahashgraph.api.proto.java.ResponseCodeEnum.EMPTY_LIVE_HASH_QUERY;
            case LIVE_HASH_NOT_FOUND -> com.hederahashgraph.api.proto.java.ResponseCodeEnum.LIVE_HASH_NOT_FOUND;
            case ACCOUNT_ID_DOES_NOT_EXIST -> com.hederahashgraph.api.proto.java.ResponseCodeEnum
                    .ACCOUNT_ID_DOES_NOT_EXIST;
            case LIVE_HASH_ALREADY_EXISTS -> com.hederahashgraph.api.proto.java.ResponseCodeEnum
                    .LIVE_HASH_ALREADY_EXISTS;
            case INVALID_FILE_WACL -> com.hederahashgraph.api.proto.java.ResponseCodeEnum.INVALID_FILE_WACL;
            case SERIALIZATION_FAILED -> com.hederahashgraph.api.proto.java.ResponseCodeEnum.SERIALIZATION_FAILED;
            case TRANSACTION_OVERSIZE -> com.hederahashgraph.api.proto.java.ResponseCodeEnum.TRANSACTION_OVERSIZE;
            case TRANSACTION_TOO_MANY_LAYERS -> com.hederahashgraph.api.proto.java.ResponseCodeEnum
                    .TRANSACTION_TOO_MANY_LAYERS;
            case CONTRACT_DELETED -> com.hederahashgraph.api.proto.java.ResponseCodeEnum.CONTRACT_DELETED;
            case PLATFORM_NOT_ACTIVE -> com.hederahashgraph.api.proto.java.ResponseCodeEnum.PLATFORM_NOT_ACTIVE;
            case KEY_PREFIX_MISMATCH -> com.hederahashgraph.api.proto.java.ResponseCodeEnum.KEY_PREFIX_MISMATCH;
            case PLATFORM_TRANSACTION_NOT_CREATED -> com.hederahashgraph.api.proto.java.ResponseCodeEnum
                    .PLATFORM_TRANSACTION_NOT_CREATED;
            case INVALID_RENEWAL_PERIOD -> com.hederahashgraph.api.proto.java.ResponseCodeEnum.INVALID_RENEWAL_PERIOD;
            case INVALID_PAYER_ACCOUNT_ID -> com.hederahashgraph.api.proto.java.ResponseCodeEnum
                    .INVALID_PAYER_ACCOUNT_ID;
            case ACCOUNT_DELETED -> com.hederahashgraph.api.proto.java.ResponseCodeEnum.ACCOUNT_DELETED;
            case FILE_DELETED -> com.hederahashgraph.api.proto.java.ResponseCodeEnum.FILE_DELETED;
            case ACCOUNT_REPEATED_IN_ACCOUNT_AMOUNTS -> com.hederahashgraph.api.proto.java.ResponseCodeEnum
                    .ACCOUNT_REPEATED_IN_ACCOUNT_AMOUNTS;
            case SETTING_NEGATIVE_ACCOUNT_BALANCE -> com.hederahashgraph.api.proto.java.ResponseCodeEnum
                    .SETTING_NEGATIVE_ACCOUNT_BALANCE;
            case OBTAINER_REQUIRED -> com.hederahashgraph.api.proto.java.ResponseCodeEnum.OBTAINER_REQUIRED;
            case OBTAINER_SAME_CONTRACT_ID -> com.hederahashgraph.api.proto.java.ResponseCodeEnum
                    .OBTAINER_SAME_CONTRACT_ID;
            case OBTAINER_DOES_NOT_EXIST -> com.hederahashgraph.api.proto.java.ResponseCodeEnum.OBTAINER_DOES_NOT_EXIST;
            case MODIFYING_IMMUTABLE_CONTRACT -> com.hederahashgraph.api.proto.java.ResponseCodeEnum
                    .MODIFYING_IMMUTABLE_CONTRACT;
            case FILE_SYSTEM_EXCEPTION -> com.hederahashgraph.api.proto.java.ResponseCodeEnum.FILE_SYSTEM_EXCEPTION;
            case AUTORENEW_DURATION_NOT_IN_RANGE -> com.hederahashgraph.api.proto.java.ResponseCodeEnum
                    .AUTORENEW_DURATION_NOT_IN_RANGE;
            case ERROR_DECODING_BYTESTRING -> com.hederahashgraph.api.proto.java.ResponseCodeEnum
                    .ERROR_DECODING_BYTESTRING;
            case CONTRACT_FILE_EMPTY -> com.hederahashgraph.api.proto.java.ResponseCodeEnum.CONTRACT_FILE_EMPTY;
            case CONTRACT_BYTECODE_EMPTY -> com.hederahashgraph.api.proto.java.ResponseCodeEnum.CONTRACT_BYTECODE_EMPTY;
            case INVALID_INITIAL_BALANCE -> com.hederahashgraph.api.proto.java.ResponseCodeEnum.INVALID_INITIAL_BALANCE;
            case INVALID_RECEIVE_RECORD_THRESHOLD -> com.hederahashgraph.api.proto.java.ResponseCodeEnum
                    .INVALID_RECEIVE_RECORD_THRESHOLD;
            case INVALID_SEND_RECORD_THRESHOLD -> com.hederahashgraph.api.proto.java.ResponseCodeEnum
                    .INVALID_SEND_RECORD_THRESHOLD;
            case ACCOUNT_IS_NOT_GENESIS_ACCOUNT -> com.hederahashgraph.api.proto.java.ResponseCodeEnum
                    .ACCOUNT_IS_NOT_GENESIS_ACCOUNT;
            case PAYER_ACCOUNT_UNAUTHORIZED -> com.hederahashgraph.api.proto.java.ResponseCodeEnum
                    .PAYER_ACCOUNT_UNAUTHORIZED;
            case INVALID_FREEZE_TRANSACTION_BODY -> com.hederahashgraph.api.proto.java.ResponseCodeEnum
                    .INVALID_FREEZE_TRANSACTION_BODY;
            case FREEZE_TRANSACTION_BODY_NOT_FOUND -> com.hederahashgraph.api.proto.java.ResponseCodeEnum
                    .FREEZE_TRANSACTION_BODY_NOT_FOUND;
            case TRANSFER_LIST_SIZE_LIMIT_EXCEEDED -> com.hederahashgraph.api.proto.java.ResponseCodeEnum
                    .TRANSFER_LIST_SIZE_LIMIT_EXCEEDED;
            case RESULT_SIZE_LIMIT_EXCEEDED -> com.hederahashgraph.api.proto.java.ResponseCodeEnum
                    .RESULT_SIZE_LIMIT_EXCEEDED;
            case NOT_SPECIAL_ACCOUNT -> com.hederahashgraph.api.proto.java.ResponseCodeEnum.NOT_SPECIAL_ACCOUNT;
            case CONTRACT_NEGATIVE_GAS -> com.hederahashgraph.api.proto.java.ResponseCodeEnum.CONTRACT_NEGATIVE_GAS;
            case CONTRACT_NEGATIVE_VALUE -> com.hederahashgraph.api.proto.java.ResponseCodeEnum.CONTRACT_NEGATIVE_VALUE;
            case INVALID_FEE_FILE -> com.hederahashgraph.api.proto.java.ResponseCodeEnum.INVALID_FEE_FILE;
            case INVALID_EXCHANGE_RATE_FILE -> com.hederahashgraph.api.proto.java.ResponseCodeEnum
                    .INVALID_EXCHANGE_RATE_FILE;
            case INSUFFICIENT_LOCAL_CALL_GAS -> com.hederahashgraph.api.proto.java.ResponseCodeEnum
                    .INSUFFICIENT_LOCAL_CALL_GAS;
            case ENTITY_NOT_ALLOWED_TO_DELETE -> com.hederahashgraph.api.proto.java.ResponseCodeEnum
                    .ENTITY_NOT_ALLOWED_TO_DELETE;
            case AUTHORIZATION_FAILED -> com.hederahashgraph.api.proto.java.ResponseCodeEnum.AUTHORIZATION_FAILED;
            case FILE_UPLOADED_PROTO_INVALID -> com.hederahashgraph.api.proto.java.ResponseCodeEnum
                    .FILE_UPLOADED_PROTO_INVALID;
            case FILE_UPLOADED_PROTO_NOT_SAVED_TO_DISK -> com.hederahashgraph.api.proto.java.ResponseCodeEnum
                    .FILE_UPLOADED_PROTO_NOT_SAVED_TO_DISK;
            case FEE_SCHEDULE_FILE_PART_UPLOADED -> com.hederahashgraph.api.proto.java.ResponseCodeEnum
                    .FEE_SCHEDULE_FILE_PART_UPLOADED;
            case EXCHANGE_RATE_CHANGE_LIMIT_EXCEEDED -> com.hederahashgraph.api.proto.java.ResponseCodeEnum
                    .EXCHANGE_RATE_CHANGE_LIMIT_EXCEEDED;
            case MAX_CONTRACT_STORAGE_EXCEEDED -> com.hederahashgraph.api.proto.java.ResponseCodeEnum
                    .MAX_CONTRACT_STORAGE_EXCEEDED;
            case TRANSFER_ACCOUNT_SAME_AS_DELETE_ACCOUNT -> com.hederahashgraph.api.proto.java.ResponseCodeEnum
                    .TRANSFER_ACCOUNT_SAME_AS_DELETE_ACCOUNT;
            case TOTAL_LEDGER_BALANCE_INVALID -> com.hederahashgraph.api.proto.java.ResponseCodeEnum
                    .TOTAL_LEDGER_BALANCE_INVALID;
            case EXPIRATION_REDUCTION_NOT_ALLOWED -> com.hederahashgraph.api.proto.java.ResponseCodeEnum
                    .EXPIRATION_REDUCTION_NOT_ALLOWED;
            case MAX_GAS_LIMIT_EXCEEDED -> com.hederahashgraph.api.proto.java.ResponseCodeEnum.MAX_GAS_LIMIT_EXCEEDED;
            case MAX_FILE_SIZE_EXCEEDED -> com.hederahashgraph.api.proto.java.ResponseCodeEnum.MAX_FILE_SIZE_EXCEEDED;
            case RECEIVER_SIG_REQUIRED -> com.hederahashgraph.api.proto.java.ResponseCodeEnum.RECEIVER_SIG_REQUIRED;
            case INVALID_TOPIC_ID -> com.hederahashgraph.api.proto.java.ResponseCodeEnum.INVALID_TOPIC_ID;
            case INVALID_ADMIN_KEY -> com.hederahashgraph.api.proto.java.ResponseCodeEnum.INVALID_ADMIN_KEY;
            case INVALID_SUBMIT_KEY -> com.hederahashgraph.api.proto.java.ResponseCodeEnum.INVALID_SUBMIT_KEY;
            case UNAUTHORIZED -> com.hederahashgraph.api.proto.java.ResponseCodeEnum.UNAUTHORIZED;
            case INVALID_TOPIC_MESSAGE -> com.hederahashgraph.api.proto.java.ResponseCodeEnum.INVALID_TOPIC_MESSAGE;
            case INVALID_AUTORENEW_ACCOUNT -> com.hederahashgraph.api.proto.java.ResponseCodeEnum
                    .INVALID_AUTORENEW_ACCOUNT;
            case AUTORENEW_ACCOUNT_NOT_ALLOWED -> com.hederahashgraph.api.proto.java.ResponseCodeEnum
                    .AUTORENEW_ACCOUNT_NOT_ALLOWED;
            case TOPIC_EXPIRED -> com.hederahashgraph.api.proto.java.ResponseCodeEnum.TOPIC_EXPIRED;
            case INVALID_CHUNK_NUMBER -> com.hederahashgraph.api.proto.java.ResponseCodeEnum.INVALID_CHUNK_NUMBER;
            case INVALID_CHUNK_TRANSACTION_ID -> com.hederahashgraph.api.proto.java.ResponseCodeEnum
                    .INVALID_CHUNK_TRANSACTION_ID;
            case ACCOUNT_FROZEN_FOR_TOKEN -> com.hederahashgraph.api.proto.java.ResponseCodeEnum
                    .ACCOUNT_FROZEN_FOR_TOKEN;
            case TOKENS_PER_ACCOUNT_LIMIT_EXCEEDED -> com.hederahashgraph.api.proto.java.ResponseCodeEnum
                    .TOKENS_PER_ACCOUNT_LIMIT_EXCEEDED;
            case INVALID_TOKEN_ID -> com.hederahashgraph.api.proto.java.ResponseCodeEnum.INVALID_TOKEN_ID;
            case INVALID_TOKEN_DECIMALS -> com.hederahashgraph.api.proto.java.ResponseCodeEnum.INVALID_TOKEN_DECIMALS;
            case INVALID_TOKEN_INITIAL_SUPPLY -> com.hederahashgraph.api.proto.java.ResponseCodeEnum
                    .INVALID_TOKEN_INITIAL_SUPPLY;
            case INVALID_TREASURY_ACCOUNT_FOR_TOKEN -> com.hederahashgraph.api.proto.java.ResponseCodeEnum
                    .INVALID_TREASURY_ACCOUNT_FOR_TOKEN;
            case INVALID_TOKEN_SYMBOL -> com.hederahashgraph.api.proto.java.ResponseCodeEnum.INVALID_TOKEN_SYMBOL;
            case TOKEN_HAS_NO_FREEZE_KEY -> com.hederahashgraph.api.proto.java.ResponseCodeEnum.TOKEN_HAS_NO_FREEZE_KEY;
            case TRANSFERS_NOT_ZERO_SUM_FOR_TOKEN -> com.hederahashgraph.api.proto.java.ResponseCodeEnum
                    .TRANSFERS_NOT_ZERO_SUM_FOR_TOKEN;
            case MISSING_TOKEN_SYMBOL -> com.hederahashgraph.api.proto.java.ResponseCodeEnum.MISSING_TOKEN_SYMBOL;
            case TOKEN_SYMBOL_TOO_LONG -> com.hederahashgraph.api.proto.java.ResponseCodeEnum.TOKEN_SYMBOL_TOO_LONG;
            case ACCOUNT_KYC_NOT_GRANTED_FOR_TOKEN -> com.hederahashgraph.api.proto.java.ResponseCodeEnum
                    .ACCOUNT_KYC_NOT_GRANTED_FOR_TOKEN;
            case TOKEN_HAS_NO_KYC_KEY -> com.hederahashgraph.api.proto.java.ResponseCodeEnum.TOKEN_HAS_NO_KYC_KEY;
            case INSUFFICIENT_TOKEN_BALANCE -> com.hederahashgraph.api.proto.java.ResponseCodeEnum
                    .INSUFFICIENT_TOKEN_BALANCE;
            case TOKEN_WAS_DELETED -> com.hederahashgraph.api.proto.java.ResponseCodeEnum.TOKEN_WAS_DELETED;
            case TOKEN_HAS_NO_SUPPLY_KEY -> com.hederahashgraph.api.proto.java.ResponseCodeEnum.TOKEN_HAS_NO_SUPPLY_KEY;
            case TOKEN_HAS_NO_WIPE_KEY -> com.hederahashgraph.api.proto.java.ResponseCodeEnum.TOKEN_HAS_NO_WIPE_KEY;
            case INVALID_TOKEN_MINT_AMOUNT -> com.hederahashgraph.api.proto.java.ResponseCodeEnum
                    .INVALID_TOKEN_MINT_AMOUNT;
            case INVALID_TOKEN_BURN_AMOUNT -> com.hederahashgraph.api.proto.java.ResponseCodeEnum
                    .INVALID_TOKEN_BURN_AMOUNT;
            case TOKEN_NOT_ASSOCIATED_TO_ACCOUNT -> com.hederahashgraph.api.proto.java.ResponseCodeEnum
                    .TOKEN_NOT_ASSOCIATED_TO_ACCOUNT;
            case CANNOT_WIPE_TOKEN_TREASURY_ACCOUNT -> com.hederahashgraph.api.proto.java.ResponseCodeEnum
                    .CANNOT_WIPE_TOKEN_TREASURY_ACCOUNT;
            case INVALID_KYC_KEY -> com.hederahashgraph.api.proto.java.ResponseCodeEnum.INVALID_KYC_KEY;
            case INVALID_WIPE_KEY -> com.hederahashgraph.api.proto.java.ResponseCodeEnum.INVALID_WIPE_KEY;
            case INVALID_FREEZE_KEY -> com.hederahashgraph.api.proto.java.ResponseCodeEnum.INVALID_FREEZE_KEY;
            case INVALID_SUPPLY_KEY -> com.hederahashgraph.api.proto.java.ResponseCodeEnum.INVALID_SUPPLY_KEY;
            case MISSING_TOKEN_NAME -> com.hederahashgraph.api.proto.java.ResponseCodeEnum.MISSING_TOKEN_NAME;
            case TOKEN_NAME_TOO_LONG -> com.hederahashgraph.api.proto.java.ResponseCodeEnum.TOKEN_NAME_TOO_LONG;
            case INVALID_WIPING_AMOUNT -> com.hederahashgraph.api.proto.java.ResponseCodeEnum.INVALID_WIPING_AMOUNT;
            case TOKEN_IS_IMMUTABLE -> com.hederahashgraph.api.proto.java.ResponseCodeEnum.TOKEN_IS_IMMUTABLE;
            case TOKEN_ALREADY_ASSOCIATED_TO_ACCOUNT -> com.hederahashgraph.api.proto.java.ResponseCodeEnum
                    .TOKEN_ALREADY_ASSOCIATED_TO_ACCOUNT;
            case TRANSACTION_REQUIRES_ZERO_TOKEN_BALANCES -> com.hederahashgraph.api.proto.java.ResponseCodeEnum
                    .TRANSACTION_REQUIRES_ZERO_TOKEN_BALANCES;
            case ACCOUNT_IS_TREASURY -> com.hederahashgraph.api.proto.java.ResponseCodeEnum.ACCOUNT_IS_TREASURY;
            case TOKEN_ID_REPEATED_IN_TOKEN_LIST -> com.hederahashgraph.api.proto.java.ResponseCodeEnum
                    .TOKEN_ID_REPEATED_IN_TOKEN_LIST;
            case TOKEN_TRANSFER_LIST_SIZE_LIMIT_EXCEEDED -> com.hederahashgraph.api.proto.java.ResponseCodeEnum
                    .TOKEN_TRANSFER_LIST_SIZE_LIMIT_EXCEEDED;
            case EMPTY_TOKEN_TRANSFER_BODY -> com.hederahashgraph.api.proto.java.ResponseCodeEnum
                    .EMPTY_TOKEN_TRANSFER_BODY;
            case EMPTY_TOKEN_TRANSFER_ACCOUNT_AMOUNTS -> com.hederahashgraph.api.proto.java.ResponseCodeEnum
                    .EMPTY_TOKEN_TRANSFER_ACCOUNT_AMOUNTS;
            case INVALID_SCHEDULE_ID -> com.hederahashgraph.api.proto.java.ResponseCodeEnum.INVALID_SCHEDULE_ID;
            case SCHEDULE_IS_IMMUTABLE -> com.hederahashgraph.api.proto.java.ResponseCodeEnum.SCHEDULE_IS_IMMUTABLE;
            case INVALID_SCHEDULE_PAYER_ID -> com.hederahashgraph.api.proto.java.ResponseCodeEnum
                    .INVALID_SCHEDULE_PAYER_ID;
            case INVALID_SCHEDULE_ACCOUNT_ID -> com.hederahashgraph.api.proto.java.ResponseCodeEnum
                    .INVALID_SCHEDULE_ACCOUNT_ID;
            case NO_NEW_VALID_SIGNATURES -> com.hederahashgraph.api.proto.java.ResponseCodeEnum.NO_NEW_VALID_SIGNATURES;
            case UNRESOLVABLE_REQUIRED_SIGNERS -> com.hederahashgraph.api.proto.java.ResponseCodeEnum
                    .UNRESOLVABLE_REQUIRED_SIGNERS;
            case SCHEDULED_TRANSACTION_NOT_IN_WHITELIST -> com.hederahashgraph.api.proto.java.ResponseCodeEnum
                    .SCHEDULED_TRANSACTION_NOT_IN_WHITELIST;
            case SOME_SIGNATURES_WERE_INVALID -> com.hederahashgraph.api.proto.java.ResponseCodeEnum
                    .SOME_SIGNATURES_WERE_INVALID;
            case TRANSACTION_ID_FIELD_NOT_ALLOWED -> com.hederahashgraph.api.proto.java.ResponseCodeEnum
                    .TRANSACTION_ID_FIELD_NOT_ALLOWED;
            case IDENTICAL_SCHEDULE_ALREADY_CREATED -> com.hederahashgraph.api.proto.java.ResponseCodeEnum
                    .IDENTICAL_SCHEDULE_ALREADY_CREATED;
            case INVALID_ZERO_BYTE_IN_STRING -> com.hederahashgraph.api.proto.java.ResponseCodeEnum
                    .INVALID_ZERO_BYTE_IN_STRING;
            case SCHEDULE_ALREADY_DELETED -> com.hederahashgraph.api.proto.java.ResponseCodeEnum
                    .SCHEDULE_ALREADY_DELETED;
            case SCHEDULE_ALREADY_EXECUTED -> com.hederahashgraph.api.proto.java.ResponseCodeEnum
                    .SCHEDULE_ALREADY_EXECUTED;
            case MESSAGE_SIZE_TOO_LARGE -> com.hederahashgraph.api.proto.java.ResponseCodeEnum.MESSAGE_SIZE_TOO_LARGE;
            case OPERATION_REPEATED_IN_BUCKET_GROUPS -> com.hederahashgraph.api.proto.java.ResponseCodeEnum
                    .OPERATION_REPEATED_IN_BUCKET_GROUPS;
            case BUCKET_CAPACITY_OVERFLOW -> com.hederahashgraph.api.proto.java.ResponseCodeEnum
                    .BUCKET_CAPACITY_OVERFLOW;
            case NODE_CAPACITY_NOT_SUFFICIENT_FOR_OPERATION -> com.hederahashgraph.api.proto.java.ResponseCodeEnum
                    .NODE_CAPACITY_NOT_SUFFICIENT_FOR_OPERATION;
            case BUCKET_HAS_NO_THROTTLE_GROUPS -> com.hederahashgraph.api.proto.java.ResponseCodeEnum
                    .BUCKET_HAS_NO_THROTTLE_GROUPS;
            case THROTTLE_GROUP_HAS_ZERO_OPS_PER_SEC -> com.hederahashgraph.api.proto.java.ResponseCodeEnum
                    .THROTTLE_GROUP_HAS_ZERO_OPS_PER_SEC;
            case SUCCESS_BUT_MISSING_EXPECTED_OPERATION -> com.hederahashgraph.api.proto.java.ResponseCodeEnum
                    .SUCCESS_BUT_MISSING_EXPECTED_OPERATION;
            case UNPARSEABLE_THROTTLE_DEFINITIONS -> com.hederahashgraph.api.proto.java.ResponseCodeEnum
                    .UNPARSEABLE_THROTTLE_DEFINITIONS;
            case INVALID_THROTTLE_DEFINITIONS -> com.hederahashgraph.api.proto.java.ResponseCodeEnum
                    .INVALID_THROTTLE_DEFINITIONS;
            case ACCOUNT_EXPIRED_AND_PENDING_REMOVAL -> com.hederahashgraph.api.proto.java.ResponseCodeEnum
                    .ACCOUNT_EXPIRED_AND_PENDING_REMOVAL;
            case INVALID_TOKEN_MAX_SUPPLY -> com.hederahashgraph.api.proto.java.ResponseCodeEnum
                    .INVALID_TOKEN_MAX_SUPPLY;
            case INVALID_TOKEN_NFT_SERIAL_NUMBER -> com.hederahashgraph.api.proto.java.ResponseCodeEnum
                    .INVALID_TOKEN_NFT_SERIAL_NUMBER;
            case INVALID_NFT_ID -> com.hederahashgraph.api.proto.java.ResponseCodeEnum.INVALID_NFT_ID;
            case METADATA_TOO_LONG -> com.hederahashgraph.api.proto.java.ResponseCodeEnum.METADATA_TOO_LONG;
            case BATCH_SIZE_LIMIT_EXCEEDED -> com.hederahashgraph.api.proto.java.ResponseCodeEnum
                    .BATCH_SIZE_LIMIT_EXCEEDED;
            case INVALID_QUERY_RANGE -> com.hederahashgraph.api.proto.java.ResponseCodeEnum.INVALID_QUERY_RANGE;
            case FRACTION_DIVIDES_BY_ZERO -> com.hederahashgraph.api.proto.java.ResponseCodeEnum
                    .FRACTION_DIVIDES_BY_ZERO;
            case INSUFFICIENT_PAYER_BALANCE_FOR_CUSTOM_FEE -> com.hederahashgraph.api.proto.java.ResponseCodeEnum
                    .INSUFFICIENT_PAYER_BALANCE_FOR_CUSTOM_FEE;
            case CUSTOM_FEES_LIST_TOO_LONG -> com.hederahashgraph.api.proto.java.ResponseCodeEnum
                    .CUSTOM_FEES_LIST_TOO_LONG;
            case INVALID_CUSTOM_FEE_COLLECTOR -> com.hederahashgraph.api.proto.java.ResponseCodeEnum
                    .INVALID_CUSTOM_FEE_COLLECTOR;
            case INVALID_TOKEN_ID_IN_CUSTOM_FEES -> com.hederahashgraph.api.proto.java.ResponseCodeEnum
                    .INVALID_TOKEN_ID_IN_CUSTOM_FEES;
            case TOKEN_NOT_ASSOCIATED_TO_FEE_COLLECTOR -> com.hederahashgraph.api.proto.java.ResponseCodeEnum
                    .TOKEN_NOT_ASSOCIATED_TO_FEE_COLLECTOR;
            case TOKEN_MAX_SUPPLY_REACHED -> com.hederahashgraph.api.proto.java.ResponseCodeEnum
                    .TOKEN_MAX_SUPPLY_REACHED;
            case SENDER_DOES_NOT_OWN_NFT_SERIAL_NO -> com.hederahashgraph.api.proto.java.ResponseCodeEnum
                    .SENDER_DOES_NOT_OWN_NFT_SERIAL_NO;
            case CUSTOM_FEE_NOT_FULLY_SPECIFIED -> com.hederahashgraph.api.proto.java.ResponseCodeEnum
                    .CUSTOM_FEE_NOT_FULLY_SPECIFIED;
            case CUSTOM_FEE_MUST_BE_POSITIVE -> com.hederahashgraph.api.proto.java.ResponseCodeEnum
                    .CUSTOM_FEE_MUST_BE_POSITIVE;
            case TOKEN_HAS_NO_FEE_SCHEDULE_KEY -> com.hederahashgraph.api.proto.java.ResponseCodeEnum
                    .TOKEN_HAS_NO_FEE_SCHEDULE_KEY;
            case CUSTOM_FEE_OUTSIDE_NUMERIC_RANGE -> com.hederahashgraph.api.proto.java.ResponseCodeEnum
                    .CUSTOM_FEE_OUTSIDE_NUMERIC_RANGE;
            case ROYALTY_FRACTION_CANNOT_EXCEED_ONE -> com.hederahashgraph.api.proto.java.ResponseCodeEnum
                    .ROYALTY_FRACTION_CANNOT_EXCEED_ONE;
            case FRACTIONAL_FEE_MAX_AMOUNT_LESS_THAN_MIN_AMOUNT -> com.hederahashgraph.api.proto.java.ResponseCodeEnum
                    .FRACTIONAL_FEE_MAX_AMOUNT_LESS_THAN_MIN_AMOUNT;
            case CUSTOM_SCHEDULE_ALREADY_HAS_NO_FEES -> com.hederahashgraph.api.proto.java.ResponseCodeEnum
                    .CUSTOM_SCHEDULE_ALREADY_HAS_NO_FEES;
            case CUSTOM_FEE_DENOMINATION_MUST_BE_FUNGIBLE_COMMON -> com.hederahashgraph.api.proto.java.ResponseCodeEnum
                    .CUSTOM_FEE_DENOMINATION_MUST_BE_FUNGIBLE_COMMON;
            case CUSTOM_FRACTIONAL_FEE_ONLY_ALLOWED_FOR_FUNGIBLE_COMMON -> com.hederahashgraph.api.proto.java
                    .ResponseCodeEnum.CUSTOM_FRACTIONAL_FEE_ONLY_ALLOWED_FOR_FUNGIBLE_COMMON;
            case INVALID_CUSTOM_FEE_SCHEDULE_KEY -> com.hederahashgraph.api.proto.java.ResponseCodeEnum
                    .INVALID_CUSTOM_FEE_SCHEDULE_KEY;
            case INVALID_TOKEN_MINT_METADATA -> com.hederahashgraph.api.proto.java.ResponseCodeEnum
                    .INVALID_TOKEN_MINT_METADATA;
            case INVALID_TOKEN_BURN_METADATA -> com.hederahashgraph.api.proto.java.ResponseCodeEnum
                    .INVALID_TOKEN_BURN_METADATA;
            case CURRENT_TREASURY_STILL_OWNS_NFTS -> com.hederahashgraph.api.proto.java.ResponseCodeEnum
                    .CURRENT_TREASURY_STILL_OWNS_NFTS;
            case ACCOUNT_STILL_OWNS_NFTS -> com.hederahashgraph.api.proto.java.ResponseCodeEnum.ACCOUNT_STILL_OWNS_NFTS;
            case TREASURY_MUST_OWN_BURNED_NFT -> com.hederahashgraph.api.proto.java.ResponseCodeEnum
                    .TREASURY_MUST_OWN_BURNED_NFT;
            case ACCOUNT_DOES_NOT_OWN_WIPED_NFT -> com.hederahashgraph.api.proto.java.ResponseCodeEnum
                    .ACCOUNT_DOES_NOT_OWN_WIPED_NFT;
            case ACCOUNT_AMOUNT_TRANSFERS_ONLY_ALLOWED_FOR_FUNGIBLE_COMMON -> com.hederahashgraph.api.proto.java
                    .ResponseCodeEnum.ACCOUNT_AMOUNT_TRANSFERS_ONLY_ALLOWED_FOR_FUNGIBLE_COMMON;
            case MAX_NFTS_IN_PRICE_REGIME_HAVE_BEEN_MINTED -> com.hederahashgraph.api.proto.java.ResponseCodeEnum
                    .MAX_NFTS_IN_PRICE_REGIME_HAVE_BEEN_MINTED;
            case PAYER_ACCOUNT_DELETED -> com.hederahashgraph.api.proto.java.ResponseCodeEnum.PAYER_ACCOUNT_DELETED;
            case CUSTOM_FEE_CHARGING_EXCEEDED_MAX_RECURSION_DEPTH -> com.hederahashgraph.api.proto.java.ResponseCodeEnum
                    .CUSTOM_FEE_CHARGING_EXCEEDED_MAX_RECURSION_DEPTH;
            case CUSTOM_FEE_CHARGING_EXCEEDED_MAX_ACCOUNT_AMOUNTS -> com.hederahashgraph.api.proto.java.ResponseCodeEnum
                    .CUSTOM_FEE_CHARGING_EXCEEDED_MAX_ACCOUNT_AMOUNTS;
            case INSUFFICIENT_SENDER_ACCOUNT_BALANCE_FOR_CUSTOM_FEE -> com.hederahashgraph.api.proto.java
                    .ResponseCodeEnum.INSUFFICIENT_SENDER_ACCOUNT_BALANCE_FOR_CUSTOM_FEE;
            case SERIAL_NUMBER_LIMIT_REACHED -> com.hederahashgraph.api.proto.java.ResponseCodeEnum
                    .SERIAL_NUMBER_LIMIT_REACHED;
            case CUSTOM_ROYALTY_FEE_ONLY_ALLOWED_FOR_NON_FUNGIBLE_UNIQUE -> com.hederahashgraph.api.proto.java
                    .ResponseCodeEnum.CUSTOM_ROYALTY_FEE_ONLY_ALLOWED_FOR_NON_FUNGIBLE_UNIQUE;
            case NO_REMAINING_AUTOMATIC_ASSOCIATIONS -> com.hederahashgraph.api.proto.java.ResponseCodeEnum
                    .NO_REMAINING_AUTOMATIC_ASSOCIATIONS;
            case EXISTING_AUTOMATIC_ASSOCIATIONS_EXCEED_GIVEN_LIMIT -> com.hederahashgraph.api.proto.java
                    .ResponseCodeEnum.EXISTING_AUTOMATIC_ASSOCIATIONS_EXCEED_GIVEN_LIMIT;
            case REQUESTED_NUM_AUTOMATIC_ASSOCIATIONS_EXCEEDS_ASSOCIATION_LIMIT -> com.hederahashgraph.api.proto.java
                    .ResponseCodeEnum.REQUESTED_NUM_AUTOMATIC_ASSOCIATIONS_EXCEEDS_ASSOCIATION_LIMIT;
            case TOKEN_IS_PAUSED -> com.hederahashgraph.api.proto.java.ResponseCodeEnum.TOKEN_IS_PAUSED;
            case TOKEN_HAS_NO_PAUSE_KEY -> com.hederahashgraph.api.proto.java.ResponseCodeEnum.TOKEN_HAS_NO_PAUSE_KEY;
            case INVALID_PAUSE_KEY -> com.hederahashgraph.api.proto.java.ResponseCodeEnum.INVALID_PAUSE_KEY;
            case FREEZE_UPDATE_FILE_DOES_NOT_EXIST -> com.hederahashgraph.api.proto.java.ResponseCodeEnum
                    .FREEZE_UPDATE_FILE_DOES_NOT_EXIST;
            case FREEZE_UPDATE_FILE_HASH_DOES_NOT_MATCH -> com.hederahashgraph.api.proto.java.ResponseCodeEnum
                    .FREEZE_UPDATE_FILE_HASH_DOES_NOT_MATCH;
            case NO_UPGRADE_HAS_BEEN_PREPARED -> com.hederahashgraph.api.proto.java.ResponseCodeEnum
                    .NO_UPGRADE_HAS_BEEN_PREPARED;
            case NO_FREEZE_IS_SCHEDULED -> com.hederahashgraph.api.proto.java.ResponseCodeEnum.NO_FREEZE_IS_SCHEDULED;
            case UPDATE_FILE_HASH_CHANGED_SINCE_PREPARE_UPGRADE -> com.hederahashgraph.api.proto.java.ResponseCodeEnum
                    .UPDATE_FILE_HASH_CHANGED_SINCE_PREPARE_UPGRADE;
            case FREEZE_START_TIME_MUST_BE_FUTURE -> com.hederahashgraph.api.proto.java.ResponseCodeEnum
                    .FREEZE_START_TIME_MUST_BE_FUTURE;
            case PREPARED_UPDATE_FILE_IS_IMMUTABLE -> com.hederahashgraph.api.proto.java.ResponseCodeEnum
                    .PREPARED_UPDATE_FILE_IS_IMMUTABLE;
            case FREEZE_ALREADY_SCHEDULED -> com.hederahashgraph.api.proto.java.ResponseCodeEnum
                    .FREEZE_ALREADY_SCHEDULED;
            case FREEZE_UPGRADE_IN_PROGRESS -> com.hederahashgraph.api.proto.java.ResponseCodeEnum
                    .FREEZE_UPGRADE_IN_PROGRESS;
            case UPDATE_FILE_ID_DOES_NOT_MATCH_PREPARED -> com.hederahashgraph.api.proto.java.ResponseCodeEnum
                    .UPDATE_FILE_ID_DOES_NOT_MATCH_PREPARED;
            case UPDATE_FILE_HASH_DOES_NOT_MATCH_PREPARED -> com.hederahashgraph.api.proto.java.ResponseCodeEnum
                    .UPDATE_FILE_HASH_DOES_NOT_MATCH_PREPARED;
            case CONSENSUS_GAS_EXHAUSTED -> com.hederahashgraph.api.proto.java.ResponseCodeEnum.CONSENSUS_GAS_EXHAUSTED;
            case REVERTED_SUCCESS -> com.hederahashgraph.api.proto.java.ResponseCodeEnum.REVERTED_SUCCESS;
            case MAX_STORAGE_IN_PRICE_REGIME_HAS_BEEN_USED -> com.hederahashgraph.api.proto.java.ResponseCodeEnum
                    .MAX_STORAGE_IN_PRICE_REGIME_HAS_BEEN_USED;
            case INVALID_ALIAS_KEY -> com.hederahashgraph.api.proto.java.ResponseCodeEnum.INVALID_ALIAS_KEY;
            case UNEXPECTED_TOKEN_DECIMALS -> com.hederahashgraph.api.proto.java.ResponseCodeEnum
                    .UNEXPECTED_TOKEN_DECIMALS;
            case INVALID_PROXY_ACCOUNT_ID -> com.hederahashgraph.api.proto.java.ResponseCodeEnum
                    .INVALID_PROXY_ACCOUNT_ID;
            case INVALID_TRANSFER_ACCOUNT_ID -> com.hederahashgraph.api.proto.java.ResponseCodeEnum
                    .INVALID_TRANSFER_ACCOUNT_ID;
            case INVALID_FEE_COLLECTOR_ACCOUNT_ID -> com.hederahashgraph.api.proto.java.ResponseCodeEnum
                    .INVALID_FEE_COLLECTOR_ACCOUNT_ID;
            case ALIAS_IS_IMMUTABLE -> com.hederahashgraph.api.proto.java.ResponseCodeEnum.ALIAS_IS_IMMUTABLE;
            case SPENDER_ACCOUNT_SAME_AS_OWNER -> com.hederahashgraph.api.proto.java.ResponseCodeEnum
                    .SPENDER_ACCOUNT_SAME_AS_OWNER;
            case AMOUNT_EXCEEDS_TOKEN_MAX_SUPPLY -> com.hederahashgraph.api.proto.java.ResponseCodeEnum
                    .AMOUNT_EXCEEDS_TOKEN_MAX_SUPPLY;
            case NEGATIVE_ALLOWANCE_AMOUNT -> com.hederahashgraph.api.proto.java.ResponseCodeEnum
                    .NEGATIVE_ALLOWANCE_AMOUNT;
            case CANNOT_APPROVE_FOR_ALL_FUNGIBLE_COMMON -> com.hederahashgraph.api.proto.java.ResponseCodeEnum
                    .CANNOT_APPROVE_FOR_ALL_FUNGIBLE_COMMON;
            case SPENDER_DOES_NOT_HAVE_ALLOWANCE -> com.hederahashgraph.api.proto.java.ResponseCodeEnum
                    .SPENDER_DOES_NOT_HAVE_ALLOWANCE;
            case AMOUNT_EXCEEDS_ALLOWANCE -> com.hederahashgraph.api.proto.java.ResponseCodeEnum
                    .AMOUNT_EXCEEDS_ALLOWANCE;
            case MAX_ALLOWANCES_EXCEEDED -> com.hederahashgraph.api.proto.java.ResponseCodeEnum.MAX_ALLOWANCES_EXCEEDED;
            case EMPTY_ALLOWANCES -> com.hederahashgraph.api.proto.java.ResponseCodeEnum.EMPTY_ALLOWANCES;
            case SPENDER_ACCOUNT_REPEATED_IN_ALLOWANCES -> com.hederahashgraph.api.proto.java.ResponseCodeEnum
                    .SPENDER_ACCOUNT_REPEATED_IN_ALLOWANCES;
            case REPEATED_SERIAL_NUMS_IN_NFT_ALLOWANCES -> com.hederahashgraph.api.proto.java.ResponseCodeEnum
                    .REPEATED_SERIAL_NUMS_IN_NFT_ALLOWANCES;
            case FUNGIBLE_TOKEN_IN_NFT_ALLOWANCES -> com.hederahashgraph.api.proto.java.ResponseCodeEnum
                    .FUNGIBLE_TOKEN_IN_NFT_ALLOWANCES;
            case NFT_IN_FUNGIBLE_TOKEN_ALLOWANCES -> com.hederahashgraph.api.proto.java.ResponseCodeEnum
                    .NFT_IN_FUNGIBLE_TOKEN_ALLOWANCES;
            case INVALID_ALLOWANCE_OWNER_ID -> com.hederahashgraph.api.proto.java.ResponseCodeEnum
                    .INVALID_ALLOWANCE_OWNER_ID;
            case INVALID_ALLOWANCE_SPENDER_ID -> com.hederahashgraph.api.proto.java.ResponseCodeEnum
                    .INVALID_ALLOWANCE_SPENDER_ID;
            case REPEATED_ALLOWANCES_TO_DELETE -> com.hederahashgraph.api.proto.java.ResponseCodeEnum
                    .REPEATED_ALLOWANCES_TO_DELETE;
            case INVALID_DELEGATING_SPENDER -> com.hederahashgraph.api.proto.java.ResponseCodeEnum
                    .INVALID_DELEGATING_SPENDER;
            case DELEGATING_SPENDER_CANNOT_GRANT_APPROVE_FOR_ALL -> com.hederahashgraph.api.proto.java.ResponseCodeEnum
                    .DELEGATING_SPENDER_CANNOT_GRANT_APPROVE_FOR_ALL;
            case DELEGATING_SPENDER_DOES_NOT_HAVE_APPROVE_FOR_ALL -> com.hederahashgraph.api.proto.java.ResponseCodeEnum
                    .DELEGATING_SPENDER_DOES_NOT_HAVE_APPROVE_FOR_ALL;
            case SCHEDULE_EXPIRATION_TIME_TOO_FAR_IN_FUTURE -> com.hederahashgraph.api.proto.java.ResponseCodeEnum
                    .SCHEDULE_EXPIRATION_TIME_TOO_FAR_IN_FUTURE;
            case SCHEDULE_EXPIRATION_TIME_MUST_BE_HIGHER_THAN_CONSENSUS_TIME -> com.hederahashgraph.api.proto.java
                    .ResponseCodeEnum.SCHEDULE_EXPIRATION_TIME_MUST_BE_HIGHER_THAN_CONSENSUS_TIME;
            case SCHEDULE_FUTURE_THROTTLE_EXCEEDED -> com.hederahashgraph.api.proto.java.ResponseCodeEnum
                    .SCHEDULE_FUTURE_THROTTLE_EXCEEDED;
            case SCHEDULE_FUTURE_GAS_LIMIT_EXCEEDED -> com.hederahashgraph.api.proto.java.ResponseCodeEnum
                    .SCHEDULE_FUTURE_GAS_LIMIT_EXCEEDED;
            case INVALID_ETHEREUM_TRANSACTION -> com.hederahashgraph.api.proto.java.ResponseCodeEnum
                    .INVALID_ETHEREUM_TRANSACTION;
            case WRONG_CHAIN_ID -> com.hederahashgraph.api.proto.java.ResponseCodeEnum.WRONG_CHAIN_ID;
            case WRONG_NONCE -> com.hederahashgraph.api.proto.java.ResponseCodeEnum.WRONG_NONCE;
            case ACCESS_LIST_UNSUPPORTED -> com.hederahashgraph.api.proto.java.ResponseCodeEnum.ACCESS_LIST_UNSUPPORTED;
            case SCHEDULE_PENDING_EXPIRATION -> com.hederahashgraph.api.proto.java.ResponseCodeEnum
                    .SCHEDULE_PENDING_EXPIRATION;
            case CONTRACT_IS_TOKEN_TREASURY -> com.hederahashgraph.api.proto.java.ResponseCodeEnum
                    .CONTRACT_IS_TOKEN_TREASURY;
            case CONTRACT_HAS_NON_ZERO_TOKEN_BALANCES -> com.hederahashgraph.api.proto.java.ResponseCodeEnum
                    .CONTRACT_HAS_NON_ZERO_TOKEN_BALANCES;
            case CONTRACT_EXPIRED_AND_PENDING_REMOVAL -> com.hederahashgraph.api.proto.java.ResponseCodeEnum
                    .CONTRACT_EXPIRED_AND_PENDING_REMOVAL;
            case CONTRACT_HAS_NO_AUTO_RENEW_ACCOUNT -> com.hederahashgraph.api.proto.java.ResponseCodeEnum
                    .CONTRACT_HAS_NO_AUTO_RENEW_ACCOUNT;
            case PERMANENT_REMOVAL_REQUIRES_SYSTEM_INITIATION -> com.hederahashgraph.api.proto.java.ResponseCodeEnum
                    .PERMANENT_REMOVAL_REQUIRES_SYSTEM_INITIATION;
            case PROXY_ACCOUNT_ID_FIELD_IS_DEPRECATED -> com.hederahashgraph.api.proto.java.ResponseCodeEnum
                    .PROXY_ACCOUNT_ID_FIELD_IS_DEPRECATED;
            case SELF_STAKING_IS_NOT_ALLOWED -> com.hederahashgraph.api.proto.java.ResponseCodeEnum
                    .SELF_STAKING_IS_NOT_ALLOWED;
            case INVALID_STAKING_ID -> com.hederahashgraph.api.proto.java.ResponseCodeEnum.INVALID_STAKING_ID;
            case STAKING_NOT_ENABLED -> com.hederahashgraph.api.proto.java.ResponseCodeEnum.STAKING_NOT_ENABLED;
            case INVALID_PRNG_RANGE -> com.hederahashgraph.api.proto.java.ResponseCodeEnum.INVALID_PRNG_RANGE;
            case MAX_ENTITIES_IN_PRICE_REGIME_HAVE_BEEN_CREATED -> com.hederahashgraph.api.proto.java.ResponseCodeEnum
                    .MAX_ENTITIES_IN_PRICE_REGIME_HAVE_BEEN_CREATED;
            case INVALID_FULL_PREFIX_SIGNATURE_FOR_PRECOMPILE -> com.hederahashgraph.api.proto.java.ResponseCodeEnum
                    .INVALID_FULL_PREFIX_SIGNATURE_FOR_PRECOMPILE;
            case INSUFFICIENT_BALANCES_FOR_STORAGE_RENT -> com.hederahashgraph.api.proto.java.ResponseCodeEnum
                    .INSUFFICIENT_BALANCES_FOR_STORAGE_RENT;
            case MAX_CHILD_RECORDS_EXCEEDED -> com.hederahashgraph.api.proto.java.ResponseCodeEnum
                    .MAX_CHILD_RECORDS_EXCEEDED;
            case INSUFFICIENT_BALANCES_FOR_RENEWAL_FEES -> com.hederahashgraph.api.proto.java.ResponseCodeEnum
                    .INSUFFICIENT_BALANCES_FOR_RENEWAL_FEES;
            case TRANSACTION_HAS_UNKNOWN_FIELDS -> com.hederahashgraph.api.proto.java.ResponseCodeEnum
                    .TRANSACTION_HAS_UNKNOWN_FIELDS;
            case ACCOUNT_IS_IMMUTABLE -> com.hederahashgraph.api.proto.java.ResponseCodeEnum.ACCOUNT_IS_IMMUTABLE;
            case ALIAS_ALREADY_ASSIGNED -> com.hederahashgraph.api.proto.java.ResponseCodeEnum.ALIAS_ALREADY_ASSIGNED;
                //            case UNRECOGNIZED -> throw new RuntimeException("UNRECOGNIZED Response code!");
        };
    }

    public static byte[] asBytes(Bytes b) {
        final var buf = new byte[Math.toIntExact(b.length())];
        b.getBytes(0, buf);
        return buf;
    }

    public static com.hederahashgraph.api.proto.java.ContractID fromPbj(ContractID contractID) {
        return com.hederahashgraph.api.proto.java.ContractID.newBuilder()
                .setRealmNum(contractID.realmNum())
                .setShardNum(contractID.shardNum())
                .setContractNum(contractID.contractNumOrElse(0L))
                .setEvmAddress(
                        ByteString.copyFrom(asBytes(contractID.evmAddressOrElse(Bytes.EMPTY))))
                .build();
    }

    public static com.hederahashgraph.api.proto.java.FileID fromPbj(FileID someFileId) {
        return com.hederahashgraph.api.proto.java.FileID.newBuilder()
                .setRealmNum(someFileId.realmNum())
                .setShardNum(someFileId.shardNum())
                .setFileNum(someFileId.fileNum())
                .build();
    }
}<|MERGE_RESOLUTION|>--- conflicted
+++ resolved
@@ -19,7 +19,6 @@
 import static java.util.Objects.requireNonNull;
 
 import com.google.protobuf.ByteString;
-import com.google.protobuf.GeneratedMessageV3;
 import com.google.protobuf.InvalidProtocolBufferException;
 import com.hedera.hapi.node.base.AccountAmount;
 import com.hedera.hapi.node.base.AccountID;
@@ -33,7 +32,6 @@
 import com.hedera.hapi.node.base.TokenID;
 import com.hedera.hapi.node.base.TopicID;
 import com.hedera.hapi.node.base.Transaction;
-import com.hedera.hapi.node.base.FileID;
 import com.hedera.hapi.node.transaction.Query;
 import com.hedera.hapi.node.transaction.TransactionBody;
 import com.hedera.pbj.runtime.Codec;
@@ -43,7 +41,6 @@
 import edu.umd.cs.findbugs.annotations.NonNull;
 import java.io.ByteArrayOutputStream;
 import java.io.IOException;
-import java.lang.reflect.InvocationTargetException;
 
 public final class PbjConverter {
     public static @NonNull AccountID toPbj(@NonNull com.hederahashgraph.api.proto.java.AccountID accountID) {
@@ -112,53 +109,8 @@
         return builder.build();
     }
 
-<<<<<<< HEAD
-    public static @NonNull com.hederahashgraph.api.proto.java.FileID fromPbj(FileID fileID) {
-        final var builder = com.hederahashgraph.api.proto.java.FileID.newBuilder()
-                .setShardNum(fileID.shardNum())
-                .setRealmNum(fileID.realmNum())
-                .setFileNum(fileID.fileNum());
-
-        return builder.build();
-    }
-
-    public static <T extends Record, R extends GeneratedMessageV3> R pbjToProto(
-            final T pbj,
-            final Class<T> pbjClass,
-            final Class<R> protoClass) {
-        try {
-            final var codecField = pbjClass.getDeclaredField("PROTOBUF");
-            final var codec = (Codec<T>) codecField.get(null);
-            final var bytes = asBytes(codec, pbj);
-            final var protocParser = protoClass.getMethod("parseFrom", byte[].class);
-            return (R) protocParser.invoke(null, bytes);
-        } catch (NoSuchFieldException |
-                 IllegalAccessException |
-                 NoSuchMethodException |
-                 InvocationTargetException e) {
-            throw new RuntimeException(e);
-        }
-    }
-
-    @SuppressWarnings("unchecked")
-    public static <T extends GeneratedMessageV3, R extends Record> R protoToPbj(
-            final T proto,
-            final Class<R> pbjClass) {
-        try {
-            final var bytes = proto.toByteArray();
-            final var codecField = pbjClass.getDeclaredField("PROTOBUF");
-            final var codec = (Codec<R>) codecField.get(null);
-            return codec.parse(DataBuffer.wrap(bytes));
-        } catch (NoSuchFieldException | IllegalAccessException | IOException e) {
-            throw new RuntimeException(e);
-        }
-    }
-
-    public static @NonNull com.hederahashgraph.api.proto.java.Transaction fromPbj(Transaction tx) {
-=======
     public static @NonNull com.hederahashgraph.api.proto.java.Transaction fromPbj(@NonNull Transaction tx) {
         requireNonNull(tx);
->>>>>>> 774142d8
         try {
             final var bytes = asBytes(Transaction.PROTOBUF, tx);
             return com.hederahashgraph.api.proto.java.Transaction.parseFrom(bytes);
