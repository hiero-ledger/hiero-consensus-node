/*
 * Copyright (C) 2020-2024 Hedera Hashgraph, LLC
 *
 * Licensed under the Apache License, Version 2.0 (the "License");
 * you may not use this file except in compliance with the License.
 * You may obtain a copy of the License at
 *
 *      http://www.apache.org/licenses/LICENSE-2.0
 *
 * Unless required by applicable law or agreed to in writing, software
 * distributed under the License is distributed on an "AS IS" BASIS,
 * WITHOUT WARRANTIES OR CONDITIONS OF ANY KIND, either express or implied.
 * See the License for the specific language governing permissions and
 * limitations under the License.
 */

package com.hedera.node.app.service.mono;

import static com.hedera.node.app.service.mono.context.AppsManager.APPS;
import static com.hedera.node.app.service.mono.context.properties.SemanticVersions.SEMANTIC_VERSIONS;
import static com.hedera.node.app.service.mono.state.migration.MapMigrationToDisk.INSERTIONS_PER_COPY;
import static com.hedera.node.app.service.mono.state.migration.StateVersions.CURRENT_VERSION;
import static com.hedera.node.app.service.mono.state.migration.StateVersions.MINIMUM_SUPPORTED_VERSION;
import static com.hedera.node.app.service.mono.state.migration.UniqueTokensMigrator.migrateFromUniqueTokenMerkleMap;
import static com.hedera.node.app.service.mono.utils.EntityIdUtils.parseAccount;
import static com.swirlds.platform.system.InitTrigger.GENESIS;
import static com.swirlds.platform.system.InitTrigger.RESTART;
import static java.util.Objects.requireNonNull;

import com.google.common.annotations.VisibleForTesting;
import com.google.protobuf.ByteString;
import com.hedera.node.app.service.mono.context.StateChildrenProvider;
import com.hedera.node.app.service.mono.context.properties.BootstrapProperties;
import com.hedera.node.app.service.mono.context.properties.PropertyNames;
import com.hedera.node.app.service.mono.state.adapters.MerkleMapLike;
import com.hedera.node.app.service.mono.state.adapters.VirtualMapLike;
import com.hedera.node.app.service.mono.state.merkle.MerkleAccount;
import com.hedera.node.app.service.mono.state.merkle.MerkleAccountState;
import com.hedera.node.app.service.mono.state.merkle.MerkleNetworkContext;
import com.hedera.node.app.service.mono.state.merkle.MerkleScheduledTransactions;
import com.hedera.node.app.service.mono.state.merkle.MerkleSpecialFiles;
import com.hedera.node.app.service.mono.state.merkle.MerkleStakingInfo;
import com.hedera.node.app.service.mono.state.merkle.MerkleToken;
import com.hedera.node.app.service.mono.state.merkle.MerkleTokenRelStatus;
import com.hedera.node.app.service.mono.state.merkle.MerkleTopic;
import com.hedera.node.app.service.mono.state.merkle.MerkleUniqueToken;
import com.hedera.node.app.service.mono.state.migration.AccountStorageAdapter;
import com.hedera.node.app.service.mono.state.migration.MapMigrationToDisk;
import com.hedera.node.app.service.mono.state.migration.RecordConsolidation;
import com.hedera.node.app.service.mono.state.migration.RecordsStorageAdapter;
import com.hedera.node.app.service.mono.state.migration.StakingInfoMapBuilder;
import com.hedera.node.app.service.mono.state.migration.StateChildIndices;
import com.hedera.node.app.service.mono.state.migration.ToDiskMigrations;
import com.hedera.node.app.service.mono.state.migration.TokenRelStorageAdapter;
import com.hedera.node.app.service.mono.state.migration.UniqueTokenMapAdapter;
import com.hedera.node.app.service.mono.state.org.StateMetadata;
import com.hedera.node.app.service.mono.state.submerkle.ExchangeRates;
import com.hedera.node.app.service.mono.state.submerkle.ExpirableTxnRecord;
import com.hedera.node.app.service.mono.state.submerkle.SequenceNumber;
import com.hedera.node.app.service.mono.state.virtual.ContractKey;
import com.hedera.node.app.service.mono.state.virtual.EntityNumVirtualKey;
import com.hedera.node.app.service.mono.state.virtual.IterableContractValue;
import com.hedera.node.app.service.mono.state.virtual.UniqueTokenKey;
import com.hedera.node.app.service.mono.state.virtual.UniqueTokenValue;
import com.hedera.node.app.service.mono.state.virtual.VirtualBlobKey;
import com.hedera.node.app.service.mono.state.virtual.VirtualBlobValue;
import com.hedera.node.app.service.mono.state.virtual.VirtualMapFactory;
import com.hedera.node.app.service.mono.state.virtual.entities.OnDiskAccount;
import com.hedera.node.app.service.mono.state.virtual.entities.OnDiskTokenRel;
import com.hedera.node.app.service.mono.stream.RecordsRunningHashLeaf;
import com.hedera.node.app.service.mono.utils.EntityNum;
import com.hedera.node.app.service.mono.utils.EntityNumPair;
import com.hederahashgraph.api.proto.java.AccountID;
import com.swirlds.common.context.PlatformContext;
import com.swirlds.common.crypto.CryptographyHolder;
import com.swirlds.common.crypto.DigestType;
import com.swirlds.common.crypto.ImmutableHash;
import com.swirlds.common.crypto.RunningHash;
import com.swirlds.common.merkle.MerkleInternal;
import com.swirlds.common.merkle.MerkleNode;
import com.swirlds.common.merkle.impl.PartialNaryMerkleInternal;
import com.swirlds.common.platform.NodeId;
import com.swirlds.fchashmap.FCHashMap;
import com.swirlds.fcqueue.FCQueue;
import com.swirlds.merkle.map.MerkleMap;
import com.swirlds.merkledb.MerkleDb;
import com.swirlds.platform.gui.SwirldsGui;
import com.swirlds.platform.state.PlatformState;
import com.swirlds.platform.system.InitTrigger;
import com.swirlds.platform.system.Platform;
import com.swirlds.platform.system.Round;
import com.swirlds.platform.system.SoftwareVersion;
import com.swirlds.platform.system.SwirldState;
import com.swirlds.platform.system.address.AddressBook;
import com.swirlds.platform.system.events.Event;
import com.swirlds.platform.system.state.notifications.NewRecoveredStateListener;
import com.swirlds.virtualmap.VirtualMap;
import edu.umd.cs.findbugs.annotations.NonNull;
import edu.umd.cs.findbugs.annotations.Nullable;
import java.time.Instant;
import java.util.HashMap;
import java.util.List;
import java.util.Map;
import java.util.Queue;
import java.util.Set;
import java.util.function.Function;
import java.util.function.Supplier;
import org.apache.logging.log4j.LogManager;
import org.apache.logging.log4j.Logger;

/**
 * The Merkle tree root of the Hedera Services world state.
 */
public class ServicesState extends PartialNaryMerkleInternal
        implements MerkleInternal, SwirldState, StateChildrenProvider {
    private static final Logger log = LogManager.getLogger(ServicesState.class);

    //    private static final long RUNTIME_CONSTRUCTABLE_ID = 0x8e300b0dfdafbb1aL;
    // Uncomment the following class ID to run a mono -> modular state migration
    // NOTE: also change class ID of MerkleHederaState
<<<<<<< HEAD
    private static final long RUNTIME_CONSTRUCTABLE_ID = 0x8e300b0dfdafbb1bL;
=======
    //    private static final long RUNTIME_CONSTRUCTABLE_ID = 0x8e300b0dfdafbb1bL;
>>>>>>> fcba0bae
    public static final ImmutableHash EMPTY_HASH = new ImmutableHash(new byte[DigestType.SHA_384.digestLength()]);

    // Only over-written when Platform deserializes a legacy version of the state
    private int deserializedStateVersion = CURRENT_VERSION;
    // All of the state that is not itself hashed or serialized, but only derived from such state
    private StateMetadata metadata;
    // Virtual map factory. If multiple states are in a single JVM, each has its own factory
    private VirtualMapFactory vmFactory = null;
    /* Set to true if virtual NFTs are enabled. */
    private boolean enabledVirtualNft;
    private boolean enableVirtualAccounts;
    private boolean enableVirtualTokenRels;
    private boolean consolidateRecordStorage;
    private Platform platform;
    private final BootstrapProperties bootstrapProperties;
    // Will only be used when the record storage strategy is IN_SINGLE_FCQ
    private @Nullable Map<EntityNum, Queue<ExpirableTxnRecord>> queryableRecords;

    public ServicesState() {
        // RuntimeConstructable
        bootstrapProperties = null;

        MerkleDb.resetDefaultInstancePath();
    }

    @VisibleForTesting
    ServicesState(final BootstrapProperties bootstrapProperties) {
        this.bootstrapProperties = bootstrapProperties;

        MerkleDb.resetDefaultInstancePath();
    }

    private ServicesState(final ServicesState that) {
        // Copy the Merkle route from the source instance
        super(that);
        // Copy the non-null Merkle children from the source
        for (int childIndex = 0, n = that.getNumberOfChildren(); childIndex < n; childIndex++) {
            final var childToCopy = that.getChild(childIndex);
            if (childToCopy != null) {
                setChild(childIndex, childToCopy.copy());
            }
        }
        // Copy the non-Merkle state from the source
        this.deserializedStateVersion = that.deserializedStateVersion;
        this.metadata = (that.metadata == null) ? null : that.metadata.copy();
        this.bootstrapProperties = that.bootstrapProperties;
        this.enabledVirtualNft = that.enabledVirtualNft;
        this.enableVirtualAccounts = that.enableVirtualAccounts;
        this.enableVirtualTokenRels = that.enableVirtualTokenRels;
        this.consolidateRecordStorage = that.consolidateRecordStorage;
        this.queryableRecords = that.queryableRecords;
        this.platform = that.platform;
    }

    /**
     * Log out the sizes the state children.
     */
    private void logStateChildrenSizes() {
        log.info(
                "  (@ {}) # NFTs               = {}",
                StateChildIndices.UNIQUE_TOKENS,
                uniqueTokens().size());
        log.info(
                "  (@ {}) # token associations = {}",
                StateChildIndices.TOKEN_ASSOCIATIONS,
                tokenAssociations().size());
        log.info("  (@ {}) # topics             = {}", StateChildIndices.TOPICS, topics().size());
        log.info(
                "  (@ {}) # blobs              = {}",
                StateChildIndices.STORAGE,
                storage().size());
        log.info(
                "  (@ {}) # accounts/contracts = {}",
                StateChildIndices.ACCOUNTS,
                accounts().size());
        log.info("  (@ {}) # tokens             = {}", StateChildIndices.TOKENS, tokens().size());
        log.info(
                "  (@ {}) # scheduled txns     = {}",
                StateChildIndices.SCHEDULE_TXS,
                scheduleTxs().getNumSchedules());
        log.info(
                "  (@ {}) # contract K/V pairs = {}",
                StateChildIndices.CONTRACT_STORAGE,
                contractStorage().size());
    }

    // --- MerkleInternal ---
    @Override
    public long getClassId() {
        return RUNTIME_CONSTRUCTABLE_ID;
    }

    @Override
    public int getVersion() {
        return CURRENT_VERSION;
    }

    @Override
    public int getMinimumChildCount() {
        return StateChildIndices.NUM_025X_CHILDREN;
    }

    @Override
    public int getMinimumSupportedVersion() {
        return MINIMUM_SUPPORTED_VERSION;
    }

    @Override
    public void addDeserializedChildren(final List<MerkleNode> children, final int version) {
        super.addDeserializedChildren(children, version);
        deserializedStateVersion = version;
    }

    @Override
    public MerkleNode migrate(final int version) {
        return MerkleInternal.super.migrate(version);
    }

    // --- SwirldState ---
    @Override
    public void init(
            final Platform platform,
            final PlatformState platformState,
            final InitTrigger trigger,
            final SoftwareVersion deserializedVersion) {
        // first store a reference to the platform
        this.platform = platform;

        if (trigger == GENESIS) {
            genesisInit(platform, platformState);
        } else {
            if (deserializedVersion == null) {
                throw new IllegalStateException(
                        "No software version for deserialized state version " + deserializedStateVersion);
            }

            // Make sure the initializing state uses our desired record storage strategy before
            // triggering the downstream flow that rebuilds auxiliary data structures
            final var bootstrapProps = getBootstrapProperties();
            consolidateRecordStorage = bootstrapProps.getBooleanProperty(PropertyNames.RECORDS_USE_CONSOLIDATED_FCQ);
            if (consolidateRecordStorage) {
                queryableRecords = new HashMap<>();
            }
            if (recordConsolidationRequiresMigration()) {
                recordConsolidator.consolidateRecordsToSingleFcq(this);
            }

            // Note this returns the app in case we need to do something with it after making
            // final changes to state (e.g. after migrating something from memory to disk)
            deserializedInit(platform, platformState, trigger, deserializedVersion);
            final var isUpgrade = SEMANTIC_VERSIONS.deployedSoftwareVersion().isNonConfigUpgrade(deserializedVersion);
            if (isUpgrade) {
                migrateFrom(deserializedVersion);
            }

            // Because the flags below can be toggled without a software upgrade, we need to
            // check for migration regardless of versioning. This should be done after any
            // other migrations are complete.
            if (shouldMigrateNfts()) {
                migrateFromUniqueTokenMerkleMap(this);
            }
            if (shouldMigrateSomethingToDisk()) {
                mapToDiskMigration.migrateToDiskAsApropos(
                        INSERTIONS_PER_COPY,
                        consolidateRecordStorage,
                        this,
                        new ToDiskMigrations(enableVirtualAccounts, enableVirtualTokenRels),
                        getVirtualMapFactory(),
                        accountMigrator,
                        tokenRelMigrator);
            }
        }
    }

    @Override
    public void handleConsensusRound(final Round round, final PlatformState platformState) {
        throwIfImmutable();

        final var app = metadata.app();
        app.mapWarmer().warmCache(round);

        app.platformStateAccessor().setPlatformState(platformState);
        app.logic().incorporateConsensus(round);
    }

    @Override
    public void preHandle(final Event event) {
        metadata.app().eventExpansion().expandAllSigs(event, this);
    }

    @Override
    public AddressBook updateWeight(@NonNull AddressBook configAddressBook, @NonNull PlatformContext context) {
        throwIfImmutable();
        // Get all nodeIds added in the config.txt
        Set<NodeId> configNodeIds = configAddressBook.getNodeIdSet();
        stakingInfo().forEach((nodeNum, stakingInfo) -> {
            NodeId nodeId = new NodeId(nodeNum.longValue());
            // ste weight for the nodes that exist in state and remove from
            // nodes given in config.txt. This is needed to recognize newly added nodes
            configAddressBook.updateWeight(nodeId, stakingInfo.getWeight());
            configNodeIds.remove(nodeId);
        });
        // for any newly added nodes that doesn't exist in state, weight should be set to 0
        // irrespective of the weight provided in config.txt
        configNodeIds.forEach(nodeId -> configAddressBook.updateWeight(nodeId, 0));
        return configAddressBook;
    }

    private ServicesApp deserializedInit(
            final Platform platform,
            final PlatformState platformState,
            final InitTrigger trigger,
            @NonNull final SoftwareVersion deserializedVersion) {
        log.info("Init called on Services node {} WITH Merkle saved state", platform.getSelfId());

        final var bootstrapProps = getBootstrapProperties();
        enableVirtualAccounts = bootstrapProps.getBooleanProperty(PropertyNames.ACCOUNTS_STORE_ON_DISK);
        enableVirtualTokenRels = bootstrapProps.getBooleanProperty(PropertyNames.TOKENS_STORE_RELS_ON_DISK);
        enabledVirtualNft = bootstrapProps.getBooleanProperty(PropertyNames.TOKENS_NFTS_USE_VIRTUAL_MERKLE);
        return internalInit(platform, bootstrapProps, platformState, trigger, deserializedVersion);
    }

    private void genesisInit(final Platform platform, final PlatformState platformState) {
        log.info("Init called on Services node {} WITHOUT Merkle saved state", platform.getSelfId());

        // Create the top-level children in the Merkle tree
        final var bootstrapProps = getBootstrapProperties();
        final var seqStart = bootstrapProps.getLongProperty(PropertyNames.HEDERA_FIRST_USER_ENTITY);
        enableVirtualAccounts = bootstrapProps.getBooleanProperty(PropertyNames.ACCOUNTS_STORE_ON_DISK);
        enableVirtualTokenRels = bootstrapProps.getBooleanProperty(PropertyNames.TOKENS_STORE_RELS_ON_DISK);
        enabledVirtualNft = bootstrapProps.getBooleanProperty(PropertyNames.TOKENS_NFTS_USE_VIRTUAL_MERKLE);
        consolidateRecordStorage = bootstrapProps.getBooleanProperty(PropertyNames.RECORDS_USE_CONSOLIDATED_FCQ);
        createGenesisChildren(platform.getAddressBook(), seqStart, bootstrapProps);
        internalInit(platform, bootstrapProps, platformState, GENESIS, null);
        networkCtx().markPostUpgradeScanStatus();
    }

    private ServicesApp internalInit(
            final Platform platform,
            final BootstrapProperties bootstrapProps,
            PlatformState platformState,
            final InitTrigger trigger,
            @Nullable final SoftwareVersion deserializedVersion) {
        this.platform = platform;
        final var selfId = platform.getSelfId();

        final ServicesApp app;
        if (APPS.includes(selfId)) {
            app = APPS.get(selfId);
        } else {
            final var nodeAddress = addressBook().getAddress(selfId);
            final var initialHash = runningHashLeaf().getRunningHash().getHash();
            app = appBuilder
                    .get()
                    .initTrigger(trigger)
                    .staticAccountMemo(nodeAddress.getMemo())
                    .bootstrapProps(bootstrapProps)
                    .initialHash(initialHash)
                    .platform(platform)
                    .consoleCreator(SwirldsGui::createConsole)
                    .crypto(CryptographyHolder.get())
                    .selfId(selfId)
                    .build();
            APPS.save(selfId, app);
        }
        app.maybeNewRecoveredStateListener().ifPresent(listener -> platform.getNotificationEngine()
                .register(NewRecoveredStateListener.class, listener));

        if (platformState == null) {
            log.error("Platform state is null, this is highly unusual.");
            platformState = new PlatformState();
        }
        app.platformStateAccessor().setPlatformState(platformState);
        log.info(
                "Platform state includes freeze time={} and last frozen={}",
                platformState.getFreezeTime(),
                platformState.getLastFrozenTime());

        final var deployedVersion = SEMANTIC_VERSIONS.deployedSoftwareVersion();
        if (deployedVersion.isBefore(deserializedVersion)) {
            log.error(
                    "Fatal error, state source version {} is after node software version {}",
                    deserializedVersion,
                    deployedVersion);
            app.systemExits().fail(1);
        } else {
            final var isUpgrade = deployedVersion.isNonConfigUpgrade(deserializedVersion);
            if (trigger == RESTART) {
                // We may still want to change the address book without an upgrade. But note
                // that without a dynamic address book, this MUST be a no-op during reconnect.
                app.stakeStartupHelper().doRestartHousekeeping(addressBook(), stakingInfo());
                if (isUpgrade) {
                    networkCtx().discardPreparedUpgradeMeta();
                    if (deployedVersion.hasMigrationRecordsFrom(deserializedVersion)) {
                        networkCtx().markMigrationRecordsNotYetStreamed();
                    }
                }
            }
            networkCtx().setStateVersion(CURRENT_VERSION);

            metadata = new StateMetadata(app, new FCHashMap<>());
            // Log state before migration.
            logStateChildrenSizes();
            // This updates the working state accessor with our children
            app.initializationFlow().runWith(this, bootstrapProps);
            if (trigger == RESTART && isUpgrade) {
                app.stakeStartupHelper().doUpgradeHousekeeping(networkCtx(), accounts(), stakingInfo());
            }

            // Ensure the prefetch queue is created and thread pool is active instead of waiting
            // for lazy-initialization to take place
            app.prefetchProcessor();
            log.info("Created prefetch processor");

            logSummary();
            log.info("  --> Context initialized accordingly on Services node {}", selfId);

            if (trigger == GENESIS) {
                app.sysAccountsCreator()
                        .ensureSystemAccounts(
                                app.backingAccounts(), app.workingState().addressBook());
                app.sysFilesManager().createManagedFilesIfMissing();
                app.stakeStartupHelper().doGenesisHousekeeping(addressBook());
            }
        }
        return app;
    }

    /* --- FastCopyable --- */
    @Override
    public synchronized ServicesState copy() {
        setImmutable(true);

        final var that = new ServicesState(this);
        if (metadata != null) {
            metadata.app().workingState().updateFrom(that);
        }

        return that;
    }

    /* --- MerkleNode --- */
    @Override
    public synchronized void destroyNode() {
        if (metadata != null) {
            metadata.release();
        }
    }

    /* -- Getters and helpers -- */
    public AccountID getAccountFromNodeId(final NodeId nodeId) {
        final var address = addressBook().getAddress(nodeId);
        final var memo = address.getMemo();
        return parseAccount(memo);
    }

    public boolean isInitialized() {
        return metadata != null;
    }

    public Instant getTimeOfLastHandledTxn() {
        return networkCtx().consensusTimeOfLastHandledTxn();
    }

    public int getStateVersion() {
        return networkCtx().getStateVersion();
    }

    public void logSummary() {
        final String ctxSummary;
        if (metadata != null) {
            final var app = metadata.app();
            app.hashLogger().logHashesFor(this);
            ctxSummary = networkCtx().summarizedWith(app.platformStateAccessor());
        } else {
            ctxSummary = networkCtx().summarized();
        }
        log.info(ctxSummary);
    }

    public Map<ByteString, EntityNum> aliases() {
        requireNonNull(metadata, "Cannot get aliases from an uninitialized state");
        return metadata.aliases();
    }

    @SuppressWarnings("unchecked")
    public AccountStorageAdapter accounts() {
        final var accountsStorage = getChild(StateChildIndices.ACCOUNTS);
        return (accountsStorage instanceof VirtualMap)
                ? AccountStorageAdapter.fromOnDisk(
                        VirtualMapLike.from((VirtualMap<EntityNumVirtualKey, OnDiskAccount>) accountsStorage))
                : AccountStorageAdapter.fromInMemory(
                        MerkleMapLike.from((MerkleMap<EntityNum, MerkleAccount>) accountsStorage));
    }

    public VirtualMapLike<VirtualBlobKey, VirtualBlobValue> storage() {
        return VirtualMapLike.from(getChild(StateChildIndices.STORAGE));
    }

    public MerkleMapLike<EntityNum, MerkleTopic> topics() {
        return MerkleMapLike.from(getChild(StateChildIndices.TOPICS));
    }

    public MerkleMapLike<EntityNum, MerkleToken> tokens() {
        return MerkleMapLike.from(getChild(StateChildIndices.TOKENS));
    }

    @SuppressWarnings("unchecked")
    public TokenRelStorageAdapter tokenAssociations() {
        final var relsStorage = getChild(StateChildIndices.TOKEN_ASSOCIATIONS);
        return (relsStorage instanceof VirtualMap)
                ? TokenRelStorageAdapter.fromOnDisk(
                        VirtualMapLike.from((VirtualMap<EntityNumVirtualKey, OnDiskTokenRel>) relsStorage))
                : TokenRelStorageAdapter.fromInMemory((MerkleMap<EntityNumPair, MerkleTokenRelStatus>) relsStorage);
    }

    public MerkleScheduledTransactions scheduleTxs() {
        return getChild(StateChildIndices.SCHEDULE_TXS);
    }

    public MerkleNetworkContext networkCtx() {
        return getChild(StateChildIndices.NETWORK_CTX);
    }

    public AddressBook addressBook() {
        return platform.getAddressBook();
    }

    public MerkleSpecialFiles specialFiles() {
        return getChild(StateChildIndices.SPECIAL_FILES);
    }

    public RecordsRunningHashLeaf runningHashLeaf() {
        return getChild(StateChildIndices.RECORD_STREAM_RUNNING_HASH);
    }

    @SuppressWarnings("unchecked")
    public UniqueTokenMapAdapter uniqueTokens() {
        final var tokensMap = getChild(StateChildIndices.UNIQUE_TOKENS);
        return tokensMap.getClass() == MerkleMap.class
                ? UniqueTokenMapAdapter.wrap((MerkleMap<EntityNumPair, MerkleUniqueToken>) tokensMap)
                : UniqueTokenMapAdapter.wrap(
                        VirtualMapLike.from((VirtualMap<UniqueTokenKey, UniqueTokenValue>) tokensMap));
    }

    public RecordsStorageAdapter payerRecords() {
        if (getNumberOfChildren() == StateChildIndices.NUM_032X_CHILDREN) {
            if (getChild(StateChildIndices.PAYER_RECORDS_OR_CONSOLIDATED_FCQ) instanceof MerkleMap) {
                return RecordsStorageAdapter.fromDedicated(
                        MerkleMapLike.from(getChild(StateChildIndices.PAYER_RECORDS_OR_CONSOLIDATED_FCQ)));
            } else {
                return RecordsStorageAdapter.fromConsolidated(
                        getChild(StateChildIndices.PAYER_RECORDS_OR_CONSOLIDATED_FCQ),
                        requireNonNull(queryableRecords));
            }
        } else {
            return RecordsStorageAdapter.fromLegacy(MerkleMapLike.from(getChild(StateChildIndices.ACCOUNTS)));
        }
    }

    public VirtualMapLike<ContractKey, IterableContractValue> contractStorage() {
        return VirtualMapLike.from(getChild(StateChildIndices.CONTRACT_STORAGE));
    }

    public MerkleMapLike<EntityNum, MerkleStakingInfo> stakingInfo() {
        return MerkleMapLike.from(getChild(StateChildIndices.STAKING_INFO));
    }

    int getDeserializedStateVersion() {
        return deserializedStateVersion;
    }

    void createGenesisChildren(
            final AddressBook addressBook, final long seqStart, final BootstrapProperties bootstrapProperties) {
        final VirtualMapFactory virtualMapFactory = getVirtualMapFactory();
        if (enabledVirtualNft) {
            setChild(StateChildIndices.UNIQUE_TOKENS, virtualMapFactory.newVirtualizedUniqueTokenStorage());
        } else {
            setChild(StateChildIndices.UNIQUE_TOKENS, new MerkleMap<>());
        }
        if (enableVirtualTokenRels) {
            setChild(StateChildIndices.TOKEN_ASSOCIATIONS, virtualMapFactory.newOnDiskTokenRels());
        } else {
            setChild(StateChildIndices.TOKEN_ASSOCIATIONS, new MerkleMap<>());
        }
        setChild(StateChildIndices.TOPICS, new MerkleMap<>());
        setChild(StateChildIndices.STORAGE, virtualMapFactory.newVirtualizedBlobs());
        if (enableVirtualAccounts) {
            setChild(StateChildIndices.ACCOUNTS, virtualMapFactory.newOnDiskAccountStorage());
        } else {
            setChild(StateChildIndices.ACCOUNTS, new MerkleMap<>());
        }
        setChild(StateChildIndices.TOKENS, new MerkleMap<>());
        setChild(StateChildIndices.NETWORK_CTX, genesisNetworkCtxWith(seqStart));
        setChild(StateChildIndices.SPECIAL_FILES, new MerkleSpecialFiles());
        setChild(StateChildIndices.SCHEDULE_TXS, new MerkleScheduledTransactions());
        setChild(StateChildIndices.RECORD_STREAM_RUNNING_HASH, genesisRunningHashLeaf());
        setChild(StateChildIndices.CONTRACT_STORAGE, virtualMapFactory.newVirtualizedIterableStorage());
        setChild(
                StateChildIndices.STAKING_INFO,
                stakingInfoBuilder.buildStakingInfoMap(addressBook, bootstrapProperties));
        if (consolidateRecordStorage) {
            setChild(StateChildIndices.PAYER_RECORDS_OR_CONSOLIDATED_FCQ, new FCQueue<>());
            queryableRecords = new HashMap<>();
        } else if (enableVirtualAccounts) {
            setChild(StateChildIndices.PAYER_RECORDS_OR_CONSOLIDATED_FCQ, new MerkleMap<>());
        }
    }

    private RecordsRunningHashLeaf genesisRunningHashLeaf() {
        final var genesisRunningHash = new RunningHash();
        genesisRunningHash.setHash(EMPTY_HASH);
        return new RecordsRunningHashLeaf(genesisRunningHash);
    }

    private MerkleNetworkContext genesisNetworkCtxWith(final long seqStart) {
        return new MerkleNetworkContext(null, new SequenceNumber(seqStart), seqStart - 1, new ExchangeRates());
    }

    private static StakingInfoBuilder stakingInfoBuilder = StakingInfoMapBuilder::buildStakingInfoMap;
    private static Supplier<VirtualMapFactory> vmFactorySupplier = null; // for testing purposes
    private static Supplier<ServicesApp.Builder> appBuilder = DaggerServicesApp::builder;
    private static MapToDiskMigration mapToDiskMigration = MapMigrationToDisk::migrateToDiskAsApropos;
    private static RecordConsolidator recordConsolidator = RecordConsolidation::toSingleFcq;
    static final Function<MerkleAccountState, OnDiskAccount> accountMigrator = OnDiskAccount::from;
    static final Function<MerkleTokenRelStatus, OnDiskTokenRel> tokenRelMigrator = OnDiskTokenRel::from;

    @VisibleForTesting
    void migrateFrom(@NonNull final SoftwareVersion deserializedVersion) {
        // Keep the MutableStateChildren up-to-date (no harm done if they are already are)
        final var app = getMetadata().app();
        app.workingState().updatePrimitiveChildrenFrom(this);
        log.info("Finished migrations needed for deserialized version {}", deserializedVersion);
        logStateChildrenSizes();
        networkCtx().markPostUpgradeScanStatus();
    }

    boolean shouldMigrateNfts() {
        return enabledVirtualNft && !uniqueTokens().isVirtual();
    }

    boolean shouldMigrateSomethingToDisk() {
        return shouldMigrateAccountsToDisk() || shouldMigrateTokenRelsToDisk();
    }

    boolean shouldMigrateAccountsToDisk() {
        return enableVirtualAccounts && getNumberOfChildren() < StateChildIndices.NUM_032X_CHILDREN;
    }

    boolean shouldMigrateTokenRelsToDisk() {
        return enableVirtualTokenRels && getChild(StateChildIndices.TOKEN_ASSOCIATIONS) instanceof MerkleMap<?, ?>;
    }

    boolean recordConsolidationRequiresMigration() {
        return consolidateRecordStorage
                && (getNumberOfChildren() < StateChildIndices.NUM_032X_CHILDREN
                        || getChild(StateChildIndices.PAYER_RECORDS_OR_CONSOLIDATED_FCQ) instanceof MerkleMap<?, ?>);
    }

    private BootstrapProperties getBootstrapProperties() {
        return bootstrapProperties == null ? new BootstrapProperties() : bootstrapProperties;
    }

    @FunctionalInterface
    interface StakingInfoBuilder {

        MerkleMap<EntityNum, MerkleStakingInfo> buildStakingInfoMap(
                AddressBook addressBook, BootstrapProperties bootstrapProperties);
    }

    @FunctionalInterface
    interface MapToDiskMigration {

        void migrateToDiskAsApropos(
                int insertionsPerCopy,
                boolean useConsolidatedFcq,
                ServicesState mutableState,
                ToDiskMigrations toDiskMigrations,
                VirtualMapFactory virtualMapFactory,
                Function<MerkleAccountState, OnDiskAccount> accountMigrator,
                Function<MerkleTokenRelStatus, OnDiskTokenRel> tokenRelMigrator);
    }

    @FunctionalInterface
    interface RecordConsolidator {
        void consolidateRecordsToSingleFcq(@NonNull ServicesState mutableState);
    }

    @VisibleForTesting
    StateMetadata getMetadata() {
        return metadata;
    }

    @VisibleForTesting
    void setMetadata(final StateMetadata metadata) {
        this.metadata = metadata;
    }

    @VisibleForTesting
    void setPlatform(final Platform platform) {
        this.platform = platform;
    }

    @VisibleForTesting
    void setDeserializedStateVersion(final int deserializedStateVersion) {
        this.deserializedStateVersion = deserializedStateVersion;
    }

    @VisibleForTesting
    static void setAppBuilder(final Supplier<ServicesApp.Builder> appBuilder) {
        ServicesState.appBuilder = appBuilder;
    }

    @VisibleForTesting
    static void setStakingInfoBuilder(final StakingInfoBuilder stakingInfoBuilder) {
        ServicesState.stakingInfoBuilder = stakingInfoBuilder;
    }

    private VirtualMapFactory getVirtualMapFactory() {
        if (vmFactorySupplier != null) {
            return vmFactorySupplier.get();
        }
        if (vmFactory == null) {
            vmFactory = new VirtualMapFactory();
        }
        return vmFactory;
    }

    @VisibleForTesting
    public static void setVmFactory(final Supplier<VirtualMapFactory> vmFactorySupplier) {
        ServicesState.vmFactorySupplier = vmFactorySupplier;
    }

    @VisibleForTesting
    public static void setMapToDiskMigration(final MapToDiskMigration mapToDiskMigration) {
        ServicesState.mapToDiskMigration = mapToDiskMigration;
    }

    @VisibleForTesting
    public static void setRecordConsolidator(@NonNull final RecordConsolidator recordConsolidator) {
        ServicesState.recordConsolidator = recordConsolidator;
    }
}<|MERGE_RESOLUTION|>--- conflicted
+++ resolved
@@ -115,14 +115,10 @@
         implements MerkleInternal, SwirldState, StateChildrenProvider {
     private static final Logger log = LogManager.getLogger(ServicesState.class);
 
-    //    private static final long RUNTIME_CONSTRUCTABLE_ID = 0x8e300b0dfdafbb1aL;
+    private static final long RUNTIME_CONSTRUCTABLE_ID = 0x8e300b0dfdafbb1aL;
     // Uncomment the following class ID to run a mono -> modular state migration
     // NOTE: also change class ID of MerkleHederaState
-<<<<<<< HEAD
-    private static final long RUNTIME_CONSTRUCTABLE_ID = 0x8e300b0dfdafbb1bL;
-=======
     //    private static final long RUNTIME_CONSTRUCTABLE_ID = 0x8e300b0dfdafbb1bL;
->>>>>>> fcba0bae
     public static final ImmutableHash EMPTY_HASH = new ImmutableHash(new byte[DigestType.SHA_384.digestLength()]);
 
     // Only over-written when Platform deserializes a legacy version of the state
