/*
 * Copyright (C) 2020-2023 Hedera Hashgraph, LLC
 *
 * Licensed under the Apache License, Version 2.0 (the "License");
 * you may not use this file except in compliance with the License.
 * You may obtain a copy of the License at
 *
 *      http://www.apache.org/licenses/LICENSE-2.0
 *
 * Unless required by applicable law or agreed to in writing, software
 * distributed under the License is distributed on an "AS IS" BASIS,
 * WITHOUT WARRANTIES OR CONDITIONS OF ANY KIND, either express or implied.
 * See the License for the specific language governing permissions and
 * limitations under the License.
 */
package com.hedera.node.app.service.mono;

import static com.hedera.node.app.service.mono.context.AppsManager.APPS;
import static com.hedera.node.app.service.mono.context.properties.SemanticVersions.SEMANTIC_VERSIONS;
import static com.hedera.node.app.service.mono.state.migration.MapMigrationToDisk.INSERTIONS_PER_COPY;
import static com.hedera.node.app.service.mono.state.migration.StateVersions.CURRENT_VERSION;
import static com.hedera.node.app.service.mono.state.migration.StateVersions.MINIMUM_SUPPORTED_VERSION;
import static com.hedera.node.app.service.mono.state.migration.UniqueTokensMigrator.migrateFromUniqueTokenMerkleMap;
import static com.hedera.node.app.service.mono.utils.EntityIdUtils.parseAccount;
import static com.swirlds.common.system.InitTrigger.GENESIS;
import static com.swirlds.common.system.InitTrigger.RECONNECT;
import static com.swirlds.common.system.InitTrigger.RESTART;

import com.google.common.annotations.VisibleForTesting;
import com.google.protobuf.ByteString;
import com.hedera.node.app.service.mono.context.properties.BootstrapProperties;
import com.hedera.node.app.service.mono.context.properties.PropertyNames;
import com.hedera.node.app.service.mono.state.merkle.MerkleAccount;
import com.hedera.node.app.service.mono.state.merkle.MerkleAccountState;
import com.hedera.node.app.service.mono.state.merkle.MerkleNetworkContext;
import com.hedera.node.app.service.mono.state.merkle.MerkleScheduledTransactions;
import com.hedera.node.app.service.mono.state.merkle.MerkleSpecialFiles;
import com.hedera.node.app.service.mono.state.merkle.MerkleStakingInfo;
import com.hedera.node.app.service.mono.state.merkle.MerkleToken;
import com.hedera.node.app.service.mono.state.merkle.MerkleTokenRelStatus;
import com.hedera.node.app.service.mono.state.merkle.MerkleTopic;
import com.hedera.node.app.service.mono.state.merkle.MerkleUniqueToken;
import com.hedera.node.app.service.mono.state.migration.AccountStorageAdapter;
import com.hedera.node.app.service.mono.state.migration.MapMigrationToDisk;
import com.hedera.node.app.service.mono.state.migration.RecordsStorageAdapter;
import com.hedera.node.app.service.mono.state.migration.StakingInfoMapBuilder;
import com.hedera.node.app.service.mono.state.migration.StateChildIndices;
import com.hedera.node.app.service.mono.state.migration.ToDiskMigrations;
import com.hedera.node.app.service.mono.state.migration.TokenRelStorageAdapter;
import com.hedera.node.app.service.mono.state.migration.UniqueTokenMapAdapter;
import com.hedera.node.app.service.mono.state.migration.VirtualMapDataAccess;
import com.hedera.node.app.service.mono.state.org.StateMetadata;
import com.hedera.node.app.service.mono.state.submerkle.ExchangeRates;
import com.hedera.node.app.service.mono.state.submerkle.SequenceNumber;
import com.hedera.node.app.service.mono.state.virtual.ContractKey;
import com.hedera.node.app.service.mono.state.virtual.EntityNumVirtualKey;
import com.hedera.node.app.service.mono.state.virtual.IterableContractValue;
import com.hedera.node.app.service.mono.state.virtual.UniqueTokenKey;
import com.hedera.node.app.service.mono.state.virtual.UniqueTokenValue;
import com.hedera.node.app.service.mono.state.virtual.VirtualBlobKey;
import com.hedera.node.app.service.mono.state.virtual.VirtualBlobValue;
import com.hedera.node.app.service.mono.state.virtual.VirtualMapFactory;
import com.hedera.node.app.service.mono.state.virtual.entities.OnDiskAccount;
import com.hedera.node.app.service.mono.state.virtual.entities.OnDiskTokenRel;
import com.hedera.node.app.service.mono.stream.RecordsRunningHashLeaf;
import com.hedera.node.app.service.mono.utils.EntityNum;
import com.hedera.node.app.service.mono.utils.EntityNumPair;
import com.hedera.node.app.service.mono.utils.MiscUtils;
import com.hederahashgraph.api.proto.java.AccountID;
import com.swirlds.common.crypto.CryptographyHolder;
import com.swirlds.common.crypto.DigestType;
import com.swirlds.common.crypto.ImmutableHash;
import com.swirlds.common.crypto.RunningHash;
import com.swirlds.common.merkle.MerkleInternal;
import com.swirlds.common.merkle.MerkleNode;
import com.swirlds.common.merkle.impl.PartialNaryMerkleInternal;
import com.swirlds.common.system.InitTrigger;
import com.swirlds.common.system.NodeId;
import com.swirlds.common.system.Platform;
import com.swirlds.common.system.Round;
import com.swirlds.common.system.SoftwareVersion;
import com.swirlds.common.system.SwirldDualState;
import com.swirlds.common.system.SwirldState2;
import com.swirlds.common.system.address.AddressBook;
import com.swirlds.common.system.events.Event;
import com.swirlds.common.threading.manager.AdHocThreadManager;
import com.swirlds.fchashmap.FCHashMap;
import com.swirlds.jasperdb.VirtualDataSourceJasperDB;
import com.swirlds.merkle.map.MerkleMap;
import com.swirlds.platform.gui.SwirldsGui;
import com.swirlds.platform.state.DualStateImpl;
import com.swirlds.virtualmap.VirtualKey;
import com.swirlds.virtualmap.VirtualMap;
import com.swirlds.virtualmap.VirtualMapMigration;
import com.swirlds.virtualmap.VirtualValue;
import com.swirlds.virtualmap.internal.merkle.VirtualRootNode;
import edu.umd.cs.findbugs.annotations.NonNull;
import edu.umd.cs.findbugs.annotations.Nullable;
import java.time.Instant;
import java.util.List;
import java.util.Map;
import java.util.Objects;
import java.util.concurrent.atomic.AtomicInteger;
import java.util.concurrent.atomic.AtomicReference;
import java.util.function.Function;
import java.util.function.Supplier;
import org.apache.logging.log4j.LogManager;
import org.apache.logging.log4j.Logger;

/** The Merkle tree root of the Hedera Services world state. */
public class ServicesState extends PartialNaryMerkleInternal
        implements MerkleInternal, SwirldState2 {
    private static final VirtualMapDataAccess VIRTUAL_MAP_DATA_ACCESS =
            VirtualMapMigration::extractVirtualMapData;
    private static final Logger log = LogManager.getLogger(ServicesState.class);

    private static final long RUNTIME_CONSTRUCTABLE_ID = 0x8e300b0dfdafbb1aL;
    public static final ImmutableHash EMPTY_HASH =
            new ImmutableHash(new byte[DigestType.SHA_384.digestLength()]);

    // Only over-written when Platform deserializes a legacy version of the state
    private int deserializedStateVersion = CURRENT_VERSION;
    // All of the state that is not itself hashed or serialized, but only derived from such state
    private StateMetadata metadata;
    /* Set to true if virtual NFTs are enabled. */
    private boolean enabledVirtualNft;
    private boolean enableVirtualAccounts;
    private boolean enableVirtualTokenRels;
    private Platform platform;
    private final BootstrapProperties bootstrapProperties;

    public ServicesState() {
        // RuntimeConstructable
        bootstrapProperties = null;
    }

    @VisibleForTesting
    ServicesState(final BootstrapProperties bootstrapProperties) {
        this.bootstrapProperties = bootstrapProperties;
    }

    private ServicesState(final ServicesState that) {
        // Copy the Merkle route from the source instance
        super(that);
        // Copy the non-null Merkle children from the source
        for (int childIndex = 0, n = that.getNumberOfChildren(); childIndex < n; childIndex++) {
            final var childToCopy = that.getChild(childIndex);
            if (childToCopy != null) {
                setChild(childIndex, childToCopy.copy());
            }
        }
        // Copy the non-Merkle state from the source
        this.deserializedStateVersion = that.deserializedStateVersion;
        this.metadata = (that.metadata == null) ? null : that.metadata.copy();
        this.bootstrapProperties = that.bootstrapProperties;
        this.enableVirtualAccounts = that.enableVirtualAccounts;
        this.enableVirtualTokenRels = that.enableVirtualTokenRels;
        this.platform = that.platform;
    }

    /** Log out the sizes the state children. */
    private void logStateChildrenSizes() {
        log.info(
                "  (@ {}) # NFTs               = {}",
                StateChildIndices.UNIQUE_TOKENS,
                uniqueTokens().size());
        log.info(
                "  (@ {}) # token associations = {}",
                StateChildIndices.TOKEN_ASSOCIATIONS,
                tokenAssociations().size());
        log.info("  (@ {}) # topics             = {}", StateChildIndices.TOPICS, topics().size());
        log.info("  (@ {}) # blobs              = {}", StateChildIndices.STORAGE, storage().size());
        log.info(
                "  (@ {}) # accounts/contracts = {}",
                StateChildIndices.ACCOUNTS,
                accounts().size());
        log.info("  (@ {}) # tokens             = {}", StateChildIndices.TOKENS, tokens().size());
        log.info(
                "  (@ {}) # scheduled txns     = {}",
                StateChildIndices.SCHEDULE_TXS,
                scheduleTxs().getNumSchedules());
        log.info(
                "  (@ {}) # contract K/V pairs = {}",
                StateChildIndices.CONTRACT_STORAGE,
                contractStorage().size());
    }

    // --- MerkleInternal ---
    @Override
    public long getClassId() {
        return RUNTIME_CONSTRUCTABLE_ID;
    }

    @Override
    public int getVersion() {
        return CURRENT_VERSION;
    }

    @Override
    public int getMinimumChildCount() {
        return StateChildIndices.NUM_025X_CHILDREN;
    }

    @Override
    public int getMinimumSupportedVersion() {
        return MINIMUM_SUPPORTED_VERSION;
    }

    @Override
    public void addDeserializedChildren(final List<MerkleNode> children, final int version) {
        super.addDeserializedChildren(children, version);
        deserializedStateVersion = version;
    }

    @Override
    public MerkleNode migrate(final int version) {
        final boolean enabledJasperdbToMerkleDb =
                getBootstrapProperties()
                        .getBooleanProperty(PropertyNames.VIRTUALDATASOURCE_JASPERDB_TO_MERKLEDB);
        if (enabledJasperdbToMerkleDb) {
            migrateVirtualMapsToMerkleDb(this);
        }
        return MerkleInternal.super.migrate(version);
    }

    // --- SwirldState ---
    @Override
<<<<<<< HEAD
=======
    public void init(
            final Platform platform,
            final AddressBook addressBook,
            final SwirldDualState dualState,
            final InitTrigger trigger,
            final SoftwareVersion deserializedVersion) {
        if (trigger == GENESIS) {
            genesisInit(platform, addressBook, dualState);
        } else {
            if (deserializedVersion == null) {
                throw new IllegalStateException(
                        "No software version for deserialized state version "
                                + deserializedStateVersion);
            }
            // Note this returns the app in case we need to do something with it  after making
            // final changes to state (e.g. after migrating something from memory to disk)
            deserializedInit(platform, addressBook, dualState, trigger, deserializedVersion);
            final var isUpgrade =
                    SEMANTIC_VERSIONS.deployedSoftwareVersion().isAfter(deserializedVersion);
            if (isUpgrade) {
                migrateFrom(deserializedVersion);
            }

            // Because the flags below can be toggled without a software upgrade, we need to
            // check for migration regardless of versioning. This should be done after any
            // other migrations are complete.
            if (shouldMigrateNfts()) {
                migrateFromUniqueTokenMerkleMap(this);
            }
            if (shouldMigrateSomethingToDisk()) {
                mapToDiskMigration.migrateToDiskAsApropos(
                        INSERTIONS_PER_COPY,
                        this,
                        new ToDiskMigrations(enableVirtualAccounts, enableVirtualTokenRels),
                        vmFactory.get(),
                        accountMigrator,
                        tokenRelMigrator);
            }
        }
    }

    @Override
>>>>>>> 93a11ab2
    public void handleConsensusRound(final Round round, final SwirldDualState dualState) {
        throwIfImmutable();
        final var app = metadata.app();
        app.dualStateAccessor().setDualState(dualState);
        app.logic().incorporateConsensus(round);
    }

    @Override
    public void preHandle(final Event event) {
        metadata.app().eventExpansion().expandAllSigs(event, this);
    }

    private ServicesApp deserializedInit(
            final Platform platform,
            final AddressBook addressBook,
            final SwirldDualState dualState,
            final InitTrigger trigger,
            @NonNull final SoftwareVersion deserializedVersion) {
        log.info("Init called on Services node {} WITH Merkle saved state", platform.getSelfId());

        final var bootstrapProps = getBootstrapProperties();
        enableVirtualAccounts =
                bootstrapProps.getBooleanProperty(PropertyNames.ACCOUNTS_STORE_ON_DISK);
        enableVirtualTokenRels =
                bootstrapProps.getBooleanProperty(PropertyNames.TOKENS_STORE_RELS_ON_DISK);
        enabledVirtualNft =
                bootstrapProps.getBooleanProperty(PropertyNames.TOKENS_NFTS_USE_VIRTUAL_MERKLE);
        return internalInit(platform, bootstrapProps, dualState, trigger, deserializedVersion);
    }

    private void genesisInit(
            final Platform platform,
            final AddressBook addressBook,
            final SwirldDualState dualState) {
        log.info(
                "Init called on Services node {} WITHOUT Merkle saved state", platform.getSelfId());

        // Create the top-level children in the Merkle tree
        final var bootstrapProps = getBootstrapProperties();
        final var seqStart = bootstrapProps.getLongProperty(PropertyNames.HEDERA_FIRST_USER_ENTITY);
        enableVirtualAccounts =
                bootstrapProps.getBooleanProperty(PropertyNames.ACCOUNTS_STORE_ON_DISK);
        enableVirtualTokenRels =
                bootstrapProps.getBooleanProperty(PropertyNames.TOKENS_STORE_RELS_ON_DISK);
        enabledVirtualNft =
                bootstrapProps.getBooleanProperty(PropertyNames.TOKENS_NFTS_USE_VIRTUAL_MERKLE);
        createGenesisChildren(addressBook, seqStart, bootstrapProps);

        internalInit(platform, bootstrapProps, dualState, GENESIS, null);
        networkCtx().markPostUpgradeScanStatus();
    }

    private ServicesApp internalInit(
            final Platform platform,
            final BootstrapProperties bootstrapProps,
            SwirldDualState dualState,
            final InitTrigger trigger,
            @Nullable final SoftwareVersion deserializedVersion) {
        this.platform = platform;
        final var selfId = platform.getSelfId().getId();

        final ServicesApp app;
        if (APPS.includes(selfId)) {
            app = APPS.get(selfId);
        } else {
            final var nodeAddress = addressBook().getAddress(selfId);
            final var initialHash = runningHashLeaf().getRunningHash().getHash();
            app =
                    appBuilder
                            .get()
                            .staticAccountMemo(nodeAddress.getMemo())
                            .bootstrapProps(bootstrapProps)
                            .initialHash(initialHash)
                            .platform(platform)
                            .consoleCreator(SwirldsGui::createConsole)
                            .crypto(CryptographyHolder.get())
                            .selfId(selfId)
                            .build();
            APPS.save(selfId, app);
        }

        if (dualState == null) {
            dualState = new DualStateImpl();
        }
        app.dualStateAccessor().setDualState(dualState);
        log.info(
                "Dual state includes freeze time={} and last frozen={}",
                dualState.getFreezeTime(),
                dualState.getLastFrozenTime());

        final var deployedVersion = SEMANTIC_VERSIONS.deployedSoftwareVersion();
        if (deployedVersion.isBefore(deserializedVersion)) {
            log.error(
                    "Fatal error, state source version {} is after node software version {}",
                    deserializedVersion,
                    deployedVersion);
            app.systemExits().fail(1);
        } else {
            final var isUpgrade = deployedVersion.isAfter(deserializedVersion);
            if (trigger == RESTART) {
                // We may still want to change the address book without an upgrade. But note
                // that without a dynamic address book, this MUST be a no-op during reconnect.
                app.stakeStartupHelper().doRestartHousekeeping(addressBook(), stakingInfo());
                if (isUpgrade) {
                    dualState.setFreezeTime(null);
                    networkCtx().discardPreparedUpgradeMeta();
                    if (deployedVersion.hasMigrationRecordsFrom(deserializedVersion)) {
                        networkCtx().markMigrationRecordsNotYetStreamed();
                    }
                }
            }
            networkCtx().setStateVersion(CURRENT_VERSION);

            metadata = new StateMetadata(app, new FCHashMap<>());
            // Log state before migration.
            logStateChildrenSizes();
            // This updates the working state accessor with our children
            app.initializationFlow().runWith(this, bootstrapProps);
            if (trigger == RESTART && isUpgrade) {
                app.stakeStartupHelper()
                        .doUpgradeHousekeeping(networkCtx(), accounts(), stakingInfo());
            }

            // Ensure the prefetch queue is created and thread pool is active instead of waiting
            // for lazy-initialization to take place
            app.prefetchProcessor();
            log.info("Created prefetch processor");

            logSummary();
            log.info("  --> Context initialized accordingly on Services node {}", selfId);

            if (trigger == GENESIS) {
                app.sysAccountsCreator()
                        .ensureSystemAccounts(
                                app.backingAccounts(), app.workingState().addressBook());
                app.sysFilesManager().createManagedFilesIfMissing();
                app.stakeStartupHelper().doGenesisHousekeeping(addressBook());
            }
            if (trigger != RECONNECT) {
                // Once we have a dynamic address book, this will run unconditionally
                app.sysFilesManager().updateStakeDetails();
            }
        }
        return app;
    }

    public void init(
            final Platform platform,
            final AddressBook addressBook,
            final SwirldDualState dualState,
            final InitTrigger trigger,
            final SoftwareVersion deserializedVersion) {
        // first store a reference to the platform
        this.platform = platform;

        if (trigger == GENESIS) {
            genesisInit(platform, addressBook, dualState);
        } else {
            if (deserializedVersion == null) {
                throw new IllegalStateException(
                        "No software version for deserialized state version "
                                + deserializedStateVersion);
            }
            // Note this returns the app in case we need to do something with it  after making
            // final changes to state (e.g. after migrating something from memory to disk)
            deserializedInit(platform, addressBook, dualState, trigger, deserializedVersion);
            final var isUpgrade =
                    SEMANTIC_VERSIONS.deployedSoftwareVersion().isAfter(deserializedVersion);
            if (isUpgrade) {
                migrateFrom(deserializedVersion);
            }

            // Because the flags below can be toggled without a software upgrade, we need to
            // check for migration regardless of versioning. This should be done after any
            // other migrations are complete.
            if (shouldMigrateNfts()) {
                migrateFromUniqueTokenMerkleMap(this);
            }
            if (shouldMigrateSomethingToDisk()) {
                mapToDiskMigration.migrateToDiskAsApropos(
                        INSERTIONS_PER_COPY,
                        this,
                        new ToDiskMigrations(enableVirtualAccounts, enableVirtualTokenRels),
                        vmFactory.apply(JasperDbBuilder::new),
                        accountMigrator,
                        tokenRelMigrator);
            }
        }
    }

    /* --- FastCopyable --- */
    @Override
    public synchronized ServicesState copy() {
        setImmutable(true);

        final var that = new ServicesState(this);
        this.platform = that.platform;
        if (metadata != null) {
            metadata.app().workingState().updateFrom(that);
        }

        return that;
    }

    /* --- Archivable --- */
    @Override
    public synchronized void archive() {
        if (metadata != null) {
            metadata.release();
        }

        topics().archive();
        tokens().archive();
        accounts().archive();
        uniqueTokens().archive();
        tokenAssociations().archive();
        stakingInfo().archive();
    }

    /* --- MerkleNode --- */
    @Override
    public synchronized void destroyNode() {
        if (metadata != null) {
            metadata.release();
        }
    }

    /* -- Getters and helpers -- */
    public AccountID getAccountFromNodeId(final NodeId nodeId) {
        final var address = addressBook().getAddress(nodeId.getId());
        final var memo = address.getMemo();
        return parseAccount(memo);
    }

    public boolean isInitialized() {
        return metadata != null;
    }

    public Instant getTimeOfLastHandledTxn() {
        return networkCtx().consensusTimeOfLastHandledTxn();
    }

    public int getStateVersion() {
        return networkCtx().getStateVersion();
    }

    public void logSummary() {
        final String ctxSummary;
        if (metadata != null) {
            final var app = metadata.app();
            app.hashLogger().logHashesFor(this);
            ctxSummary = networkCtx().summarizedWith(app.dualStateAccessor());
        } else {
            ctxSummary = networkCtx().summarized();
        }
        log.info(ctxSummary);
    }

    public Map<ByteString, EntityNum> aliases() {
        Objects.requireNonNull(metadata, "Cannot get aliases from an uninitialized state");
        return metadata.aliases();
    }

    @SuppressWarnings("unchecked")
    public AccountStorageAdapter accounts() {
        final var accountsStorage = getChild(StateChildIndices.ACCOUNTS);
        return (accountsStorage instanceof VirtualMap)
                ? AccountStorageAdapter.fromOnDisk(
                        VIRTUAL_MAP_DATA_ACCESS,
                        getChild(StateChildIndices.PAYER_RECORDS),
                        (VirtualMap<EntityNumVirtualKey, OnDiskAccount>) accountsStorage)
                : AccountStorageAdapter.fromInMemory(
                        (MerkleMap<EntityNum, MerkleAccount>) accountsStorage);
    }

    public VirtualMap<VirtualBlobKey, VirtualBlobValue> storage() {
        return getChild(StateChildIndices.STORAGE);
    }

    public MerkleMap<EntityNum, MerkleTopic> topics() {
        return getChild(StateChildIndices.TOPICS);
    }

    public MerkleMap<EntityNum, MerkleToken> tokens() {
        return getChild(StateChildIndices.TOKENS);
    }

    @SuppressWarnings("unchecked")
    public TokenRelStorageAdapter tokenAssociations() {
        final var relsStorage = getChild(StateChildIndices.TOKEN_ASSOCIATIONS);
        return (relsStorage instanceof VirtualMap)
                ? TokenRelStorageAdapter.fromOnDisk(
                        (VirtualMap<EntityNumVirtualKey, OnDiskTokenRel>) relsStorage)
                : TokenRelStorageAdapter.fromInMemory(
                        (MerkleMap<EntityNumPair, MerkleTokenRelStatus>) relsStorage);
    }

    public MerkleScheduledTransactions scheduleTxs() {
        return getChild(StateChildIndices.SCHEDULE_TXS);
    }

    public MerkleNetworkContext networkCtx() {
        return getChild(StateChildIndices.NETWORK_CTX);
    }

    public AddressBook addressBook() {
        return platform.getAddressBook();
    }

    public MerkleSpecialFiles specialFiles() {
        return getChild(StateChildIndices.SPECIAL_FILES);
    }

    public RecordsRunningHashLeaf runningHashLeaf() {
        return getChild(StateChildIndices.RECORD_STREAM_RUNNING_HASH);
    }

    @SuppressWarnings("unchecked")
    public UniqueTokenMapAdapter uniqueTokens() {
        final var tokensMap = getChild(StateChildIndices.UNIQUE_TOKENS);
        return tokensMap.getClass() == MerkleMap.class
                ? UniqueTokenMapAdapter.wrap(
                        (MerkleMap<EntityNumPair, MerkleUniqueToken>) tokensMap)
                : UniqueTokenMapAdapter.wrap(
                        (VirtualMap<UniqueTokenKey, UniqueTokenValue>) tokensMap);
    }

    public RecordsStorageAdapter payerRecords() {
        return getNumberOfChildren() == StateChildIndices.NUM_032X_CHILDREN
                ? RecordsStorageAdapter.fromDedicated(getChild(StateChildIndices.PAYER_RECORDS))
                : RecordsStorageAdapter.fromLegacy(getChild(StateChildIndices.ACCOUNTS));
    }

    public VirtualMap<ContractKey, IterableContractValue> contractStorage() {
        return getChild(StateChildIndices.CONTRACT_STORAGE);
    }

    public MerkleMap<EntityNum, MerkleStakingInfo> stakingInfo() {
        return getChild(StateChildIndices.STAKING_INFO);
    }

    int getDeserializedStateVersion() {
        return deserializedStateVersion;
    }

    void createGenesisChildren(
            final AddressBook addressBook,
            final long seqStart,
            final BootstrapProperties bootstrapProperties) {
        final VirtualMapFactory virtualMapFactory = vmFactory.get();
        if (enabledVirtualNft) {
            setChild(
                    StateChildIndices.UNIQUE_TOKENS,
                    virtualMapFactory.newVirtualizedUniqueTokenStorage());
        } else {
            setChild(StateChildIndices.UNIQUE_TOKENS, new MerkleMap<>());
        }
        if (enableVirtualTokenRels) {
            setChild(StateChildIndices.TOKEN_ASSOCIATIONS, virtualMapFactory.newOnDiskTokenRels());
        } else {
            setChild(StateChildIndices.TOKEN_ASSOCIATIONS, new MerkleMap<>());
        }
        setChild(StateChildIndices.TOPICS, new MerkleMap<>());
        setChild(StateChildIndices.STORAGE, virtualMapFactory.newVirtualizedBlobs());
        if (enableVirtualAccounts) {
            setChild(StateChildIndices.ACCOUNTS, virtualMapFactory.newOnDiskAccountStorage());
        } else {
            setChild(StateChildIndices.ACCOUNTS, new MerkleMap<>());
        }
        setChild(StateChildIndices.TOKENS, new MerkleMap<>());
        setChild(StateChildIndices.NETWORK_CTX, genesisNetworkCtxWith(seqStart));
        setChild(StateChildIndices.SPECIAL_FILES, new MerkleSpecialFiles());
        setChild(StateChildIndices.SCHEDULE_TXS, new MerkleScheduledTransactions());
        setChild(StateChildIndices.RECORD_STREAM_RUNNING_HASH, genesisRunningHashLeaf());
        //        setChild(StateChildIndices.ADDRESS_BOOK, addressBook);
        setChild(
                StateChildIndices.CONTRACT_STORAGE,
                virtualMapFactory.newVirtualizedIterableStorage());
        setChild(
                StateChildIndices.STAKING_INFO,
                stakingInfoBuilder.buildStakingInfoMap(addressBook, bootstrapProperties));
        if (enableVirtualAccounts) {
            setChild(StateChildIndices.PAYER_RECORDS, new MerkleMap<>());
        }
    }

    private RecordsRunningHashLeaf genesisRunningHashLeaf() {
        final var genesisRunningHash = new RunningHash();
        genesisRunningHash.setHash(EMPTY_HASH);
        return new RecordsRunningHashLeaf(genesisRunningHash);
    }

    private MerkleNetworkContext genesisNetworkCtxWith(final long seqStart) {
        return new MerkleNetworkContext(
                null, new SequenceNumber(seqStart), seqStart - 1, new ExchangeRates());
    }

    private static StakingInfoBuilder stakingInfoBuilder =
            StakingInfoMapBuilder::buildStakingInfoMap;
    private static Supplier<VirtualMapFactory> vmFactory = VirtualMapFactory::new;
    private static Supplier<ServicesApp.Builder> appBuilder = DaggerServicesApp::builder;
    private static MapToDiskMigration mapToDiskMigration =
            MapMigrationToDisk::migrateToDiskAsApropos;
    static final Function<MerkleAccountState, OnDiskAccount> accountMigrator = OnDiskAccount::from;
    static final Function<MerkleTokenRelStatus, OnDiskTokenRel> tokenRelMigrator =
            OnDiskTokenRel::from;

    @VisibleForTesting
    void migrateFrom(@NonNull final SoftwareVersion deserializedVersion) {
        // Keep the MutableStateChildren up-to-date (no harm done if they are already are)
        final var app = getMetadata().app();
        app.workingState().updatePrimitiveChildrenFrom(this);
        log.info("Finished migrations needed for deserialized version {}", deserializedVersion);
        logStateChildrenSizes();
        networkCtx().markPostUpgradeScanStatus();
    }

    boolean shouldMigrateNfts() {
        return enabledVirtualNft && !uniqueTokens().isVirtual();
    }

    boolean shouldMigrateSomethingToDisk() {
        return shouldMigrateAccountsToDisk() || shouldMigrateTokenRelsToDisk();
    }

    boolean shouldMigrateAccountsToDisk() {
        return enableVirtualAccounts && getNumberOfChildren() < StateChildIndices.NUM_032X_CHILDREN;
    }

    boolean shouldMigrateTokenRelsToDisk() {
        return enableVirtualTokenRels
                && getChild(StateChildIndices.TOKEN_ASSOCIATIONS) instanceof MerkleMap<?, ?>;
    }

    private static void migrateVirtualMapsToMerkleDb(final ServicesState state) {
        final VirtualMapFactory virtualMapFactory = vmFactory.get();

        // virtualized blobs
        final VirtualMap<VirtualBlobKey, VirtualBlobValue> storageMap =
                state.getChild(StateChildIndices.STORAGE);
        if (jasperDbBacked(storageMap)) {
            VirtualMap<VirtualBlobKey, VirtualBlobValue> merkleDbBackedMap =
                    virtualMapFactory.newVirtualizedBlobs();
            merkleDbBackedMap = migrateVirtualMap(storageMap, merkleDbBackedMap);
            state.setChild(StateChildIndices.STORAGE, merkleDbBackedMap);
        }

        // virtualized iterable storage
        final VirtualMap<ContractKey, IterableContractValue> contractStorageMap =
                state.getChild(StateChildIndices.CONTRACT_STORAGE);
        if (jasperDbBacked(contractStorageMap)) {
            VirtualMap<ContractKey, IterableContractValue> merkleDbBackedMap =
                    virtualMapFactory.newVirtualizedIterableStorage();
            merkleDbBackedMap = migrateVirtualMap(contractStorageMap, merkleDbBackedMap);
            state.setChild(StateChildIndices.CONTRACT_STORAGE, merkleDbBackedMap);
        }

        // virtualized accounts, if enabled
        if (state.enableVirtualAccounts) {
            final VirtualMap<EntityNumVirtualKey, OnDiskAccount> accountsMap =
                    state.getChild(StateChildIndices.ACCOUNTS);
            if (jasperDbBacked(accountsMap)) {
                VirtualMap<EntityNumVirtualKey, OnDiskAccount> merkleDbBackedMap =
                        virtualMapFactory.newOnDiskAccountStorage();
                merkleDbBackedMap = migrateVirtualMap(accountsMap, merkleDbBackedMap);
                state.setChild(StateChildIndices.ACCOUNTS, merkleDbBackedMap);
            }
        }

        // virtualized token associations, if enabled
        if (state.enableVirtualTokenRels) {
            final VirtualMap<EntityNumVirtualKey, OnDiskTokenRel> tokenAssociationsMap =
                    state.getChild(StateChildIndices.TOKEN_ASSOCIATIONS);
            if (jasperDbBacked(tokenAssociationsMap)) {
                VirtualMap<EntityNumVirtualKey, OnDiskTokenRel> merkleDbBackedMap =
                        virtualMapFactory.newOnDiskTokenRels();
                merkleDbBackedMap = migrateVirtualMap(tokenAssociationsMap, merkleDbBackedMap);
                state.setChild(StateChildIndices.TOKEN_ASSOCIATIONS, merkleDbBackedMap);
            }
        }

        // virtualized unique token storage, if enabled
        if (state.enabledVirtualNft) {
            final VirtualMap<UniqueTokenKey, UniqueTokenValue> uniqueTokensMap =
                    state.getChild(StateChildIndices.UNIQUE_TOKENS);
            if (jasperDbBacked(uniqueTokensMap)) {
                VirtualMap<UniqueTokenKey, UniqueTokenValue> merkleDbBackedMap =
                        virtualMapFactory.newVirtualizedUniqueTokenStorage();
                merkleDbBackedMap = migrateVirtualMap(uniqueTokensMap, merkleDbBackedMap);
                state.setChild(StateChildIndices.UNIQUE_TOKENS, merkleDbBackedMap);
            }
        }
    }

    private static boolean jasperDbBacked(final VirtualMap<?, ?> map) {
        final VirtualRootNode<?, ?> virtualRootNode = map.getRight();
        return virtualRootNode.getDataSource() instanceof VirtualDataSourceJasperDB;
    }

    private static <K extends VirtualKey<? super K>, V extends VirtualValue>
            VirtualMap<K, V> migrateVirtualMap(
                    final VirtualMap<K, V> source, final VirtualMap<K, V> target) {
        final int copyTargetMapEveryPuts = 10_000;
        final AtomicInteger count = new AtomicInteger(copyTargetMapEveryPuts);
        final AtomicReference<VirtualMap<K, V>> targetMapRef = new AtomicReference<>(target);
        MiscUtils.withLoggedDuration(
                () -> {
                    try {
                        VirtualMapMigration.extractVirtualMapData(
                                AdHocThreadManager.getStaticThreadManager(),
                                source,
                                kvPair -> {
                                    final K key = kvPair.getKey();
                                    final V value = kvPair.getValue();
                                    final VirtualMap<K, V> curCopy = targetMapRef.get();
                                    curCopy.put(key, value);
                                    // Make a map copy every X rounds to flush map cache to disk
                                    if (count.decrementAndGet() == 0) {
                                        targetMapRef.set(curCopy.copy());
                                        curCopy.release();
                                        count.set(copyTargetMapEveryPuts);
                                    }
                                },
                                4);
                    } catch (final InterruptedException z) {
                        log.error("Interrupted VirtualMap migration", z);
                        throw new RuntimeException(z);
                    }
                },
                log,
                "VirtualMap migration: " + source.getLabel());
        return targetMapRef.get();
    }

    private BootstrapProperties getBootstrapProperties() {
        return bootstrapProperties == null ? new BootstrapProperties() : bootstrapProperties;
    }

    @FunctionalInterface
    interface StakingInfoBuilder {
        MerkleMap<EntityNum, MerkleStakingInfo> buildStakingInfoMap(
                AddressBook addressBook, BootstrapProperties bootstrapProperties);
    }

    @FunctionalInterface
    interface MapToDiskMigration {
        void migrateToDiskAsApropos(
                final int insertionsPerCopy,
                final ServicesState mutableState,
                final ToDiskMigrations toDiskMigrations,
                final VirtualMapFactory virtualMapFactory,
                final Function<MerkleAccountState, OnDiskAccount> accountMigrator,
                final Function<MerkleTokenRelStatus, OnDiskTokenRel> tokenRelMigrator);
    }

    @VisibleForTesting
    StateMetadata getMetadata() {
        return metadata;
    }

    @VisibleForTesting
    void setMetadata(final StateMetadata metadata) {
        this.metadata = metadata;
    }

    @VisibleForTesting
    void setPlatform(final Platform platform) {
        this.platform = platform;
    }

    @VisibleForTesting
    void setDeserializedStateVersion(final int deserializedStateVersion) {
        this.deserializedStateVersion = deserializedStateVersion;
    }

    @VisibleForTesting
    static void setAppBuilder(final Supplier<ServicesApp.Builder> appBuilder) {
        ServicesState.appBuilder = appBuilder;
    }

    @VisibleForTesting
    static void setStakingInfoBuilder(final StakingInfoBuilder stakingInfoBuilder) {
        ServicesState.stakingInfoBuilder = stakingInfoBuilder;
    }

    @VisibleForTesting
    public static void setVmFactory(final Supplier<VirtualMapFactory> vmFactory) {
        ServicesState.vmFactory = vmFactory;
    }

    @VisibleForTesting
    public static void setMapToDiskMigration(final MapToDiskMigration mapToDiskMigration) {
        ServicesState.mapToDiskMigration = mapToDiskMigration;
    }
}<|MERGE_RESOLUTION|>--- conflicted
+++ resolved
@@ -225,8 +225,13 @@
 
     // --- SwirldState ---
     @Override
-<<<<<<< HEAD
-=======
+    public void handleConsensusRound(final Round round, final SwirldDualState dualState) {
+        throwIfImmutable();
+        final var app = metadata.app();
+        app.dualStateAccessor().setDualState(dualState);
+        app.logic().incorporateConsensus(round);
+    }
+
     public void init(
             final Platform platform,
             final AddressBook addressBook,
@@ -266,15 +271,6 @@
                         tokenRelMigrator);
             }
         }
-    }
-
-    @Override
->>>>>>> 93a11ab2
-    public void handleConsensusRound(final Round round, final SwirldDualState dualState) {
-        throwIfImmutable();
-        final var app = metadata.app();
-        app.dualStateAccessor().setDualState(dualState);
-        app.logic().incorporateConsensus(round);
     }
 
     @Override
