/*
 * Copyright (C) 2020-2023 Hedera Hashgraph, LLC
 *
 * Licensed under the Apache License, Version 2.0 (the "License");
 * you may not use this file except in compliance with the License.
 * You may obtain a copy of the License at
 *
 *      http://www.apache.org/licenses/LICENSE-2.0
 *
 * Unless required by applicable law or agreed to in writing, software
 * distributed under the License is distributed on an "AS IS" BASIS,
 * WITHOUT WARRANTIES OR CONDITIONS OF ANY KIND, either express or implied.
 * See the License for the specific language governing permissions and
 * limitations under the License.
 */
package com.hedera.node.app.service.mono;

import static com.hedera.node.app.service.mono.context.AppsManager.APPS;
import static com.hedera.node.app.service.mono.context.properties.SemanticVersions.SEMANTIC_VERSIONS;
import static com.hedera.node.app.service.mono.state.migration.MapMigrationToDisk.INSERTIONS_PER_COPY;
import static com.hedera.node.app.service.mono.state.migration.StateVersions.CURRENT_VERSION;
import static com.hedera.node.app.service.mono.state.migration.StateVersions.MINIMUM_SUPPORTED_VERSION;
import static com.hedera.node.app.service.mono.state.migration.UniqueTokensMigrator.migrateFromUniqueTokenMerkleMap;
import static com.hedera.node.app.service.mono.utils.EntityIdUtils.parseAccount;
import static com.swirlds.common.system.InitTrigger.GENESIS;
import static com.swirlds.common.system.InitTrigger.RECONNECT;
import static com.swirlds.common.system.InitTrigger.RESTART;

import com.google.common.annotations.VisibleForTesting;
import com.google.protobuf.ByteString;
import com.hedera.node.app.service.mono.context.StateChildrenProvider;
import com.hedera.node.app.service.mono.context.properties.BootstrapProperties;
<<<<<<< HEAD
import com.hedera.node.app.service.mono.state.adapters.MerkleMapLike;
import com.hedera.node.app.service.mono.state.adapters.VirtualMapLike;
=======
import com.hedera.node.app.service.mono.context.properties.PropertyNames;
>>>>>>> 0caf223d
import com.hedera.node.app.service.mono.state.merkle.MerkleAccount;
import com.hedera.node.app.service.mono.state.merkle.MerkleAccountState;
import com.hedera.node.app.service.mono.state.merkle.MerkleNetworkContext;
import com.hedera.node.app.service.mono.state.merkle.MerkleScheduledTransactions;
import com.hedera.node.app.service.mono.state.merkle.MerkleSpecialFiles;
import com.hedera.node.app.service.mono.state.merkle.MerkleStakingInfo;
import com.hedera.node.app.service.mono.state.merkle.MerkleToken;
import com.hedera.node.app.service.mono.state.merkle.MerkleTokenRelStatus;
import com.hedera.node.app.service.mono.state.merkle.MerkleTopic;
import com.hedera.node.app.service.mono.state.merkle.MerkleUniqueToken;
import com.hedera.node.app.service.mono.state.migration.AccountStorageAdapter;
import com.hedera.node.app.service.mono.state.migration.MapMigrationToDisk;
import com.hedera.node.app.service.mono.state.migration.RecordsStorageAdapter;
import com.hedera.node.app.service.mono.state.migration.StakingInfoMapBuilder;
import com.hedera.node.app.service.mono.state.migration.StateChildIndices;
import com.hedera.node.app.service.mono.state.migration.ToDiskMigrations;
import com.hedera.node.app.service.mono.state.migration.TokenRelStorageAdapter;
import com.hedera.node.app.service.mono.state.migration.UniqueTokenMapAdapter;
import com.hedera.node.app.service.mono.state.migration.VirtualMapDataAccess;
import com.hedera.node.app.service.mono.state.org.StateMetadata;
import com.hedera.node.app.service.mono.state.submerkle.ExchangeRates;
import com.hedera.node.app.service.mono.state.submerkle.SequenceNumber;
import com.hedera.node.app.service.mono.state.virtual.ContractKey;
import com.hedera.node.app.service.mono.state.virtual.EntityNumVirtualKey;
import com.hedera.node.app.service.mono.state.virtual.IterableContractValue;
import com.hedera.node.app.service.mono.state.virtual.UniqueTokenKey;
import com.hedera.node.app.service.mono.state.virtual.UniqueTokenValue;
import com.hedera.node.app.service.mono.state.virtual.VirtualBlobKey;
import com.hedera.node.app.service.mono.state.virtual.VirtualBlobValue;
import com.hedera.node.app.service.mono.state.virtual.VirtualMapFactory;
import com.hedera.node.app.service.mono.state.virtual.entities.OnDiskAccount;
import com.hedera.node.app.service.mono.state.virtual.entities.OnDiskTokenRel;
import com.hedera.node.app.service.mono.stream.RecordsRunningHashLeaf;
import com.hedera.node.app.service.mono.utils.EntityNum;
import com.hedera.node.app.service.mono.utils.EntityNumPair;
import com.hedera.node.app.service.mono.utils.MiscUtils;
import com.hederahashgraph.api.proto.java.AccountID;
import com.swirlds.common.crypto.CryptographyHolder;
import com.swirlds.common.crypto.DigestType;
import com.swirlds.common.crypto.ImmutableHash;
import com.swirlds.common.crypto.RunningHash;
import com.swirlds.common.merkle.MerkleInternal;
import com.swirlds.common.merkle.MerkleNode;
import com.swirlds.common.merkle.impl.PartialNaryMerkleInternal;
import com.swirlds.common.system.InitTrigger;
import com.swirlds.common.system.NodeId;
import com.swirlds.common.system.Platform;
import com.swirlds.common.system.Round;
import com.swirlds.common.system.SoftwareVersion;
import com.swirlds.common.system.SwirldDualState;
import com.swirlds.common.system.SwirldState2;
import com.swirlds.common.system.address.AddressBook;
import com.swirlds.common.system.events.Event;
import com.swirlds.common.threading.manager.AdHocThreadManager;
import com.swirlds.fchashmap.FCHashMap;
import com.swirlds.jasperdb.VirtualDataSourceJasperDB;
import com.swirlds.merkle.map.MerkleMap;
import com.swirlds.platform.gui.SwirldsGui;
import com.swirlds.platform.state.DualStateImpl;
import com.swirlds.virtualmap.VirtualKey;
import com.swirlds.virtualmap.VirtualMap;
import com.swirlds.virtualmap.VirtualMapMigration;
import com.swirlds.virtualmap.VirtualValue;
import com.swirlds.virtualmap.internal.merkle.VirtualRootNode;
import edu.umd.cs.findbugs.annotations.NonNull;
import edu.umd.cs.findbugs.annotations.Nullable;
import java.time.Instant;
import java.util.List;
import java.util.Map;
import java.util.Objects;
import java.util.concurrent.atomic.AtomicInteger;
import java.util.concurrent.atomic.AtomicReference;
import java.util.function.Function;
import java.util.function.Supplier;
import org.apache.logging.log4j.LogManager;
import org.apache.logging.log4j.Logger;

/** The Merkle tree root of the Hedera Services world state. */
public class ServicesState extends PartialNaryMerkleInternal
        implements MerkleInternal, SwirldState2, StateChildrenProvider {
    private static final VirtualMapDataAccess VIRTUAL_MAP_DATA_ACCESS =
            VirtualMapMigration::extractVirtualMapData;
    private static final Logger log = LogManager.getLogger(ServicesState.class);

    private static final long RUNTIME_CONSTRUCTABLE_ID = 0x8e300b0dfdafbb1aL;
    public static final ImmutableHash EMPTY_HASH =
            new ImmutableHash(new byte[DigestType.SHA_384.digestLength()]);

    // Only over-written when Platform deserializes a legacy version of the state
    private int deserializedStateVersion = CURRENT_VERSION;
    // All of the state that is not itself hashed or serialized, but only derived from such state
    private StateMetadata metadata;
    /* Set to true if virtual NFTs are enabled. */
    private boolean enabledVirtualNft;
    private boolean enableVirtualAccounts;
    private boolean enableVirtualTokenRels;
    private Platform platform;
    private final BootstrapProperties bootstrapProperties;

    public ServicesState() {
        // RuntimeConstructable
        bootstrapProperties = null;
    }

    @VisibleForTesting
    ServicesState(final BootstrapProperties bootstrapProperties) {
        this.bootstrapProperties = bootstrapProperties;
    }

    private ServicesState(final ServicesState that) {
        // Copy the Merkle route from the source instance
        super(that);
        // Copy the non-null Merkle children from the source
        for (int childIndex = 0, n = that.getNumberOfChildren(); childIndex < n; childIndex++) {
            final var childToCopy = that.getChild(childIndex);
            if (childToCopy != null) {
                setChild(childIndex, childToCopy.copy());
            }
        }
        // Copy the non-Merkle state from the source
        this.deserializedStateVersion = that.deserializedStateVersion;
        this.metadata = (that.metadata == null) ? null : that.metadata.copy();
        this.bootstrapProperties = that.bootstrapProperties;
        this.enableVirtualAccounts = that.enableVirtualAccounts;
        this.enableVirtualTokenRels = that.enableVirtualTokenRels;
        this.platform = that.platform;
    }

    /** Log out the sizes the state children. */
    private void logStateChildrenSizes() {
        log.info(
                "  (@ {}) # NFTs               = {}",
                StateChildIndices.UNIQUE_TOKENS,
                uniqueTokens().size());
        log.info(
                "  (@ {}) # token associations = {}",
                StateChildIndices.TOKEN_ASSOCIATIONS,
                tokenAssociations().size());
        log.info("  (@ {}) # topics             = {}", StateChildIndices.TOPICS, topics().size());
        log.info("  (@ {}) # blobs              = {}", StateChildIndices.STORAGE, storage().size());
        log.info(
                "  (@ {}) # accounts/contracts = {}",
                StateChildIndices.ACCOUNTS,
                accounts().size());
        log.info("  (@ {}) # tokens             = {}", StateChildIndices.TOKENS, tokens().size());
        log.info(
                "  (@ {}) # scheduled txns     = {}",
                StateChildIndices.SCHEDULE_TXS,
                scheduleTxs().getNumSchedules());
        log.info(
                "  (@ {}) # contract K/V pairs = {}",
                StateChildIndices.CONTRACT_STORAGE,
                contractStorage().size());
    }

    // --- MerkleInternal ---
    @Override
    public long getClassId() {
        return RUNTIME_CONSTRUCTABLE_ID;
    }

    @Override
    public int getVersion() {
        return CURRENT_VERSION;
    }

    @Override
    public int getMinimumChildCount() {
        return StateChildIndices.NUM_025X_CHILDREN;
    }

    @Override
    public int getMinimumSupportedVersion() {
        return MINIMUM_SUPPORTED_VERSION;
    }

    @Override
    public void addDeserializedChildren(final List<MerkleNode> children, final int version) {
        super.addDeserializedChildren(children, version);
        deserializedStateVersion = version;
    }

    @Override
    public MerkleNode migrate(final int version) {
        final boolean enabledJasperdbToMerkleDb =
                getBootstrapProperties()
                        .getBooleanProperty(PropertyNames.VIRTUALDATASOURCE_JASPERDB_TO_MERKLEDB);
        if (enabledJasperdbToMerkleDb) {
            migrateVirtualMapsToMerkleDb(this);
        }
        return MerkleInternal.super.migrate(version);
    }

    // --- SwirldState ---
    @Override
    public void init(
            final Platform platform,
            final SwirldDualState dualState,
            final InitTrigger trigger,
            final SoftwareVersion deserializedVersion) {
        // first store a reference to the platform
        this.platform = platform;

        if (trigger == GENESIS) {
            genesisInit(platform, dualState);
        } else {
            if (deserializedVersion == null) {
                throw new IllegalStateException(
                        "No software version for deserialized state version "
                                + deserializedStateVersion);
            }
            // Note this returns the app in case we need to do something with it after making
            // final changes to state (e.g. after migrating something from memory to disk)
            deserializedInit(platform, dualState, trigger, deserializedVersion);
            final var isUpgrade =
                    SEMANTIC_VERSIONS.deployedSoftwareVersion().isAfter(deserializedVersion);
            if (isUpgrade) {
                migrateFrom(deserializedVersion);
            }

            // Because the flags below can be toggled without a software upgrade, we need to
            // check for migration regardless of versioning. This should be done after any
            // other migrations are complete.
            if (shouldMigrateNfts()) {
                migrateFromUniqueTokenMerkleMap(this);
            }
            if (shouldMigrateSomethingToDisk()) {
                mapToDiskMigration.migrateToDiskAsApropos(
                        INSERTIONS_PER_COPY,
                        this,
                        new ToDiskMigrations(enableVirtualAccounts, enableVirtualTokenRels),
                        vmFactory.get(),
                        accountMigrator,
                        tokenRelMigrator);
            }
        }
    }

    @Override
    public void handleConsensusRound(final Round round, final SwirldDualState dualState) {
        throwIfImmutable();
        final var app = metadata.app();
        app.dualStateAccessor().setDualState(dualState);
        app.logic().incorporateConsensus(round);
    }

    @Override
    public void preHandle(final Event event) {
        metadata.app().eventExpansion().expandAllSigs(event, this);
    }

    private ServicesApp deserializedInit(
            final Platform platform,
            final SwirldDualState dualState,
            final InitTrigger trigger,
            @NonNull final SoftwareVersion deserializedVersion) {
        log.info("Init called on Services node {} WITH Merkle saved state", platform.getSelfId());

        final var bootstrapProps = getBootstrapProperties();
        enableVirtualAccounts =
                bootstrapProps.getBooleanProperty(PropertyNames.ACCOUNTS_STORE_ON_DISK);
        enableVirtualTokenRels =
                bootstrapProps.getBooleanProperty(PropertyNames.TOKENS_STORE_RELS_ON_DISK);
        enabledVirtualNft =
                bootstrapProps.getBooleanProperty(PropertyNames.TOKENS_NFTS_USE_VIRTUAL_MERKLE);
        return internalInit(platform, bootstrapProps, dualState, trigger, deserializedVersion);
    }

    private void genesisInit(final Platform platform, final SwirldDualState dualState) {
        log.info(
                "Init called on Services node {} WITHOUT Merkle saved state", platform.getSelfId());

        // Create the top-level children in the Merkle tree
        final var bootstrapProps = getBootstrapProperties();
        final var seqStart = bootstrapProps.getLongProperty(PropertyNames.HEDERA_FIRST_USER_ENTITY);
        enableVirtualAccounts =
                bootstrapProps.getBooleanProperty(PropertyNames.ACCOUNTS_STORE_ON_DISK);
        enableVirtualTokenRels =
                bootstrapProps.getBooleanProperty(PropertyNames.TOKENS_STORE_RELS_ON_DISK);
        enabledVirtualNft =
                bootstrapProps.getBooleanProperty(PropertyNames.TOKENS_NFTS_USE_VIRTUAL_MERKLE);
        createGenesisChildren(platform.getAddressBook(), seqStart, bootstrapProps);

        internalInit(platform, bootstrapProps, dualState, GENESIS, null);
        networkCtx().markPostUpgradeScanStatus();
    }

    private ServicesApp internalInit(
            final Platform platform,
            final BootstrapProperties bootstrapProps,
            SwirldDualState dualState,
            final InitTrigger trigger,
            @Nullable final SoftwareVersion deserializedVersion) {
        this.platform = platform;
        final var selfId = platform.getSelfId().getId();

        final ServicesApp app;
        if (APPS.includes(selfId)) {
            app = APPS.get(selfId);
        } else {
            final var nodeAddress = addressBook().getAddress(selfId);
            final var initialHash = runningHashLeaf().getRunningHash().getHash();
            app =
                    appBuilder
                            .get()
                            .staticAccountMemo(nodeAddress.getMemo())
                            .bootstrapProps(bootstrapProps)
                            .initialHash(initialHash)
                            .platform(platform)
                            .consoleCreator(SwirldsGui::createConsole)
                            .crypto(CryptographyHolder.get())
                            .selfId(selfId)
                            .build();
            APPS.save(selfId, app);
        }

        if (dualState == null) {
            dualState = new DualStateImpl();
        }
        app.dualStateAccessor().setDualState(dualState);
        log.info(
                "Dual state includes freeze time={} and last frozen={}",
                dualState.getFreezeTime(),
                dualState.getLastFrozenTime());

        final var deployedVersion = SEMANTIC_VERSIONS.deployedSoftwareVersion();
        if (deployedVersion.isBefore(deserializedVersion)) {
            log.error(
                    "Fatal error, state source version {} is after node software version {}",
                    deserializedVersion,
                    deployedVersion);
            app.systemExits().fail(1);
        } else {
            final var isUpgrade = deployedVersion.isAfter(deserializedVersion);
            if (trigger == RESTART) {
                // We may still want to change the address book without an upgrade. But note
                // that without a dynamic address book, this MUST be a no-op during reconnect.
                app.stakeStartupHelper().doRestartHousekeeping(addressBook(), stakingInfo());
                if (isUpgrade) {
                    dualState.setFreezeTime(null);
                    networkCtx().discardPreparedUpgradeMeta();
                    if (deployedVersion.hasMigrationRecordsFrom(deserializedVersion)) {
                        networkCtx().markMigrationRecordsNotYetStreamed();
                    }
                }
            }
            networkCtx().setStateVersion(CURRENT_VERSION);

            metadata = new StateMetadata(app, new FCHashMap<>());
            // Log state before migration.
            logStateChildrenSizes();
            // This updates the working state accessor with our children
            app.initializationFlow().runWith(this, bootstrapProps);
            if (trigger == RESTART && isUpgrade) {
                app.stakeStartupHelper()
                        .doUpgradeHousekeeping(networkCtx(), accounts(), stakingInfo());
            }

            // Ensure the prefetch queue is created and thread pool is active instead of waiting
            // for lazy-initialization to take place
            app.prefetchProcessor();
            log.info("Created prefetch processor");

            logSummary();
            log.info("  --> Context initialized accordingly on Services node {}", selfId);

            if (trigger == GENESIS) {
                app.sysAccountsCreator()
                        .ensureSystemAccounts(
                                app.backingAccounts(), app.workingState().addressBook());
                app.sysFilesManager().createManagedFilesIfMissing();
                app.stakeStartupHelper().doGenesisHousekeeping(addressBook());
            }
            if (trigger != RECONNECT) {
                // Once we have a dynamic address book, this will run unconditionally
                app.sysFilesManager().updateStakeDetails();
            }
        }
        return app;
    }

    /* --- FastCopyable --- */
    @Override
    public synchronized ServicesState copy() {
        setImmutable(true);

        final var that = new ServicesState(this);
        this.platform = that.platform;
        if (metadata != null) {
            metadata.app().workingState().updateFrom(that);
        }

        return that;
    }

    /* --- Archivable --- */
    @Override
    public synchronized void archive() {
        if (metadata != null) {
            metadata.release();
        }

        topics().archive();
        tokens().archive();
        accounts().archive();
        uniqueTokens().archive();
        tokenAssociations().archive();
        stakingInfo().archive();
    }

    /* --- MerkleNode --- */
    @Override
    public synchronized void destroyNode() {
        if (metadata != null) {
            metadata.release();
        }
    }

    /* -- Getters and helpers -- */
    public AccountID getAccountFromNodeId(final NodeId nodeId) {
        final var address = addressBook().getAddress(nodeId.getId());
        final var memo = address.getMemo();
        return parseAccount(memo);
    }

    public boolean isInitialized() {
        return metadata != null;
    }

    public Instant getTimeOfLastHandledTxn() {
        return networkCtx().consensusTimeOfLastHandledTxn();
    }

    public int getStateVersion() {
        return networkCtx().getStateVersion();
    }

    public void logSummary() {
        final String ctxSummary;
        if (metadata != null) {
            final var app = metadata.app();
            app.hashLogger().logHashesFor(this);
            ctxSummary = networkCtx().summarizedWith(app.dualStateAccessor());
        } else {
            ctxSummary = networkCtx().summarized();
        }
        log.info(ctxSummary);
    }

    public Map<ByteString, EntityNum> aliases() {
        Objects.requireNonNull(metadata, "Cannot get aliases from an uninitialized state");
        return metadata.aliases();
    }

    @SuppressWarnings("unchecked")
    public AccountStorageAdapter accounts() {
        final var accountsStorage = getChild(StateChildIndices.ACCOUNTS);
        return (accountsStorage instanceof VirtualMap)
                ? AccountStorageAdapter.fromOnDisk(
                        MerkleMapLike.from(getChild(StateChildIndices.PAYER_RECORDS)),
                        VirtualMapLike.fromLongKeyed(
                                (VirtualMap<EntityNumVirtualKey, OnDiskAccount>) accountsStorage))
                : AccountStorageAdapter.fromInMemory(
                        MerkleMapLike.from((MerkleMap<EntityNum, MerkleAccount>) accountsStorage));
    }

    public VirtualMapLike<VirtualBlobKey, VirtualBlobValue> storage() {
        return VirtualMapLike.from(getChild(StateChildIndices.STORAGE));
    }

    public MerkleMapLike<EntityNum, MerkleTopic> topics() {
        return MerkleMapLike.from(getChild(StateChildIndices.TOPICS));
    }

    public MerkleMapLike<EntityNum, MerkleToken> tokens() {
        return MerkleMapLike.from(getChild(StateChildIndices.TOKENS));
    }

    @SuppressWarnings("unchecked")
    public TokenRelStorageAdapter tokenAssociations() {
        final var relsStorage = getChild(StateChildIndices.TOKEN_ASSOCIATIONS);
        return (relsStorage instanceof VirtualMap)
                ? TokenRelStorageAdapter.fromOnDisk(
                        VirtualMapLike.fromLongKeyed(
                                (VirtualMap<EntityNumVirtualKey, OnDiskTokenRel>) relsStorage))
                : TokenRelStorageAdapter.fromInMemory(
                        (MerkleMap<EntityNumPair, MerkleTokenRelStatus>) relsStorage);
    }

    public MerkleScheduledTransactions scheduleTxs() {
        return getChild(StateChildIndices.SCHEDULE_TXS);
    }

    public MerkleNetworkContext networkCtx() {
        return getChild(StateChildIndices.NETWORK_CTX);
    }

    public AddressBook addressBook() {
        return platform.getAddressBook();
    }

    public MerkleSpecialFiles specialFiles() {
        return getChild(StateChildIndices.SPECIAL_FILES);
    }

    public RecordsRunningHashLeaf runningHashLeaf() {
        return getChild(StateChildIndices.RECORD_STREAM_RUNNING_HASH);
    }

    @SuppressWarnings("unchecked")
    public UniqueTokenMapAdapter uniqueTokens() {
        final var tokensMap = getChild(StateChildIndices.UNIQUE_TOKENS);
        return tokensMap.getClass() == MerkleMap.class
                ? UniqueTokenMapAdapter.wrap(
                        (MerkleMap<EntityNumPair, MerkleUniqueToken>) tokensMap)
                : UniqueTokenMapAdapter.wrap(
                        VirtualMapLike.from(
                                (VirtualMap<UniqueTokenKey, UniqueTokenValue>) tokensMap));
    }

    public RecordsStorageAdapter payerRecords() {
        return getNumberOfChildren() == StateChildIndices.NUM_032X_CHILDREN
                ? RecordsStorageAdapter.fromDedicated(
                        MerkleMapLike.from(getChild(StateChildIndices.PAYER_RECORDS)))
                : RecordsStorageAdapter.fromLegacy(
                        MerkleMapLike.from(getChild(StateChildIndices.ACCOUNTS)));
    }

    public VirtualMapLike<ContractKey, IterableContractValue> contractStorage() {
        return VirtualMapLike.from(getChild(StateChildIndices.CONTRACT_STORAGE));
    }

    public MerkleMapLike<EntityNum, MerkleStakingInfo> stakingInfo() {
        return MerkleMapLike.from(getChild(StateChildIndices.STAKING_INFO));
    }

    int getDeserializedStateVersion() {
        return deserializedStateVersion;
    }

    void createGenesisChildren(
            final AddressBook addressBook,
            final long seqStart,
            final BootstrapProperties bootstrapProperties) {
        final VirtualMapFactory virtualMapFactory = vmFactory.get();
        if (enabledVirtualNft) {
            setChild(
                    StateChildIndices.UNIQUE_TOKENS,
                    virtualMapFactory.newVirtualizedUniqueTokenStorage());
        } else {
            setChild(StateChildIndices.UNIQUE_TOKENS, new MerkleMap<>());
        }
        if (enableVirtualTokenRels) {
            setChild(StateChildIndices.TOKEN_ASSOCIATIONS, virtualMapFactory.newOnDiskTokenRels());
        } else {
            setChild(StateChildIndices.TOKEN_ASSOCIATIONS, new MerkleMap<>());
        }
        setChild(StateChildIndices.TOPICS, new MerkleMap<>());
        setChild(StateChildIndices.STORAGE, virtualMapFactory.newVirtualizedBlobs());
        if (enableVirtualAccounts) {
            setChild(StateChildIndices.ACCOUNTS, virtualMapFactory.newOnDiskAccountStorage());
        } else {
            setChild(StateChildIndices.ACCOUNTS, new MerkleMap<>());
        }
        setChild(StateChildIndices.TOKENS, new MerkleMap<>());
        setChild(StateChildIndices.NETWORK_CTX, genesisNetworkCtxWith(seqStart));
        setChild(StateChildIndices.SPECIAL_FILES, new MerkleSpecialFiles());
        setChild(StateChildIndices.SCHEDULE_TXS, new MerkleScheduledTransactions());
        setChild(StateChildIndices.RECORD_STREAM_RUNNING_HASH, genesisRunningHashLeaf());
        //        setChild(StateChildIndices.ADDRESS_BOOK, addressBook);
        setChild(
                StateChildIndices.CONTRACT_STORAGE,
                virtualMapFactory.newVirtualizedIterableStorage());
        setChild(
                StateChildIndices.STAKING_INFO,
                stakingInfoBuilder.buildStakingInfoMap(addressBook, bootstrapProperties));
        if (enableVirtualAccounts) {
            setChild(StateChildIndices.PAYER_RECORDS, new MerkleMap<>());
        }
    }

    private RecordsRunningHashLeaf genesisRunningHashLeaf() {
        final var genesisRunningHash = new RunningHash();
        genesisRunningHash.setHash(EMPTY_HASH);
        return new RecordsRunningHashLeaf(genesisRunningHash);
    }

    private MerkleNetworkContext genesisNetworkCtxWith(final long seqStart) {
        return new MerkleNetworkContext(
                null, new SequenceNumber(seqStart), seqStart - 1, new ExchangeRates());
    }

    private static StakingInfoBuilder stakingInfoBuilder =
            StakingInfoMapBuilder::buildStakingInfoMap;
    private static Supplier<VirtualMapFactory> vmFactory = VirtualMapFactory::new;
    private static Supplier<ServicesApp.Builder> appBuilder = DaggerServicesApp::builder;
    private static MapToDiskMigration mapToDiskMigration =
            MapMigrationToDisk::migrateToDiskAsApropos;
    static final Function<MerkleAccountState, OnDiskAccount> accountMigrator = OnDiskAccount::from;
    static final Function<MerkleTokenRelStatus, OnDiskTokenRel> tokenRelMigrator =
            OnDiskTokenRel::from;

    @VisibleForTesting
    void migrateFrom(@NonNull final SoftwareVersion deserializedVersion) {
        // Keep the MutableStateChildren up-to-date (no harm done if they are already are)
        final var app = getMetadata().app();
        app.workingState().updatePrimitiveChildrenFrom(this);
        log.info("Finished migrations needed for deserialized version {}", deserializedVersion);
        logStateChildrenSizes();
        networkCtx().markPostUpgradeScanStatus();
    }

    boolean shouldMigrateNfts() {
        return enabledVirtualNft && !uniqueTokens().isVirtual();
    }

    boolean shouldMigrateSomethingToDisk() {
        return shouldMigrateAccountsToDisk() || shouldMigrateTokenRelsToDisk();
    }

    boolean shouldMigrateAccountsToDisk() {
        return enableVirtualAccounts && getNumberOfChildren() < StateChildIndices.NUM_032X_CHILDREN;
    }

    boolean shouldMigrateTokenRelsToDisk() {
        return enableVirtualTokenRels
                && getChild(StateChildIndices.TOKEN_ASSOCIATIONS) instanceof MerkleMap<?, ?>;
    }

    private static void migrateVirtualMapsToMerkleDb(final ServicesState state) {
        final VirtualMapFactory virtualMapFactory = vmFactory.get();

        // virtualized blobs
        final VirtualMap<VirtualBlobKey, VirtualBlobValue> storageMap =
                state.getChild(StateChildIndices.STORAGE);
        if (jasperDbBacked(storageMap)) {
            VirtualMap<VirtualBlobKey, VirtualBlobValue> merkleDbBackedMap =
                    virtualMapFactory.newVirtualizedBlobs();
            merkleDbBackedMap = migrateVirtualMap(storageMap, merkleDbBackedMap);
            state.setChild(StateChildIndices.STORAGE, merkleDbBackedMap);
        }

        // virtualized iterable storage
        final VirtualMap<ContractKey, IterableContractValue> contractStorageMap =
                state.getChild(StateChildIndices.CONTRACT_STORAGE);
        if (jasperDbBacked(contractStorageMap)) {
            VirtualMap<ContractKey, IterableContractValue> merkleDbBackedMap =
                    virtualMapFactory.newVirtualizedIterableStorage();
            merkleDbBackedMap = migrateVirtualMap(contractStorageMap, merkleDbBackedMap);
            state.setChild(StateChildIndices.CONTRACT_STORAGE, merkleDbBackedMap);
        }

        // virtualized accounts, if enabled
        if (state.enableVirtualAccounts) {
            final VirtualMap<EntityNumVirtualKey, OnDiskAccount> accountsMap =
                    state.getChild(StateChildIndices.ACCOUNTS);
            if (jasperDbBacked(accountsMap)) {
                VirtualMap<EntityNumVirtualKey, OnDiskAccount> merkleDbBackedMap =
                        virtualMapFactory.newOnDiskAccountStorage();
                merkleDbBackedMap = migrateVirtualMap(accountsMap, merkleDbBackedMap);
                state.setChild(StateChildIndices.ACCOUNTS, merkleDbBackedMap);
            }
        }

        // virtualized token associations, if enabled
        if (state.enableVirtualTokenRels) {
            final VirtualMap<EntityNumVirtualKey, OnDiskTokenRel> tokenAssociationsMap =
                    state.getChild(StateChildIndices.TOKEN_ASSOCIATIONS);
            if (jasperDbBacked(tokenAssociationsMap)) {
                VirtualMap<EntityNumVirtualKey, OnDiskTokenRel> merkleDbBackedMap =
                        virtualMapFactory.newOnDiskTokenRels();
                merkleDbBackedMap = migrateVirtualMap(tokenAssociationsMap, merkleDbBackedMap);
                state.setChild(StateChildIndices.TOKEN_ASSOCIATIONS, merkleDbBackedMap);
            }
        }

        // virtualized unique token storage, if enabled
        if (state.enabledVirtualNft) {
            final VirtualMap<UniqueTokenKey, UniqueTokenValue> uniqueTokensMap =
                    state.getChild(StateChildIndices.UNIQUE_TOKENS);
            if (jasperDbBacked(uniqueTokensMap)) {
                VirtualMap<UniqueTokenKey, UniqueTokenValue> merkleDbBackedMap =
                        virtualMapFactory.newVirtualizedUniqueTokenStorage();
                merkleDbBackedMap = migrateVirtualMap(uniqueTokensMap, merkleDbBackedMap);
                state.setChild(StateChildIndices.UNIQUE_TOKENS, merkleDbBackedMap);
            }
        }
    }

    private static boolean jasperDbBacked(final VirtualMap<?, ?> map) {
        final VirtualRootNode<?, ?> virtualRootNode = map.getRight();
        return virtualRootNode.getDataSource() instanceof VirtualDataSourceJasperDB;
    }

    private static <K extends VirtualKey<? super K>, V extends VirtualValue>
            VirtualMap<K, V> migrateVirtualMap(
                    final VirtualMap<K, V> source, final VirtualMap<K, V> target) {
        final int copyTargetMapEveryPuts = 10_000;
        final AtomicInteger count = new AtomicInteger(copyTargetMapEveryPuts);
        final AtomicReference<VirtualMap<K, V>> targetMapRef = new AtomicReference<>(target);
        MiscUtils.withLoggedDuration(
                () -> {
                    try {
                        VirtualMapMigration.extractVirtualMapData(
                                AdHocThreadManager.getStaticThreadManager(),
                                source,
                                kvPair -> {
                                    final K key = kvPair.getKey();
                                    final V value = kvPair.getValue();
                                    final VirtualMap<K, V> curCopy = targetMapRef.get();
                                    curCopy.put(key, value);
                                    // Make a map copy every X rounds to flush map cache to disk
                                    if (count.decrementAndGet() == 0) {
                                        targetMapRef.set(curCopy.copy());
                                        curCopy.release();
                                        count.set(copyTargetMapEveryPuts);
                                    }
                                },
                                4);
                    } catch (final InterruptedException z) {
                        log.error("Interrupted VirtualMap migration", z);
                        throw new RuntimeException(z);
                    }
                },
                log,
                "VirtualMap migration: " + source.getLabel());
        return targetMapRef.get();
    }

    private BootstrapProperties getBootstrapProperties() {
        return bootstrapProperties == null ? new BootstrapProperties() : bootstrapProperties;
    }

    @FunctionalInterface
    interface StakingInfoBuilder {
        MerkleMap<EntityNum, MerkleStakingInfo> buildStakingInfoMap(
                AddressBook addressBook, BootstrapProperties bootstrapProperties);
    }

    @FunctionalInterface
    interface MapToDiskMigration {
        void migrateToDiskAsApropos(
                final int insertionsPerCopy,
                final ServicesState mutableState,
                final ToDiskMigrations toDiskMigrations,
                final VirtualMapFactory virtualMapFactory,
                final Function<MerkleAccountState, OnDiskAccount> accountMigrator,
                final Function<MerkleTokenRelStatus, OnDiskTokenRel> tokenRelMigrator);
    }

    @VisibleForTesting
    StateMetadata getMetadata() {
        return metadata;
    }

    @VisibleForTesting
    void setMetadata(final StateMetadata metadata) {
        this.metadata = metadata;
    }

    @VisibleForTesting
    void setPlatform(final Platform platform) {
        this.platform = platform;
    }

    @VisibleForTesting
    void setDeserializedStateVersion(final int deserializedStateVersion) {
        this.deserializedStateVersion = deserializedStateVersion;
    }

    @VisibleForTesting
    static void setAppBuilder(final Supplier<ServicesApp.Builder> appBuilder) {
        ServicesState.appBuilder = appBuilder;
    }

    @VisibleForTesting
    static void setStakingInfoBuilder(final StakingInfoBuilder stakingInfoBuilder) {
        ServicesState.stakingInfoBuilder = stakingInfoBuilder;
    }

    @VisibleForTesting
    public static void setVmFactory(final Supplier<VirtualMapFactory> vmFactory) {
        ServicesState.vmFactory = vmFactory;
    }

    @VisibleForTesting
    public static void setMapToDiskMigration(final MapToDiskMigration mapToDiskMigration) {
        ServicesState.mapToDiskMigration = mapToDiskMigration;
    }
}<|MERGE_RESOLUTION|>--- conflicted
+++ resolved
@@ -13,6 +13,7 @@
  * See the License for the specific language governing permissions and
  * limitations under the License.
  */
+
 package com.hedera.node.app.service.mono;
 
 import static com.hedera.node.app.service.mono.context.AppsManager.APPS;
@@ -30,12 +31,9 @@
 import com.google.protobuf.ByteString;
 import com.hedera.node.app.service.mono.context.StateChildrenProvider;
 import com.hedera.node.app.service.mono.context.properties.BootstrapProperties;
-<<<<<<< HEAD
+import com.hedera.node.app.service.mono.context.properties.PropertyNames;
 import com.hedera.node.app.service.mono.state.adapters.MerkleMapLike;
 import com.hedera.node.app.service.mono.state.adapters.VirtualMapLike;
-=======
-import com.hedera.node.app.service.mono.context.properties.PropertyNames;
->>>>>>> 0caf223d
 import com.hedera.node.app.service.mono.state.merkle.MerkleAccount;
 import com.hedera.node.app.service.mono.state.merkle.MerkleAccountState;
 import com.hedera.node.app.service.mono.state.merkle.MerkleNetworkContext;
@@ -116,13 +114,11 @@
 /** The Merkle tree root of the Hedera Services world state. */
 public class ServicesState extends PartialNaryMerkleInternal
         implements MerkleInternal, SwirldState2, StateChildrenProvider {
-    private static final VirtualMapDataAccess VIRTUAL_MAP_DATA_ACCESS =
-            VirtualMapMigration::extractVirtualMapData;
+    private static final VirtualMapDataAccess VIRTUAL_MAP_DATA_ACCESS = VirtualMapMigration::extractVirtualMapData;
     private static final Logger log = LogManager.getLogger(ServicesState.class);
 
     private static final long RUNTIME_CONSTRUCTABLE_ID = 0x8e300b0dfdafbb1aL;
-    public static final ImmutableHash EMPTY_HASH =
-            new ImmutableHash(new byte[DigestType.SHA_384.digestLength()]);
+    public static final ImmutableHash EMPTY_HASH = new ImmutableHash(new byte[DigestType.SHA_384.digestLength()]);
 
     // Only over-written when Platform deserializes a legacy version of the state
     private int deserializedStateVersion = CURRENT_VERSION;
@@ -175,7 +171,10 @@
                 StateChildIndices.TOKEN_ASSOCIATIONS,
                 tokenAssociations().size());
         log.info("  (@ {}) # topics             = {}", StateChildIndices.TOPICS, topics().size());
-        log.info("  (@ {}) # blobs              = {}", StateChildIndices.STORAGE, storage().size());
+        log.info(
+                "  (@ {}) # blobs              = {}",
+                StateChildIndices.STORAGE,
+                storage().size());
         log.info(
                 "  (@ {}) # accounts/contracts = {}",
                 StateChildIndices.ACCOUNTS,
@@ -221,8 +220,7 @@
     @Override
     public MerkleNode migrate(final int version) {
         final boolean enabledJasperdbToMerkleDb =
-                getBootstrapProperties()
-                        .getBooleanProperty(PropertyNames.VIRTUALDATASOURCE_JASPERDB_TO_MERKLEDB);
+                getBootstrapProperties().getBooleanProperty(PropertyNames.VIRTUALDATASOURCE_JASPERDB_TO_MERKLEDB);
         if (enabledJasperdbToMerkleDb) {
             migrateVirtualMapsToMerkleDb(this);
         }
@@ -244,14 +242,12 @@
         } else {
             if (deserializedVersion == null) {
                 throw new IllegalStateException(
-                        "No software version for deserialized state version "
-                                + deserializedStateVersion);
+                        "No software version for deserialized state version " + deserializedStateVersion);
             }
             // Note this returns the app in case we need to do something with it after making
             // final changes to state (e.g. after migrating something from memory to disk)
             deserializedInit(platform, dualState, trigger, deserializedVersion);
-            final var isUpgrade =
-                    SEMANTIC_VERSIONS.deployedSoftwareVersion().isAfter(deserializedVersion);
+            final var isUpgrade = SEMANTIC_VERSIONS.deployedSoftwareVersion().isAfter(deserializedVersion);
             if (isUpgrade) {
                 migrateFrom(deserializedVersion);
             }
@@ -295,28 +291,21 @@
         log.info("Init called on Services node {} WITH Merkle saved state", platform.getSelfId());
 
         final var bootstrapProps = getBootstrapProperties();
-        enableVirtualAccounts =
-                bootstrapProps.getBooleanProperty(PropertyNames.ACCOUNTS_STORE_ON_DISK);
-        enableVirtualTokenRels =
-                bootstrapProps.getBooleanProperty(PropertyNames.TOKENS_STORE_RELS_ON_DISK);
-        enabledVirtualNft =
-                bootstrapProps.getBooleanProperty(PropertyNames.TOKENS_NFTS_USE_VIRTUAL_MERKLE);
+        enableVirtualAccounts = bootstrapProps.getBooleanProperty(PropertyNames.ACCOUNTS_STORE_ON_DISK);
+        enableVirtualTokenRels = bootstrapProps.getBooleanProperty(PropertyNames.TOKENS_STORE_RELS_ON_DISK);
+        enabledVirtualNft = bootstrapProps.getBooleanProperty(PropertyNames.TOKENS_NFTS_USE_VIRTUAL_MERKLE);
         return internalInit(platform, bootstrapProps, dualState, trigger, deserializedVersion);
     }
 
     private void genesisInit(final Platform platform, final SwirldDualState dualState) {
-        log.info(
-                "Init called on Services node {} WITHOUT Merkle saved state", platform.getSelfId());
+        log.info("Init called on Services node {} WITHOUT Merkle saved state", platform.getSelfId());
 
         // Create the top-level children in the Merkle tree
         final var bootstrapProps = getBootstrapProperties();
         final var seqStart = bootstrapProps.getLongProperty(PropertyNames.HEDERA_FIRST_USER_ENTITY);
-        enableVirtualAccounts =
-                bootstrapProps.getBooleanProperty(PropertyNames.ACCOUNTS_STORE_ON_DISK);
-        enableVirtualTokenRels =
-                bootstrapProps.getBooleanProperty(PropertyNames.TOKENS_STORE_RELS_ON_DISK);
-        enabledVirtualNft =
-                bootstrapProps.getBooleanProperty(PropertyNames.TOKENS_NFTS_USE_VIRTUAL_MERKLE);
+        enableVirtualAccounts = bootstrapProps.getBooleanProperty(PropertyNames.ACCOUNTS_STORE_ON_DISK);
+        enableVirtualTokenRels = bootstrapProps.getBooleanProperty(PropertyNames.TOKENS_STORE_RELS_ON_DISK);
+        enabledVirtualNft = bootstrapProps.getBooleanProperty(PropertyNames.TOKENS_NFTS_USE_VIRTUAL_MERKLE);
         createGenesisChildren(platform.getAddressBook(), seqStart, bootstrapProps);
 
         internalInit(platform, bootstrapProps, dualState, GENESIS, null);
@@ -338,17 +327,16 @@
         } else {
             final var nodeAddress = addressBook().getAddress(selfId);
             final var initialHash = runningHashLeaf().getRunningHash().getHash();
-            app =
-                    appBuilder
-                            .get()
-                            .staticAccountMemo(nodeAddress.getMemo())
-                            .bootstrapProps(bootstrapProps)
-                            .initialHash(initialHash)
-                            .platform(platform)
-                            .consoleCreator(SwirldsGui::createConsole)
-                            .crypto(CryptographyHolder.get())
-                            .selfId(selfId)
-                            .build();
+            app = appBuilder
+                    .get()
+                    .staticAccountMemo(nodeAddress.getMemo())
+                    .bootstrapProps(bootstrapProps)
+                    .initialHash(initialHash)
+                    .platform(platform)
+                    .consoleCreator(SwirldsGui::createConsole)
+                    .crypto(CryptographyHolder.get())
+                    .selfId(selfId)
+                    .build();
             APPS.save(selfId, app);
         }
 
@@ -390,8 +378,7 @@
             // This updates the working state accessor with our children
             app.initializationFlow().runWith(this, bootstrapProps);
             if (trigger == RESTART && isUpgrade) {
-                app.stakeStartupHelper()
-                        .doUpgradeHousekeeping(networkCtx(), accounts(), stakingInfo());
+                app.stakeStartupHelper().doUpgradeHousekeeping(networkCtx(), accounts(), stakingInfo());
             }
 
             // Ensure the prefetch queue is created and thread pool is active instead of waiting
@@ -423,7 +410,6 @@
         setImmutable(true);
 
         final var that = new ServicesState(this);
-        this.platform = that.platform;
         if (metadata != null) {
             metadata.app().workingState().updateFrom(that);
         }
@@ -496,8 +482,7 @@
         return (accountsStorage instanceof VirtualMap)
                 ? AccountStorageAdapter.fromOnDisk(
                         MerkleMapLike.from(getChild(StateChildIndices.PAYER_RECORDS)),
-                        VirtualMapLike.fromLongKeyed(
-                                (VirtualMap<EntityNumVirtualKey, OnDiskAccount>) accountsStorage))
+                        VirtualMapLike.fromLongKeyed((VirtualMap<EntityNumVirtualKey, OnDiskAccount>) accountsStorage))
                 : AccountStorageAdapter.fromInMemory(
                         MerkleMapLike.from((MerkleMap<EntityNum, MerkleAccount>) accountsStorage));
     }
@@ -519,10 +504,8 @@
         final var relsStorage = getChild(StateChildIndices.TOKEN_ASSOCIATIONS);
         return (relsStorage instanceof VirtualMap)
                 ? TokenRelStorageAdapter.fromOnDisk(
-                        VirtualMapLike.fromLongKeyed(
-                                (VirtualMap<EntityNumVirtualKey, OnDiskTokenRel>) relsStorage))
-                : TokenRelStorageAdapter.fromInMemory(
-                        (MerkleMap<EntityNumPair, MerkleTokenRelStatus>) relsStorage);
+                        VirtualMapLike.fromLongKeyed((VirtualMap<EntityNumVirtualKey, OnDiskTokenRel>) relsStorage))
+                : TokenRelStorageAdapter.fromInMemory((MerkleMap<EntityNumPair, MerkleTokenRelStatus>) relsStorage);
     }
 
     public MerkleScheduledTransactions scheduleTxs() {
@@ -549,19 +532,15 @@
     public UniqueTokenMapAdapter uniqueTokens() {
         final var tokensMap = getChild(StateChildIndices.UNIQUE_TOKENS);
         return tokensMap.getClass() == MerkleMap.class
-                ? UniqueTokenMapAdapter.wrap(
-                        (MerkleMap<EntityNumPair, MerkleUniqueToken>) tokensMap)
+                ? UniqueTokenMapAdapter.wrap((MerkleMap<EntityNumPair, MerkleUniqueToken>) tokensMap)
                 : UniqueTokenMapAdapter.wrap(
-                        VirtualMapLike.from(
-                                (VirtualMap<UniqueTokenKey, UniqueTokenValue>) tokensMap));
+                        VirtualMapLike.from((VirtualMap<UniqueTokenKey, UniqueTokenValue>) tokensMap));
     }
 
     public RecordsStorageAdapter payerRecords() {
         return getNumberOfChildren() == StateChildIndices.NUM_032X_CHILDREN
-                ? RecordsStorageAdapter.fromDedicated(
-                        MerkleMapLike.from(getChild(StateChildIndices.PAYER_RECORDS)))
-                : RecordsStorageAdapter.fromLegacy(
-                        MerkleMapLike.from(getChild(StateChildIndices.ACCOUNTS)));
+                ? RecordsStorageAdapter.fromDedicated(MerkleMapLike.from(getChild(StateChildIndices.PAYER_RECORDS)))
+                : RecordsStorageAdapter.fromLegacy(MerkleMapLike.from(getChild(StateChildIndices.ACCOUNTS)));
     }
 
     public VirtualMapLike<ContractKey, IterableContractValue> contractStorage() {
@@ -577,14 +556,10 @@
     }
 
     void createGenesisChildren(
-            final AddressBook addressBook,
-            final long seqStart,
-            final BootstrapProperties bootstrapProperties) {
+            final AddressBook addressBook, final long seqStart, final BootstrapProperties bootstrapProperties) {
         final VirtualMapFactory virtualMapFactory = vmFactory.get();
         if (enabledVirtualNft) {
-            setChild(
-                    StateChildIndices.UNIQUE_TOKENS,
-                    virtualMapFactory.newVirtualizedUniqueTokenStorage());
+            setChild(StateChildIndices.UNIQUE_TOKENS, virtualMapFactory.newVirtualizedUniqueTokenStorage());
         } else {
             setChild(StateChildIndices.UNIQUE_TOKENS, new MerkleMap<>());
         }
@@ -606,9 +581,7 @@
         setChild(StateChildIndices.SCHEDULE_TXS, new MerkleScheduledTransactions());
         setChild(StateChildIndices.RECORD_STREAM_RUNNING_HASH, genesisRunningHashLeaf());
         //        setChild(StateChildIndices.ADDRESS_BOOK, addressBook);
-        setChild(
-                StateChildIndices.CONTRACT_STORAGE,
-                virtualMapFactory.newVirtualizedIterableStorage());
+        setChild(StateChildIndices.CONTRACT_STORAGE, virtualMapFactory.newVirtualizedIterableStorage());
         setChild(
                 StateChildIndices.STAKING_INFO,
                 stakingInfoBuilder.buildStakingInfoMap(addressBook, bootstrapProperties));
@@ -624,19 +597,15 @@
     }
 
     private MerkleNetworkContext genesisNetworkCtxWith(final long seqStart) {
-        return new MerkleNetworkContext(
-                null, new SequenceNumber(seqStart), seqStart - 1, new ExchangeRates());
-    }
-
-    private static StakingInfoBuilder stakingInfoBuilder =
-            StakingInfoMapBuilder::buildStakingInfoMap;
+        return new MerkleNetworkContext(null, new SequenceNumber(seqStart), seqStart - 1, new ExchangeRates());
+    }
+
+    private static StakingInfoBuilder stakingInfoBuilder = StakingInfoMapBuilder::buildStakingInfoMap;
     private static Supplier<VirtualMapFactory> vmFactory = VirtualMapFactory::new;
     private static Supplier<ServicesApp.Builder> appBuilder = DaggerServicesApp::builder;
-    private static MapToDiskMigration mapToDiskMigration =
-            MapMigrationToDisk::migrateToDiskAsApropos;
+    private static MapToDiskMigration mapToDiskMigration = MapMigrationToDisk::migrateToDiskAsApropos;
     static final Function<MerkleAccountState, OnDiskAccount> accountMigrator = OnDiskAccount::from;
-    static final Function<MerkleTokenRelStatus, OnDiskTokenRel> tokenRelMigrator =
-            OnDiskTokenRel::from;
+    static final Function<MerkleTokenRelStatus, OnDiskTokenRel> tokenRelMigrator = OnDiskTokenRel::from;
 
     @VisibleForTesting
     void migrateFrom(@NonNull final SoftwareVersion deserializedVersion) {
@@ -661,19 +630,16 @@
     }
 
     boolean shouldMigrateTokenRelsToDisk() {
-        return enableVirtualTokenRels
-                && getChild(StateChildIndices.TOKEN_ASSOCIATIONS) instanceof MerkleMap<?, ?>;
+        return enableVirtualTokenRels && getChild(StateChildIndices.TOKEN_ASSOCIATIONS) instanceof MerkleMap<?, ?>;
     }
 
     private static void migrateVirtualMapsToMerkleDb(final ServicesState state) {
         final VirtualMapFactory virtualMapFactory = vmFactory.get();
 
         // virtualized blobs
-        final VirtualMap<VirtualBlobKey, VirtualBlobValue> storageMap =
-                state.getChild(StateChildIndices.STORAGE);
+        final VirtualMap<VirtualBlobKey, VirtualBlobValue> storageMap = state.getChild(StateChildIndices.STORAGE);
         if (jasperDbBacked(storageMap)) {
-            VirtualMap<VirtualBlobKey, VirtualBlobValue> merkleDbBackedMap =
-                    virtualMapFactory.newVirtualizedBlobs();
+            VirtualMap<VirtualBlobKey, VirtualBlobValue> merkleDbBackedMap = virtualMapFactory.newVirtualizedBlobs();
             merkleDbBackedMap = migrateVirtualMap(storageMap, merkleDbBackedMap);
             state.setChild(StateChildIndices.STORAGE, merkleDbBackedMap);
         }
@@ -730,9 +696,8 @@
         return virtualRootNode.getDataSource() instanceof VirtualDataSourceJasperDB;
     }
 
-    private static <K extends VirtualKey<? super K>, V extends VirtualValue>
-            VirtualMap<K, V> migrateVirtualMap(
-                    final VirtualMap<K, V> source, final VirtualMap<K, V> target) {
+    private static <K extends VirtualKey<? super K>, V extends VirtualValue> VirtualMap<K, V> migrateVirtualMap(
+            final VirtualMap<K, V> source, final VirtualMap<K, V> target) {
         final int copyTargetMapEveryPuts = 10_000;
         final AtomicInteger count = new AtomicInteger(copyTargetMapEveryPuts);
         final AtomicReference<VirtualMap<K, V>> targetMapRef = new AtomicReference<>(target);
