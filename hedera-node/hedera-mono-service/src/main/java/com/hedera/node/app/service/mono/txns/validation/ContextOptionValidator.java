/*
 * Copyright (C) 2020-2023 Hedera Hashgraph, LLC
 *
 * Licensed under the Apache License, Version 2.0 (the "License");
 * you may not use this file except in compliance with the License.
 * You may obtain a copy of the License at
 *
 *      http://www.apache.org/licenses/LICENSE-2.0
 *
 * Unless required by applicable law or agreed to in writing, software
 * distributed under the License is distributed on an "AS IS" BASIS,
 * WITHOUT WARRANTIES OR CONDITIONS OF ANY KIND, either express or implied.
 * See the License for the specific language governing permissions and
 * limitations under the License.
 */

package com.hedera.node.app.service.mono.txns.validation;

import static com.hedera.node.app.service.mono.ledger.properties.AccountProperty.BALANCE;
import static com.hedera.node.app.service.mono.ledger.properties.AccountProperty.EXPIRED_AND_PENDING_REMOVAL;
import static com.hedera.node.app.service.mono.ledger.properties.AccountProperty.IS_SMART_CONTRACT;
import static com.hedera.node.app.service.mono.legacy.core.jproto.JKey.mapKey;
import static com.hedera.node.app.spi.config.PropertyNames.ENTITIES_MAX_LIFETIME;
import static com.hederahashgraph.api.proto.java.ResponseCodeEnum.ACCOUNT_EXPIRED_AND_PENDING_REMOVAL;
import static com.hederahashgraph.api.proto.java.ResponseCodeEnum.CONTRACT_EXPIRED_AND_PENDING_REMOVAL;
import static com.hederahashgraph.api.proto.java.ResponseCodeEnum.INVALID_TOPIC_ID;
import static com.hederahashgraph.api.proto.java.ResponseCodeEnum.INVALID_ZERO_BYTE_IN_STRING;
import static com.hederahashgraph.api.proto.java.ResponseCodeEnum.MEMO_TOO_LONG;
import static com.hederahashgraph.api.proto.java.ResponseCodeEnum.MISSING_TOKEN_NAME;
import static com.hederahashgraph.api.proto.java.ResponseCodeEnum.MISSING_TOKEN_SYMBOL;
import static com.hederahashgraph.api.proto.java.ResponseCodeEnum.OK;
import static com.hederahashgraph.api.proto.java.ResponseCodeEnum.TOKEN_NAME_TOO_LONG;
import static com.hederahashgraph.api.proto.java.ResponseCodeEnum.TOKEN_SYMBOL_TOO_LONG;

import com.hedera.node.app.service.evm.exceptions.InvalidTransactionException;
import com.hedera.node.app.service.mono.context.NodeInfo;
import com.hedera.node.app.service.mono.context.TransactionContext;
import com.hedera.node.app.service.mono.context.annotations.CompositeProps;
import com.hedera.node.app.service.mono.context.properties.GlobalDynamicProperties;
import com.hedera.node.app.service.mono.context.properties.PropertySource;
import com.hedera.node.app.service.mono.ledger.TransactionalLedger;
import com.hedera.node.app.service.mono.ledger.properties.AccountProperty;
import com.hedera.node.app.service.mono.legacy.core.jproto.JKey;
import com.hedera.node.app.service.mono.state.adapters.MerkleMapLike;
import com.hedera.node.app.service.mono.state.merkle.MerkleTopic;
import com.hedera.node.app.service.mono.state.migration.HederaAccount;
import com.hedera.node.app.service.mono.utils.EntityNum;
import com.hederahashgraph.api.proto.java.AccountID;
import com.hederahashgraph.api.proto.java.Duration;
import com.hederahashgraph.api.proto.java.Key;
import com.hederahashgraph.api.proto.java.ResponseCodeEnum;
import com.hederahashgraph.api.proto.java.Timestamp;
import com.hederahashgraph.api.proto.java.TopicID;
import com.hederahashgraph.api.proto.java.TransferList;
import java.time.Instant;
import java.util.Optional;
import javax.inject.Inject;
import javax.inject.Singleton;
import org.apache.commons.codec.DecoderException;
import org.apache.commons.codec.binary.StringUtils;
import org.bouncycastle.util.Arrays;

/**
 * Implements an {@link OptionValidator} that relies an injected instance of the {@link
 * TransactionContext} to determine whether various options are permissible.
 */
@Singleton
public class ContextOptionValidator implements OptionValidator {

    private final long maxEntityLifetime;
    private final NodeInfo nodeInfo;
    private final TransactionContext txnCtx;
    private final GlobalDynamicProperties dynamicProperties;

    private AccountID nodeAccount;

    @Inject
    public ContextOptionValidator(
            final NodeInfo nodeInfo,
            final @CompositeProps PropertySource properties,
            final TransactionContext txnCtx,
            final GlobalDynamicProperties dynamicProperties) {
        maxEntityLifetime = properties.getLongProperty(ENTITIES_MAX_LIFETIME);
        this.txnCtx = txnCtx;
        this.nodeInfo = nodeInfo;
        this.dynamicProperties = dynamicProperties;
    }

    @Override
    public ResponseCodeEnum expiryStatusGiven(
            final TransactionalLedger<AccountID, AccountProperty, HederaAccount> accounts, final AccountID id) {
        if (!dynamicProperties.shouldAutoRenewSomeEntityType()) {
            return OK;
        }
        final var balance = (long) accounts.get(id, BALANCE);
        if (balance > 0) {
            return OK;
        }
        final var isDetached = (boolean) accounts.get(id, EXPIRED_AND_PENDING_REMOVAL);
        if (!isDetached) {
            return OK;
        }
        final var isContract = (boolean) accounts.get(id, IS_SMART_CONTRACT);
        return expiryStatusForNominallyDetached(isContract);
    }

    @Override
    public ResponseCodeEnum expiryStatusGiven(final long balance, final boolean isDetached, final boolean isContract) {
        if (balance > 0 || !isDetached) {
            return OK;
        }
        return expiryStatusForNominallyDetached(isContract);
    }

    @Override
    public boolean isPermissibleTotalNfts(final long proposedTotal) {
        return proposedTotal <= dynamicProperties.maxNftMints();
    }

    @Override
    public boolean isThisNodeAccount(final AccountID id) {
        return nodeAccount().equals(id);
    }

    @Override
    public boolean hasGoodEncoding(final Key key) {
        try {
            mapKey(key);
            return true;
        } catch (final DecoderException ignore) {
            return false;
        }
    }

    @Override
<<<<<<< HEAD
    public boolean isValidTxnDuration(long duration) {
=======
    public boolean isValidTxnDuration(final long duration) {
>>>>>>> ca5e6ec2
        return duration >= dynamicProperties.minTxnDuration() && duration <= dynamicProperties.maxTxnDuration();
    }

    @Override
    public boolean isValidExpiry(final Timestamp expiry) {
        final var consensusNow = txnCtx.consensusTime();
        final var expiryGivenMaxLifetime = consensusNow.plusSeconds(maxEntityLifetime);
        final var then = Instant.ofEpochSecond(expiry.getSeconds(), expiry.getNanos());
        return then.isAfter(consensusNow) && then.isBefore(expiryGivenMaxLifetime);
    }

    @Override
    public boolean isValidAutoRenewPeriod(final Duration autoRenewPeriod) {
        final long duration = autoRenewPeriod.getSeconds();

        return duration >= dynamicProperties.minAutoRenewDuration()
                && duration <= dynamicProperties.maxAutoRenewDuration();
    }

    @Override
    public boolean isAcceptableTransfersLength(final TransferList accountAmounts) {
        return accountAmounts.getAccountAmountsCount() <= dynamicProperties.maxTransferListSize();
    }

    @Override
    public JKey attemptDecodeOrThrow(final Key k) {
        try {
            return JKey.mapKey(k);
        } catch (final DecoderException e) {
            throw new InvalidTransactionException(ResponseCodeEnum.BAD_ENCODING);
        }
    }

    @Override
    public ResponseCodeEnum nftMetadataCheck(final byte[] metadata) {
        return lengthCheck(
                metadata.length, dynamicProperties.maxNftMetadataBytes(), ResponseCodeEnum.METADATA_TOO_LONG);
    }

    @Override
    public ResponseCodeEnum maxBatchSizeMintCheck(final int length) {
        return batchSizeCheck(length, dynamicProperties.maxBatchSizeMint());
    }

    @Override
    public ResponseCodeEnum maxBatchSizeBurnCheck(final int length) {
        return batchSizeCheck(length, dynamicProperties.maxBatchSizeBurn());
    }

    @Override
    public ResponseCodeEnum maxNftTransfersLenCheck(final int length) {
        return batchSizeCheck(length, dynamicProperties.maxNftTransfersLen());
    }

    @Override
    public ResponseCodeEnum maxBatchSizeWipeCheck(final int length) {
        return batchSizeCheck(length, dynamicProperties.maxBatchSizeWipe());
    }

    @Override
<<<<<<< HEAD
    public ResponseCodeEnum nftMaxQueryRangeCheck(long start, long end) {
=======
    public ResponseCodeEnum nftMaxQueryRangeCheck(final long start, final long end) {
>>>>>>> ca5e6ec2
        return lengthCheck(end - start, dynamicProperties.maxNftQueryRange(), ResponseCodeEnum.INVALID_QUERY_RANGE);
    }

    public static ResponseCodeEnum batchSizeCheck(final int length, final int limit) {
        return lengthCheck(length, limit, ResponseCodeEnum.BATCH_SIZE_LIMIT_EXCEEDED);
    }

<<<<<<< HEAD
    private static ResponseCodeEnum lengthCheck(long length, long limit, ResponseCodeEnum onFailure) {
=======
    private static ResponseCodeEnum lengthCheck(final long length, final long limit, final ResponseCodeEnum onFailure) {
>>>>>>> ca5e6ec2
        if (length > limit) {
            return onFailure;
        }
        return OK;
    }

    @Override
<<<<<<< HEAD
    public ResponseCodeEnum queryableTopicStatus(TopicID id, MerkleMapLike<EntityNum, MerkleTopic> topics) {
        MerkleTopic merkleTopic = topics.get(EntityNum.fromTopicId(id));
=======
    public ResponseCodeEnum queryableTopicStatus(final TopicID id, final MerkleMap<EntityNum, MerkleTopic> topics) {
        final MerkleTopic merkleTopic = topics.get(EntityNum.fromTopicId(id));
>>>>>>> ca5e6ec2

        return Optional.ofNullable(merkleTopic)
                .map(t -> t.isDeleted() ? INVALID_TOPIC_ID : OK)
                .orElse(INVALID_TOPIC_ID);
    }

    @Override
    public JKey attemptToDecodeOrThrow(final Key key, final ResponseCodeEnum code) {
        try {
            return JKey.mapKey(key);
        } catch (final DecoderException e) {
            throw new InvalidTransactionException(code);
        }
    }

    @Override
    public ResponseCodeEnum tokenSymbolCheck(final String symbol) {
        return tokenStringCheck(
                symbol, dynamicProperties.maxTokenSymbolUtf8Bytes(), MISSING_TOKEN_SYMBOL, TOKEN_SYMBOL_TOO_LONG);
    }

    @Override
    public ResponseCodeEnum tokenNameCheck(final String name) {
        return tokenStringCheck(
                name, dynamicProperties.maxTokenNameUtf8Bytes(), MISSING_TOKEN_NAME, TOKEN_NAME_TOO_LONG);
    }

    private ResponseCodeEnum tokenStringCheck(
            final String s, final int maxLen, final ResponseCodeEnum onMissing, final ResponseCodeEnum onTooLong) {
        final int numUtf8Bytes = StringUtils.getBytesUtf8(s).length;
        if (numUtf8Bytes == 0) {
            return onMissing;
        }
        if (numUtf8Bytes > maxLen) {
            return onTooLong;
        }
        if (s.contains("\u0000")) {
            return INVALID_ZERO_BYTE_IN_STRING;
        }
        return OK;
    }

    @Override
    public ResponseCodeEnum memoCheck(final String cand) {
        return rawMemoCheck(StringUtils.getBytesUtf8(cand));
    }

    @Override
    public ResponseCodeEnum rawMemoCheck(final byte[] utf8Cand) {
        return rawMemoCheck(utf8Cand, Arrays.contains(utf8Cand, (byte) 0));
    }

    @Override
    public ResponseCodeEnum rawMemoCheck(final byte[] utf8Cand, final boolean hasZeroByte) {
        if (utf8Cand.length > dynamicProperties.maxMemoUtf8Bytes()) {
            return MEMO_TOO_LONG;
        } else if (hasZeroByte) {
            return INVALID_ZERO_BYTE_IN_STRING;
        } else {
            return OK;
        }
    }

    @Override
    public boolean isAfterConsensusSecond(final long now) {
        final var consensusNow = txnCtx.consensusTime();
        return consensusNow == null || now > consensusNow.getEpochSecond();
    }

    /* Not applicable until auto-renew is implemented. */
<<<<<<< HEAD
    boolean isExpired(MerkleTopic merkleTopic) {
        Instant expiry = Instant.ofEpochSecond(
=======
    boolean isExpired(final MerkleTopic merkleTopic) {
        final Instant expiry = Instant.ofEpochSecond(
>>>>>>> ca5e6ec2
                merkleTopic.getExpirationTimestamp().getSeconds(),
                merkleTopic.getExpirationTimestamp().getNanos());
        return txnCtx.consensusTime().isAfter(expiry);
    }

    private ResponseCodeEnum expiryStatusForNominallyDetached(final boolean isContract) {
        if (isExpiryDisabled(isContract)) {
            return OK;
        }
        return isContract ? CONTRACT_EXPIRED_AND_PENDING_REMOVAL : ACCOUNT_EXPIRED_AND_PENDING_REMOVAL;
    }

    private AccountID nodeAccount() {
        if (nodeAccount == null) {
            nodeAccount = nodeInfo.selfAccount();
        }
        return nodeAccount;
    }

    private boolean isExpiryDisabled(final boolean isContract) {
        return (isContract && !dynamicProperties.shouldAutoRenewContracts())
                || (!isContract && !dynamicProperties.shouldAutoRenewAccounts());
    }
}<|MERGE_RESOLUTION|>--- conflicted
+++ resolved
@@ -56,6 +56,8 @@
 import java.util.Optional;
 import javax.inject.Inject;
 import javax.inject.Singleton;
+
+import com.swirlds.merkle.map.MerkleMap;
 import org.apache.commons.codec.DecoderException;
 import org.apache.commons.codec.binary.StringUtils;
 import org.bouncycastle.util.Arrays;
@@ -133,11 +135,7 @@
     }
 
     @Override
-<<<<<<< HEAD
-    public boolean isValidTxnDuration(long duration) {
-=======
     public boolean isValidTxnDuration(final long duration) {
->>>>>>> ca5e6ec2
         return duration >= dynamicProperties.minTxnDuration() && duration <= dynamicProperties.maxTxnDuration();
     }
 
@@ -198,11 +196,7 @@
     }
 
     @Override
-<<<<<<< HEAD
-    public ResponseCodeEnum nftMaxQueryRangeCheck(long start, long end) {
-=======
     public ResponseCodeEnum nftMaxQueryRangeCheck(final long start, final long end) {
->>>>>>> ca5e6ec2
         return lengthCheck(end - start, dynamicProperties.maxNftQueryRange(), ResponseCodeEnum.INVALID_QUERY_RANGE);
     }
 
@@ -210,11 +204,7 @@
         return lengthCheck(length, limit, ResponseCodeEnum.BATCH_SIZE_LIMIT_EXCEEDED);
     }
 
-<<<<<<< HEAD
-    private static ResponseCodeEnum lengthCheck(long length, long limit, ResponseCodeEnum onFailure) {
-=======
     private static ResponseCodeEnum lengthCheck(final long length, final long limit, final ResponseCodeEnum onFailure) {
->>>>>>> ca5e6ec2
         if (length > limit) {
             return onFailure;
         }
@@ -222,13 +212,10 @@
     }
 
     @Override
-<<<<<<< HEAD
-    public ResponseCodeEnum queryableTopicStatus(TopicID id, MerkleMapLike<EntityNum, MerkleTopic> topics) {
-        MerkleTopic merkleTopic = topics.get(EntityNum.fromTopicId(id));
-=======
-    public ResponseCodeEnum queryableTopicStatus(final TopicID id, final MerkleMap<EntityNum, MerkleTopic> topics) {
+    public ResponseCodeEnum queryableTopicStatus(
+            final TopicID id,
+            final MerkleMapLike<EntityNum, MerkleTopic> topics) {
         final MerkleTopic merkleTopic = topics.get(EntityNum.fromTopicId(id));
->>>>>>> ca5e6ec2
 
         return Optional.ofNullable(merkleTopic)
                 .map(t -> t.isDeleted() ? INVALID_TOPIC_ID : OK)
@@ -299,13 +286,8 @@
     }
 
     /* Not applicable until auto-renew is implemented. */
-<<<<<<< HEAD
-    boolean isExpired(MerkleTopic merkleTopic) {
-        Instant expiry = Instant.ofEpochSecond(
-=======
     boolean isExpired(final MerkleTopic merkleTopic) {
         final Instant expiry = Instant.ofEpochSecond(
->>>>>>> ca5e6ec2
                 merkleTopic.getExpirationTimestamp().getSeconds(),
                 merkleTopic.getExpirationTimestamp().getNanos());
         return txnCtx.consensusTime().isAfter(expiry);
