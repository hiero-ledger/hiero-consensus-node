/*
 * Copyright (C) 2020-2022 Hedera Hashgraph, LLC
 *
 * Licensed under the Apache License, Version 2.0 (the "License");
 * you may not use this file except in compliance with the License.
 * You may obtain a copy of the License at
 *
 *      http://www.apache.org/licenses/LICENSE-2.0
 *
 * Unless required by applicable law or agreed to in writing, software
 * distributed under the License is distributed on an "AS IS" BASIS,
 * WITHOUT WARRANTIES OR CONDITIONS OF ANY KIND, either express or implied.
 * See the License for the specific language governing permissions and
 * limitations under the License.
 */
package com.hedera.services.utils.accessors;

import static com.hedera.node.app.hapi.fees.usage.token.TokenOpsUsageUtils.TOKEN_OPS_USAGE_UTILS;
import static com.hedera.node.app.hapi.utils.ByteStringUtils.unwrapUnsafelyIfPossible;
import static com.hedera.node.app.hapi.utils.CommonUtils.noThrowSha384HashOf;
import static com.hedera.services.context.properties.StaticPropertiesHolder.STATIC_PROPERTIES;
import static com.hedera.services.utils.EntityIdUtils.isAlias;
import static com.hedera.services.utils.MiscUtils.FUNCTION_EXTRACTOR;
import static com.hedera.services.utils.MiscUtils.hasUnknownFields;
import static com.hederahashgraph.api.proto.java.HederaFunctionality.ConsensusSubmitMessage;
import static com.hederahashgraph.api.proto.java.HederaFunctionality.CryptoApproveAllowance;
import static com.hederahashgraph.api.proto.java.HederaFunctionality.CryptoCreate;
import static com.hederahashgraph.api.proto.java.HederaFunctionality.CryptoDeleteAllowance;
import static com.hederahashgraph.api.proto.java.HederaFunctionality.CryptoTransfer;
import static com.hederahashgraph.api.proto.java.HederaFunctionality.CryptoUpdate;
import static com.hederahashgraph.api.proto.java.HederaFunctionality.EthereumTransaction;
import static com.hederahashgraph.api.proto.java.HederaFunctionality.TokenAccountWipe;
import static com.hederahashgraph.api.proto.java.HederaFunctionality.TokenBurn;
import static com.hederahashgraph.api.proto.java.HederaFunctionality.TokenCreate;
import static com.hederahashgraph.api.proto.java.HederaFunctionality.TokenFeeScheduleUpdate;
import static com.hederahashgraph.api.proto.java.HederaFunctionality.TokenFreezeAccount;
import static com.hederahashgraph.api.proto.java.HederaFunctionality.TokenMint;
import static com.hederahashgraph.api.proto.java.HederaFunctionality.TokenPause;
import static com.hederahashgraph.api.proto.java.HederaFunctionality.TokenUnfreezeAccount;
import static com.hederahashgraph.api.proto.java.HederaFunctionality.TokenUnpause;
import static com.hederahashgraph.api.proto.java.HederaFunctionality.UtilPrng;
import static com.hederahashgraph.api.proto.java.SubType.TOKEN_FUNGIBLE_COMMON;
import static com.hederahashgraph.api.proto.java.SubType.TOKEN_NON_FUNGIBLE_UNIQUE;

import com.google.common.base.MoreObjects;
import com.google.protobuf.ByteString;
import com.google.protobuf.InvalidProtocolBufferException;
import com.hedera.node.app.hapi.fees.usage.BaseTransactionMeta;
import com.hedera.node.app.hapi.fees.usage.SigUsage;
import com.hedera.node.app.hapi.fees.usage.consensus.SubmitMessageMeta;
import com.hedera.node.app.hapi.fees.usage.crypto.CryptoApproveAllowanceMeta;
import com.hedera.node.app.hapi.fees.usage.crypto.CryptoCreateMeta;
import com.hedera.node.app.hapi.fees.usage.crypto.CryptoDeleteAllowanceMeta;
import com.hedera.node.app.hapi.fees.usage.crypto.CryptoTransferMeta;
import com.hedera.node.app.hapi.fees.usage.crypto.CryptoUpdateMeta;
import com.hedera.node.app.hapi.fees.usage.token.TokenOpsUsage;
import com.hedera.node.app.hapi.fees.usage.token.meta.FeeScheduleUpdateMeta;
import com.hedera.node.app.hapi.fees.usage.util.UtilPrngMeta;
import com.hedera.node.app.hapi.utils.ethereum.EthTxData;
import com.hedera.services.context.primitives.StateView;
import com.hedera.services.grpc.marshalling.AliasResolver;
import com.hedera.services.ledger.accounts.AliasManager;
import com.hedera.services.sigs.sourcing.PojoSigMapPubKeyToSigBytes;
import com.hedera.services.sigs.sourcing.PubKeyToSigBytes;
import com.hedera.services.txns.span.ExpandHandleSpanMapAccessor;
import com.hedera.services.utils.EntityNum;
import com.hedera.services.utils.MiscUtils;
import com.hederahashgraph.api.proto.java.AccountID;
import com.hederahashgraph.api.proto.java.HederaFunctionality;
import com.hederahashgraph.api.proto.java.ResponseCodeEnum;
import com.hederahashgraph.api.proto.java.ScheduleID;
import com.hederahashgraph.api.proto.java.SignatureMap;
import com.hederahashgraph.api.proto.java.SignedTransaction;
import com.hederahashgraph.api.proto.java.SubType;
import com.hederahashgraph.api.proto.java.Transaction;
import com.hederahashgraph.api.proto.java.TransactionBody;
import com.hederahashgraph.api.proto.java.TransactionID;
import edu.umd.cs.findbugs.annotations.Nullable;
import java.util.Collections;
import java.util.HashMap;
import java.util.Map;
import org.apache.commons.codec.binary.StringUtils;
import org.apache.logging.log4j.LogManager;
import org.apache.logging.log4j.Logger;
import org.bouncycastle.util.Arrays;

/** Encapsulates access to several commonly referenced parts of a gRPC {@link Transaction}. */
public class SignedTxnAccessor implements TxnAccessor {
    private static final Logger log = LogManager.getLogger(SignedTxnAccessor.class);

    private static final int UNKNOWN_NUM_IMPLICIT_CREATIONS = -1;
    private static final String ACCESSOR_LITERAL = " accessor";

    private static final TokenOpsUsage TOKEN_OPS_USAGE = new TokenOpsUsage();
    private static final ExpandHandleSpanMapAccessor SPAN_MAP_ACCESSOR =
            new ExpandHandleSpanMapAccessor();

    private Map<String, Object> spanMap = new HashMap<>();

<<<<<<< HEAD
    private int sigMapSize;
    private int numSigPairs;
    private int numImplicitCreations = UNKNOWN_NUM_IMPLICIT_CREATIONS;
    private byte[] hash;
    private byte[] txnBytes;
    private byte[] utf8MemoBytes;
    private byte[] signedTxnWrapperBytes;
    private String memo;
    private boolean memoHasZeroByte;
    private Transaction signedTxnWrapper;
    private SignatureMap sigMap;
    private TransactionID txnId;
    private TransactionBody txn;
=======
    private final int sigMapSize;
    private final int numSigPairs;
    private int numAutoCreations = UNKNOWN_NUM_AUTO_CREATIONS;
    private final byte[] hash;
    private final byte[] txnBytes;
    private final byte[] utf8MemoBytes;
    private final byte[] signedTxnWrapperBytes;
    private final String memo;
    private final boolean memoHasZeroByte;
    private final Transaction signedTxnWrapper;
    private final SignatureMap sigMap;
    private final TransactionID txnId;
    private final TransactionBody txn;
>>>>>>> 128038b9
    private SubmitMessageMeta submitMessageMeta;
    private CryptoTransferMeta xferUsageMeta;
    private BaseTransactionMeta txnUsageMeta;
    private HederaFunctionality function;
    private ResponseCodeEnum expandedSigStatus;
    private final PubKeyToSigBytes pubKeyToSigBytes;
    private boolean throttleExempt;
    private boolean congestionExempt;
    private boolean usesUnknownFields = false;

    private AccountID payer;
    private ScheduleID scheduleRef;
    private StateView view;

    public static SignedTxnAccessor uncheckedFrom(final Transaction validSignedTxn) {
        try {
            return SignedTxnAccessor.from(validSignedTxn.toByteArray());
        } catch (final Exception illegal) {
            log.warn("Unexpected use of factory with invalid gRPC transaction", illegal);
            throw new IllegalArgumentException(
                    "Argument 'validSignedTxn' must be a valid signed txn");
        }
    }

    public static SignedTxnAccessor from(final byte[] signedTxnWrapperBytes)
            throws InvalidProtocolBufferException {
        return new SignedTxnAccessor(signedTxnWrapperBytes, null);
    }

    public static SignedTxnAccessor from(
            final byte[] signedTxnWrapperBytes, final Transaction signedTxnWrapper)
            throws InvalidProtocolBufferException {
        return new SignedTxnAccessor(signedTxnWrapperBytes, signedTxnWrapper);
    }

    protected SignedTxnAccessor(
            final byte[] signedTxnWrapperBytes, @Nullable final Transaction transaction)
            throws InvalidProtocolBufferException {
        this.signedTxnWrapperBytes = signedTxnWrapperBytes;

        final Transaction txnWrapper;
        if (transaction != null) {
            txnWrapper = transaction;
        } else {
            txnWrapper = Transaction.parseFrom(signedTxnWrapperBytes);
        }
        this.signedTxnWrapper = txnWrapper;
        usesUnknownFields |= hasUnknownFields(signedTxnWrapper);

        final var signedTxnBytes = signedTxnWrapper.getSignedTransactionBytes();
        if (signedTxnBytes.isEmpty()) {
            txnBytes = unwrapUnsafelyIfPossible(signedTxnWrapper.getBodyBytes());
            sigMap = signedTxnWrapper.getSigMap();
            hash = noThrowSha384HashOf(signedTxnWrapperBytes);
        } else {
            final var signedTxn = SignedTransaction.parseFrom(signedTxnBytes);
            usesUnknownFields |= hasUnknownFields(signedTxn);
            txnBytes = unwrapUnsafelyIfPossible(signedTxn.getBodyBytes());
            sigMap = signedTxn.getSigMap();
            hash = noThrowSha384HashOf(unwrapUnsafelyIfPossible(signedTxnBytes));
        }
        pubKeyToSigBytes = new PojoSigMapPubKeyToSigBytes(sigMap);

        txn = TransactionBody.parseFrom(txnBytes);
        // Note that the SignatureMap was parsed with either the top-level
        // Transaction or the SignedTransaction, so we've already checked
        // it for unknown fields either way; only still need to check the body
        usesUnknownFields |= hasUnknownFields(txn);
        memo = txn.getMemo();
        txnId = txn.getTransactionID();
        sigMapSize = sigMap.getSerializedSize();
        numSigPairs = sigMap.getSigPairCount();
        utf8MemoBytes = StringUtils.getBytesUtf8(memo);
        memoHasZeroByte = Arrays.contains(utf8MemoBytes, (byte) 0);
        payer = getTxnId().getAccountID();

        getFunction();
        setBaseUsageMeta();
        setOpUsageMeta();
    }

    @Override
    public boolean hasConsequentialUnknownFields() {
        return usesUnknownFields;
    }

    @Override
    public EthTxData opEthTxData() {
        final var hapiTx = txn.getEthereumTransaction();
        return EthTxData.populateEthTxData(unwrapUnsafelyIfPossible(hapiTx.getEthereumData()));
    }

    @Override
    public void countImplicitCreationsWith(final AliasManager aliasManager) {
        final var resolver = new AliasResolver();
        resolver.resolve(txn.getCryptoTransfer(), aliasManager);
        numImplicitCreations =
                resolver.perceivedAutoCreations() + resolver.perceivedLazyCreations();
    }

    @Override
    public void setNumImplicitCreations(final int numImplicitCreations) {
        this.numImplicitCreations = numImplicitCreations;
    }

    @Override
    public int getNumImplicitCreations() {
        return numImplicitCreations;
    }

    @Override
    public boolean areImplicitCreationsCounted() {
        return numImplicitCreations != UNKNOWN_NUM_IMPLICIT_CREATIONS;
    }

    @Override
    public SignatureMap getSigMap() {
        return sigMap;
    }

    @Override
    public HederaFunctionality getFunction() {
        if (function == null) {
            function = FUNCTION_EXTRACTOR.apply(getTxn());
        }
        return function;
    }

    @Override
    public long getOfferedFee() {
        return txn.getTransactionFee();
    }

    @Override
    public byte[] getTxnBytes() {
        return txnBytes;
    }

    @Override
    public void setExpandedSigStatus(final ResponseCodeEnum status) {
        this.expandedSigStatus = status;
    }

    @Override
    public ResponseCodeEnum getExpandedSigStatus() {
        return expandedSigStatus;
    }

    public PubKeyToSigBytes getPkToSigsFn() {
        return pubKeyToSigBytes;
    }

    @Override
    public Transaction getSignedTxnWrapper() {
        return signedTxnWrapper;
    }

    @Override
    public TransactionBody getTxn() {
        return txn;
    }

    @Override
    public TransactionID getTxnId() {
        return txnId;
    }

    @Override
    public AccountID getPayer() {
        return payer;
    }

    @Override
    public byte[] getSignedTxnWrapperBytes() {
        return signedTxnWrapperBytes;
    }

    @Override
    public byte[] getMemoUtf8Bytes() {
        return utf8MemoBytes;
    }

    @Override
    public String getMemo() {
        return memo;
    }

    @Override
    public byte[] getHash() {
        return hash;
    }

    @Override
    public boolean canTriggerTxn() {
        return getTxn().hasScheduleCreate() || getTxn().hasScheduleSign();
    }

    @Override
    public boolean memoHasZeroByte() {
        return memoHasZeroByte;
    }

    @Override
    public boolean isTriggeredTxn() {
        return scheduleRef != null;
    }

    @Override
    public boolean throttleExempt() {
        if (throttleExempt) {
            return true;
        }
        final var p = getPayer();
        if (p != null) {
            return STATIC_PROPERTIES.isThrottleExempt(p.getAccountNum());
        }
        return false;
    }

    public void markThrottleExempt() {
        this.throttleExempt = true;
    }

    @Override
    public boolean congestionExempt() {
        return congestionExempt;
    }

    public void markCongestionExempt() {
        this.congestionExempt = true;
    }

    @Override
    public ScheduleID getScheduleRef() {
        return scheduleRef;
    }

    @Override
    public void setScheduleRef(final ScheduleID scheduleRef) {
        this.scheduleRef = scheduleRef;
    }

    @Override
    public String toLoggableString() {
        return MoreObjects.toStringHelper(this)
                .add("sigMapSize", sigMapSize)
                .add("numSigPairs", numSigPairs)
                .add("numImplicitCreations", numImplicitCreations)
                .add("hash", hash)
                .add("txnBytes", txnBytes)
                .add("utf8MemoBytes", utf8MemoBytes)
                .add("memo", memo)
                .add("memoHasZeroByte", memoHasZeroByte)
                .add("signedTxnWrapper", signedTxnWrapper)
                .add("hash", hash)
                .add("txnBytes", txnBytes)
                .add("sigMap", sigMap)
                .add("txnId", txnId)
                .add("txn", txn)
                .add("submitMessageMeta", submitMessageMeta)
                .add("xferUsageMeta", xferUsageMeta)
                .add("txnUsageMeta", txnUsageMeta)
                .add("function", function)
                .add("pubKeyToSigBytes", pubKeyToSigBytes)
                .add("payer", payer)
                .add("scheduleRef", scheduleRef)
                .add("view", view)
                .toString();
    }

    @Override
    public void setPayer(final AccountID payer) {
        this.payer = payer;
    }

    @Override
    public BaseTransactionMeta baseUsageMeta() {
        return txnUsageMeta;
    }

    @Override
    public SigUsage usageGiven(final int numPayerKeys) {
        return new SigUsage(numSigPairs, sigMapSize, numPayerKeys);
    }

    @Override
    public CryptoTransferMeta availXferUsageMeta() {
        if (function != CryptoTransfer) {
            throw new IllegalStateException(
                    "Cannot get CryptoTransfer metadata for a " + function + ACCESSOR_LITERAL);
        }
        return xferUsageMeta;
    }

    @Override
    public SubmitMessageMeta availSubmitUsageMeta() {
        if (function != ConsensusSubmitMessage) {
            throw new IllegalStateException(
                    "Cannot get ConsensusSubmitMessage metadata for a "
                            + function
                            + ACCESSOR_LITERAL);
        }
        return submitMessageMeta;
    }

    @Override
    public boolean mintsWithMetadata() {
        return function == TokenMint && txn.getTokenMint().getMetadataCount() > 0;
    }

    @Override
    public Map<String, Object> getSpanMap() {
        return spanMap;
    }

    /** {@inheritDoc} */
    @Override
    public void setRationalizedSpanMap(final Map<String, Object> newSpanMap) {
        spanMap = Collections.unmodifiableMap(newSpanMap);
    }

    @Override
    public ExpandHandleSpanMapAccessor getSpanMapAccessor() {
        return SPAN_MAP_ACCESSOR;
    }

    @Override
    public long getGasLimitForContractTx() {
        return MiscUtils.getGasLimitForContractTx(
                getTxn(), getFunction(), () -> getSpanMapAccessor().getEthTxDataMeta(this));
    }

    @Override
    public void setStateView(final StateView view) {
        this.view = view;
    }

    protected EntityNum lookUpAlias(final ByteString alias) {
        return view.aliases().get(alias);
    }

    protected EntityNum unaliased(final AccountID idOrAlias) {
        if (isAlias(idOrAlias)) {
            return lookUpAlias(idOrAlias.getAlias());
        }
        return EntityNum.fromAccountId(idOrAlias);
    }

    private void setBaseUsageMeta() {
        if (function == CryptoTransfer) {
            txnUsageMeta =
                    new BaseTransactionMeta(
                            utf8MemoBytes.length,
                            txn.getCryptoTransfer().getTransfers().getAccountAmountsCount());
        } else {
            txnUsageMeta = new BaseTransactionMeta(utf8MemoBytes.length, 0);
        }
    }

    /* This section should be deleted after custom accessors are complete */
    private void setOpUsageMeta() {
        if (function == CryptoTransfer) {
            setXferUsageMeta();
        } else if (function == ConsensusSubmitMessage) {
            setSubmitUsageMeta();
        } else if (function == TokenFeeScheduleUpdate) {
            setFeeScheduleUpdateMeta();
        } else if (function == TokenCreate) {
            setTokenCreateUsageMeta();
        } else if (function == TokenBurn) {
            setTokenBurnUsageMeta();
        } else if (function == TokenFreezeAccount) {
            setTokenFreezeUsageMeta();
        } else if (function == TokenUnfreezeAccount) {
            setTokenUnfreezeUsageMeta();
        } else if (function == TokenPause) {
            setTokenPauseUsageMeta();
        } else if (function == TokenUnpause) {
            setTokenUnpauseUsageMeta();
        } else if (function == CryptoCreate) {
            setCryptoCreateUsageMeta();
        } else if (function == CryptoUpdate) {
            setCryptoUpdateUsageMeta();
        } else if (function == CryptoApproveAllowance) {
            setCryptoApproveUsageMeta();
        } else if (function == CryptoDeleteAllowance) {
            setCryptoDeleteAllowanceUsageMeta();
        } else if (function == EthereumTransaction) {
            setEthTxDataMeta();
        } else if (function == UtilPrng) {
            setUtilPrngUsageMeta();
        }
    }

    private void setXferUsageMeta() {
        var totalTokensInvolved = 0;
        var totalTokenTransfers = 0;
        var numNftOwnershipChanges = 0;
        final var op = txn.getCryptoTransfer();
        for (final var tokenTransfers : op.getTokenTransfersList()) {
            totalTokensInvolved++;
            totalTokenTransfers += tokenTransfers.getTransfersCount();
            numNftOwnershipChanges += tokenTransfers.getNftTransfersCount();
        }
        xferUsageMeta =
                new CryptoTransferMeta(
                        1, totalTokensInvolved, totalTokenTransfers, numNftOwnershipChanges);
    }

    private void setSubmitUsageMeta() {
        submitMessageMeta =
                new SubmitMessageMeta(txn.getConsensusSubmitMessage().getMessage().size());
    }

    private void setFeeScheduleUpdateMeta() {
        final var effConsTime = getTxnId().getTransactionValidStart().getSeconds();
        final var op = getTxn().getTokenFeeScheduleUpdate();
        final var reprBytes = TOKEN_OPS_USAGE.bytesNeededToRepr(op.getCustomFeesList());

        final var meta = new FeeScheduleUpdateMeta(effConsTime, reprBytes);
        SPAN_MAP_ACCESSOR.setFeeScheduleUpdateMeta(this, meta);
    }

    private void setTokenCreateUsageMeta() {
        final var tokenCreateMeta = TOKEN_OPS_USAGE_UTILS.tokenCreateUsageFrom(txn);
        SPAN_MAP_ACCESSOR.setTokenCreateMeta(this, tokenCreateMeta);
    }

    private void setTokenBurnUsageMeta() {
        final var tokenBurnMeta = TOKEN_OPS_USAGE_UTILS.tokenBurnUsageFrom(txn);
        SPAN_MAP_ACCESSOR.setTokenBurnMeta(this, tokenBurnMeta);
    }

    private void setTokenFreezeUsageMeta() {
        final var tokenFreezeMeta = TOKEN_OPS_USAGE_UTILS.tokenFreezeUsageFrom();
        SPAN_MAP_ACCESSOR.setTokenFreezeMeta(this, tokenFreezeMeta);
    }

    private void setTokenUnfreezeUsageMeta() {
        final var tokenUnfreezeMeta = TOKEN_OPS_USAGE_UTILS.tokenUnfreezeUsageFrom();
        SPAN_MAP_ACCESSOR.setTokenUnfreezeMeta(this, tokenUnfreezeMeta);
    }

    private void setTokenPauseUsageMeta() {
        final var tokenPauseMeta = TOKEN_OPS_USAGE_UTILS.tokenPauseUsageFrom();
        SPAN_MAP_ACCESSOR.setTokenPauseMeta(this, tokenPauseMeta);
    }

    private void setTokenUnpauseUsageMeta() {
        final var tokenUnpauseMeta = TOKEN_OPS_USAGE_UTILS.tokenUnpauseUsageFrom();
        SPAN_MAP_ACCESSOR.setTokenUnpauseMeta(this, tokenUnpauseMeta);
    }

    private void setCryptoCreateUsageMeta() {
        final var cryptoCreateMeta = new CryptoCreateMeta(txn.getCryptoCreateAccount());
        SPAN_MAP_ACCESSOR.setCryptoCreateMeta(this, cryptoCreateMeta);
    }

    private void setCryptoUpdateUsageMeta() {
        final var cryptoUpdateMeta =
                new CryptoUpdateMeta(
                        txn.getCryptoUpdateAccount(),
                        txn.getTransactionID().getTransactionValidStart().getSeconds());
        SPAN_MAP_ACCESSOR.setCryptoUpdate(this, cryptoUpdateMeta);
    }

    private void setCryptoApproveUsageMeta() {
        final var cryptoApproveMeta =
                new CryptoApproveAllowanceMeta(
                        txn.getCryptoApproveAllowance(),
                        txn.getTransactionID().getTransactionValidStart().getSeconds());
        SPAN_MAP_ACCESSOR.setCryptoApproveMeta(this, cryptoApproveMeta);
    }

    private void setCryptoDeleteAllowanceUsageMeta() {
        final var cryptoDeleteAllowanceMeta =
                new CryptoDeleteAllowanceMeta(
                        txn.getCryptoDeleteAllowance(),
                        txn.getTransactionID().getTransactionValidStart().getSeconds());
        SPAN_MAP_ACCESSOR.setCryptoDeleteAllowanceMeta(this, cryptoDeleteAllowanceMeta);
    }

    private void setUtilPrngUsageMeta() {
        final var utilPrngUsageMeta = new UtilPrngMeta(txn.getUtilPrng());
        SPAN_MAP_ACCESSOR.setUtilPrngMeta(this, utilPrngUsageMeta);
    }

    private void setEthTxDataMeta() {
        SPAN_MAP_ACCESSOR.setEthTxDataMeta(this, opEthTxData());
    }

    @Override
    public SubType getSubType() {
        if (function == CryptoTransfer) {
            return xferUsageMeta.getSubType();
        } else if (function == TokenCreate) {
            return SPAN_MAP_ACCESSOR.getTokenCreateMeta(this).getSubType();
        } else if (function == TokenMint) {
            final var op = getTxn().getTokenMint();
            return op.getMetadataCount() > 0 ? TOKEN_NON_FUNGIBLE_UNIQUE : TOKEN_FUNGIBLE_COMMON;
        } else if (function == TokenBurn) {
            return SPAN_MAP_ACCESSOR.getTokenBurnMeta(this).getSubType();
        } else if (function == TokenAccountWipe) {
            return SPAN_MAP_ACCESSOR.getTokenWipeMeta(this).getSubType();
        }
        return SubType.DEFAULT;
    }

    @Override
    public StateView getStateView() {
        return view;
    }
}<|MERGE_RESOLUTION|>--- conflicted
+++ resolved
@@ -97,24 +97,9 @@
 
     private Map<String, Object> spanMap = new HashMap<>();
 
-<<<<<<< HEAD
-    private int sigMapSize;
-    private int numSigPairs;
-    private int numImplicitCreations = UNKNOWN_NUM_IMPLICIT_CREATIONS;
-    private byte[] hash;
-    private byte[] txnBytes;
-    private byte[] utf8MemoBytes;
-    private byte[] signedTxnWrapperBytes;
-    private String memo;
-    private boolean memoHasZeroByte;
-    private Transaction signedTxnWrapper;
-    private SignatureMap sigMap;
-    private TransactionID txnId;
-    private TransactionBody txn;
-=======
     private final int sigMapSize;
     private final int numSigPairs;
-    private int numAutoCreations = UNKNOWN_NUM_AUTO_CREATIONS;
+    private int numImplicitCreations = UNKNOWN_NUM_IMPLICIT_CREATIONS;
     private final byte[] hash;
     private final byte[] txnBytes;
     private final byte[] utf8MemoBytes;
@@ -125,7 +110,6 @@
     private final SignatureMap sigMap;
     private final TransactionID txnId;
     private final TransactionBody txn;
->>>>>>> 128038b9
     private SubmitMessageMeta submitMessageMeta;
     private CryptoTransferMeta xferUsageMeta;
     private BaseTransactionMeta txnUsageMeta;
