--- conflicted
+++ resolved
@@ -164,12 +164,8 @@
     public void countImplicitCreationsWith(final AliasManager aliasManager) {
         final var resolver = new AliasResolver();
         resolver.resolve(txn.getCryptoTransfer(), aliasManager);
-<<<<<<< HEAD
-        numAutoCreations = resolver.perceivedAutoCreations() + resolver.perceivedLazyCreations();
-=======
         numImplicitCreations =
                 resolver.perceivedAutoCreations() + resolver.perceivedLazyCreations();
->>>>>>> 05638c93
     }
 
     @Override
