--- conflicted
+++ resolved
@@ -110,12 +110,7 @@
     protected void executeLazyCreate(
             final MessageFrame frame, final OperationTracer operationTracer) {
         final var updater = (HederaStackedWorldStateUpdater) frame.getWorldUpdater();
-<<<<<<< HEAD
-        final var syntheticBalanceChange =
-            constructSyntheticLazyCreateBalanceChangeFrom(frame);
-=======
         final var syntheticBalanceChange = constructSyntheticLazyCreateBalanceChangeFrom(frame);
->>>>>>> 85d33fab
         final var autoCreationLogic = infrastructureFactory.newAutoCreationLogicScopedTo(updater);
 
         final var lazyCreateResult =
@@ -149,18 +144,6 @@
     @NotNull
     private BalanceChange constructSyntheticLazyCreateBalanceChangeFrom(final MessageFrame frame) {
         return BalanceChange.changingHbar(
-<<<<<<< HEAD
-            AccountAmount.newBuilder()
-                .setAccountID(
-                    AccountID.newBuilder()
-                        .setAlias(
-                            ByteStringUtils.wrapUnsafely(
-                                frame.getRecipientAddress()
-                                    .toArrayUnsafe()))
-                        .build())
-                .build(),
-            null);
-=======
                 AccountAmount.newBuilder()
                         .setAccountID(
                                 AccountID.newBuilder()
@@ -171,7 +154,6 @@
                                         .build())
                         .build(),
                 null);
->>>>>>> 85d33fab
     }
 
     private void haltFrameAndTraceCreationResult(
