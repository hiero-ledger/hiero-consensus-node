/*
 * Copyright (C) 2022 Hedera Hashgraph, LLC
 *
 * Licensed under the Apache License, Version 2.0 (the "License");
 * you may not use this file except in compliance with the License.
 * You may obtain a copy of the License at
 *
 *      http://www.apache.org/licenses/LICENSE-2.0
 *
 * Unless required by applicable law or agreed to in writing, software
 * distributed under the License is distributed on an "AS IS" BASIS,
 * WITHOUT WARRANTIES OR CONDITIONS OF ANY KIND, either express or implied.
 * See the License for the specific language governing permissions and
 * limitations under the License.
 */
package com.hedera.services.store.contracts.precompile.impl;

import static com.hedera.services.contracts.ParsingConstants.ARRAY_BRACKETS;
import static com.hedera.services.contracts.ParsingConstants.FIXED_FEE;
import static com.hedera.services.contracts.ParsingConstants.FIXED_FEE_V2;
import static com.hedera.services.contracts.ParsingConstants.FRACTIONAL_FEE;
import static com.hedera.services.contracts.ParsingConstants.FRACTIONAL_FEE_V2;
import static com.hedera.services.contracts.ParsingConstants.ROYALTY_FEE;
import static com.hedera.services.contracts.ParsingConstants.ROYALTY_FEE_V2;
import static com.hedera.services.exceptions.ValidationUtils.validateTrue;
import static com.hedera.services.ledger.properties.AccountProperty.AUTO_RENEW_ACCOUNT_ID;
import static com.hedera.services.state.submerkle.EntityId.MISSING_ENTITY_ID;
import static com.hedera.services.store.contracts.precompile.codec.DecodingFacade.FIXED_FEE_DECODER;
import static com.hedera.services.store.contracts.precompile.codec.DecodingFacade.FRACTIONAL_FEE_DECODER;
import static com.hedera.services.store.contracts.precompile.codec.DecodingFacade.HEDERA_TOKEN_STRUCT;
import static com.hedera.services.store.contracts.precompile.codec.DecodingFacade.HEDERA_TOKEN_STRUCT_DECODER;
import static com.hedera.services.store.contracts.precompile.codec.DecodingFacade.HEDERA_TOKEN_STRUCT_V2;
import static com.hedera.services.store.contracts.precompile.codec.DecodingFacade.HEDERA_TOKEN_STRUCT_V3;
import static com.hedera.services.store.contracts.precompile.codec.DecodingFacade.ROYALTY_FEE_DECODER;
import static com.hedera.services.store.contracts.precompile.codec.DecodingFacade.convertAddressBytesToTokenID;
import static com.hedera.services.store.contracts.precompile.codec.DecodingFacade.convertLeftPaddedAddressToAccountId;
import static com.hedera.services.store.contracts.precompile.codec.DecodingFacade.decodeFunctionCall;
import static com.hedera.services.store.contracts.precompile.codec.DecodingFacade.decodeTokenExpiry;
import static com.hedera.services.store.contracts.precompile.codec.DecodingFacade.decodeTokenKeys;
import static com.hedera.services.store.contracts.precompile.codec.KeyValueWrapper.KeyValueType.INVALID_KEY;
import static com.hedera.services.store.contracts.precompile.codec.TokenCreateWrapper.FixedFeeWrapper.FixedFeePayment.INVALID_PAYMENT;
import static com.hedera.services.utils.EntityIdUtils.asTypedEvmAddress;
import static com.hederahashgraph.api.proto.java.HederaFunctionality.ContractCall;
import static com.hederahashgraph.api.proto.java.ResponseCodeEnum.FAIL_INVALID;
import static com.hederahashgraph.api.proto.java.ResponseCodeEnum.INSUFFICIENT_TX_FEE;
import static com.hederahashgraph.api.proto.java.ResponseCodeEnum.INVALID_FULL_PREFIX_SIGNATURE_FOR_PRECOMPILE;
import static com.hederahashgraph.api.proto.java.ResponseCodeEnum.INVALID_TRANSACTION_BODY;
import static com.hederahashgraph.api.proto.java.ResponseCodeEnum.OK;

import com.esaulpaugh.headlong.abi.ABIType;
import com.esaulpaugh.headlong.abi.Function;
import com.esaulpaugh.headlong.abi.Tuple;
import com.esaulpaugh.headlong.abi.TypeFactory;
import com.hedera.services.context.SideEffectsTracker;
import com.hedera.services.contracts.sources.EvmSigsVerifier;
import com.hedera.services.exceptions.InvalidTransactionException;
import com.hedera.services.fees.FeeCalculator;
import com.hedera.services.ledger.properties.AccountProperty;
import com.hedera.services.legacy.core.jproto.JECDSASecp256k1Key;
import com.hedera.services.legacy.core.jproto.JEd25519Key;
import com.hedera.services.legacy.core.jproto.JKey;
import com.hedera.services.records.RecordsHistorian;
import com.hedera.services.state.submerkle.EntityId;
import com.hedera.services.state.submerkle.ExpirableTxnRecord;
import com.hedera.services.store.contracts.HederaStackedWorldStateUpdater;
import com.hedera.services.store.contracts.WorldLedgers;
import com.hedera.services.store.contracts.precompile.AbiConstants;
import com.hedera.services.store.contracts.precompile.HTSPrecompiledContract;
import com.hedera.services.store.contracts.precompile.InfrastructureFactory;
import com.hedera.services.store.contracts.precompile.SyntheticTxnFactory;
import com.hedera.services.store.contracts.precompile.codec.DecodingFacade;
import com.hedera.services.store.contracts.precompile.codec.EncodingFacade;
import com.hedera.services.store.contracts.precompile.codec.TokenCreateWrapper;
import com.hedera.services.store.contracts.precompile.codec.TokenCreateWrapper.FixedFeeWrapper;
import com.hedera.services.store.contracts.precompile.codec.TokenCreateWrapper.FractionalFeeWrapper;
import com.hedera.services.store.contracts.precompile.codec.TokenCreateWrapper.RoyaltyFeeWrapper;
import com.hedera.services.store.contracts.precompile.codec.TokenKeyWrapper;
import com.hedera.services.store.contracts.precompile.impl.sigs.TokenCreateReqs;
import com.hedera.services.store.contracts.precompile.utils.KeyActivationUtils;
import com.hedera.services.store.contracts.precompile.utils.PrecompilePricingUtils;
import com.hedera.services.store.models.Id;
import com.hedera.services.txns.token.validators.CreateChecks;
import com.hedera.services.utils.EntityIdUtils;
import com.hederahashgraph.api.proto.java.AccountID;
import com.hederahashgraph.api.proto.java.ResponseCodeEnum;
import com.hederahashgraph.api.proto.java.Timestamp;
import com.hederahashgraph.api.proto.java.TransactionBody;
import com.hederahashgraph.api.proto.java.TransactionID;
import java.math.BigInteger;
import java.time.Instant;
import java.util.ArrayList;
import java.util.List;
import java.util.Objects;
import java.util.function.Predicate;
import java.util.function.UnaryOperator;
import javax.inject.Provider;
import org.apache.commons.codec.DecoderException;
import org.apache.tuweni.bytes.Bytes;
import org.hyperledger.besu.datatypes.Address;
import org.hyperledger.besu.datatypes.Wei;
import org.hyperledger.besu.evm.frame.MessageFrame;
import org.jetbrains.annotations.NotNull;

/**
 * Executes the logic of creating a token from {@link HTSPrecompiledContract}.
 *
 * <p>When a token create call is received, the execution can follow one of the following 4
 * scenarios:
 *
 * <ol>
 *   <li>The calling smart contract has sent a corrupt input to the {@link HTSPrecompiledContract}
 *       (e.g. passing random bytes through the {@code encode()} Solidity method), which cannot be
 *       decoded to a valid {@link TokenCreateWrapper}.
 *       <ul>
 *         <li><b>result</b> - the {@link DecodingFacade} throws an exception and null is returned
 *             from the {@link HTSPrecompiledContract}, setting the message frame's revert reason to
 *             the {@code ERROR_DECODING_INPUT_REVERT_REASON} constant
 *         <li><b>gas cost</b> - the current value returned from {@code
 *             dynamicProperties.htsDefaultGasCost()}
 *         <li><b>hbar cost</b> - all sent HBars are refunded to the frame sender
 *       </ul>
 *   <li>The decoding succeeds, we create a valid {@link TokenCreateWrapper}, but we cannot
 *       translate it to a valid token create {@link TransactionBody}. This comes from <b>difference
 *       in the design of the Solidity function interface and the HAPI (protobufs)</b>
 *       <ul>
 *         <li><b>result</b> - {@link MessageFrame}'s revertReason is set to the {@code
 *             ERROR_DECODING_INPUT_REVERT_REASON} constant and null is returned from the {@link
 *             HTSPrecompiledContract}
 *         <li><b>gas cost</b> - the current value returned from {@code
 *             dynamicProperties.htsDefaultGasCost()}
 *         <li><b>hbar cost</b> - all sent HBars are refunded to the frame sender
 *       </ul>
 *   <li>The decoding succeeds, we create a valid {@link TokenCreateWrapper}, we successfully
 *       translate it to a valid token create {@link TransactionBody}. However, the {@link
 *       CreateChecks} validations find an input error.
 *       <ul>
 *         <li><b>result</b> - a child {@link ExpirableTxnRecord} is created, containing the error
 *             response code. (from the point of view of the EVM this is a successful precompile
 *             call, however, from a Hedera's perspective there has been a problem during the
 *             execution)
 *         <li><b>gas cost</b> - 100 000 gas
 *         <li><b>hbar cost</b> - the HBars needed for the token creation are charged from the frame
 *             sender address (any excess HBars are refunded)
 *       </ul>
 *   <li>The decoding succeeds, we create a valid {@link TokenCreateWrapper}, we successfully
 *       translate it to a valid token create {@link TransactionBody}, the {@link CreateChecks}
 *       token create validations pass and the whole execution flow succeeds.
 *       <ul>
 *         <li><b>result</b> - a child {@link ExpirableTxnRecord} is created, containing the
 *             successful response code and the ID of the newly created token.
 *         <li><b>gas cost</b> - 100 000 gas
 *         <li><b>hbar cost</b> - the HBars needed for the token creation are charged from the frame
 *             sender address (any excess HBars are refunded)
 *       </ul>
 * </ol>
 */
public class TokenCreatePrecompile extends AbstractWritePrecompile {
    private static final String CREATE_FUNGIBLE_TOKEN_STRING = "createFungibleToken(";
    private static final String CREATE_NON_FUNGIBLE_TOKEN_STRING = "createNonFungibleToken(";
    private static final String CREATE_FUNGIBLE_TOKEN_WITH_FEES_STRING =
            "createFungibleTokenWithCustomFees(";
    private static final String CREATE_NON_FUNGIBLE_TOKEN_WITH_FEES_STRING =
            "createNonFungibleTokenWithCustomFees(";
    private static final String TOKEN_CREATE = String.format(FAILURE_MESSAGE, "token create");
    private static final Function TOKEN_CREATE_FUNGIBLE_FUNCTION =
            new Function(CREATE_FUNGIBLE_TOKEN_STRING + HEDERA_TOKEN_STRUCT + ",uint256,uint256)");
    public static final Bytes TOKEN_CREATE_FUNGIBLE_SELECTOR =
            Bytes.wrap(TOKEN_CREATE_FUNGIBLE_FUNCTION.selector());
    public static final ABIType<Tuple> TOKEN_CREATE_FUNGIBLE_DECODER =
            TypeFactory.create("(" + HEDERA_TOKEN_STRUCT_DECODER + ",uint256,uint256)");
    private static final Function TOKEN_CREATE_FUNGIBLE_FUNCTION_V2 =
            new Function(CREATE_FUNGIBLE_TOKEN_STRING + HEDERA_TOKEN_STRUCT_V2 + ",uint64,uint32)");
    public static final Bytes TOKEN_CREATE_FUNGIBLE_SELECTOR_V2 =
            Bytes.wrap(TOKEN_CREATE_FUNGIBLE_FUNCTION_V2.selector());
    private static final Function TOKEN_CREATE_FUNGIBLE_FUNCTION_V3 =
            new Function(CREATE_FUNGIBLE_TOKEN_STRING + HEDERA_TOKEN_STRUCT_V3 + ",int64,int32)");
    public static final Bytes TOKEN_CREATE_FUNGIBLE_SELECTOR_V3 =
            Bytes.wrap(TOKEN_CREATE_FUNGIBLE_FUNCTION_V3.selector());
    private static final Function TOKEN_CREATE_FUNGIBLE_WITH_FEES_FUNCTION =
            new Function(
                    CREATE_FUNGIBLE_TOKEN_WITH_FEES_STRING
                            + HEDERA_TOKEN_STRUCT
                            + ",uint256,uint256,"
                            + FIXED_FEE
                            + ARRAY_BRACKETS
                            + ","
                            + FRACTIONAL_FEE
                            + ARRAY_BRACKETS
                            + ")");
    public static final Bytes TOKEN_CREATE_FUNGIBLE_WITH_FEES_SELECTOR =
            Bytes.wrap(TOKEN_CREATE_FUNGIBLE_WITH_FEES_FUNCTION.selector());
    private static final Function TOKEN_CREATE_FUNGIBLE_WITH_FEES_FUNCTION_V2 =
            new Function(
                    CREATE_FUNGIBLE_TOKEN_WITH_FEES_STRING
                            + HEDERA_TOKEN_STRUCT_V2
                            + ",uint64,uint32,"
                            + FIXED_FEE
                            + ARRAY_BRACKETS
                            + ","
                            + FRACTIONAL_FEE
                            + ARRAY_BRACKETS
                            + ")");
    public static final Bytes TOKEN_CREATE_FUNGIBLE_WITH_FEES_SELECTOR_V2 =
            Bytes.wrap(TOKEN_CREATE_FUNGIBLE_WITH_FEES_FUNCTION_V2.selector());
    public static final ABIType<Tuple> TOKEN_CREATE_FUNGIBLE_WITH_FEES_DECODER =
            TypeFactory.create(
                    "("
                            + HEDERA_TOKEN_STRUCT_DECODER
                            + ",uint256,uint256,"
                            + FIXED_FEE_DECODER
                            + ARRAY_BRACKETS
                            + ","
                            + FRACTIONAL_FEE_DECODER
                            + ARRAY_BRACKETS
                            + ")");

    private static final Function TOKEN_CREATE_FUNGIBLE_WITH_FEES_FUNCTION_V3 =
            new Function(
                    CREATE_FUNGIBLE_TOKEN_WITH_FEES_STRING
                            + HEDERA_TOKEN_STRUCT_V3
                            + ",int64,int32,"
                            + FIXED_FEE_V2
                            + ARRAY_BRACKETS
                            + ","
                            + FRACTIONAL_FEE_V2
                            + ARRAY_BRACKETS
                            + ")");
    public static final Bytes TOKEN_CREATE_FUNGIBLE_WITH_FEES_SELECTOR_V3 =
            Bytes.wrap(TOKEN_CREATE_FUNGIBLE_WITH_FEES_FUNCTION_V3.selector());
    private static final Function TOKEN_CREATE_NON_FUNGIBLE_FUNCTION =
            new Function(CREATE_NON_FUNGIBLE_TOKEN_STRING + HEDERA_TOKEN_STRUCT + ")");
    public static final Bytes TOKEN_CREATE_NON_FUNGIBLE_SELECTOR =
            Bytes.wrap(TOKEN_CREATE_NON_FUNGIBLE_FUNCTION.selector());
    private static final Function TOKEN_CREATE_NON_FUNGIBLE_FUNCTION_V2 =
            new Function(CREATE_NON_FUNGIBLE_TOKEN_STRING + HEDERA_TOKEN_STRUCT_V2 + ")");
    public static final Bytes TOKEN_CREATE_NON_FUNGIBLE_SELECTOR_V2 =
            Bytes.wrap(TOKEN_CREATE_NON_FUNGIBLE_FUNCTION_V2.selector());
    public static final ABIType<Tuple> TOKEN_CREATE_NON_FUNGIBLE_DECODER =
            TypeFactory.create("(" + HEDERA_TOKEN_STRUCT_DECODER + ")");
    private static final Function TOKEN_CREATE_NON_FUNGIBLE_FUNCTION_V3 =
            new Function(CREATE_NON_FUNGIBLE_TOKEN_STRING + HEDERA_TOKEN_STRUCT_V3 + ")");
    public static final Bytes TOKEN_CREATE_NON_FUNGIBLE_SELECTOR_V3 =
            Bytes.wrap(TOKEN_CREATE_NON_FUNGIBLE_FUNCTION_V3.selector());
    private static final Function TOKEN_CREATE_NON_FUNGIBLE_WITH_FEES_FUNCTION =
            new Function(
                    CREATE_NON_FUNGIBLE_TOKEN_WITH_FEES_STRING
                            + HEDERA_TOKEN_STRUCT
                            + ","
                            + FIXED_FEE
                            + ARRAY_BRACKETS
                            + ","
                            + ROYALTY_FEE
                            + ARRAY_BRACKETS
                            + ")");
    public static final Bytes TOKEN_CREATE_NON_FUNGIBLE_WITH_FEES_SELECTOR =
            Bytes.wrap(TOKEN_CREATE_NON_FUNGIBLE_WITH_FEES_FUNCTION.selector());
    private static final Function TOKEN_CREATE_NON_FUNGIBLE_WITH_FEES_FUNCTION_V2 =
            new Function(
                    CREATE_NON_FUNGIBLE_TOKEN_WITH_FEES_STRING
                            + HEDERA_TOKEN_STRUCT_V2
                            + ","
                            + FIXED_FEE
                            + ARRAY_BRACKETS
                            + ","
                            + ROYALTY_FEE
                            + ARRAY_BRACKETS
                            + ")");
    public static final Bytes TOKEN_CREATE_NON_FUNGIBLE_WITH_FEES_SELECTOR_V2 =
            Bytes.wrap(TOKEN_CREATE_NON_FUNGIBLE_WITH_FEES_FUNCTION_V2.selector());
    public static final ABIType<Tuple> TOKEN_CREATE_NON_FUNGIBLE_WITH_FEES_DECODER =
            TypeFactory.create(
                    "("
                            + HEDERA_TOKEN_STRUCT_DECODER
                            + ","
                            + FIXED_FEE_DECODER
                            + ARRAY_BRACKETS
                            + ","
                            + ROYALTY_FEE_DECODER
                            + ARRAY_BRACKETS
                            + ")");
    private static final Function TOKEN_CREATE_NON_FUNGIBLE_WITH_FEES_FUNCTION_V3 =
            new Function(
                    CREATE_NON_FUNGIBLE_TOKEN_WITH_FEES_STRING
                            + HEDERA_TOKEN_STRUCT_V3
                            + ","
                            + FIXED_FEE_V2
                            + ARRAY_BRACKETS
                            + ","
                            + ROYALTY_FEE_V2
                            + ARRAY_BRACKETS
                            + ")");
    public static final Bytes TOKEN_CREATE_NON_FUNGIBLE_WITH_FEES_SELECTOR_V3 =
            Bytes.wrap(TOKEN_CREATE_NON_FUNGIBLE_WITH_FEES_FUNCTION_V3.selector());
    private final EncodingFacade encoder;
    private final HederaStackedWorldStateUpdater updater;
    private final EvmSigsVerifier sigsVerifier;
    private final RecordsHistorian recordsHistorian;
    private final int functionId;
    private final Address senderAddress;
    private final AccountID fundingAccount;
    private final Provider<FeeCalculator> feeCalculator;
<<<<<<< HEAD
=======

>>>>>>> 25a9601b
    private final TokenCreateReqs.Factory tokenCreateReqsFactory;
    private TokenCreateWrapper tokenCreateOp;

    public TokenCreatePrecompile(
            final WorldLedgers ledgers,
            final EncodingFacade encoder,
            final HederaStackedWorldStateUpdater updater,
            final EvmSigsVerifier sigsVerifier,
            final RecordsHistorian recordsHistorian,
            final SideEffectsTracker sideEffects,
            final SyntheticTxnFactory syntheticTxnFactory,
            final InfrastructureFactory infrastructureFactory,
            final int functionId,
            final Address senderAddress,
            final AccountID fundingAccount,
            final Provider<FeeCalculator> feeCalculator,
            final PrecompilePricingUtils pricingUtils,
            final TokenCreateReqs.Factory tokenCreateReqsFactory) {
        super(ledgers, sideEffects, syntheticTxnFactory, infrastructureFactory, pricingUtils);
        this.encoder = encoder;
        this.updater = updater;
        this.sigsVerifier = sigsVerifier;
        this.recordsHistorian = recordsHistorian;
        this.functionId = functionId;
        this.senderAddress = senderAddress;
        this.fundingAccount = fundingAccount;
        this.feeCalculator = feeCalculator;
        this.tokenCreateReqsFactory = tokenCreateReqsFactory;
    }

    @Override
    public TransactionBody.Builder body(
            final Bytes input, final UnaryOperator<byte[]> aliasResolver) {
        tokenCreateOp =
                switch (functionId) {
                    case AbiConstants.ABI_ID_CREATE_FUNGIBLE_TOKEN -> decodeFungibleCreate(
                            input, aliasResolver);
                    case AbiConstants
                            .ABI_ID_CREATE_FUNGIBLE_TOKEN_WITH_FEES -> decodeFungibleCreateWithFees(
                            input, aliasResolver);
                    case AbiConstants.ABI_ID_CREATE_NON_FUNGIBLE_TOKEN -> decodeNonFungibleCreate(
                            input, aliasResolver);
                    case AbiConstants
                            .ABI_ID_CREATE_NON_FUNGIBLE_TOKEN_WITH_FEES -> decodeNonFungibleCreateWithFees(
                            input, aliasResolver);
                    case AbiConstants.ABI_ID_CREATE_FUNGIBLE_TOKEN_V2 -> decodeFungibleCreateV2(
                            input, aliasResolver);
                    case AbiConstants
                            .ABI_ID_CREATE_FUNGIBLE_TOKEN_WITH_FEES_V2 -> decodeFungibleCreateWithFeesV2(
                            input, aliasResolver);
                    case AbiConstants
                            .ABI_ID_CREATE_NON_FUNGIBLE_TOKEN_V2 -> decodeNonFungibleCreateV2(
                            input, aliasResolver);
                    case AbiConstants
                            .ABI_ID_CREATE_NON_FUNGIBLE_TOKEN_WITH_FEES_V2 -> decodeNonFungibleCreateWithFeesV2(
                            input, aliasResolver);
                    case AbiConstants.ABI_ID_CREATE_FUNGIBLE_TOKEN_V3 -> decodeFungibleCreateV3(
                            input, aliasResolver);
                    case AbiConstants
                            .ABI_ID_CREATE_FUNGIBLE_TOKEN_WITH_FEES_V3 -> decodeFungibleCreateWithFeesV3(
                            input, aliasResolver);
                    case AbiConstants
                            .ABI_ID_CREATE_NON_FUNGIBLE_TOKEN_V3 -> decodeNonFungibleCreateV3(
                            input, aliasResolver);
                    case AbiConstants
                            .ABI_ID_CREATE_NON_FUNGIBLE_TOKEN_WITH_FEES_V3 -> decodeNonFungibleCreateWithFeesV3(
                            input, aliasResolver);
                    default -> null;
                };

        /* --- Validate Solidity input and massage it to be able to transform it to tokenCreateTxnBody --- */
        verifySolidityInput();
        try {
            replaceInheritedProperties();
        } catch (DecoderException e) {
            throw new InvalidTransactionException(FAIL_INVALID);
        }
        transactionBody = syntheticTxnFactory.createTokenCreate(tokenCreateOp);

        return transactionBody;
    }

    @Override
    public void run(final MessageFrame frame) {
        Objects.requireNonNull(tokenCreateOp, "`body` method should be called before `run`");

        /* --- Validate the synthetic create txn body before proceeding with the rest of the execution --- */
        final var creationTime = recordsHistorian.nextFollowingChildConsensusTime();
        final var tokenCreateChecks = infrastructureFactory.newCreateChecks();
        final var txn = transactionBody.build();
        final var result = tokenCreateChecks.validatorForConsTime(creationTime).apply(txn);
        validateTrue(result == OK, result);

        /* --- Check required signatures --- */
        final var treasuryId = Id.fromGrpcAccount(tokenCreateOp.getTreasury());
        final var aliases = updater.aliases();
        final var treasuryHasSigned =
                KeyActivationUtils.validateKey(
                        frame,
                        treasuryId.asEvmAddress(),
                        sigsVerifier::hasActiveKey,
                        ledgers,
                        updater.aliases());
        validateTrue(treasuryHasSigned, INVALID_FULL_PREFIX_SIGNATURE_FOR_PRECOMPILE, TOKEN_CREATE);
        tokenCreateOp
                .getAdminKey()
                .ifPresent(
                        key ->
                                validateTrue(
                                        validateAdminKey(frame, key),
                                        INVALID_FULL_PREFIX_SIGNATURE_FOR_PRECOMPILE,
                                        TOKEN_CREATE));
        final var tokenCreateReqs =
                tokenCreateReqsFactory.newReqs(
                        frame,
                        KeyActivationUtils::validateLegacyKey,
                        aliases,
                        sigsVerifier,
                        ledgers);
        tokenCreateReqs.assertNonAdminOrTreasurySigs(txn.getTokenCreation());

        /* --- Build the necessary infrastructure to execute the transaction --- */
        final var accountStore = infrastructureFactory.newAccountStore(ledgers.accounts());
        final var tokenStore =
                infrastructureFactory.newTokenStore(
                        accountStore,
                        sideEffects,
                        ledgers.tokens(),
                        ledgers.nfts(),
                        ledgers.tokenRels());
        final var tokenCreateLogic =
                infrastructureFactory.newTokenCreateLogic(accountStore, tokenStore);

        /* --- Execute the transaction and capture its results --- */
        tokenCreateLogic.create(
                creationTime.getEpochSecond(),
                EntityIdUtils.accountIdFromEvmAddress(senderAddress),
                transactionBody.getTokenCreation());
    }

    @Override
    public long getGasRequirement(long blockTimestamp) {
        return getMinimumFeeInTinybars(Timestamp.newBuilder().setSeconds(blockTimestamp).build());
    }

    @Override
    public void customizeTrackingLedgers(final WorldLedgers worldLedgers) {
        worldLedgers.customizeForAutoAssociatingOp(sideEffects);
    }

    @Override
    public void handleSentHbars(final MessageFrame frame) {
        final var timestampSeconds = frame.getBlockValues().getTimestamp();
        final var timestamp = Timestamp.newBuilder().setSeconds(timestampSeconds).build();
        final var gasPriceInTinybars =
                feeCalculator.get().estimatedGasPriceInTinybars(ContractCall, timestamp);
        final var calculatedFeeInTinybars =
                pricingUtils.gasFeeInTinybars(
                        transactionBody.setTransactionID(
                                TransactionID.newBuilder()
                                        .setTransactionValidStart(timestamp)
                                        .build()),
                        Instant.ofEpochSecond(timestampSeconds),
                        this);

        final var tinybarsRequirement =
                calculatedFeeInTinybars
                        + (calculatedFeeInTinybars / 5)
                        - getMinimumFeeInTinybars(timestamp) * gasPriceInTinybars;

        validateTrue(
                frame.getValue().greaterOrEqualThan(Wei.of(tinybarsRequirement)),
                INSUFFICIENT_TX_FEE);

        updater.getAccount(senderAddress)
                .getMutable()
                .decrementBalance(Wei.of(tinybarsRequirement));
        updater.getAccount(Id.fromGrpcAccount(fundingAccount).asEvmAddress())
                .getMutable()
                .incrementBalance(Wei.of(tinybarsRequirement));
    }

    /* --- Due to differences in Solidity and protobuf interfaces, perform custom checks on the input  --- */
    private void verifySolidityInput() {
        /*
         * Verify initial supply and decimals fall withing the allowed ranges of the types
         * they convert to (long and int, respectively), since in the Solidity interface
         * they are specified as uint256s and illegal values may be passed as input.
         */
        if (tokenCreateOp.isFungible()) {
            validateTrue(
                    tokenCreateOp.getInitSupply().compareTo(BigInteger.valueOf(Long.MAX_VALUE)) < 1,
                    INVALID_TRANSACTION_BODY);
            validateTrue(
                    tokenCreateOp.getDecimals().compareTo(BigInteger.valueOf(Integer.MAX_VALUE))
                            < 1,
                    INVALID_TRANSACTION_BODY);
        }

        /*
         * Check keys validity. The `TokenKey` struct in `IHederaTokenService.sol`
         * defines a `keyType` bit field, which smart contract developers will use to
         * set the type of key the `KeyValue` field will be used for. For example, if the
         * `keyType` field is set to `00000001`, then the key value will be used for adminKey.
         * If it is set to `00000011` the key value will be used for both adminKey and kycKey.
         * Since an array of `TokenKey` structs is passed to the precompile, we have to
         * check if each one specifies the type of key it applies to (that the bit field
         * is not `00000000` and no bit bigger than 6 is set) and also that there are not multiple
         * keys values for the same key type (e.g. multiple `TokenKey` instances have the adminKey bit set)
         */
        final var tokenKeys = tokenCreateOp.getTokenKeys();
        if (!tokenKeys.isEmpty()) {
            for (int i = 0, tokenKeysSize = tokenKeys.size(); i < tokenKeysSize; i++) {
                final var tokenKey = tokenKeys.get(i);
                validateTrue(
                        tokenKey.key().getKeyValueType() != INVALID_KEY, INVALID_TRANSACTION_BODY);
                final var tokenKeyBitField = tokenKey.keyType();
                validateTrue(
                        tokenKeyBitField != 0 && tokenKeyBitField < 128, INVALID_TRANSACTION_BODY);
                for (int j = i + 1; j < tokenKeysSize; j++) {
                    validateTrue(
                            (tokenKeyBitField & tokenKeys.get(j).keyType()) == 0,
                            INVALID_TRANSACTION_BODY);
                }
            }
        }

        /*
         * The denomination of a fixed fee depends on the values of tokenId, useHbarsForPayment
         * useCurrentTokenForPayment. Exactly one of the values of the struct should be set.
         */
        if (!tokenCreateOp.getFixedFees().isEmpty()) {
            for (final var fixedFee : tokenCreateOp.getFixedFees()) {
                validateTrue(
                        fixedFee.getFixedFeePayment() != INVALID_PAYMENT, INVALID_TRANSACTION_BODY);
            }
        }

        /*
         * When a royalty fee with fallback fee is specified, we need to check that
         * the fallback fixed fee is valid.
         */
        if (!tokenCreateOp.getRoyaltyFees().isEmpty()) {
            for (final var royaltyFee : tokenCreateOp.getRoyaltyFees()) {
                if (royaltyFee.fallbackFixedFee() != null) {
                    validateTrue(
                            royaltyFee.fallbackFixedFee().getFixedFeePayment() != INVALID_PAYMENT,
                            INVALID_TRANSACTION_BODY);
                }
            }
        }
    }

    private void replaceInheritedKeysWithSenderKey(AccountID parentId) throws DecoderException {
        tokenCreateOp.setAllInheritedKeysTo(
                (JKey) ledgers.accounts().get(parentId, AccountProperty.KEY));
    }

    private void replaceInheritedProperties() throws DecoderException {
        final var parentId = EntityIdUtils.accountIdFromEvmAddress(senderAddress);
        var parentAutoRenewId = (EntityId) ledgers.accounts().get(parentId, AUTO_RENEW_ACCOUNT_ID);
        if (parentAutoRenewId == null) {
            parentAutoRenewId = MISSING_ENTITY_ID;
        }
        if (!MISSING_ENTITY_ID.equals(parentAutoRenewId) && !tokenCreateOp.hasAutoRenewAccount()) {
            tokenCreateOp.inheritAutoRenewAccount(parentAutoRenewId);
        }
        replaceInheritedKeysWithSenderKey(parentId);
    }

    private boolean validateAdminKey(
            final MessageFrame frame, final TokenKeyWrapper tokenKeyWrapper) {
        final var key = tokenKeyWrapper.key();
        return switch (key.getKeyValueType()) {
            case INHERIT_ACCOUNT_KEY -> KeyActivationUtils.validateKey(
                    frame, senderAddress, sigsVerifier::hasActiveKey, ledgers, updater.aliases());
            case CONTRACT_ID -> KeyActivationUtils.validateKey(
                    frame,
                    asTypedEvmAddress(key.getContractID()),
                    sigsVerifier::hasActiveKey,
                    ledgers,
                    updater.aliases());
            case DELEGATABLE_CONTRACT_ID -> KeyActivationUtils.validateKey(
                    frame,
                    asTypedEvmAddress(key.getDelegatableContractID()),
                    sigsVerifier::hasActiveKey,
                    ledgers,
                    updater.aliases());
            case ED25519 -> validateCryptoKey(
                    new JEd25519Key(key.getEd25519Key()), sigsVerifier::cryptoKeyIsActive);
            case ECDSA_SECPK256K1 -> validateCryptoKey(
                    new JECDSASecp256k1Key(key.getEcdsaSecp256k1()),
                    sigsVerifier::cryptoKeyIsActive);
            default -> false;
        };
    }

    private boolean validateCryptoKey(final JKey key, final Predicate<JKey> keyActiveTest) {
        return keyActiveTest.test(key);
    }

    @Override
    public long getMinimumFeeInTinybars(final Timestamp consensusTime) {
        return 100_000L;
    }

    @Override
    public Bytes getSuccessResultFor(final ExpirableTxnRecord.Builder childRecord) {
        final var receiptBuilder = childRecord.getReceiptBuilder();
        validateTrue(receiptBuilder != null, FAIL_INVALID);
        return encoder.encodeCreateSuccess(
                asTypedEvmAddress(childRecord.getReceiptBuilder().getTokenId().toGrpcTokenId()));
    }

    @Override
    public Bytes getFailureResultFor(final ResponseCodeEnum status) {
        return encoder.encodeCreateFailure(status);
    }

    /**
     * Decodes the given bytes of the fungible token.
     *
     * <p><b>Important: </b>This is an old version of this method and is superseded by
     * decodeFungibleCreateV2(). The selector for this function is derived from:
     * createFungibleToken((string,string,address,string,bool,uint32,bool,(uint256,(bool,address,bytes,bytes,address))[],
     * (uint32,address,uint32)),uint256,uint256)
     *
     * @param input encoded bytes containing selector and input parameters
     * @param aliasResolver function used to resolve aliases
     * @return TokenCreateWrapper codec
     */
    public static TokenCreateWrapper decodeFungibleCreate(
            final Bytes input, final UnaryOperator<byte[]> aliasResolver) {
        final Tuple decodedArguments =
                decodeFunctionCall(
                        input, TOKEN_CREATE_FUNGIBLE_SELECTOR, TOKEN_CREATE_FUNGIBLE_DECODER);

        return decodeTokenCreateWithoutFees(
                decodedArguments.get(0),
                true,
                decodedArguments.get(1),
                decodedArguments.get(2),
                aliasResolver);
    }

    public static TokenCreateWrapper decodeTokenCreateWithoutFees(
            @NotNull final Tuple tokenCreateStruct,
            final boolean isFungible,
            final BigInteger initSupply,
            final BigInteger decimals,
            final UnaryOperator<byte[]> aliasResolver) {
        return getTokenCreateWrapperFungible(
                tokenCreateStruct, isFungible, initSupply, decimals, aliasResolver);
    }

    public static TokenCreateWrapper decodeTokenCreateWithoutFeesV2(
            @NotNull final Tuple tokenCreateStruct,
            final boolean isFungible,
            final BigInteger initSupply,
            final BigInteger decimals,
            final UnaryOperator<byte[]> aliasResolver) {
        return getTokenCreateWrapperFungible(
                tokenCreateStruct, isFungible, initSupply, decimals, aliasResolver);
    }

    private static TokenCreateWrapper getTokenCreateWrapperFungible(
            @NotNull Tuple tokenCreateStruct,
            boolean isFungible,
            BigInteger initSupply,
            BigInteger decimals,
            UnaryOperator<byte[]> aliasResolver) {
        final var tokenName = (String) tokenCreateStruct.get(0);
        final var tokenSymbol = (String) tokenCreateStruct.get(1);
        final var tokenTreasury =
                convertLeftPaddedAddressToAccountId(tokenCreateStruct.get(2), aliasResolver);
        final var memo = (String) tokenCreateStruct.get(3);
        final var isSupplyTypeFinite = (Boolean) tokenCreateStruct.get(4);
        final var maxSupply = (long) tokenCreateStruct.get(5);
        final var isFreezeDefault = (Boolean) tokenCreateStruct.get(6);
        final var tokenKeys = decodeTokenKeys(tokenCreateStruct.get(7), aliasResolver);
        final var tokenExpiry = decodeTokenExpiry(tokenCreateStruct.get(8), aliasResolver);

        return new TokenCreateWrapper(
                isFungible,
                tokenName,
                tokenSymbol,
                tokenTreasury.getAccountNum() != 0 ? tokenTreasury : null,
                memo,
                isSupplyTypeFinite,
                initSupply,
                decimals,
                maxSupply,
                isFreezeDefault,
                tokenKeys,
                tokenExpiry);
    }

    /**
     * Decodes the given bytes of the fungible token.
     *
     * <p><b>Important: </b>This is an old version of this method and is superseded by
     * decodeFungibleCreateWithFeesV2(). The selector for this function is derived from:
     * createFungibleTokenWithCustomFees((string,string,address,string,bool,uint32,bool,(uint256,(bool,address,bytes,
     * bytes,address))[],(uint32,address,uint32)),uint256,uint256,(uint32,address,bool,bool,address)[],
     * (uint32,uint32,uint32,uint32,bool,address)[])
     *
     * @param input encoded bytes containing selector and input parameters
     * @param aliasResolver function used to resolve aliases
     * @return TokenCreateWrapper codec
     */
    public static TokenCreateWrapper decodeFungibleCreateWithFees(
            final Bytes input, final UnaryOperator<byte[]> aliasResolver) {
        return getTokenCreateWrapperFungibleWithFees(
                input, aliasResolver, TOKEN_CREATE_FUNGIBLE_WITH_FEES_SELECTOR);
    }

    private static TokenCreateWrapper getTokenCreateWrapperFungibleWithFees(
            Bytes input,
            UnaryOperator<byte[]> aliasResolver,
            Bytes tokenCreateFungibleWithFeesSelector) {
        final Tuple decodedArguments =
                decodeFunctionCall(
                        input,
                        tokenCreateFungibleWithFeesSelector,
                        TOKEN_CREATE_FUNGIBLE_WITH_FEES_DECODER);

        final var tokenCreateWrapper =
                decodeTokenCreateWithoutFees(
                        decodedArguments.get(0),
                        true,
                        decodedArguments.get(1),
                        decodedArguments.get(2),
                        aliasResolver);
        final var fixedFees = decodeFixedFees(decodedArguments.get(3), aliasResolver);
        final var fractionalFees = decodeFractionalFees(decodedArguments.get(4), aliasResolver);
        tokenCreateWrapper.setFixedFees(fixedFees);
        tokenCreateWrapper.setFractionalFees(fractionalFees);

        return tokenCreateWrapper;
    }

    public static List<FixedFeeWrapper> decodeFixedFees(
            @NotNull final Tuple[] fixedFeesTuples, final UnaryOperator<byte[]> aliasResolver) {
        final List<FixedFeeWrapper> fixedFees = new ArrayList<>(fixedFeesTuples.length);
        for (final var fixedFeeTuple : fixedFeesTuples) {
            final var amount = (long) fixedFeeTuple.get(0);
            final var tokenId = convertAddressBytesToTokenID(fixedFeeTuple.get(1));
            final var useHbarsForPayment = (Boolean) fixedFeeTuple.get(2);
            final var useCurrentTokenForPayment = (Boolean) fixedFeeTuple.get(3);
            final var feeCollector =
                    convertLeftPaddedAddressToAccountId(fixedFeeTuple.get(4), aliasResolver);
            fixedFees.add(
                    new FixedFeeWrapper(
                            amount,
                            tokenId.getTokenNum() != 0 ? tokenId : null,
                            useHbarsForPayment,
                            useCurrentTokenForPayment,
                            feeCollector.getAccountNum() != 0 ? feeCollector : null));
        }
        return fixedFees;
    }

    public static List<FractionalFeeWrapper> decodeFractionalFees(
            @NotNull final Tuple[] fractionalFeesTuples,
            final UnaryOperator<byte[]> aliasResolver) {
        final List<FractionalFeeWrapper> fractionalFees =
                new ArrayList<>(fractionalFeesTuples.length);
        for (final var fractionalFeeTuple : fractionalFeesTuples) {
            final var numerator = (long) fractionalFeeTuple.get(0);
            final var denominator = (long) fractionalFeeTuple.get(1);
            final var minimumAmount = (long) fractionalFeeTuple.get(2);
            final var maximumAmount = (long) fractionalFeeTuple.get(3);
            final var netOfTransfers = (Boolean) fractionalFeeTuple.get(4);
            final var feeCollector =
                    convertLeftPaddedAddressToAccountId(fractionalFeeTuple.get(5), aliasResolver);
            fractionalFees.add(
                    new FractionalFeeWrapper(
                            numerator,
                            denominator,
                            minimumAmount,
                            maximumAmount,
                            netOfTransfers,
                            feeCollector.getAccountNum() != 0 ? feeCollector : null));
        }
        return fractionalFees;
    }

    public static TokenCreateWrapper decodeNonFungibleCreate(
            final Bytes input, final UnaryOperator<byte[]> aliasResolver) {
        final Tuple decodedArguments =
                decodeFunctionCall(
                        input,
                        TOKEN_CREATE_NON_FUNGIBLE_SELECTOR,
                        TOKEN_CREATE_NON_FUNGIBLE_DECODER);

        return decodeTokenCreateWithoutFees(
                decodedArguments.get(0), false, BigInteger.ZERO, BigInteger.ZERO, aliasResolver);
    }

    public static TokenCreateWrapper decodeNonFungibleCreateWithFees(
            final Bytes input, final UnaryOperator<byte[]> aliasResolver) {
        return getTokenCreateWrapper(
                input, aliasResolver, TOKEN_CREATE_NON_FUNGIBLE_WITH_FEES_SELECTOR);
    }

    public static List<RoyaltyFeeWrapper> decodeRoyaltyFees(
            @NotNull final Tuple[] royaltyFeesTuples, final UnaryOperator<byte[]> aliasResolver) {
        final List<RoyaltyFeeWrapper> decodedRoyaltyFees =
                new ArrayList<>(royaltyFeesTuples.length);
        for (final var royaltyFeeTuple : royaltyFeesTuples) {
            final var numerator = (long) royaltyFeeTuple.get(0);
            final var denominator = (long) royaltyFeeTuple.get(1);

            // When at least 1 of the following 3 values is different from its default value,
            // we treat it as though the user has tried to specify a fallbackFixedFee
            final var fixedFeeAmount = (long) royaltyFeeTuple.get(2);
            final var fixedFeeTokenId = convertAddressBytesToTokenID(royaltyFeeTuple.get(3));
            final var fixedFeeUseHbars = (Boolean) royaltyFeeTuple.get(4);
            FixedFeeWrapper fixedFee = null;
            if (fixedFeeAmount != 0
                    || fixedFeeTokenId.getTokenNum() != 0
                    || Boolean.TRUE.equals(fixedFeeUseHbars)) {
                fixedFee =
                        new FixedFeeWrapper(
                                fixedFeeAmount,
                                fixedFeeTokenId.getTokenNum() != 0 ? fixedFeeTokenId : null,
                                fixedFeeUseHbars,
                                false,
                                null);
            }

            final var feeCollector =
                    convertLeftPaddedAddressToAccountId(royaltyFeeTuple.get(5), aliasResolver);
            decodedRoyaltyFees.add(
                    new RoyaltyFeeWrapper(
                            numerator,
                            denominator,
                            fixedFee,
                            feeCollector.getAccountNum() != 0 ? feeCollector : null));
        }
        return decodedRoyaltyFees;
    }

    /**
     * Decodes the given bytes of the fungible token.
     *
     * <p><b>Important: </b>This is the latest version and supersedes decodeFungibleCreate(). The
     * selector for this function is derived from:
     * createFungibleToken((string,string,address,string,bool,int64,bool,(uint256,(bool,address,bytes,bytes,address))[],
     * (uint32,address,uint32)),uint64,uint32)
     *
     * @param input encoded bytes containing selector and input parameters
     * @param aliasResolver function used to resolve aliases
     * @return TokenCreateWrapper codec
     */
    public static TokenCreateWrapper decodeFungibleCreateV2(
            final Bytes input, final UnaryOperator<byte[]> aliasResolver) {
        final Tuple decodedArguments =
                decodeFunctionCall(
                        input, TOKEN_CREATE_FUNGIBLE_SELECTOR_V2, TOKEN_CREATE_FUNGIBLE_DECODER);

        return decodeTokenCreateWithoutFees(
                decodedArguments.get(0),
                true,
                decodedArguments.get(1),
                decodedArguments.get(2),
                aliasResolver);
    }

    public static TokenCreateWrapper decodeFungibleCreateV3(
            final Bytes input, final UnaryOperator<byte[]> aliasResolver) {
        final Tuple decodedArguments =
                decodeFunctionCall(
                        input, TOKEN_CREATE_FUNGIBLE_SELECTOR_V3, TOKEN_CREATE_FUNGIBLE_DECODER);

        return decodeTokenCreateWithoutFeesV2(
                decodedArguments.get(0),
                true,
                decodedArguments.get(1),
                decodedArguments.get(2),
                aliasResolver);
    }

    /**
     * Decodes the given bytes of the fungible token.
     *
     * <p><b>Important: </b>This is an old version and is superseded by
     * decodeFungibleCreateWithFeesV3(). The selector for this function is derived from:
     * createFungibleTokenWithCustomFees((string,string,address,string,bool,int64,bool,(uint256,(bool,address,bytes,
     * bytes,address))[],(uint32,address,uint32)),uint64,uint32,(uint32,address,bool,bool,address)[],
     * (uint32,uint32,uint32,uint32,bool,address)[])
     *
     * @param input encoded bytes containing selector and input parameters
     * @param aliasResolver function used to resolve aliases
     * @return TokenCreateWrapper codec
     */
    public static TokenCreateWrapper decodeFungibleCreateWithFeesV2(
            final Bytes input, final UnaryOperator<byte[]> aliasResolver) {
        return getTokenCreateWrapperFungibleWithFees(
                input, aliasResolver, TOKEN_CREATE_FUNGIBLE_WITH_FEES_SELECTOR_V2);
    }

    /**
     * Decodes the given bytes of the fungible token.
     *
     * <p><b>Important: </b>This is the latest version and supersedes
     * decodeFungibleCreateWithFeesV2(). The selector for this function is derived from:
     * createFungibleTokenWithCustomFees((string,string,address,string,bool,int64,bool,(uint256,(bool,address,bytes,
     * bytes,address))[],(int64,address,int64)),int64,int32,(int64,address,bool,bool,address)[],
     * (int64,int64,int64,int64,bool,address)[])
     *
     * @param input encoded bytes containing selector and input parameters
     * @param aliasResolver function used to resolve aliases
     * @return TokenCreateWrapper codec
     */
    public static TokenCreateWrapper decodeFungibleCreateWithFeesV3(
            final Bytes input, final UnaryOperator<byte[]> aliasResolver) {
        return getTokenCreateWrapperFungibleWithFees(
                input, aliasResolver, TOKEN_CREATE_FUNGIBLE_WITH_FEES_SELECTOR_V3);
    }

    /**
     * Decodes the given bytes of the non-fungible token.
     *
     * <p><b>Important: </b>This is the latest version and supersedes decodeNonFungibleCreateV2().
     * The selector for this function is derived from:
     * createNonFungibleToken((string,string,address,string,bool,int64,bool,(uint256,(bool,address,bytes,bytes,address))[],
     * (uint32,address,uint32)))
     *
     * @param input encoded bytes containing selector and input parameters
     * @param aliasResolver function used to resolve aliases
     * @return TokenCreateWrapper codec
     */
    public static TokenCreateWrapper decodeNonFungibleCreateV2(
            final Bytes input, final UnaryOperator<byte[]> aliasResolver) {
        final Tuple decodedArguments =
                decodeFunctionCall(
                        input,
                        TOKEN_CREATE_NON_FUNGIBLE_SELECTOR_V2,
                        TOKEN_CREATE_NON_FUNGIBLE_DECODER);

        return decodeTokenCreateWithoutFees(
                decodedArguments.get(0), false, BigInteger.ZERO, BigInteger.ZERO, aliasResolver);
    }

    public static TokenCreateWrapper decodeNonFungibleCreateV3(
            final Bytes input, final UnaryOperator<byte[]> aliasResolver) {
        final Tuple decodedArguments =
                decodeFunctionCall(
                        input,
                        TOKEN_CREATE_NON_FUNGIBLE_SELECTOR_V3,
                        TOKEN_CREATE_NON_FUNGIBLE_DECODER);

        return decodeTokenCreateWithoutFees(
                decodedArguments.get(0), false, BigInteger.ZERO, BigInteger.ZERO, aliasResolver);
    }

    /**
     * Decodes the given bytes of the non-fungible token.
     *
     * <p><b>Important: </b>This is and old version and is superseded by
     * decodeNonFungibleCreateWithFeesV3(). The selector for this function is derived from:
     * createNonFungibleTokenWithCustomFees((string,string,address,string,bool,int64,bool,(uint256,(bool,address,bytes,
     * bytes,address))[],(uint32,address,uint32)),(uint32,address,bool,bool,address)[],
     * (uint32,uint32,uint32,address,bool,address)[])
     *
     * @param input encoded bytes containing selector and input parameters
     * @param aliasResolver function used to resolve aliases
     * @return TokenCreateWrapper codec
     */
    public static TokenCreateWrapper decodeNonFungibleCreateWithFeesV2(
            final Bytes input, final UnaryOperator<byte[]> aliasResolver) {
        return getTokenCreateWrapper(
                input, aliasResolver, TOKEN_CREATE_NON_FUNGIBLE_WITH_FEES_SELECTOR_V2);
    }

    /**
     * Decodes the given bytes of the non-fungible token.
     *
     * <p><b>Important: </b>This is the latest version and supersedes
     * decodeNonFungibleCreateWithFeesV2(). The selector for this function is derived from:
     * createNonFungibleTokenWithCustomFees((string,string,address,string,bool,int64,bool,(uint256,(bool,address,bytes,
     * bytes,address))[],(int64,address,int64)),(int64,address,bool,bool,address)[],
     * (int64,int64,int64,address,bool,address)[])
     *
     * @param input encoded bytes containing selector and input parameters
     * @param aliasResolver function used to resolve aliases
     * @return TokenCreateWrapper codec
     */
    public static TokenCreateWrapper decodeNonFungibleCreateWithFeesV3(
            final Bytes input, final UnaryOperator<byte[]> aliasResolver) {
        return getTokenCreateWrapper(
                input, aliasResolver, TOKEN_CREATE_NON_FUNGIBLE_WITH_FEES_SELECTOR_V3);
    }

    private static TokenCreateWrapper getTokenCreateWrapper(
            Bytes input,
            UnaryOperator<byte[]> aliasResolver,
            Bytes tokenCreateNonFungibleWithFeesSelector) {
        final Tuple decodedArguments =
                decodeFunctionCall(
                        input,
                        tokenCreateNonFungibleWithFeesSelector,
                        TOKEN_CREATE_NON_FUNGIBLE_WITH_FEES_DECODER);

        final var tokenCreateWrapper =
                decodeTokenCreateWithoutFees(
                        decodedArguments.get(0),
                        false,
                        BigInteger.ZERO,
                        BigInteger.ZERO,
                        aliasResolver);
        final var fixedFees = decodeFixedFees(decodedArguments.get(1), aliasResolver);
        final var royaltyFees = decodeRoyaltyFees(decodedArguments.get(2), aliasResolver);
        tokenCreateWrapper.setFixedFees(fixedFees);
        tokenCreateWrapper.setRoyaltyFees(royaltyFees);

        return tokenCreateWrapper;
    }
}<|MERGE_RESOLUTION|>--- conflicted
+++ resolved
@@ -299,10 +299,7 @@
     private final Address senderAddress;
     private final AccountID fundingAccount;
     private final Provider<FeeCalculator> feeCalculator;
-<<<<<<< HEAD
-=======
-
->>>>>>> 25a9601b
+
     private final TokenCreateReqs.Factory tokenCreateReqsFactory;
     private TokenCreateWrapper tokenCreateOp;
 
