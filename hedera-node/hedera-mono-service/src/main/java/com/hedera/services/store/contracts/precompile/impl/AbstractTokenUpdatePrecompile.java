/*
 * Copyright (C) 2022 Hedera Hashgraph, LLC
 *
 * Licensed under the Apache License, Version 2.0 (the "License");
 * you may not use this file except in compliance with the License.
 * You may obtain a copy of the License at
 *
 *      http://www.apache.org/licenses/LICENSE-2.0
 *
 * Unless required by applicable law or agreed to in writing, software
 * distributed under the License is distributed on an "AS IS" BASIS,
 * WITHOUT WARRANTIES OR CONDITIONS OF ANY KIND, either express or implied.
 * See the License for the specific language governing permissions and
 * limitations under the License.
 */
package com.hedera.services.store.contracts.precompile.impl;

import static com.hedera.services.exceptions.ValidationUtils.validateTrue;
import static com.hedera.services.store.contracts.precompile.utils.PrecompilePricingUtils.GasCostType.UPDATE;
import static com.hedera.services.utils.EntityIdUtils.asTypedEvmAddress;
import static com.hederahashgraph.api.proto.java.ResponseCodeEnum.INVALID_AUTORENEW_ACCOUNT;
import static com.hederahashgraph.api.proto.java.ResponseCodeEnum.INVALID_FULL_PREFIX_SIGNATURE_FOR_PRECOMPILE;
<<<<<<< HEAD
=======
import static com.hederahashgraph.api.proto.java.ResponseCodeEnum.INVALID_SIGNATURE;
>>>>>>> 25a9601b
import static com.hederahashgraph.api.proto.java.ResponseCodeEnum.INVALID_TREASURY_ACCOUNT_FOR_TOKEN;
import static com.hederahashgraph.api.proto.java.ResponseCodeEnum.OK;

import com.hedera.services.context.SideEffectsTracker;
import com.hedera.services.contracts.sources.EvmSigsVerifier;
import com.hedera.services.ledger.accounts.ContractAliases;
import com.hedera.services.store.contracts.WorldLedgers;
import com.hedera.services.store.contracts.precompile.InfrastructureFactory;
import com.hedera.services.store.contracts.precompile.SyntheticTxnFactory;
import com.hedera.services.store.contracts.precompile.TokenUpdateLogic;
import com.hedera.services.store.contracts.precompile.impl.sigs.KeyValidator;
import com.hedera.services.store.contracts.precompile.impl.sigs.LegacyKeyValidator;
import com.hedera.services.store.contracts.precompile.utils.PrecompilePricingUtils;
import com.hedera.services.store.models.Id;
import com.hedera.services.store.tokens.HederaTokenStore;
import com.hederahashgraph.api.proto.java.AccountID;
import com.hederahashgraph.api.proto.java.ResponseCodeEnum;
import com.hederahashgraph.api.proto.java.Timestamp;
import com.hederahashgraph.api.proto.java.TokenUpdateTransactionBody;
import org.hyperledger.besu.evm.frame.MessageFrame;

public abstract class AbstractTokenUpdatePrecompile extends AbstractWritePrecompile {
    protected final KeyValidator keyValidator;
    protected final LegacyKeyValidator legacyKeyValidator;
    protected final ContractAliases aliases;
    protected final EvmSigsVerifier sigsVerifier;
    protected UpdateType type;
    protected Id tokenId;

    protected AbstractTokenUpdatePrecompile(
            final KeyValidator keyValidator,
            final LegacyKeyValidator legacyKeyValidator,
            final WorldLedgers ledgers,
            final ContractAliases aliases,
            final EvmSigsVerifier sigsVerifier,
            final SideEffectsTracker sideEffectsTracker,
            final SyntheticTxnFactory syntheticTxnFactory,
            final InfrastructureFactory infrastructureFactory,
            final PrecompilePricingUtils pricingUtils) {
        super(
                ledgers,
                sideEffectsTracker,
                syntheticTxnFactory,
                infrastructureFactory,
                pricingUtils);
        this.aliases = aliases;
        this.keyValidator = keyValidator;
        this.legacyKeyValidator = legacyKeyValidator;
        this.sigsVerifier = sigsVerifier;
    }

    @Override
    public long getMinimumFeeInTinybars(Timestamp consensusTime) {
        return pricingUtils.getMinimumPriceInTinybars(UPDATE, consensusTime);
    }

    @Override
    public void run(MessageFrame frame) {
        final var txn = transactionBody.build();
        final var updateOp = txn.getTokenUpdate();
<<<<<<< HEAD

        var hederaTokenStore = initializeHederaTokenStore();
=======
        final var hederaTokenStore = initializeHederaTokenStore();
>>>>>>> 25a9601b

        /* --- Check required signatures --- */
        final var hasAdminSig =
                keyValidator.validateKey(
                        frame,
                        tokenId.asEvmAddress(),
                        sigsVerifier::hasActiveAdminKey,
                        ledgers,
                        aliases);
<<<<<<< HEAD
        validateTrue(hasAdminSig, INVALID_FULL_PREFIX_SIGNATURE_FOR_PRECOMPILE);
=======
        validateTrue(hasAdminSig, INVALID_SIGNATURE);
>>>>>>> 25a9601b
        if (updateOp.hasTreasury()) {
            validateTreasurySig(frame, updateOp);
        }
        if (updateOp.hasAutoRenewAccount()) {
            validateAutoRenewSig(frame, updateOp);
        }
<<<<<<< HEAD

=======
>>>>>>> 25a9601b
        hederaTokenStore.setAccountsLedger(ledgers.accounts());
        /* --- Build the necessary infrastructure to execute the transaction --- */
        TokenUpdateLogic updateLogic =
                infrastructureFactory.newTokenUpdateLogic(hederaTokenStore, ledgers, sideEffects);

        final var validity = updateLogic.validate(txn);
        validateTrue(validity == OK, validity);
        /* --- Execute the transaction and capture its results --- */
        switch (type) {
            case UPDATE_TOKEN_INFO -> updateLogic.updateToken(
                    updateOp, frame.getBlockValues().getTimestamp());
            case UPDATE_TOKEN_KEYS -> updateLogic.updateTokenKeys(
                    updateOp, frame.getBlockValues().getTimestamp());
            case UPDATE_TOKEN_EXPIRY -> updateLogic.updateTokenExpiryInfo(updateOp);
        }
    }

    private void validateTreasurySig(
            final MessageFrame frame, final TokenUpdateTransactionBody updateOp) {
        validateLegacyAccountSig(updateOp.getTreasury(), frame, INVALID_TREASURY_ACCOUNT_FOR_TOKEN);
    }

    private void validateAutoRenewSig(
            final MessageFrame frame, final TokenUpdateTransactionBody updateOp) {
        validateLegacyAccountSig(updateOp.getAutoRenewAccount(), frame, INVALID_AUTORENEW_ACCOUNT);
    }

    private void validateLegacyAccountSig(
            final AccountID id, final MessageFrame frame, final ResponseCodeEnum rcWhenMissing) {
        validateTrue(ledgers.accounts().exists(id), rcWhenMissing);
        final var hasSig =
                legacyKeyValidator.validateKey(
                        frame,
                        asTypedEvmAddress(id),
                        sigsVerifier::hasLegacyActiveKey,
                        ledgers,
                        aliases);
        validateTrue(hasSig, INVALID_FULL_PREFIX_SIGNATURE_FOR_PRECOMPILE);
    }

    private HederaTokenStore initializeHederaTokenStore() {
        return infrastructureFactory.newHederaTokenStore(
                sideEffects, ledgers.tokens(), ledgers.nfts(), ledgers.tokenRels());
    }

    protected enum UpdateType {
        UPDATE_TOKEN_KEYS,
        UPDATE_TOKEN_INFO,
        UPDATE_TOKEN_EXPIRY
    }
}<|MERGE_RESOLUTION|>--- conflicted
+++ resolved
@@ -20,10 +20,7 @@
 import static com.hedera.services.utils.EntityIdUtils.asTypedEvmAddress;
 import static com.hederahashgraph.api.proto.java.ResponseCodeEnum.INVALID_AUTORENEW_ACCOUNT;
 import static com.hederahashgraph.api.proto.java.ResponseCodeEnum.INVALID_FULL_PREFIX_SIGNATURE_FOR_PRECOMPILE;
-<<<<<<< HEAD
-=======
 import static com.hederahashgraph.api.proto.java.ResponseCodeEnum.INVALID_SIGNATURE;
->>>>>>> 25a9601b
 import static com.hederahashgraph.api.proto.java.ResponseCodeEnum.INVALID_TREASURY_ACCOUNT_FOR_TOKEN;
 import static com.hederahashgraph.api.proto.java.ResponseCodeEnum.OK;
 
@@ -84,12 +81,7 @@
     public void run(MessageFrame frame) {
         final var txn = transactionBody.build();
         final var updateOp = txn.getTokenUpdate();
-<<<<<<< HEAD
-
-        var hederaTokenStore = initializeHederaTokenStore();
-=======
         final var hederaTokenStore = initializeHederaTokenStore();
->>>>>>> 25a9601b
 
         /* --- Check required signatures --- */
         final var hasAdminSig =
@@ -99,27 +91,19 @@
                         sigsVerifier::hasActiveAdminKey,
                         ledgers,
                         aliases);
-<<<<<<< HEAD
-        validateTrue(hasAdminSig, INVALID_FULL_PREFIX_SIGNATURE_FOR_PRECOMPILE);
-=======
         validateTrue(hasAdminSig, INVALID_SIGNATURE);
->>>>>>> 25a9601b
         if (updateOp.hasTreasury()) {
             validateTreasurySig(frame, updateOp);
         }
         if (updateOp.hasAutoRenewAccount()) {
             validateAutoRenewSig(frame, updateOp);
         }
-<<<<<<< HEAD
-
-=======
->>>>>>> 25a9601b
         hederaTokenStore.setAccountsLedger(ledgers.accounts());
         /* --- Build the necessary infrastructure to execute the transaction --- */
         TokenUpdateLogic updateLogic =
                 infrastructureFactory.newTokenUpdateLogic(hederaTokenStore, ledgers, sideEffects);
 
-        final var validity = updateLogic.validate(txn);
+        final var validity = updateLogic.validate(transactionBody.build());
         validateTrue(validity == OK, validity);
         /* --- Execute the transaction and capture its results --- */
         switch (type) {
