--- conflicted
+++ resolved
@@ -85,10 +85,7 @@
     private StateMetadata metadata;
     /* Set to true if virtual NFTs are enabled. */
     private boolean enabledVirtualNft;
-<<<<<<< HEAD
-=======
     private boolean enableVirtualAccounts = true;
->>>>>>> 219c7d58
 
     private final BootstrapProperties bootstrapProperties;
 
@@ -551,47 +548,15 @@
     private static Function<JasperDbBuilderFactory, VirtualMapFactory> vmFactory =
             VirtualMapFactory::new;
     private static Supplier<ServicesApp.Builder> appBuilder = DaggerServicesApp::builder;
-<<<<<<< HEAD
-
-    @VisibleForTesting
-    void migrateFrom(@NotNull final SoftwareVersion deserializedVersion) {
-        if (FIRST_026X_VERSION.isAfter(deserializedVersion)) {
-            iterableStorageMigrator.makeStorageIterable(
-                    this,
-                    KvPairIterationMigrator::new,
-                    VirtualMapMigration::extractVirtualMapData,
-                    vmFactory.apply(JasperDbBuilder::new).newVirtualizedIterableStorage());
-        }
-        if (FIRST_027X_VERSION.isAfter(deserializedVersion)) {
-            final var bootstrapProps = getBootstrapProperties();
-            setChild(
-                    StateChildIndices.STAKING_INFO,
-                    stakingInfoBuilder.buildStakingInfoMap(addressBook(), bootstrapProps));
-        }
-        if (FIRST_028X_VERSION.isAfter(deserializedVersion)) {
-            // These accounts were created with an (unnecessary) MerkleAccountTokens child
-            accounts().get(EntityNum.fromLong(800L)).forgetThirdChildIfPlaceholder();
-            accounts().get(EntityNum.fromLong(801L)).forgetThirdChildIfPlaceholder();
-        }
-
-        if (FIRST_030X_VERSION.isAfter(deserializedVersion)) {
-            if (getBootstrapProperties().getBooleanProperty(AUTO_RENEW_GRANT_FREE_RENEWALS)) {
-                autoRenewalMigrator.grantFreeAutoRenew(this, getTimeOfLastHandledTxn());
-            }
-            nftLinksRepair.rebuildOwnershipLists(accounts(), uniqueTokens());
-        }
-
-        // migrate any schedule transactions in MerkleMap to VirtualMap
-        scheduleTxs().doSchedulesMigrationIfNeeded();
-
-=======
     private static MapToDiskMigration mapToDiskMigration =
             MapMigrationToDisk::migrateToDiskAsApropos;
     static final Function<MerkleAccountState, OnDiskAccount> accountMigrator = OnDiskAccount::from;
 
     @VisibleForTesting
     void migrateFrom(@NotNull final SoftwareVersion deserializedVersion) {
->>>>>>> 219c7d58
+        // migrate any schedule transactions in MerkleMap to VirtualMap
+        scheduleTxs().doSchedulesMigrationIfNeeded();
+
         // Keep the MutableStateChildren up-to-date (no harm done if they are already are)
         final var app = getMetadata().app();
         app.workingState().updatePrimitiveChildrenFrom(this);
@@ -656,12 +621,9 @@
     static void setVmFactory(final Function<JasperDbBuilderFactory, VirtualMapFactory> vmFactory) {
         ServicesState.vmFactory = vmFactory;
     }
-<<<<<<< HEAD
-=======
 
     @VisibleForTesting
     public static void setMapToDiskMigration(final MapToDiskMigration mapToDiskMigration) {
         ServicesState.mapToDiskMigration = mapToDiskMigration;
     }
->>>>>>> 219c7d58
 }