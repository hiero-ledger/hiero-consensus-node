/*
 * Copyright (C) 2021-2022 Hedera Hashgraph, LLC
 *
 * Licensed under the Apache License, Version 2.0 (the "License");
 * you may not use this file except in compliance with the License.
 * You may obtain a copy of the License at
 *
 *      http://www.apache.org/licenses/LICENSE-2.0
 *
 * Unless required by applicable law or agreed to in writing, software
 * distributed under the License is distributed on an "AS IS" BASIS,
 * WITHOUT WARRANTIES OR CONDITIONS OF ANY KIND, either express or implied.
 * See the License for the specific language governing permissions and
 * limitations under the License.
 */
package com.hedera.services.ledger.accounts;

import static com.hedera.services.utils.EntityNum.MISSING_NUM;
import static com.swirlds.common.utility.CommonUtils.hex;

import com.google.common.annotations.VisibleForTesting;
import com.google.protobuf.ByteString;
import com.google.protobuf.InvalidProtocolBufferException;
import com.hedera.services.ethereum.EthTxSigs;
import com.hedera.services.ledger.SigImpactHistorian;
import com.hedera.services.legacy.core.jproto.JECDSASecp256k1Key;
import com.hedera.services.legacy.core.jproto.JKey;
import com.hedera.services.legacy.proto.utils.ByteStringUtils;
import com.hedera.services.state.migration.AccountStorageAdapter;
import com.hedera.services.state.migration.HederaAccount;
import com.hedera.services.utils.EntityNum;
import com.hederahashgraph.api.proto.java.Key;
import java.util.Map;
import java.util.concurrent.atomic.AtomicInteger;
import java.util.function.BiConsumer;
import java.util.function.Predicate;
import java.util.function.Supplier;
import java.util.function.UnaryOperator;
import javax.inject.Inject;
import javax.inject.Singleton;
import org.apache.commons.codec.DecoderException;
import org.apache.logging.log4j.LogManager;
import org.apache.logging.log4j.Logger;
import org.hyperledger.besu.datatypes.Address;
import org.jetbrains.annotations.Nullable;

/**
 * Handles a map with all the accounts that are auto-created. The map will be re-built on restart,
 * reconnect. Entries from the map are removed when the entity expires
 */
@Singleton
public class AliasManager extends AbstractContractAliases implements ContractAliases {
    private static final Logger log = LogManager.getLogger(AliasManager.class);

    private static final String NON_TRANSACTIONAL_MSG =
            "Base alias manager does not buffer changes";
    private static final UnaryOperator<byte[]> ADDRESS_RECOVERY_FN =
            EthTxSigs::recoverAddressFromPubKey;

    private final Supplier<Map<ByteString, EntityNum>> aliases;

    @Inject
    public AliasManager(final Supplier<Map<ByteString, EntityNum>> aliases) {
        this.aliases = aliases;
    }

    @Override
    public void revert() {
        throw new UnsupportedOperationException(NON_TRANSACTIONAL_MSG);
    }

    @Override
    public void filterPendingChanges(Predicate<Address> filter) {
        throw new UnsupportedOperationException(NON_TRANSACTIONAL_MSG);
    }

    @Override
    public void commit(final @Nullable SigImpactHistorian observer) {
        throw new UnsupportedOperationException(NON_TRANSACTIONAL_MSG);
    }

    @Override
    public void link(final Address alias, final Address address) {
        link(ByteString.copyFrom(alias.toArrayUnsafe()), EntityNum.fromEvmAddress(address));
    }

    @Override
    public void unlink(final Address alias) {
        unlink(ByteString.copyFrom(alias.toArrayUnsafe()));
    }

    @Override
    public Address resolveForEvm(final Address addressOrAlias) {
        if (isMirror(addressOrAlias)) {
            return addressOrAlias;
        }
        final var aliasKey = ByteString.copyFrom(addressOrAlias.toArrayUnsafe());
        final var contractNum = curAliases().get(aliasKey);
        // If we cannot resolve to a mirror address, we return the missing alias and let a
        // downstream component fail the transaction by returning null from its get() method.
        // Cf. the address validator provided by ContractsModule#provideAddressValidator().
        return (contractNum == null) ? addressOrAlias : contractNum.toEvmAddress();
    }

    @Override
    public boolean isInUse(final Address address) {
        return curAliases().containsKey(ByteString.copyFrom(address.toArrayUnsafe()));
    }

    public void link(final ByteString alias, final EntityNum num) {
        curAliases().put(alias, num);
    }

    public boolean maybeLinkEvmAddress(@Nullable final JKey key, final EntityNum num) {
        return maybeLinkEvmAddress(key, num, ADDRESS_RECOVERY_FN);
    }

    boolean maybeLinkEvmAddress(
            @Nullable final JKey key,
            final EntityNum num,
            final UnaryOperator<byte[]> addressRecovery) {
        final var evmAddress = tryAddressRecovery(key, addressRecovery);
        if (evmAddress != null) {
            link(ByteStringUtils.wrapUnsafely(evmAddress), num);
            return true;
        } else {
            return false;
        }
    }

    @Nullable
    public static byte[] tryAddressRecovery(
            @Nullable final JKey key, final UnaryOperator<byte[]> addressRecovery) {
        if (key != null && key.hasECDSAsecp256k1Key()) {
            // Only compressed keys are stored at the moment
            final var keyBytes = key.getECDSASecp256k1Key();
            if (keyBytes.length == JECDSASecp256k1Key.ECDSA_SECP256K1_COMPRESSED_KEY_LENGTH) {
                var evmAddress = addressRecovery.apply(keyBytes);
                if (evmAddress != null) {
                    return evmAddress;
                } else {
                    // Not ever expected, since above checks should imply a valid input to the
                    // LibSecp256k1 library
                    log.warn("Unable to recover EVM address from {}", () -> hex(keyBytes));
                }
            }
        }
        return null;
    }

    public void unlink(final ByteString alias) {
        curAliases().remove(alias);
    }

    /**
     * From given MerkleMap of accounts, populate the auto accounts creations map. Iterate through
     * each account in accountsMap and add an entry to autoAccountsMap if {@code alias} exists on
     * the account.
     *
     * @param accounts the current accounts
     * @param observer an observer to be called with each traversed account
     */
    public void rebuildAliasesMap(
            final AccountStorageAdapter accounts,
            final BiConsumer<EntityNum, HederaAccount> observer) {
        final var numCreate2Aliases = new AtomicInteger();
        final var numEOAliases = new AtomicInteger();
        final var workingAliases = curAliases();
        workingAliases.clear();
        accounts.forEach(
                (k, v) -> {
                    final var alias = v.getAlias();
                    observer.accept(k, v);
                    if (!alias.isEmpty()) {
                        workingAliases.put(alias, k);
                        if (v.isSmartContract()) {
                            numCreate2Aliases.getAndIncrement();
                        }
                        if (alias.size() > EVM_ADDRESS_LEN) {
                            try {
                                final Key key = Key.parseFrom(v.getAlias());
                                final JKey jKey = JKey.mapKey(key);
                                if (maybeLinkEvmAddress(jKey, EntityNum.fromInt(v.number()))) {
                                    numEOAliases.incrementAndGet();
                                }
                            } catch (InvalidProtocolBufferException
                                    | DecoderException
                                    | IllegalArgumentException ignore) {
                                // any expected exception means no eth mapping
                            }
                        }

                        if (alias.size() == EVM_ADDRESS_LEN) {
                            numEOAliases.incrementAndGet();
                        }
                    }
                });
        log.info(
                "Rebuild complete, re-mapped {} aliases ({} from CREATE2, {} externally owned"
                        + " accounts)",
                workingAliases::size,
                numCreate2Aliases::get,
                numEOAliases::get);
    }

    /**
     * Ensures an alias is no longer in use, returning whether it previously was.
     *
     * @param alias the alias to forget
     * @return whether it was present
     */
    public boolean forgetAlias(final ByteString alias) {
        if (alias.isEmpty()) {
            return false;
        }
        return curAliases().remove(alias) != null;
    }

    public void forgetEvmAddress(final ByteString alias) {
        var evmAddress = keyAliasToEVMAddress(alias);
        if (evmAddress != null) {
            curAliases().remove(ByteString.copyFrom(evmAddress));
        }
    }

    /**
     * Returns the entityNum for the given alias
     *
     * @param alias alias of the accountId
     * @return EntityNum mapped to the given alias.
     */
    public EntityNum lookupIdBy(final ByteString alias) {
        var entityNum = curAliases().getOrDefault(alias, MISSING_NUM);
<<<<<<< HEAD
        if (alias.size() > EVM_ADDRESS_LEN && entityNum == MISSING_NUM) {
            // if we don't find entity num for key alias we can try to derive EVM address from it
            // and look it up
            try {
                final Key key = Key.parseFrom(alias);
                final JKey jKey = JKey.mapKey(key);
                final var evmAddress = tryAddressRecovery(jKey, ADDRESS_RECOVERY_FN);
                if (evmAddress != null) {
                    entityNum =
                            curAliases().getOrDefault(ByteString.copyFrom(evmAddress), MISSING_NUM);
                }
            } catch (InvalidProtocolBufferException
                    | DecoderException
                    | IllegalArgumentException ignore) {
                // any expected exception means no eth mapping
=======

        // We don't want to treat a Key-derived alias as "missing" if its auto-created account
        // would collide with an existing EVM address; so check for that case now
        if (alias.size() > EVM_ADDRESS_LEN && entityNum == MISSING_NUM) {
            // if we don't find entity num for key alias we can try to derive EVM address from it
            // and look it up
            var evmAddress = keyAliasToEVMAddress(alias);
            if (evmAddress != null) {
                entityNum = curAliases().getOrDefault(ByteString.copyFrom(evmAddress), MISSING_NUM);
            } else {
>>>>>>> 84c018ed
                log.info(
                        "Was not able to find entity num for {} alias or its corresponding EVM"
                                + " address",
                        alias);
            }
        }

        return entityNum;
    }

    private Map<ByteString, EntityNum> curAliases() {
        return aliases.get();
    }

    @VisibleForTesting
    Map<ByteString, EntityNum> getAliases() {
        return curAliases();
    }

    @Nullable
    private byte[] keyAliasToEVMAddress(final ByteString alias) {
        try {
            final Key key = Key.parseFrom(alias);
            final JKey jKey = JKey.mapKey(key);
            return tryAddressRecovery(jKey, ADDRESS_RECOVERY_FN);
        } catch (InvalidProtocolBufferException
                | DecoderException
                | IllegalArgumentException ignore) {
            // any expected exception means no eth mapping
            return null;
        }
    }
}<|MERGE_RESOLUTION|>--- conflicted
+++ resolved
@@ -231,23 +231,6 @@
      */
     public EntityNum lookupIdBy(final ByteString alias) {
         var entityNum = curAliases().getOrDefault(alias, MISSING_NUM);
-<<<<<<< HEAD
-        if (alias.size() > EVM_ADDRESS_LEN && entityNum == MISSING_NUM) {
-            // if we don't find entity num for key alias we can try to derive EVM address from it
-            // and look it up
-            try {
-                final Key key = Key.parseFrom(alias);
-                final JKey jKey = JKey.mapKey(key);
-                final var evmAddress = tryAddressRecovery(jKey, ADDRESS_RECOVERY_FN);
-                if (evmAddress != null) {
-                    entityNum =
-                            curAliases().getOrDefault(ByteString.copyFrom(evmAddress), MISSING_NUM);
-                }
-            } catch (InvalidProtocolBufferException
-                    | DecoderException
-                    | IllegalArgumentException ignore) {
-                // any expected exception means no eth mapping
-=======
 
         // We don't want to treat a Key-derived alias as "missing" if its auto-created account
         // would collide with an existing EVM address; so check for that case now
@@ -258,7 +241,6 @@
             if (evmAddress != null) {
                 entityNum = curAliases().getOrDefault(ByteString.copyFrom(evmAddress), MISSING_NUM);
             } else {
->>>>>>> 84c018ed
                 log.info(
                         "Was not able to find entity num for {} alias or its corresponding EVM"
                                 + " address",
