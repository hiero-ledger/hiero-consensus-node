--- conflicted
+++ resolved
@@ -14,15 +14,8 @@
     requires transitive com.swirlds.common;
     requires transitive com.swirlds.merkle;
     requires transitive com.swirlds.virtualmap;
-    requires transitive org.apache.commons.codec;
     requires transitive org.bouncycastle.provider;
     requires com.hedera.node.app.service.evm;
-<<<<<<< HEAD
-    requires com.github.spotbugs.annotations;
-=======
-    requires com.hedera.node.app.service.mono;
-    requires com.hedera.pbj.runtime;
->>>>>>> 9cd85ea1
     requires com.google.common;
     requires com.hedera.pbj.runtime;
     requires net.i2p.crypto.eddsa;
