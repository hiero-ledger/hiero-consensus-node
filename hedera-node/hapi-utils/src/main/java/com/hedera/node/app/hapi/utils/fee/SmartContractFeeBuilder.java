// SPDX-License-Identifier: Apache-2.0
package com.hedera.node.app.hapi.utils.fee;

import com.hedera.node.app.hapi.utils.builder.RequestBuilder;
import com.hederahashgraph.api.proto.java.ContractCallTransactionBody;
import com.hederahashgraph.api.proto.java.ContractCreateTransactionBody;
import com.hederahashgraph.api.proto.java.ContractFunctionResult;
import com.hederahashgraph.api.proto.java.ContractUpdateTransactionBody;
import com.hederahashgraph.api.proto.java.EthereumTransactionBody;
import com.hederahashgraph.api.proto.java.FeeComponents;
import com.hederahashgraph.api.proto.java.FeeData;
import com.hederahashgraph.api.proto.java.ResponseType;
import com.hederahashgraph.api.proto.java.Timestamp;
import com.hederahashgraph.api.proto.java.TransactionBody;
import java.time.Duration;
import java.time.Instant;
import javax.inject.Inject;
import javax.inject.Singleton;

/**
 * This class includes methods for generating Fee Matrices and calculating Fee for Smart Contract
 * related Transactions and Query.
 */
@Singleton
public final class SmartContractFeeBuilder extends FeeBuilder {
    private static final long HOUR_TO_SECOND_MULTIPLIER = 3600L;

    @Inject
    public SmartContractFeeBuilder() {
        /* No-op */
    }

    /**
     * Creates fee matrices for a contract create transaction.
     *
     * @param txBody transaction body
     * @param sigValObj signature value object
     * @return fee data
     */
    public FeeData getContractCreateTxFeeMatrices(TransactionBody txBody, SigValueObj sigValObj) {
        long bpt = 0;
        long vpt = 0;
        long rbs = 0;
        long sbs = 0;
        long gas = 0;
        long tv = 0;
        long bpr = 0;
        long sbpr = 0;

        // calculate BPT - Total Bytes in Transaction
        long txBodySize = 0;
        txBodySize = getCommonTransactionBodyBytes(txBody);
        bpt = txBodySize + getContractCreateTransactionBodySize(txBody) + sigValObj.getSignatureSize();

        // vpt - verifications per transactions
        vpt = sigValObj.getTotalSigCount();

        bpr = INT_SIZE;
        rbs = getBaseTransactionRecordSize(txBody) * (RECEIPT_STORAGE_TIME_SEC + THRESHOLD_STORAGE_TIME_SEC);
        long rbsNetwork = getDefaultRbhNetworkSize() + BASIC_ENTITY_ID_SIZE * (RECEIPT_STORAGE_TIME_SEC);

        // Using SBS here because this part us not used in other calculations. It is a per hour cost
<<<<<<< HEAD
        // so we convert to per second by multiplying by 1/3600. This will be changed with simple fees.
        final var hookCreations = txBody.getContractCreateInstance().getHookCreationDetailsCount();
        if (hookCreations > 0) {
            sbs = hookCreations * 3600L;
=======
        // so we convert to per second by multiplying by 3600. This will be changed with simple fees.
        final var hookCreations = txBody.getContractCreateInstance().getHookCreationDetailsCount();
        if (hookCreations > 0) {
            sbs = hookCreations * HOUR_TO_SECOND_MULTIPLIER;
>>>>>>> ff8577ca
        }
        FeeComponents feeMatricesForTx = FeeComponents.newBuilder()
                .setBpt(bpt)
                .setVpt(vpt)
                .setRbh(rbs)
                .setSbh(sbs)
                .setGas(gas)
                .setTv(tv)
                .setBpr(bpr)
                .setSbpr(sbpr)
                .build();

        return getFeeDataMatrices(feeMatricesForTx, sigValObj.getPayerAcctSigCount(), rbsNetwork);
    }

    /**
     * Calculates the total bytes in Contract Create Transaction body.
     */
    private int getContractCreateTransactionBodySize(TransactionBody txBody) {
        /*
         * FileID fileID - BASIC_ENTITY_ID_SIZE Key adminKey - calculated value int64 gas - LONG_SIZE uint64
         * initialBalance - LONG_SIZE AccountID proxyAccountID - BASIC_ENTITY_ID_SIZE bytes
         * constructorParameters - calculated value Duration autoRenewPeriod - (LONG_SIZE + INT_SIZE)
         * ShardID shardID - LONG_SIZE RealmID realmID - LONG_SIZE Key newRealmAdminKey - calculated
         * value string memo - calculated value
         *
         */
        ContractCreateTransactionBody contractCreate = txBody.getContractCreateInstance();
        int adminKeySize = 0;
        int proxyAcctID = 0;
        if (contractCreate.hasAdminKey()) {
            adminKeySize = getAccountKeyStorageSize(contractCreate.getAdminKey());
        }
        int newRealmAdminKeySize = 0;
        if (contractCreate.hasNewRealmAdminKey()) {
            newRealmAdminKeySize = getAccountKeyStorageSize(contractCreate.getNewRealmAdminKey());
        }

        int constructParamSize = 0;

        if (contractCreate.getConstructorParameters() != null) {
            constructParamSize = contractCreate.getConstructorParameters().size();
        }

        if (contractCreate.hasProxyAccountID()) {
            proxyAcctID = BASIC_ENTITY_ID_SIZE;
        }

        int memoSize = 0;
        if (contractCreate.getMemo() != null) {
            memoSize = contractCreate.getMemoBytes().size();
        }
        return BASIC_CONTRACT_CREATE_SIZE
                + adminKeySize
                + proxyAcctID
                + constructParamSize
                + newRealmAdminKeySize
                + memoSize;
    }

    /**
     * Createsfee matrices for a contract update transaction.
     *
     * @param txBody transaction body
     * @param contractExpiryTime contract expiration time
     * @param sigValObj signature value object
     * @return fee data
     */
    public FeeData getContractUpdateTxFeeMatrices(
            TransactionBody txBody, Timestamp contractExpiryTime, SigValueObj sigValObj) {
        long bpt = 0;
        long vpt = 0;
        long rbs = 0;
        long sbs = 0;
        long gas = 0;
        long tv = 0;
        long bpr = 0;
        long sbpr = 0;
        long txBodySize = 0;
        txBodySize = getCommonTransactionBodyBytes(txBody);

        // bpt - Bytes per Transaction
        bpt = txBodySize + getContractUpdateBodyTxSize(txBody) + sigValObj.getSignatureSize();

        // vpt - verifications per transactions
        vpt = sigValObj.getTotalSigCount();

        bpr = INT_SIZE;

        if (contractExpiryTime != null && contractExpiryTime.getSeconds() > 0) {
            sbs = getContractUpdateStorageBytesSec(txBody, contractExpiryTime);
        }

        long rbsNetwork = getDefaultRbhNetworkSize();

        rbs = getBaseTransactionRecordSize(txBody) * (RECEIPT_STORAGE_TIME_SEC + THRESHOLD_STORAGE_TIME_SEC);

        // Using TV here because this part us not used in other calculations.
        // This will be changed with simple fees.
        final var hookCreations = txBody.getContractUpdateInstance().getHookCreationDetailsCount();
        final var hookDeletions = txBody.getContractUpdateInstance().getHookIdsToDeleteCount();
        if (hookCreations > 0 || hookDeletions > 0) {
<<<<<<< HEAD
            tv = (hookCreations + hookDeletions) * 1000L;
=======
            tv = (hookCreations + hookDeletions);
>>>>>>> ff8577ca
        }
        FeeComponents feeMatricesForTx = FeeComponents.newBuilder()
                .setBpt(bpt)
                .setVpt(vpt)
                .setRbh(rbs)
                .setSbh(sbs)
                .setGas(gas)
                .setTv(tv)
                .setBpr(bpr)
                .setSbpr(sbpr)
                .build();

        return getFeeDataMatrices(feeMatricesForTx, sigValObj.getPayerAcctSigCount(), rbsNetwork);
    }

    /**
     * Creates fee matrices for a contract call transaction.
     *
     * @param txBody transaction body
     * @param sigValObj signature value object
     * @return fee data
     */
    public FeeData getContractCallTxFeeMatrices(TransactionBody txBody, SigValueObj sigValObj) {
        long bpt = 0;
        long vpt = 0;
        long rbs = 0;
        long sbs = 0;
        long gas = 0;
        long tv = 0;
        long bpr = 0;
        long sbpr = 0;
        long txBodySize = 0;
        txBodySize = getCommonTransactionBodyBytes(txBody);

        // bpt - Bytes per Transaction
        bpt = txBodySize + getContractCallBodyTxSize(txBody) + sigValObj.getSignatureSize();

        // vpt - verifications per transactions
        vpt = sigValObj.getTotalSigCount();

        bpr = INT_SIZE;

        rbs = getBaseTransactionRecordSize(txBody) * (RECEIPT_STORAGE_TIME_SEC + THRESHOLD_STORAGE_TIME_SEC);
        long rbsNetwork = getDefaultRbhNetworkSize();

        FeeComponents feeMatricesForTx = FeeComponents.newBuilder()
                .setBpt(bpt)
                .setVpt(vpt)
                .setRbh(rbs)
                .setSbh(sbs)
                .setGas(gas)
                .setTv(tv)
                .setBpr(bpr)
                .setSbpr(sbpr)
                .build();

        return getFeeDataMatrices(feeMatricesForTx, sigValObj.getPayerAcctSigCount(), rbsNetwork);
    }

    /**
     * Creates fee matrices for a contract call local transaction.
     *
     * @param funcParamSize function parameter size
     * @param contractFuncResult contract function result
     * @param responseType response type
     * @return fee data
     */
    public FeeData getContractCallLocalFeeMatrices(
            int funcParamSize, ContractFunctionResult contractFuncResult, ResponseType responseType) {
        // get the Fee Matrices
        long bpt = 0;
        long vpt = 0;
        long rbs = 0;
        long sbs = 0;
        long gas = 0;
        long tv = 0;
        long bpr = 0;
        long sbpr = 0;

        /*
         * QueryHeader header Transaction - CryptoTransfer - (will be taken care in Transaction
         * processing) ResponseType - INT_SIZE ContractID contractID - BASIC_ENTITY_ID_SIZE int64 gas -
         * LONG_SIZE bytes functionParameters - calculated value int64 maxResultSize - LONG_SIZE
         */

        bpt = BASIC_QUERY_HEADER + BASIC_ENTITY_ID_SIZE + LONG_SIZE + funcParamSize + LONG_SIZE;
        /*
         *
         * Response header NodeTransactionPrecheckCode - 4 bytes ResponseType - 4 bytes
         * ContractFunctionResult ContractID contractID - BASIC_ENTITY_ID_SIZE bytes contractCallResult -
         * Calculated Value string errorMessage - Calculated value bytes bloom - Calculated value uint64
         * gasUsed - LONG_SIZE repeated ContractLoginfo ContractID contractID - BASIC_ENTITY_ID_SIZE bytes
         * bloom - Calculated Value repeated bytes - Calculated Value bytes data - Calculated Value
         *
         */

        long errorMessageSize = 0;
        int contractFuncResultSize = 0;
        if (contractFuncResult != null) {

            if (contractFuncResult.getContractCallResult() != null) {
                contractFuncResultSize =
                        contractFuncResult.getContractCallResult().size();
            }
            if (contractFuncResult.getErrorMessage() != null) {
                errorMessageSize = contractFuncResult.getErrorMessage().length();
            }
        }

        bpr = BASIC_QUERY_RES_HEADER + getStateProofSize(responseType);

        sbpr = BASIC_ENTITY_ID_SIZE + errorMessageSize + LONG_SIZE + contractFuncResultSize;

        FeeComponents feeMatrices = FeeComponents.newBuilder()
                .setBpt(bpt)
                .setVpt(vpt)
                .setRbh(rbs)
                .setSbh(sbs)
                .setGas(gas)
                .setTv(tv)
                .setBpr(bpr)
                .setSbpr(sbpr)
                .build();

        return getQueryFeeDataMatrices(feeMatrices);
    }

    /**
     * Calculates the total bytes in a Contract Update Transaction.
     */
    private int getContractUpdateBodyTxSize(TransactionBody txBody) {
        /*
         * ContractID contractID - BASIC_ENTITY_ID_SIZE Timestamp expirationTime - LONG_SIZE + INT_SIZE
         * AccountID proxyAccountID - BASIC_ENTITY_ID_SIZE Duration autoRenewPeriod - LONG_SIZE + INT_SIZE
         * FileID fileID - BASIC_ENTITY_ID_SIZE Key adminKey - calculated value string memo - calculated value
         */
        int contractUpdateBodySize = BASIC_ENTITY_ID_SIZE;

        ContractUpdateTransactionBody contractUpdateTxBody = txBody.getContractUpdateInstance();

        if (contractUpdateTxBody.hasProxyAccountID()) {
            contractUpdateBodySize += BASIC_ENTITY_ID_SIZE;
        }

        if (contractUpdateTxBody.hasFileID()) {
            contractUpdateBodySize += BASIC_ENTITY_ID_SIZE;
        }

        if (contractUpdateTxBody.hasExpirationTime()) {
            contractUpdateBodySize += (LONG_SIZE);
        }

        if (contractUpdateTxBody.hasAutoRenewPeriod()) {
            contractUpdateBodySize += (LONG_SIZE);
        }

        if (contractUpdateTxBody.hasAdminKey()) {
            contractUpdateBodySize += getAccountKeyStorageSize(contractUpdateTxBody.getAdminKey());
        }

        if (contractUpdateTxBody.getMemo() != null) {
            contractUpdateBodySize += contractUpdateTxBody.getMemoBytes().size();
        }

        return contractUpdateBodySize;
    }

    /**
     * Calculates the total bytes in a Contract Call body Transaction.
     */
    private int getContractCallBodyTxSize(TransactionBody txBody) {
        /*
         * ContractID contractID - BASIC_ENTITY_ID_SIZE int64 gas - LONG_SIZE int64 amount - LONG_SIZE bytes
         * functionParameters - calculated value
         *
         */
        int contractCallBodySize = BASIC_ACCOUNT_SIZE + LONG_SIZE;

        ContractCallTransactionBody contractCallTxBody = txBody.getContractCall();

        if (contractCallTxBody.getFunctionParameters() != null) {
            contractCallBodySize += contractCallTxBody.getFunctionParameters().size();
        }

        if (contractCallTxBody.getAmount() != 0) {
            contractCallBodySize += LONG_SIZE;
        }

        return contractCallBodySize;
    }

    /**
     * Calculates the total bytes in a Contract Call body Transaction.
     */
    private int getEthereumTransactionBodyTxSize(TransactionBody txBody) {
        /*
         * AccountId contractID - BASIC_ENTITY_ID_SIZE int64 gas - LONG_SIZE int64 amount - LONG_SIZE bytes
         * EthereumTransaction - calculated value
         * nonce - LONG
         * FileId callData - BASIC_ENTITY_ID_SIZE int64 gas - LONG_SIZE int64 amount - LONG_SIZE bytes
         */
        EthereumTransactionBody ethereumTransactionBody = txBody.getEthereumTransaction();

        return BASIC_ACCOUNT_SIZE * 2
                + LONG_SIZE
                + ethereumTransactionBody.getEthereumData().size();
    }

    /**
     * Creates the fee matrices for a contract byte code query.
     *
     * @param byteCodeSize byte code size
     * @param responseType response type
     * @return fee data
     */
    public FeeData getContractByteCodeQueryFeeMatrices(int byteCodeSize, ResponseType responseType) {
        // get the Fee Matrices
        long bpt = 0;
        long vpt = 0;
        long rbs = 0;
        long sbs = 0;
        long gas = 0;
        long tv = 0;
        long bpr = 0;
        long sbpr = 0;

        /*
         * ContractGetBytecodeQuery QueryHeader Transaction - CryptoTransfer - (will be taken care in
         * Transaction processing) ResponseType - INT_SIZE ContractID - BASIC_ENTITY_ID_SIZE
         */

        bpt = calculateBpt();
        /*
         *
         * Response header NodeTransactionPrecheckCode - 4 bytes ResponseType - 4 bytes
         *
         * bytes bytecode - calculated value
         *
         */

        bpr = BASIC_QUERY_RES_HEADER + getStateProofSize(responseType);

        sbpr = byteCodeSize;

        FeeComponents feeMatrices = FeeComponents.newBuilder()
                .setBpt(bpt)
                .setVpt(vpt)
                .setRbh(rbs)
                .setSbh(sbs)
                .setGas(gas)
                .setTv(tv)
                .setBpr(bpr)
                .setSbpr(sbpr)
                .build();

        return getQueryFeeDataMatrices(feeMatrices);
    }

    private long getContractUpdateStorageBytesSec(TransactionBody txBody, Timestamp contractExpiryTime) {
        long storageSize = 0;
        ContractUpdateTransactionBody contractUpdateTxBody = txBody.getContractUpdateInstance();
        if (contractUpdateTxBody.hasAdminKey()) {
            storageSize += getAccountKeyStorageSize(contractUpdateTxBody.getAdminKey());
        }
        if (contractUpdateTxBody.getMemo() != null) {
            storageSize += contractUpdateTxBody.getMemoBytes().size();
        }
        Instant expirationTime = RequestBuilder.convertProtoTimeStamp(contractExpiryTime);
        Timestamp txValidStartTimestamp = txBody.getTransactionID().getTransactionValidStart();
        Instant txValidStartTime = RequestBuilder.convertProtoTimeStamp(txValidStartTimestamp);
        Duration duration = Duration.between(txValidStartTime, expirationTime);
        long seconds = Math.min(duration.getSeconds(), MAX_ENTITY_LIFETIME);
        storageSize = storageSize * seconds;
        return storageSize;
    }

    public FeeData getContractDeleteTxFeeMatrices(TransactionBody txBody, SigValueObj sigValObj) {
        long bpt = 0;
        long vpt = 0;
        long rbs = 0;
        long sbs = 0;
        long gas = 0;
        long tv = 0;
        long bpr = 0;
        long sbpr = 0;

        // calculate BPT - Total Bytes in Transaction
        long txBodySize = 0;
        txBodySize = getCommonTransactionBodyBytes(txBody);

        bpt = txBodySize + BASIC_ENTITY_ID_SIZE + BASIC_ENTITY_ID_SIZE + sigValObj.getSignatureSize();

        // vpt - verifications per transactions
        vpt = sigValObj.getTotalSigCount();

        bpr = INT_SIZE;

        rbs = calculateRbs(txBody);
        long rbsNetwork = getDefaultRbhNetworkSize() + BASIC_ENTITY_ID_SIZE * (RECEIPT_STORAGE_TIME_SEC);

        FeeComponents feeMatricesForTx = FeeComponents.newBuilder()
                .setBpt(bpt)
                .setVpt(vpt)
                .setRbh(rbs)
                .setSbh(sbs)
                .setGas(gas)
                .setTv(tv)
                .setBpr(bpr)
                .setSbpr(sbpr)
                .build();

        return getFeeDataMatrices(feeMatricesForTx, sigValObj.getPayerAcctSigCount(), rbsNetwork);
    }

    /**
     * Creates fee matrices for a contract call transaction.
     *
     * @param txBody transaction body
     * @param sigValObj signature value object
     * @return fee data
     */
    public FeeData getEthereumTransactionFeeMatrices(TransactionBody txBody, SigValueObj sigValObj) {
        long bpt = 0;
        long vpt = 0;
        long rbs = 0;
        long sbs = 0;
        long gas = 0;
        long tv = 0;
        long bpr = 0;
        long sbpr = 0;
        long txBodySize = 0;
        txBodySize = getCommonTransactionBodyBytes(txBody);

        // bpt - Bytes per Transaction
        bpt = txBodySize + getEthereumTransactionBodyTxSize(txBody) + sigValObj.getSignatureSize();

        // vpt - verifications per transactions, plus one for ECDSA public key recovery
        vpt = sigValObj.getTotalSigCount() + 1L;

        bpr = INT_SIZE;

        rbs = getBaseTransactionRecordSize(txBody) * (RECEIPT_STORAGE_TIME_SEC + THRESHOLD_STORAGE_TIME_SEC);
        long rbsNetwork = getDefaultRbhNetworkSize();

        FeeComponents feeMatricesForTx = FeeComponents.newBuilder()
                .setBpt(bpt)
                .setVpt(vpt)
                .setRbh(rbs)
                .setSbh(sbs)
                .setGas(gas)
                .setTv(tv)
                .setBpr(bpr)
                .setSbpr(sbpr)
                .build();

        return getFeeDataMatrices(feeMatricesForTx, sigValObj.getPayerAcctSigCount(), rbsNetwork);
    }
}<|MERGE_RESOLUTION|>--- conflicted
+++ resolved
@@ -60,17 +60,10 @@
         long rbsNetwork = getDefaultRbhNetworkSize() + BASIC_ENTITY_ID_SIZE * (RECEIPT_STORAGE_TIME_SEC);
 
         // Using SBS here because this part us not used in other calculations. It is a per hour cost
-<<<<<<< HEAD
-        // so we convert to per second by multiplying by 1/3600. This will be changed with simple fees.
-        final var hookCreations = txBody.getContractCreateInstance().getHookCreationDetailsCount();
-        if (hookCreations > 0) {
-            sbs = hookCreations * 3600L;
-=======
         // so we convert to per second by multiplying by 3600. This will be changed with simple fees.
         final var hookCreations = txBody.getContractCreateInstance().getHookCreationDetailsCount();
         if (hookCreations > 0) {
             sbs = hookCreations * HOUR_TO_SECOND_MULTIPLIER;
->>>>>>> ff8577ca
         }
         FeeComponents feeMatricesForTx = FeeComponents.newBuilder()
                 .setBpt(bpt)
@@ -173,11 +166,7 @@
         final var hookCreations = txBody.getContractUpdateInstance().getHookCreationDetailsCount();
         final var hookDeletions = txBody.getContractUpdateInstance().getHookIdsToDeleteCount();
         if (hookCreations > 0 || hookDeletions > 0) {
-<<<<<<< HEAD
-            tv = (hookCreations + hookDeletions) * 1000L;
-=======
             tv = (hookCreations + hookDeletions);
->>>>>>> ff8577ca
         }
         FeeComponents feeMatricesForTx = FeeComponents.newBuilder()
                 .setBpt(bpt)
