/*
 * Copyright (C) 2022-2024 Hedera Hashgraph, LLC
 *
 * Licensed under the Apache License, Version 2.0 (the "License");
 * you may not use this file except in compliance with the License.
 * You may obtain a copy of the License at
 *
 *      http://www.apache.org/licenses/LICENSE-2.0
 *
 * Unless required by applicable law or agreed to in writing, software
 * distributed under the License is distributed on an "AS IS" BASIS,
 * WITHOUT WARRANTIES OR CONDITIONS OF ANY KIND, either express or implied.
 * See the License for the specific language governing permissions and
 * limitations under the License.
 */

package com.hedera.node.app.hapi.utils.forensics;

import static com.hedera.node.app.hapi.utils.forensics.RecordParsers.parseV6RecordStreamEntriesIn;
import static java.util.Objects.requireNonNull;

import com.google.common.annotations.VisibleForTesting;
import com.hederahashgraph.api.proto.java.HederaFunctionality;
import com.hederahashgraph.api.proto.java.ResponseCodeEnum;
import com.hederahashgraph.api.proto.java.TransactionRecord;
import edu.umd.cs.findbugs.annotations.NonNull;
import edu.umd.cs.findbugs.annotations.Nullable;
import java.io.IOException;
import java.util.ArrayList;
import java.util.EnumMap;
import java.util.List;
import java.util.Map;
import java.util.function.BiFunction;
import java.util.function.Predicate;

/** Provides helpers to compare and analyze record streams. */
public class OrderedComparison {
    private static final Predicate<RecordStreamEntry> DEFAULT_ENTRY_INCLUSION_TEST = e -> true;
    private static final Predicate<String> DEFAULT_FILENAME_INCLUSION_TEST = filename -> true;

    private OrderedComparison() {
        throw new UnsupportedOperationException("Utility Class");
    }

    /**
     * Given two directories, each containing the <b>same set</b> of compressed V6 record stream
     * files, returns a "stream diff". Each entry in the diff is a {@link DifferingEntries} object
     * that captures a single record divergence---that is, two records that had the same consensus
     * time and same source transaction in both streams, but differed in some way (e.g., their
     * receipt status).
     *
     * @param firstStreamDir the first record stream
     * @param secondStreamDir the second record stream
     * @param recordDiffSummarizer if present, a summarizer for record diffs
     * @param maybeInclusionTest if set, a consumer receiving the name of each file as it is parsed
     * @return the stream diff
     * @throws IllegalArgumentException if the directories contain misaligned record streams
     */
    public static List<DifferingEntries> findDifferencesBetweenV6(
            @NonNull final String firstStreamDir,
            @NonNull final String secondStreamDir,
            @Nullable final RecordDiffSummarizer recordDiffSummarizer,
            @Nullable final Predicate<String> maybeInclusionTest,
            @Nullable final String maybeInclusionDescription)
            throws IOException {
        final Predicate<String> inclusionTest =
                maybeInclusionTest == null ? DEFAULT_FILENAME_INCLUSION_TEST : maybeInclusionTest;
        final String inclusionDescription = maybeInclusionDescription == null ? "all" : maybeInclusionDescription;
        System.out.println("Parsing stream @ " + firstStreamDir + " (including " + inclusionDescription + ")");
        final var firstEntries = parseV6RecordStreamEntriesIn(firstStreamDir, inclusionTest);
        System.out.println(" ➡️  Read " + firstEntries.size() + " entries");
        System.out.println("Parsing stream @ " + secondStreamDir + " (including " + inclusionDescription + ")");
        final var secondEntries = parseV6RecordStreamEntriesIn(secondStreamDir, inclusionTest);
        System.out.println(" ➡️  Read " + secondEntries.size() + " entries");
        // No inclusion test is needed here because the inclusion test has already been applied (during parsing)
        return findDifferencesBetweenV6(firstEntries, secondEntries, recordDiffSummarizer, null);
    }

    /**
     * Like {#findDifferencesBetweenV6(String, String, RecordDiffSummarizer, Predicate, String)}, but for
     * in-memory {@link RecordStreamEntry} objects.
     *
     * @param firstEntries the first record stream (typically the records being tested)
     * @param secondEntries the second record stream (typically the expected records)
     * @param recordDiffSummarizer if present, a summarizer for record diffs
     * @param maybeInclusionTest if set, a consumer receiving the consensus timestamp of each entry
     * @return the stream diff
     * @throws IllegalArgumentException if the record streams are misaligned
     */
    public static List<DifferingEntries> findDifferencesBetweenV6(
            @NonNull final List<RecordStreamEntry> firstEntries,
            @NonNull final List<RecordStreamEntry> secondEntries,
            @Nullable final RecordDiffSummarizer recordDiffSummarizer,
            @Nullable final Predicate<RecordStreamEntry> maybeInclusionTest) {
        final var inclusionTest = maybeInclusionTest == null ? DEFAULT_ENTRY_INCLUSION_TEST : maybeInclusionTest;
        final var filteredFirst = firstEntries.stream().filter(inclusionTest).toList();
        final var filteredSecond = secondEntries.stream().filter(inclusionTest).toList();

        final var compareList = getCompareList(filteredFirst, filteredSecond);
<<<<<<< HEAD

=======
>>>>>>> f6abbdcb
        return diff(compareList.firstList, compareList.secondList, recordDiffSummarizer);
    }

    record CompareList(@NonNull List<RecordStreamEntry> firstList, @NonNull List<RecordStreamEntry> secondList) {}

    @NonNull
    private static CompareList getCompareList(
            List<RecordStreamEntry> firstEntries, List<RecordStreamEntry> secondEntries) {
        CompareList ret;
        final List<RecordStreamEntry> firstList = new ArrayList<>();
        final List<RecordStreamEntry> secondList = new ArrayList<>();

        if (secondEntries.isEmpty() || firstEntries.isEmpty()) {
            ret = new CompareList(firstEntries, secondEntries);
        } else {
            int firstIdx = 0;
            int secondIdx = 0;

            while (firstIdx < firstEntries.size() && secondIdx < secondEntries.size()) {
                if (firstEntries
                        .get(firstIdx)
                        .consensusTime()
                        .equals(secondEntries.get(secondIdx).consensusTime())) {
                    firstList.add(firstEntries.get(firstIdx));
                    secondList.add(secondEntries.get(secondIdx));
                    firstIdx++;
                    secondIdx++;
                } else if (firstEntries
                        .get(firstIdx)
                        .consensusTime()
                        .isBefore(secondEntries.get(secondIdx).consensusTime())) {
                    firstList.add(firstEntries.get(firstIdx));
                    secondList.add(new RecordStreamEntry(
                            null, null, firstEntries.get(firstIdx).consensusTime()));
                    firstIdx++;
                } else {
                    firstList.add(new RecordStreamEntry(
                            null, null, secondEntries.get(secondIdx).consensusTime()));
                    secondList.add(secondEntries.get(secondIdx));
                    secondIdx++;
                }
            }

            if (firstIdx < firstEntries.size()) { // j == secondEntries.size()
                for (int k = firstIdx; k < firstEntries.size(); k++) {
                    firstList.add(firstEntries.get(k));
                    secondList.add(new RecordStreamEntry(
                            null, null, firstEntries.get(k).consensusTime()));
                }
            }

            if (secondIdx < secondEntries.size()) { // i == firstEntries.size()
                for (int k = secondIdx; k < secondEntries.size(); k++) {
                    firstList.add(new RecordStreamEntry(
                            null, null, secondEntries.get(k).consensusTime()));
                    secondList.add(secondEntries.get(k));
                }
            }

            ret = new CompareList(firstList, secondList);
        }

        return ret;
    }

    public interface RecordDiffSummarizer extends BiFunction<TransactionRecord, TransactionRecord, String> {}

    private static class UnmatchableException extends Exception {
        UnmatchableException(@NonNull final String message) {
            super(message);
        }
    }

    @VisibleForTesting
    static List<DifferingEntries> diff(
            @NonNull final List<RecordStreamEntry> firstEntries,
            @NonNull final List<RecordStreamEntry> secondEntries,
            @Nullable final RecordDiffSummarizer recordDiffSummarizer) {
        requireNonNull(firstEntries);
        requireNonNull(secondEntries);
        final List<DifferingEntries> diffs = new ArrayList<>();
        final var minSize = Math.min(firstEntries.size(), secondEntries.size());
        for (int i = 0; i < minSize; i++) {
            final var firstEntry = firstEntries.get(i);
            try {
                if (secondEntries.get(i).txnRecord() == null) {
                    diffs.add(new DifferingEntries(
                            firstEntry,
                            null,
                            "No first/test stream record found at " + firstEntry.consensusTime()
                                    + " for transactionID : "
                                    + firstEntry.txnRecord().getTransactionID() + " transBody : " + firstEntry.body()));
                    continue;
                }
                if (firstEntries.get(i).txnRecord() == null) {
                    diffs.add(new DifferingEntries(
                            null,
                            secondEntries.get(i),
                            "Additional first/test stream record found at "
                                    + secondEntries.get(i).consensusTime() + " for transactionID : "
                                    + secondEntries.get(i).txnRecord().getTransactionID() + " transBody : "
                                    + secondEntries.get(i).body() + "\n -> \n"
                                    + secondEntries.get(i).txnRecord()));
                    continue;
                }
                final var secondEntry = entryWithMatchableRecord(secondEntries, i, firstEntry);
                if (!firstEntry.txnRecord().equals(secondEntry.txnRecord())) {
                    final var summary = recordDiffSummarizer == null
                            ? null
                            : recordDiffSummarizer.apply(firstEntry.txnRecord(), secondEntry.txnRecord());
                    diffs.add(new DifferingEntries(firstEntry, secondEntry, summary));
                }
            } catch (UnmatchableException e) {
                diffs.add(new DifferingEntries(firstEntry, secondEntries.get(i), e.getMessage()));
            }
        }
        if (firstEntries.size() != secondEntries.size()) {
            appendExtraEntriesFrom(firstEntries, secondEntries, minSize, diffs);
        }
        return diffs;
    }

    /**
     * Given a list of record stream entries, returns a map that, for each {@link
     * HederaFunctionality} value, includes the counts of all {@link ResponseCodeEnum} values that
     * appeared in the record stream.
     *
     * @param entries record stream entries
     * @return a "histogram" of resolved statuses
     */
    public static Map<HederaFunctionality, Map<ResponseCodeEnum, Integer>> statusHistograms(
            final List<RecordStreamEntry> entries) {
        final Map<HederaFunctionality, Map<ResponseCodeEnum, Integer>> counts =
                new EnumMap<>(HederaFunctionality.class);
        for (final var entry : entries) {
            counts.computeIfAbsent(entry.parts().function(), ignore -> new EnumMap<>(ResponseCodeEnum.class))
                    .merge(entry.finalStatus(), 1, Integer::sum);
        }
        return counts;
    }

    public static List<RecordStreamEntry> filterByFunction(
            final List<RecordStreamEntry> entries, final HederaFunctionality function) {
        return entries.stream().filter(entry -> entry.function() == function).toList();
    }

    /**
     * Assuming the given list of entries has a "matchable" entry at the given
     * index, returns that entry. Throws an exception if the entry at the given
     * index is not matchable; i.e., if it has a different consensus time or
     * transaction than the entry at the given index.
     *
     * @param entries a list of entries
     * @param index the index of the entry to match
     * @param entryToMatch the entry to match
     * @return the entry at the given index
     */
    @NonNull
    private static RecordStreamEntry entryWithMatchableRecord(
            @NonNull final List<RecordStreamEntry> entries,
            final int index,
            @NonNull final RecordStreamEntry entryToMatch)
            throws UnmatchableException {
        final var secondEntry = entries.get(index);
        if (!entryToMatch.consensusTime().equals(secondEntry.consensusTime())) {
            throw new UnmatchableException("Entries at position "
                    + index
                    + " had different consensus times ("
                    + entryToMatch.consensusTime()
                    + " vs "
                    + secondEntry.consensusTime()
                    + ")");
        }
        if (!entryToMatch.submittedTransaction().equals(secondEntry.submittedTransaction())) {
            throw new UnmatchableException("Entries at position "
                    + index
                    + " had different transactions ("
                    + entryToMatch.submittedTransaction()
                    + " vs "
                    + secondEntry.submittedTransaction()
                    + ")");
        }
        return secondEntry;
    }

    private static void appendExtraEntriesFrom(
            @NonNull final List<RecordStreamEntry> firstEntries,
            @NonNull final List<RecordStreamEntry> secondEntries,
            final int minSize,
            @NonNull final List<DifferingEntries> diffs) {
        final var firstHasExtra = firstEntries.size() > secondEntries.size();
        final var extraEntries = firstHasExtra
                ? firstEntries.subList(minSize, firstEntries.size())
                : secondEntries.subList(minSize, secondEntries.size());
        final var maxSize = Math.max(firstEntries.size(), secondEntries.size());
        for (var i = minSize; i < maxSize; i++) {
            final var summary = firstHasExtra
                    ? "Extra entry at index " + i + " from first stream"
                    : "Extra entry at index " + i + " from second stream";
            final var extraEntry = extraEntries.get(i - minSize);
            diffs.add(new DifferingEntries(
                    firstHasExtra ? extraEntry : null, firstHasExtra ? null : extraEntry, summary));
        }
    }
}<|MERGE_RESOLUTION|>--- conflicted
+++ resolved
@@ -97,10 +97,6 @@
         final var filteredSecond = secondEntries.stream().filter(inclusionTest).toList();
 
         final var compareList = getCompareList(filteredFirst, filteredSecond);
-<<<<<<< HEAD
-
-=======
->>>>>>> f6abbdcb
         return diff(compareList.firstList, compareList.secondList, recordDiffSummarizer);
     }
 
