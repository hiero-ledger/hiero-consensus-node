--- conflicted
+++ resolved
@@ -1,23 +1,4 @@
-<<<<<<< HEAD
-/*
- * Copyright (C) 2022-2025 Hedera Hashgraph, LLC
- *
- * Licensed under the Apache License, Version 2.0 (the "License");
- * you may not use this file except in compliance with the License.
- * You may obtain a copy of the License at
- *
- *      http://www.apache.org/licenses/LICENSE-2.0
- *
- * Unless required by applicable law or agreed to in writing, software
- * distributed under the License is distributed on an "AS IS" BASIS,
- * WITHOUT WARRANTIES OR CONDITIONS OF ANY KIND, either express or implied.
- * See the License for the specific language governing permissions and
- * limitations under the License.
- */
-
-=======
 // SPDX-License-Identifier: Apache-2.0
->>>>>>> 95a08d52
 package com.hedera.node.app.hapi.utils.ethereum;
 
 import com.esaulpaugh.headlong.rlp.RLPDecoder;
@@ -522,14 +503,10 @@
                 rlpList.get(6).asBigInt(), // value
                 rlpList.get(7).data(), // callData
                 rlpList.get(8).data(), // accessList
-<<<<<<< HEAD
                 rlpList.get(8) != null && rlpList.get(8).isList()
                         ? encodeRlpList(rlpList.get(8).asRLPList())
                         : new Object[0], // accessList as RLPList
-                rlpList.get(9).asByte(), // recId
-=======
                 asByte(rlpList.get(9)), // recId
->>>>>>> 95a08d52
                 null, // v
                 rlpList.get(10).data(), // r
                 rlpList.get(11).data() // s
@@ -564,14 +541,10 @@
                 rlpList.get(5).asBigInt(), // value
                 rlpList.get(6).data(), // callData
                 rlpList.get(7).data(), // accessList
-<<<<<<< HEAD
                 rlpList.get(7).isList()
                         ? encodeRlpList(rlpList.get(7).asRLPList())
                         : new Object[0], // accessList encoded as Object
-                rlpList.get(8).asByte(), // recId
-=======
                 asByte(rlpList.get(8)), // recId
->>>>>>> 95a08d52
                 null, // v
                 rlpList.get(9).data(), // r
                 rlpList.get(10).data() // s
@@ -584,13 +557,6 @@
         return vBI.compareTo(LEGACY_V_BYTE_SIGNATURE_0) == 0 || vBI.compareTo(LEGACY_V_BYTE_SIGNATURE_1) == 0;
     }
 
-<<<<<<< HEAD
-    private static Object[] encodeRlpList(RLPList rlpList) {
-
-        return rlpList.elements().stream()
-                .map(rlpItem -> rlpItem.isList() ? encodeRlpList(rlpItem.asRLPList()) : rlpItem.data())
-                .toArray();
-=======
     // `asByte` and `asLong` always return positive values by replacing out of range values with
     // `MAX_VALUE`.  (`RLPItem.asBigInt` cannot return negative values: Negative values cannot be
     // encoded in RLP.)
@@ -616,6 +582,12 @@
             }
         }
         throw new OutOfRangeException();
->>>>>>> 95a08d52
+    }
+
+    private static Object[] encodeRlpList(RLPList rlpList) {
+
+        return rlpList.elements().stream()
+                .map(rlpItem -> rlpItem.isList() ? encodeRlpList(rlpItem.asRLPList()) : rlpItem.data())
+                .toArray();
     }
 }