/*
 * Copyright (C) 2024 Hedera Hashgraph, LLC
 *
 * Licensed under the Apache License, Version 2.0 (the "License");
 * you may not use this file except in compliance with the License.
 * You may obtain a copy of the License at
 *
 *      http://www.apache.org/licenses/LICENSE-2.0
 *
 * Unless required by applicable law or agreed to in writing, software
 * distributed under the License is distributed on an "AS IS" BASIS,
 * WITHOUT WARRANTIES OR CONDITIONS OF ANY KIND, either express or implied.
 * See the License for the specific language governing permissions and
 * limitations under the License.
 */

package com.hedera.node.app.hapi.utils;

import static java.util.Objects.requireNonNull;

import com.google.protobuf.ByteString;
import com.google.protobuf.GeneratedMessageV3;
import com.google.protobuf.InvalidProtocolBufferException;
import com.hedera.hapi.node.base.AccountID;
import com.hedera.hapi.node.base.ContractID;
import com.hedera.hapi.node.base.FeeComponents;
import com.hedera.hapi.node.base.FeeData;
import com.hedera.hapi.node.base.FileID;
import com.hedera.hapi.node.base.HederaFunctionality;
import com.hedera.hapi.node.base.Key;
import com.hedera.hapi.node.base.KeyList;
import com.hedera.hapi.node.base.ResponseCodeEnum;
import com.hedera.hapi.node.base.ResponseType;
import com.hedera.hapi.node.base.SubType;
import com.hedera.hapi.node.base.Timestamp;
import com.hedera.hapi.node.base.TokenID;
import com.hedera.hapi.node.scheduled.SchedulableTransactionBody;
import com.hedera.hapi.node.scheduled.ScheduleInfo;
import com.hedera.hapi.node.state.common.EntityNumber;
import com.hedera.hapi.node.state.file.File;
import com.hedera.hapi.node.transaction.CustomFee;
import com.hedera.hapi.node.transaction.ExchangeRate;
import com.hedera.hapi.node.transaction.Query;
import com.hedera.hapi.node.transaction.TransactionBody;
import com.hedera.hapi.node.transaction.TransactionRecord;
<<<<<<< HEAD
import com.hedera.hapi.util.HapiUtils;
import com.hedera.node.app.hapi.utils.throttles.DeterministicThrottle.UsageSnapshot;
=======
>>>>>>> 072812b3
import com.hedera.pbj.runtime.Codec;
import com.hedera.pbj.runtime.ParseException;
import com.hedera.pbj.runtime.io.buffer.BufferedData;
import com.hedera.pbj.runtime.io.buffer.Bytes;
import com.hedera.pbj.runtime.io.stream.WritableStreamingData;
import com.hederahashgraph.api.proto.java.AccountID.AccountCase;
import edu.umd.cs.findbugs.annotations.NonNull;
import edu.umd.cs.findbugs.annotations.Nullable;
import java.io.ByteArrayOutputStream;
import java.io.IOException;
import java.lang.reflect.InvocationTargetException;

public class CommonPbjConverters {
    public static @NonNull com.hederahashgraph.api.proto.java.Query fromPbj(@NonNull Query query) {
        requireNonNull(query);
        try {
            final var bytes = asBytes(Query.PROTOBUF, query);
            return com.hederahashgraph.api.proto.java.Query.parseFrom(bytes);
        } catch (InvalidProtocolBufferException e) {
            throw new RuntimeException(e);
        }
    }

    @NonNull
    public static com.hederahashgraph.api.proto.java.File fromPbj(@Nullable File file) {
        var builder = com.hederahashgraph.api.proto.java.File.newBuilder();
        if (file != null) {
            builder.setFileId(fromPbj(file.fileIdOrThrow()));
            builder.setExpirationSecond(file.expirationSecond());
            builder.setKeys(pbjToProto(
                    file.keysOrElse(KeyList.DEFAULT), KeyList.class, com.hederahashgraph.api.proto.java.KeyList.class));
            builder.setContents(ByteString.copyFrom(file.contents().toByteArray()));
            builder.setMemo(file.memo());
            builder.setDeleted(file.deleted());
        }
        return builder.build();
    }

    public static @NonNull com.hederahashgraph.api.proto.java.EntityNumber fromPbj(@NonNull EntityNumber entityNumber) {
        requireNonNull(entityNumber);
        return com.hederahashgraph.api.proto.java.EntityNumber.newBuilder()
                .setNumber(entityNumber.number())
                .build();
    }

    public static @NonNull com.hederahashgraph.api.proto.java.TransactionBody fromPbj(@NonNull TransactionBody tx) {
        requireNonNull(tx);
        try {
            final var bytes = asBytes(TransactionBody.PROTOBUF, tx);
            return com.hederahashgraph.api.proto.java.TransactionBody.parseFrom(bytes);
        } catch (InvalidProtocolBufferException e) {
            throw new RuntimeException(e);
        }
    }

    public static @NonNull com.hederahashgraph.api.proto.java.Key fromPbj(@NonNull Key keyValue) {
        requireNonNull(keyValue);
        try {
            final var bytes = asBytes(Key.PROTOBUF, keyValue);
            return com.hederahashgraph.api.proto.java.Key.parseFrom(bytes);
        } catch (IOException e) {
            throw new RuntimeException(e);
        }
    }

    public static <T extends Record> byte[] asBytes(@NonNull Codec<T> codec, @NonNull T tx) {
        requireNonNull(codec);
        requireNonNull(tx);
        try {
            final var bytes = new ByteArrayOutputStream();
            codec.write(tx, new WritableStreamingData(bytes));
            return bytes.toByteArray();
        } catch (IOException e) {
            throw new RuntimeException("Unable to convert from PBJ to bytes", e);
        }
    }

    public static @NonNull byte[] asBytes(@NonNull Bytes b) {
        final var buf = new byte[Math.toIntExact(b.length())];
        b.getBytes(0, buf);
        return buf;
    }

    /**
     * Tries to convert a PBJ {@link ResponseType} to a {@link com.hederahashgraph.api.proto.java.ResponseType}
     *
     * @param responseType the PBJ {@link ResponseType} to convert
     * @return the converted {@link com.hederahashgraph.api.proto.java.ResponseType} if valid
     */
    public static @NonNull com.hederahashgraph.api.proto.java.ResponseType fromPbjResponseType(
            @NonNull final ResponseType responseType) {
        return switch (requireNonNull(responseType)) {
            case ANSWER_ONLY -> com.hederahashgraph.api.proto.java.ResponseType.ANSWER_ONLY;
            case ANSWER_STATE_PROOF -> com.hederahashgraph.api.proto.java.ResponseType.ANSWER_STATE_PROOF;
            case COST_ANSWER -> com.hederahashgraph.api.proto.java.ResponseType.COST_ANSWER;
            case COST_ANSWER_STATE_PROOF -> com.hederahashgraph.api.proto.java.ResponseType.COST_ANSWER_STATE_PROOF;
        };
    }

    public static <T extends Record, R extends GeneratedMessageV3> R pbjToProto(
            final T pbj, final Class<T> pbjClass, final Class<R> protoClass) {
        try {
            final var codecField = pbjClass.getDeclaredField("PROTOBUF");
            final var codec = (Codec<T>) codecField.get(null);
            final var bytes = asBytes(codec, pbj);
            final var protocParser = protoClass.getMethod("parseFrom", byte[].class);
            return (R) protocParser.invoke(null, bytes);
        } catch (NoSuchFieldException | IllegalAccessException | NoSuchMethodException | InvocationTargetException e) {
            // Should be impossible, so just propagate an exception
            throw new RuntimeException("Invalid conversion to proto for " + pbjClass.getSimpleName(), e);
        }
    }

    public static com.hederahashgraph.api.proto.java.FileID fromPbj(final FileID someFileId) {
        return com.hederahashgraph.api.proto.java.FileID.newBuilder()
                .setRealmNum(someFileId.realmNum())
                .setShardNum(someFileId.shardNum())
                .setFileNum(someFileId.fileNum())
                .build();
    }

    public static @NonNull com.hederahashgraph.api.proto.java.TransactionRecord fromPbj(@NonNull TransactionRecord tx) {
        requireNonNull(tx);
        try {
            final var bytes = asBytes(TransactionRecord.PROTOBUF, tx);
            return com.hederahashgraph.api.proto.java.TransactionRecord.parseFrom(bytes);
        } catch (InvalidProtocolBufferException e) {
            throw new RuntimeException(e);
        }
    }

    public static com.hederahashgraph.api.proto.java.CustomFee fromPbj(@NonNull final CustomFee customFee) {
        return explicitPbjToProto(
                customFee, CustomFee.PROTOBUF, com.hederahashgraph.api.proto.java.CustomFee::parseFrom);
    }

    private interface ProtoParser<R extends GeneratedMessageV3> {
        R parseFrom(byte[] bytes) throws InvalidProtocolBufferException;
    }

    private static <T extends Record, R extends GeneratedMessageV3> R explicitPbjToProto(
            @NonNull final T pbj, @NonNull final Codec<T> pbjCodec, @NonNull final ProtoParser<R> protoParser) {
        requireNonNull(pbj);
        requireNonNull(pbjCodec);
        requireNonNull(protoParser);
        try {
            return protoParser.parseFrom(asBytes(pbjCodec, pbj));
        } catch (InvalidProtocolBufferException e) {
            // Should be impossible
            throw new IllegalStateException("Serialization failure for " + pbj, e);
        }
    }

    public static @NonNull com.hederahashgraph.api.proto.java.SubType fromPbj(@NonNull SubType subType) {
        requireNonNull(subType);
        return com.hederahashgraph.api.proto.java.SubType.valueOf(subType.name());
    }

    public static @NonNull TokenID toPbj(@NonNull com.hederahashgraph.api.proto.java.TokenID tokenID) {
        requireNonNull(tokenID);
        return TokenID.newBuilder()
                .shardNum(tokenID.getShardNum())
                .realmNum(tokenID.getRealmNum())
                .tokenNum(tokenID.getTokenNum())
                .build();
    }

    public static @NonNull AccountID toPbj(@NonNull com.hederahashgraph.api.proto.java.AccountID accountID) {
        requireNonNull(accountID);
        final var builder =
                AccountID.newBuilder().shardNum(accountID.getShardNum()).realmNum(accountID.getRealmNum());
        if (accountID.getAccountCase() == AccountCase.ALIAS) {
            builder.alias(Bytes.wrap(accountID.getAlias().toByteArray()));
        } else {
            builder.accountNum(accountID.getAccountNum());
        }
        return builder.build();
    }

    public static @NonNull EntityNumber toPbj(@NonNull com.hederahashgraph.api.proto.java.EntityNumber entityNumber) {
        requireNonNull(entityNumber);
        final var builder = EntityNumber.newBuilder().number(entityNumber.getNumber());
        return builder.build();
    }

    public static <T extends GeneratedMessageV3, R extends Record> @NonNull R protoToPbj(
            @NonNull final T proto, @NonNull final Class<R> pbjClass) {
        try {
            final var bytes = requireNonNull(proto).toByteArray();
            final var codecField = requireNonNull(pbjClass).getDeclaredField("PROTOBUF");
            final var codec = (Codec<R>) codecField.get(null);
            return codec.parse(BufferedData.wrap(bytes));
        } catch (NoSuchFieldException | IllegalAccessException | ParseException e) {
            // Should be impossible, so just propagate an exception
            throw new RuntimeException("Invalid conversion to PBJ for " + pbjClass.getSimpleName(), e);
        }
    }

    public static @NonNull HederaFunctionality toPbj(
            @NonNull com.hederahashgraph.api.proto.java.HederaFunctionality function) {
        requireNonNull(function);
        return switch (function) {
            case Freeze -> HederaFunctionality.FREEZE;
            case GetByKey -> HederaFunctionality.GET_BY_KEY;
            case ConsensusCreateTopic -> HederaFunctionality.CONSENSUS_CREATE_TOPIC;
            case ConsensusDeleteTopic -> HederaFunctionality.CONSENSUS_DELETE_TOPIC;
            case ConsensusGetTopicInfo -> HederaFunctionality.CONSENSUS_GET_TOPIC_INFO;
            case ConsensusSubmitMessage -> HederaFunctionality.CONSENSUS_SUBMIT_MESSAGE;
            case ConsensusUpdateTopic -> HederaFunctionality.CONSENSUS_UPDATE_TOPIC;
            case ContractAutoRenew -> HederaFunctionality.CONTRACT_AUTO_RENEW;
            case ContractCall -> HederaFunctionality.CONTRACT_CALL;
            case ContractCallLocal -> HederaFunctionality.CONTRACT_CALL_LOCAL;
            case ContractCreate -> HederaFunctionality.CONTRACT_CREATE;
            case ContractDelete -> HederaFunctionality.CONTRACT_DELETE;
            case ContractGetBytecode -> HederaFunctionality.CONTRACT_GET_BYTECODE;
            case ContractGetInfo -> HederaFunctionality.CONTRACT_GET_INFO;
            case ContractGetRecords -> HederaFunctionality.CONTRACT_GET_RECORDS;
            case ContractUpdate -> HederaFunctionality.CONTRACT_UPDATE;
            case CreateTransactionRecord -> HederaFunctionality.CREATE_TRANSACTION_RECORD;
            case CryptoAccountAutoRenew -> HederaFunctionality.CRYPTO_ACCOUNT_AUTO_RENEW;
            case CryptoAddLiveHash -> HederaFunctionality.CRYPTO_ADD_LIVE_HASH;
            case CryptoApproveAllowance -> HederaFunctionality.CRYPTO_APPROVE_ALLOWANCE;
            case CryptoCreate -> HederaFunctionality.CRYPTO_CREATE;
            case CryptoDelete -> HederaFunctionality.CRYPTO_DELETE;
            case CryptoDeleteAllowance -> HederaFunctionality.CRYPTO_DELETE_ALLOWANCE;
            case CryptoDeleteLiveHash -> HederaFunctionality.CRYPTO_DELETE_LIVE_HASH;
            case CryptoGetAccountBalance -> HederaFunctionality.CRYPTO_GET_ACCOUNT_BALANCE;
            case CryptoGetAccountRecords -> HederaFunctionality.CRYPTO_GET_ACCOUNT_RECORDS;
            case CryptoGetInfo -> HederaFunctionality.CRYPTO_GET_INFO;
            case CryptoGetLiveHash -> HederaFunctionality.CRYPTO_GET_LIVE_HASH;
            case CryptoGetStakers -> HederaFunctionality.CRYPTO_GET_STAKERS;
            case CryptoTransfer -> HederaFunctionality.CRYPTO_TRANSFER;
            case CryptoUpdate -> HederaFunctionality.CRYPTO_UPDATE;
            case EthereumTransaction -> HederaFunctionality.ETHEREUM_TRANSACTION;
            case FileAppend -> HederaFunctionality.FILE_APPEND;
            case FileCreate -> HederaFunctionality.FILE_CREATE;
            case FileDelete -> HederaFunctionality.FILE_DELETE;
            case FileGetContents -> HederaFunctionality.FILE_GET_CONTENTS;
            case FileGetInfo -> HederaFunctionality.FILE_GET_INFO;
            case FileUpdate -> HederaFunctionality.FILE_UPDATE;
            case GetAccountDetails -> HederaFunctionality.GET_ACCOUNT_DETAILS;
            case GetBySolidityID -> HederaFunctionality.GET_BY_SOLIDITY_ID;
            case GetVersionInfo -> HederaFunctionality.GET_VERSION_INFO;
            case NetworkGetExecutionTime -> HederaFunctionality.NETWORK_GET_EXECUTION_TIME;
            case NONE -> HederaFunctionality.NONE;
            case NodeStakeUpdate -> HederaFunctionality.NODE_STAKE_UPDATE;
            case NodeCreate -> HederaFunctionality.NODE_CREATE;
            case NodeUpdate -> HederaFunctionality.NODE_UPDATE;
            case NodeDelete -> HederaFunctionality.NODE_DELETE;
            case ScheduleCreate -> HederaFunctionality.SCHEDULE_CREATE;
            case ScheduleDelete -> HederaFunctionality.SCHEDULE_DELETE;
            case ScheduleGetInfo -> HederaFunctionality.SCHEDULE_GET_INFO;
            case ScheduleSign -> HederaFunctionality.SCHEDULE_SIGN;
            case SystemDelete -> HederaFunctionality.SYSTEM_DELETE;
            case SystemUndelete -> HederaFunctionality.SYSTEM_UNDELETE;
            case TokenAccountWipe -> HederaFunctionality.TOKEN_ACCOUNT_WIPE;
            case TokenAssociateToAccount -> HederaFunctionality.TOKEN_ASSOCIATE_TO_ACCOUNT;
            case TokenBurn -> HederaFunctionality.TOKEN_BURN;
            case TokenCreate -> HederaFunctionality.TOKEN_CREATE;
            case TokenDelete -> HederaFunctionality.TOKEN_DELETE;
            case TokenDissociateFromAccount -> HederaFunctionality.TOKEN_DISSOCIATE_FROM_ACCOUNT;
            case TokenFeeScheduleUpdate -> HederaFunctionality.TOKEN_FEE_SCHEDULE_UPDATE;
            case TokenFreezeAccount -> HederaFunctionality.TOKEN_FREEZE_ACCOUNT;
            case TokenGetAccountNftInfos -> HederaFunctionality.TOKEN_GET_ACCOUNT_NFT_INFOS;
            case TokenGetInfo -> HederaFunctionality.TOKEN_GET_INFO;
            case TokenGetNftInfo -> HederaFunctionality.TOKEN_GET_NFT_INFO;
            case TokenGetNftInfos -> HederaFunctionality.TOKEN_GET_NFT_INFOS;
            case TokenGrantKycToAccount -> HederaFunctionality.TOKEN_GRANT_KYC_TO_ACCOUNT;
            case TokenMint -> HederaFunctionality.TOKEN_MINT;
            case TokenPause -> HederaFunctionality.TOKEN_PAUSE;
            case TokenRevokeKycFromAccount -> HederaFunctionality.TOKEN_REVOKE_KYC_FROM_ACCOUNT;
            case TokenUnfreezeAccount -> HederaFunctionality.TOKEN_UNFREEZE_ACCOUNT;
            case TokenUnpause -> HederaFunctionality.TOKEN_UNPAUSE;
            case TokenUpdate -> HederaFunctionality.TOKEN_UPDATE;
            case TokenUpdateNfts -> HederaFunctionality.TOKEN_UPDATE_NFTS;
            case TokenReject -> HederaFunctionality.TOKEN_REJECT;
            case TransactionGetReceipt -> HederaFunctionality.TRANSACTION_GET_RECEIPT;
            case TransactionGetRecord -> HederaFunctionality.TRANSACTION_GET_RECORD;
            case TransactionGetFastRecord -> HederaFunctionality.TRANSACTION_GET_FAST_RECORD;
            case UncheckedSubmit -> HederaFunctionality.UNCHECKED_SUBMIT;
            case UtilPrng -> HederaFunctionality.UTIL_PRNG;
<<<<<<< HEAD
            case TokenReject -> null;
            case TokenAirdrop -> null;
=======
            case TokenReject -> HederaFunctionality.TOKEN_REJECT;
            case TokenAirdrop -> HederaFunctionality.TOKEN_AIRDROP;
>>>>>>> 072812b3
            case UNRECOGNIZED -> throw new RuntimeException("Unknown function UNRECOGNIZED");
        };
    }

    public static @NonNull SubType toPbj(@NonNull com.hederahashgraph.api.proto.java.SubType subType) {
        requireNonNull(subType);
        return switch (subType) {
            case DEFAULT -> SubType.DEFAULT;
            case TOKEN_FUNGIBLE_COMMON -> SubType.TOKEN_FUNGIBLE_COMMON;
            case TOKEN_NON_FUNGIBLE_UNIQUE -> SubType.TOKEN_NON_FUNGIBLE_UNIQUE;
            case TOKEN_FUNGIBLE_COMMON_WITH_CUSTOM_FEES -> SubType.TOKEN_FUNGIBLE_COMMON_WITH_CUSTOM_FEES;
            case TOKEN_NON_FUNGIBLE_UNIQUE_WITH_CUSTOM_FEES -> SubType.TOKEN_NON_FUNGIBLE_UNIQUE_WITH_CUSTOM_FEES;
            case SCHEDULE_CREATE_CONTRACT_CALL -> SubType.SCHEDULE_CREATE_CONTRACT_CALL;
            case UNRECOGNIZED -> throw new IllegalArgumentException("Unknown subType UNRECOGNIZED");
        };
    }

    public static @NonNull ResponseCodeEnum toPbj(@NonNull com.hederahashgraph.api.proto.java.ResponseCodeEnum code) {
        return switch (requireNonNull(code)) {
            case OK -> ResponseCodeEnum.OK;
            case INVALID_TRANSACTION -> ResponseCodeEnum.INVALID_TRANSACTION;
            case PAYER_ACCOUNT_NOT_FOUND -> ResponseCodeEnum.PAYER_ACCOUNT_NOT_FOUND;
            case INVALID_NODE_ACCOUNT -> ResponseCodeEnum.INVALID_NODE_ACCOUNT;
            case TRANSACTION_EXPIRED -> ResponseCodeEnum.TRANSACTION_EXPIRED;
            case INVALID_TRANSACTION_START -> ResponseCodeEnum.INVALID_TRANSACTION_START;
            case INVALID_TRANSACTION_DURATION -> ResponseCodeEnum.INVALID_TRANSACTION_DURATION;
            case INVALID_SIGNATURE -> ResponseCodeEnum.INVALID_SIGNATURE;
            case MEMO_TOO_LONG -> ResponseCodeEnum.MEMO_TOO_LONG;
            case INSUFFICIENT_TX_FEE -> ResponseCodeEnum.INSUFFICIENT_TX_FEE;
            case INSUFFICIENT_PAYER_BALANCE -> ResponseCodeEnum.INSUFFICIENT_PAYER_BALANCE;
            case DUPLICATE_TRANSACTION -> ResponseCodeEnum.DUPLICATE_TRANSACTION;
            case BUSY -> ResponseCodeEnum.BUSY;
            case NOT_SUPPORTED -> ResponseCodeEnum.NOT_SUPPORTED;
            case INVALID_FILE_ID -> ResponseCodeEnum.INVALID_FILE_ID;
            case INVALID_ACCOUNT_ID -> ResponseCodeEnum.INVALID_ACCOUNT_ID;
            case INVALID_CONTRACT_ID -> ResponseCodeEnum.INVALID_CONTRACT_ID;
            case INVALID_TRANSACTION_ID -> ResponseCodeEnum.INVALID_TRANSACTION_ID;
            case RECEIPT_NOT_FOUND -> ResponseCodeEnum.RECEIPT_NOT_FOUND;
            case RECORD_NOT_FOUND -> ResponseCodeEnum.RECORD_NOT_FOUND;
            case INVALID_SOLIDITY_ID -> ResponseCodeEnum.INVALID_SOLIDITY_ID;
            case UNKNOWN -> ResponseCodeEnum.UNKNOWN;
            case SUCCESS -> ResponseCodeEnum.SUCCESS;
            case FAIL_INVALID -> ResponseCodeEnum.FAIL_INVALID;
            case FAIL_FEE -> ResponseCodeEnum.FAIL_FEE;
            case FAIL_BALANCE -> ResponseCodeEnum.FAIL_BALANCE;
            case KEY_REQUIRED -> ResponseCodeEnum.KEY_REQUIRED;
            case BAD_ENCODING -> ResponseCodeEnum.BAD_ENCODING;
            case INSUFFICIENT_ACCOUNT_BALANCE -> ResponseCodeEnum.INSUFFICIENT_ACCOUNT_BALANCE;
            case INVALID_SOLIDITY_ADDRESS -> ResponseCodeEnum.INVALID_SOLIDITY_ADDRESS;
            case INSUFFICIENT_GAS -> ResponseCodeEnum.INSUFFICIENT_GAS;
            case CONTRACT_SIZE_LIMIT_EXCEEDED -> ResponseCodeEnum.CONTRACT_SIZE_LIMIT_EXCEEDED;
            case LOCAL_CALL_MODIFICATION_EXCEPTION -> ResponseCodeEnum.LOCAL_CALL_MODIFICATION_EXCEPTION;
            case CONTRACT_REVERT_EXECUTED -> ResponseCodeEnum.CONTRACT_REVERT_EXECUTED;
            case CONTRACT_EXECUTION_EXCEPTION -> ResponseCodeEnum.CONTRACT_EXECUTION_EXCEPTION;
            case INVALID_RECEIVING_NODE_ACCOUNT -> ResponseCodeEnum.INVALID_RECEIVING_NODE_ACCOUNT;
            case MISSING_QUERY_HEADER -> ResponseCodeEnum.MISSING_QUERY_HEADER;
            case ACCOUNT_UPDATE_FAILED -> ResponseCodeEnum.ACCOUNT_UPDATE_FAILED;
            case INVALID_KEY_ENCODING -> ResponseCodeEnum.INVALID_KEY_ENCODING;
            case NULL_SOLIDITY_ADDRESS -> ResponseCodeEnum.NULL_SOLIDITY_ADDRESS;
            case CONTRACT_UPDATE_FAILED -> ResponseCodeEnum.CONTRACT_UPDATE_FAILED;
            case INVALID_QUERY_HEADER -> ResponseCodeEnum.INVALID_QUERY_HEADER;
            case INVALID_FEE_SUBMITTED -> ResponseCodeEnum.INVALID_FEE_SUBMITTED;
            case INVALID_PAYER_SIGNATURE -> ResponseCodeEnum.INVALID_PAYER_SIGNATURE;
            case KEY_NOT_PROVIDED -> ResponseCodeEnum.KEY_NOT_PROVIDED;
            case INVALID_EXPIRATION_TIME -> ResponseCodeEnum.INVALID_EXPIRATION_TIME;
            case NO_WACL_KEY -> ResponseCodeEnum.NO_WACL_KEY;
            case FILE_CONTENT_EMPTY -> ResponseCodeEnum.FILE_CONTENT_EMPTY;
            case INVALID_ACCOUNT_AMOUNTS -> ResponseCodeEnum.INVALID_ACCOUNT_AMOUNTS;
            case EMPTY_TRANSACTION_BODY -> ResponseCodeEnum.EMPTY_TRANSACTION_BODY;
            case INVALID_TRANSACTION_BODY -> ResponseCodeEnum.INVALID_TRANSACTION_BODY;
            case INVALID_SIGNATURE_TYPE_MISMATCHING_KEY -> ResponseCodeEnum.INVALID_SIGNATURE_TYPE_MISMATCHING_KEY;
            case INVALID_SIGNATURE_COUNT_MISMATCHING_KEY -> ResponseCodeEnum.INVALID_SIGNATURE_COUNT_MISMATCHING_KEY;
            case EMPTY_LIVE_HASH_BODY -> ResponseCodeEnum.EMPTY_LIVE_HASH_BODY;
            case EMPTY_LIVE_HASH -> ResponseCodeEnum.EMPTY_LIVE_HASH;
            case EMPTY_LIVE_HASH_KEYS -> ResponseCodeEnum.EMPTY_LIVE_HASH_KEYS;
            case INVALID_LIVE_HASH_SIZE -> ResponseCodeEnum.INVALID_LIVE_HASH_SIZE;
            case EMPTY_QUERY_BODY -> ResponseCodeEnum.EMPTY_QUERY_BODY;
            case EMPTY_LIVE_HASH_QUERY -> ResponseCodeEnum.EMPTY_LIVE_HASH_QUERY;
            case LIVE_HASH_NOT_FOUND -> ResponseCodeEnum.LIVE_HASH_NOT_FOUND;
            case ACCOUNT_ID_DOES_NOT_EXIST -> ResponseCodeEnum.ACCOUNT_ID_DOES_NOT_EXIST;
            case LIVE_HASH_ALREADY_EXISTS -> ResponseCodeEnum.LIVE_HASH_ALREADY_EXISTS;
            case INVALID_FILE_WACL -> ResponseCodeEnum.INVALID_FILE_WACL;
            case SERIALIZATION_FAILED -> ResponseCodeEnum.SERIALIZATION_FAILED;
            case TRANSACTION_OVERSIZE -> ResponseCodeEnum.TRANSACTION_OVERSIZE;
            case TRANSACTION_TOO_MANY_LAYERS -> ResponseCodeEnum.TRANSACTION_TOO_MANY_LAYERS;
            case CONTRACT_DELETED -> ResponseCodeEnum.CONTRACT_DELETED;
            case PLATFORM_NOT_ACTIVE -> ResponseCodeEnum.PLATFORM_NOT_ACTIVE;
            case KEY_PREFIX_MISMATCH -> ResponseCodeEnum.KEY_PREFIX_MISMATCH;
            case PLATFORM_TRANSACTION_NOT_CREATED -> ResponseCodeEnum.PLATFORM_TRANSACTION_NOT_CREATED;
            case INVALID_RENEWAL_PERIOD -> ResponseCodeEnum.INVALID_RENEWAL_PERIOD;
            case INVALID_PAYER_ACCOUNT_ID -> ResponseCodeEnum.INVALID_PAYER_ACCOUNT_ID;
            case ACCOUNT_DELETED -> ResponseCodeEnum.ACCOUNT_DELETED;
            case FILE_DELETED -> ResponseCodeEnum.FILE_DELETED;
            case ACCOUNT_REPEATED_IN_ACCOUNT_AMOUNTS -> ResponseCodeEnum.ACCOUNT_REPEATED_IN_ACCOUNT_AMOUNTS;
            case SETTING_NEGATIVE_ACCOUNT_BALANCE -> ResponseCodeEnum.SETTING_NEGATIVE_ACCOUNT_BALANCE;
            case OBTAINER_REQUIRED -> ResponseCodeEnum.OBTAINER_REQUIRED;
            case OBTAINER_SAME_CONTRACT_ID -> ResponseCodeEnum.OBTAINER_SAME_CONTRACT_ID;
            case OBTAINER_DOES_NOT_EXIST -> ResponseCodeEnum.OBTAINER_DOES_NOT_EXIST;
            case MODIFYING_IMMUTABLE_CONTRACT -> ResponseCodeEnum.MODIFYING_IMMUTABLE_CONTRACT;
            case FILE_SYSTEM_EXCEPTION -> ResponseCodeEnum.FILE_SYSTEM_EXCEPTION;
            case AUTORENEW_DURATION_NOT_IN_RANGE -> ResponseCodeEnum.AUTORENEW_DURATION_NOT_IN_RANGE;
            case ERROR_DECODING_BYTESTRING -> ResponseCodeEnum.ERROR_DECODING_BYTESTRING;
            case CONTRACT_FILE_EMPTY -> ResponseCodeEnum.CONTRACT_FILE_EMPTY;
            case CONTRACT_BYTECODE_EMPTY -> ResponseCodeEnum.CONTRACT_BYTECODE_EMPTY;
            case INVALID_INITIAL_BALANCE -> ResponseCodeEnum.INVALID_INITIAL_BALANCE;
            case INVALID_RECEIVE_RECORD_THRESHOLD -> ResponseCodeEnum.INVALID_RECEIVE_RECORD_THRESHOLD;
            case INVALID_SEND_RECORD_THRESHOLD -> ResponseCodeEnum.INVALID_SEND_RECORD_THRESHOLD;
            case ACCOUNT_IS_NOT_GENESIS_ACCOUNT -> ResponseCodeEnum.ACCOUNT_IS_NOT_GENESIS_ACCOUNT;
            case PAYER_ACCOUNT_UNAUTHORIZED -> ResponseCodeEnum.PAYER_ACCOUNT_UNAUTHORIZED;
            case INVALID_FREEZE_TRANSACTION_BODY -> ResponseCodeEnum.INVALID_FREEZE_TRANSACTION_BODY;
            case FREEZE_TRANSACTION_BODY_NOT_FOUND -> ResponseCodeEnum.FREEZE_TRANSACTION_BODY_NOT_FOUND;
            case TRANSFER_LIST_SIZE_LIMIT_EXCEEDED -> ResponseCodeEnum.TRANSFER_LIST_SIZE_LIMIT_EXCEEDED;
            case RESULT_SIZE_LIMIT_EXCEEDED -> ResponseCodeEnum.RESULT_SIZE_LIMIT_EXCEEDED;
            case NOT_SPECIAL_ACCOUNT -> ResponseCodeEnum.NOT_SPECIAL_ACCOUNT;
            case CONTRACT_NEGATIVE_GAS -> ResponseCodeEnum.CONTRACT_NEGATIVE_GAS;
            case CONTRACT_NEGATIVE_VALUE -> ResponseCodeEnum.CONTRACT_NEGATIVE_VALUE;
            case INVALID_FEE_FILE -> ResponseCodeEnum.INVALID_FEE_FILE;
            case INVALID_EXCHANGE_RATE_FILE -> ResponseCodeEnum.INVALID_EXCHANGE_RATE_FILE;
            case INSUFFICIENT_LOCAL_CALL_GAS -> ResponseCodeEnum.INSUFFICIENT_LOCAL_CALL_GAS;
            case ENTITY_NOT_ALLOWED_TO_DELETE -> ResponseCodeEnum.ENTITY_NOT_ALLOWED_TO_DELETE;
            case AUTHORIZATION_FAILED -> ResponseCodeEnum.AUTHORIZATION_FAILED;
            case FILE_UPLOADED_PROTO_INVALID -> ResponseCodeEnum.FILE_UPLOADED_PROTO_INVALID;
            case FILE_UPLOADED_PROTO_NOT_SAVED_TO_DISK -> ResponseCodeEnum.FILE_UPLOADED_PROTO_NOT_SAVED_TO_DISK;
            case FEE_SCHEDULE_FILE_PART_UPLOADED -> ResponseCodeEnum.FEE_SCHEDULE_FILE_PART_UPLOADED;
            case EXCHANGE_RATE_CHANGE_LIMIT_EXCEEDED -> ResponseCodeEnum.EXCHANGE_RATE_CHANGE_LIMIT_EXCEEDED;
            case MAX_CONTRACT_STORAGE_EXCEEDED -> ResponseCodeEnum.MAX_CONTRACT_STORAGE_EXCEEDED;
            case TRANSFER_ACCOUNT_SAME_AS_DELETE_ACCOUNT -> ResponseCodeEnum.TRANSFER_ACCOUNT_SAME_AS_DELETE_ACCOUNT;
            case TOTAL_LEDGER_BALANCE_INVALID -> ResponseCodeEnum.TOTAL_LEDGER_BALANCE_INVALID;
            case EXPIRATION_REDUCTION_NOT_ALLOWED -> ResponseCodeEnum.EXPIRATION_REDUCTION_NOT_ALLOWED;
            case MAX_GAS_LIMIT_EXCEEDED -> ResponseCodeEnum.MAX_GAS_LIMIT_EXCEEDED;
            case MAX_FILE_SIZE_EXCEEDED -> ResponseCodeEnum.MAX_FILE_SIZE_EXCEEDED;
            case RECEIVER_SIG_REQUIRED -> ResponseCodeEnum.RECEIVER_SIG_REQUIRED;
            case INVALID_TOPIC_ID -> ResponseCodeEnum.INVALID_TOPIC_ID;
            case INVALID_ADMIN_KEY -> ResponseCodeEnum.INVALID_ADMIN_KEY;
            case INVALID_SUBMIT_KEY -> ResponseCodeEnum.INVALID_SUBMIT_KEY;
            case UNAUTHORIZED -> ResponseCodeEnum.UNAUTHORIZED;
            case INVALID_TOPIC_MESSAGE -> ResponseCodeEnum.INVALID_TOPIC_MESSAGE;
            case INVALID_AUTORENEW_ACCOUNT -> ResponseCodeEnum.INVALID_AUTORENEW_ACCOUNT;
            case AUTORENEW_ACCOUNT_NOT_ALLOWED -> ResponseCodeEnum.AUTORENEW_ACCOUNT_NOT_ALLOWED;
            case TOPIC_EXPIRED -> ResponseCodeEnum.TOPIC_EXPIRED;
            case INVALID_CHUNK_NUMBER -> ResponseCodeEnum.INVALID_CHUNK_NUMBER;
            case INVALID_CHUNK_TRANSACTION_ID -> ResponseCodeEnum.INVALID_CHUNK_TRANSACTION_ID;
            case ACCOUNT_FROZEN_FOR_TOKEN -> ResponseCodeEnum.ACCOUNT_FROZEN_FOR_TOKEN;
            case TOKENS_PER_ACCOUNT_LIMIT_EXCEEDED -> ResponseCodeEnum.TOKENS_PER_ACCOUNT_LIMIT_EXCEEDED;
            case INVALID_TOKEN_ID -> ResponseCodeEnum.INVALID_TOKEN_ID;
            case INVALID_TOKEN_DECIMALS -> ResponseCodeEnum.INVALID_TOKEN_DECIMALS;
            case INVALID_TOKEN_INITIAL_SUPPLY -> ResponseCodeEnum.INVALID_TOKEN_INITIAL_SUPPLY;
            case INVALID_TREASURY_ACCOUNT_FOR_TOKEN -> ResponseCodeEnum.INVALID_TREASURY_ACCOUNT_FOR_TOKEN;
            case INVALID_TOKEN_SYMBOL -> ResponseCodeEnum.INVALID_TOKEN_SYMBOL;
            case TOKEN_HAS_NO_FREEZE_KEY -> ResponseCodeEnum.TOKEN_HAS_NO_FREEZE_KEY;
            case TRANSFERS_NOT_ZERO_SUM_FOR_TOKEN -> ResponseCodeEnum.TRANSFERS_NOT_ZERO_SUM_FOR_TOKEN;
            case MISSING_TOKEN_SYMBOL -> ResponseCodeEnum.MISSING_TOKEN_SYMBOL;
            case TOKEN_SYMBOL_TOO_LONG -> ResponseCodeEnum.TOKEN_SYMBOL_TOO_LONG;
            case ACCOUNT_KYC_NOT_GRANTED_FOR_TOKEN -> ResponseCodeEnum.ACCOUNT_KYC_NOT_GRANTED_FOR_TOKEN;
            case TOKEN_HAS_NO_KYC_KEY -> ResponseCodeEnum.TOKEN_HAS_NO_KYC_KEY;
            case INSUFFICIENT_TOKEN_BALANCE -> ResponseCodeEnum.INSUFFICIENT_TOKEN_BALANCE;
            case TOKEN_WAS_DELETED -> ResponseCodeEnum.TOKEN_WAS_DELETED;
            case TOKEN_HAS_NO_SUPPLY_KEY -> ResponseCodeEnum.TOKEN_HAS_NO_SUPPLY_KEY;
            case TOKEN_HAS_NO_WIPE_KEY -> ResponseCodeEnum.TOKEN_HAS_NO_WIPE_KEY;
            case INVALID_TOKEN_MINT_AMOUNT -> ResponseCodeEnum.INVALID_TOKEN_MINT_AMOUNT;
            case INVALID_TOKEN_BURN_AMOUNT -> ResponseCodeEnum.INVALID_TOKEN_BURN_AMOUNT;
            case TOKEN_NOT_ASSOCIATED_TO_ACCOUNT -> ResponseCodeEnum.TOKEN_NOT_ASSOCIATED_TO_ACCOUNT;
            case CANNOT_WIPE_TOKEN_TREASURY_ACCOUNT -> ResponseCodeEnum.CANNOT_WIPE_TOKEN_TREASURY_ACCOUNT;
            case INVALID_KYC_KEY -> ResponseCodeEnum.INVALID_KYC_KEY;
            case INVALID_WIPE_KEY -> ResponseCodeEnum.INVALID_WIPE_KEY;
            case INVALID_FREEZE_KEY -> ResponseCodeEnum.INVALID_FREEZE_KEY;
            case INVALID_SUPPLY_KEY -> ResponseCodeEnum.INVALID_SUPPLY_KEY;
            case MISSING_TOKEN_NAME -> ResponseCodeEnum.MISSING_TOKEN_NAME;
            case TOKEN_NAME_TOO_LONG -> ResponseCodeEnum.TOKEN_NAME_TOO_LONG;
            case INVALID_WIPING_AMOUNT -> ResponseCodeEnum.INVALID_WIPING_AMOUNT;
            case TOKEN_IS_IMMUTABLE -> ResponseCodeEnum.TOKEN_IS_IMMUTABLE;
            case TOKEN_ALREADY_ASSOCIATED_TO_ACCOUNT -> ResponseCodeEnum.TOKEN_ALREADY_ASSOCIATED_TO_ACCOUNT;
            case TRANSACTION_REQUIRES_ZERO_TOKEN_BALANCES -> ResponseCodeEnum.TRANSACTION_REQUIRES_ZERO_TOKEN_BALANCES;
            case ACCOUNT_IS_TREASURY -> ResponseCodeEnum.ACCOUNT_IS_TREASURY;
            case TOKEN_ID_REPEATED_IN_TOKEN_LIST -> ResponseCodeEnum.TOKEN_ID_REPEATED_IN_TOKEN_LIST;
            case TOKEN_TRANSFER_LIST_SIZE_LIMIT_EXCEEDED -> ResponseCodeEnum.TOKEN_TRANSFER_LIST_SIZE_LIMIT_EXCEEDED;
            case EMPTY_TOKEN_TRANSFER_BODY -> ResponseCodeEnum.EMPTY_TOKEN_TRANSFER_BODY;
            case EMPTY_TOKEN_TRANSFER_ACCOUNT_AMOUNTS -> ResponseCodeEnum.EMPTY_TOKEN_TRANSFER_ACCOUNT_AMOUNTS;
            case INVALID_SCHEDULE_ID -> ResponseCodeEnum.INVALID_SCHEDULE_ID;
            case SCHEDULE_IS_IMMUTABLE -> ResponseCodeEnum.SCHEDULE_IS_IMMUTABLE;
            case INVALID_SCHEDULE_PAYER_ID -> ResponseCodeEnum.INVALID_SCHEDULE_PAYER_ID;
            case INVALID_SCHEDULE_ACCOUNT_ID -> ResponseCodeEnum.INVALID_SCHEDULE_ACCOUNT_ID;
            case NO_NEW_VALID_SIGNATURES -> ResponseCodeEnum.NO_NEW_VALID_SIGNATURES;
            case UNRESOLVABLE_REQUIRED_SIGNERS -> ResponseCodeEnum.UNRESOLVABLE_REQUIRED_SIGNERS;
            case SCHEDULED_TRANSACTION_NOT_IN_WHITELIST -> ResponseCodeEnum.SCHEDULED_TRANSACTION_NOT_IN_WHITELIST;
            case SOME_SIGNATURES_WERE_INVALID -> ResponseCodeEnum.SOME_SIGNATURES_WERE_INVALID;
            case TRANSACTION_ID_FIELD_NOT_ALLOWED -> ResponseCodeEnum.TRANSACTION_ID_FIELD_NOT_ALLOWED;
            case IDENTICAL_SCHEDULE_ALREADY_CREATED -> ResponseCodeEnum.IDENTICAL_SCHEDULE_ALREADY_CREATED;
            case INVALID_ZERO_BYTE_IN_STRING -> ResponseCodeEnum.INVALID_ZERO_BYTE_IN_STRING;
            case SCHEDULE_ALREADY_DELETED -> ResponseCodeEnum.SCHEDULE_ALREADY_DELETED;
            case SCHEDULE_ALREADY_EXECUTED -> ResponseCodeEnum.SCHEDULE_ALREADY_EXECUTED;
            case MESSAGE_SIZE_TOO_LARGE -> ResponseCodeEnum.MESSAGE_SIZE_TOO_LARGE;
            case OPERATION_REPEATED_IN_BUCKET_GROUPS -> ResponseCodeEnum.OPERATION_REPEATED_IN_BUCKET_GROUPS;
            case BUCKET_CAPACITY_OVERFLOW -> ResponseCodeEnum.BUCKET_CAPACITY_OVERFLOW;
            case NODE_CAPACITY_NOT_SUFFICIENT_FOR_OPERATION -> ResponseCodeEnum
                    .NODE_CAPACITY_NOT_SUFFICIENT_FOR_OPERATION;
            case BUCKET_HAS_NO_THROTTLE_GROUPS -> ResponseCodeEnum.BUCKET_HAS_NO_THROTTLE_GROUPS;
            case THROTTLE_GROUP_HAS_ZERO_OPS_PER_SEC -> ResponseCodeEnum.THROTTLE_GROUP_HAS_ZERO_OPS_PER_SEC;
            case SUCCESS_BUT_MISSING_EXPECTED_OPERATION -> ResponseCodeEnum.SUCCESS_BUT_MISSING_EXPECTED_OPERATION;
            case UNPARSEABLE_THROTTLE_DEFINITIONS -> ResponseCodeEnum.UNPARSEABLE_THROTTLE_DEFINITIONS;
            case INVALID_THROTTLE_DEFINITIONS -> ResponseCodeEnum.INVALID_THROTTLE_DEFINITIONS;
            case ACCOUNT_EXPIRED_AND_PENDING_REMOVAL -> ResponseCodeEnum.ACCOUNT_EXPIRED_AND_PENDING_REMOVAL;
            case INVALID_TOKEN_MAX_SUPPLY -> ResponseCodeEnum.INVALID_TOKEN_MAX_SUPPLY;
            case INVALID_TOKEN_NFT_SERIAL_NUMBER -> ResponseCodeEnum.INVALID_TOKEN_NFT_SERIAL_NUMBER;
            case INVALID_NFT_ID -> ResponseCodeEnum.INVALID_NFT_ID;
            case METADATA_TOO_LONG -> ResponseCodeEnum.METADATA_TOO_LONG;
            case BATCH_SIZE_LIMIT_EXCEEDED -> ResponseCodeEnum.BATCH_SIZE_LIMIT_EXCEEDED;
            case INVALID_QUERY_RANGE -> ResponseCodeEnum.INVALID_QUERY_RANGE;
            case FRACTION_DIVIDES_BY_ZERO -> ResponseCodeEnum.FRACTION_DIVIDES_BY_ZERO;
            case INSUFFICIENT_PAYER_BALANCE_FOR_CUSTOM_FEE -> ResponseCodeEnum
                    .INSUFFICIENT_PAYER_BALANCE_FOR_CUSTOM_FEE;
            case CUSTOM_FEES_LIST_TOO_LONG -> ResponseCodeEnum.CUSTOM_FEES_LIST_TOO_LONG;
            case INVALID_CUSTOM_FEE_COLLECTOR -> ResponseCodeEnum.INVALID_CUSTOM_FEE_COLLECTOR;
            case INVALID_TOKEN_ID_IN_CUSTOM_FEES -> ResponseCodeEnum.INVALID_TOKEN_ID_IN_CUSTOM_FEES;
            case TOKEN_NOT_ASSOCIATED_TO_FEE_COLLECTOR -> ResponseCodeEnum.TOKEN_NOT_ASSOCIATED_TO_FEE_COLLECTOR;
            case TOKEN_MAX_SUPPLY_REACHED -> ResponseCodeEnum.TOKEN_MAX_SUPPLY_REACHED;
            case SENDER_DOES_NOT_OWN_NFT_SERIAL_NO -> ResponseCodeEnum.SENDER_DOES_NOT_OWN_NFT_SERIAL_NO;
            case CUSTOM_FEE_NOT_FULLY_SPECIFIED -> ResponseCodeEnum.CUSTOM_FEE_NOT_FULLY_SPECIFIED;
            case CUSTOM_FEE_MUST_BE_POSITIVE -> ResponseCodeEnum.CUSTOM_FEE_MUST_BE_POSITIVE;
            case TOKEN_HAS_NO_FEE_SCHEDULE_KEY -> ResponseCodeEnum.TOKEN_HAS_NO_FEE_SCHEDULE_KEY;
            case CUSTOM_FEE_OUTSIDE_NUMERIC_RANGE -> ResponseCodeEnum.CUSTOM_FEE_OUTSIDE_NUMERIC_RANGE;
            case ROYALTY_FRACTION_CANNOT_EXCEED_ONE -> ResponseCodeEnum.ROYALTY_FRACTION_CANNOT_EXCEED_ONE;
            case FRACTIONAL_FEE_MAX_AMOUNT_LESS_THAN_MIN_AMOUNT -> ResponseCodeEnum
                    .FRACTIONAL_FEE_MAX_AMOUNT_LESS_THAN_MIN_AMOUNT;
            case CUSTOM_SCHEDULE_ALREADY_HAS_NO_FEES -> ResponseCodeEnum.CUSTOM_SCHEDULE_ALREADY_HAS_NO_FEES;
            case CUSTOM_FEE_DENOMINATION_MUST_BE_FUNGIBLE_COMMON -> ResponseCodeEnum
                    .CUSTOM_FEE_DENOMINATION_MUST_BE_FUNGIBLE_COMMON;
            case CUSTOM_FRACTIONAL_FEE_ONLY_ALLOWED_FOR_FUNGIBLE_COMMON -> ResponseCodeEnum
                    .CUSTOM_FRACTIONAL_FEE_ONLY_ALLOWED_FOR_FUNGIBLE_COMMON;
            case INVALID_CUSTOM_FEE_SCHEDULE_KEY -> ResponseCodeEnum.INVALID_CUSTOM_FEE_SCHEDULE_KEY;
            case INVALID_TOKEN_MINT_METADATA -> ResponseCodeEnum.INVALID_TOKEN_MINT_METADATA;
            case INVALID_TOKEN_BURN_METADATA -> ResponseCodeEnum.INVALID_TOKEN_BURN_METADATA;
            case CURRENT_TREASURY_STILL_OWNS_NFTS -> ResponseCodeEnum.CURRENT_TREASURY_STILL_OWNS_NFTS;
            case ACCOUNT_STILL_OWNS_NFTS -> ResponseCodeEnum.ACCOUNT_STILL_OWNS_NFTS;
            case TREASURY_MUST_OWN_BURNED_NFT -> ResponseCodeEnum.TREASURY_MUST_OWN_BURNED_NFT;
            case ACCOUNT_DOES_NOT_OWN_WIPED_NFT -> ResponseCodeEnum.ACCOUNT_DOES_NOT_OWN_WIPED_NFT;
            case ACCOUNT_AMOUNT_TRANSFERS_ONLY_ALLOWED_FOR_FUNGIBLE_COMMON -> ResponseCodeEnum
                    .ACCOUNT_AMOUNT_TRANSFERS_ONLY_ALLOWED_FOR_FUNGIBLE_COMMON;
            case MAX_NFTS_IN_PRICE_REGIME_HAVE_BEEN_MINTED -> ResponseCodeEnum
                    .MAX_NFTS_IN_PRICE_REGIME_HAVE_BEEN_MINTED;
            case PAYER_ACCOUNT_DELETED -> ResponseCodeEnum.PAYER_ACCOUNT_DELETED;
            case CUSTOM_FEE_CHARGING_EXCEEDED_MAX_RECURSION_DEPTH -> ResponseCodeEnum
                    .CUSTOM_FEE_CHARGING_EXCEEDED_MAX_RECURSION_DEPTH;
            case CUSTOM_FEE_CHARGING_EXCEEDED_MAX_ACCOUNT_AMOUNTS -> ResponseCodeEnum
                    .CUSTOM_FEE_CHARGING_EXCEEDED_MAX_ACCOUNT_AMOUNTS;
            case INSUFFICIENT_SENDER_ACCOUNT_BALANCE_FOR_CUSTOM_FEE -> ResponseCodeEnum
                    .INSUFFICIENT_SENDER_ACCOUNT_BALANCE_FOR_CUSTOM_FEE;
            case SERIAL_NUMBER_LIMIT_REACHED -> ResponseCodeEnum.SERIAL_NUMBER_LIMIT_REACHED;
            case CUSTOM_ROYALTY_FEE_ONLY_ALLOWED_FOR_NON_FUNGIBLE_UNIQUE -> ResponseCodeEnum
                    .CUSTOM_ROYALTY_FEE_ONLY_ALLOWED_FOR_NON_FUNGIBLE_UNIQUE;
            case NO_REMAINING_AUTOMATIC_ASSOCIATIONS -> ResponseCodeEnum.NO_REMAINING_AUTOMATIC_ASSOCIATIONS;
            case EXISTING_AUTOMATIC_ASSOCIATIONS_EXCEED_GIVEN_LIMIT -> ResponseCodeEnum
                    .EXISTING_AUTOMATIC_ASSOCIATIONS_EXCEED_GIVEN_LIMIT;
            case REQUESTED_NUM_AUTOMATIC_ASSOCIATIONS_EXCEEDS_ASSOCIATION_LIMIT -> ResponseCodeEnum
                    .REQUESTED_NUM_AUTOMATIC_ASSOCIATIONS_EXCEEDS_ASSOCIATION_LIMIT;
            case TOKEN_IS_PAUSED -> ResponseCodeEnum.TOKEN_IS_PAUSED;
            case TOKEN_HAS_NO_PAUSE_KEY -> ResponseCodeEnum.TOKEN_HAS_NO_PAUSE_KEY;
            case INVALID_PAUSE_KEY -> ResponseCodeEnum.INVALID_PAUSE_KEY;
            case FREEZE_UPDATE_FILE_DOES_NOT_EXIST -> ResponseCodeEnum.FREEZE_UPDATE_FILE_DOES_NOT_EXIST;
            case FREEZE_UPDATE_FILE_HASH_DOES_NOT_MATCH -> ResponseCodeEnum.FREEZE_UPDATE_FILE_HASH_DOES_NOT_MATCH;
            case NO_UPGRADE_HAS_BEEN_PREPARED -> ResponseCodeEnum.NO_UPGRADE_HAS_BEEN_PREPARED;
            case NO_FREEZE_IS_SCHEDULED -> ResponseCodeEnum.NO_FREEZE_IS_SCHEDULED;
            case UPDATE_FILE_HASH_CHANGED_SINCE_PREPARE_UPGRADE -> ResponseCodeEnum
                    .UPDATE_FILE_HASH_CHANGED_SINCE_PREPARE_UPGRADE;
            case FREEZE_START_TIME_MUST_BE_FUTURE -> ResponseCodeEnum.FREEZE_START_TIME_MUST_BE_FUTURE;
            case PREPARED_UPDATE_FILE_IS_IMMUTABLE -> ResponseCodeEnum.PREPARED_UPDATE_FILE_IS_IMMUTABLE;
            case FREEZE_ALREADY_SCHEDULED -> ResponseCodeEnum.FREEZE_ALREADY_SCHEDULED;
            case FREEZE_UPGRADE_IN_PROGRESS -> ResponseCodeEnum.FREEZE_UPGRADE_IN_PROGRESS;
            case UPDATE_FILE_ID_DOES_NOT_MATCH_PREPARED -> ResponseCodeEnum.UPDATE_FILE_ID_DOES_NOT_MATCH_PREPARED;
            case UPDATE_FILE_HASH_DOES_NOT_MATCH_PREPARED -> ResponseCodeEnum.UPDATE_FILE_HASH_DOES_NOT_MATCH_PREPARED;
            case CONSENSUS_GAS_EXHAUSTED -> ResponseCodeEnum.CONSENSUS_GAS_EXHAUSTED;
            case REVERTED_SUCCESS -> ResponseCodeEnum.REVERTED_SUCCESS;
            case MAX_STORAGE_IN_PRICE_REGIME_HAS_BEEN_USED -> ResponseCodeEnum
                    .MAX_STORAGE_IN_PRICE_REGIME_HAS_BEEN_USED;
            case INVALID_ALIAS_KEY -> ResponseCodeEnum.INVALID_ALIAS_KEY;
            case UNEXPECTED_TOKEN_DECIMALS -> ResponseCodeEnum.UNEXPECTED_TOKEN_DECIMALS;
            case INVALID_PROXY_ACCOUNT_ID -> ResponseCodeEnum.INVALID_PROXY_ACCOUNT_ID;
            case INVALID_TRANSFER_ACCOUNT_ID -> ResponseCodeEnum.INVALID_TRANSFER_ACCOUNT_ID;
            case INVALID_FEE_COLLECTOR_ACCOUNT_ID -> ResponseCodeEnum.INVALID_FEE_COLLECTOR_ACCOUNT_ID;
            case ALIAS_IS_IMMUTABLE -> ResponseCodeEnum.ALIAS_IS_IMMUTABLE;
            case SPENDER_ACCOUNT_SAME_AS_OWNER -> ResponseCodeEnum.SPENDER_ACCOUNT_SAME_AS_OWNER;
            case AMOUNT_EXCEEDS_TOKEN_MAX_SUPPLY -> ResponseCodeEnum.AMOUNT_EXCEEDS_TOKEN_MAX_SUPPLY;
            case NEGATIVE_ALLOWANCE_AMOUNT -> ResponseCodeEnum.NEGATIVE_ALLOWANCE_AMOUNT;
            case CANNOT_APPROVE_FOR_ALL_FUNGIBLE_COMMON -> ResponseCodeEnum.CANNOT_APPROVE_FOR_ALL_FUNGIBLE_COMMON;
            case SPENDER_DOES_NOT_HAVE_ALLOWANCE -> ResponseCodeEnum.SPENDER_DOES_NOT_HAVE_ALLOWANCE;
            case AMOUNT_EXCEEDS_ALLOWANCE -> ResponseCodeEnum.AMOUNT_EXCEEDS_ALLOWANCE;
            case MAX_ALLOWANCES_EXCEEDED -> ResponseCodeEnum.MAX_ALLOWANCES_EXCEEDED;
            case EMPTY_ALLOWANCES -> ResponseCodeEnum.EMPTY_ALLOWANCES;
            case SPENDER_ACCOUNT_REPEATED_IN_ALLOWANCES -> ResponseCodeEnum.SPENDER_ACCOUNT_REPEATED_IN_ALLOWANCES;
            case REPEATED_SERIAL_NUMS_IN_NFT_ALLOWANCES -> ResponseCodeEnum.REPEATED_SERIAL_NUMS_IN_NFT_ALLOWANCES;
            case FUNGIBLE_TOKEN_IN_NFT_ALLOWANCES -> ResponseCodeEnum.FUNGIBLE_TOKEN_IN_NFT_ALLOWANCES;
            case NFT_IN_FUNGIBLE_TOKEN_ALLOWANCES -> ResponseCodeEnum.NFT_IN_FUNGIBLE_TOKEN_ALLOWANCES;
            case INVALID_ALLOWANCE_OWNER_ID -> ResponseCodeEnum.INVALID_ALLOWANCE_OWNER_ID;
            case INVALID_ALLOWANCE_SPENDER_ID -> ResponseCodeEnum.INVALID_ALLOWANCE_SPENDER_ID;
            case REPEATED_ALLOWANCES_TO_DELETE -> ResponseCodeEnum.REPEATED_ALLOWANCES_TO_DELETE;
            case INVALID_DELEGATING_SPENDER -> ResponseCodeEnum.INVALID_DELEGATING_SPENDER;
            case DELEGATING_SPENDER_CANNOT_GRANT_APPROVE_FOR_ALL -> ResponseCodeEnum
                    .DELEGATING_SPENDER_CANNOT_GRANT_APPROVE_FOR_ALL;
            case DELEGATING_SPENDER_DOES_NOT_HAVE_APPROVE_FOR_ALL -> ResponseCodeEnum
                    .DELEGATING_SPENDER_DOES_NOT_HAVE_APPROVE_FOR_ALL;
            case SCHEDULE_EXPIRATION_TIME_TOO_FAR_IN_FUTURE -> ResponseCodeEnum
                    .SCHEDULE_EXPIRATION_TIME_TOO_FAR_IN_FUTURE;
            case SCHEDULE_EXPIRATION_TIME_MUST_BE_HIGHER_THAN_CONSENSUS_TIME -> ResponseCodeEnum
                    .SCHEDULE_EXPIRATION_TIME_MUST_BE_HIGHER_THAN_CONSENSUS_TIME;
            case SCHEDULE_FUTURE_THROTTLE_EXCEEDED -> ResponseCodeEnum.SCHEDULE_FUTURE_THROTTLE_EXCEEDED;
            case SCHEDULE_FUTURE_GAS_LIMIT_EXCEEDED -> ResponseCodeEnum.SCHEDULE_FUTURE_GAS_LIMIT_EXCEEDED;
            case INVALID_ETHEREUM_TRANSACTION -> ResponseCodeEnum.INVALID_ETHEREUM_TRANSACTION;
            case WRONG_CHAIN_ID -> ResponseCodeEnum.WRONG_CHAIN_ID;
            case WRONG_NONCE -> ResponseCodeEnum.WRONG_NONCE;
            case ACCESS_LIST_UNSUPPORTED -> ResponseCodeEnum.ACCESS_LIST_UNSUPPORTED;
            case SCHEDULE_PENDING_EXPIRATION -> ResponseCodeEnum.SCHEDULE_PENDING_EXPIRATION;
            case CONTRACT_IS_TOKEN_TREASURY -> ResponseCodeEnum.CONTRACT_IS_TOKEN_TREASURY;
            case CONTRACT_HAS_NON_ZERO_TOKEN_BALANCES -> ResponseCodeEnum.CONTRACT_HAS_NON_ZERO_TOKEN_BALANCES;
            case CONTRACT_EXPIRED_AND_PENDING_REMOVAL -> ResponseCodeEnum.CONTRACT_EXPIRED_AND_PENDING_REMOVAL;
            case CONTRACT_HAS_NO_AUTO_RENEW_ACCOUNT -> ResponseCodeEnum.CONTRACT_HAS_NO_AUTO_RENEW_ACCOUNT;
            case PERMANENT_REMOVAL_REQUIRES_SYSTEM_INITIATION -> ResponseCodeEnum
                    .PERMANENT_REMOVAL_REQUIRES_SYSTEM_INITIATION;
            case PROXY_ACCOUNT_ID_FIELD_IS_DEPRECATED -> ResponseCodeEnum.PROXY_ACCOUNT_ID_FIELD_IS_DEPRECATED;
            case SELF_STAKING_IS_NOT_ALLOWED -> ResponseCodeEnum.SELF_STAKING_IS_NOT_ALLOWED;
            case INVALID_STAKING_ID -> ResponseCodeEnum.INVALID_STAKING_ID;
            case STAKING_NOT_ENABLED -> ResponseCodeEnum.STAKING_NOT_ENABLED;
            case INVALID_PRNG_RANGE -> ResponseCodeEnum.INVALID_PRNG_RANGE;
            case MAX_ENTITIES_IN_PRICE_REGIME_HAVE_BEEN_CREATED -> ResponseCodeEnum
                    .MAX_ENTITIES_IN_PRICE_REGIME_HAVE_BEEN_CREATED;
            case INVALID_FULL_PREFIX_SIGNATURE_FOR_PRECOMPILE -> ResponseCodeEnum
                    .INVALID_FULL_PREFIX_SIGNATURE_FOR_PRECOMPILE;
            case INSUFFICIENT_BALANCES_FOR_STORAGE_RENT -> ResponseCodeEnum.INSUFFICIENT_BALANCES_FOR_STORAGE_RENT;
            case MAX_CHILD_RECORDS_EXCEEDED -> ResponseCodeEnum.MAX_CHILD_RECORDS_EXCEEDED;
            case INSUFFICIENT_BALANCES_FOR_RENEWAL_FEES -> ResponseCodeEnum.INSUFFICIENT_BALANCES_FOR_RENEWAL_FEES;
            case TRANSACTION_HAS_UNKNOWN_FIELDS -> ResponseCodeEnum.TRANSACTION_HAS_UNKNOWN_FIELDS;
            case TOKEN_REFERENCE_REPEATED -> ResponseCodeEnum.TOKEN_REFERENCE_REPEATED;
            case TOKEN_REFERENCE_LIST_SIZE_LIMIT_EXCEEDED -> ResponseCodeEnum.TOKEN_REFERENCE_LIST_SIZE_LIMIT_EXCEEDED;
            case INVALID_OWNER_ID -> ResponseCodeEnum.INVALID_OWNER_ID;
            case ACCOUNT_IS_IMMUTABLE -> ResponseCodeEnum.ACCOUNT_IS_IMMUTABLE;
            case ALIAS_ALREADY_ASSIGNED -> ResponseCodeEnum.ALIAS_ALREADY_ASSIGNED;
            case INVALID_METADATA_KEY -> ResponseCodeEnum.INVALID_METADATA_KEY;
            case MISSING_TOKEN_METADATA -> ResponseCodeEnum.MISSING_TOKEN_METADATA;
            case TOKEN_HAS_NO_METADATA_KEY -> ResponseCodeEnum.TOKEN_HAS_NO_METADATA_KEY;
            case MISSING_SERIAL_NUMBERS -> ResponseCodeEnum.MISSING_SERIAL_NUMBERS;
            case TOKEN_HAS_NO_ADMIN_KEY -> ResponseCodeEnum.TOKEN_HAS_NO_ADMIN_KEY;
            case NODE_DELETED -> ResponseCodeEnum.NODE_DELETED;
            case INVALID_NODE_ID -> ResponseCodeEnum.INVALID_NODE_ID;
            case INVALID_GOSSIP_ENDPOINT -> ResponseCodeEnum.INVALID_GOSSIP_ENDPOINT;
            case INVALID_NODE_ACCOUNT_ID -> ResponseCodeEnum.INVALID_NODE_ACCOUNT_ID;
            case INVALID_NODE_DESCRIPTION -> ResponseCodeEnum.INVALID_NODE_DESCRIPTION;
            case INVALID_SERVICE_ENDPOINT -> ResponseCodeEnum.INVALID_SERVICE_ENDPOINT;
            case INVALID_GOSSIP_CA_CERTIFICATE -> ResponseCodeEnum.INVALID_GOSSIP_CA_CERTIFICATE;
            case INVALID_GRPC_CERTIFICATE -> ResponseCodeEnum.INVALID_GRPC_CERTIFICATE;
            case INVALID_MAX_AUTO_ASSOCIATIONS -> ResponseCodeEnum.INVALID_MAX_AUTO_ASSOCIATIONS;
            case MAX_NODES_CREATED -> ResponseCodeEnum.MAX_NODES_CREATED;
            case IP_FQDN_CANNOT_BE_SET_FOR_SAME_ENDPOINT -> ResponseCodeEnum.IP_FQDN_CANNOT_BE_SET_FOR_SAME_ENDPOINT;
            case GOSSIP_ENDPOINT_CANNOT_HAVE_FQDN -> ResponseCodeEnum.GOSSIP_ENDPOINT_CANNOT_HAVE_FQDN;
            case FQDN_SIZE_TOO_LARGE -> ResponseCodeEnum.FQDN_SIZE_TOO_LARGE;
            case INVALID_ENDPOINT -> ResponseCodeEnum.INVALID_ENDPOINT;
            case GOSSIP_ENDPOINTS_EXCEEDED_LIMIT -> ResponseCodeEnum.GOSSIP_ENDPOINTS_EXCEEDED_LIMIT;
            case TOKEN_REFERENCE_REPEATED -> ResponseCodeEnum.TOKEN_REFERENCE_REPEATED;
            case INVALID_OWNER_ID -> ResponseCodeEnum.INVALID_OWNER_ID;
            case TOKEN_REFERENCE_LIST_SIZE_LIMIT_EXCEEDED -> ResponseCodeEnum.TOKEN_REFERENCE_LIST_SIZE_LIMIT_EXCEEDED;
            case SERVICE_ENDPOINTS_EXCEEDED_LIMIT -> ResponseCodeEnum.SERVICE_ENDPOINTS_EXCEEDED_LIMIT;
            case INVALID_IPV4_ADDRESS -> ResponseCodeEnum.INVALID_IPV4_ADDRESS;
            case EMPTY_TOKEN_REFERENCE_LIST -> ResponseCodeEnum.EMPTY_TOKEN_REFERENCE_LIST;
            case UPDATE_NODE_ACCOUNT_NOT_ALLOWED -> ResponseCodeEnum.UPDATE_NODE_ACCOUNT_NOT_ALLOWED;
            case UNRECOGNIZED -> throw new RuntimeException("UNRECOGNIZED Response code!");
        };
    }

    public static @NonNull com.hederahashgraph.api.proto.java.ContractID fromPbj(final @NonNull ContractID contractID) {
        requireNonNull(contractID);
        return com.hederahashgraph.api.proto.java.ContractID.newBuilder()
                .setRealmNum(contractID.realmNum())
                .setShardNum(contractID.shardNum())
                .setContractNum(contractID.contractNumOrElse(0L))
                .setEvmAddress(ByteString.copyFrom(asBytes(contractID.evmAddressOrElse(Bytes.EMPTY))))
                .build();
    }

    public static @NonNull ByteString fromPbj(@NonNull Bytes bytes) {
        requireNonNull(bytes);
        final byte[] data = new byte[Math.toIntExact(bytes.length())];
        bytes.getBytes(0, data);
        return ByteString.copyFrom(data);
    }

    public static com.hederahashgraph.api.proto.java.Timestamp fromPbj(@NonNull Timestamp now) {
        requireNonNull(now);
        return com.hederahashgraph.api.proto.java.Timestamp.newBuilder()
                .setSeconds(now.seconds())
                .setNanos(now.nanos())
                .build();
    }

    public static @NonNull com.hederahashgraph.api.proto.java.ScheduleInfo fromPbj(@NonNull ScheduleInfo pbjValue) {
        requireNonNull(pbjValue);
        try {
            final var bytes = asBytes(ScheduleInfo.PROTOBUF, pbjValue);
            return com.hederahashgraph.api.proto.java.ScheduleInfo.parseFrom(bytes);
        } catch (IOException e) {
            throw new RuntimeException(e);
        }
    }

    public static @NonNull com.hederahashgraph.api.proto.java.FeeData fromPbj(@NonNull FeeData feeData) {
        requireNonNull(feeData);
        return com.hederahashgraph.api.proto.java.FeeData.newBuilder()
                .setNodedata(fromPbj(feeData.nodedataOrElse(FeeComponents.DEFAULT)))
                .setNetworkdata(fromPbj(feeData.networkdataOrElse(FeeComponents.DEFAULT)))
                .setServicedata(fromPbj(feeData.servicedataOrElse(FeeComponents.DEFAULT)))
                .setSubTypeValue(feeData.subType().protoOrdinal())
                .build();
    }

    public static @NonNull com.hederahashgraph.api.proto.java.FeeComponents fromPbj(
            @NonNull FeeComponents feeComponents) {
        requireNonNull(feeComponents);
        return com.hederahashgraph.api.proto.java.FeeComponents.newBuilder()
                .setMin(feeComponents.min())
                .setMax(feeComponents.max())
                .setConstant(feeComponents.constant())
                .setBpt(feeComponents.bpt())
                .setVpt(feeComponents.vpt())
                .setRbh(feeComponents.rbh())
                .setSbh(feeComponents.sbh())
                .setGas(feeComponents.gas())
                .setTv(feeComponents.tv())
                .setBpr(feeComponents.bpr())
                .setSbpr(feeComponents.sbpr())
                .build();
    }

    public static FileID toPbj(com.hederahashgraph.api.proto.java.FileID fileID) {
        return protoToPbj(fileID, FileID.class);
    }

    public static @NonNull com.hederahashgraph.api.proto.java.AccountID fromPbj(@NonNull AccountID accountID) {
        requireNonNull(accountID);
        final var builder = com.hederahashgraph.api.proto.java.AccountID.newBuilder()
                .setShardNum(accountID.shardNum())
                .setRealmNum(accountID.realmNum());

        final var account = accountID.account();
        switch (account.kind()) {
            case ACCOUNT_NUM -> builder.setAccountNum(account.as());
            case ALIAS -> builder.setAlias(fromPbj((Bytes) account.as()));
            case UNSET -> throw new RuntimeException("Invalid account ID, no account type!");
        }

        return builder.build();
    }

    public static @NonNull Key toPbj(@NonNull com.hederahashgraph.api.proto.java.Key keyValue) {
        requireNonNull(keyValue);
        try {
            final var bytes = keyValue.toByteArray();
            return Key.PROTOBUF.parse(BufferedData.wrap(bytes));
        } catch (ParseException e) {
            throw new RuntimeException(e);
        }
    }

    public static Timestamp toPbj(@NonNull com.hederahashgraph.api.proto.java.Timestamp t) {
        requireNonNull(t);
        return Timestamp.newBuilder()
                .seconds(t.getSeconds())
                .nanos(t.getNanos())
                .build();
    }

    public static @NonNull com.hederahashgraph.api.proto.java.ExchangeRate fromPbj(@NonNull ExchangeRate exchangeRate) {
        return com.hederahashgraph.api.proto.java.ExchangeRate.newBuilder()
                .setCentEquiv(exchangeRate.centEquiv())
                .setHbarEquiv(exchangeRate.hbarEquiv())
                .build();
    }

    public static @NonNull TransactionBody toPbj(@NonNull com.hederahashgraph.api.proto.java.TransactionBody txBody) {
        requireNonNull(txBody);
        try {
            final var bytes = txBody.toByteArray();
            return TransactionBody.PROTOBUF.parse(BufferedData.wrap(bytes));
        } catch (ParseException e) {
            throw new RuntimeException(e);
        }
    }

<<<<<<< HEAD
    public static ThrottleUsageSnapshot toPbj(UsageSnapshot snapshot) {
        final var lastDecisionTime = snapshot.lastDecisionTime();
        if (lastDecisionTime == null) {
            return new ThrottleUsageSnapshot(snapshot.used(), null);
        } else {
            return new ThrottleUsageSnapshot(snapshot.used(), HapiUtils.asTimestamp(lastDecisionTime));
        }
    }

    public static UsageSnapshot fromPbj(ThrottleUsageSnapshot snapshot) {
        final var lastDecisionTime = snapshot.lastDecisionTime();
        if (lastDecisionTime == null) {
            return new UsageSnapshot(snapshot.used(), null);
        } else {
            return new UsageSnapshot(snapshot.used(), HapiUtils.asInstant(lastDecisionTime));
        }
    }

=======
>>>>>>> 072812b3
    public static @NonNull byte[] asBytes(@NonNull BufferedData b) {
        final var buf = new byte[Math.toIntExact(b.position())];
        b.readBytes(buf);
        return buf;
    }

    public static @NonNull com.hederahashgraph.api.proto.java.SchedulableTransactionBody fromPbj(
            @NonNull SchedulableTransactionBody tx) {
        requireNonNull(tx);
        try {
            final var bytes = asBytes(SchedulableTransactionBody.PROTOBUF, tx);
            return com.hederahashgraph.api.proto.java.SchedulableTransactionBody.parseFrom(bytes);
        } catch (InvalidProtocolBufferException e) {
            throw new RuntimeException(e);
        }
    }
}<|MERGE_RESOLUTION|>--- conflicted
+++ resolved
@@ -43,11 +43,8 @@
 import com.hedera.hapi.node.transaction.Query;
 import com.hedera.hapi.node.transaction.TransactionBody;
 import com.hedera.hapi.node.transaction.TransactionRecord;
-<<<<<<< HEAD
 import com.hedera.hapi.util.HapiUtils;
 import com.hedera.node.app.hapi.utils.throttles.DeterministicThrottle.UsageSnapshot;
-=======
->>>>>>> 072812b3
 import com.hedera.pbj.runtime.Codec;
 import com.hedera.pbj.runtime.ParseException;
 import com.hedera.pbj.runtime.io.buffer.BufferedData;
@@ -329,13 +326,8 @@
             case TransactionGetFastRecord -> HederaFunctionality.TRANSACTION_GET_FAST_RECORD;
             case UncheckedSubmit -> HederaFunctionality.UNCHECKED_SUBMIT;
             case UtilPrng -> HederaFunctionality.UTIL_PRNG;
-<<<<<<< HEAD
-            case TokenReject -> null;
-            case TokenAirdrop -> null;
-=======
             case TokenReject -> HederaFunctionality.TOKEN_REJECT;
             case TokenAirdrop -> HederaFunctionality.TOKEN_AIRDROP;
->>>>>>> 072812b3
             case UNRECOGNIZED -> throw new RuntimeException("Unknown function UNRECOGNIZED");
         };
     }
@@ -820,27 +812,6 @@
         }
     }
 
-<<<<<<< HEAD
-    public static ThrottleUsageSnapshot toPbj(UsageSnapshot snapshot) {
-        final var lastDecisionTime = snapshot.lastDecisionTime();
-        if (lastDecisionTime == null) {
-            return new ThrottleUsageSnapshot(snapshot.used(), null);
-        } else {
-            return new ThrottleUsageSnapshot(snapshot.used(), HapiUtils.asTimestamp(lastDecisionTime));
-        }
-    }
-
-    public static UsageSnapshot fromPbj(ThrottleUsageSnapshot snapshot) {
-        final var lastDecisionTime = snapshot.lastDecisionTime();
-        if (lastDecisionTime == null) {
-            return new UsageSnapshot(snapshot.used(), null);
-        } else {
-            return new UsageSnapshot(snapshot.used(), HapiUtils.asInstant(lastDecisionTime));
-        }
-    }
-
-=======
->>>>>>> 072812b3
     public static @NonNull byte[] asBytes(@NonNull BufferedData b) {
         final var buf = new byte[Math.toIntExact(b.position())];
         b.readBytes(buf);
