--- conflicted
+++ resolved
@@ -221,13 +221,10 @@
             case SCHEDULESIGN -> ScheduleSign;
             case UTIL_PRNG -> UtilPrng;
             case TOKEN_UPDATE_NFTS -> TokenUpdateNfts;
-<<<<<<< HEAD
             case TOKENAIRDROP -> TokenAirdrop;
-=======
             case NODECREATE -> NodeCreate;
             case NODEDELETE -> NodeDelete;
             case NODEUPDATE -> NodeUpdate;
->>>>>>> ef89d137
             default -> throw new UnknownHederaFunctionality("Unknown HederaFunctionality for " + txn);
         };
     }
