/*
 * Copyright (C) 2020-2024 Hedera Hashgraph, LLC
 *
 * Licensed under the Apache License, Version 2.0 (the "License");
 * you may not use this file except in compliance with the License.
 * You may obtain a copy of the License at
 *
 *      http://www.apache.org/licenses/LICENSE-2.0
 *
 * Unless required by applicable law or agreed to in writing, software
 * distributed under the License is distributed on an "AS IS" BASIS,
 * WITHOUT WARRANTIES OR CONDITIONS OF ANY KIND, either express or implied.
 * See the License for the specific language governing permissions and
 * limitations under the License.
 */

package com.hedera.node.app.hapi.utils;

import static com.hedera.node.app.hapi.utils.ByteStringUtils.unwrapUnsafelyIfPossible;
import static com.hederahashgraph.api.proto.java.HederaFunctionality.ConsensusCreateTopic;
import static com.hederahashgraph.api.proto.java.HederaFunctionality.ConsensusDeleteTopic;
import static com.hederahashgraph.api.proto.java.HederaFunctionality.ConsensusSubmitMessage;
import static com.hederahashgraph.api.proto.java.HederaFunctionality.ConsensusUpdateTopic;
import static com.hederahashgraph.api.proto.java.HederaFunctionality.ContractCall;
import static com.hederahashgraph.api.proto.java.HederaFunctionality.ContractCreate;
import static com.hederahashgraph.api.proto.java.HederaFunctionality.ContractDelete;
import static com.hederahashgraph.api.proto.java.HederaFunctionality.ContractUpdate;
import static com.hederahashgraph.api.proto.java.HederaFunctionality.CryptoAddLiveHash;
import static com.hederahashgraph.api.proto.java.HederaFunctionality.CryptoApproveAllowance;
import static com.hederahashgraph.api.proto.java.HederaFunctionality.CryptoCreate;
import static com.hederahashgraph.api.proto.java.HederaFunctionality.CryptoDelete;
import static com.hederahashgraph.api.proto.java.HederaFunctionality.CryptoDeleteAllowance;
import static com.hederahashgraph.api.proto.java.HederaFunctionality.CryptoDeleteLiveHash;
import static com.hederahashgraph.api.proto.java.HederaFunctionality.CryptoTransfer;
import static com.hederahashgraph.api.proto.java.HederaFunctionality.CryptoUpdate;
import static com.hederahashgraph.api.proto.java.HederaFunctionality.EthereumTransaction;
import static com.hederahashgraph.api.proto.java.HederaFunctionality.FileAppend;
import static com.hederahashgraph.api.proto.java.HederaFunctionality.FileCreate;
import static com.hederahashgraph.api.proto.java.HederaFunctionality.FileDelete;
import static com.hederahashgraph.api.proto.java.HederaFunctionality.FileUpdate;
import static com.hederahashgraph.api.proto.java.HederaFunctionality.Freeze;
import static com.hederahashgraph.api.proto.java.HederaFunctionality.NodeCreate;
import static com.hederahashgraph.api.proto.java.HederaFunctionality.NodeDelete;
import static com.hederahashgraph.api.proto.java.HederaFunctionality.NodeUpdate;
import static com.hederahashgraph.api.proto.java.HederaFunctionality.ScheduleCreate;
import static com.hederahashgraph.api.proto.java.HederaFunctionality.ScheduleDelete;
import static com.hederahashgraph.api.proto.java.HederaFunctionality.ScheduleSign;
import static com.hederahashgraph.api.proto.java.HederaFunctionality.SystemDelete;
import static com.hederahashgraph.api.proto.java.HederaFunctionality.SystemUndelete;
import static com.hederahashgraph.api.proto.java.HederaFunctionality.TokenAccountWipe;
import static com.hederahashgraph.api.proto.java.HederaFunctionality.TokenAssociateToAccount;
import static com.hederahashgraph.api.proto.java.HederaFunctionality.TokenBurn;
import static com.hederahashgraph.api.proto.java.HederaFunctionality.TokenCreate;
import static com.hederahashgraph.api.proto.java.HederaFunctionality.TokenDelete;
import static com.hederahashgraph.api.proto.java.HederaFunctionality.TokenDissociateFromAccount;
import static com.hederahashgraph.api.proto.java.HederaFunctionality.TokenFeeScheduleUpdate;
import static com.hederahashgraph.api.proto.java.HederaFunctionality.TokenFreezeAccount;
import static com.hederahashgraph.api.proto.java.HederaFunctionality.TokenGrantKycToAccount;
import static com.hederahashgraph.api.proto.java.HederaFunctionality.TokenMint;
import static com.hederahashgraph.api.proto.java.HederaFunctionality.TokenPause;
import static com.hederahashgraph.api.proto.java.HederaFunctionality.TokenReject;
import static com.hederahashgraph.api.proto.java.HederaFunctionality.TokenRevokeKycFromAccount;
import static com.hederahashgraph.api.proto.java.HederaFunctionality.TokenUnfreezeAccount;
import static com.hederahashgraph.api.proto.java.HederaFunctionality.TokenUnpause;
import static com.hederahashgraph.api.proto.java.HederaFunctionality.TokenUpdate;
import static com.hederahashgraph.api.proto.java.HederaFunctionality.TokenUpdateNfts;
import static com.hederahashgraph.api.proto.java.HederaFunctionality.UncheckedSubmit;
import static com.hederahashgraph.api.proto.java.HederaFunctionality.UtilPrng;
import static java.lang.System.arraycopy;
import static java.util.Objects.requireNonNull;

import com.google.common.annotations.VisibleForTesting;
import com.google.common.primitives.Longs;
import com.google.protobuf.ByteString;
import com.google.protobuf.InvalidProtocolBufferException;
import com.hedera.node.app.hapi.utils.exception.UnknownHederaFunctionality;
import com.hederahashgraph.api.proto.java.HederaFunctionality;
import com.hederahashgraph.api.proto.java.SignatureMap;
import com.hederahashgraph.api.proto.java.SignedTransaction;
import com.hederahashgraph.api.proto.java.Timestamp;
import com.hederahashgraph.api.proto.java.TransactionBody;
import com.hederahashgraph.api.proto.java.TransactionBody.DataCase;
import com.hederahashgraph.api.proto.java.TransactionOrBuilder;
import edu.umd.cs.findbugs.annotations.NonNull;
import java.security.MessageDigest;
import java.security.NoSuchAlgorithmException;
import java.time.Instant;
import java.util.Base64;

public final class CommonUtils {
    private CommonUtils() {
        throw new UnsupportedOperationException("Utility Class");
    }

    private static String sha384HashTag = "SHA-384";

    public static String base64encode(final byte[] bytes) {
        return Base64.getEncoder().encodeToString(bytes);
    }

    public static ByteString extractTransactionBodyByteString(final TransactionOrBuilder transaction)
            throws InvalidProtocolBufferException {
        final var signedTransactionBytes = transaction.getSignedTransactionBytes();
        if (!signedTransactionBytes.isEmpty()) {
            return SignedTransaction.parseFrom(signedTransactionBytes).getBodyBytes();
        }
        return transaction.getBodyBytes();
    }

    public static byte[] extractTransactionBodyBytes(final TransactionOrBuilder transaction)
            throws InvalidProtocolBufferException {
        return unwrapUnsafelyIfPossible(extractTransactionBodyByteString(transaction));
    }

    /**
     * Extracts the {@link TransactionBody} from a {@link TransactionOrBuilder} and throws an unchecked exception if
     * the extraction fails.
     *
     * @param transaction the {@link TransactionOrBuilder} from which to extract the {@link TransactionBody}
     * @return the extracted {@link TransactionBody}
     */
    public static TransactionBody extractTransactionBodyUnchecked(final TransactionOrBuilder transaction) {
        try {
            return TransactionBody.parseFrom(extractTransactionBodyByteString(transaction));
        } catch (InvalidProtocolBufferException e) {
            throw new IllegalArgumentException(e);
        }
    }

    public static TransactionBody extractTransactionBody(final TransactionOrBuilder transaction)
            throws InvalidProtocolBufferException {
        return TransactionBody.parseFrom(extractTransactionBodyByteString(transaction));
    }

    public static SignatureMap extractSignatureMap(final TransactionOrBuilder transaction)
            throws InvalidProtocolBufferException {
        final var signedTransactionBytes = transaction.getSignedTransactionBytes();
        if (!signedTransactionBytes.isEmpty()) {
            return SignedTransaction.parseFrom(signedTransactionBytes).getSigMap();
        }
        return transaction.getSigMap();
    }

    public static byte[] noThrowSha384HashOf(final byte[] byteArray) {
        try {
            return MessageDigest.getInstance(sha384HashTag).digest(byteArray);
        } catch (final NoSuchAlgorithmException fatal) {
            throw new IllegalStateException(fatal);
        }
    }

    public static boolean productWouldOverflow(final long multiplier, final long multiplicand) {
        if (multiplicand == 0) {
            return false;
        }
        final var maxMultiplier = Long.MAX_VALUE / multiplicand;
        return multiplier > maxMultiplier;
    }

    @VisibleForTesting
    static void setSha384HashTag(final String sha384HashTag) {
        CommonUtils.sha384HashTag = sha384HashTag;
    }

    /**
     * check TransactionBody and return the HederaFunctionality. This method was moved from MiscUtils.
     * NODE_STAKE_UPDATE is not checked in this method, since it is not a user transaction.
     *
     * @param txn the {@code TransactionBody}
     * @return one of HederaFunctionality
     * @throws UnknownHederaFunctionality if all the check fails
     */
    @NonNull
    public static HederaFunctionality functionOf(@NonNull final TransactionBody txn) throws UnknownHederaFunctionality {
        requireNonNull(txn);
        DataCase dataCase = txn.getDataCase();

        return switch (dataCase) {
            case CONTRACTCALL -> ContractCall;
            case CONTRACTCREATEINSTANCE -> ContractCreate;
            case CONTRACTUPDATEINSTANCE -> ContractUpdate;
            case CONTRACTDELETEINSTANCE -> ContractDelete;
            case ETHEREUMTRANSACTION -> EthereumTransaction;
            case CRYPTOADDLIVEHASH -> CryptoAddLiveHash;
            case CRYPTOAPPROVEALLOWANCE -> CryptoApproveAllowance;
            case CRYPTODELETEALLOWANCE -> CryptoDeleteAllowance;
            case CRYPTOCREATEACCOUNT -> CryptoCreate;
            case CRYPTODELETE -> CryptoDelete;
            case CRYPTODELETELIVEHASH -> CryptoDeleteLiveHash;
            case CRYPTOTRANSFER -> CryptoTransfer;
            case CRYPTOUPDATEACCOUNT -> CryptoUpdate;
            case FILEAPPEND -> FileAppend;
            case FILECREATE -> FileCreate;
            case FILEDELETE -> FileDelete;
            case FILEUPDATE -> FileUpdate;
            case SYSTEMDELETE -> SystemDelete;
            case SYSTEMUNDELETE -> SystemUndelete;
            case FREEZE -> Freeze;
            case CONSENSUSCREATETOPIC -> ConsensusCreateTopic;
            case CONSENSUSUPDATETOPIC -> ConsensusUpdateTopic;
            case CONSENSUSDELETETOPIC -> ConsensusDeleteTopic;
            case CONSENSUSSUBMITMESSAGE -> ConsensusSubmitMessage;
            case UNCHECKEDSUBMIT -> UncheckedSubmit;
            case TOKENCREATION -> TokenCreate;
            case TOKENFREEZE -> TokenFreezeAccount;
            case TOKENUNFREEZE -> TokenUnfreezeAccount;
            case TOKENGRANTKYC -> TokenGrantKycToAccount;
            case TOKENREVOKEKYC -> TokenRevokeKycFromAccount;
            case TOKENDELETION -> TokenDelete;
            case TOKENUPDATE -> TokenUpdate;
            case TOKENMINT -> TokenMint;
            case TOKENBURN -> TokenBurn;
            case TOKENWIPE -> TokenAccountWipe;
            case TOKENASSOCIATE -> TokenAssociateToAccount;
            case TOKENDISSOCIATE -> TokenDissociateFromAccount;
            case TOKEN_FEE_SCHEDULE_UPDATE -> TokenFeeScheduleUpdate;
            case TOKEN_PAUSE -> TokenPause;
            case TOKEN_UNPAUSE -> TokenUnpause;
            case SCHEDULECREATE -> ScheduleCreate;
            case SCHEDULEDELETE -> ScheduleDelete;
            case SCHEDULESIGN -> ScheduleSign;
            case UTIL_PRNG -> UtilPrng;
            case TOKEN_UPDATE_NFTS -> TokenUpdateNfts;
<<<<<<< HEAD
            case TOKENREJECT -> TokenReject;
=======
            case NODECREATE -> NodeCreate;
            case NODEDELETE -> NodeDelete;
            case NODEUPDATE -> NodeUpdate;
>>>>>>> 43f7b8ea
            default -> throw new UnknownHederaFunctionality("Unknown HederaFunctionality for " + txn);
        };
    }

    /**
     * get the EVM address from the long number.
     *
     * @param num the input long number
     * @return evm address
     */
    public static byte[] asEvmAddress(final long num) {
        final byte[] evmAddress = new byte[20];
        arraycopy(Longs.toByteArray(num), 0, evmAddress, 12, 8);
        return evmAddress;
    }

    public static Instant timestampToInstant(final Timestamp timestamp) {
        return Instant.ofEpochSecond(timestamp.getSeconds(), timestamp.getNanos());
    }
}<|MERGE_RESOLUTION|>--- conflicted
+++ resolved
@@ -221,13 +221,10 @@
             case SCHEDULESIGN -> ScheduleSign;
             case UTIL_PRNG -> UtilPrng;
             case TOKEN_UPDATE_NFTS -> TokenUpdateNfts;
-<<<<<<< HEAD
-            case TOKENREJECT -> TokenReject;
-=======
             case NODECREATE -> NodeCreate;
             case NODEDELETE -> NodeDelete;
             case NODEUPDATE -> NodeUpdate;
->>>>>>> 43f7b8ea
+            case TOKENREJECT -> TokenReject;
             default -> throw new UnknownHederaFunctionality("Unknown HederaFunctionality for " + txn);
         };
     }
