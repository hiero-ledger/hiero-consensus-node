--- conflicted
+++ resolved
@@ -96,12 +96,7 @@
         final long ramStorageFee = componentCoefficients.getRbh() * componentMetrics.getRbh();
         final long storageFee = componentCoefficients.getSbh() * componentMetrics.getSbh();
         final long evmGasFee = componentCoefficients.getGas() * componentMetrics.getGas();
-<<<<<<< HEAD
-        final long txValueFee =
-                Math.floorDiv(Math.multiplyExact(componentCoefficients.getTv(), componentMetrics.getTv()), 1000L);
-=======
         final long txValueFee = componentCoefficients.getTv() * componentMetrics.getTv();
->>>>>>> ff8577ca
         final long bytesResponseFee = componentCoefficients.getBpr() * componentMetrics.getBpr();
         final long storageBytesResponseFee = componentCoefficients.getSbpr() * componentMetrics.getSbpr();
         final long componentUsage = componentCoefficients.getConstant() * componentMetrics.getConstant();
