// SPDX-License-Identifier: Apache-2.0
package com.hedera.services.yahcli.test.bdd;

import static java.util.Objects.requireNonNull;

import com.hedera.services.yahcli.commands.ivy.scenarios.Scenarios;
import com.hedera.services.yahcli.commands.ivy.scenarios.ScenariosConfig;
import com.hedera.services.yahcli.config.domain.GlobalConfig;
import edu.umd.cs.findbugs.annotations.NonNull;
import java.nio.file.Path;
import java.util.HashMap;
import java.util.Map;
import java.util.Objects;
import java.util.concurrent.atomic.AtomicReference;
import java.util.function.Consumer;
import java.util.function.LongConsumer;
import java.util.regex.Pattern;
import org.junit.jupiter.api.Assertions;

public class YahcliVerbs {
    private static final Pattern NEW_ACCOUNT_PATTERN = Pattern.compile("account num=(\\d+)");
    private static final Pattern ACCOUNT_BALANCE_PATTERN = Pattern.compile("\\d+\\.\\d+\\.(\\d+)\\s*\\|\\s*(\\d+)");
    private static final Pattern CURRENCY_TRANSFER_PATTERN =
            Pattern.compile("SUCCESS - sent (\\d+) ([a-z]{1,4}bar) to account \\d+\\.\\d+\\.(\\d+)");
    private static final Pattern TOKEN_TRANSFER_PATTERN =
            Pattern.compile("SUCCESS - sent (\\d+) (\\d+) to account \\d+\\.\\d+\\.(\\d+)");
<<<<<<< HEAD
    private static final Pattern PUBLIC_KEY_PATTERN = Pattern.compile("public key .+ is: ([a-fA-F0-9]+)");
=======
    private static final Pattern NEW_NODE_PATTERN = Pattern.compile("SUCCESS - created node(\\d+)");
    private static final Pattern REWARD_RATE_PATTERN = Pattern.compile("Reward rate of\\s+(\\d+)");
    private static final Pattern PER_NODE_STAKE_PATTERN = Pattern.compile("staked to node\\d+ for\\s+(\\d+)");
    private static final Pattern BALANCE_PATTERN = Pattern.compile("balance credit of\\s+(\\d+)");
>>>>>>> a4c9e19a

    public static final AtomicReference<String> DEFAULT_CONFIG_LOC = new AtomicReference<>();
    public static final AtomicReference<String> DEFAULT_WORKING_DIR = new AtomicReference<>();
    public static final String TEST_NETWORK = "hapi";

    private YahcliVerbs() {
        throw new UnsupportedOperationException("Utility class");
    }

    /**
     * Returns an operation that invokes a yahcli {@code accounts} subcommand with the given args,
     * taking the config location and working directory from defaults if not overridden.
     * @return the operation
     */
    public static YahcliCallOperation yahcliAccounts(@NonNull final String... args) {
        requireNonNull(args);
        return new YahcliCallOperation(prepend(args, "accounts"));
    }

    public static YahcliCallOperation yahcliKey(@NonNull final String... args) {
        requireNonNull(args);
        return new YahcliCallOperation(prepend(args, "keys"));
    }

    public static YahcliCallOperation yahcliScheduleSign(@NonNull final String... args) {
        requireNonNull(args);
        return new YahcliCallOperation(prepend(args, "schedule"));
    }

    /**
     * Returns an operation that invokes a yahcli {@code ivy} subcommand with the given args,
     * taking the config location and working directory from defaults if not overridden.
     * @return the operation
     */
    public static YahcliCallOperation yahcliIvy(@NonNull final String... args) {
        requireNonNull(args);
        return new YahcliCallOperation(prepend(args, "ivy"));
    }

    /**
     * Returns an operation that will load the yahcli global config and pass it to the given callback.
     * @param cb the callback to accept the config
     * @return the operation
     */
    public static YahcliConfigOperation withYahcliConfig(@NonNull final Consumer<GlobalConfig> cb) {
        requireNonNull(cb);
        return new YahcliConfigOperation(cb);
    }

    /**
     * Returns an operation that will load the yahcli scenarios config and pass it to the given
     * callback.
     * @param cb the callback to accept the config
     * @return the operation
     */
    public static YahcliScenariosConfigOperation withYahcliScenariosConfig(
            @NonNull final Consumer<ScenariosConfig> cb) {
        requireNonNull(cb);
        return new YahcliScenariosConfigOperation(false, null, cb);
    }

    /**
     * Returns an operation that will load the yahcli scenarios config and pass it to the given
     * callback.
     * @param cb the callback to accept the config
     * @return the operation
     */
    public static YahcliScenariosConfigOperation assertYahcliScenarios(@NonNull final Consumer<Scenarios> cb) {
        requireNonNull(cb);
        return new YahcliScenariosConfigOperation(false, cb, null);
    }

    /**
     * Returns an operation that will delete any existing yahcli scenarios {@code config.yml}.
     * @return the operation
     */
    public static YahcliScenariosConfigOperation deleteYahcliScenariosConfig() {
        return new YahcliScenariosConfigOperation(true, null, null);
    }

    /**
     * Returns an operation that invokes a yahcli {@code setupStake} subcommand with the given args,
     * taking the config location and working directory from defaults if not overridden.
     * @return the operation
     */
    public static YahcliCallOperation yahcliSetupStaking(@NonNull final String... args) {
        requireNonNull(args);
        return new YahcliCallOperation(prepend(args, "activate-staking"));
    }

    /**
     * Returns an operation that invokes a yahcli {@code nodes} subcommand with the given args,
     * taking the config location and working directory from defaults if not overridden.
     * @return the operation
     */
    public static YahcliCallOperation yahcliNodes(@NonNull final String... args) {
        requireNonNull(args);
        return new YahcliCallOperation(prepend(args, "nodes"));
    }

    /**
     * Returns a callback that will look for a line indicating the creation of a new account,
     * and pass the new account number to the given callback.
     * @param cb the callback to capture the new account number
     * @return the output consumer
     */
    public static Consumer<String> newAccountCapturer(@NonNull final LongConsumer cb) {
        return output -> {
            final var m = NEW_ACCOUNT_PATTERN.matcher(output);
            if (m.find()) {
                cb.accept(Long.parseLong(m.group(1)));
            } else {
                Assertions.fail("Expected '" + output + "' to contain '" + NEW_ACCOUNT_PATTERN.pattern() + "'");
            }
        };
    }

    public static Consumer<String> newNodeCapturer(@NonNull final LongConsumer cb) {
        return output -> extractAndAcceptValue(output, NEW_NODE_PATTERN, cb);
    }

    /**
     * Returns a callback that will parse the reward rate, per-node stake, and balance from the
     * output of a {@code setupStake} command, passing each to the appropriate callback.
     *
     * @param rewardRateCb the callback to capture the reward rate
     * @param perNodeStakeCb the callback to capture the per-node stake
     * @param balanceCb the callback to capture the balance
     * @return the output consumer
     */
    public static Consumer<String> newSetupStakeCapturer(
            @NonNull final LongConsumer rewardRateCb,
            @NonNull final LongConsumer perNodeStakeCb,
            @NonNull final LongConsumer balanceCb) {
        return output -> {
            extractAndAcceptValue(output, REWARD_RATE_PATTERN, rewardRateCb);
            extractAndAcceptValue(output, PER_NODE_STAKE_PATTERN, perNodeStakeCb);
            extractAndAcceptValue(output, BALANCE_PATTERN, balanceCb);
        };
    }

    /**
     * Returns a callback that will parse multiple account balances in the output, and pass the
     * balances—keyed by account number—to a callback
     * @param cb the callback to capture the account balances
     * @return the output consumer
     */
    public static Consumer<String> newBalanceCapturer(@NonNull final Consumer<Map<Long, Long>> cb) {
        return output -> {
            final Map<Long, Long> balancesByAcctNum = new HashMap<>();
            final var m = ACCOUNT_BALANCE_PATTERN.matcher(output);
            while (m.find()) {
                balancesByAcctNum.put(Long.parseLong(m.group(1)), Long.parseLong(m.group(2)));
            }
            if (!balancesByAcctNum.isEmpty()) {
                cb.accept(balancesByAcctNum);
            } else {
                Assertions.fail("Expected '" + output + "' to contain '" + ACCOUNT_BALANCE_PATTERN.pattern() + "'");
            }
        };
    }

    /**
     * Returns a callback that parses values from a currency (i.e. hbar, tinybar, or kilobar) crypto transfer.
     * For the token equivalent, see {@link #newTokenTransferCapturer(Consumer)}.
     * @param cb the callback to capture the transfer outputs
     * @return the output consumer
     */
    public static Consumer<String> newCurrencyTransferCapturer(@NonNull final Consumer<CryptoTransferOutput> cb) {
        return output -> {
            final var m = CURRENCY_TRANSFER_PATTERN.matcher(output);
            if (m.find()) {
                cb.accept(new CryptoTransferOutput(Long.parseLong(m.group(1)), m.group(2), Long.parseLong(m.group(3))));
            } else {
                Assertions.fail("Expected '" + output + "' to contain '" + CURRENCY_TRANSFER_PATTERN.pattern() + "'");
            }
        };
    }

    /**
     * Like {@link #newCurrencyTransferCapturer(Consumer)}, but for token transfers.
     * @param cb the callback to capture the transfer outputs
     * @return the output consumer
     */
    public static Consumer<String> newTokenTransferCapturer(@NonNull final Consumer<CryptoTransferOutput> cb) {
        return output -> {
            final var m = TOKEN_TRANSFER_PATTERN.matcher(output);
            if (m.find()) {
                cb.accept(new CryptoTransferOutput(Long.parseLong(m.group(1)), m.group(2), Long.parseLong(m.group(3))));
            } else {
                Assertions.fail("Expected '" + output + "' to contain '" + TOKEN_TRANSFER_PATTERN.pattern() + "'");
            }
        };
    }

    // Note: denom can be hbar|kilobar|tinybar or a token number
    public record CryptoTransferOutput(long amount, String denom, long toAcctNum) {}

    public static Consumer<String> publicKeyCapturer(@NonNull final Consumer<String> cb) {
        return output -> {
            final var m = PUBLIC_KEY_PATTERN.matcher(output);
            if (m.find()) {
                cb.accept(m.group(1));
            } else {
                Assertions.fail("Expected output to contain public key information");
            }
        };
    }

    /**
     * Prepend the given strings to the front of the given array.
     * @param a the array
     * @param ps the strings to prepend
     * @return a new array with the strings prepended
     */
    public static String[] prepend(@NonNull final String[] a, @NonNull final String... ps) {
        requireNonNull(a);
        requireNonNull(ps);
        final var newArgs = new String[a.length + ps.length];
        System.arraycopy(ps, 0, newArgs, 0, ps.length);
        System.arraycopy(a, 0, newArgs, ps.length, a.length);
        return newArgs;
    }

    /**
     * Sets the default config location to use for yahcli operations.
     * @param configLoc the config location
     */
    public static void setDefaultConfigLoc(@NonNull final String configLoc) {
        requireNonNull(configLoc);
        DEFAULT_CONFIG_LOC.set(requireNonNull(configLoc));
    }

    /**
     * Sets the default working directory to use for yahcli operations.
     * @param workingDir the working directory
     */
    public static void setDefaultWorkingDir(@NonNull final String workingDir) {
        requireNonNull(workingDir);
        DEFAULT_WORKING_DIR.set(requireNonNull(workingDir));
    }

    /**
     * Builds the absolute <b>filename</b> of a given key relative to Yahcli's default network. The
     * resulting format should be an absolute path ending with {@code <default network name>/keys},
     * e.g. {@code localhost/keys}.
     * @param keyFile the file name of the key
     * @return the path of the key file
     */
    public static String asYcDefaultNetworkKey(@NonNull final String keyFile) {
        requireNonNull(keyFile);
        return Path.of(absDefaultNetworkKeysDir(), keyFile).toString();
    }

    private static String absDefaultNetworkKeysDir() {
        return Path.of(DEFAULT_WORKING_DIR.get(), TEST_NETWORK, "keys")
                .toAbsolutePath()
                .toString();
    }

    private static void extractAndAcceptValue(String output, Pattern pattern, LongConsumer consumer) {
        final var m = pattern.matcher(output);
        if (m.find()) {
            consumer.accept(Long.parseLong(m.group(1)));
        } else {
            Assertions.fail("Expected '" + output + "' to contain '" + pattern.pattern() + "'");
        }
    }

    /**
     * Get Path of a resources file.
     * @param resourceFileName the file name
     * @return the Path
     */
    public static Path loadResourceFile(String resourceFileName) {
        return Path.of(Objects.requireNonNull(YahcliVerbs.class.getClassLoader().getResource(resourceFileName))
                .getPath());
    }
}<|MERGE_RESOLUTION|>--- conflicted
+++ resolved
@@ -24,14 +24,11 @@
             Pattern.compile("SUCCESS - sent (\\d+) ([a-z]{1,4}bar) to account \\d+\\.\\d+\\.(\\d+)");
     private static final Pattern TOKEN_TRANSFER_PATTERN =
             Pattern.compile("SUCCESS - sent (\\d+) (\\d+) to account \\d+\\.\\d+\\.(\\d+)");
-<<<<<<< HEAD
-    private static final Pattern PUBLIC_KEY_PATTERN = Pattern.compile("public key .+ is: ([a-fA-F0-9]+)");
-=======
     private static final Pattern NEW_NODE_PATTERN = Pattern.compile("SUCCESS - created node(\\d+)");
     private static final Pattern REWARD_RATE_PATTERN = Pattern.compile("Reward rate of\\s+(\\d+)");
     private static final Pattern PER_NODE_STAKE_PATTERN = Pattern.compile("staked to node\\d+ for\\s+(\\d+)");
     private static final Pattern BALANCE_PATTERN = Pattern.compile("balance credit of\\s+(\\d+)");
->>>>>>> a4c9e19a
+    private static final Pattern PUBLIC_KEY_PATTERN = Pattern.compile("public key .+ is: ([a-fA-F0-9]+)");
 
     public static final AtomicReference<String> DEFAULT_CONFIG_LOC = new AtomicReference<>();
     public static final AtomicReference<String> DEFAULT_WORKING_DIR = new AtomicReference<>();
