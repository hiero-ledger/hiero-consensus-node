// SPDX-License-Identifier: Apache-2.0
package com.hedera.services.yahcli.test.bdd;

import static java.util.Objects.requireNonNull;

import com.hedera.services.yahcli.commands.ivy.scenarios.Scenarios;
import com.hedera.services.yahcli.commands.ivy.scenarios.ScenariosConfig;
import com.hedera.services.yahcli.config.domain.GlobalConfig;
import edu.umd.cs.findbugs.annotations.NonNull;
import java.nio.file.Path;
import java.util.HashMap;
import java.util.Map;
import java.util.Objects;
import java.util.concurrent.atomic.AtomicReference;
import java.util.function.Consumer;
import java.util.function.LongConsumer;
import java.util.regex.Pattern;
import org.junit.jupiter.api.Assertions;

public class YahcliVerbs {
    private static final Pattern NEW_ACCOUNT_PATTERN = Pattern.compile("account num=(\\d+)");
    private static final Pattern ACCOUNT_BALANCE_PATTERN = Pattern.compile("\\d+\\.\\d+\\.(\\d+)\\s*\\|\\s*(\\d+)");
    private static final Pattern CURRENCY_TRANSFER_PATTERN =
            Pattern.compile("SUCCESS - sent (\\d+) ([a-z]{1,4}bar) to account \\d+\\.\\d+\\.(\\d+)");
    private static final Pattern TOKEN_TRANSFER_PATTERN =
            Pattern.compile("SUCCESS - sent (\\d+) (\\d+) to account \\d+\\.\\d+\\.(\\d+)");
    private static final Pattern NEW_NODE_PATTERN = Pattern.compile("SUCCESS - created node(\\d+)");
    private static final Pattern REWARD_RATE_PATTERN = Pattern.compile("Reward rate of\\s+(\\d+)");
    private static final Pattern PER_NODE_STAKE_PATTERN = Pattern.compile("staked to node\\d+ for\\s+(\\d+)");
    private static final Pattern BALANCE_PATTERN = Pattern.compile("balance credit of\\s+(\\d+)");
    private static final Pattern NEW_NODE_STAKE_PATTERN =
            Pattern.compile("SUCCESS - account \\d+\\.\\d+\\.\\d+ updated, now staked to NODE (\\d+)");
    private static final Pattern NEW_ACCOUNT_STAKE_PATTERN =
            Pattern.compile("SUCCESS - account \\d+\\.\\d+\\.\\d+ updated, now staked to ACCOUNT \\d+\\.\\d+\\.(\\d+)");
    private static final Pattern NEW_KEY_PATTERN = Pattern.compile("The public key is:\\s*([a-fA-F0-9]+)");
    private static final Pattern KEY_PRINT_PATTERN = Pattern.compile("The public key @ [^ ]+ is *:\\s*([a-fA-F0-9]+)");
<<<<<<< HEAD
    private static final Pattern PUBLIC_KEY_PATTERN = Pattern.compile("public key .+ is: ([a-fA-F0-9]+)");
    private static final Pattern SCHEDULE_FREEZE_PATTERN =
            Pattern.compile("freeze scheduled for (\\d{4}-\\d{2}-\\d{2}\\.\\d{2}:\\d{2}:\\d{2})");
    private static final Pattern ABORT_FREEZE_PATTERN =
            Pattern.compile("freeze aborted and/or staged upgrade discarded");
    private static final Pattern SCHEDULE_ID_PATTERN = Pattern.compile(" with schedule ID (\\d+\\.\\d+\\.\\d+)");
=======
    private static final Pattern FILE_HASH_PATTERN =
            Pattern.compile("The SHA-384 hash of the software-zip is:\n([a-f0-9]+)");
>>>>>>> 83908f35

    public static final AtomicReference<String> DEFAULT_CONFIG_LOC = new AtomicReference<>();
    public static final AtomicReference<String> DEFAULT_WORKING_DIR = new AtomicReference<>();
    public static final String TEST_NETWORK = "hapi";

    private YahcliVerbs() {
        throw new UnsupportedOperationException("Utility class");
    }

    /**
     * Returns an operation that invokes a yahcli {@code accounts} subcommand with the given args,
     * taking the config location and working directory from defaults if not overridden.
     * @return the operation
     */
    public static YahcliCallOperation yahcliAccounts(@NonNull final String... args) {
        requireNonNull(args);
        return new YahcliCallOperation(prepend(args, "accounts"));
    }

    /**
     * Returns an operation that invokes a yahcli {@code keys} subcommand with the given args,
     * taking the config location and working directory from defaults if not overridden.
     *
     * @param args the arguments to pass to the keys subcommand
     * @return the operation that will execute the keys subcommand
     */
    public static YahcliCallOperation yahcliKey(@NonNull final String... args) {
        requireNonNull(args);
        return new YahcliCallOperation(prepend(args, "keys"));
    }

    /**
     * Returns an operation that invokes a yahcli {@code schedule} subcommand with the given args,
     * taking the config location and working directory from defaults if not overridden.
     *
     * @param args the arguments to pass to the schedule subcommand
     * @return the operation that will execute the schedule subcommand
     */
    public static YahcliCallOperation yahcliScheduleSign(@NonNull final String... args) {
        requireNonNull(args);
        return new YahcliCallOperation(prepend(args, "schedule"));
    }

    /**
     * Returns an operation that invokes a yahcli {@code freeze} subcommand with the given args,
     *
     * @param args the arguments to pass to the freeze subcommand
     * @return the operation that will execute the freeze subcommand
     */
    public static YahcliCallOperation yahcliFreezeOnly(@NonNull final String... args) {
        requireNonNull(args);
        return new YahcliCallOperation(prepend(args, "freeze"));
    }

    /**
     * Returns an operation that invokes a yahcli {@code freeze-upgrade} subcommand with the given args,
     *
     * @param args the arguments to pass to the freeze-upgrade subcommand
     * @return the operation that will execute the freeze-upgrade subcommand
     */
    public static YahcliCallOperation yahcliFreezeUpgrade(@NonNull final String... args) {
        requireNonNull(args);
        return new YahcliCallOperation(prepend(args, "freeze-upgrade"));
    }

    /**
     * Returns an operation that invokes a yahcli {@code freeze-abort} subcommand with the given args,
     *
     * @param args the arguments to pass to the freeze-abort subcommand
     * @return the operation that will execute the freeze-abort subcommand
     */
    public static YahcliCallOperation yahcliFreezeAbort(@NonNull final String... args) {
        requireNonNull(args);
        return new YahcliCallOperation(prepend(args, "freeze-abort"));
    }

    /**
     * Returns an operation that invokes a yahcli {@code ivy} subcommand with the given args,
     * taking the config location and working directory from defaults if not overridden.
     * @return the operation
     */
    public static YahcliCallOperation yahcliIvy(@NonNull final String... args) {
        requireNonNull(args);
        return new YahcliCallOperation(prepend(args, "ivy"));
    }

    /**
     * Returns an operation that invokes a yahcli {@code ivy} subcommand with the given args,
     * taking the config location and working directory from defaults if not overridden.
     * @return the operation
     */
    public static YahcliCallOperation yahcliKeys(@NonNull final String... args) {
        requireNonNull(args);
        return new YahcliCallOperation(prepend(args, "keys"));
    }

    /**
     * Returns an operation that will load the yahcli global config and pass it to the given callback.
     * @param cb the callback to accept the config
     * @return the operation
     */
    public static YahcliConfigOperation withYahcliConfig(@NonNull final Consumer<GlobalConfig> cb) {
        requireNonNull(cb);
        return new YahcliConfigOperation(cb);
    }

    /**
     * Returns an operation that will load the yahcli scenarios config and pass it to the given
     * callback.
     * @param cb the callback to accept the config
     * @return the operation
     */
    public static YahcliScenariosConfigOperation withYahcliScenariosConfig(
            @NonNull final Consumer<ScenariosConfig> cb) {
        requireNonNull(cb);
        return new YahcliScenariosConfigOperation(false, null, cb);
    }

    /**
     * Returns an operation that will load the yahcli scenarios config and pass it to the given
     * callback.
     * @param cb the callback to accept the config
     * @return the operation
     */
    public static YahcliScenariosConfigOperation assertYahcliScenarios(@NonNull final Consumer<Scenarios> cb) {
        requireNonNull(cb);
        return new YahcliScenariosConfigOperation(false, cb, null);
    }

    /**
     * Returns an operation that will delete any existing yahcli scenarios {@code config.yml}.
     * @return the operation
     */
    public static YahcliScenariosConfigOperation deleteYahcliScenariosConfig() {
        return new YahcliScenariosConfigOperation(true, null, null);
    }

    /**
     * Returns an operation that invokes a yahcli {@code freeze-upgrade} subcommand with the given args,
     *
     * @param args the arguments to pass to the freeze-upgrade subcommand
     * @return the operation that will execute the freeze-upgrade subcommand
     */
    public static YahcliCallOperation yahcliFreezeUpgrade(@NonNull final String... args) {
        requireNonNull(args);
        return new YahcliCallOperation(prepend(args, "freeze-upgrade"));
    }

    /**
     * Returns an operation that invokes a yahcli {@code prepare-upgrade} subcommand with the given args,
     * taking the config location and working directory from defaults if not overridden.
     * @return the operation
     */
    public static YahcliCallOperation yahcliPrepareUpgrade(@NonNull final String... args) {
        requireNonNull(args);
        return new YahcliCallOperation(prepend(args, "prepare-upgrade"));
    }

    /**
     * Returns an operation that invokes a yahcli {@code sysfiles} subcommand with the given args,
     * taking the config location and working directory from defaults if not overridden.
     * @return the operation
     */
    public static YahcliCallOperation yahcliSysFiles(@NonNull final String... args) {
        requireNonNull(args);
        return new YahcliCallOperation(prepend(args, "sysfiles"));
    }

    /**
     * Returns an operation that invokes a yahcli {@code setupStake} subcommand with the given args,
     * taking the config location and working directory from defaults if not overridden.
     * @return the operation
     */
    public static YahcliCallOperation yahcliSetupStaking(@NonNull final String... args) {
        requireNonNull(args);
        return new YahcliCallOperation(prepend(args, "activate-staking"));
    }

    /**
     * Returns an operation that invokes a yahcli {@code nodes} subcommand with the given args,
     * taking the config location and working directory from defaults if not overridden.
     * @return the operation
     */
    public static YahcliCallOperation yahcliNodes(@NonNull final String... args) {
        requireNonNull(args);
        return new YahcliCallOperation(prepend(args, "nodes"));
    }

    /**
     * Returns a callback that will look for a line indicating the creation of a new account,
     * and pass the new account number to the given callback.
     * @param cb the callback to capture the new account number
     * @return the output consumer
     */
    public static Consumer<String> newAccountCapturer(@NonNull final LongConsumer cb) {
        return output -> {
            final var m = NEW_ACCOUNT_PATTERN.matcher(output);
            if (m.find()) {
                cb.accept(Long.parseLong(m.group(1)));
            } else {
                Assertions.fail("Expected '" + output + "' to contain '" + NEW_ACCOUNT_PATTERN.pattern() + "'");
            }
        };
    }

    public static Consumer<String> newNodeCapturer(@NonNull final LongConsumer cb) {
        return output -> extractAndAcceptValue(output, NEW_NODE_PATTERN, cb);
    }

    /**
     * Returns a callback that will parse the reward rate, per-node stake, and balance from the
     * output of a {@code setupStake} command, passing each to the appropriate callback.
     *
     * @param rewardRateCb the callback to capture the reward rate
     * @param perNodeStakeCb the callback to capture the per-node stake
     * @param balanceCb the callback to capture the balance
     * @return the output consumer
     */
    public static Consumer<String> newSetupStakeCapturer(
            @NonNull final LongConsumer rewardRateCb,
            @NonNull final LongConsumer perNodeStakeCb,
            @NonNull final LongConsumer balanceCb) {
        return output -> {
            extractAndAcceptValue(output, REWARD_RATE_PATTERN, rewardRateCb);
            extractAndAcceptValue(output, PER_NODE_STAKE_PATTERN, perNodeStakeCb);
            extractAndAcceptValue(output, BALANCE_PATTERN, balanceCb);
        };
    }

    public static Consumer<String> newFileHashCapturer(@NonNull final Consumer<String> cb) {
        return output -> {
            final var m = Pattern.compile(FILE_HASH_PATTERN.pattern()).matcher(output);
            if (m.find()) {
                cb.accept(m.group(1));
            } else {
                Assertions.fail("Expected '" + output + "' to contain " + FILE_HASH_PATTERN.pattern() + "'");
            }
        };
    }

    /**
     * Returns a callback that will parse multiple account balances in the output, and pass the
     * balances—keyed by account number—to a callback
     * @param cb the callback to capture the account balances
     * @return the output consumer
     */
    public static Consumer<String> newBalanceCapturer(@NonNull final Consumer<Map<Long, Long>> cb) {
        return output -> {
            final Map<Long, Long> balancesByAcctNum = new HashMap<>();
            final var m = ACCOUNT_BALANCE_PATTERN.matcher(output);
            while (m.find()) {
                balancesByAcctNum.put(Long.parseLong(m.group(1)), Long.parseLong(m.group(2)));
            }
            if (!balancesByAcctNum.isEmpty()) {
                cb.accept(balancesByAcctNum);
            } else {
                Assertions.fail("Expected '" + output + "' to contain '" + ACCOUNT_BALANCE_PATTERN.pattern() + "'");
            }
        };
    }

    /**
     * Returns a callback that parses values from a currency (i.e. hbar, tinybar, or kilobar) crypto transfer.
     * For the token equivalent, see {@link #newTokenTransferCapturer(Consumer)}.
     * @param cb the callback to capture the transfer outputs
     * @return the output consumer
     */
    public static Consumer<String> newCurrencyTransferCapturer(@NonNull final Consumer<CryptoTransferOutput> cb) {
        return output -> {
            final var m = CURRENCY_TRANSFER_PATTERN.matcher(output);
            if (m.find()) {
                cb.accept(new CryptoTransferOutput(Long.parseLong(m.group(1)), m.group(2), Long.parseLong(m.group(3))));
            } else {
                Assertions.fail("Expected '" + output + "' to contain '" + CURRENCY_TRANSFER_PATTERN.pattern() + "'");
            }
        };
    }

    /**
     * Like {@link #newCurrencyTransferCapturer(Consumer)}, but for token transfers.
     * @param cb the callback to capture the transfer outputs
     * @return the output consumer
     */
    public static Consumer<String> newTokenTransferCapturer(@NonNull final Consumer<CryptoTransferOutput> cb) {
        return output -> {
            final var m = TOKEN_TRANSFER_PATTERN.matcher(output);
            if (m.find()) {
                cb.accept(new CryptoTransferOutput(Long.parseLong(m.group(1)), m.group(2), Long.parseLong(m.group(3))));
            } else {
                Assertions.fail("Expected '" + output + "' to contain '" + TOKEN_TRANSFER_PATTERN.pattern() + "'");
            }
        };
    }

    // Note: denom can be hbar|kilobar|tinybar or a token number
    public record CryptoTransferOutput(long amount, String denom, long toAcctNum) {}

    /**
     * Returns a callback that will look for a line indicating the staking of an account to a node,
     * and pass the new staked node ID to the given callback.
     * @param cb the callback to capture the new staked node ID
     * @return the output consumer
     */
    public static Consumer<String> newStakedNodeCapturer(@NonNull final LongConsumer cb) {
        return output -> extractAndAcceptValue(output, NEW_NODE_STAKE_PATTERN, cb);
    }

    /**
     * Returns a callback that will look for a line indicating the staking of an account to an account,
     * and pass the new staked account ID to the given callback.
     * @param cb the callback to capture the new staked account ID
     * @return the output consumer
     */
    public static Consumer<String> newStakedAccountCapturer(@NonNull final LongConsumer cb) {
        return output -> extractAndAcceptValue(output, NEW_ACCOUNT_STAKE_PATTERN, cb);
    }

    /**
     * Returns a callback that will look for a line indicating the creation of a new key,
     * and pass the new key to the given callback.
     * @param cb the callback to capture the new key
     * @return the output consumer
     */
    public static Consumer<String> newKeyCapturer(@NonNull final Consumer<String> cb) {
        return output -> {
            final var m = NEW_KEY_PATTERN.matcher(output);
            if (m.find()) {
                cb.accept(m.group(1));
            } else {
                Assertions.fail("Expected '" + output + "' to contain '" + NEW_KEY_PATTERN.pattern() + "'");
            }
        };
    }

    /**
     * Returns a callback that will look for a line indicating the printing of a key,
     * and pass the printed key to the given callback.
     * @param cb the callback to capture the printed key
     * @return the output consumer
     */
    public static Consumer<String> keyPrintCapturer(@NonNull final Consumer<String> cb) {
        return output -> {
            final var m = KEY_PRINT_PATTERN.matcher(output);
            if (m.find()) {
                cb.accept(m.group(1));
            } else {
                Assertions.fail("Expected '" + output + "' to contain '" + KEY_PRINT_PATTERN.pattern() + "'");
            }
        };
    }

    /**
     * Returns a callback that will look for a line containing public key information,
     * and pass the extracted public key to the given callback.
     *
     * @param cb the callback to capture the extracted public key
     * @return the output consumer that processes public key information from command output
     */
    public static Consumer<String> publicKeyCapturer(@NonNull final Consumer<String> cb) {
        return output -> {
            final var m = PUBLIC_KEY_PATTERN.matcher(output);
            if (m.find()) {
                cb.accept(m.group(1));
            } else {
                Assertions.fail("Expected '" + output + "' to contain '" + PUBLIC_KEY_PATTERN.pattern() + "'");
            }
        };
    }

    /**
     * Returns a callback that will look for a line containing scheduled freeze information,
     * and pass the extracted freeze date to the given callback.
     *
     * @param cb the callback to capture the extracted freeze date
     * @return the output consumer that processes freeze scheduling information from command output
     */
    public static Consumer<String> scheduleFreezeCapturer(@NonNull final Consumer<String> cb) {
        return output -> {
            final var m = SCHEDULE_FREEZE_PATTERN.matcher(output);
            if (m.find()) {
                cb.accept(m.group(1));
            } else {
                Assertions.fail("Expected '" + output + "' to contain '" + SCHEDULE_FREEZE_PATTERN.pattern() + "'");
            }
        };
    }

    /**
     * Returns a callback that will verify if a freeze abort message is present in the output,
     * and notifies the given callback when found.
     *
     * @return the output consumer that processes freeze abort information from command output
     */
    public static Consumer<String> freezeAbortIsSuccessful() {
        return output -> {
            final var m = ABORT_FREEZE_PATTERN.matcher(output);
            if (!m.find()) {
                Assertions.fail("Expected '" + output + "' to contain '" + ABORT_FREEZE_PATTERN.pattern() + "'");
            }
        };
    }

    /**
     * Returns a callback that extracts the schedule ID from command output.
     * The callback looks for a pattern matching a schedule ID (format: N.N.N) in the output
     * and passes the extracted ID to the provided consumer.
     *
     * @param cb the consumer that will receive the extracted schedule ID
     * @return an output consumer that processes and extracts schedule IDs from command output
     */
    public static Consumer<String> scheduleIdCapturer(@NonNull final Consumer<String> cb) {
        return output -> {
            final var m = SCHEDULE_ID_PATTERN.matcher(output);
            if (m.find()) {
                cb.accept(m.group(1));
            } else {
                Assertions.fail("Expected '" + output + "' to contain '" + SCHEDULE_FREEZE_PATTERN.pattern() + "'");
            }
        };
    }

    /**
     * Prepend the given strings to the front of the given array.
     * @param a the array
     * @param ps the strings to prepend
     * @return a new array with the strings prepended
     */
    public static String[] prepend(@NonNull final String[] a, @NonNull final String... ps) {
        requireNonNull(a);
        requireNonNull(ps);
        final var newArgs = new String[a.length + ps.length];
        System.arraycopy(ps, 0, newArgs, 0, ps.length);
        System.arraycopy(a, 0, newArgs, ps.length, a.length);
        return newArgs;
    }

    /**
     * Sets the default config location to use for yahcli operations.
     * @param configLoc the config location
     */
    public static void setDefaultConfigLoc(@NonNull final String configLoc) {
        requireNonNull(configLoc);
        DEFAULT_CONFIG_LOC.set(requireNonNull(configLoc));
    }

    /**
     * Sets the default working directory to use for yahcli operations.
     * @param workingDir the working directory
     */
    public static void setDefaultWorkingDir(@NonNull final String workingDir) {
        requireNonNull(workingDir);
        DEFAULT_WORKING_DIR.set(requireNonNull(workingDir));
    }

    /**
     * Builds the absolute <b>filename</b> of a given key relative to Yahcli's default network. The
     * resulting format should be an absolute path ending with {@code <default network name>/keys},
     * e.g. {@code localhost/keys}.
     * @param keyFile the file name of the key
     * @return the path of the key file
     */
    public static String asYcDefaultNetworkKey(@NonNull final String keyFile) {
        requireNonNull(keyFile);
        return Path.of(absDefaultNetworkKeysDir(), keyFile).toString();
    }

    private static String absDefaultNetworkKeysDir() {
        return Path.of(DEFAULT_WORKING_DIR.get(), TEST_NETWORK, "keys")
                .toAbsolutePath()
                .toString();
    }

    private static void extractAndAcceptValue(String output, Pattern pattern, LongConsumer consumer) {
        final var m = pattern.matcher(output);
        if (m.find()) {
            consumer.accept(Long.parseLong(m.group(1)));
        } else {
            Assertions.fail("Expected '" + output + "' to contain '" + pattern.pattern() + "'");
        }
    }

    /**
     * Get Path of a resources file.
     * @param resourceFileName the file name
     * @return the Path
     */
    public static Path loadResourceFile(String resourceFileName) {
        return Path.of(Objects.requireNonNull(YahcliVerbs.class.getClassLoader().getResource(resourceFileName))
                .getPath());
    }
}<|MERGE_RESOLUTION|>--- conflicted
+++ resolved
@@ -34,17 +34,14 @@
             Pattern.compile("SUCCESS - account \\d+\\.\\d+\\.\\d+ updated, now staked to ACCOUNT \\d+\\.\\d+\\.(\\d+)");
     private static final Pattern NEW_KEY_PATTERN = Pattern.compile("The public key is:\\s*([a-fA-F0-9]+)");
     private static final Pattern KEY_PRINT_PATTERN = Pattern.compile("The public key @ [^ ]+ is *:\\s*([a-fA-F0-9]+)");
-<<<<<<< HEAD
+    private static final Pattern FILE_HASH_PATTERN =
+            Pattern.compile("The SHA-384 hash of the software-zip is:\n([a-f0-9]+)");
     private static final Pattern PUBLIC_KEY_PATTERN = Pattern.compile("public key .+ is: ([a-fA-F0-9]+)");
     private static final Pattern SCHEDULE_FREEZE_PATTERN =
             Pattern.compile("freeze scheduled for (\\d{4}-\\d{2}-\\d{2}\\.\\d{2}:\\d{2}:\\d{2})");
     private static final Pattern ABORT_FREEZE_PATTERN =
             Pattern.compile("freeze aborted and/or staged upgrade discarded");
     private static final Pattern SCHEDULE_ID_PATTERN = Pattern.compile(" with schedule ID (\\d+\\.\\d+\\.\\d+)");
-=======
-    private static final Pattern FILE_HASH_PATTERN =
-            Pattern.compile("The SHA-384 hash of the software-zip is:\n([a-f0-9]+)");
->>>>>>> 83908f35
 
     public static final AtomicReference<String> DEFAULT_CONFIG_LOC = new AtomicReference<>();
     public static final AtomicReference<String> DEFAULT_WORKING_DIR = new AtomicReference<>();
