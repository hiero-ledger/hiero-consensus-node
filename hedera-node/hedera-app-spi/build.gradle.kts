--- conflicted
+++ resolved
@@ -22,14 +22,11 @@
 dependencies {
     api(libs.hapi)
     compileOnly(libs.spotbugs.annotations)
-<<<<<<< HEAD
     implementation(libs.swirlds.common)
     implementation(libs.swirlds.merkle)
     implementation(libs.swirlds.virtualmap)
     implementation(libs.swirlds.jasperdb)
-=======
     testImplementation(testLibs.bundles.mockito)
->>>>>>> d82d0a0d
 }
 
 configurations.all {
