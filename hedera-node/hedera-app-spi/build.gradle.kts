--- conflicted
+++ resolved
@@ -13,41 +13,39 @@
  * See the License for the specific language governing permissions and
  * limitations under the License.
  */
+
 plugins {
-    id("com.hedera.hashgraph.conventions")
-    `java-test-fixtures`
+  id("com.hedera.hashgraph.conventions")
+  `java-test-fixtures`
 }
 
 description = "Hedera Application - SPI"
 
 configurations.all {
-    exclude("javax.annotation", "javax.annotation-api")
-    exclude("com.google.code.findbugs", "jsr305")
-    exclude("org.jetbrains", "annotations")
-    exclude("org.checkerframework", "checker-qual")
+  exclude("javax.annotation", "javax.annotation-api")
+  exclude("com.google.code.findbugs", "jsr305")
+  exclude("org.jetbrains", "annotations")
+  exclude("org.checkerframework", "checker-qual")
 
-    exclude("io.grpc", "grpc-core")
-    exclude("io.grpc", "grpc-context")
-    exclude("io.grpc", "grpc-api")
-    exclude("io.grpc", "grpc-testing")
+  exclude("io.grpc", "grpc-core")
+  exclude("io.grpc", "grpc-context")
+  exclude("io.grpc", "grpc-api")
+  exclude("io.grpc", "grpc-testing")
 }
 
 dependencies {
-    implementation(libs.grpc.stub)
-<<<<<<< HEAD
-    implementation(libs.swirlds.virtualmap)
-    implementation(libs.swirlds.jasperdb)
-=======
-    implementation(libs.swirlds.common)
->>>>>>> 0caf223d
-    api(libs.hapi)
-    api(libs.helidon.io.grpc)
-    api(libs.jsr305.annotation)
-    compileOnlyApi(libs.spotbugs.annotations)
+  implementation(libs.grpc.stub)
+  implementation(libs.swirlds.virtualmap)
+  implementation(libs.swirlds.jasperdb)
+  implementation(libs.swirlds.common)
+  api(libs.hapi)
+  api(libs.helidon.io.grpc)
+  api(libs.jsr305.annotation)
+  compileOnlyApi(libs.spotbugs.annotations)
 
-    testImplementation(testLibs.bundles.testing)
-    testCompileOnly(libs.spotbugs.annotations)
+  testImplementation(testLibs.bundles.testing)
+  testCompileOnly(libs.spotbugs.annotations)
 
-    testFixturesCompileOnly(libs.spotbugs.annotations)
-    testFixturesCompileOnly(testLibs.assertj.core)
+  testFixturesCompileOnly(libs.spotbugs.annotations)
+  testFixturesCompileOnly(testLibs.assertj.core)
 }