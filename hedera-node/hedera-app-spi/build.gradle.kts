/*
 * Copyright (C) 2020-2022 Hedera Hashgraph, LLC
 *
 * Licensed under the Apache License, Version 2.0 (the "License");
 * you may not use this file except in compliance with the License.
 * You may obtain a copy of the License at
 *
 *      http://www.apache.org/licenses/LICENSE-2.0
 *
 * Unless required by applicable law or agreed to in writing, software
 * distributed under the License is distributed on an "AS IS" BASIS,
 * WITHOUT WARRANTIES OR CONDITIONS OF ANY KIND, either express or implied.
 * See the License for the specific language governing permissions and
 * limitations under the License.
 */
plugins {
    id("com.hedera.hashgraph.conventions")
    `java-test-fixtures`
}

description = "Hedera Application - SPI"

configurations.all {
    exclude("javax.annotation", "javax.annotation-api")
    exclude("com.google.code.findbugs", "jsr305")
    exclude("org.jetbrains", "annotations")
    exclude("org.checkerframework", "checker-qual")

    exclude("io.grpc", "grpc-core")
    exclude("io.grpc", "grpc-context")
    exclude("io.grpc", "grpc-api")
    exclude("io.grpc", "grpc-testing")
}

dependencies {
    implementation(libs.grpc.stub)
    api(libs.hapi)
<<<<<<< HEAD
=======
    implementation(libs.helidon.io.grpc)
    implementation(libs.jsr305.annotation)
>>>>>>> 7a541c0c
    compileOnly(libs.spotbugs.annotations)
    implementation(libs.swirlds.common)
    implementation(libs.swirlds.merkle)
    implementation(libs.swirlds.virtualmap)
    implementation(libs.swirlds.jasperdb)

    testImplementation(testLibs.bundles.testing)
    testCompileOnly(libs.spotbugs.annotations)

    testFixturesCompileOnly(libs.spotbugs.annotations)
}<|MERGE_RESOLUTION|>--- conflicted
+++ resolved
@@ -35,11 +35,8 @@
 dependencies {
     implementation(libs.grpc.stub)
     api(libs.hapi)
-<<<<<<< HEAD
-=======
     implementation(libs.helidon.io.grpc)
     implementation(libs.jsr305.annotation)
->>>>>>> 7a541c0c
     compileOnly(libs.spotbugs.annotations)
     implementation(libs.swirlds.common)
     implementation(libs.swirlds.merkle)
