--- conflicted
+++ resolved
@@ -2,11 +2,8 @@
     requires transitive com.hedera.hashgraph.protobuf.java.api;
     requires static transitive com.github.spotbugs.annotations;
     requires com.swirlds.common;
-<<<<<<< HEAD
     requires com.google.protobuf;
-=======
     requires com.swirlds.config;
->>>>>>> ca5e6ec2
 
     exports com.hedera.node.app.spi;
     exports com.hedera.node.app.spi.state;
