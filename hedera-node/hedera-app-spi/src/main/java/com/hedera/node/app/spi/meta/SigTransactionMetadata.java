--- conflicted
+++ resolved
@@ -64,15 +64,6 @@
     public ResponseCodeEnum status() {
         return status;
     }
-<<<<<<< HEAD
-    @Override
-    public SigTransactionMetadataBuilder copy(final AccountKeyLookup lookup){
-            return new SigTransactionMetadataBuilder(lookup)
-                    .txnBody(txn)
-                    .status(status)
-                    .addAllReqKeys(requiredKeys);
-        }
-=======
 
     @Override
     public SigTransactionMetadataBuilder copy(final AccountKeyLookup lookup) {
@@ -81,5 +72,4 @@
                 .status(status)
                 .addAllReqKeys(requiredKeys);
     }
->>>>>>> 76dc6798
 }