// SPDX-License-Identifier: Apache-2.0
package com.hedera.node.app.spi;

<<<<<<< HEAD
import com.hedera.node.app.spi.systemtasks.SystemTaskHandler;
=======
import com.hedera.node.app.spi.fees.ServiceFeeCalculator;
>>>>>>> 5971ec55
import com.hedera.pbj.runtime.RpcServiceDefinition;
import com.swirlds.state.lifecycle.Service;
import edu.umd.cs.findbugs.annotations.NonNull;
import java.util.Set;

/**
 * This interface defines the contract for a service that can expose RPC endpoints.
 */
public interface RpcService extends Service {

    /**
     * If this service exposes RPC endpoints, then this method returns the RPC service definitions.
     *
     * @return The RPC service definitions if this service is exposed via RPC.
     */
    @NonNull
    Set<RpcServiceDefinition> rpcDefinitions();

    /**
<<<<<<< HEAD
     * If this service can handle system tasks, then this method returns the system task handlers.
     * @return The system task handlers if this service can handle system tasks.
     */
    default Set<SystemTaskHandler> systemTaskHandlers() {
=======
     * Returns all the handlers fee calculators for this service.
     *
     * @return The set of fee calculators.
     */
    default Set<ServiceFeeCalculator> serviceFeeCalculators() {
>>>>>>> 5971ec55
        return Set.of();
    }
}<|MERGE_RESOLUTION|>--- conflicted
+++ resolved
@@ -1,11 +1,8 @@
 // SPDX-License-Identifier: Apache-2.0
 package com.hedera.node.app.spi;
 
-<<<<<<< HEAD
+import com.hedera.node.app.spi.fees.ServiceFeeCalculator;
 import com.hedera.node.app.spi.systemtasks.SystemTaskHandler;
-=======
-import com.hedera.node.app.spi.fees.ServiceFeeCalculator;
->>>>>>> 5971ec55
 import com.hedera.pbj.runtime.RpcServiceDefinition;
 import com.swirlds.state.lifecycle.Service;
 import edu.umd.cs.findbugs.annotations.NonNull;
@@ -25,18 +22,18 @@
     Set<RpcServiceDefinition> rpcDefinitions();
 
     /**
-<<<<<<< HEAD
      * If this service can handle system tasks, then this method returns the system task handlers.
      * @return The system task handlers if this service can handle system tasks.
      */
     default Set<SystemTaskHandler> systemTaskHandlers() {
-=======
+        return Set.of();
+    }
+
+    /**
      * Returns all the handlers fee calculators for this service.
-     *
      * @return The set of fee calculators.
      */
     default Set<ServiceFeeCalculator> serviceFeeCalculators() {
->>>>>>> 5971ec55
         return Set.of();
     }
 }