--- conflicted
+++ resolved
@@ -85,7 +85,14 @@
     int numTxnSignatures();
 
     /**
-<<<<<<< HEAD
+     * Dispatches the computation of fees for the given transaction body and synthetic payer ID.
+     * @param txBody the transaction body
+     * @param syntheticPayerId the synthetic payer ID
+     * @return the computed fees
+     */
+    Fees dispatchComputeFees(@NonNull TransactionBody txBody, @NonNull AccountID syntheticPayerId);
+
+    /**
      * Gets a {@link ExchangeRateInfo} which provides information about the current exchange rate.
      *
      * @return The {@link ExchangeRateInfo} .
@@ -100,12 +107,4 @@
      */
     @NonNull
     Instant consensusNow();
-=======
-     * Dispatches the computation of fees for the given transaction body and synthetic payer ID.
-     * @param txBody the transaction body
-     * @param syntheticPayerId the synthetic payer ID
-     * @return the computed fees
-     */
-    Fees dispatchComputeFees(@NonNull TransactionBody txBody, @NonNull AccountID syntheticPayerId);
->>>>>>> ef89d137
 }