--- conflicted
+++ resolved
@@ -15,66 +15,16 @@
  */
 package com.hedera.node.app.spi.meta;
 
+import static java.util.Objects.requireNonNull;
+
 import com.hedera.node.app.spi.key.HederaKey;
 import com.hederahashgraph.api.proto.java.AccountID;
 import com.hederahashgraph.api.proto.java.ResponseCodeEnum;
 import com.hederahashgraph.api.proto.java.TransactionBody;
 import edu.umd.cs.findbugs.annotations.NonNull;
 import edu.umd.cs.findbugs.annotations.Nullable;
-
 import java.util.List;
 
-<<<<<<< HEAD
-import static java.util.Objects.requireNonNull;
-
-/** An implementation of {@link TransactionMetadata} for cases when an error has occurred. */
-public final class ErrorTransactionMetadata implements TransactionMetadata {
-    private final ResponseCodeEnum responseCode;
-    private final Throwable throwable;
-    private final TransactionBody txBody;
-    private final AccountID payer;
-
-    /**
-     * Constructor of {@code ErrorTransactionMetadata}
-     *
-     * @param responseCode the {@link ResponseCodeEnum} of the error
-     * @param throwable the {@link Throwable} that caused the error
-     * @param txBody the {@link TransactionBody} if known, {@code null} otherwise
-     * @param payer the {@link AccountID} of the payer if known, {@code null} otherwise
-     * @throws NullPointerException if {@code responseCode} is {@code null}
-     */
-    public ErrorTransactionMetadata(
-            @NonNull final ResponseCodeEnum responseCode,
-            @NonNull final Throwable throwable,
-            @Nullable final TransactionBody txBody,
-            @Nullable final AccountID payer) {
-        this.txBody = txBody;
-        this.throwable = requireNonNull(throwable);
-        this.responseCode = requireNonNull(responseCode);
-        this.payer = payer;
-    }
-
-    /**
-     * Returns the cause of the error
-     *
-     * @return the {@link Throwable} that caused the error
-     */
-    @Nullable
-    public Throwable cause() {
-        return throwable;
-    }
-
-    @NonNull
-    @Override
-    public ResponseCodeEnum status() {
-        return responseCode;
-    }
-
-    @Nullable
-    @Override
-    public TransactionBody txnBody() {
-        return txBody;
-=======
 /**
  * An implementation of {@link TransactionMetadata} for cases when an error has occurred.
  *
@@ -84,6 +34,7 @@
  */
 public record ErrorTransactionMetadata(
         @Nullable TransactionBody txnBody,
+        @Nullable AccountID payer,
         @NonNull ResponseCodeEnum status,
         @NonNull Throwable cause)
         implements TransactionMetadata {
@@ -98,7 +49,6 @@
     public ErrorTransactionMetadata {
         requireNonNull(cause);
         requireNonNull(status);
->>>>>>> 2d0f2ce8
     }
 
     @NonNull
