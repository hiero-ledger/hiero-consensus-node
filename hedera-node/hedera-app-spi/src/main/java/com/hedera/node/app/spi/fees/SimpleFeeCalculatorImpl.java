// SPDX-License-Identifier: Apache-2.0
package com.hedera.node.app.spi.fees;

import static org.hiero.hapi.fees.FeeScheduleUtils.lookupExtraFee;

import com.hedera.hapi.node.base.Key;
import com.hedera.hapi.node.transaction.Query;
import com.hedera.hapi.node.transaction.TransactionBody;
import edu.umd.cs.findbugs.annotations.NonNull;
import edu.umd.cs.findbugs.annotations.Nullable;
import java.util.Map;
import java.util.Set;
import java.util.function.Function;
import java.util.stream.Collectors;
import org.hiero.hapi.fees.FeeResult;
import org.hiero.hapi.support.fees.ExtraFeeReference;
import org.hiero.hapi.support.fees.FeeSchedule;

/**
 * Base class for simple fee calculators. Provides reusable utility methods for common fee
 * calculation patterns per HIP-1261.
 *
 * <p>Subclasses implement {@link SimpleFeeCalculator} directly and can use the static utility
 * methods provided here to avoid code duplication.
 */
public class SimpleFeeCalculatorImpl implements SimpleFeeCalculator {

    protected final FeeSchedule feeSchedule;
    private final Map<TransactionBody.DataOneOfType, ServiceFeeCalculator> serviceFeeCalculators;

    public SimpleFeeCalculatorImpl(FeeSchedule feeSchedule, Set<ServiceFeeCalculator> serviceFeeCalculators) {
        this.feeSchedule = feeSchedule;
        this.serviceFeeCalculators = serviceFeeCalculators.stream()
                .collect(Collectors.toMap(ServiceFeeCalculator::getTransactionType, Function.identity()));
    }

    /**
     * Adds fees from a list of extras to the result, using primitive counts.
     * Avoids Map allocation for hot path performance.
     *
     * @param result the fee result to accumulate fees into
     * @param feeType "Node" or "Service" - determines which add method to call
     * @param extras the list of extra fee references from the fee schedule
     * @param signatures the number of signatures
     * @param bytes the transaction size in bytes
     * @param keys the number of keys
     */
    private void addExtraFees(
            @NonNull final FeeResult result,
            @NonNull final String feeType,
            @NonNull final Iterable<ExtraFeeReference> extras,
            final long signatures,
            final long bytes,
            final long keys) {
        for (final ExtraFeeReference ref : extras) {
            final long used =
                    switch (ref.name()) {
                        case SIGNATURES -> signatures;
                        case BYTES -> bytes;
                        case KEYS -> keys;
                        default -> 0; // Ignore extras not applicable to this transaction
                    };

            if (used > ref.includedCount()) {
                final long overage = used - ref.includedCount();
                final long unitFee = lookupExtraFee(feeSchedule, ref.name()).fee();
                final long cost = overage * unitFee;

                if ("Node".equals(feeType)) {
                    result.addNodeFee(overage, cost);
                } else {
                    result.addServiceFee(overage, cost);
                }
            }
        }
    }

    /**
     * Calculates fees for CryptoDelete transactions per HIP-1261.
     * CryptoDelete uses only SIGNATURES extra for the service fee.
     *
     * @param txnBody the transaction body
     * @param calculatorState the calculator state containing signature count
     * @return the calculated fee result
     */
    @Override
    public FeeResult calculateTxFee(
            @NonNull final TransactionBody txnBody, @Nullable final CalculatorState calculatorState) {
        // Extract primitive counts (no allocations)
        final long signatures = calculatorState != null ? calculatorState.numTxnSignatures() : 0;
        final long bytes = TransactionBody.PROTOBUF.toBytes(txnBody).length();

        final var result = new FeeResult();

        // Add node base + extras
        result.addNodeFee(1, feeSchedule.node().baseFee());
        addExtraFees(result, "Node", feeSchedule.node().extras(), signatures, bytes, 0);

        // Add network fee
        final int multiplier = feeSchedule.network().multiplier();
<<<<<<< HEAD
        result.addNetworkFee(1, result.node * multiplier);
=======
        result.addNetworkFee(result.node * multiplier);
>>>>>>> f232774b

        final var serviceFeeCalculator =
                serviceFeeCalculators.get(txnBody.data().kind());
        serviceFeeCalculator.accumulateServiceFee(txnBody, calculatorState, result, feeSchedule);
        return result;
    }

    /**
     * Utility: Counts all keys including nested ones in threshold/key lists.
     * Useful for calculating KEYS extra fees per HIP-1261.
     *
     * @param key The key structure to count
     * @return The total number of simple keys (ED25519, ECDSA_SECP256K1, ECDSA_384)
     */
    public static long countKeys(@NonNull final Key key) {
        return switch (key.key().kind()) {
            case ED25519, ECDSA_SECP256K1, ECDSA_384 -> 1L;
            case THRESHOLD_KEY ->
                key.thresholdKeyOrThrow().keys().keys().stream()
                        .mapToLong(SimpleFeeCalculatorImpl::countKeys)
                        .sum();
            case KEY_LIST ->
                key.keyListOrThrow().keys().stream()
                        .mapToLong(SimpleFeeCalculatorImpl::countKeys)
                        .sum();
            default -> 0L;
        };
    }

    /**
     * Default implementation for query fee calculation.
     *
     * @param query The query to calculate fees for
     * @param calculatorState calculator state
     * @return Never returns normally
     * @throws UnsupportedOperationException always
     */
    @Override
    @NonNull
    public FeeResult calculateQueryFee(@NonNull final Query query, @Nullable final CalculatorState calculatorState) {
        throw new UnsupportedOperationException(
                "Query fee calculation not supported for " + getClass().getSimpleName());
    }
}<|MERGE_RESOLUTION|>--- conflicted
+++ resolved
@@ -98,11 +98,7 @@
 
         // Add network fee
         final int multiplier = feeSchedule.network().multiplier();
-<<<<<<< HEAD
-        result.addNetworkFee(1, result.node * multiplier);
-=======
         result.addNetworkFee(result.node * multiplier);
->>>>>>> f232774b
 
         final var serviceFeeCalculator =
                 serviceFeeCalculators.get(txnBody.data().kind());
