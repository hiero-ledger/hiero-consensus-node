/*
 * Copyright (C) 2025 Hedera Hashgraph, LLC
 *
 * Licensed under the Apache License, Version 2.0 (the "License");
 * you may not use this file except in compliance with the License.
 * You may obtain a copy of the License at
 *
 *      http://www.apache.org/licenses/LICENSE-2.0
 *
 * Unless required by applicable law or agreed to in writing, software
 * distributed under the License is distributed on an "AS IS" BASIS,
 * WITHOUT WARRANTIES OR CONDITIONS OF ANY KIND, either express or implied.
 * See the License for the specific language governing permissions and
 * limitations under the License.
 */

package com.hedera.node.app.spi.ids;

<<<<<<< HEAD
import com.hedera.hapi.node.base.FileID;
=======
import com.hedera.hapi.node.base.AccountID;
>>>>>>> bac350cb
import com.hedera.hapi.node.base.ScheduleID;
import com.hedera.hapi.node.base.TokenID;
import com.hedera.hapi.node.base.TopicID;

/**
 * A strategy for creating entity ids.
 */
public interface EntityIdFactory {
    /**
     * Returns a token id for the given number.
     * @param number the number
     */
    TokenID newTokenId(long number);

    /**
     * Returns a topic id for the given number.
     * @param number the number
     */
    TopicID newTopicId(long number);

    /**
     * Returns a schedule id for the given number.
     * @param number the number
     */
    ScheduleID newScheduleId(long number);

    /**
<<<<<<< HEAD
     * Returns a file id for the given number.
     * @param number the number
     */
    FileID newFileId(long number);
=======
     * Returns an account id for the given number.
     * @param number the number
     */
    AccountID newAccountId(long number);
>>>>>>> bac350cb
}<|MERGE_RESOLUTION|>--- conflicted
+++ resolved
@@ -16,11 +16,8 @@
 
 package com.hedera.node.app.spi.ids;
 
-<<<<<<< HEAD
+import com.hedera.hapi.node.base.AccountID;
 import com.hedera.hapi.node.base.FileID;
-=======
-import com.hedera.hapi.node.base.AccountID;
->>>>>>> bac350cb
 import com.hedera.hapi.node.base.ScheduleID;
 import com.hedera.hapi.node.base.TokenID;
 import com.hedera.hapi.node.base.TopicID;
@@ -48,15 +45,14 @@
     ScheduleID newScheduleId(long number);
 
     /**
-<<<<<<< HEAD
+     * Returns an account id for the given number.
+     * @param number the number
+     */
+    AccountID newAccountId(long number);
+
+    /**
      * Returns a file id for the given number.
      * @param number the number
      */
     FileID newFileId(long number);
-=======
-     * Returns an account id for the given number.
-     * @param number the number
-     */
-    AccountID newAccountId(long number);
->>>>>>> bac350cb
 }