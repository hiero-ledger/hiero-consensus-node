--- conflicted
+++ resolved
@@ -15,12 +15,7 @@
  */
 package com.hedera.node.app.spi;
 
-<<<<<<< HEAD
 import com.hedera.node.app.spi.state.ReadableStates;
-import com.hedera.node.app.spi.state.WritableStates;
-=======
-import com.hedera.node.app.spi.state.States;
->>>>>>> d82d0a0d
 import edu.umd.cs.findbugs.annotations.NonNull;
 
 /**
@@ -34,23 +29,15 @@
      * @return A new {@link PreTransactionHandler}
      */
     @NonNull
-<<<<<<< HEAD
-    PreTransactionHandler createPreTransactionHandler(@NonNull ReadableStates states);
-=======
     PreTransactionHandler createPreTransactionHandler(
-            @NonNull States states, @NonNull PreHandleContext ctx);
->>>>>>> d82d0a0d
+            @NonNull ReadableStates states, @NonNull PreHandleContext ctx);
 
     /**
      * Creates and returns a new {@link TransactionHandler}
      *
      * @return A new {@link TransactionHandler}
      */
-<<<<<<< HEAD
-    default @NonNull TransactionHandler createTransactionHandler(@NonNull WritableStates states) {
-=======
-    default @NonNull TransactionHandler createTransactionHandler(@NonNull States states) {
->>>>>>> d82d0a0d
+    default @NonNull TransactionHandler createTransactionHandler(@NonNull ReadableStates states) {
         throw new UnsupportedOperationException();
     }
 
@@ -59,11 +46,7 @@
      *
      * @return A new {@link QueryHandler}
      */
-<<<<<<< HEAD
     default @NonNull QueryHandler createQueryHandler(@NonNull ReadableStates states) {
-=======
-    default @NonNull QueryHandler createQueryHandler(@NonNull States states) {
->>>>>>> d82d0a0d
         throw new UnsupportedOperationException();
     }
 }