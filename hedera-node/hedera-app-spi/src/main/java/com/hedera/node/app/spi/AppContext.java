/*
 * Copyright (C) 2024-2025 Hedera Hashgraph, LLC
 *
 * Licensed under the Apache License, Version 2.0 (the "License");
 * you may not use this file except in compliance with the License.
 * You may obtain a copy of the License at
 *
 *      http://www.apache.org/licenses/LICENSE-2.0
 *
 * Unless required by applicable law or agreed to in writing, software
 * distributed under the License is distributed on an "AS IS" BASIS,
 * WITHOUT WARRANTIES OR CONDITIONS OF ANY KIND, either express or implied.
 * See the License for the specific language governing permissions and
 * limitations under the License.
 */

package com.hedera.node.app.spi;

import static com.hedera.hapi.node.base.ResponseCodeEnum.DUPLICATE_TRANSACTION;
import static com.hedera.hapi.util.HapiUtils.asTimestamp;
import static java.util.concurrent.TimeUnit.MILLISECONDS;

import com.hedera.hapi.node.base.AccountID;
import com.hedera.hapi.node.base.ResponseCodeEnum;
import com.hedera.hapi.node.base.TransactionID;
import com.hedera.hapi.node.transaction.TransactionBody;
<<<<<<< HEAD
import com.hedera.node.app.spi.ids.EntityIdFactory;
=======
import com.hedera.node.app.spi.fees.FeeCharging;
>>>>>>> 37c34a2d
import com.hedera.node.app.spi.signatures.SignatureVerifier;
import com.hedera.node.app.spi.throttle.Throttle;
import com.swirlds.common.crypto.Signature;
import com.swirlds.config.api.Configuration;
import com.swirlds.metrics.api.Metrics;
import com.swirlds.state.lifecycle.Service;
import com.swirlds.state.lifecycle.info.NodeInfo;
import edu.umd.cs.findbugs.annotations.NonNull;
import java.time.Duration;
import java.time.Instant;
import java.time.InstantSource;
import java.util.concurrent.CompletableFuture;
import java.util.concurrent.Executor;
import java.util.concurrent.atomic.AtomicInteger;
import java.util.concurrent.atomic.AtomicReference;
import java.util.function.BiConsumer;
import java.util.function.Consumer;
import java.util.function.Supplier;

/**
 * Gives context to {@link Service} implementations on how the application workflows will do
 * shared functions like verifying signatures or computing the current instant.
 */
public interface AppContext {
    /**
     * The {@link Gossip} interface is used to submit transactions to the network.
     */
    interface Gossip {
        int NANOS_TO_SKIP_ON_DUPLICATE = 13;
        String DUPLICATE_TRANSACTION_REASON = "" + DUPLICATE_TRANSACTION;

        /**
         * A {@link Gossip} that throws an exception indicating it should never have been used; for example,
         * if the client code was running in a standalone mode.
         */
        Gossip UNAVAILABLE_GOSSIP = new Gossip() {
            @Override
            public void submit(@NonNull final TransactionBody body) {
                throw new IllegalStateException("Gossip is not available!");
            }

            @Override
            public Signature sign(final byte[] ledgerId) {
                throw new IllegalStateException("Gossip is not available!");
            }
        };

        /**
         * Uses the given executor to schedule a retryable gossip submission for a transaction customized by the
         * provided spec with the given valid duration, node account id, and valid start times no later than the
         * given estimate of current consensus time.
         * <p>
         * Returns a future that completes normally if the transaction is eventually submitted, or exceptionally
         * if the transaction cannot be submitted after the given number of attempts. The message of the exception
         * will be the reason for the final failure.
         *
         * @param selfId the id of the node submitting the transaction
         * @param consensusNow an estimate of current consensus time
         * @param validDuration the duration for which the transaction is valid
         * @param spec a consumer that will populate the transaction body
         * @param executor the executor to use for submitting the transaction
         * @param timesToTry the number of times to try submitting the transaction
         * @param distinctTxnIdsPerTry the number of distinct transaction ids to try per attempt
         * @param retryDelay the delay between retries
         * @param onFailure the consumer to call when a submission attempt fails
         * @return a future that will complete when the transaction is submitted
         */
        default CompletableFuture<Void> submitFuture(
                @NonNull final AccountID selfId,
                @NonNull final Instant consensusNow,
                @NonNull final Duration validDuration,
                @NonNull final Consumer<TransactionBody.Builder> spec,
                @NonNull final Executor executor,
                final int timesToTry,
                final int distinctTxnIdsPerTry,
                @NonNull final Duration retryDelay,
                @NonNull final BiConsumer<TransactionBody, String> onFailure) {
            final var attemptsLeft = new AtomicInteger(timesToTry);
            final var validStartTime = new AtomicReference<>(consensusNow);
            final var txnIdValidDuration = new com.hedera.hapi.node.base.Duration(validDuration.toSeconds());
            return CompletableFuture.runAsync(
                    () -> {
                        var fatalFailure = false;
                        var failureReason = "<N/A>";
                        TransactionBody body;
                        do {
                            int txnIdsLeft = distinctTxnIdsPerTry;
                            do {
                                final var builder = TransactionBody.newBuilder()
                                        .nodeAccountID(selfId)
                                        .transactionValidDuration(txnIdValidDuration)
                                        .transactionID(
                                                new TransactionID(asTimestamp(validStartTime.get()), selfId, false, 0));
                                spec.accept(builder);
                                body = builder.build();
                                try {
                                    submit(body);
                                    return;
                                } catch (IllegalArgumentException iae) {
                                    failureReason = iae.getMessage();
                                    if (DUPLICATE_TRANSACTION_REASON.equals(failureReason)) {
                                        validStartTime.set(validStartTime.get().plusNanos(NANOS_TO_SKIP_ON_DUPLICATE));
                                    } else {
                                        fatalFailure = true;
                                        break;
                                    }
                                } catch (IllegalStateException ise) {
                                    failureReason = ise.getMessage();
                                    // There is no point to retry immediately except on a duplicate id
                                    break;
                                }
                            } while (txnIdsLeft-- > 1);
                            onFailure.accept(body, failureReason);
                            if (!fatalFailure) {
                                try {
                                    MILLISECONDS.sleep(retryDelay.toMillis());
                                } catch (InterruptedException e) {
                                    Thread.currentThread().interrupt();
                                    throw new IllegalStateException("Interrupted while waiting to retry " + body, e);
                                }
                            }
                        } while (!fatalFailure && attemptsLeft.decrementAndGet() > 0);
                        throw new IllegalStateException(failureReason);
                    },
                    executor);
        }

        /**
         * Attempts to submit the given transaction to the network.
         *
         * @param body the transaction to submit
         * @throws IllegalStateException    if the network is not active; the client should retry later
         * @throws IllegalArgumentException if body is invalid; so the client can retry immediately with a
         *                                  different transaction id if the exception's message is {@link ResponseCodeEnum#DUPLICATE_TRANSACTION}
         */
        void submit(@NonNull TransactionBody body);

        /**
         * Signs the given bytes with the node's RSA key and returns the signature.
         *
         * @param bytes the bytes to sign
         * @return the signature
         */
        Signature sign(byte[] bytes);
    }

    /**
     * The source of the current instant.
     *
     * @return the instant source
     */
    InstantSource instantSource();

    /**
     * The signature verifier the application workflows will use.
     *
     * @return the signature verifier
     */
    SignatureVerifier signatureVerifier();

    /**
     * The {@link Gossip} can be used to submit transactions to the network when it is active.
     *
     * @return the gossip interface
     */
    Gossip gossip();

    /**
     * The active configuration of the application.
     * @return the configuration
     */
    Supplier<Configuration> configSupplier();

    /**
     * The supplier of the self node info.
     * @return the supplier
     */
    Supplier<NodeInfo> selfNodeInfoSupplier();

    /**
     * The supplier of (platform) metrics
     * @return the supplier
     */
    Supplier<Metrics> metricsSupplier();

    /**
     * The application's strategy for creating {@link Throttle} instances.
     * @return the throttle factory
     */
    Throttle.Factory throttleFactory();

    /**
<<<<<<< HEAD
     * The application's strategy for creating entity ids.
     * @return the entity id factory
     */
    EntityIdFactory idFactory();
=======
     * Supplier of the application's strategy for charging fees.
     * @return the fee charging strategy
     */
    Supplier<FeeCharging> feeChargingSupplier();
>>>>>>> 37c34a2d
}<|MERGE_RESOLUTION|>--- conflicted
+++ resolved
@@ -24,11 +24,8 @@
 import com.hedera.hapi.node.base.ResponseCodeEnum;
 import com.hedera.hapi.node.base.TransactionID;
 import com.hedera.hapi.node.transaction.TransactionBody;
-<<<<<<< HEAD
+import com.hedera.node.app.spi.fees.FeeCharging;
 import com.hedera.node.app.spi.ids.EntityIdFactory;
-=======
-import com.hedera.node.app.spi.fees.FeeCharging;
->>>>>>> 37c34a2d
 import com.hedera.node.app.spi.signatures.SignatureVerifier;
 import com.hedera.node.app.spi.throttle.Throttle;
 import com.swirlds.common.crypto.Signature;
@@ -221,15 +218,14 @@
     Throttle.Factory throttleFactory();
 
     /**
-<<<<<<< HEAD
+     * Supplier of the application's strategy for charging fees.
+     * @return the fee charging strategy
+     */
+    Supplier<FeeCharging> feeChargingSupplier();
+
+    /**
      * The application's strategy for creating entity ids.
      * @return the entity id factory
      */
     EntityIdFactory idFactory();
-=======
-     * Supplier of the application's strategy for charging fees.
-     * @return the fee charging strategy
-     */
-    Supplier<FeeCharging> feeChargingSupplier();
->>>>>>> 37c34a2d
 }