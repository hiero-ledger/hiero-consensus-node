/*
 * Copyright (C) 2022 Hedera Hashgraph, LLC
 *
 * Licensed under the Apache License, Version 2.0 (the "License");
 * you may not use this file except in compliance with the License.
 * You may obtain a copy of the License at
 *
 *      http://www.apache.org/licenses/LICENSE-2.0
 *
 * Unless required by applicable law or agreed to in writing, software
 * distributed under the License is distributed on an "AS IS" BASIS,
 * WITHOUT WARRANTIES OR CONDITIONS OF ANY KIND, either express or implied.
 * See the License for the specific language governing permissions and
 * limitations under the License.
 */
package com.hedera.node.app.spi.meta;

import static com.hederahashgraph.api.proto.java.ResponseCodeEnum.INVALID_PAYER_ACCOUNT_ID;
import static com.hederahashgraph.api.proto.java.ResponseCodeEnum.OK;

import com.hedera.node.app.spi.AccountKeyLookup;
import com.hedera.node.app.spi.KeyOrLookupFailureReason;
import com.hedera.node.app.spi.key.HederaKey;
import com.hederahashgraph.api.proto.java.AccountID;
import com.hederahashgraph.api.proto.java.ResponseCodeEnum;
import com.hederahashgraph.api.proto.java.TransactionBody;
import edu.umd.cs.findbugs.annotations.NonNull;
import edu.umd.cs.findbugs.annotations.Nullable;
import java.util.ArrayList;
import java.util.List;

/**
<<<<<<< HEAD
 * Builds {@link SigTransactionMetadata} by collecting needed information collected when transactions are
 * handled as part of "pre-handle" needed for signature verification. This class will be subclassed.
 *
=======
 * Builds {@link SigTransactionMetadata} by collecting needed information collected when
 * transactions are handled as part of "pre-handle" needed for signature verification. This class
 * will be subclassed For e.g., we need a {@link TransactionMetadata} with an inner {@link
 * TransactionMetadata} for schedule transactions.
>>>>>>> 76dc6798
 */
public class SigTransactionMetadataBuilder<T extends SigTransactionMetadataBuilder<T>> {
    protected List<HederaKey> requiredKeys = new ArrayList<>();
    protected ResponseCodeEnum status = OK;

    protected TransactionBody txn;
    protected final AccountKeyLookup keyLookup;
    protected AccountID payer;

    public SigTransactionMetadataBuilder(final AccountKeyLookup keyLookup) {
        this.keyLookup = keyLookup;
    }

    /**
     * Sets status on {@link TransactionMetadata}. It will be {@link ResponseCodeEnum#OK} if there
     * is no failure.
     *
     * @param status status to be set on {@link TransactionMetadata}
     * @return builder object
     */
    public T status(final ResponseCodeEnum status) {
        this.status = status;
        return self();
    }

    public T payer(final AccountID status) {
        this.payer = status;
        return self();
    }

    public T addAllReqKeys(final List<HederaKey> keys) {
        this.requiredKeys.addAll(keys);
        return self();
    }

    /**
     * Fetches the payer key and add to required keys in {@link TransactionMetadata}.
     *
     * @param payer payer for the transaction
     * @return builder object
     */
    public T payerKeyFor(AccountID payer) {
        this.payer = payer;
        addPayerKey();
        return self();
    }

    /**
     * Adds given key to required keys in {@link TransactionMetadata}.
     *
     * @param key key to be added
     * @return builder object
     */
    public T addToReqKeys(HederaKey key) {
        requiredKeys.add(key);
        return self();
    }

    /**
     * Adds the {@link TransactionBody} of the transaction on {@link TransactionMetadata}.
     *
     * @param txn transaction body of the transaction
     * @return builder object
     */
    public T txnBody(TransactionBody txn) {
        this.txn = txn;
        return self();
    }

    /**
     * Checks if the accountId is same as payer or the status of the metadata is already failed. If
     * either of the above is true, doesn't look up the keys for given account. Else, looks up the
     * keys for account. If the lookup fails, sets the default failureReason given in the result.
     *
     * @param id given accountId
     */
    public T addNonPayerKey(final AccountID id) {
        return addNonPayerKey(id, null);
    }

    /**
     * Checks if the accountId is same as payer or the status of the metadata is already failed. If
     * either of the above is true, doesn't look up the keys for given account. Else, looks up the
     * keys for account. If the lookup fails, sets the given failure reason on the metadata. If the
     * failureReason is null, sets the default failureReason given in the result.
     *
     * @param id given accountId
     * @param failureStatus given failure status
     */
<<<<<<< HEAD
    public T addNonPayerKey(
            final AccountID id, final ResponseCodeEnum failureStatus) {
=======
    public T addNonPayerKey(final AccountID id, final ResponseCodeEnum failureStatus) {
>>>>>>> 76dc6798
        if (isNotNeeded(id)) {
            return self();
        }
        final var result = keyLookup.getKey(id);
        failOrAddToKeys(result, failureStatus);
        return self();
    }

    /**
     * Checks if the accountId is same as payer or the status of the metadata is already failed. If
     * either of the above is true, doesn't look up the keys for given account. Else, looks up the
     * keys for account if receiverSigRequired is true on the account. If the lookup fails, sets the
     * given failure reason on the metadata. If the failureReason is null, sets the default
     * failureReason given in the result.
     *
     * @param id given accountId
     * @param failureStatus given failure status
     */
    public T addNonPayerKeyIfReceiverSigRequired(
            final AccountID id, final ResponseCodeEnum failureStatus) {
        if (isNotNeeded(id)) {
            return self();
        }
        final var result = keyLookup.getKeyIfReceiverSigRequired(id);
        failOrAddToKeys(result, failureStatus);
        return self();
    }
<<<<<<< HEAD
=======

>>>>>>> 76dc6798
    public SigTransactionMetadata build() {
        return new SigTransactionMetadata(txn, payer, status, requiredKeys);
    }

    @SuppressWarnings("unchecked")
    final T self() {
        return (T) this;
    }

    /* ---------- Helper methods ---------- */

    /**
     * Look up the keys for payer account and add payer key to the required keys list. If the lookup
     * fails adds failure status {@code INVALID_PAYER_ACCOUNT_ID} to the metadata.
     */
    private void addPayerKey() {
        final var result = keyLookup.getKey(payer);
        failOrAddToKeys(result, INVALID_PAYER_ACCOUNT_ID);
    }

    /**
     * Checks if the account given is same as payer or if the metadata is already failed. In either
     * case, no need to lookup tha account's key.
     *
     * @param id given account
     * @return true if the lookup is not needed, false otherwise
     */
    private boolean isNotNeeded(@NonNull final AccountID id) {
        return id.equals(payer)
                || id.equals(AccountID.getDefaultInstance())
                || designatesAccountRemoval(id)
                || status != OK;
    }

    /**
     * Checks if the accountId is a sentinel id 0.0.0
     *
     * @param id given accountId
     * @return true if the given accountID is
     */
    private boolean designatesAccountRemoval(@NonNull final AccountID id) {
        return id.getShardNum() == 0
                && id.getRealmNum() == 0
                && id.getAccountNum() == 0
                && id.getAlias().isEmpty();
    }

    /**
     * Given a successful key lookup, adds its key to the required signers. Given a failed key
     * lookup, sets this {@link SigTransactionMetadata}'s status to either the failure reason of the
     * lookup; or (if it is non-null), the requested failureStatus parameter.
     *
     * @param result key lookup result
     * @param failureStatus failure reason for the lookup
     */
    private void failOrAddToKeys(
            final KeyOrLookupFailureReason result, @Nullable final ResponseCodeEnum failureStatus) {
        if (result.failed()) {
            this.status = failureStatus != null ? failureStatus : result.failureReason();
        } else if (result.key() != null) {
            requiredKeys.add(result.key());
        }
    }
}<|MERGE_RESOLUTION|>--- conflicted
+++ resolved
@@ -30,16 +30,10 @@
 import java.util.List;
 
 /**
-<<<<<<< HEAD
- * Builds {@link SigTransactionMetadata} by collecting needed information collected when transactions are
- * handled as part of "pre-handle" needed for signature verification. This class will be subclassed.
- *
-=======
  * Builds {@link SigTransactionMetadata} by collecting needed information collected when
  * transactions are handled as part of "pre-handle" needed for signature verification. This class
  * will be subclassed For e.g., we need a {@link TransactionMetadata} with an inner {@link
  * TransactionMetadata} for schedule transactions.
->>>>>>> 76dc6798
  */
 public class SigTransactionMetadataBuilder<T extends SigTransactionMetadataBuilder<T>> {
     protected List<HederaKey> requiredKeys = new ArrayList<>();
@@ -129,12 +123,7 @@
      * @param id given accountId
      * @param failureStatus given failure status
      */
-<<<<<<< HEAD
-    public T addNonPayerKey(
-            final AccountID id, final ResponseCodeEnum failureStatus) {
-=======
     public T addNonPayerKey(final AccountID id, final ResponseCodeEnum failureStatus) {
->>>>>>> 76dc6798
         if (isNotNeeded(id)) {
             return self();
         }
@@ -162,10 +151,7 @@
         failOrAddToKeys(result, failureStatus);
         return self();
     }
-<<<<<<< HEAD
-=======
-
->>>>>>> 76dc6798
+
     public SigTransactionMetadata build() {
         return new SigTransactionMetadata(txn, payer, status, requiredKeys);
     }
