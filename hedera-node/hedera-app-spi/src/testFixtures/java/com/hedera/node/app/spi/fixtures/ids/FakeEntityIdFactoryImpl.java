// SPDX-License-Identifier: Apache-2.0
package com.hedera.node.app.spi.fixtures.ids;

import static com.swirlds.common.utility.CommonUtils.hex;
import static java.lang.System.arraycopy;

import com.google.common.primitives.Ints;
import com.google.common.primitives.Longs;
import com.hedera.hapi.node.base.AccountID;
import com.hedera.hapi.node.base.ContractID;
import com.hedera.hapi.node.base.FileID;
import com.hedera.hapi.node.base.ScheduleID;
import com.hedera.hapi.node.base.TokenID;
import com.hedera.hapi.node.base.TopicID;
import com.hedera.pbj.runtime.io.buffer.Bytes;
import com.swirlds.state.lifecycle.EntityIdFactory;
import edu.umd.cs.findbugs.annotations.NonNull;

/**
 * Fixed shard/realm implementation of {@link EntityIdFactory}.
 */
public class FakeEntityIdFactoryImpl implements EntityIdFactory {
    private final long shard;
    private final long realm;

    public FakeEntityIdFactoryImpl(final long shard, final long realm) {
        this.shard = shard;
        this.realm = realm;
    }

    @Override
    public TokenID newTokenId(long number) {
        return new TokenID(shard, realm, number);
    }

    @Override
    public TopicID newTopicId(long number) {
        return new TopicID(shard, realm, number);
    }

    @Override
    public ScheduleID newScheduleId(long number) {
        return new ScheduleID(shard, realm, number);
    }

    @Override
    public AccountID newAccountId(long number) {
        return AccountID.newBuilder()
                .shardNum(shard)
                .realmNum(realm)
                .accountNum(number)
                .build();
    }

    @Override
    public AccountID newAccountIdWithAlias(@NonNull Bytes alias) {
        return AccountID.newBuilder()
                .shardNum(shard)
                .realmNum(realm)
                .alias(alias)
                .build();
    }

    @Override
    public AccountID newDefaultAccountId() {
        return AccountID.newBuilder().shardNum(shard).realmNum(realm).build();
    }

    @Override
    public FileID newFileId(long number) {
        return new FileID(shard, realm, number);
    }

    @Override
    public ContractID newContractId(long number) {
        return ContractID.newBuilder()
                .shardNum(shard)
                .realmNum(realm)
                .contractNum(number)
                .build();
    }

    @Override
<<<<<<< HEAD
    public long getShard() {
        return shard;
    }

    @Override
    public long getRealm() {
        return realm;
=======
    public String hexLongZero(long number) {
        final byte[] evmAddress = new byte[20];
        final var shardBytes = Ints.toByteArray((int) shard);
        final var realmBytes = Longs.toByteArray(realm);
        final var numBytes = Longs.toByteArray(number);

        arraycopy(shardBytes, 0, evmAddress, 0, 4);
        arraycopy(realmBytes, 0, evmAddress, 4, 8);
        arraycopy(numBytes, 0, evmAddress, 12, 8);

        return hex(evmAddress);
>>>>>>> dcd4c7a8
    }
}<|MERGE_RESOLUTION|>--- conflicted
+++ resolved
@@ -81,15 +81,6 @@
     }
 
     @Override
-<<<<<<< HEAD
-    public long getShard() {
-        return shard;
-    }
-
-    @Override
-    public long getRealm() {
-        return realm;
-=======
     public String hexLongZero(long number) {
         final byte[] evmAddress = new byte[20];
         final var shardBytes = Ints.toByteArray((int) shard);
@@ -101,6 +92,5 @@
         arraycopy(numBytes, 0, evmAddress, 12, 8);
 
         return hex(evmAddress);
->>>>>>> dcd4c7a8
     }
 }