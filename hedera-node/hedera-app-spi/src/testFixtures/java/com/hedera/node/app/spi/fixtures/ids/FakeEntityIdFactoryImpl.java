--- conflicted
+++ resolved
@@ -21,16 +21,20 @@
 
 import com.google.common.primitives.Ints;
 import com.google.common.primitives.Longs;
+import com.google.common.primitives.Ints;
+import com.google.common.primitives.Longs;
 import com.hedera.hapi.node.base.AccountID;
 import com.hedera.hapi.node.base.ContractID;
 import com.hedera.hapi.node.base.FileID;
 import com.hedera.hapi.node.base.ScheduleID;
 import com.hedera.hapi.node.base.TokenID;
 import com.hedera.hapi.node.base.TopicID;
-import com.hedera.pbj.runtime.OneOf;
 import com.hedera.pbj.runtime.io.buffer.Bytes;
 import com.swirlds.state.lifecycle.EntityIdFactory;
 import edu.umd.cs.findbugs.annotations.NonNull;
+
+import static com.swirlds.common.utility.CommonUtils.hex;
+import static java.lang.System.arraycopy;
 
 /**
  * Fixed shard/realm implementation of {@link EntityIdFactory}.
@@ -89,8 +93,11 @@
 
     @Override
     public ContractID newContractId(long number) {
-<<<<<<< HEAD
-        return new ContractID(shard, realm, new OneOf<>(ContractID.ContractOneOfType.CONTRACT_NUM, number));
+        return ContractID.newBuilder()
+                .shardNum(shard)
+                .realmNum(realm)
+                .contractNum(number)
+                .build();
     }
 
     @Override
@@ -105,12 +112,5 @@
         arraycopy(numBytes, 0, evmAddress, 12, 8);
 
         return hex(evmAddress);
-=======
-        return ContractID.newBuilder()
-                .shardNum(shard)
-                .realmNum(realm)
-                .contractNum(number)
-                .build();
->>>>>>> 1cd7bba7
     }
 }