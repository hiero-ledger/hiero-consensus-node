--- conflicted
+++ resolved
@@ -25,6 +25,7 @@
 import com.hedera.node.app.spi.key.HederaKey;
 import com.hedera.node.app.spi.meta.SigTransactionMetadata;
 import com.hedera.node.app.spi.meta.SigTransactionMetadataBuilder;
+import com.hedera.node.app.spi.meta.TransactionMetadata;
 import com.hederahashgraph.api.proto.java.*;
 import java.util.List;
 import org.junit.jupiter.api.Test;
@@ -39,7 +40,7 @@
     @Mock private HederaKey payerKey;
     @Mock private HederaKey otherKey;
     @Mock AccountKeyLookup lookup;
-    private SigTransactionMetadata subject;
+    private TransactionMetadata subject;
 
     @Test
     void gettersWork() {
@@ -62,43 +63,19 @@
     void gettersWorkOnFailure() {
         given(lookup.getKey(payer)).willReturn(KeyOrLookupFailureReason.withKey(payerKey));
         final var txn = createAccountTransaction();
-        subject =
-                new SigTransactionMetadataBuilder<>(lookup)
+        subject = new SigTransactionMetadataBuilder<>(lookup)
                         .payerKeyFor(payer)
                         .status(INVALID_ACCOUNT_ID)
                         .txnBody(txn)
                         .addToReqKeys(otherKey)
-                        .build();
+                .build();
 
         assertTrue(subject.failed());
         assertEquals(txn, subject.txnBody());
         assertEquals(INVALID_ACCOUNT_ID, subject.status());
-<<<<<<< HEAD
-        assertEquals(List.of(payerKey, otherKey), subject.requiredKeys());
-    }
-
-    @Test
-    void copyWorksAsExpected() {
-        given(lookup.getKey(payer)).willReturn(KeyOrLookupFailureReason.withKey(payerKey));
-        final var txn = createAccountTransaction();
-        subject =
-                new SigTransactionMetadataBuilder<>(lookup)
-                        .payerKeyFor(payer)
-                        .status(INVALID_ACCOUNT_ID)
-                        .txnBody(txn)
-                        .addToReqKeys(otherKey)
-                        .build();
-
-        final var copy = subject.copy(lookup);
-        assertEquals(copy.build().txnBody(), subject.txnBody());
-        assertEquals(copy.build().requiredKeys(), subject.requiredKeys());
-        assertEquals(copy.build().status(), subject.status());
-        assertEquals(copy.build().payer(), subject.payer());
-=======
         assertEquals(
                 List.of(payerKey),
                 subject.requiredKeys()); // otherKey is not added as there is failure status set
->>>>>>> 2d0f2ce8
     }
 
     private TransactionBody createAccountTransaction() {
