/*
 * Copyright (C) 2022 Hedera Hashgraph, LLC
 *
 * Licensed under the Apache License, Version 2.0 (the "License");
 * you may not use this file except in compliance with the License.
 * You may obtain a copy of the License at
 *
 *      http://www.apache.org/licenses/LICENSE-2.0
 *
 * Unless required by applicable law or agreed to in writing, software
 * distributed under the License is distributed on an "AS IS" BASIS,
 * WITHOUT WARRANTIES OR CONDITIONS OF ANY KIND, either express or implied.
 * See the License for the specific language governing permissions and
 * limitations under the License.
 */
package com.hedera.node.app.spi.test.meta;

import com.hedera.node.app.spi.meta.ErrorTransactionMetadata;
import com.hederahashgraph.api.proto.java.*;
import org.junit.jupiter.api.Test;

import static org.junit.jupiter.api.Assertions.*;

class ErrorTransactionMetadataTest {
    final ResponseCodeEnum responseCode = ResponseCodeEnum.INVALID_SIGNATURE;
    final Throwable throwable = new Throwable("Invalid signature");
    final TransactionBody txBody = createAccountTransaction();

    private ErrorTransactionMetadata subject =
<<<<<<< HEAD
            new ErrorTransactionMetadata(responseCode, throwable, txBody, txBody.getTransactionID().getAccountID());
=======
            new ErrorTransactionMetadata(txBody, responseCode, throwable);
>>>>>>> 2d0f2ce8

    @Test
    void testCause() {
        assertEquals("Invalid signature", subject.cause().getMessage());
    }

    @Test
    void testStatus() {
        assertEquals(ResponseCodeEnum.INVALID_SIGNATURE, subject.status());
    }

    @Test
    void testTxnBody() {
        assertEquals(txBody, subject.txnBody());
    }

    @Test
    void testRequiredKeys() {
        assertEquals(0, subject.requiredKeys().size());
    }

    @Test
    void testPayer() {
        assertNotNull(subject.payer());
        assertEquals(txBody.getTransactionID().getAccountID(), subject.payer());
    }

    private TransactionBody createAccountTransaction() {
        final var transactionID =
                TransactionID.newBuilder()
                        .setAccountID(AccountID.newBuilder().setAccountNum(3L).build())
                        .setTransactionValidStart(Timestamp.newBuilder().build());
        final var createTxnBody =
                CryptoCreateTransactionBody.newBuilder()
                        .setReceiverSigRequired(true)
                        .setMemo("Create Account")
                        .build();
        return TransactionBody.newBuilder()
                .setTransactionID(transactionID)
                .setCryptoCreateAccount(createTxnBody)
                .build();
    }
}<|MERGE_RESOLUTION|>--- conflicted
+++ resolved
@@ -27,11 +27,8 @@
     final TransactionBody txBody = createAccountTransaction();
 
     private ErrorTransactionMetadata subject =
-<<<<<<< HEAD
-            new ErrorTransactionMetadata(responseCode, throwable, txBody, txBody.getTransactionID().getAccountID());
-=======
-            new ErrorTransactionMetadata(txBody, responseCode, throwable);
->>>>>>> 2d0f2ce8
+            new ErrorTransactionMetadata(txBody, txBody.getTransactionID().getAccountID(), responseCode, throwable);
+
 
     @Test
     void testCause() {
