--- conflicted
+++ resolved
@@ -57,11 +57,8 @@
 import com.hedera.node.app.service.token.impl.handlers.TokenRevokeKycFromAccountHandler;
 import com.hedera.node.app.service.token.impl.test.util.SigReqAdapterUtils;
 import com.hedera.node.app.spi.fixtures.workflows.FakePreHandleContext;
-<<<<<<< HEAD
 import com.hedera.node.app.spi.workflows.HandleContext;
-=======
 import com.hedera.node.app.spi.workflows.HandleException;
->>>>>>> 76e95749
 import com.hedera.node.app.spi.workflows.PreCheckException;
 import java.util.Optional;
 import org.junit.jupiter.api.BeforeEach;
@@ -203,15 +200,11 @@
             given(tokenRelStore.getForModify(anyLong(), anyLong())).willReturn(Optional.empty());
 
             final var txnBody = newTxnBody();
-<<<<<<< HEAD
             given(handleContext.body()).willReturn(txnBody);
 
-            assertThatThrownBy(() -> subject.handle(handleContext)).isInstanceOf(NoSuchElementException.class);
-=======
-            assertThatThrownBy(() -> subject.handle(txnBody, tokenRelStore))
+            assertThatThrownBy(() -> subject.handle(handleContext))
                     .isInstanceOf(HandleException.class)
                     .has(responseCode(INVALID_TOKEN_ID));
->>>>>>> 76e95749
 
             verify(tokenRelStore, never()).put(any(TokenRelation.class));
         }
