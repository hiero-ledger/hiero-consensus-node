--- conflicted
+++ resolved
@@ -249,142 +249,6 @@
         assertThat(feeCollectorRel.frozen()).isFalse();
         assertThat(feeCollectorRel.nextToken()).isNull();
         assertThat(feeCollectorRel.previousToken()).isNull();
-    }
-
-    @Test
-<<<<<<< HEAD
-    void uniqueNotSupportedIfNftsNotEnabled() {
-        setUpTxnContext();
-        given(expiryValidator.expirationStatus(any(), anyBoolean(), anyLong())).willReturn(OK);
-        final var configOverride = HederaTestConfigBuilder.create()
-                .withValue("tokens.nfts.areEnabled", "false")
-                .getOrCreateConfig();
-        txn = new TokenCreateBuilder().withUniqueToken().build();
-        given(handleContext.configuration()).willReturn(configOverride);
-        given(handleContext.body()).willReturn(txn);
-
-        assertThatThrownBy(() -> subject.handle(handleContext))
-                .isInstanceOf(HandleException.class)
-                .has(responseCode(NOT_SUPPORTED));
-=======
-    void failsIfAssociationLimitExceeded() {
-        setUpTxnContext();
-        final var configOverride = HederaTestConfigBuilder.create()
-                .withValue("entities.limitTokenAssociations", "true")
-                .withValue("tokens.maxPerAccount", "0")
-                .getOrCreateConfig();
-        given(handleContext.configuration()).willReturn(configOverride);
-        given(expiryValidator.expirationStatus(any(), anyBoolean(), anyLong())).willReturn(OK);
-        given(expiryValidator.resolveCreationAttempt(anyBoolean(), any(), any()))
-                .willReturn(new ExpiryMeta(1L, THREE_MONTHS_IN_SECONDS, null));
-
-        assertThat(writableTokenStore.get(newTokenId)).isNull();
-        assertThat(writableTokenRelStore.get(treasuryId, newTokenId)).isNull();
-
-        assertThatThrownBy(() -> subject.handle(handleContext))
-                .isInstanceOf(HandleException.class)
-                .has(responseCode(TOKENS_PER_ACCOUNT_LIMIT_EXCEEDED));
-    }
-
-    @Test
-    void failsIfAssociationAlreadyExists() {
-        setUpTxnContext();
-        final var configOverride = HederaTestConfigBuilder.create()
-                .withValue("entities.limitTokenAssociations", "true")
-                .withValue("tokens.maxPerAccount", "10")
-                .getOrCreateConfig();
-        given(handleContext.configuration()).willReturn(configOverride);
-        assertThat(writableTokenStore.get(newTokenId)).isNull();
-        assertThat(writableTokenRelStore.get(treasuryId, newTokenId)).isNull();
-        given(expiryValidator.expirationStatus(any(), anyBoolean(), anyLong())).willReturn(OK);
-        given(expiryValidator.resolveCreationAttempt(anyBoolean(), any(), any()))
-                .willReturn(new ExpiryMeta(1L, THREE_MONTHS_IN_SECONDS, null));
-
-        // Just to simulate existing token association , add to store. Only for testing
-        writableTokenRelStore.put(TokenRelation.newBuilder()
-                .tokenId(newTokenId)
-                .accountId(treasuryId)
-                .balance(1000L)
-                .build());
-        assertThat(writableTokenRelStore.get(treasuryId, newTokenId)).isNotNull();
-
-        assertThatThrownBy(() -> subject.handle(handleContext))
-                .isInstanceOf(HandleException.class)
-                .has(responseCode(TOKEN_ALREADY_ASSOCIATED_TO_ACCOUNT));
-    }
-
-    @Test
-    void failsIfAssociationLimitExceededWhileAssociatingCollector() {
-        setUpTxnContext();
-        final var customFees = List.of(
-                withFixedFee(hbarFixedFee
-                        .copyBuilder()
-                        .denominatingTokenId(TokenID.newBuilder().tokenNum(0L).build())
-                        .build()),
-                withFractionalFee(fractionalFee));
-        txn = new TokenCreateBuilder().withCustomFees(customFees).build();
-        given(handleContext.body()).willReturn(txn);
-
-        final var configOverride = HederaTestConfigBuilder.create()
-                .withValue("entities.limitTokenAssociations", "true")
-                .withValue("tokens.maxPerAccount", "1")
-                .getOrCreateConfig();
-        given(handleContext.configuration()).willReturn(configOverride);
-
-        assertThat(writableTokenStore.get(newTokenId)).isNull();
-        assertThat(writableTokenRelStore.get(treasuryId, newTokenId)).isNull();
-        assertThat(writableTokenRelStore.get(payerId, newTokenId)).isNull();
-        given(expiryValidator.expirationStatus(any(), anyBoolean(), anyLong())).willReturn(OK);
-        given(expiryValidator.resolveCreationAttempt(anyBoolean(), any(), any()))
-                .willReturn(new ExpiryMeta(1L, THREE_MONTHS_IN_SECONDS, null));
-
-        assertThatThrownBy(() -> subject.handle(handleContext))
-                .isInstanceOf(HandleException.class)
-                .has(responseCode(TOKENS_PER_ACCOUNT_LIMIT_EXCEEDED));
-    }
-
-    @Test
-    void doesntCreateAssociationIfItAlreadyExistsWhileAssociatingCollector() {
-        setUpTxnContext();
-        final var customFees = List.of(
-                withFixedFee(hbarFixedFee
-                        .copyBuilder()
-                        .denominatingTokenId(TokenID.newBuilder().tokenNum(0L).build())
-                        .build()),
-                withFractionalFee(fractionalFee));
-        txn = new TokenCreateBuilder().withCustomFees(customFees).build();
-        given(handleContext.body()).willReturn(txn);
-
-        final var configOverride = HederaTestConfigBuilder.create()
-                .withValue("entities.limitTokenAssociations", "true")
-                .withValue("tokens.maxPerAccount", "10")
-                .getOrCreateConfig();
-        given(handleContext.configuration()).willReturn(configOverride);
-        given(expiryValidator.expirationStatus(any(), anyBoolean(), anyLong())).willReturn(OK);
-        given(expiryValidator.resolveCreationAttempt(anyBoolean(), any(), any()))
-                .willReturn(new ExpiryMeta(1L, THREE_MONTHS_IN_SECONDS, null));
-
-        assertThat(writableTokenStore.get(newTokenId)).isNull();
-        assertThat(writableTokenRelStore.get(treasuryId, newTokenId)).isNull();
-
-        // Just to simulate existing token association , add to store. Only for testing
-        final var prebuiltTokenRel = TokenRelation.newBuilder()
-                .tokenId(newTokenId)
-                .accountId(feeCollectorId)
-                .balance(1000L)
-                .build();
-        writableTokenRelStore.put(prebuiltTokenRel);
-        assertThat(writableTokenRelStore.get(feeCollectorId, newTokenId)).isNotNull();
-
-        subject.handle(handleContext);
-
-        final var relAfterHandle = writableTokenRelStore.get(feeCollectorId, newTokenId);
-
-        assertThat(relAfterHandle).isNotNull();
-        assertThat(relAfterHandle.tokenId()).isEqualTo(prebuiltTokenRel.tokenId());
-        assertThat(relAfterHandle.accountId()).isEqualTo(prebuiltTokenRel.accountId());
-        assertThat(relAfterHandle.balance()).isEqualTo(prebuiltTokenRel.balance());
->>>>>>> f657e700
     }
 
     @Test
