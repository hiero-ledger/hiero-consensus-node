/*
 * Copyright (C) 2023-2025 Hedera Hashgraph, LLC
 *
 * Licensed under the Apache License, Version 2.0 (the "License");
 * you may not use this file except in compliance with the License.
 * You may obtain a copy of the License at
 *
 *      http://www.apache.org/licenses/LICENSE-2.0
 *
 * Unless required by applicable law or agreed to in writing, software
 * distributed under the License is distributed on an "AS IS" BASIS,
 * WITHOUT WARRANTIES OR CONDITIONS OF ANY KIND, either express or implied.
 * See the License for the specific language governing permissions and
 * limitations under the License.
 */

package com.hedera.node.app.service.token.impl.test.handlers;

import static com.hedera.node.app.service.token.impl.handlers.BaseTokenHandler.asToken;
import static com.hedera.node.app.service.token.impl.test.handlers.util.StateBuilderUtil.ACCOUNTS;
import static com.hedera.node.app.service.token.impl.test.handlers.util.StateBuilderUtil.TOKENS;
import static com.hedera.node.app.service.token.impl.test.handlers.util.StateBuilderUtil.TOKEN_RELS;
import static com.hedera.node.app.spi.fixtures.workflows.ExceptionConditions.responseCode;
import static org.assertj.core.api.Assertions.assertThat;
import static org.assertj.core.api.Assertions.assertThatCode;
import static org.assertj.core.api.Assertions.assertThatThrownBy;
import static org.junit.jupiter.api.Assertions.assertEquals;
import static org.junit.jupiter.api.Assertions.assertIterableEquals;
import static org.junit.jupiter.api.Assertions.assertNull;
import static org.mockito.ArgumentMatchers.any;
import static org.mockito.ArgumentMatchers.anyDouble;
import static org.mockito.BDDMockito.given;
import static org.mockito.Mock.Strictness.LENIENT;
import static org.mockito.Mockito.lenient;
import static org.mockito.Mockito.never;
import static org.mockito.Mockito.verify;
import static org.mockito.Mockito.when;

import com.hedera.hapi.node.base.AccountID;
import com.hedera.hapi.node.base.ContractID;
import com.hedera.hapi.node.base.QueryHeader;
import com.hedera.hapi.node.base.ResponseCodeEnum;
import com.hedera.hapi.node.base.ResponseHeader;
import com.hedera.hapi.node.base.TokenBalance;
import com.hedera.hapi.node.base.TokenID;
import com.hedera.hapi.node.state.common.EntityIDPair;
import com.hedera.hapi.node.state.token.Account;
import com.hedera.hapi.node.state.token.Token;
import com.hedera.hapi.node.state.token.TokenRelation;
import com.hedera.hapi.node.token.CryptoGetAccountBalanceQuery;
import com.hedera.hapi.node.token.CryptoGetAccountBalanceResponse;
import com.hedera.hapi.node.transaction.Query;
import com.hedera.hapi.node.transaction.Response;
import com.hedera.node.app.service.token.ReadableAccountStore;
import com.hedera.node.app.service.token.ReadableTokenRelationStore;
import com.hedera.node.app.service.token.ReadableTokenStore;
import com.hedera.node.app.service.token.impl.ReadableAccountStoreImpl;
import com.hedera.node.app.service.token.impl.ReadableTokenRelationStoreImpl;
import com.hedera.node.app.service.token.impl.ReadableTokenStoreImpl;
import com.hedera.node.app.service.token.impl.handlers.CryptoGetAccountBalanceHandler;
import com.hedera.node.app.service.token.impl.test.handlers.util.CryptoHandlerTestBase;
import com.hedera.node.app.spi.workflows.PreCheckException;
import com.hedera.node.app.spi.workflows.QueryContext;
import com.hedera.node.config.ConfigProvider;
import com.hedera.node.config.VersionedConfigImpl;
import com.hedera.node.config.testfixtures.HederaTestConfigBuilder;
import com.swirlds.common.metrics.SpeedometerMetric;
import com.swirlds.config.api.Configuration;
import com.swirlds.metrics.api.Metrics;
import com.swirlds.state.spi.ReadableStates;
import com.swirlds.state.test.fixtures.MapReadableKVState;
import java.util.ArrayList;
import java.util.List;
import org.junit.jupiter.api.BeforeEach;
import org.junit.jupiter.api.DisplayName;
import org.junit.jupiter.api.Test;
import org.junit.jupiter.api.extension.ExtendWith;
import org.junit.jupiter.params.ParameterizedTest;
import org.junit.jupiter.params.provider.ValueSource;
import org.mockito.Mock;
import org.mockito.junit.jupiter.MockitoExtension;

@ExtendWith(MockitoExtension.class)
class CryptoGetAccountBalanceHandlerTest extends CryptoHandlerTestBase {

    @Mock(strictness = LENIENT)
    private QueryContext context;

    @Mock(strictness = LENIENT)
    private Metrics metrics;

    @Mock
    private SpeedometerMetric balanceSpeedometer;

    @Mock
    private Token token1, token2, token3;
    @Mock
    private ReadableStates readableStates1, readableStates2, readableStates3;

    @Mock
    private ConfigProvider configProvider;

<<<<<<< HEAD
=======
    @Mock
    private Configuration configuration;

>>>>>>> ace6e545
    private CryptoGetAccountBalanceHandler subject;

    @BeforeEach
    public void setUp() {
        super.setUp();
        final var config = HederaTestConfigBuilder.createConfig();
        final var versionedConfig = new VersionedConfigImpl(config, 1);
        when(configProvider.getConfiguration()).thenReturn(versionedConfig);
        given(metrics.getOrCreate(any())).willReturn(balanceSpeedometer);
        subject = new CryptoGetAccountBalanceHandler(metrics, configProvider);
    }

    @Test
    @DisplayName("Query header is extracted correctly")
    void extractsHeader() {
        final var query = createGetAccountBalanceQuery(accountNum);
        final var header = subject.extractHeader(query);
        final var op = query.cryptogetAccountBalance();
        assertEquals(op.header(), header);
    }

    @Test
    @DisplayName("Check empty query response is created correctly")
    void createsEmptyResponse() {
        final var responseHeader = ResponseHeader.newBuilder()
                .nodeTransactionPrecheckCode(ResponseCodeEnum.FAIL_FEE)
                .build();
        final var response = subject.createEmptyResponse(responseHeader);
        final var expectedResponse = Response.newBuilder()
                .cryptogetAccountBalance(
                        CryptoGetAccountBalanceResponse.newBuilder().header(responseHeader))
                .build();
        assertEquals(expectedResponse, response);
    }

    @Test
    @DisplayName("Validate query is successful with valid account")
    void validatesQueryWhenValidAccount() {
        givenValidAccount(accountNum);
        readableAccounts = emptyReadableAccountStateBuilder().value(id, account).build();
        given(readableStates.<AccountID, Account>get(ACCOUNTS)).willReturn(readableAccounts);
        readableStore = new ReadableAccountStoreImpl(readableStates, readableEntityCounters);
        ;

        final var query = createGetAccountBalanceQuery(accountNum);
        given(context.query()).willReturn(query);
        given(context.createStore(ReadableAccountStore.class)).willReturn(readableStore);

        assertThatCode(() -> subject.validate(context)).doesNotThrowAnyException();
    }

    @Test
    @DisplayName("Validate query is successful with valid contract")
    void validatesQueryWhenValidContract() {
        givenValidContract();
        readableAccounts = emptyReadableAccountStateBuilder().value(id, account).build();
        given(readableStates.<AccountID, Account>get(ACCOUNTS)).willReturn(readableAccounts);
        readableStore = new ReadableAccountStoreImpl(readableStates, readableEntityCounters);
        ;

        final var query = createGetAccountBalanceQueryWithContract(accountNum);
        given(context.query()).willReturn(query);
        given(context.createStore(ReadableAccountStore.class)).willReturn(readableStore);

        assertThatCode(() -> subject.validate(context)).doesNotThrowAnyException();
    }

    @Test
    @DisplayName("Empty account failed during validate")
    void validatesQueryIfEmptyAccount() throws Throwable {
        final var state =
                MapReadableKVState.<AccountID, Account>builder(ACCOUNTS).build();
        given(readableStates.<AccountID, Account>get(ACCOUNTS)).willReturn(state);
        final var store = new ReadableAccountStoreImpl(readableStates, readableEntityCounters);
        ;

        final var query = createEmptyGetAccountBalanceQuery();

        when(context.query()).thenReturn(query);
        when(context.createStore(ReadableAccountStore.class)).thenReturn(store);

        assertThatThrownBy(() -> subject.validate(context))
                .isInstanceOf(PreCheckException.class)
                .has(responseCode(ResponseCodeEnum.INVALID_ACCOUNT_ID));
    }

    @Test
    @DisplayName("Account Id is needed during validate")
    void validatesQueryIfInvalidAccount() throws Throwable {
        final var state =
                MapReadableKVState.<AccountID, Account>builder(ACCOUNTS).build();
        given(readableStates.<AccountID, Account>get(ACCOUNTS)).willReturn(state);
        final var store = new ReadableAccountStoreImpl(readableStates, readableEntityCounters);
        ;

        final var query = createGetAccountBalanceQuery(accountNum);
        when(context.query()).thenReturn(query);
        when(context.createStore(ReadableAccountStore.class)).thenReturn(store);

        assertThatThrownBy(() -> subject.validate(context))
                .isInstanceOf(PreCheckException.class)
                .has(responseCode(ResponseCodeEnum.INVALID_ACCOUNT_ID));
    }

    @Test
    @DisplayName("Account Id with valid header is needed during validate")
    void validatesQueryIfInvalidAccountHeader() throws Throwable {
        final var state =
                MapReadableKVState.<AccountID, Account>builder(ACCOUNTS).build();
        given(readableStates.<AccountID, Account>get(ACCOUNTS)).willReturn(state);
        final var store = new ReadableAccountStoreImpl(readableStates, readableEntityCounters);
        final AccountID invalidRealmAccountId =
                AccountID.newBuilder().accountNum(5).realmNum(-1L).build();

        final var query = createGetAccountBalanceQueryWithInvalidHeader(invalidRealmAccountId.accountNumOrThrow());
        when(context.query()).thenReturn(query);
        when(context.createStore(ReadableAccountStore.class)).thenReturn(store);

        assertThatThrownBy(() -> subject.validate(context))
                .isInstanceOf(PreCheckException.class)
                .has(responseCode(ResponseCodeEnum.INVALID_ACCOUNT_ID));
    }

    @Test
    @DisplayName("Contract Id is needed during validate")
    void validatesQueryIfInvalidContract() throws Throwable {
        final var state =
                MapReadableKVState.<AccountID, Account>builder(ACCOUNTS).build();
        given(readableStates.<AccountID, Account>get(ACCOUNTS)).willReturn(state);
        final var store = new ReadableAccountStoreImpl(readableStates, readableEntityCounters);
        ;

        final var query = createGetAccountBalanceQueryWithContract(accountNum);
        when(context.query()).thenReturn(query);
        when(context.createStore(ReadableAccountStore.class)).thenReturn(store);

        assertThatThrownBy(() -> subject.validate(context))
                .isInstanceOf(PreCheckException.class)
                .has(responseCode(ResponseCodeEnum.INVALID_CONTRACT_ID));
    }

    @Test
    @DisplayName("deleted account is not valid")
    void validatesQueryIfDeletedAccount() throws Throwable {
        deleteAccount = deleteAccount.copyBuilder().deleted(true).build();
        readableAccounts = emptyReadableAccountStateBuilder()
                .value(deleteAccountId, deleteAccount)
                .build();
        given(readableStates.<AccountID, Account>get(ACCOUNTS)).willReturn(readableAccounts);
        readableStore = new ReadableAccountStoreImpl(readableStates, readableEntityCounters);
        final var query = createGetAccountBalanceQuery(deleteAccountNum);
        when(context.query()).thenReturn(query);
        when(context.createStore(ReadableAccountStore.class)).thenReturn(readableStore);

        assertThatThrownBy(() -> subject.validate(context))
                .isInstanceOf(PreCheckException.class)
                .has(responseCode(ResponseCodeEnum.ACCOUNT_DELETED));
    }

    @Test
    @DisplayName("deleted contract is not valid")
    void validatesQueryIfDeletedContract() throws Throwable {
        deleteAccount =
                deleteAccount.copyBuilder().deleted(true).smartContract(true).build();
        readableAccounts = emptyReadableAccountStateBuilder()
                .value(deleteAccountId, deleteAccount)
                .build();
        given(readableStates.<AccountID, Account>get(ACCOUNTS)).willReturn(readableAccounts);
        readableStore = new ReadableAccountStoreImpl(readableStates, readableEntityCounters);
        ;

        final var query = createGetAccountBalanceQueryWithContract(deleteAccountNum);
        when(context.query()).thenReturn(query);
        when(context.createStore(ReadableAccountStore.class)).thenReturn(readableStore);

        assertThatThrownBy(() -> subject.validate(context))
                .isInstanceOf(PreCheckException.class)
                .has(responseCode(ResponseCodeEnum.CONTRACT_DELETED));
    }

    @Test
    @DisplayName("failed response is correctly handled in findResponse")
    void getsResponseIfFailedResponse() {
        final var responseHeader = ResponseHeader.newBuilder()
                .nodeTransactionPrecheckCode(ResponseCodeEnum.INVALID_ACCOUNT_ID)
                .build();

        final var query = createGetAccountBalanceQuery(accountNum);
        when(context.query()).thenReturn(query);
        when(context.createStore(ReadableAccountStore.class)).thenReturn(readableStore);

        final var config = HederaTestConfigBuilder.create()
                .withValue("tokens.maxRelsPerInfoQuery", 1000)
                .getOrCreateConfig();
        given(context.configuration()).willReturn(config);

        final var response = subject.findResponse(context, responseHeader);
        final var op = response.cryptogetAccountBalance();
        assertEquals(ResponseCodeEnum.INVALID_ACCOUNT_ID, op.header().nodeTransactionPrecheckCode());
        assertNull(op.accountID());
    }

    @ParameterizedTest
    @ValueSource(booleans = {true, false})
    @DisplayName("OK response is correctly handled in findResponse")
    void getsResponseIfOkResponse(boolean balancesInQueriesEnabled) {
        givenValidAccount(accountNum);
        final var responseHeader = ResponseHeader.newBuilder()
                .nodeTransactionPrecheckCode(ResponseCodeEnum.OK)
                .build();
        final var expectedInfo = getExpectedInfo();

        final var readableAccounts = MapReadableKVState.<AccountID, Account>builder(ACCOUNTS)
                .value(id, account)
                .build();
        given(readableStates1.<AccountID, Account>get(ACCOUNTS)).willReturn(readableAccounts);
        ReadableAccountStore ReadableAccountStore =
                new ReadableAccountStoreImpl(readableStates1, readableEntityCounters);

        lenient().when(token1.decimals()).thenReturn(100); // only needed when balancesInQueriesEnabled is true
        final var readableToken = MapReadableKVState.<TokenID, Token>builder(TOKENS)
                .value(asToken(3L), token1)
                .build();
        given(readableStates2.<TokenID, Token>get(TOKENS)).willReturn(readableToken);
        final var readableTokenStore = new ReadableTokenStoreImpl(readableStates2, readableEntityCounters);

        final var tokenRelation = TokenRelation.newBuilder()
                .tokenId(asToken(3L))
                .accountId(id)
                .balance(1000L)
                .frozen(false)
                .kycGranted(false)
                .automaticAssociation(true)
                .nextToken(asToken(4L))
                .previousToken(asToken(2L))
                .build();
        final var readableTokenRel = MapReadableKVState.<EntityIDPair, TokenRelation>builder(TOKEN_RELS)
                .value(
                        EntityIDPair.newBuilder()
                                .accountId(id)
                                .tokenId(asToken(3L))
                                .build(),
                        tokenRelation)
                .build();
        given(readableStates3.<EntityIDPair, TokenRelation>get(TOKEN_RELS)).willReturn(readableTokenRel);
        final var readableTokenRelStore = new ReadableTokenRelationStoreImpl(readableStates3, readableEntityCounters);

        final var query = createGetAccountBalanceQuery(accountNum);
        when(context.query()).thenReturn(query);
        when(context.createStore(ReadableAccountStore.class)).thenReturn(ReadableAccountStore);
        when(context.createStore(ReadableTokenStore.class)).thenReturn(readableTokenStore);
        when(context.createStore(ReadableTokenRelationStore.class)).thenReturn(readableTokenRelStore);

        final var config = HederaTestConfigBuilder.create()
                .withValue("tokens.maxRelsPerInfoQuery", 2)
                .withValue("tokens.balancesInQueries.enabled", balancesInQueriesEnabled)
                .getOrCreateConfig();
        given(context.configuration()).willReturn(config);

        final var response = subject.findResponse(context, responseHeader);
        final var accountBalanceResponse = response.cryptogetAccountBalance();
        assertEquals(ResponseCodeEnum.OK, accountBalanceResponse.header().nodeTransactionPrecheckCode());
        assertEquals(expectedInfo.tinybarBalance(), accountBalanceResponse.balance());
        if (balancesInQueriesEnabled) {
            assertIterableEquals(getExpectedTokenBalance(3L), accountBalanceResponse.tokenBalances());
            verify(balanceSpeedometer).update(1);
        } else {
            assertThat(accountBalanceResponse.tokenBalances()).isEmpty();
            verify(balanceSpeedometer, never()).update(anyDouble());
        }
    }

    @ParameterizedTest
    @ValueSource(booleans = {true, false})
    @DisplayName("check maxRelsPerInfoQuery in TokenConfig is correctly handled")
    void checkConfigmaxRelsPerInfoQuery(boolean balancesInQueriesEnabled) {
        givenValidAccount(accountNum);
        final var responseHeader = ResponseHeader.newBuilder()
                .nodeTransactionPrecheckCode(ResponseCodeEnum.OK)
                .build();
        final var expectedInfo = getExpectedInfo();

        final var readableAccounts = MapReadableKVState.<AccountID, Account>builder(ACCOUNTS)
                .value(id, account)
                .build();
        given(readableStates1.<AccountID, Account>get(ACCOUNTS)).willReturn(readableAccounts);
        ReadableAccountStore ReadableAccountStore =
                new ReadableAccountStoreImpl(readableStates1, readableEntityCounters);

        lenient().when(token1.decimals()).thenReturn(100); // only needed when balancesInQueriesEnabled is true
        lenient().when(token2.decimals()).thenReturn(50); // only needed when balancesInQueriesEnabled is true
        final var readableToken = MapReadableKVState.<TokenID, Token>builder(TOKENS)
                .value(asToken(3L), token1)
                .value(asToken(4L), token2)
                .value(asToken(5L), token3)
                .build();
        given(readableStates2.<TokenID, Token>get(TOKENS)).willReturn(readableToken);
        final var readableTokenStore = new ReadableTokenStoreImpl(readableStates2, readableEntityCounters);

        final var tokenRelation1 = TokenRelation.newBuilder()
                .tokenId(asToken(3L))
                .accountId(id)
                .balance(1000L)
                .frozen(false)
                .kycGranted(false)
                .automaticAssociation(true)
                .nextToken(asToken(4L))
                .previousToken(asToken(2L))
                .build();
        final var tokenRelation2 = TokenRelation.newBuilder()
                .tokenId(asToken(4L))
                .accountId(id)
                .balance(100L)
                .frozen(false)
                .kycGranted(false)
                .automaticAssociation(true)
                .nextToken(asToken(5L))
                .previousToken(asToken(3L))
                .build();
        final var tokenRelation3 = TokenRelation.newBuilder()
                .tokenId(asToken(5L))
                .accountId(id)
                .balance(10L)
                .frozen(false)
                .kycGranted(false)
                .automaticAssociation(true)
                .nextToken(asToken(6L))
                .previousToken(asToken(4L))
                .build();
        final var readableTokenRel = MapReadableKVState.<EntityIDPair, TokenRelation>builder(TOKEN_RELS)
                .value(
                        EntityIDPair.newBuilder()
                                .accountId(id)
                                .tokenId(asToken(3L))
                                .build(),
                        tokenRelation1)
                .value(
                        EntityIDPair.newBuilder()
                                .accountId(id)
                                .tokenId(asToken(4L))
                                .build(),
                        tokenRelation2)
                .value(
                        EntityIDPair.newBuilder()
                                .accountId(id)
                                .tokenId(asToken(5L))
                                .build(),
                        tokenRelation3)
                .build();
        given(readableStates3.<EntityIDPair, TokenRelation>get(TOKEN_RELS)).willReturn(readableTokenRel);
        final var readableTokenRelStore = new ReadableTokenRelationStoreImpl(readableStates3, readableEntityCounters);

        final var query = createGetAccountBalanceQuery(accountNum);
        when(context.query()).thenReturn(query);
        when(context.createStore(ReadableAccountStore.class)).thenReturn(ReadableAccountStore);
        when(context.createStore(ReadableTokenStore.class)).thenReturn(readableTokenStore);
        when(context.createStore(ReadableTokenRelationStore.class)).thenReturn(readableTokenRelStore);

        final var config = HederaTestConfigBuilder.create()
                .withValue("tokens.maxRelsPerInfoQuery", 2)
                .withValue("tokens.balancesInQueries.enabled", balancesInQueriesEnabled)
                .getOrCreateConfig();
        given(context.configuration()).willReturn(config);

        final var response = subject.findResponse(context, responseHeader);
        final var accountBalanceResponse = response.cryptogetAccountBalance();
        assertEquals(ResponseCodeEnum.OK, accountBalanceResponse.header().nodeTransactionPrecheckCode());
        assertEquals(expectedInfo.tinybarBalance(), accountBalanceResponse.balance());
        if (balancesInQueriesEnabled) {
            assertIterableEquals(getExpectedTokenBalances(), accountBalanceResponse.tokenBalances());
            assertEquals(2, accountBalanceResponse.tokenBalances().size());
            verify(balanceSpeedometer).update(2);
        } else {
            assertThat(accountBalanceResponse.tokenBalances()).isEmpty();
            verify(balanceSpeedometer, never()).update(anyDouble());
        }
    }

    private Account getExpectedInfo() {
        return Account.newBuilder().accountId(id).tinybarBalance(payerBalance).build();
    }

    private List<TokenBalance> getExpectedTokenBalance(long tokenNum) {
        var ret = new ArrayList<TokenBalance>();
        final var tokenBalance = TokenBalance.newBuilder()
                .tokenId(TokenID.newBuilder().tokenNum(tokenNum).build())
                .balance(1000)
                .decimals(100)
                .build();
        ret.add(tokenBalance);
        return ret;
    }

    private List<TokenBalance> getExpectedTokenBalances() {
        var ret = new ArrayList<TokenBalance>();
        final var tokenBalance1 = TokenBalance.newBuilder()
                .tokenId(TokenID.newBuilder().tokenNum(3L).build())
                .balance(1000)
                .decimals(100)
                .build();
        final var tokenBalance2 = TokenBalance.newBuilder()
                .tokenId(TokenID.newBuilder().tokenNum(4L).build())
                .balance(100)
                .decimals(50)
                .build();
        ret.add(tokenBalance1);
        ret.add(tokenBalance2);
        return ret;
    }

    private Query createGetAccountBalanceQuery(final long accountId) {
        final var data = CryptoGetAccountBalanceQuery.newBuilder()
                .accountID(AccountID.newBuilder().accountNum(accountId).build())
                .header(QueryHeader.newBuilder().build())
                .build();

        return Query.newBuilder().cryptogetAccountBalance(data).build();
    }

    private Query createGetAccountBalanceQueryWithInvalidHeader(final long accountId) {
        final var data = CryptoGetAccountBalanceQuery.newBuilder()
                .accountID(AccountID.newBuilder().accountNum(accountId).build())
                .header((QueryHeader) null)
                .build();

        return Query.newBuilder().cryptogetAccountBalance(data).build();
    }

    private Query createGetAccountBalanceQueryWithContract(final long contractId) {
        final var data = CryptoGetAccountBalanceQuery.newBuilder()
                .contractID(ContractID.newBuilder().contractNum(contractId).build())
                .header(QueryHeader.newBuilder().build())
                .build();

        return Query.newBuilder().cryptogetAccountBalance(data).build();
    }

    private Query createEmptyGetAccountBalanceQuery() {
        final var data = CryptoGetAccountBalanceQuery.newBuilder()
                .header(QueryHeader.newBuilder().build())
                .build();

        return Query.newBuilder().cryptogetAccountBalance(data).build();
    }
}<|MERGE_RESOLUTION|>--- conflicted
+++ resolved
@@ -100,12 +100,9 @@
     @Mock
     private ConfigProvider configProvider;
 
-<<<<<<< HEAD
-=======
     @Mock
     private Configuration configuration;
 
->>>>>>> ace6e545
     private CryptoGetAccountBalanceHandler subject;
 
     @BeforeEach
