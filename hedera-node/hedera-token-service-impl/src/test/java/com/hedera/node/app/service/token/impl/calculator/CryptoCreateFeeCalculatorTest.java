// SPDX-License-Identifier: Apache-2.0
package com.hedera.node.app.service.token.impl.calculator;

import static org.assertj.core.api.Assertions.assertThat;
import static org.hiero.hapi.fees.FeeScheduleUtils.*;
import static org.mockito.Mockito.lenient;

import com.hedera.hapi.node.base.*;
import com.hedera.hapi.node.token.CryptoCreateTransactionBody;
import com.hedera.hapi.node.transaction.TransactionBody;
import com.hedera.node.app.spi.fees.CalculatorState;
import com.hedera.node.app.spi.fees.SimpleFeeCalculatorImpl;
import com.hedera.pbj.runtime.io.buffer.Bytes;
import java.util.List;
import java.util.Set;
import org.hiero.hapi.support.fees.*;
import org.hiero.hapi.support.fees.FeeSchedule;
import org.junit.jupiter.api.BeforeEach;
import org.junit.jupiter.api.DisplayName;
import org.junit.jupiter.api.Nested;
import org.junit.jupiter.api.Test;
import org.junit.jupiter.api.extension.ExtendWith;
import org.mockito.Mock;
import org.mockito.junit.jupiter.MockitoExtension;

/**
 * Unit tests for {@link CryptoCreateFeeCalculator}.
 */
@ExtendWith(MockitoExtension.class)
class CryptoCreateFeeCalculatorTest {

    @Mock
    private CalculatorState calculatorState;

    private SimpleFeeCalculatorImpl feeCalculator;

    @BeforeEach
    void setUp() {
        final var testSchedule = createTestFeeSchedule();
        feeCalculator = new SimpleFeeCalculatorImpl(testSchedule, Set.of(new CryptoCreateFeeCalculator()));
    }

    @Nested
    @DisplayName("CryptoCreate Fee Calculation Tests")
    class CryptoCreateTests {
        @Test
        @DisplayName("calculateTxFee with no key")
        void calculateTxFeeWithNoKey() {
            // Given
            lenient().when(calculatorState.numTxnSignatures()).thenReturn(1);
            final var op = CryptoCreateTransactionBody.newBuilder().build();
            final var body =
                    TransactionBody.newBuilder().cryptoCreateAccount(op).build();

            // When
            final var result = feeCalculator.calculateTxFee(body, calculatorState);

<<<<<<< HEAD
            // Then: Real production values from simpleFeesSchedules.json
            // node=100000, network=200000, service=498500000
            // Note: addExtraFee adds the unit fee directly, not amount * fee
=======
>>>>>>> 86fc051d
            assertThat(result).isNotNull();
            assertThat(result.node).isEqualTo(100000L);
            assertThat(result.service).isEqualTo(498500000L);
            assertThat(result.network).isEqualTo(200000L);
        }

        @Test
        @DisplayName("calculateTxFee with simple ED25519 key")
        void calculateTxFeeWithSimpleKey() {
            // Given
            lenient().when(calculatorState.numTxnSignatures()).thenReturn(2);
            final var key = Key.newBuilder().ed25519(Bytes.wrap(new byte[32])).build();
            final var op = CryptoCreateTransactionBody.newBuilder().key(key).build();
            final var body =
                    TransactionBody.newBuilder().cryptoCreateAccount(op).build();

            // When
            final var result = feeCalculator.calculateTxFee(body, calculatorState);

            assertThat(result.node).isEqualTo(100000L);
            assertThat(result.service).isEqualTo(498500000L);
            assertThat(result.network).isEqualTo(200000L);
        }

        @Test
        @DisplayName("calculateTxFee with KeyList containing multiple keys")
        void calculateTxFeeWithKeyList() {
            // Given
            lenient().when(calculatorState.numTxnSignatures()).thenReturn(1);
            final var keyList = KeyList.newBuilder()
                    .keys(
                            Key.newBuilder().ed25519(Bytes.wrap(new byte[32])).build(),
                            Key.newBuilder()
                                    .ecdsaSecp256k1(Bytes.wrap(new byte[33]))
                                    .build(),
                            Key.newBuilder().ed25519(Bytes.wrap(new byte[32])).build())
                    .build();
            final var key = Key.newBuilder().keyList(keyList).build();
            final var op = CryptoCreateTransactionBody.newBuilder().key(key).build();
            final var body =
                    TransactionBody.newBuilder().cryptoCreateAccount(op).build();

            // When
            final var result = feeCalculator.calculateTxFee(body, calculatorState);

<<<<<<< HEAD
            // Then: Same as other cases - addExtraFee adds unit fee regardless of key count
            // service=498500000 + 3x100000000 = 798500000
            assertThat(result.service).isEqualTo(798500000L);
=======
            assertThat(result.service).isEqualTo(498500000L);
>>>>>>> 86fc051d
        }

        @Test
        @DisplayName("calculateTxFee with ThresholdKey")
        void calculateTxFeeWithThresholdKey() {
            // Given
            lenient().when(calculatorState.numTxnSignatures()).thenReturn(3);
            final var thresholdKey = ThresholdKey.newBuilder()
                    .threshold(2)
                    .keys(KeyList.newBuilder()
                            .keys(
                                    Key.newBuilder()
                                            .ed25519(Bytes.wrap(new byte[32]))
                                            .build(),
                                    Key.newBuilder()
                                            .ecdsaSecp256k1(Bytes.wrap(new byte[33]))
                                            .build(),
                                    Key.newBuilder()
                                            .ed25519(Bytes.wrap(new byte[32]))
                                            .build())
                            .build())
                    .build();
            final var key = Key.newBuilder().thresholdKey(thresholdKey).build();
            final var op = CryptoCreateTransactionBody.newBuilder().key(key).build();
            final var body =
                    TransactionBody.newBuilder().cryptoCreateAccount(op).build();

            // When
            final var result = feeCalculator.calculateTxFee(body, calculatorState);

<<<<<<< HEAD
            // service=498500000 + 3x100000000 = 798500000
            assertThat(result.service).isEqualTo(798500000L);
=======
            assertThat(result.service).isEqualTo(498500000L);
        }

        @Test
        @DisplayName("calculateTxFee with keys exceeding included count triggers overage")
        void calculateTxFeeWithKeysOverage() {
            // Given: Create a fee schedule where only 1 key is included, extras cost 100M each
            final var scheduleWithLowKeyLimit = FeeSchedule.DEFAULT
                    .copyBuilder()
                    .node(NodeFee.newBuilder()
                            .baseFee(100000L)
                            .extras(List.of(makeExtraIncluded(Extra.SIGNATURES, 10)))
                            .build())
                    .network(NetworkFee.newBuilder().multiplier(2).build())
                    .extras(
                            makeExtraDef(Extra.SIGNATURES, 1000000L),
                            makeExtraDef(Extra.KEYS, 100000000L), // 100M per key
                            makeExtraDef(Extra.BYTES, 110L))
                    .services(makeService(
                            "CryptoService",
                            makeServiceFee(
                                    HederaFunctionality.CRYPTO_CREATE,
                                    498500000L,
                                    makeExtraIncluded(Extra.KEYS, 1)))) // Only 1 key included
                    .build();

            feeCalculator =
                    new SimpleFeeCalculatorImpl(scheduleWithLowKeyLimit, Set.of(new CryptoCreateFeeCalculator()));
            lenient().when(calculatorState.numTxnSignatures()).thenReturn(1);

            // Create a KeyList with 5 keys (4 over the included count of 1)
            final var keyList = KeyList.newBuilder()
                    .keys(
                            Key.newBuilder().ed25519(Bytes.wrap(new byte[32])).build(),
                            Key.newBuilder().ed25519(Bytes.wrap(new byte[32])).build(),
                            Key.newBuilder().ed25519(Bytes.wrap(new byte[32])).build(),
                            Key.newBuilder().ed25519(Bytes.wrap(new byte[32])).build(),
                            Key.newBuilder().ed25519(Bytes.wrap(new byte[32])).build())
                    .build();
            final var key = Key.newBuilder().keyList(keyList).build();
            final var op = CryptoCreateTransactionBody.newBuilder().key(key).build();
            final var body =
                    TransactionBody.newBuilder().cryptoCreateAccount(op).build();

            // When
            final var result = feeCalculator.calculateTxFee(body, calculatorState);

            // Then: Base fee (498500000) + overage for 4 extra keys (4 * 100000000 = 400000000)
            assertThat(result.service).isEqualTo(898500000L);
            assertThat(result.node).isEqualTo(100000L);
            assertThat(result.network).isEqualTo(200000L);
        }

        @Test
        @DisplayName("calculateTxFee with keys exactly at included count has no overage")
        void calculateTxFeeWithKeysAtIncludedCount() {
            // Given: Create a fee schedule where only 1 key is included
            final var scheduleWithLowKeyLimit = FeeSchedule.DEFAULT
                    .copyBuilder()
                    .node(NodeFee.newBuilder()
                            .baseFee(100000L)
                            .extras(List.of(makeExtraIncluded(Extra.SIGNATURES, 10)))
                            .build())
                    .network(NetworkFee.newBuilder().multiplier(2).build())
                    .extras(
                            makeExtraDef(Extra.SIGNATURES, 1000000L),
                            makeExtraDef(Extra.KEYS, 100000000L),
                            makeExtraDef(Extra.BYTES, 110L))
                    .services(makeService(
                            "CryptoService",
                            makeServiceFee(
                                    HederaFunctionality.CRYPTO_CREATE,
                                    498500000L,
                                    makeExtraIncluded(Extra.KEYS, 1)))) // Only 1 key included
                    .build();

            feeCalculator =
                    new SimpleFeeCalculatorImpl(scheduleWithLowKeyLimit, Set.of(new CryptoCreateFeeCalculator()));
            lenient().when(calculatorState.numTxnSignatures()).thenReturn(1);

            // Create exactly 1 key (at the included count boundary)
            final var key = Key.newBuilder().ed25519(Bytes.wrap(new byte[32])).build();
            final var op = CryptoCreateTransactionBody.newBuilder().key(key).build();
            final var body =
                    TransactionBody.newBuilder().cryptoCreateAccount(op).build();

            // When
            final var result = feeCalculator.calculateTxFee(body, calculatorState);

            // Then: Only base fee, no overage
            assertThat(result.service).isEqualTo(498500000L);
            assertThat(result.node).isEqualTo(100000L);
            assertThat(result.network).isEqualTo(200000L);
>>>>>>> 86fc051d
        }
    }

    // Helper method to create test fee schedule using real production values from simpleFeesSchedules.json
    private static FeeSchedule createTestFeeSchedule() {
        return FeeSchedule.DEFAULT
                .copyBuilder()
                .node(NodeFee.newBuilder()
                        .baseFee(100000L)
                        .extras(List.of(makeExtraIncluded(Extra.SIGNATURES, 10)))
                        .build())
                .network(NetworkFee.newBuilder().multiplier(2).build())
                .extras(
                        makeExtraDef(Extra.SIGNATURES, 1000000L),
                        makeExtraDef(Extra.KEYS, 100000000L),
                        makeExtraDef(Extra.BYTES, 110L))
                .services(makeService(
                        "CryptoService",
                        makeServiceFee(
                                HederaFunctionality.CRYPTO_CREATE, 498500000L, makeExtraIncluded(Extra.SIGNATURES, 1))))
                .build();
    }
}<|MERGE_RESOLUTION|>--- conflicted
+++ resolved
@@ -55,12 +55,6 @@
             // When
             final var result = feeCalculator.calculateTxFee(body, calculatorState);
 
-<<<<<<< HEAD
-            // Then: Real production values from simpleFeesSchedules.json
-            // node=100000, network=200000, service=498500000
-            // Note: addExtraFee adds the unit fee directly, not amount * fee
-=======
->>>>>>> 86fc051d
             assertThat(result).isNotNull();
             assertThat(result.node).isEqualTo(100000L);
             assertThat(result.service).isEqualTo(498500000L);
@@ -106,13 +100,9 @@
             // When
             final var result = feeCalculator.calculateTxFee(body, calculatorState);
 
-<<<<<<< HEAD
             // Then: Same as other cases - addExtraFee adds unit fee regardless of key count
             // service=498500000 + 3x100000000 = 798500000
             assertThat(result.service).isEqualTo(798500000L);
-=======
-            assertThat(result.service).isEqualTo(498500000L);
->>>>>>> 86fc051d
         }
 
         @Test
@@ -143,11 +133,8 @@
             // When
             final var result = feeCalculator.calculateTxFee(body, calculatorState);
 
-<<<<<<< HEAD
             // service=498500000 + 3x100000000 = 798500000
             assertThat(result.service).isEqualTo(798500000L);
-=======
-            assertThat(result.service).isEqualTo(498500000L);
         }
 
         @Test
@@ -240,7 +227,6 @@
             assertThat(result.service).isEqualTo(498500000L);
             assertThat(result.node).isEqualTo(100000L);
             assertThat(result.network).isEqualTo(200000L);
->>>>>>> 86fc051d
         }
     }
 
