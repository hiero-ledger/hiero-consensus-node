// SPDX-License-Identifier: Apache-2.0
package com.hedera.node.app.service.token.impl.calculator;

import static org.assertj.core.api.Assertions.assertThat;
import static org.hiero.hapi.fees.FeeScheduleUtils.*;
import static org.mockito.Mockito.lenient;

import com.hedera.hapi.node.base.*;
import com.hedera.hapi.node.token.CryptoCreateTransactionBody;
import com.hedera.hapi.node.transaction.TransactionBody;
import com.hedera.node.app.spi.fees.CalculatorState;
import com.hedera.node.app.spi.fees.SimpleFeeCalculatorImpl;
import com.hedera.pbj.runtime.io.buffer.Bytes;
import java.util.List;
import java.util.Set;
import org.hiero.hapi.support.fees.*;
import org.hiero.hapi.support.fees.FeeSchedule;
import org.junit.jupiter.api.BeforeEach;
import org.junit.jupiter.api.DisplayName;
import org.junit.jupiter.api.Nested;
import org.junit.jupiter.api.Test;
import org.junit.jupiter.api.extension.ExtendWith;
import org.mockito.Mock;
import org.mockito.junit.jupiter.MockitoExtension;

/**
 * Unit tests for {@link CryptoCreateFeeCalculator}.
 */
@ExtendWith(MockitoExtension.class)
class CryptoCreateFeeCalculatorTest {

    @Mock
    private CalculatorState calculatorState;

    private SimpleFeeCalculatorImpl feeCalculator;

    @BeforeEach
    void setUp() {
        final var testSchedule = createTestFeeSchedule();
        feeCalculator = new SimpleFeeCalculatorImpl(testSchedule, Set.of(new CryptoCreateFeeCalculator()));
    }

    @Nested
    @DisplayName("CryptoCreate Fee Calculation Tests")
    class CryptoCreateTests {
        @Test
        @DisplayName("calculateTxFee with no key")
        void calculateTxFeeWithNoKey() {
            // Given
            lenient().when(calculatorState.numTxnSignatures()).thenReturn(1);
            final var op = CryptoCreateTransactionBody.newBuilder().build();
            final var body =
                    TransactionBody.newBuilder().cryptoCreateAccount(op).build();

            // When
            final var result = feeCalculator.calculateTxFee(body, calculatorState);

<<<<<<< HEAD
            // Then: Real production values from simpleFeesSchedules.json
            // node=100000, network=200000, service=498500000
            // Note: addExtraFee adds the unit fee directly, not amount * fee
=======
>>>>>>> f232774b
            assertThat(result).isNotNull();
            assertThat(result.node).isEqualTo(100000L);
            assertThat(result.service).isEqualTo(498500000L);
            assertThat(result.network).isEqualTo(200000L);
        }

        @Test
        @DisplayName("calculateTxFee with simple ED25519 key")
        void calculateTxFeeWithSimpleKey() {
            // Given
            lenient().when(calculatorState.numTxnSignatures()).thenReturn(2);
            final var key = Key.newBuilder().ed25519(Bytes.wrap(new byte[32])).build();
            final var op = CryptoCreateTransactionBody.newBuilder().key(key).build();
            final var body =
                    TransactionBody.newBuilder().cryptoCreateAccount(op).build();

            // When
            final var result = feeCalculator.calculateTxFee(body, calculatorState);

            assertThat(result.node).isEqualTo(100000L);
            assertThat(result.service).isEqualTo(598500000L);
            assertThat(result.network).isEqualTo(200000L);
        }

        @Test
        @DisplayName("calculateTxFee with KeyList containing multiple keys")
        void calculateTxFeeWithKeyList() {
            // Given
            lenient().when(calculatorState.numTxnSignatures()).thenReturn(1);
            final var keyList = KeyList.newBuilder()
                    .keys(
                            Key.newBuilder().ed25519(Bytes.wrap(new byte[32])).build(),
                            Key.newBuilder()
                                    .ecdsaSecp256k1(Bytes.wrap(new byte[33]))
                                    .build(),
                            Key.newBuilder().ed25519(Bytes.wrap(new byte[32])).build())
                    .build();
            final var key = Key.newBuilder().keyList(keyList).build();
            final var op = CryptoCreateTransactionBody.newBuilder().key(key).build();
            final var body =
                    TransactionBody.newBuilder().cryptoCreateAccount(op).build();

            // When
            final var result = feeCalculator.calculateTxFee(body, calculatorState);

            // Then: Same as other cases - addExtraFee adds unit fee regardless of key count
            // service=498500000 + 3x100000000 = 798500000
            assertThat(result.service).isEqualTo(798500000L);
        }

        @Test
        @DisplayName("calculateTxFee with ThresholdKey")
        void calculateTxFeeWithThresholdKey() {
            // Given
            lenient().when(calculatorState.numTxnSignatures()).thenReturn(3);
            final var thresholdKey = ThresholdKey.newBuilder()
                    .threshold(2)
                    .keys(KeyList.newBuilder()
                            .keys(
                                    Key.newBuilder()
                                            .ed25519(Bytes.wrap(new byte[32]))
                                            .build(),
                                    Key.newBuilder()
                                            .ecdsaSecp256k1(Bytes.wrap(new byte[33]))
                                            .build(),
                                    Key.newBuilder()
                                            .ed25519(Bytes.wrap(new byte[32]))
                                            .build())
                            .build())
                    .build();
            final var key = Key.newBuilder().thresholdKey(thresholdKey).build();
            final var op = CryptoCreateTransactionBody.newBuilder().key(key).build();
            final var body =
                    TransactionBody.newBuilder().cryptoCreateAccount(op).build();

            // When
            final var result = feeCalculator.calculateTxFee(body, calculatorState);

            // service=498500000 + 3x100000000 = 798500000
            assertThat(result.service).isEqualTo(798500000L);
<<<<<<< HEAD
=======
        }

        @Test
        @DisplayName("calculateTxFee with keys exceeding included count triggers overage")
        void calculateTxFeeWithKeysOverage() {
            // Given: Create a fee schedule where only 1 key is included, extras cost 100M each
            final var scheduleWithLowKeyLimit = FeeSchedule.DEFAULT
                    .copyBuilder()
                    .node(NodeFee.newBuilder()
                            .baseFee(100000L)
                            .extras(List.of(makeExtraIncluded(Extra.SIGNATURES, 10)))
                            .build())
                    .network(NetworkFee.newBuilder().multiplier(2).build())
                    .extras(
                            makeExtraDef(Extra.SIGNATURES, 1000000L),
                            makeExtraDef(Extra.KEYS, 100000000L), // 100M per key
                            makeExtraDef(Extra.BYTES, 110L))
                    .services(makeService(
                            "CryptoService",
                            makeServiceFee(
                                    HederaFunctionality.CRYPTO_CREATE,
                                    498500000L,
                                    makeExtraIncluded(Extra.KEYS, 1)))) // Only 1 key included
                    .build();

            feeCalculator =
                    new SimpleFeeCalculatorImpl(scheduleWithLowKeyLimit, Set.of(new CryptoCreateFeeCalculator()));
            lenient().when(calculatorState.numTxnSignatures()).thenReturn(1);

            // Create a KeyList with 5 keys (4 over the included count of 1)
            final var keyList = KeyList.newBuilder()
                    .keys(
                            Key.newBuilder().ed25519(Bytes.wrap(new byte[32])).build(),
                            Key.newBuilder().ed25519(Bytes.wrap(new byte[32])).build(),
                            Key.newBuilder().ed25519(Bytes.wrap(new byte[32])).build(),
                            Key.newBuilder().ed25519(Bytes.wrap(new byte[32])).build(),
                            Key.newBuilder().ed25519(Bytes.wrap(new byte[32])).build())
                    .build();
            final var key = Key.newBuilder().keyList(keyList).build();
            final var op = CryptoCreateTransactionBody.newBuilder().key(key).build();
            final var body =
                    TransactionBody.newBuilder().cryptoCreateAccount(op).build();

            // When
            final var result = feeCalculator.calculateTxFee(body, calculatorState);

            // Then: Base fee (498500000) + overage for 4 extra keys (4 * 100000000 = 400000000)
            assertThat(result.service).isEqualTo(898500000L);
            assertThat(result.node).isEqualTo(100000L);
            assertThat(result.network).isEqualTo(200000L);
        }

        @Test
        @DisplayName("calculateTxFee with keys exactly at included count has no overage")
        void calculateTxFeeWithKeysAtIncludedCount() {
            // Given: Create a fee schedule where only 1 key is included
            final var scheduleWithLowKeyLimit = FeeSchedule.DEFAULT
                    .copyBuilder()
                    .node(NodeFee.newBuilder()
                            .baseFee(100000L)
                            .extras(List.of(makeExtraIncluded(Extra.SIGNATURES, 10)))
                            .build())
                    .network(NetworkFee.newBuilder().multiplier(2).build())
                    .extras(
                            makeExtraDef(Extra.SIGNATURES, 1000000L),
                            makeExtraDef(Extra.KEYS, 100000000L),
                            makeExtraDef(Extra.BYTES, 110L))
                    .services(makeService(
                            "CryptoService",
                            makeServiceFee(
                                    HederaFunctionality.CRYPTO_CREATE,
                                    498500000L,
                                    makeExtraIncluded(Extra.KEYS, 1)))) // Only 1 key included
                    .build();

            feeCalculator =
                    new SimpleFeeCalculatorImpl(scheduleWithLowKeyLimit, Set.of(new CryptoCreateFeeCalculator()));
            lenient().when(calculatorState.numTxnSignatures()).thenReturn(1);

            // Create exactly 1 key (at the included count boundary)
            final var key = Key.newBuilder().ed25519(Bytes.wrap(new byte[32])).build();
            final var op = CryptoCreateTransactionBody.newBuilder().key(key).build();
            final var body =
                    TransactionBody.newBuilder().cryptoCreateAccount(op).build();

            // When
            final var result = feeCalculator.calculateTxFee(body, calculatorState);

            // Then: Only base fee, no overage
            assertThat(result.service).isEqualTo(498500000L);
            assertThat(result.node).isEqualTo(100000L);
            assertThat(result.network).isEqualTo(200000L);
>>>>>>> f232774b
        }
    }

    // Helper method to create test fee schedule using real production values from simpleFeesSchedules.json
    private static FeeSchedule createTestFeeSchedule() {
        return FeeSchedule.DEFAULT
                .copyBuilder()
                .node(NodeFee.newBuilder()
                        .baseFee(100000L)
                        .extras(List.of(makeExtraIncluded(Extra.SIGNATURES, 10)))
                        .build())
                .network(NetworkFee.newBuilder().multiplier(2).build())
                .extras(
                        makeExtraDef(Extra.SIGNATURES, 1000000L),
                        makeExtraDef(Extra.KEYS, 100000000L),
                        makeExtraDef(Extra.BYTES, 110L))
                .services(makeService(
                        "CryptoService",
                        makeServiceFee(
                                HederaFunctionality.CRYPTO_CREATE,
                                498500000L,
                                makeExtraIncluded(Extra.SIGNATURES, 1),
                                makeExtraIncluded(Extra.KEYS, 0))))
                .build();
    }
}<|MERGE_RESOLUTION|>--- conflicted
+++ resolved
@@ -55,12 +55,6 @@
             // When
             final var result = feeCalculator.calculateTxFee(body, calculatorState);
 
-<<<<<<< HEAD
-            // Then: Real production values from simpleFeesSchedules.json
-            // node=100000, network=200000, service=498500000
-            // Note: addExtraFee adds the unit fee directly, not amount * fee
-=======
->>>>>>> f232774b
             assertThat(result).isNotNull();
             assertThat(result.node).isEqualTo(100000L);
             assertThat(result.service).isEqualTo(498500000L);
@@ -141,8 +135,6 @@
 
             // service=498500000 + 3x100000000 = 798500000
             assertThat(result.service).isEqualTo(798500000L);
-<<<<<<< HEAD
-=======
         }
 
         @Test
@@ -235,7 +227,6 @@
             assertThat(result.service).isEqualTo(498500000L);
             assertThat(result.node).isEqualTo(100000L);
             assertThat(result.network).isEqualTo(200000L);
->>>>>>> f232774b
         }
     }
 
