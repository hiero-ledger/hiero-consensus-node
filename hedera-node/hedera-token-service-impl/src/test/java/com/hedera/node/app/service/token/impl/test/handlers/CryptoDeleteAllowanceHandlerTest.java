--- conflicted
+++ resolved
@@ -31,11 +31,7 @@
 import com.hedera.hapi.node.token.CryptoDeleteAllowanceTransactionBody;
 import com.hedera.hapi.node.token.NftRemoveAllowance;
 import com.hedera.hapi.node.transaction.TransactionBody;
-<<<<<<< HEAD
 import com.hedera.node.app.config.VersionedConfigImpl;
-=======
-import com.hedera.node.app.service.token.impl.ReadableAccountStoreImpl;
->>>>>>> 4f8f1b28
 import com.hedera.node.app.service.token.impl.handlers.CryptoDeleteAllowanceHandler;
 import com.hedera.node.app.service.token.impl.test.handlers.util.CryptoTokenHandlerTestBase;
 import com.hedera.node.app.service.token.impl.validators.DeleteAllowanceValidator;
@@ -64,7 +60,6 @@
     @BeforeEach
     public void setUp() {
         super.setUp();
-<<<<<<< HEAD
         final var deleteAllowanceValidator = new DeleteAllowanceValidator(configProvider);
         subject = new CryptoDeleteAllowanceHandler(deleteAllowanceValidator);
         refreshWritableStores();
@@ -72,20 +67,11 @@
 
         given(handleContext.configuration()).willReturn(configuration);
         given(configProvider.getConfiguration()).willReturn(new VersionedConfigImpl(configuration, 1));
-=======
-        readableAccounts = emptyReadableAccountStateBuilder()
-                .value(owner, ownerAccount)
-                .value(id, account)
-                .value(delegatingSpender, account)
-                .build();
-        given(readableStates.<AccountID, Account>get(ACCOUNTS)).willReturn(readableAccounts);
-        readableStore = new ReadableAccountStoreImpl(readableStates);
->>>>>>> 4f8f1b28
     }
 
     @Test
     void cryptoDeleteAllowanceVanilla() throws PreCheckException {
-        final var txn = cryptoDeleteAllowanceTransaction(payer);
+        final var txn = cryptoDeleteAllowanceTransaction(payerId);
         final var context = new FakePreHandleContext(readableAccountStore, txn);
         subject.preHandle(context);
         basicMetaAssertions(context, 1);
@@ -110,7 +96,7 @@
         writableNftStore.put(
                 nftSl2.copyBuilder().spenderNumber(spenderId.accountNum()).build());
 
-        final var txn = cryptoDeleteAllowanceTransaction(payer);
+        final var txn = cryptoDeleteAllowanceTransaction(payerId);
         given(handleContext.body()).willReturn(txn);
 
         assertThat(ownerAccount.approveForAllNftAllowances()).hasSize(1);
@@ -135,7 +121,7 @@
         writableNftStore.put(
                 nftSl2.copyBuilder().spenderNumber(spenderId.accountNum()).build());
 
-        final var txn = cryptoDeleteAllowanceTransaction(payer);
+        final var txn = cryptoDeleteAllowanceTransaction(payerId);
         given(handleContext.body()).willReturn(txn);
 
         assertThat(ownerAccount.approveForAllNftAllowances()).hasSize(1);
@@ -156,11 +142,11 @@
     @Test
     void validateIfSerialsEmpty() {
         final var nftAllowance = NftRemoveAllowance.newBuilder()
-                .owner(payer)
+                .owner(payerId)
                 .tokenId(nonFungibleTokenId)
                 .serialNumbers(List.of())
                 .build();
-        final var txn = allowancesTxn(payer, List.of(nftAllowance));
+        final var txn = allowancesTxn(payerId, List.of(nftAllowance));
         assertThatThrownBy(() -> subject.pureChecks(txn))
                 .isInstanceOf(PreCheckException.class)
                 .has(responseCode(EMPTY_ALLOWANCES));
@@ -169,7 +155,7 @@
     @Test
     void checksEmptyAllowancesInTxn() {
         final var txn = TransactionBody.newBuilder()
-                .transactionID(TransactionID.newBuilder().accountID(payer).build())
+                .transactionID(TransactionID.newBuilder().accountID(payerId).build())
                 .cryptoDeleteAllowance(CryptoDeleteAllowanceTransactionBody.newBuilder())
                 .build();
         assertThatThrownBy(() -> subject.pureChecks(txn))
@@ -186,7 +172,7 @@
         writableNftStore.put(
                 nftSl2.copyBuilder().spenderNumber(spenderId.accountNum()).build());
 
-        final var txn = cryptoDeleteAllowanceTransaction(payer);
+        final var txn = cryptoDeleteAllowanceTransaction(payerId);
         given(handleContext.body()).willReturn(txn);
 
         assertThat(ownerAccount.approveForAllNftAllowances()).hasSize(1);
@@ -217,7 +203,7 @@
         writableNftStore.put(
                 nftSl2.copyBuilder().ownerNumber(ownerId.accountNum()).build());
 
-        final var txn = txnWithAllowance(payer, nftAllowance);
+        final var txn = txnWithAllowance(payerId, nftAllowance);
         given(handleContext.body()).willReturn(txn);
 
         assertThat(ownerAccount.approveForAllNftAllowances()).hasSize(1);
@@ -247,7 +233,7 @@
         writableNftStore.put(
                 nftSl2.copyBuilder().spenderNumber(spenderId.accountNum()).build());
 
-        final var txn = txnWithAllowance(payer, nftAllowance);
+        final var txn = txnWithAllowance(payerId, nftAllowance);
         given(handleContext.body()).willReturn(txn);
 
         assertThat(ownerAccount.approveForAllNftAllowances()).hasSize(1);
@@ -269,28 +255,28 @@
                 .build();
 
         writableNftStore.put(nftSl1.copyBuilder()
-                .ownerNumber(payer.accountNum())
+                .ownerNumber(payerId.accountNum())
                 .spenderNumber(spenderId.accountNum())
                 .build());
         writableNftStore.put(nftSl2.copyBuilder()
-                .ownerNumber(payer.accountNum())
+                .ownerNumber(payerId.accountNum())
                 .spenderNumber(spenderId.accountNum())
                 .build());
 
-        final var txn = txnWithAllowance(payer, nftAllowance);
-        given(handleContext.body()).willReturn(txn);
-
-        assertThat(ownerAccount.approveForAllNftAllowances()).hasSize(1);
-        assertThat(writableNftStore.get(uniqueTokenIdSl1).ownerNumber()).isEqualTo(payer.accountNum());
-        assertThat(writableNftStore.get(uniqueTokenIdSl2).ownerNumber()).isEqualTo(payer.accountNum());
-        assertThat(writableNftStore.get(uniqueTokenIdSl1).spenderNumber()).isEqualTo(spenderId.accountNum());
-        assertThat(writableNftStore.get(uniqueTokenIdSl2).spenderNumber()).isEqualTo(spenderId.accountNum());
-
-        subject.handle(handleContext);
-
-        assertThat(ownerAccount.approveForAllNftAllowances()).hasSize(1);
-        assertThat(writableNftStore.get(uniqueTokenIdSl1).ownerNumber()).isEqualTo(payer.accountNum());
-        assertThat(writableNftStore.get(uniqueTokenIdSl2).ownerNumber()).isEqualTo(payer.accountNum());
+        final var txn = txnWithAllowance(payerId, nftAllowance);
+        given(handleContext.body()).willReturn(txn);
+
+        assertThat(ownerAccount.approveForAllNftAllowances()).hasSize(1);
+        assertThat(writableNftStore.get(uniqueTokenIdSl1).ownerNumber()).isEqualTo(payerId.accountNum());
+        assertThat(writableNftStore.get(uniqueTokenIdSl2).ownerNumber()).isEqualTo(payerId.accountNum());
+        assertThat(writableNftStore.get(uniqueTokenIdSl1).spenderNumber()).isEqualTo(spenderId.accountNum());
+        assertThat(writableNftStore.get(uniqueTokenIdSl2).spenderNumber()).isEqualTo(spenderId.accountNum());
+
+        subject.handle(handleContext);
+
+        assertThat(ownerAccount.approveForAllNftAllowances()).hasSize(1);
+        assertThat(writableNftStore.get(uniqueTokenIdSl1).ownerNumber()).isEqualTo(payerId.accountNum());
+        assertThat(writableNftStore.get(uniqueTokenIdSl2).ownerNumber()).isEqualTo(payerId.accountNum());
         assertThat(writableNftStore.get(uniqueTokenIdSl1).spenderNumber()).isZero();
         assertThat(writableNftStore.get(uniqueTokenIdSl2).spenderNumber()).isZero();
     }
