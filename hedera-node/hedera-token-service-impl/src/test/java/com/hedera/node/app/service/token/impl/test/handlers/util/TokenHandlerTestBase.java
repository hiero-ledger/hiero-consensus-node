--- conflicted
+++ resolved
@@ -219,11 +219,7 @@
                 deleted,
                 TokenType.FUNGIBLE_COMMON,
                 TokenSupplyType.INFINITE,
-<<<<<<< HEAD
-                entityIdFactory.newAccountId(autoRenewAccountNumber),
-=======
-                BaseCryptoHandler.asAccount(0L, 0L, autoRenewAccountNumber),
->>>>>>> edd2496c
+                entityIdFactory.newAccountId(0L, 0L, autoRenewAccountNumber),
                 autoRenewSecs,
                 expirationTime,
                 memo,
