--- conflicted
+++ resolved
@@ -28,10 +28,6 @@
 import com.hedera.node.app.service.token.impl.ReadableAirdropStoreImpl;
 import com.hedera.node.app.service.token.impl.test.handlers.util.StateBuilderUtil;
 import com.hedera.node.app.spi.ids.ReadableEntityCounters;
-<<<<<<< HEAD
-import com.hedera.node.app.spi.validation.EntityType;
-=======
->>>>>>> 58c0d7af
 import com.swirlds.state.spi.ReadableKVState;
 import com.swirlds.state.spi.ReadableStates;
 import java.util.Objects;
@@ -112,11 +108,7 @@
         given(readableStates.<PendingAirdropId, AccountPendingAirdrop>get(AIRDROPS))
                 .willReturn(airdrops);
         subject = new ReadableAirdropStoreImpl(readableStates, entityCounters);
-<<<<<<< HEAD
-        assertThat(entityCounters.getCounterFor(EntityType.AIRDROP)).isEqualTo(subject.sizeOfState());
-=======
         assertThat(readableStates.get(StateBuilderUtil.AIRDROPS).size()).isEqualTo(subject.sizeOfState());
->>>>>>> 58c0d7af
     }
 
     @Test
