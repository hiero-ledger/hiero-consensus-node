/*
 * Copyright (C) 2023 Hedera Hashgraph, LLC
 *
 * Licensed under the Apache License, Version 2.0 (the "License");
 * you may not use this file except in compliance with the License.
 * You may obtain a copy of the License at
 *
 *      http://www.apache.org/licenses/LICENSE-2.0
 *
 * Unless required by applicable law or agreed to in writing, software
 * distributed under the License is distributed on an "AS IS" BASIS,
 * WITHOUT WARRANTIES OR CONDITIONS OF ANY KIND, either express or implied.
 * See the License for the specific language governing permissions and
 * limitations under the License.
 */

package com.hedera.node.app.service.token.impl.test.handlers;

import static com.hedera.hapi.node.base.ResponseCodeEnum.ACCOUNT_DELETED;
import static com.hedera.hapi.node.base.ResponseCodeEnum.ACCOUNT_EXPIRED_AND_PENDING_REMOVAL;
import static com.hedera.hapi.node.base.ResponseCodeEnum.ACCOUNT_ID_DOES_NOT_EXIST;
import static com.hedera.hapi.node.base.ResponseCodeEnum.ACCOUNT_IS_TREASURY;
import static com.hedera.hapi.node.base.ResponseCodeEnum.INVALID_ACCOUNT_ID;
import static com.hedera.hapi.node.base.ResponseCodeEnum.INVALID_PAYER_ACCOUNT_ID;
import static com.hedera.hapi.node.base.ResponseCodeEnum.INVALID_TRANSFER_ACCOUNT_ID;
import static com.hedera.hapi.node.base.ResponseCodeEnum.TRANSACTION_REQUIRES_ZERO_TOKEN_BALANCES;
import static com.hedera.hapi.node.base.ResponseCodeEnum.TRANSFER_ACCOUNT_SAME_AS_DELETE_ACCOUNT;
import static com.hedera.node.app.spi.fixtures.Assertions.assertThrowsPreCheck;
import static com.hedera.node.app.spi.fixtures.workflows.ExceptionConditions.responseCode;
import static org.assertj.core.api.Assertions.assertThatNoException;
import static org.assertj.core.api.Assertions.assertThatThrownBy;
import static org.assertj.core.api.AssertionsForClassTypes.assertThat;
import static org.junit.jupiter.api.Assertions.assertEquals;
import static org.junit.jupiter.api.Assertions.assertIterableEquals;
<<<<<<< HEAD
import static org.mockito.ArgumentMatchers.anyBoolean;
import static org.mockito.ArgumentMatchers.anyLong;
import static org.mockito.ArgumentMatchers.eq;
=======
>>>>>>> c89af15a
import static org.mockito.BDDMockito.given;

import com.hedera.hapi.node.base.AccountID;
import com.hedera.hapi.node.base.TransactionID;
import com.hedera.hapi.node.state.token.Account;
import com.hedera.hapi.node.token.CryptoDeleteTransactionBody;
import com.hedera.hapi.node.transaction.TransactionBody;
import com.hedera.node.app.service.mono.state.virtual.EntityNumVirtualKey;
import com.hedera.node.app.service.token.impl.ReadableAccountStoreImpl;
import com.hedera.node.app.service.token.impl.WritableAccountStore;
import com.hedera.node.app.service.token.impl.handlers.CryptoDeleteHandler;
import com.hedera.node.app.spi.fixtures.workflows.FakePreHandleContext;
import com.hedera.node.app.spi.meta.HandleContext;
import com.hedera.node.app.spi.validation.EntityType;
import com.hedera.node.app.spi.validation.ExpiryValidator;
import com.hedera.node.app.spi.workflows.HandleException;
import com.hedera.node.app.spi.workflows.PreCheckException;
import com.hedera.node.config.testfixtures.HederaTestConfigBuilder;
import com.swirlds.config.api.Configuration;
import java.util.List;
import org.junit.jupiter.api.BeforeEach;
import org.junit.jupiter.api.Test;
import org.junit.jupiter.api.extension.ExtendWith;
import org.mockito.Mock;
import org.mockito.junit.jupiter.MockitoExtension;

@ExtendWith(MockitoExtension.class)
class CryptoDeleteHandlerTest extends CryptoHandlerTestBase {
    @Mock
    private HandleContext handleContext;

    @Mock
    private ExpiryValidator expiryValidator;

    private Configuration configuration;

    private CryptoDeleteHandler subject = new CryptoDeleteHandler();

    @BeforeEach
    public void setUp() {
        super.setUp();
        configuration = new HederaTestConfigBuilder().getOrCreateConfig();
        readableAccounts = emptyReadableAccountStateBuilder()
                .value(EntityNumVirtualKey.fromLong(accountNum), account)
                .value(EntityNumVirtualKey.fromLong(deleteAccountNum), deleteAccount)
                .value(EntityNumVirtualKey.fromLong(transferAccountNum), transferAccount)
                .build();
        given(readableStates.<EntityNumVirtualKey, Account>get(ACCOUNTS)).willReturn(readableAccounts);
        readableStore = new ReadableAccountStoreImpl(readableStates);
    }

    @Test
    void preHandlesCryptoDeleteIfNoReceiverSigRequired() throws PreCheckException {
        final var txn = deleteAccountTransaction(deleteAccountId, transferAccountId);

        final var context = new FakePreHandleContext(readableStore, txn);
        subject.preHandle(context);

        assertEquals(txn, context.body());
        assertEquals(key, context.payerKey());
        basicMetaAssertions(context, 0);
    }

    @Test
    void preHandlesCryptoDeleteIfReceiverSigRequiredVanilla() throws PreCheckException {
        final var txn = deleteAccountTransaction(deleteAccountId, transferAccountId);

        final var context = new FakePreHandleContext(readableStore, txn);
        subject.preHandle(context);

        assertEquals(txn, context.body());
        basicMetaAssertions(context, 0);
        assertEquals(key, context.payerKey());
    }

    @Test
    void doesntAddBothKeysAccountsSameAsPayerForCryptoDelete() throws PreCheckException {
        final var txn = deleteAccountTransaction(deleteAccountId, transferAccountId);

        readableAccounts = emptyReadableAccountStateBuilder()
                .value(EntityNumVirtualKey.fromLong(accountNum), account)
                .value(
                        EntityNumVirtualKey.fromLong(deleteAccountNum),
                        deleteAccount.copyBuilder().key(key).build())
                .value(EntityNumVirtualKey.fromLong(transferAccountNum), transferAccount)
                .build();
        given(readableStates.<EntityNumVirtualKey, Account>get(ACCOUNTS)).willReturn(readableAccounts);
        readableStore = new ReadableAccountStoreImpl(readableStates);

        final var context = new FakePreHandleContext(readableStore, txn);
        subject.preHandle(context);

        assertEquals(txn, context.body());
        basicMetaAssertions(context, 0);
        assertEquals(key, context.payerKey());
        assertIterableEquals(List.of(), context.requiredNonPayerKeys());
    }

    @Test
    void doesntAddTransferKeyIfAccountSameAsPayerForCryptoDelete() throws PreCheckException {
        final var txn = deleteAccountTransaction(deleteAccountId, id);

        readableAccounts = emptyReadableAccountStateBuilder()
                .value(EntityNumVirtualKey.fromLong(accountNum), account)
                .value(EntityNumVirtualKey.fromLong(deleteAccountNum), deleteAccount)
                .value(EntityNumVirtualKey.fromLong(transferAccountNum), transferAccount)
                .build();
        given(readableStates.<EntityNumVirtualKey, Account>get(ACCOUNTS)).willReturn(readableAccounts);
        readableStore = new ReadableAccountStoreImpl(readableStates);

        final var context = new FakePreHandleContext(readableStore, txn);
        subject.preHandle(context);

        assertEquals(txn, context.body());
        assertEquals(key, context.payerKey());
        basicMetaAssertions(context, 0);
        assertEquals(0, context.requiredNonPayerKeys().size());
    }

    @Test
    void doesntAddDeleteKeyIfAccountSameAsPayerForCryptoDelete() throws PreCheckException {
        final var txn = deleteAccountTransaction(id, transferAccountId);

        final var context = new FakePreHandleContext(readableStore, txn);
        subject.preHandle(context);

        assertEquals(txn, context.body());
        basicMetaAssertions(context, 0);
        assertEquals(key, context.payerKey());
    }

    @Test
    void failsWithResponseCodeIfAnyAccountMissingForCryptoDelete() throws PreCheckException {
        /* ------ payerAccount missing, so deleteAccount and transferAccount will not be added  ------ */
        final var txn = deleteAccountTransaction(deleteAccountId, transferAccountId);
        readableAccounts = emptyReadableAccountStateBuilder().build();
        given(readableStates.<EntityNumVirtualKey, Account>get(ACCOUNTS)).willReturn(readableAccounts);
        readableStore = new ReadableAccountStoreImpl(readableStates);

        assertThrowsPreCheck(() -> new FakePreHandleContext(readableStore, txn), INVALID_PAYER_ACCOUNT_ID);

        /* ------ deleteAccount missing, so transferAccount will not be added ------ */
        readableAccounts = emptyReadableAccountStateBuilder()
                .value(EntityNumVirtualKey.fromLong(accountNum), account)
                .value(EntityNumVirtualKey.fromLong(transferAccountNum), transferAccount)
                .build();
        given(readableStates.<EntityNumVirtualKey, Account>get(ACCOUNTS)).willReturn(readableAccounts);
        readableStore = new ReadableAccountStoreImpl(readableStates);

        final var context2 = new FakePreHandleContext(readableStore, txn);
        assertThrowsPreCheck(() -> subject.preHandle(context2), INVALID_ACCOUNT_ID);

        /* ------ transferAccount missing ------ */
        readableAccounts = emptyReadableAccountStateBuilder()
                .value(EntityNumVirtualKey.fromLong(accountNum), account)
                .value(EntityNumVirtualKey.fromLong(deleteAccountNum), deleteAccount)
                .build();
        given(readableStates.<EntityNumVirtualKey, Account>get(ACCOUNTS)).willReturn(readableAccounts);
        readableStore = new ReadableAccountStoreImpl(readableStates);

        final var context3 = new FakePreHandleContext(readableStore, txn);
        assertThrowsPreCheck(() -> subject.preHandle(context3), INVALID_TRANSFER_ACCOUNT_ID);
    }

    @Test
    void doesntExecuteIfAccountIdIsDefaultInstance() throws PreCheckException {
        final var txn = deleteAccountTransaction(deleteAccountId, AccountID.DEFAULT);

        final var context = new FakePreHandleContext(readableStore, txn);
        subject.preHandle(context);

        assertEquals(txn, context.body());
        basicMetaAssertions(context, 0);
        assertEquals(key, context.payerKey());
        assertIterableEquals(List.of(), context.requiredNonPayerKeys());
    }

<<<<<<< HEAD
    @Test
    void pureChecksFailWhenTargetSameAsBeneficiary() throws PreCheckException {
        final var txn = deleteAccountTransaction(deleteAccountId, deleteAccountId);

        final var context = new FakePreHandleContext(readableStore, txn);

        assertThatThrownBy(() -> subject.preHandle(context))
                .isInstanceOf(PreCheckException.class)
                .has(responseCode(TRANSFER_ACCOUNT_SAME_AS_DELETE_ACCOUNT));
    }

    @Test
    void pureChecksPassForValidTxn() {
        final var txn = deleteAccountTransaction(deleteAccountId, transferAccountId);

        assertThatNoException().isThrownBy(() -> subject.pureChecks(txn));
    }

    @Test
    void handleFailsIfDeleteAccountAccountMissing() {
        writableAccounts = emptyWritableAccountStateBuilder()
                .value(EntityNumVirtualKey.fromLong(accountNum), account)
                .value(EntityNumVirtualKey.fromLong(transferAccountNum), transferAccount)
                .build();
        given(writableStates.<EntityNumVirtualKey, Account>get(ACCOUNTS)).willReturn(writableAccounts);
        writableStore = new WritableAccountStore(writableStates);

        final var txn = deleteAccountTransaction(deleteAccountId, transferAccountId);
        given(writableStore.get(deleteAccountId)).willReturn(null);

        assertThatThrownBy(() -> subject.handle(handleContext, txn, writableStore))
                .isInstanceOf(HandleException.class)
                .has(responseCode(INVALID_ACCOUNT_ID));
    }

    @Test
    void handleFailsIfTransferAccountAccountMissing() {
        writableAccounts = emptyWritableAccountStateBuilder()
                .value(EntityNumVirtualKey.fromLong(accountNum), account)
                .value(EntityNumVirtualKey.fromLong(deleteAccountNum), deleteAccount)
                .build();
        given(writableStates.<EntityNumVirtualKey, Account>get(ACCOUNTS)).willReturn(writableAccounts);
        writableStore = new WritableAccountStore(writableStates);

        final var txn = deleteAccountTransaction(deleteAccountId, transferAccountId);
        given(writableStore.get(deleteAccountId)).willReturn(null);

        assertThatThrownBy(() -> subject.handle(handleContext, txn, writableStore))
                .isInstanceOf(HandleException.class)
                .has(responseCode(INVALID_TRANSFER_ACCOUNT_ID));
    }

    @Test
    void failsIfAccountIsAlreadyDeleted() {
        writableAccounts = emptyWritableAccountStateBuilder()
                .value(EntityNumVirtualKey.fromLong(accountNum), account)
                .value(
                        EntityNumVirtualKey.fromLong(deleteAccountNum),
                        deleteAccount.copyBuilder().deleted(true).build())
                .value(EntityNumVirtualKey.fromLong(transferAccountNum), transferAccount)
                .build();
        given(writableStates.<EntityNumVirtualKey, Account>get(ACCOUNTS)).willReturn(writableAccounts);
        writableStore = new WritableAccountStore(writableStates);

        final var txn = deleteAccountTransaction(deleteAccountId, transferAccountId);
        given(writableStore.get(deleteAccountId)).willReturn(null);
        given(handleContext.expiryValidator()).willReturn(expiryValidator);
        given(expiryValidator.isDetached(eq(EntityType.ACCOUNT), anyBoolean(), anyLong()))
                .willReturn(false);

        assertThatThrownBy(() -> subject.handle(handleContext, txn, writableStore))
                .isInstanceOf(HandleException.class)
                .has(responseCode(ACCOUNT_DELETED));
    }

    @Test
    void happyPathWorks() {
        writableAccounts = emptyWritableAccountStateBuilder()
                .value(EntityNumVirtualKey.fromLong(accountNum), account)
                .value(EntityNumVirtualKey.fromLong(deleteAccountNum), deleteAccount)
                .value(EntityNumVirtualKey.fromLong(transferAccountNum), transferAccount)
                .build();
        given(writableStates.<EntityNumVirtualKey, Account>get(ACCOUNTS)).willReturn(writableAccounts);
        writableStore = new WritableAccountStore(writableStates);

        final var txn = deleteAccountTransaction(deleteAccountId, transferAccountId);

        given(handleContext.expiryValidator()).willReturn(expiryValidator);
        given(expiryValidator.isDetached(eq(EntityType.ACCOUNT), anyBoolean(), anyLong()))
                .willReturn(false);

        subject.handle(handleContext, txn, writableStore);

        // When an account is deleted, marks the value of the account deleted flag to true
        assertThat(writableStore.get(deleteAccountId).get().deleted()).isTrue();
    }

    @Test
    void failsIfDeleteAccountIsDetached() {
        writableAccounts = emptyWritableAccountStateBuilder()
                .value(EntityNumVirtualKey.fromLong(accountNum), account)
                .value(EntityNumVirtualKey.fromLong(deleteAccountNum), deleteAccount)
                .value(EntityNumVirtualKey.fromLong(transferAccountNum), transferAccount)
                .build();
        given(writableStates.<EntityNumVirtualKey, Account>get(ACCOUNTS)).willReturn(writableAccounts);
        writableStore = new WritableAccountStore(writableStates);

        final var txn = deleteAccountTransaction(deleteAccountId, transferAccountId);
        given(writableStore.get(deleteAccountId)).willReturn(null);

        given(handleContext.expiryValidator()).willReturn(expiryValidator);
        given(expiryValidator.isDetached(eq(EntityType.ACCOUNT), anyBoolean(), anyLong()))
                .willReturn(true);

        assertThatThrownBy(() -> subject.handle(handleContext, txn, writableStore))
                .isInstanceOf(HandleException.class)
                .has(responseCode(ACCOUNT_EXPIRED_AND_PENDING_REMOVAL));
    }

    @Test
    void failsIfTransferAccountIsDetached() {
        writableAccounts = emptyWritableAccountStateBuilder()
                .value(EntityNumVirtualKey.fromLong(accountNum), account)
                .value(EntityNumVirtualKey.fromLong(deleteAccountNum), deleteAccount)
                .value(EntityNumVirtualKey.fromLong(transferAccountNum), transferAccount)
                .build();
        given(writableStates.<EntityNumVirtualKey, Account>get(ACCOUNTS)).willReturn(writableAccounts);
        writableStore = new WritableAccountStore(writableStates);

        final var txn = deleteAccountTransaction(deleteAccountId, transferAccountId);
        given(writableStore.get(deleteAccountId)).willReturn(null);

        given(handleContext.expiryValidator()).willReturn(expiryValidator);
        given(expiryValidator.isDetached(eq(EntityType.ACCOUNT), anyBoolean(), anyLong()))
                .willReturn(true);

        assertThatThrownBy(() -> subject.handle(handleContext, txn, writableStore))
                .isInstanceOf(HandleException.class)
                .has(responseCode(ACCOUNT_EXPIRED_AND_PENDING_REMOVAL));
    }

    @Test
    void failsIfDeleteAccountIsTreasury() {
        writableAccounts = emptyWritableAccountStateBuilder()
                .value(EntityNumVirtualKey.fromLong(accountNum), account)
                .value(
                        EntityNumVirtualKey.fromLong(deleteAccountNum),
                        deleteAccount.copyBuilder().numberTreasuryTitles(2).build())
                .value(EntityNumVirtualKey.fromLong(transferAccountNum), transferAccount)
                .build();
        given(writableStates.<EntityNumVirtualKey, Account>get(ACCOUNTS)).willReturn(writableAccounts);
        writableStore = new WritableAccountStore(writableStates);

        final var txn = deleteAccountTransaction(deleteAccountId, transferAccountId);

        given(handleContext.expiryValidator()).willReturn(expiryValidator);

        assertThatThrownBy(() -> subject.handle(handleContext, txn, writableStore))
                .isInstanceOf(HandleException.class)
                .has(responseCode(ACCOUNT_IS_TREASURY));
    }

    @Test
    void failsIfTargetHasNonZeroBalances() {
        writableAccounts = emptyWritableAccountStateBuilder()
                .value(EntityNumVirtualKey.fromLong(accountNum), account)
                .value(
                        EntityNumVirtualKey.fromLong(deleteAccountNum),
                        deleteAccount.copyBuilder().numberPositiveBalances(2).build())
                .value(EntityNumVirtualKey.fromLong(transferAccountNum), transferAccount)
                .build();
        given(writableStates.<EntityNumVirtualKey, Account>get(ACCOUNTS)).willReturn(writableAccounts);
        writableStore = new WritableAccountStore(writableStates);

        final var txn = deleteAccountTransaction(deleteAccountId, transferAccountId);

        given(handleContext.expiryValidator()).willReturn(expiryValidator);

        assertThatThrownBy(() -> subject.handle(handleContext, txn, writableStore))
                .isInstanceOf(HandleException.class)
                .has(responseCode(TRANSACTION_REQUIRES_ZERO_TOKEN_BALANCES));
    }

    @Test
    void failsIfEitherDeleteOrTransferAccountDoesntExist() throws PreCheckException {
        var txn = deleteAccountTransaction(null, transferAccountId);
        final var context = new FakePreHandleContext(readableStore, txn);
        assertThatThrownBy(() -> subject.preHandle(context))
                .isInstanceOf(PreCheckException.class)
                .has(responseCode(ACCOUNT_ID_DOES_NOT_EXIST));

        txn = deleteAccountTransaction(deleteAccountId, null);
        final var context1 = new FakePreHandleContext(readableStore, txn);
        assertThatThrownBy(() -> subject.preHandle(context1))
                .isInstanceOf(PreCheckException.class)
                .has(responseCode(ACCOUNT_ID_DOES_NOT_EXIST));

        txn = deleteAccountTransaction(null, null);
        final var context2 = new FakePreHandleContext(readableStore, txn);
        assertThatThrownBy(() -> subject.preHandle(context2))
                .isInstanceOf(PreCheckException.class)
                .has(responseCode(ACCOUNT_ID_DOES_NOT_EXIST));
    }

=======
>>>>>>> c89af15a
    private TransactionBody deleteAccountTransaction(
            final AccountID deleteAccountId, final AccountID transferAccountId) {
        final var transactionID = TransactionID.newBuilder().accountID(id).transactionValidStart(consensusTimestamp);
        final var deleteTxBody = CryptoDeleteTransactionBody.newBuilder()
                .deleteAccountID(deleteAccountId)
                .transferAccountID(transferAccountId);

        return TransactionBody.newBuilder()
                .transactionID(transactionID)
                .cryptoDelete(deleteTxBody)
                .build();
    }
}<|MERGE_RESOLUTION|>--- conflicted
+++ resolved
@@ -32,13 +32,11 @@
 import static org.assertj.core.api.AssertionsForClassTypes.assertThat;
 import static org.junit.jupiter.api.Assertions.assertEquals;
 import static org.junit.jupiter.api.Assertions.assertIterableEquals;
-<<<<<<< HEAD
 import static org.mockito.ArgumentMatchers.anyBoolean;
 import static org.mockito.ArgumentMatchers.anyLong;
 import static org.mockito.ArgumentMatchers.eq;
-=======
->>>>>>> c89af15a
 import static org.mockito.BDDMockito.given;
+import static org.mockito.Mockito.lenient;
 
 import com.hedera.hapi.node.base.AccountID;
 import com.hedera.hapi.node.base.TransactionID;
@@ -50,9 +48,9 @@
 import com.hedera.node.app.service.token.impl.WritableAccountStore;
 import com.hedera.node.app.service.token.impl.handlers.CryptoDeleteHandler;
 import com.hedera.node.app.spi.fixtures.workflows.FakePreHandleContext;
-import com.hedera.node.app.spi.meta.HandleContext;
 import com.hedera.node.app.spi.validation.EntityType;
 import com.hedera.node.app.spi.validation.ExpiryValidator;
+import com.hedera.node.app.spi.workflows.HandleContext;
 import com.hedera.node.app.spi.workflows.HandleException;
 import com.hedera.node.app.spi.workflows.PreCheckException;
 import com.hedera.node.config.testfixtures.HederaTestConfigBuilder;
@@ -87,6 +85,9 @@
                 .build();
         given(readableStates.<EntityNumVirtualKey, Account>get(ACCOUNTS)).willReturn(readableAccounts);
         readableStore = new ReadableAccountStoreImpl(readableStates);
+
+        lenient().when(handleContext.configuration()).thenReturn(configuration);
+        lenient().when(handleContext.writableStore(WritableAccountStore.class)).thenReturn(writableStore);
     }
 
     @Test
@@ -215,7 +216,6 @@
         assertIterableEquals(List.of(), context.requiredNonPayerKeys());
     }
 
-<<<<<<< HEAD
     @Test
     void pureChecksFailWhenTargetSameAsBeneficiary() throws PreCheckException {
         final var txn = deleteAccountTransaction(deleteAccountId, deleteAccountId);
@@ -245,8 +245,9 @@
 
         final var txn = deleteAccountTransaction(deleteAccountId, transferAccountId);
         given(writableStore.get(deleteAccountId)).willReturn(null);
-
-        assertThatThrownBy(() -> subject.handle(handleContext, txn, writableStore))
+        given(handleContext.body()).willReturn(txn);
+
+        assertThatThrownBy(() -> subject.handle(handleContext))
                 .isInstanceOf(HandleException.class)
                 .has(responseCode(INVALID_ACCOUNT_ID));
     }
@@ -263,7 +264,7 @@
         final var txn = deleteAccountTransaction(deleteAccountId, transferAccountId);
         given(writableStore.get(deleteAccountId)).willReturn(null);
 
-        assertThatThrownBy(() -> subject.handle(handleContext, txn, writableStore))
+        assertThatThrownBy(() -> subject.handle(handleContext))
                 .isInstanceOf(HandleException.class)
                 .has(responseCode(INVALID_TRANSFER_ACCOUNT_ID));
     }
@@ -285,8 +286,9 @@
         given(handleContext.expiryValidator()).willReturn(expiryValidator);
         given(expiryValidator.isDetached(eq(EntityType.ACCOUNT), anyBoolean(), anyLong()))
                 .willReturn(false);
-
-        assertThatThrownBy(() -> subject.handle(handleContext, txn, writableStore))
+        given(handleContext.body()).willReturn(txn);
+
+        assertThatThrownBy(() -> subject.handle(handleContext))
                 .isInstanceOf(HandleException.class)
                 .has(responseCode(ACCOUNT_DELETED));
     }
@@ -306,8 +308,9 @@
         given(handleContext.expiryValidator()).willReturn(expiryValidator);
         given(expiryValidator.isDetached(eq(EntityType.ACCOUNT), anyBoolean(), anyLong()))
                 .willReturn(false);
-
-        subject.handle(handleContext, txn, writableStore);
+        given(handleContext.body()).willReturn(txn);
+
+        subject.handle(handleContext);
 
         // When an account is deleted, marks the value of the account deleted flag to true
         assertThat(writableStore.get(deleteAccountId).get().deleted()).isTrue();
@@ -329,8 +332,9 @@
         given(handleContext.expiryValidator()).willReturn(expiryValidator);
         given(expiryValidator.isDetached(eq(EntityType.ACCOUNT), anyBoolean(), anyLong()))
                 .willReturn(true);
-
-        assertThatThrownBy(() -> subject.handle(handleContext, txn, writableStore))
+        given(handleContext.body()).willReturn(txn);
+
+        assertThatThrownBy(() -> subject.handle(handleContext))
                 .isInstanceOf(HandleException.class)
                 .has(responseCode(ACCOUNT_EXPIRED_AND_PENDING_REMOVAL));
     }
@@ -351,8 +355,9 @@
         given(handleContext.expiryValidator()).willReturn(expiryValidator);
         given(expiryValidator.isDetached(eq(EntityType.ACCOUNT), anyBoolean(), anyLong()))
                 .willReturn(true);
-
-        assertThatThrownBy(() -> subject.handle(handleContext, txn, writableStore))
+        given(handleContext.body()).willReturn(txn);
+
+        assertThatThrownBy(() -> subject.handle(handleContext))
                 .isInstanceOf(HandleException.class)
                 .has(responseCode(ACCOUNT_EXPIRED_AND_PENDING_REMOVAL));
     }
@@ -372,8 +377,9 @@
         final var txn = deleteAccountTransaction(deleteAccountId, transferAccountId);
 
         given(handleContext.expiryValidator()).willReturn(expiryValidator);
-
-        assertThatThrownBy(() -> subject.handle(handleContext, txn, writableStore))
+        given(handleContext.body()).willReturn(txn);
+
+        assertThatThrownBy(() -> subject.handle(handleContext))
                 .isInstanceOf(HandleException.class)
                 .has(responseCode(ACCOUNT_IS_TREASURY));
     }
@@ -393,8 +399,9 @@
         final var txn = deleteAccountTransaction(deleteAccountId, transferAccountId);
 
         given(handleContext.expiryValidator()).willReturn(expiryValidator);
-
-        assertThatThrownBy(() -> subject.handle(handleContext, txn, writableStore))
+        given(handleContext.body()).willReturn(txn);
+
+        assertThatThrownBy(() -> subject.handle(handleContext))
                 .isInstanceOf(HandleException.class)
                 .has(responseCode(TRANSACTION_REQUIRES_ZERO_TOKEN_BALANCES));
     }
@@ -420,8 +427,6 @@
                 .has(responseCode(ACCOUNT_ID_DOES_NOT_EXIST));
     }
 
-=======
->>>>>>> c89af15a
     private TransactionBody deleteAccountTransaction(
             final AccountID deleteAccountId, final AccountID transferAccountId) {
         final var transactionID = TransactionID.newBuilder().accountID(id).transactionValidStart(consensusTimestamp);
