// SPDX-License-Identifier: Apache-2.0
package com.hedera.node.app.service.token.impl.test.handlers.staking;

import static com.hedera.node.app.ids.schemas.V0490EntityIdSchema.ENTITY_ID_STATE_KEY;
import static com.hedera.node.app.ids.schemas.V0590EntityIdSchema.ENTITY_COUNTS_KEY;
import static com.hedera.node.app.service.token.impl.schemas.V0490TokenSchema.STAKING_INFO_KEY;
import static com.hedera.node.app.service.token.impl.schemas.V0490TokenSchema.STAKING_NETWORK_REWARDS_KEY;
import static com.hedera.node.app.service.token.impl.test.WritableStakingInfoStoreImplTest.NODE_ID_1;
import static com.hedera.node.app.service.token.impl.test.handlers.staking.EndOfStakingPeriodUpdaterTest.NODE_NUM_1;
import static com.hedera.node.app.service.token.impl.test.handlers.staking.EndOfStakingPeriodUpdaterTest.NODE_NUM_2;
import static com.hedera.node.app.service.token.impl.test.handlers.staking.EndOfStakingPeriodUpdaterTest.NODE_NUM_3;
import static com.hedera.node.app.service.token.impl.test.handlers.staking.EndOfStakingPeriodUpdaterTest.NODE_NUM_4;
import static com.hedera.node.app.service.token.impl.test.handlers.staking.EndOfStakingPeriodUpdaterTest.NODE_NUM_8;
import static com.hedera.node.app.service.token.impl.test.handlers.staking.EndOfStakingPeriodUpdaterTest.STAKING_INFO_1;
import static com.hedera.node.app.service.token.impl.test.handlers.staking.EndOfStakingPeriodUpdaterTest.STAKING_INFO_2;
import static com.hedera.node.app.service.token.impl.test.handlers.staking.EndOfStakingPeriodUpdaterTest.STAKING_INFO_3;
import static org.assertj.core.api.Assertions.assertThat;
import static org.mockito.BDDMockito.given;

import com.hedera.hapi.node.state.common.EntityNumber;
import com.hedera.hapi.node.state.entity.EntityCounts;
import com.hedera.hapi.node.state.token.NetworkStakingRewards;
import com.hedera.hapi.node.state.token.StakingNodeInfo;
import com.hedera.node.app.ids.EntityIdService;
import com.hedera.node.app.ids.WritableEntityIdStore;
import com.hedera.node.app.service.token.TokenService;
import com.hedera.node.app.service.token.impl.WritableNetworkStakingRewardsStore;
import com.hedera.node.app.service.token.impl.WritableStakingInfoStore;
import com.hedera.node.app.service.token.impl.handlers.staking.StakeInfoHelper;
import com.hedera.node.app.service.token.impl.schemas.V0490TokenSchema;
import com.hedera.node.app.spi.fixtures.info.FakeNetworkInfo;
import com.hedera.node.config.testfixtures.HederaTestConfigBuilder;
import com.swirlds.config.api.Configuration;
import com.swirlds.state.test.fixtures.FunctionWritableSingletonState;
import com.swirlds.state.test.fixtures.MapWritableKVState;
import com.swirlds.state.test.fixtures.MapWritableStates;
import java.util.Map;
import org.assertj.core.api.Assertions;
import org.junit.jupiter.api.BeforeEach;
import org.junit.jupiter.api.Test;
import org.junit.jupiter.api.extension.ExtendWith;
import org.junit.jupiter.params.ParameterizedTest;
import org.junit.jupiter.params.provider.CsvSource;
import org.mockito.Mock;
import org.mockito.junit.jupiter.MockitoExtension;

@ExtendWith(MockitoExtension.class)
class StakeInfoHelperTest {
    public static final Configuration DEFAULT_CONFIG = HederaTestConfigBuilder.createConfig();

    private WritableStakingInfoStore infoStore;

    @Mock
    private WritableNetworkStakingRewardsStore rewardsStore;

    private final StakeInfoHelper subject = new StakeInfoHelper();

    private WritableEntityIdStore entityIdStore;

    @BeforeEach
    void setup() {
        entityIdStore = new WritableEntityIdStore(new MapWritableStates(Map.of(
                ENTITY_ID_STATE_KEY,
<<<<<<< HEAD
                new FunctionWritableSingletonState<>(EntityIdService.NAME, ENTITY_ID_STATE_KEY, () -> null, c -> {}),
                ENTITY_COUNTS_KEY,
                new FunctionWritableSingletonState<>(EntityIdService.NAME, ENTITY_COUNTS_KEY, () -> null, c -> {}))));
=======
                new WritableSingletonStateBase<>(
                        ENTITY_ID_STATE_KEY, () -> EntityNumber.newBuilder().build(), c -> {}),
                ENTITY_COUNTS_KEY,
                new WritableSingletonStateBase<>(
                        ENTITY_COUNTS_KEY, () -> EntityCounts.newBuilder().build(), c -> {}))));
>>>>>>> cbe09d5b
    }

    @ParameterizedTest
    @CsvSource({
        "20, 15", "9, 14", "10, 15",
    })
    void increaseUnclaimedStartToLargerThanCurrentStakeReward(int amount, int expectedResult) {
        final var state = MapWritableKVState.<EntityNumber, StakingNodeInfo>builder(
                        TokenService.NAME, V0490TokenSchema.STAKING_INFO_KEY)
                .value(
                        NODE_ID_1,
                        StakingNodeInfo.newBuilder()
                                .nodeNumber(NODE_ID_1.number())
                                .stake(25)
                                .stakeRewardStart(15)
                                .unclaimedStakeRewardStart(5)
                                .build())
                .build();
        infoStore = new WritableStakingInfoStore(
                new MapWritableStates(Map.of(V0490TokenSchema.STAKING_INFO_KEY, state)), entityIdStore);
        assertUnclaimedStakeRewardStartPrecondition();

        subject.increaseUnclaimedStakeRewards(NODE_ID_1.number(), amount, infoStore);

        final var savedStakeInfo = infoStore.get(NODE_ID_1.number());
        Assertions.assertThat(savedStakeInfo).isNotNull();
        // Case 1: The passed in amount, 20, is greater than the stake reward start, 15, so the unclaimed stake reward
        // value should be the current stake reward start value
        // Case 2: The result should be the stake reward start + the unclaimed stake reward start, 5 + 9 = 14
        // Case 3: Stake reward start + unclaimed stake reward start, 5 + 10 = 15
        Assertions.assertThat(savedStakeInfo.unclaimedStakeRewardStart()).isEqualTo(expectedResult);
    }

    @Test
    void marksNonExistingNodesToDeletedInStateAndAddsNewNodesToState() {
        // State has nodeIds 1, 2, 3
        final var stakingInfosState = new MapWritableKVState.Builder<EntityNumber, StakingNodeInfo>(
                        TokenService.NAME, STAKING_INFO_KEY)
                .value(NODE_NUM_1, STAKING_INFO_1)
                .value(NODE_NUM_2, STAKING_INFO_2)
                .value(NODE_NUM_3, STAKING_INFO_3)
                .build();

        final var newStates = newStatesInstance(stakingInfosState);
        infoStore = new WritableStakingInfoStore(newStates, entityIdStore);
        // Platform address book has node Ids 2, 4, 8
        final var networkInfo = new FakeNetworkInfo();

        given(rewardsStore.get()).willReturn(NetworkStakingRewards.DEFAULT);

        // Should update the state to mark node 1 and 3 as deleted
        subject.adjustPostUpgradeStakes(networkInfo, DEFAULT_CONFIG, infoStore, rewardsStore);
        final var updatedStates = newStates.get(STAKING_INFO_KEY);
        // marks nodes 1, 2 as deleted
        assertThat(((StakingNodeInfo) updatedStates.get(NODE_NUM_1)).deleted()).isTrue();
        assertThat(((StakingNodeInfo) updatedStates.get(NODE_NUM_2)).deleted()).isFalse();
        assertThat(((StakingNodeInfo) updatedStates.get(NODE_NUM_3)).deleted()).isTrue();
        // Also adds node 4 to the state
        assertThat(((StakingNodeInfo) updatedStates.get(NODE_NUM_4)).deleted()).isFalse();
        assertThat(((StakingNodeInfo) updatedStates.get(NODE_NUM_4)).weight()).isZero();
        assertThat(((StakingNodeInfo) updatedStates.get(NODE_NUM_4)).minStake()).isZero();
        assertThat(((StakingNodeInfo) updatedStates.get(NODE_NUM_4)).maxStake()).isEqualTo(45000000000000000L);
        // Also adds node 8 to the state
        assertThat(((StakingNodeInfo) updatedStates.get(NODE_NUM_8)).deleted()).isFalse();
        assertThat(((StakingNodeInfo) updatedStates.get(NODE_NUM_8)).weight()).isZero();
        assertThat(((StakingNodeInfo) updatedStates.get(NODE_NUM_8)).minStake()).isZero();
        assertThat(((StakingNodeInfo) updatedStates.get(NODE_NUM_8)).maxStake()).isEqualTo(45000000000000000L);
    }

    private MapWritableStates newStatesInstance(final MapWritableKVState<EntityNumber, StakingNodeInfo> stakingInfo) {
        //noinspection ReturnOfNull
        return MapWritableStates.builder()
                .state(stakingInfo)
                .state(new FunctionWritableSingletonState<>(
                        TokenService.NAME, STAKING_NETWORK_REWARDS_KEY, () -> null, c -> {}))
                .build();
    }

    private void assertUnclaimedStakeRewardStartPrecondition() {
        final var existingStakeInfo = infoStore.get(NODE_ID_1.number());
        Assertions.assertThat(existingStakeInfo).isNotNull();
        Assertions.assertThat(existingStakeInfo.unclaimedStakeRewardStart()).isEqualTo(5);
    }
}<|MERGE_RESOLUTION|>--- conflicted
+++ resolved
@@ -61,17 +61,9 @@
     void setup() {
         entityIdStore = new WritableEntityIdStore(new MapWritableStates(Map.of(
                 ENTITY_ID_STATE_KEY,
-<<<<<<< HEAD
-                new FunctionWritableSingletonState<>(EntityIdService.NAME, ENTITY_ID_STATE_KEY, () -> null, c -> {}),
+                new FunctionWritableSingletonState<>(EntityIdService.NAME, ENTITY_ID_STATE_KEY, () -> EntityNumber.newBuilder().build(), c -> {}),
                 ENTITY_COUNTS_KEY,
-                new FunctionWritableSingletonState<>(EntityIdService.NAME, ENTITY_COUNTS_KEY, () -> null, c -> {}))));
-=======
-                new WritableSingletonStateBase<>(
-                        ENTITY_ID_STATE_KEY, () -> EntityNumber.newBuilder().build(), c -> {}),
-                ENTITY_COUNTS_KEY,
-                new WritableSingletonStateBase<>(
-                        ENTITY_COUNTS_KEY, () -> EntityCounts.newBuilder().build(), c -> {}))));
->>>>>>> cbe09d5b
+                new FunctionWritableSingletonState<>(EntityIdService.NAME, ENTITY_COUNTS_KEY, () -> EntityCounts.newBuilder().build(), c -> {}))));
     }
 
     @ParameterizedTest
