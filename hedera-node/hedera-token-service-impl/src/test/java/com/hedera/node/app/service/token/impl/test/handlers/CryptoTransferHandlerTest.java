--- conflicted
+++ resolved
@@ -717,10 +717,6 @@
         assertThatNoException().isThrownBy(() -> subject.calculateFees(feeContext));
     }
 
-<<<<<<< HEAD
-
-=======
->>>>>>> 294824b3
     @Mock(strictness = LENIENT)
     protected PreHandleContext preHandleContext;
 
