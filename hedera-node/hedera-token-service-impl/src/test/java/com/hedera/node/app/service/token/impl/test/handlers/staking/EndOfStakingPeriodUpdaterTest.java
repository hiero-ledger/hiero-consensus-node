// SPDX-License-Identifier: Apache-2.0
package com.hedera.node.app.service.token.impl.test.handlers.staking;

import static com.hedera.hapi.node.base.HederaFunctionality.NODE_STAKE_UPDATE;
import static com.hedera.node.app.ids.schemas.V0490EntityIdSchema.ENTITY_ID_STATE_KEY;
import static com.hedera.node.app.ids.schemas.V0590EntityIdSchema.ENTITY_COUNTS_KEY;
import static com.hedera.node.app.service.token.Units.HBARS_TO_TINYBARS;
import static com.hedera.node.app.service.token.impl.handlers.BaseCryptoHandler.asAccount;
import static com.hedera.node.app.service.token.impl.schemas.V0490TokenSchema.STAKING_INFO_KEY;
import static com.hedera.node.app.service.token.impl.schemas.V0490TokenSchema.STAKING_NETWORK_REWARDS_KEY;
import static org.assertj.core.api.Assertions.assertThat;
import static org.mockito.BDDMockito.given;
import static org.mockito.Mockito.mock;
import static org.mockito.Mockito.verifyNoInteractions;

import com.hedera.hapi.node.base.Timestamp;
import com.hedera.hapi.node.state.common.EntityNumber;
import com.hedera.hapi.node.state.token.Account;
import com.hedera.hapi.node.state.token.NetworkStakingRewards;
import com.hedera.hapi.node.state.token.StakingNodeInfo;
import com.hedera.hapi.node.transaction.ExchangeRateSet;
import com.hedera.node.app.ids.EntityIdService;
import com.hedera.node.app.ids.WritableEntityIdStore;
import com.hedera.node.app.service.token.ReadableAccountStore;
import com.hedera.node.app.service.token.TokenService;
import com.hedera.node.app.service.token.impl.WritableNetworkStakingRewardsStore;
import com.hedera.node.app.service.token.impl.WritableStakingInfoStore;
import com.hedera.node.app.service.token.impl.handlers.staking.EndOfStakingPeriodUpdater;
import com.hedera.node.app.service.token.impl.handlers.staking.EndOfStakingPeriodUtils;
import com.hedera.node.app.service.token.impl.handlers.staking.StakingRewardsHelper;
import com.hedera.node.app.service.token.impl.test.handlers.util.TestStoreFactory;
import com.hedera.node.app.service.token.records.NodeStakeUpdateStreamBuilder;
import com.hedera.node.app.service.token.records.TokenContext;
import com.hedera.node.app.spi.fixtures.util.LogCaptor;
import com.hedera.node.app.spi.fixtures.util.LogCaptureExtension;
import com.hedera.node.app.spi.fixtures.util.LoggingSubject;
import com.hedera.node.app.spi.fixtures.util.LoggingTarget;
import com.hedera.node.config.ConfigProvider;
import com.hedera.node.config.data.StakingConfig;
import com.hedera.node.config.testfixtures.HederaTestConfigBuilder;
import com.swirlds.config.extensions.test.fixtures.TestConfigBuilder;
import com.swirlds.state.lifecycle.EntityIdFactory;
import com.swirlds.state.spi.WritableSingletonState;
import com.swirlds.state.spi.WritableStates;
import com.swirlds.state.test.fixtures.FunctionWritableSingletonState;
import com.swirlds.state.test.fixtures.MapWritableKVState;
import com.swirlds.state.test.fixtures.MapWritableStates;
import edu.umd.cs.findbugs.annotations.NonNull;
import java.time.Instant;
import java.util.List;
import java.util.Map;
import java.util.Set;
import java.util.concurrent.atomic.AtomicReference;
import org.junit.jupiter.api.BeforeEach;
import org.junit.jupiter.api.Test;
import org.junit.jupiter.api.extension.ExtendWith;
import org.mockito.Mock;
import org.mockito.junit.jupiter.MockitoExtension;

/**
 * Unit tests for {@link EndOfStakingPeriodUpdater}.
 */
@ExtendWith({MockitoExtension.class, LogCaptureExtension.class})
public class EndOfStakingPeriodUpdaterTest {

    @LoggingTarget
    private LogCaptor logCaptor;

    @Mock
    private TokenContext context;

    @Mock
    private NodeStakeUpdateStreamBuilder nodeStakeUpdateRecordBuilder;

    @Mock
    private EntityIdFactory entityIdFactory;

    private ReadableAccountStore accountStore;

    @LoggingSubject
    private EndOfStakingPeriodUpdater subject;

    private WritableStakingInfoStore stakingInfoStore;
    private WritableNetworkStakingRewardsStore stakingRewardsStore;

    private static final ConfigProvider DEFAULT_CONFIG_PROVIDER = HederaTestConfigBuilder.createConfigProvider();

    @BeforeEach
    void setup() {
        accountStore = TestStoreFactory.newReadableStoreWithAccounts(Account.newBuilder()
                .accountId(asAccount(0L, 0L, 800))
                .tinybarBalance(100_000_000_000L)
                .build());
        subject = new EndOfStakingPeriodUpdater(
                new StakingRewardsHelper(DEFAULT_CONFIG_PROVIDER), DEFAULT_CONFIG_PROVIDER, entityIdFactory);
    }

    @Test
    void skipsEndOfStakingPeriodUpdatesIfStakingNotEnabled() {
        // Set up the staking config
        final var context = mock(TokenContext.class);
        given(context.configuration())
                .willReturn(
                        newStakingConfig().withValue("staking.isEnabled", false).getOrCreateConfig());
        // Set up the relevant stores (and data)
        final var stakingInfoStore = mock(WritableStakingInfoStore.class);
        final var stakingRewardsStore = mock(WritableNetworkStakingRewardsStore.class);

        subject.updateNodes(context, ExchangeRateSet.DEFAULT);

        verifyNoInteractions(stakingInfoStore, stakingRewardsStore);
    }

    @Test
    void doesNothingWhenStakingConfigIsNotEnabled() {
        given(context.configuration())
                .willReturn(
                        newStakingConfig().withValue("staking.isEnabled", false).getOrCreateConfig());
        // Set up the relevant stores (and data)
        final var stakingInfoStore = mock(WritableStakingInfoStore.class);
        final var stakingRewardsStore = mock(WritableNetworkStakingRewardsStore.class);

        subject.updateNodes(context, ExchangeRateSet.DEFAULT);

        verifyNoInteractions(stakingInfoStore, stakingRewardsStore);
        assertThat(logCaptor.infoLogs()).contains("Staking not enabled, nothing to do");
    }

    @Test
    void calculatesMidnightTimeCorrectly() {
        final var consensusSecs = 1653660350L;
        final var consensusNanos = 12345L;
        final var expectedNanos = 999_999_999;
        final var consensusTime = Instant.ofEpochSecond(consensusSecs, consensusNanos);
        final var expectedMidnightTime =
                Timestamp.newBuilder().seconds(1653609599L).nanos(expectedNanos).build();

        assertThat(EndOfStakingPeriodUtils.lastInstantOfPreviousPeriodFor(consensusTime))
                .isEqualTo(expectedMidnightTime);
    }

    private void commonSetup(
            final long totalStakeRewardStart,
            @NonNull final StakingNodeInfo info1,
            @NonNull final StakingNodeInfo info2,
            @NonNull final StakingNodeInfo info3) {
        given(context.consensusTime()).willReturn(Instant.now());

        // Create staking config
        final var stakingConfig = newStakingConfig().getOrCreateConfig();
        given(context.configuration()).willReturn(stakingConfig);

        // Create account store (with data)
        given(context.readableStore(ReadableAccountStore.class)).willReturn(accountStore);

        // Create staking info store (with data)
        MapWritableKVState<EntityNumber, StakingNodeInfo> stakingInfosState = new MapWritableKVState.Builder<
                        EntityNumber, StakingNodeInfo>(TokenService.NAME, STAKING_INFO_KEY)
                .value(NODE_NUM_1, info1)
                .value(NODE_NUM_2, info2)
                .value(NODE_NUM_3, info3)
                .build();
        final var entityIdStore = new WritableEntityIdStore(new MapWritableStates(Map.of(
                ENTITY_ID_STATE_KEY,
                new FunctionWritableSingletonState<>(EntityIdService.NAME, ENTITY_ID_STATE_KEY, () -> null, c -> {}),
                ENTITY_COUNTS_KEY,
                new FunctionWritableSingletonState<>(EntityIdService.NAME, ENTITY_COUNTS_KEY, () -> null, c -> {}))));
        stakingInfoStore = new WritableStakingInfoStore(
                new MapWritableStates(Map.of(STAKING_INFO_KEY, stakingInfosState)), entityIdStore);
        given(context.writableStore(WritableStakingInfoStore.class)).willReturn(stakingInfoStore);

        // Create staking reward store (with data)
<<<<<<< HEAD
        final var backingValue = new AtomicReference<>(new NetworkStakingRewards(true, totalStakeRewardStart, 0, 0));
        WritableSingletonState<NetworkStakingRewards> stakingRewardsState = new FunctionWritableSingletonState<>(
                TokenService.NAME, STAKING_NETWORK_REWARDS_KEY, backingValue::get, backingValue::set);
=======
        final var backingValue =
                new AtomicReference<>(new NetworkStakingRewards(true, totalStakeRewardStart, 0, 0, Timestamp.DEFAULT));
        WritableSingletonState<NetworkStakingRewards> stakingRewardsState =
                new WritableSingletonStateBase<>(STAKING_NETWORK_REWARDS_KEY, backingValue::get, backingValue::set);
>>>>>>> cbe09d5b
        final var states = mock(WritableStates.class);
        given(states.getSingleton(STAKING_NETWORK_REWARDS_KEY))
                .willReturn((WritableSingletonState) stakingRewardsState);
        stakingRewardsStore = new WritableNetworkStakingRewardsStore(states);
        given(context.writableStore(WritableNetworkStakingRewardsStore.class)).willReturn(stakingRewardsStore);
        given(context.addPrecedingChildRecordBuilder(NodeStakeUpdateStreamBuilder.class, NODE_STAKE_UPDATE))
                .willReturn(nodeStakeUpdateRecordBuilder);
        given(context.knownNodeIds()).willReturn(Set.of(NODE_NUM_1.number(), NODE_NUM_2.number(), NODE_NUM_3.number()));
    }

    private static final int SUM_OF_CONSENSUS_WEIGHTS = 500;
    private static final long MIN_STAKE = 100L * HBARS_TO_TINYBARS;
    private static final long MAX_STAKE = 800L * HBARS_TO_TINYBARS;
    private static final long STAKE_TO_REWARD_1 = 700L * HBARS_TO_TINYBARS;
    private static final long STAKE_TO_REWARD_2 = 300L * HBARS_TO_TINYBARS;
    private static final long STAKE_TO_REWARD_3 = 30L * HBARS_TO_TINYBARS;
    private static final long STAKE_TO_NOT_REWARD_1 = 300L * HBARS_TO_TINYBARS;
    private static final long STAKE_TO_NOT_REWARD_2 = 200L * HBARS_TO_TINYBARS;
    private static final long STAKE_TO_NOT_REWARD_3 = 20L * HBARS_TO_TINYBARS;
    private static final long STAKED_REWARD_START_1 = 1_000L * HBARS_TO_TINYBARS;
    private static final long UNCLAIMED_STAKED_REWARD_START_1 = STAKED_REWARD_START_1 / 10;
    private static final long STAKED_REWARD_START_2 = 700L * HBARS_TO_TINYBARS;
    private static final long UNCLAIMED_STAKED_REWARD_START_2 = STAKED_REWARD_START_2 / 10;
    private static final long STAKED_REWARD_START_3 = 10_000L * HBARS_TO_TINYBARS;
    private static final long UNCLAIMED_STAKED_REWARD_START_3 = STAKED_REWARD_START_3 / 10;
    private static final long STAKE_1 = 2_000L * HBARS_TO_TINYBARS;
    private static final long STAKE_2 = 750L * HBARS_TO_TINYBARS;
    private static final long STAKE_3 = 75L * HBARS_TO_TINYBARS;
    private static final List<Long> REWARD_SUM_HISTORY_1 = List.of(8L, 7L, 2L);
    private static final List<Long> REWARD_SUM_HISTORY_2 = List.of(5L, 5L, 4L);
    private static final List<Long> REWARD_SUM_HISTORY_3 = List.of(4L, 2L, 1L);
    /**
     * Node number 1 for the test nodes.
     */
    public static final EntityNumber NODE_NUM_1 =
            EntityNumber.newBuilder().number(1).build();
    /**
     * Node number 2 for the test nodes.
     */
    public static final EntityNumber NODE_NUM_2 =
            EntityNumber.newBuilder().number(2).build();
    /**
     * Node number 3 for the test nodes.
     */
    public static final EntityNumber NODE_NUM_3 =
            EntityNumber.newBuilder().number(3).build();
    /**
     * Node number 4 for the test nodes.
     */
    public static final EntityNumber NODE_NUM_4 =
            EntityNumber.newBuilder().number(4).build();
    /**
     * Node number 8 for the test nodes.
     */
    public static final EntityNumber NODE_NUM_8 =
            EntityNumber.newBuilder().number(8).build();
    /**
     * Staking info for node 1.
     */
    public static final StakingNodeInfo STAKING_INFO_1 = StakingNodeInfo.newBuilder()
            .nodeNumber(NODE_NUM_1.number())
            .minStake(MIN_STAKE)
            .maxStake(MAX_STAKE)
            .stakeToReward(STAKE_TO_REWARD_1)
            .stakeToNotReward(STAKE_TO_NOT_REWARD_1)
            .stakeRewardStart(STAKED_REWARD_START_1)
            .unclaimedStakeRewardStart(UNCLAIMED_STAKED_REWARD_START_1)
            .stake(STAKE_1)
            .rewardSumHistory(REWARD_SUM_HISTORY_1)
            .deleted(false)
            .weight(0)
            .build();
    /**
     * Staking info for node 2.
     */
    public static final StakingNodeInfo STAKING_INFO_2 = StakingNodeInfo.newBuilder()
            .nodeNumber(NODE_NUM_2.number())
            .minStake(MIN_STAKE)
            .maxStake(MAX_STAKE)
            .stakeToReward(STAKE_TO_REWARD_2)
            .stakeToNotReward(STAKE_TO_NOT_REWARD_2)
            .stakeRewardStart(STAKED_REWARD_START_2)
            .unclaimedStakeRewardStart(UNCLAIMED_STAKED_REWARD_START_2)
            .stake(STAKE_2)
            .rewardSumHistory(REWARD_SUM_HISTORY_2)
            .deleted(false)
            .weight(0)
            .build();
    /**
     * Staking info for node 3.
     */
    public static final StakingNodeInfo STAKING_INFO_3 = StakingNodeInfo.newBuilder()
            .nodeNumber(NODE_NUM_3.number())
            .minStake(MIN_STAKE)
            .maxStake(MAX_STAKE)
            .stakeToReward(STAKE_TO_REWARD_3)
            .stakeToNotReward(STAKE_TO_NOT_REWARD_3)
            .stakeRewardStart(STAKED_REWARD_START_3)
            .unclaimedStakeRewardStart(UNCLAIMED_STAKED_REWARD_START_3)
            .stake(STAKE_3)
            .rewardSumHistory(REWARD_SUM_HISTORY_3)
            .deleted(false)
            .weight(0)
            .build();

    private static TestConfigBuilder newStakingConfig() {
        return HederaTestConfigBuilder.create()
                .withConfigDataType(StakingConfig.class)
                .withValue("staking.isEnabled", true)
                .withValue("staking.rewardRate", 100L)
                .withValue("staking.sumOfConsensusWeights", SUM_OF_CONSENSUS_WEIGHTS)
                .withValue("staking.maxStakeRewarded", Long.MAX_VALUE)
                .withValue("staking.perHbarRewardRate", 100L)
                .withValue("staking.rewardBalanceThreshold", 0);
    }
}<|MERGE_RESOLUTION|>--- conflicted
+++ resolved
@@ -170,16 +170,10 @@
         given(context.writableStore(WritableStakingInfoStore.class)).willReturn(stakingInfoStore);
 
         // Create staking reward store (with data)
-<<<<<<< HEAD
-        final var backingValue = new AtomicReference<>(new NetworkStakingRewards(true, totalStakeRewardStart, 0, 0));
+        final var backingValue =
+                new AtomicReference<>(new NetworkStakingRewards(true, totalStakeRewardStart, 0, 0, Timestamp.DEFAULT));
         WritableSingletonState<NetworkStakingRewards> stakingRewardsState = new FunctionWritableSingletonState<>(
                 TokenService.NAME, STAKING_NETWORK_REWARDS_KEY, backingValue::get, backingValue::set);
-=======
-        final var backingValue =
-                new AtomicReference<>(new NetworkStakingRewards(true, totalStakeRewardStart, 0, 0, Timestamp.DEFAULT));
-        WritableSingletonState<NetworkStakingRewards> stakingRewardsState =
-                new WritableSingletonStateBase<>(STAKING_NETWORK_REWARDS_KEY, backingValue::get, backingValue::set);
->>>>>>> cbe09d5b
         final var states = mock(WritableStates.class);
         given(states.getSingleton(STAKING_NETWORK_REWARDS_KEY))
                 .willReturn((WritableSingletonState) stakingRewardsState);
