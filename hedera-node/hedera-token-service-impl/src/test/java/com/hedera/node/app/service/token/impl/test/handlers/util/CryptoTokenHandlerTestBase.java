/*
 * Copyright (C) 2023-2025 Hedera Hashgraph, LLC
 *
 * Licensed under the Apache License, Version 2.0 (the "License");
 * you may not use this file except in compliance with the License.
 * You may obtain a copy of the License at
 *
 *      http://www.apache.org/licenses/LICENSE-2.0
 *
 * Unless required by applicable law or agreed to in writing, software
 * distributed under the License is distributed on an "AS IS" BASIS,
 * WITHOUT WARRANTIES OR CONDITIONS OF ANY KIND, either express or implied.
 * See the License for the specific language governing permissions and
 * limitations under the License.
 */

package com.hedera.node.app.service.token.impl.test.handlers.util;

import static com.hedera.node.app.ids.schemas.V0490EntityIdSchema.ENTITY_ID_STATE_KEY;
import static com.hedera.node.app.ids.schemas.V0590EntityIdSchema.ENTITY_COUNTS_KEY;
import static com.hedera.node.app.service.token.impl.TokenServiceImpl.HBARS_TO_TINYBARS;
import static com.hedera.node.app.service.token.impl.TokenServiceImpl.ZONE_UTC;
import static com.hedera.node.app.service.token.impl.handlers.BaseCryptoHandler.asAccount;
import static com.hedera.node.app.service.token.impl.handlers.BaseTokenHandler.asToken;
import static com.hedera.node.app.service.token.impl.test.handlers.util.CryptoHandlerTestBase.A_COMPLEX_KEY;
import static com.hedera.node.app.service.token.impl.test.handlers.util.CryptoHandlerTestBase.B_COMPLEX_KEY;
import static com.hedera.node.app.service.token.impl.test.handlers.util.CryptoHandlerTestBase.C_COMPLEX_KEY;
import static java.util.Collections.emptyList;
import static org.assertj.core.api.Assertions.assertThat;
import static org.mockito.ArgumentMatchers.any;
import static org.mockito.ArgumentMatchers.anyBoolean;
import static org.mockito.ArgumentMatchers.anyLong;
import static org.mockito.BDDMockito.given;
import static org.mockito.Mockito.doReturn;
import static org.mockito.Mockito.lenient;
import static org.mockito.Mockito.mock;

import com.hedera.hapi.node.base.AccountID;
import com.hedera.hapi.node.base.ContractID;
import com.hedera.hapi.node.base.Fraction;
import com.hedera.hapi.node.base.Key;
import com.hedera.hapi.node.base.KeyList;
import com.hedera.hapi.node.base.NftID;
import com.hedera.hapi.node.base.PendingAirdropId;
import com.hedera.hapi.node.base.PendingAirdropValue;
import com.hedera.hapi.node.base.ResponseCodeEnum;
import com.hedera.hapi.node.base.Timestamp;
import com.hedera.hapi.node.base.TokenID;
import com.hedera.hapi.node.base.TokenSupplyType;
import com.hedera.hapi.node.base.TokenType;
import com.hedera.hapi.node.state.common.EntityIDPair;
import com.hedera.hapi.node.state.common.EntityNumber;
import com.hedera.hapi.node.state.entity.EntityCounts;
import com.hedera.hapi.node.state.primitives.ProtoBytes;
import com.hedera.hapi.node.state.token.Account;
import com.hedera.hapi.node.state.token.AccountApprovalForAllAllowance;
import com.hedera.hapi.node.state.token.AccountCryptoAllowance;
import com.hedera.hapi.node.state.token.AccountFungibleTokenAllowance;
import com.hedera.hapi.node.state.token.AccountPendingAirdrop;
import com.hedera.hapi.node.state.token.NetworkStakingRewards;
import com.hedera.hapi.node.state.token.Nft;
import com.hedera.hapi.node.state.token.StakingNodeInfo;
import com.hedera.hapi.node.state.token.Token;
import com.hedera.hapi.node.state.token.TokenRelation;
import com.hedera.hapi.node.token.CryptoAllowance;
import com.hedera.hapi.node.token.NftAllowance;
import com.hedera.hapi.node.token.TokenAllowance;
import com.hedera.hapi.node.transaction.CustomFee;
import com.hedera.hapi.node.transaction.FixedFee;
import com.hedera.hapi.node.transaction.FractionalFee;
import com.hedera.hapi.node.transaction.RoyaltyFee;
import com.hedera.node.app.ids.ReadableEntityIdStoreImpl;
import com.hedera.node.app.ids.WritableEntityIdStore;
import com.hedera.node.app.service.token.ReadableAccountStore;
import com.hedera.node.app.service.token.ReadableAirdropStore;
import com.hedera.node.app.service.token.ReadableNetworkStakingRewardsStore;
import com.hedera.node.app.service.token.ReadableNftStore;
import com.hedera.node.app.service.token.ReadableStakingInfoStore;
import com.hedera.node.app.service.token.ReadableTokenRelationStore;
import com.hedera.node.app.service.token.ReadableTokenStore;
import com.hedera.node.app.service.token.impl.ReadableAccountStoreImpl;
import com.hedera.node.app.service.token.impl.ReadableAirdropStoreImpl;
import com.hedera.node.app.service.token.impl.ReadableNetworkStakingRewardsStoreImpl;
import com.hedera.node.app.service.token.impl.ReadableNftStoreImpl;
import com.hedera.node.app.service.token.impl.ReadableStakingInfoStoreImpl;
import com.hedera.node.app.service.token.impl.ReadableTokenRelationStoreImpl;
import com.hedera.node.app.service.token.impl.ReadableTokenStoreImpl;
import com.hedera.node.app.service.token.impl.WritableAccountStore;
import com.hedera.node.app.service.token.impl.WritableAirdropStore;
import com.hedera.node.app.service.token.impl.WritableNetworkStakingRewardsStore;
import com.hedera.node.app.service.token.impl.WritableNftStore;
import com.hedera.node.app.service.token.impl.WritableStakingInfoStore;
import com.hedera.node.app.service.token.impl.WritableTokenRelationStore;
import com.hedera.node.app.service.token.impl.WritableTokenStore;
import com.hedera.node.app.service.token.records.FinalizeContext;
import com.hedera.node.app.spi.fees.Fees;
import com.hedera.node.app.spi.fixtures.ids.FakeEntityIdFactoryImpl;
import com.hedera.node.app.spi.ids.ReadableEntityIdStore;
import com.hedera.node.app.spi.store.StoreFactory;
import com.hedera.node.app.spi.validation.ExpiryValidator;
import com.hedera.node.app.spi.workflows.HandleContext;
import com.hedera.node.app.spi.workflows.PreHandleContext;
import com.hedera.node.config.VersionedConfigImpl;
import com.hedera.node.config.data.HederaConfig;
import com.hedera.node.config.testfixtures.HederaTestConfigBuilder;
import com.hedera.pbj.runtime.io.buffer.Bytes;
import com.swirlds.common.utility.CommonUtils;
import com.swirlds.config.api.Configuration;
import com.swirlds.state.lifecycle.EntityIdFactory;
import com.swirlds.state.spi.ReadableSingletonState;
import com.swirlds.state.spi.ReadableSingletonStateBase;
import com.swirlds.state.spi.ReadableStates;
import com.swirlds.state.spi.WritableSingletonState;
import com.swirlds.state.spi.WritableSingletonStateBase;
import com.swirlds.state.spi.WritableStates;
import com.swirlds.state.test.fixtures.MapReadableKVState;
import com.swirlds.state.test.fixtures.MapWritableKVState;
import com.swirlds.state.test.fixtures.MapWritableStates;
import edu.umd.cs.findbugs.annotations.NonNull;
import java.time.Instant;
import java.time.LocalDate;
import java.time.ZoneOffset;
import java.util.Collections;
import java.util.HashMap;
import java.util.List;
import java.util.Map;
import java.util.concurrent.atomic.AtomicReference;
import org.junit.jupiter.api.BeforeEach;
import org.junit.jupiter.api.extension.ExtendWith;
import org.mockito.Mock;
import org.mockito.Mock.Strictness;
import org.mockito.junit.jupiter.MockitoExtension;

/**
 * Base class for testing both Crypto and Token implementations.
 */
@ExtendWith(MockitoExtension.class)
public class CryptoTokenHandlerTestBase extends StateBuilderUtil {
    protected static final Instant originalInstant = Instant.ofEpochSecond(12345678910L);
    protected static final long stakePeriodStart =
            LocalDate.ofInstant(originalInstant, ZONE_UTC).toEpochDay() - 1;
    protected static final Instant stakePeriodStartInstant =
            LocalDate.ofEpochDay(stakePeriodStart).atStartOfDay(ZoneOffset.UTC).toInstant();
    /* ---------- Keys */
    protected final Key key = A_COMPLEX_KEY;
    protected static final Key payerKey = A_COMPLEX_KEY;
    protected final Key ownerKey = B_COMPLEX_KEY;
    protected final Key spenderKey = C_COMPLEX_KEY;
    protected final Key adminKey = A_COMPLEX_KEY;
    protected final Key pauseKey = B_COMPLEX_KEY;
    protected final Key wipeKey = C_COMPLEX_KEY;
    protected final Key kycKey = A_COMPLEX_KEY;
    protected final Key feeScheduleKey = A_COMPLEX_KEY;
    protected final Key supplyKey = A_COMPLEX_KEY;
    protected final Key freezeKey = A_COMPLEX_KEY;
    protected final Key treasuryKey = C_COMPLEX_KEY;
    protected final Key EMPTY_KEYLIST =
            Key.newBuilder().keyList(KeyList.DEFAULT).build();
    protected final Key metadataKey = A_COMPLEX_KEY;
    /* ---------- Ids ---------- */
    protected static final Configuration configuration = HederaTestConfigBuilder.createConfig();
    protected static final long SHARD =
            configuration.getConfigData(HederaConfig.class).shard();
    protected static final long REALM =
            configuration.getConfigData(HederaConfig.class).realm();
    protected EntityIdFactory idFactory = new EntityIdFactoryImpl(SHARD, REALM);
    /* ---------- Node IDs */
    protected final EntityNumber node0Id = EntityNumber.newBuilder().number(0L).build();
    protected final EntityNumber node1Id = EntityNumber.newBuilder().number(1L).build();

    /* ---------- Account IDs */
    protected final AccountID payerId = idFactory.newAccountId(3);
    protected final AccountID deleteAccountId = idFactory.newAccountId(3213);
    protected final AccountID transferAccountId = idFactory.newAccountId(32134);
    protected final AccountID delegatingSpenderId = idFactory.newAccountId(1234567);
    protected final AccountID ownerId = idFactory.newAccountId(123456);
    protected final AccountID treasuryId = idFactory.newAccountId(1000000);
    protected final AccountID autoRenewId = idFactory.newAccountId(4);
    protected final AccountID spenderId = idFactory.newAccountId(12345);
    protected final AccountID feeCollectorId = transferAccountId;
    protected final AccountID stakingRewardId = idFactory.newAccountId(800);
    protected final AccountID zeroAccountId =
            AccountID.newBuilder().accountNum(0).build();

    /* ---------- Account Numbers ---------- */
    protected final Long accountNum = payerId.accountNum();

    /* ---------- Aliases ----------  */
    private static final Key aPrimitiveKey = Key.newBuilder()
            .ed25519(Bytes.wrap("01234567890123456789012345678901"))
            .build();
    private static final Bytes edKeyAlias = aPrimitiveKey.ed25519();
    protected final AccountID alias = AccountID.newBuilder().alias(edKeyAlias).build();
    protected final byte[] evmAddress = CommonUtils.unhex("6aea3773ea468a814d954e6dec795bfee7d76e25");
    protected final ContractID contractAlias =
            ContractID.newBuilder().evmAddress(Bytes.wrap(evmAddress)).build();
    /*Contracts */
    protected final ContractID contract =
            ContractID.newBuilder().contractNum(1234).build();
    /* ---------- Tokens ---------- */
    protected final TokenID fungibleTokenId = asToken(1L);

    protected final TokenID nonFungibleTokenId = asToken(2L);
    protected final TokenID fungibleTokenIDB = asToken(6L);
    protected final TokenID fungibleTokenIDC = asToken(7L);
    protected final TokenID fungibleTokenIDD = asToken(8L);
    protected final int hbarReceiver = 10000000;
    protected final AccountID hbarReceiverId =
            AccountID.newBuilder().accountNum(hbarReceiver).build();
    protected final int tokenReceiver = hbarReceiver + 1;
    protected final int tokenReceiverNoAssociation = tokenReceiver + 1;
    protected final AccountID tokenReceiverId =
            AccountID.newBuilder().accountNum(tokenReceiver).build();
    protected final AccountID tokenReceiverNoAssociationId =
            AccountID.newBuilder().accountNum(tokenReceiverNoAssociation).build();

    protected final EntityIDPair fungiblePair = EntityIDPair.newBuilder()
            .accountId(payerId)
            .tokenId(fungibleTokenId)
            .build();
    protected final EntityIDPair nonFungiblePair = EntityIDPair.newBuilder()
            .accountId(payerId)
            .tokenId(nonFungibleTokenId)
            .build();
    protected final EntityIDPair ownerFTPair = EntityIDPair.newBuilder()
            .accountId(ownerId)
            .tokenId(fungibleTokenId)
            .build();
    protected final EntityIDPair ownerNFTPair = EntityIDPair.newBuilder()
            .accountId(ownerId)
            .tokenId(nonFungibleTokenId)
            .build();

    protected final EntityIDPair feeCollectorFTPair = EntityIDPair.newBuilder()
            .accountId(feeCollectorId)
            .tokenId(fungibleTokenId)
            .build();
    protected final EntityIDPair feeCollectorNFTPair = EntityIDPair.newBuilder()
            .accountId(feeCollectorId)
            .tokenId(nonFungibleTokenId)
            .build();

    protected final EntityIDPair treasuryFTPair = EntityIDPair.newBuilder()
            .accountId(treasuryId)
            .tokenId(fungibleTokenId)
            .build();
    protected final EntityIDPair treasuryNFTPair = EntityIDPair.newBuilder()
            .accountId(treasuryId)
            .tokenId(nonFungibleTokenId)
            .build();
    protected final EntityIDPair ownerFTBPair = EntityIDPair.newBuilder()
            .accountId(ownerId)
            .tokenId(fungibleTokenIDB)
            .build();
    protected final EntityIDPair ownerFTCPair = EntityIDPair.newBuilder()
            .accountId(ownerId)
            .tokenId(fungibleTokenIDC)
            .build();
    protected final EntityIDPair feeCollectorFTBPair = EntityIDPair.newBuilder()
            .accountId(feeCollectorId)
            .tokenId(fungibleTokenIDB)
            .build();
    protected final EntityIDPair feeCollectorFTCPair = EntityIDPair.newBuilder()
            .accountId(feeCollectorId)
            .tokenId(fungibleTokenIDC)
            .build();
    protected final NftID nftIdSl1 =
            NftID.newBuilder().tokenId(nonFungibleTokenId).serialNumber(1L).build();
    protected final NftID nftIdSl2 =
            NftID.newBuilder().tokenId(nonFungibleTokenId).serialNumber(2L).build();

    /* ---------- Allowances --------------- */
    protected final CryptoAllowance cryptoAllowance = CryptoAllowance.newBuilder()
            .spender(spenderId)
            .owner(ownerId)
            .amount(10L)
            .build();
    protected final TokenAllowance tokenAllowance = TokenAllowance.newBuilder()
            .spender(spenderId)
            .amount(10L)
            .tokenId(fungibleTokenId)
            .owner(ownerId)
            .build();
    protected final NftAllowance nftAllowance = NftAllowance.newBuilder()
            .spender(spenderId)
            .owner(ownerId)
            .tokenId(nonFungibleTokenId)
            .serialNumbers(List.of(1L, 2L))
            .build();
    protected final NftAllowance nftAllowanceWithApproveForALl =
            nftAllowance.copyBuilder().approvedForAll(Boolean.TRUE).build();
    protected final NftAllowance nftAllowanceWithDelegatingSpender = NftAllowance.newBuilder()
            .spender(spenderId)
            .owner(ownerId)
            .tokenId(nonFungibleTokenId)
            .approvedForAll(Boolean.FALSE)
            .serialNumbers(List.of(1L, 2L))
            .delegatingSpender(delegatingSpenderId)
            .build();
    /* ---------- Fees ------------------ */
    protected FixedFee hbarFixedFee = FixedFee.newBuilder().amount(1_000L).build();
    protected FixedFee htsFixedFee = FixedFee.newBuilder()
            .amount(10L)
            .denominatingTokenId(fungibleTokenId)
            .build();
    protected FractionalFee fractionalFee = FractionalFee.newBuilder()
            .maximumAmount(100L)
            .minimumAmount(1L)
            .fractionalAmount(
                    Fraction.newBuilder().numerator(1).denominator(100).build())
            .netOfTransfers(false)
            .build();
    protected RoyaltyFee royaltyFee = RoyaltyFee.newBuilder()
            .exchangeValueFraction(
                    Fraction.newBuilder().numerator(1).denominator(2).build())
            .fallbackFee(hbarFixedFee)
            .build();
    protected CustomFee customFractionalFee = withFractionalFee(fractionalFee, feeCollectorId, false);
    protected List<CustomFee> customFees =
            List.of(withFixedFee(hbarFixedFee, feeCollectorId, false), customFractionalFee);

    /* ---------- Misc ---------- */
    protected static final Timestamp consensusTimestamp =
            Timestamp.newBuilder().seconds(1_234_567L).build();
    protected final Instant consensusInstant = Instant.ofEpochSecond(1_234_567L);
    protected final String tokenName = "test token";
    protected final String tokenSymbol = "TT";
    protected final String memo = "test memo";
    protected final Bytes metadata = Bytes.wrap(new byte[] {1, 2, 3, 4});
    protected final long expirationTime = 1_234_567L;
    protected final long autoRenewSecs = 100L;
    protected static final long payerBalance = 10_000L;
    /* ---------- States ---------- */
    protected MapReadableKVState<ProtoBytes, AccountID> readableAliases;
    protected MapReadableKVState<AccountID, Account> readableAccounts;
    protected MapWritableKVState<ProtoBytes, AccountID> writableAliases;
    protected MapWritableKVState<AccountID, Account> writableAccounts;
    protected MapReadableKVState<TokenID, Token> readableTokenState;
    protected MapWritableKVState<TokenID, Token> writableTokenState;
    protected MapReadableKVState<PendingAirdropId, AccountPendingAirdrop> readableAirdropState;
    protected MapWritableKVState<PendingAirdropId, AccountPendingAirdrop> writableAirdropState;
    protected MapReadableKVState<EntityIDPair, TokenRelation> readableTokenRelState;
    protected MapWritableKVState<EntityIDPair, TokenRelation> writableTokenRelState;
    protected MapReadableKVState<NftID, Nft> readableNftState;
    protected MapWritableKVState<NftID, Nft> writableNftState;
    protected MapReadableKVState<EntityNumber, StakingNodeInfo> readableStakingInfoState;
    protected MapWritableKVState<EntityNumber, StakingNodeInfo> writableStakingInfoState;
    protected ReadableSingletonState<NetworkStakingRewards> readableRewardsState;
    protected WritableSingletonState<NetworkStakingRewards> writableRewardsState;

    /* ---------- Stores */

    protected ReadableTokenStore readableTokenStore;
    protected WritableTokenStore writableTokenStore;

    protected ReadableAccountStore readableAccountStore;
    protected WritableAccountStore writableAccountStore;
    protected ReadableAirdropStore readableAirdropStore;
    protected WritableAirdropStore writableAirdropStore;
    protected ReadableTokenRelationStore readableTokenRelStore;
    protected WritableTokenRelationStore writableTokenRelStore;
    protected ReadableNftStore readableNftStore;
    protected WritableNftStore writableNftStore;

    protected ReadableNetworkStakingRewardsStore readableRewardsStore;
    protected WritableNetworkStakingRewardsStore writableRewardsStore;

    protected ReadableStakingInfoStore readableStakingInfoStore;
    protected WritableStakingInfoStore writableStakingInfoStore;

    /* ---------- StakingInfos ---------- */
    protected StakingNodeInfo node0Info;
    protected StakingNodeInfo node1Info;
    /* ---------- Tokens ---------- */
    protected Token fungibleToken;
    protected Token fungibleTokenB;
    protected Token fungibleTokenC;
    protected Token fungibleTokenD;
    protected Token nonFungibleToken;
    protected Nft nftSl1;
    protected Nft nftSl2;
    /* ---------- Token Relations ---------- */
    protected TokenRelation fungibleTokenRelation;
    protected TokenRelation nonFungibleTokenRelation;
    protected TokenRelation ownerFTRelation;
    protected TokenRelation ownerNFTRelation;
    protected TokenRelation treasuryFTRelation;
    protected TokenRelation treasuryNFTRelation;
    protected TokenRelation feeCollectorFTRelation;
    protected TokenRelation feeCollectorNFTRelation;
    protected TokenRelation ownerFTBRelation;
    protected TokenRelation ownerFTCRelation;
    protected TokenRelation feeCollectorFTBRelation;
    protected TokenRelation feeCollectorFTCRelation;

    /* ---------- Accounts ---------- */
    protected Account account;
    protected Account deleteAccount;
    protected Account transferAccount;
    protected Account ownerAccount;
    protected Account spenderAccount;
    protected Account delegatingSpenderAccount;
    protected Account treasuryAccount;
    protected Account stakingRewardAccount;
    protected Account tokenReceiverAccount;
    protected Account tokenReceiverNoAssociationsAccount;
    protected Account hbarReceiverAccount;
    protected Account zeroAccount;

<<<<<<< HEAD
=======
    /* ---------- Ids ---------- */
    protected EntityIdFactory idFactory = new FakeEntityIdFactoryImpl(SHARD, REALM);

>>>>>>> edd2496c
    /* ---------- Maps for updating both readable and writable stores ---------- */
    private Map<AccountID, Account> accountsMap;
    private Map<ProtoBytes, AccountID> aliasesMap;
    private Map<TokenID, Token> tokensMap;
    private Map<EntityIDPair, TokenRelation> tokenRelsMap;
    private Map<Long, StakingNodeInfo> stakingNodeInfoMap;
    private Map<PendingAirdropId, AccountPendingAirdrop> pendingAirdropMap;

    @Mock
    protected ReadableStates readableStates;

    @Mock
    protected WritableStates writableStates;

    @Mock(strictness = Strictness.LENIENT)
    protected StoreFactory storeFactory;

    protected ReadableEntityIdStore readableEntityCounters;
    protected WritableEntityIdStore writableEntityCounters;

    protected VersionedConfigImpl versionedConfig;
    /**
     * Sets up the test environment.
     */
    @BeforeEach
    public void setUp() {
        handlerTestBaseInternalSetUp(true);
    }

    protected void handlerTestBaseInternalSetUp(final boolean prepopulateReceiverIds) {
        versionedConfig = new VersionedConfigImpl(configuration, 1);
        givenValidAccounts();
        givenValidTokens();
        givenValidTokenRelations();
        givenStakingInfos();
        setUpAllEntities(prepopulateReceiverIds);
        refreshReadableStores();
        refreshWritableStores();
    }

    private void setUpAllEntities(final boolean prepopulateReceiverIds) {
        accountsMap = new HashMap<>();
        accountsMap.put(payerId, account);
        if (prepopulateReceiverIds) {
            accountsMap.put(hbarReceiverId, hbarReceiverAccount);
            accountsMap.put(tokenReceiverId, tokenReceiverAccount);
            accountsMap.put(tokenReceiverNoAssociationId, tokenReceiverNoAssociationsAccount);
        }
        accountsMap.put(deleteAccountId, deleteAccount);
        accountsMap.put(transferAccountId, transferAccount);
        accountsMap.put(ownerId, ownerAccount);
        accountsMap.put(delegatingSpenderId, delegatingSpenderAccount);
        accountsMap.put(spenderId, spenderAccount);
        accountsMap.put(treasuryId, treasuryAccount);
        accountsMap.put(zeroAccountId, zeroAccount);
        accountsMap.put(stakingRewardId, stakingRewardAccount);

        tokensMap = new HashMap<>();
        tokensMap.put(fungibleTokenId, fungibleToken);
        tokensMap.put(nonFungibleTokenId, nonFungibleToken);
        tokensMap.put(fungibleTokenIDB, fungibleTokenB);
        tokensMap.put(fungibleTokenIDC, fungibleTokenC);
        tokensMap.put(fungibleTokenIDD, fungibleTokenD);

        aliasesMap = new HashMap<>();
        aliasesMap.put(new ProtoBytes(alias.alias()), payerId);
        aliasesMap.put(new ProtoBytes(contractAlias.evmAddress()), asAccount(0L, 0L, contract.contractNum()));

        tokenRelsMap = new HashMap<>();
        tokenRelsMap.put(fungiblePair, fungibleTokenRelation);
        tokenRelsMap.put(nonFungiblePair, nonFungibleTokenRelation);
        tokenRelsMap.put(ownerFTPair, ownerFTRelation);
        tokenRelsMap.put(ownerNFTPair, ownerNFTRelation);
        tokenRelsMap.put(treasuryFTPair, treasuryFTRelation);
        tokenRelsMap.put(treasuryNFTPair, treasuryNFTRelation);
        tokenRelsMap.put(feeCollectorFTPair, feeCollectorFTRelation);
        tokenRelsMap.put(feeCollectorNFTPair, feeCollectorNFTRelation);
        tokenRelsMap.put(ownerFTBPair, ownerFTBRelation);
        tokenRelsMap.put(ownerFTCPair, ownerFTCRelation);
        tokenRelsMap.put(feeCollectorFTBPair, feeCollectorFTBRelation);
        tokenRelsMap.put(feeCollectorFTCPair, feeCollectorFTCRelation);

        stakingNodeInfoMap = new HashMap<>();
        stakingNodeInfoMap.put(0L, node0Info);
        stakingNodeInfoMap.put(1L, node1Info);
        pendingAirdropMap = new HashMap<>();
    }

    protected void givenAssociatedReceiver(AccountID accountID, TokenID tokenID) {
        EntityIDPair pair =
                EntityIDPair.newBuilder().accountId(accountID).tokenId(tokenID).build();
        TokenRelation rel = TokenRelation.newBuilder()
                .tokenId(tokenID)
                .accountId(accountID)
                .balance(0L)
                .frozen(false)
                .kycGranted(true)
                .automaticAssociation(true)
                .build();

        tokenRelsMap.put(pair, rel);
    }

    protected void givenPendingFungibleTokenAirdrop(
            TokenID tokenID, AccountID senderID, AccountID receiverID, long amount) {
        PendingAirdropId id = PendingAirdropId.newBuilder()
                .fungibleTokenType(tokenID)
                .receiverId(receiverID)
                .senderId(senderID)
                .build();
        PendingAirdropValue value =
                PendingAirdropValue.newBuilder().amount(amount).build();
        var senderAccount = accountsMap.get(senderID);
        var sendersAirdropCount = senderAccount.numberPendingAirdrops();
        if (senderAccount.hasHeadPendingAirdropId()) {
            var headId = senderAccount.headPendingAirdropIdOrThrow();
            var headPending = pendingAirdropMap.get(headId);
            final var updatedAirdrop =
                    headPending.copyBuilder().previousAirdrop(id).build();
            pendingAirdropMap.put(headId, updatedAirdrop);
            var airdrop = AccountPendingAirdrop.newBuilder()
                    .pendingAirdropValue(value)
                    .nextAirdrop(headId)
                    .build();
            pendingAirdropMap.put(id, airdrop);
            // update sender account
            var updatedSenderAccount = senderAccount
                    .copyBuilder()
                    .numberPendingAirdrops(sendersAirdropCount + 1)
                    .headPendingAirdropId(id)
                    .build();
            accountsMap.put(senderID, updatedSenderAccount);
        } else {
            var updatedSenderAccount = senderAccount
                    .copyBuilder()
                    .numberPendingAirdrops(sendersAirdropCount + 1)
                    .headPendingAirdropId(id)
                    .build();
            accountsMap.put(senderID, updatedSenderAccount);
            var airdrop = AccountPendingAirdrop.newBuilder()
                    .pendingAirdropValue(value)
                    .build();
            pendingAirdropMap.put(id, airdrop);
        }
    }

    // todo: create new tokens instead of updating existing
    protected void removeTokenCustomFee(TokenID tokenId) {
        var token = tokensMap.get(tokenId);
        var newToken = token.copyBuilder()
                .customFees(Collections.emptyList())
                .kycKey((Key) null)
                .build();
        tokensMap.put(tokenId, newToken);
    }

    protected void basicMetaAssertions(final PreHandleContext context, final int keysSize) {
        assertThat(context.requiredNonPayerKeys()).hasSize(keysSize);
    }

    protected void refreshReadableStores() {
        givenEntityCounters();
        givenAccountsInReadableStore();
        givenTokensInReadableStore();
        givenReadableTokenRelsStore();
        givenReadableAirdropStore();
        givenReadableNftStore();
        givenReadableAirdropStore();
        givenReadableStakingRewardsStore();
        givenReadableStakingInfoStore();
    }

    protected void refreshWritableStores() {
        givenEntityCounters();
        givenAccountsInWritableStore();
        givenTokensInWritableStore();
        givenWritableTokenRelsStore();
        givenWritableAirdropStore();
        givenWritableNftStore();
        givenWritableStakingRewardsStore();
        givenWritableStakingInfoStore();
    }

    private void givenEntityCounters() {
        final var entityCounts = EntityCounts.newBuilder()
                .numAliases(aliasesMap.size())
                .numAccounts(accountsMap.size())
                .numTokens(tokensMap.size())
                .numTokenRelations(tokenRelsMap.size())
                .numNfts(2)
                .numAirdrops(pendingAirdropMap.size())
                .build();
        given(writableStates.getSingleton(ENTITY_ID_STATE_KEY))
                .willReturn(new WritableSingletonStateBase<>(
                        ENTITY_ID_STATE_KEY, () -> EntityNumber.newBuilder().build(), c -> {}));
        given(writableStates.getSingleton(ENTITY_COUNTS_KEY))
                .willReturn(new WritableSingletonStateBase<>(ENTITY_COUNTS_KEY, () -> entityCounts, c -> {}));
        given(readableStates.getSingleton(ENTITY_ID_STATE_KEY))
                .willReturn(new ReadableSingletonStateBase<>(
                        ENTITY_ID_STATE_KEY, () -> EntityNumber.newBuilder().build()));
        given(readableStates.getSingleton(ENTITY_COUNTS_KEY))
                .willReturn(new ReadableSingletonStateBase<>(ENTITY_COUNTS_KEY, () -> entityCounts));
        readableEntityCounters = new ReadableEntityIdStoreImpl(readableStates);
        writableEntityCounters = new WritableEntityIdStore(writableStates);
    }

    private void givenAccountsInReadableStore() {
        readableAccounts = readableAccountState();
        writableAccounts = emptyWritableAccountStateBuilder().build();
        readableAliases = readableAliasState();
        writableAliases = emptyWritableAliasStateBuilder().build();
        given(readableStates.<AccountID, Account>get(ACCOUNTS)).willReturn(readableAccounts);
        given(readableStates.<ProtoBytes, AccountID>get(ALIASES)).willReturn(readableAliases);
        given(writableStates.<AccountID, Account>get(ACCOUNTS)).willReturn(writableAccounts);
        given(writableStates.<ProtoBytes, AccountID>get(ALIASES)).willReturn(writableAliases);
        readableAccountStore = new ReadableAccountStoreImpl(readableStates, readableEntityCounters);
        writableAccountStore = new WritableAccountStore(writableStates, writableEntityCounters);
    }

    private void givenAccountsInWritableStore() {
        givenEntityCounters();
        readableAccounts = readableAccountState();
        writableAccounts = writableAccountState();
        readableAliases = readableAliasState();
        writableAliases = writableAliasesState();
        given(readableStates.<AccountID, Account>get(ACCOUNTS)).willReturn(readableAccounts);
        given(readableStates.<ProtoBytes, AccountID>get(ALIASES)).willReturn(readableAliases);
        given(writableStates.<AccountID, Account>get(ACCOUNTS)).willReturn(writableAccounts);
        given(writableStates.<ProtoBytes, AccountID>get(ALIASES)).willReturn(writableAliases);
        readableAccountStore = new ReadableAccountStoreImpl(readableStates, readableEntityCounters);
        writableAccountStore = new WritableAccountStore(writableStates, writableEntityCounters);
    }

    private void givenTokensInReadableStore() {
        readableTokenState = readableTokenState();
        writableTokenState = emptyWritableTokenState();
        given(readableStates.<TokenID, Token>get(TOKENS)).willReturn(readableTokenState);
        given(writableStates.<TokenID, Token>get(TOKENS)).willReturn(writableTokenState);
        readableTokenStore = new ReadableTokenStoreImpl(readableStates, readableEntityCounters);
        writableTokenStore = new WritableTokenStore(writableStates, writableEntityCounters);
    }

    private void givenTokensInWritableStore() {
        readableTokenState = readableTokenState();
        writableTokenState = writableTokenState();
        given(readableStates.<TokenID, Token>get(TOKENS)).willReturn(readableTokenState);
        given(writableStates.<TokenID, Token>get(TOKENS)).willReturn(writableTokenState);
        readableTokenStore = new ReadableTokenStoreImpl(readableStates, readableEntityCounters);
        writableTokenStore = new WritableTokenStore(writableStates, writableEntityCounters);
    }

    private void givenReadableStakingInfoStore() {
        readableStakingInfoState = MapReadableKVState.<EntityNumber, StakingNodeInfo>builder("STAKING_INFOS")
                .value(node0Id, node0Info)
                .value(node1Id, node1Info)
                .build();
        given(readableStates.<EntityNumber, StakingNodeInfo>get(STAKING_INFO)).willReturn(readableStakingInfoState);
        readableStakingInfoStore = new ReadableStakingInfoStoreImpl(readableStates);
    }

    private void givenWritableStakingInfoStore() {
        writableStakingInfoState = MapWritableKVState.<EntityNumber, StakingNodeInfo>builder("STAKING_INFOS")
                .value(node0Id, node0Info)
                .value(node1Id, node1Info)
                .build();
        given(writableStates.<EntityNumber, StakingNodeInfo>get(STAKING_INFO)).willReturn(writableStakingInfoState);
        final var entityIdStore = new WritableEntityIdStore(new MapWritableStates(Map.of(
                ENTITY_ID_STATE_KEY,
                new WritableSingletonStateBase<>(ENTITY_ID_STATE_KEY, () -> null, c -> {}),
                ENTITY_COUNTS_KEY,
                new WritableSingletonStateBase<>(ENTITY_COUNTS_KEY, () -> null, c -> {}))));
        writableStakingInfoStore = new WritableStakingInfoStore(writableStates, entityIdStore);
    }

    private void givenReadableStakingRewardsStore() {
        final AtomicReference<NetworkStakingRewards> backingValue =
                new AtomicReference<>(new NetworkStakingRewards(true, 100000L, 50000L, 1000L));
        final var stakingRewardsState = new ReadableSingletonStateBase<>(NETWORK_REWARDS, backingValue::get);
        given(readableStates.getSingleton(NETWORK_REWARDS)).willReturn((ReadableSingletonState) stakingRewardsState);
        readableRewardsStore = new ReadableNetworkStakingRewardsStoreImpl(readableStates);
    }

    private void givenWritableStakingRewardsStore() {
        final AtomicReference<NetworkStakingRewards> backingValue =
                new AtomicReference<>(new NetworkStakingRewards(true, 100000L, 50000L, 1000L));
        final var stakingRewardsState =
                new WritableSingletonStateBase<>(NETWORK_REWARDS, backingValue::get, backingValue::set);
        given(writableStates.getSingleton(NETWORK_REWARDS)).willReturn((WritableSingletonState) stakingRewardsState);
        writableRewardsStore = new WritableNetworkStakingRewardsStore(writableStates);
    }

    private void givenReadableTokenRelsStore() {
        readableTokenRelState = readableTokenRelState();
        given(readableStates.<EntityIDPair, TokenRelation>get(TOKEN_RELS)).willReturn(readableTokenRelState);
        readableTokenRelStore = new ReadableTokenRelationStoreImpl(readableStates, readableEntityCounters);
    }

    private void givenWritableTokenRelsStore() {
        writableTokenRelState = writableTokenRelState();
        given(writableStates.<EntityIDPair, TokenRelation>get(TOKEN_RELS)).willReturn(writableTokenRelState);
        writableTokenRelStore = new WritableTokenRelationStore(writableStates, writableEntityCounters);
    }

    private void givenReadableNftStore() {
        readableNftState = emptyReadableNftStateBuilder()
                .value(nftIdSl1, nftSl1)
                .value(nftIdSl2, nftSl2)
                .build();
        given(readableStates.<NftID, Nft>get(NFTS)).willReturn(readableNftState);
        readableNftStore = new ReadableNftStoreImpl(readableStates, readableEntityCounters);
    }

    private void givenWritableNftStore() {
        writableNftState = emptyWritableNftStateBuilder()
                .value(nftIdSl1, nftSl1)
                .value(nftIdSl2, nftSl2)
                .build();
        given(writableStates.<NftID, Nft>get(NFTS)).willReturn(writableNftState);
        writableNftStore = new WritableNftStore(writableStates, writableEntityCounters);
    }

    private void givenReadableAirdropStore() {
        readableAirdropState = readableAirdropState();
        doReturn(readableAirdropState).when(readableStates).<PendingAirdropId, AccountPendingAirdrop>get(AIRDROPS);
        readableAirdropStore = new ReadableAirdropStoreImpl(readableStates, readableEntityCounters);
    }

    private void givenWritableAirdropStore() {
        writableAirdropState = writableAirdropState();
        given(writableStates.<PendingAirdropId, AccountPendingAirdrop>get(AIRDROPS))
                .willReturn(writableAirdropState);
        writableAirdropStore = new WritableAirdropStore(writableStates, writableEntityCounters);
    }

    @NonNull
    protected MapWritableKVState<AccountID, Account> writableAccountState() {
        final var builder = emptyWritableAccountStateBuilder();
        for (final var entry : accountsMap.entrySet()) {
            builder.value(entry.getKey(), entry.getValue());
        }
        return builder.build();
    }

    @NonNull
    protected MapReadableKVState<AccountID, Account> readableAccountState() {
        final var builder = emptyReadableAccountStateBuilder();
        for (final var entry : accountsMap.entrySet()) {
            builder.value(entry.getKey(), entry.getValue());
        }
        return builder.build();
    }

    private MapWritableKVState<EntityIDPair, TokenRelation> writableTokenRelState() {
        final var builder = emptyWritableTokenRelsStateBuilder();
        for (final var entry : tokenRelsMap.entrySet()) {
            builder.value(entry.getKey(), entry.getValue());
        }
        return builder.build();
    }

    private MapReadableKVState<EntityIDPair, TokenRelation> readableTokenRelState() {
        final var builder = emptyReadableTokenRelsStateBuilder();
        for (final var entry : tokenRelsMap.entrySet()) {
            builder.value(entry.getKey(), entry.getValue());
        }
        return builder.build();
    }

    @NonNull
    protected MapWritableKVState<ProtoBytes, AccountID> writableAliasesState() {
        final var builder = emptyWritableAliasStateBuilder();
        for (final var entry : aliasesMap.entrySet()) {
            builder.value(entry.getKey(), entry.getValue());
        }
        return builder.build();
    }

    private MapReadableKVState<PendingAirdropId, AccountPendingAirdrop> readableAirdropState() {
        final var builder = emptyReadableAirdropStateBuilder();
        for (final var entry : pendingAirdropMap.entrySet()) {
            builder.value(entry.getKey(), entry.getValue());
        }
        return builder.build();
    }

    @NonNull
    protected MapWritableKVState<PendingAirdropId, AccountPendingAirdrop> writableAirdropState() {
        final var builder = emptyWritableAirdropStateBuilder();
        for (final var entry : pendingAirdropMap.entrySet()) {
            builder.value(entry.getKey(), entry.getValue());
        }
        return builder.build();
    }

    @NonNull
    protected MapReadableKVState<ProtoBytes, AccountID> readableAliasState() {
        final var builder = emptyReadableAliasStateBuilder();
        for (final var entry : aliasesMap.entrySet()) {
            builder.value(entry.getKey(), entry.getValue());
        }
        return builder.build();
    }

    @NonNull
    protected MapWritableKVState<TokenID, Token> writableTokenState() {
        final var builder = emptyWritableTokenStateBuilder();
        for (final var entry : tokensMap.entrySet()) {
            builder.value(entry.getKey(), entry.getValue());
        }
        return builder.build();
    }

    @NonNull
    protected MapReadableKVState<TokenID, Token> readableTokenState() {
        final var builder = emptyReadableTokenStateBuilder();
        for (final var entry : tokensMap.entrySet()) {
            builder.value(entry.getKey(), entry.getValue());
        }
        return builder.build();
    }

    private void givenValidTokenRelations() {
        fungibleTokenRelation = givenFungibleTokenRelation();
        nonFungibleTokenRelation = givenNonFungibleTokenRelation();
        ownerFTRelation =
                givenFungibleTokenRelation().copyBuilder().accountId(ownerId).build();
        ownerFTBRelation = givenFungibleTokenRelation()
                .copyBuilder()
                .accountId(ownerId)
                .tokenId(fungibleTokenIDB)
                .build();
        ownerFTCRelation = givenFungibleTokenRelation()
                .copyBuilder()
                .tokenId(fungibleTokenIDC)
                .accountId(ownerId)
                .build();
        ownerNFTRelation =
                givenNonFungibleTokenRelation().copyBuilder().accountId(ownerId).build();
        treasuryFTRelation =
                givenFungibleTokenRelation().copyBuilder().accountId(treasuryId).build();
        treasuryNFTRelation = givenNonFungibleTokenRelation()
                .copyBuilder()
                .accountId(treasuryId)
                .build();
        feeCollectorFTRelation = givenFungibleTokenRelation()
                .copyBuilder()
                .accountId(feeCollectorId)
                .build();
        feeCollectorNFTRelation = givenNonFungibleTokenRelation()
                .copyBuilder()
                .accountId(feeCollectorId)
                .build();
        feeCollectorFTBRelation = givenFungibleTokenRelation()
                .copyBuilder()
                .accountId(feeCollectorId)
                .tokenId(fungibleTokenIDB)
                .build();
        feeCollectorFTCRelation = givenFungibleTokenRelation()
                .copyBuilder()
                .tokenId(fungibleTokenIDC)
                .accountId(feeCollectorId)
                .build();
    }

    private void givenStakingInfos() {
        node0Info = StakingNodeInfo.newBuilder()
                .nodeNumber(0)
                .stake(1000L)
                .stakeToNotReward(400L)
                .stakeToReward(666L * HBARS_TO_TINYBARS)
                .stakeRewardStart(2 * 555L * HBARS_TO_TINYBARS)
                .maxStake(1000000000L)
                .minStake(500000000)
                .weight(200)
                .rewardSumHistory(List.of(300L, 200L, 100L))
                .unclaimedStakeRewardStart(0L)
                .pendingRewards(1000000)
                .build();
        node1Info = StakingNodeInfo.newBuilder()
                .nodeNumber(1)
                .stake(1000L)
                .stakeToNotReward(400L)
                .stakeToReward(666L * HBARS_TO_TINYBARS)
                .stakeRewardStart(2 * 555L * HBARS_TO_TINYBARS)
                .maxStake(1000000000L)
                .minStake(500000000)
                .weight(300)
                .rewardSumHistory(List.of(300L, 200L, 100L))
                .unclaimedStakeRewardStart(0L)
                .pendingRewards(1000000)
                .build();
    }

    private void givenValidTokens() {
        fungibleToken = givenValidFungibleToken();
        fungibleTokenB = givenValidFungibleToken()
                .copyBuilder()
                .tokenId(fungibleTokenIDB)
                .customFees(withFixedFee(
                        FixedFee.newBuilder()
                                .denominatingTokenId(fungibleTokenIDC)
                                .amount(1000)
                                .build(),
                        feeCollectorId,
                        false))
                .build();
        fungibleTokenC = givenValidFungibleToken()
                .copyBuilder()
                .tokenId(fungibleTokenIDC)
                .customFees(withFixedFee(
                        FixedFee.newBuilder()
                                .denominatingTokenId(fungibleTokenId)
                                .amount(40)
                                .build(),
                        feeCollectorId,
                        false))
                .build();
        fungibleTokenD = givenValidFungibleToken()
                .copyBuilder()
                .tokenId(fungibleTokenIDD)
                .customFees(Collections.emptyList())
                .kycKey((Key) null)
                .build();
        nonFungibleToken = givenValidNonFungibleToken(true);
        nftSl1 = givenNft(nftIdSl1).copyBuilder().ownerNextNftId(nftIdSl2).build();
        nftSl2 = givenNft(nftIdSl2).copyBuilder().ownerPreviousNftId(nftIdSl1).build();
    }

    private void givenValidAccounts() {
        account = givenValidAccountBuilder().stakedNodeId(1L).build();
        spenderAccount = givenValidAccountBuilder()
                .key(spenderKey)
                .accountId(spenderId)
                .headNftSerialNumber(0L)
                .headNftId((NftID) null)
                .build();
        ownerAccount = givenValidAccountBuilder()
                .accountId(ownerId)
                .cryptoAllowances(AccountCryptoAllowance.newBuilder()
                        .spenderId(spenderId)
                        .amount(1000)
                        .build())
                .tokenAllowances(AccountFungibleTokenAllowance.newBuilder()
                        .tokenId(fungibleTokenId)
                        .spenderId(spenderId)
                        .amount(1000)
                        .build())
                .approveForAllNftAllowances(AccountApprovalForAllAllowance.newBuilder()
                        .tokenId(nonFungibleTokenId)
                        .spenderId(spenderId)
                        .build())
                .key(ownerKey)
                .build();
        delegatingSpenderAccount =
                givenValidAccountBuilder().accountId(delegatingSpenderId).build();
        transferAccount =
                givenValidAccountBuilder().accountId(transferAccountId).build();
        treasuryAccount = givenValidAccountBuilder()
                .accountId(treasuryId)
                .key(treasuryKey)
                .build();
        stakingRewardAccount = givenValidAccountBuilder()
                .accountId(stakingRewardId)
                .key(EMPTY_KEYLIST)
                .build();
        tokenReceiverAccount = givenValidAccountBuilder()
                .accountId(tokenReceiverId)
                .tinybarBalance(Long.MAX_VALUE)
                .headNftId((NftID) null)
                .headNftSerialNumber(0L)
                .receiverSigRequired(false)
                .build();
        tokenReceiverNoAssociationsAccount = givenValidAccountBuilder()
                .build()
                .copyBuilder()
                .accountId(tokenReceiverNoAssociationId)
                .tinybarBalance(Long.MAX_VALUE)
                .headNftId((NftID) null)
                .headNftSerialNumber(0L)
                .maxAutoAssociations(0)
                .usedAutoAssociations(0)
                .build();
        tokenReceiverNoAssociationsAccount = givenValidAccountBuilder()
                .build()
                .copyBuilder()
                .accountId(tokenReceiverNoAssociationId)
                .tinybarBalance(Long.MAX_VALUE)
                .headNftId((NftID) null)
                .headNftSerialNumber(0L)
                .maxAutoAssociations(0)
                .usedAutoAssociations(0)
                .build();
        hbarReceiverAccount = givenValidAccountBuilder()
                .accountId(hbarReceiverId)
                .tinybarBalance(Long.MAX_VALUE)
                .headNftId((NftID) null)
                .headNftSerialNumber(0L)
                .build();
        zeroAccount = givenValidAccountBuilder()
                .accountId(zeroAccountId)
                .key(EMPTY_KEYLIST)
                .build();
    }

    protected Token givenValidFungibleToken() {
        return givenValidFungibleToken(spenderId);
    }

    protected Token givenValidFungibleToken(AccountID autoRenewAccountId) {
        return givenValidFungibleToken(autoRenewAccountId, false, false, false, false, true);
    }

    protected Token givenValidFungibleToken(
            AccountID autoRenewAccountId,
            boolean deleted,
            boolean paused,
            boolean accountsFrozenByDefault,
            boolean accountsKycGrantedByDefault,
            boolean hasKyc) {
        return new Token(
                fungibleTokenId,
                tokenName,
                tokenSymbol,
                1000,
                1000,
                treasuryId,
                adminKey,
                hasKyc ? kycKey : null,
                freezeKey,
                wipeKey,
                supplyKey,
                feeScheduleKey,
                pauseKey,
                2,
                deleted,
                TokenType.FUNGIBLE_COMMON,
                TokenSupplyType.FINITE,
                autoRenewAccountId,
                autoRenewSecs,
                expirationTime,
                memo,
                100000,
                paused,
                accountsFrozenByDefault,
                accountsKycGrantedByDefault,
                customFees,
                metadata,
                metadataKey);
    }

    protected Token givenValidNonFungibleToken(boolean hasKyc) {
        return fungibleToken
                .copyBuilder()
                .tokenId(nonFungibleTokenId)
                .treasuryAccountId(treasuryId)
                .customFees(List.of(withRoyaltyFee(royaltyFee, feeCollectorId)))
                .tokenType(TokenType.NON_FUNGIBLE_UNIQUE)
                .kycKey(hasKyc ? kycKey : null)
                .build();
    }

    protected Account.Builder givenValidAccountBuilder() {
        return Account.newBuilder()
                .accountId(payerId)
                .tinybarBalance(payerBalance)
                .alias(alias.alias())
                .key(key)
                .expirationSecond(1_234_567L)
                .memo("testAccount")
                .deleted(false)
                .stakedToMe(1_234L * HBARS_TO_TINYBARS)
                .stakePeriodStart(stakePeriodStart)
                .declineReward(false)
                .receiverSigRequired(true)
                .headTokenId(TokenID.newBuilder().tokenNum(3L).build())
                .headNftId(NftID.newBuilder()
                        .tokenId(TokenID.newBuilder().tokenNum(2L))
                        .serialNumber(1L)
                        .build())
                .headNftSerialNumber(1L)
                .numberOwnedNfts(2L)
                .maxAutoAssociations(10)
                .usedAutoAssociations(1)
                .numberAssociations(3)
                .smartContract(false)
                .numberPositiveBalances(2)
                .ethereumNonce(0L)
                .stakeAtStartOfLastRewardedPeriod(1000L)
                .autoRenewAccountId(AccountID.DEFAULT)
                .autoRenewSeconds(72000L)
                .contractKvPairsNumber(0)
                .cryptoAllowances(emptyList())
                .tokenAllowances(emptyList())
                .approveForAllNftAllowances(emptyList())
                .numberTreasuryTitles(2)
                .expiredAndPendingRemoval(false)
                .firstContractStorageKey(null);
    }

    protected TokenRelation givenFungibleTokenRelation() {
        return TokenRelation.newBuilder()
                .tokenId(fungibleTokenId)
                .accountId(payerId)
                .balance(1000L)
                .frozen(false)
                .kycGranted(true)
                .automaticAssociation(true)
                .nextToken(asToken(2L))
                .previousToken(asToken(3L))
                .build();
    }

    protected TokenRelation givenNonFungibleTokenRelation() {
        return TokenRelation.newBuilder()
                .tokenId(nonFungibleTokenId)
                .accountId(payerId)
                .balance(1)
                .frozen(false)
                .kycGranted(true)
                .automaticAssociation(true)
                .nextToken(asToken(2L))
                .previousToken(asToken(3L))
                .build();
    }

    protected Nft givenNft(NftID tokenID) {
        return Nft.newBuilder()
                .ownerId(ownerId)
                .metadata(Bytes.wrap("test"))
                .nftId(tokenID)
                .build();
    }

    public static CustomFee withFixedFee(
            final FixedFee fixedFee, final AccountID feeCollectorId, final boolean allCollectorsExempt) {
        return CustomFee.newBuilder()
                .feeCollectorAccountId(feeCollectorId)
                .allCollectorsAreExempt(allCollectorsExempt)
                .fixedFee(fixedFee)
                .build();
    }

    public static CustomFee withFractionalFee(
            final FractionalFee fractionalFee, final AccountID feeCollectorId, final boolean allCollectorsExempt) {
        return CustomFee.newBuilder()
                .fractionalFee(fractionalFee)
                .feeCollectorAccountId(feeCollectorId)
                .allCollectorsAreExempt(allCollectorsExempt)
                .build();
    }

    public static CustomFee withRoyaltyFee(final RoyaltyFee royaltyFee, final AccountID feeCollectorId) {
        return CustomFee.newBuilder()
                .royaltyFee(royaltyFee)
                .feeCollectorAccountId(feeCollectorId)
                .build();
    }

    protected CustomFee withFixedFee(final FixedFee fixedFee) {
        return CustomFee.newBuilder()
                .feeCollectorAccountId(feeCollectorId)
                .fixedFee(fixedFee)
                .build();
    }

    protected CustomFee withFractionalFee(final FractionalFee fractionalFee) {
        return CustomFee.newBuilder()
                .fractionalFee(fractionalFee)
                .feeCollectorAccountId(feeCollectorId)
                .build();
    }

    protected CustomFee withRoyaltyFee(final RoyaltyFee royaltyFee) {
        return CustomFee.newBuilder()
                .royaltyFee(royaltyFee)
                .feeCollectorAccountId(feeCollectorId)
                .build();
    }

    protected void givenStoresAndConfig(final HandleContext context) {
        given(context.configuration()).willReturn(configuration);
        given(context.storeFactory()).willReturn(storeFactory);
        given(storeFactory.writableStore(WritableAccountStore.class)).willReturn(writableAccountStore);
        given(storeFactory.readableStore(ReadableAccountStore.class)).willReturn(readableAccountStore);

        given(storeFactory.writableStore(WritableTokenStore.class)).willReturn(writableTokenStore);
        given(storeFactory.readableStore(ReadableTokenStore.class)).willReturn(readableTokenStore);

        given(storeFactory.readableStore(ReadableAirdropStore.class)).willReturn(readableAirdropStore);
        given(storeFactory.writableStore(WritableAirdropStore.class)).willReturn(writableAirdropStore);

        given(storeFactory.readableStore(ReadableTokenRelationStore.class)).willReturn(readableTokenRelStore);
        given(storeFactory.writableStore(WritableTokenRelationStore.class)).willReturn(writableTokenRelStore);

        given(storeFactory.readableStore(ReadableNftStore.class)).willReturn(readableNftStore);
        given(storeFactory.writableStore(WritableNftStore.class)).willReturn(writableNftStore);

        given(storeFactory.readableStore(ReadableNetworkStakingRewardsStore.class))
                .willReturn(readableRewardsStore);
        given(storeFactory.writableStore(WritableNetworkStakingRewardsStore.class))
                .willReturn(writableRewardsStore);

        given(storeFactory.readableStore(ReadableStakingInfoStore.class)).willReturn(readableStakingInfoStore);
        given(storeFactory.writableStore(WritableStakingInfoStore.class)).willReturn(writableStakingInfoStore);

        given(storeFactory.readableStore(ReadableNetworkStakingRewardsStore.class))
                .willReturn(readableRewardsStore);
        given(storeFactory.writableStore(WritableNetworkStakingRewardsStore.class))
                .willReturn(writableRewardsStore);

        given(storeFactory.readableStore(ReadableEntityIdStore.class)).willReturn(readableEntityCounters);
        given(storeFactory.writableStore(WritableEntityIdStore.class)).willReturn(writableEntityCounters);

        given(context.dispatchComputeFees(any(), any(), any())).willReturn(new Fees(1L, 2L, 3L));

        final var expiryValidator = mock(ExpiryValidator.class);
        lenient().when(context.expiryValidator()).thenReturn(expiryValidator);
        lenient()
                .when(expiryValidator.expirationStatus(any(), anyBoolean(), anyLong()))
                .thenReturn(ResponseCodeEnum.OK);
    }

    protected void givenStoresAndConfig(final FinalizeContext context) {
        given(context.configuration()).willReturn(configuration);
        given(context.writableStore(WritableAccountStore.class)).willReturn(writableAccountStore);
        given(context.readableStore(ReadableAccountStore.class)).willReturn(readableAccountStore);

        given(context.writableStore(WritableTokenStore.class)).willReturn(writableTokenStore);
        given(context.readableStore(ReadableTokenStore.class)).willReturn(readableTokenStore);

        given(context.readableStore(ReadableTokenRelationStore.class)).willReturn(readableTokenRelStore);
        given(context.writableStore(WritableTokenRelationStore.class)).willReturn(writableTokenRelStore);

        given(context.readableStore(ReadableNftStore.class)).willReturn(readableNftStore);
        given(context.writableStore(WritableNftStore.class)).willReturn(writableNftStore);

        given(context.readableStore(ReadableNetworkStakingRewardsStore.class)).willReturn(readableRewardsStore);
        given(context.writableStore(WritableNetworkStakingRewardsStore.class)).willReturn(writableRewardsStore);

        given(context.readableStore(ReadableStakingInfoStore.class)).willReturn(readableStakingInfoStore);
        given(context.writableStore(WritableStakingInfoStore.class)).willReturn(writableStakingInfoStore);

        given(context.readableStore(ReadableNetworkStakingRewardsStore.class)).willReturn(readableRewardsStore);
        given(context.writableStore(WritableNetworkStakingRewardsStore.class)).willReturn(writableRewardsStore);
    }
}<|MERGE_RESOLUTION|>--- conflicted
+++ resolved
@@ -407,12 +407,6 @@
     protected Account hbarReceiverAccount;
     protected Account zeroAccount;
 
-<<<<<<< HEAD
-=======
-    /* ---------- Ids ---------- */
-    protected EntityIdFactory idFactory = new FakeEntityIdFactoryImpl(SHARD, REALM);
-
->>>>>>> edd2496c
     /* ---------- Maps for updating both readable and writable stores ---------- */
     private Map<AccountID, Account> accountsMap;
     private Map<ProtoBytes, AccountID> aliasesMap;
