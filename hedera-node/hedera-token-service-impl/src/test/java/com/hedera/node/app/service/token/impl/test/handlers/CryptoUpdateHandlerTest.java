--- conflicted
+++ resolved
@@ -50,12 +50,7 @@
     @Test
     void cryptoUpdateVanilla() {
         final var txn = cryptoUpdateTransaction(payer, updateAccountId);
-<<<<<<< HEAD
-        given(accounts.get(updateAccountId.accountNum().get())).willReturn(updateAccount);
-=======
-        given(accounts.get(EntityNumVirtualKey.fromLong(updateAccountId.getAccountNum())))
-                .willReturn(updateAccount);
->>>>>>> 882a7be6
+        given(accounts.get(EntityNumVirtualKey.fromLong(updateAccountId.accountNum().get()))).willReturn(updateAccount);
         given(updateAccount.getAccountKey()).willReturn((JKey) updateAccountKey);
         given(waivers.isNewKeySignatureWaived(txn, payer)).willReturn(false);
         given(waivers.isTargetAccountSignatureWaived(txn, payer)).willReturn(false);
@@ -70,12 +65,7 @@
     @Test
     void cryptoUpdateNewSignatureKeyWaivedVanilla() {
         final var txn = cryptoUpdateTransaction(payer, updateAccountId);
-<<<<<<< HEAD
-        given(accounts.get(updateAccountId.accountNum().get())).willReturn(updateAccount);
-=======
-        given(accounts.get(EntityNumVirtualKey.fromLong(updateAccountId.getAccountNum())))
-                .willReturn(updateAccount);
->>>>>>> 882a7be6
+        given(accounts.get(EntityNumVirtualKey.fromLong(updateAccountId.accountNum().get()))).willReturn(updateAccount);
         given(updateAccount.getAccountKey()).willReturn((JKey) updateAccountKey);
         given(waivers.isNewKeySignatureWaived(txn, payer)).willReturn(true);
         given(waivers.isTargetAccountSignatureWaived(txn, payer)).willReturn(false);
@@ -103,12 +93,7 @@
     @Test
     void cryptoUpdatePayerMissingFails() {
         final var txn = cryptoUpdateTransaction(updateAccountId, updateAccountId);
-<<<<<<< HEAD
-        given(accounts.get(updateAccountId.accountNum().get())).willReturn(null);
-=======
-        given(accounts.get(EntityNumVirtualKey.fromLong(updateAccountId.getAccountNum())))
-                .willReturn(null);
->>>>>>> 882a7be6
+        given(accounts.get(EntityNumVirtualKey.fromLong(updateAccountId.accountNum().get()))).willReturn(null);
 
         given(waivers.isNewKeySignatureWaived(txn, updateAccountId)).willReturn(false);
         given(waivers.isTargetAccountSignatureWaived(txn, updateAccountId)).willReturn(true);
@@ -122,12 +107,7 @@
     @Test
     void cryptoUpdatePayerMissingFailsWhenNoOtherSigsRequired() {
         final var txn = cryptoUpdateTransaction(updateAccountId, updateAccountId);
-<<<<<<< HEAD
-        given(accounts.get(updateAccountId.accountNum().get())).willReturn(null);
-=======
-        given(accounts.get(EntityNumVirtualKey.fromLong(updateAccountId.getAccountNum())))
-                .willReturn(null);
->>>>>>> 882a7be6
+        given(accounts.get(EntityNumVirtualKey.fromLong(updateAccountId.accountNum().get()))).willReturn(null);
 
         given(waivers.isNewKeySignatureWaived(txn, updateAccountId)).willReturn(true);
         given(waivers.isTargetAccountSignatureWaived(txn, updateAccountId)).willReturn(true);
@@ -141,12 +121,7 @@
     @Test
     void cryptoUpdateUpdateAccountMissingFails() {
         final var txn = cryptoUpdateTransaction(payer, updateAccountId);
-<<<<<<< HEAD
-        given(accounts.get(updateAccountId.accountNum().get())).willReturn(null);
-=======
-        given(accounts.get(EntityNumVirtualKey.fromLong(updateAccountId.getAccountNum())))
-                .willReturn(null);
->>>>>>> 882a7be6
+        given(accounts.get(EntityNumVirtualKey.fromLong(updateAccountId.accountNum().get()))).willReturn(null);
 
         given(waivers.isNewKeySignatureWaived(txn, payer)).willReturn(true);
         given(waivers.isTargetAccountSignatureWaived(txn, payer)).willReturn(false);
