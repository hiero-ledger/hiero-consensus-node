--- conflicted
+++ resolved
@@ -1,22 +1,26 @@
 // SPDX-License-Identifier: Apache-2.0
 package com.hedera.node.app.service.token.impl.test.validators;
 
+import static com.hedera.node.app.hapi.utils.keys.KeyUtils.IMMUTABILITY_SENTINEL_KEY;
+import static org.junit.jupiter.api.Assertions.assertDoesNotThrow;
 import static org.junit.jupiter.api.Assertions.assertFalse;
+import static org.junit.jupiter.api.Assertions.assertThrows;
 import static org.junit.jupiter.api.Assertions.assertTrue;
 
-import com.hedera.node.app.service.token.ReadableAccountStore;
+import com.hedera.hapi.node.base.Key;
+import com.hedera.hapi.node.base.KeyList;
+import com.hedera.hapi.node.token.CryptoCreateTransactionBody;
 import com.hedera.node.app.service.token.impl.validators.CryptoCreateValidator;
 import com.hedera.node.app.spi.validation.AttributeValidator;
+import com.hedera.node.app.spi.workflows.HandleException;
 import com.hedera.node.config.data.EntitiesConfig;
 import com.hedera.node.config.data.LedgerConfig;
 import com.hedera.node.config.data.TokensConfig;
 import com.hedera.node.config.testfixtures.HederaTestConfigBuilder;
+import com.hedera.pbj.runtime.io.buffer.Bytes;
 import com.swirlds.config.api.Configuration;
 import com.swirlds.config.extensions.test.fixtures.TestConfigBuilder;
-<<<<<<< HEAD
-=======
 import org.hiero.base.utility.CommonUtils;
->>>>>>> 2c7e6809
 import org.junit.jupiter.api.BeforeEach;
 import org.junit.jupiter.api.Test;
 import org.junit.jupiter.api.extension.ExtendWith;
@@ -30,75 +34,59 @@
     private LedgerConfig ledgerConfig;
     private EntitiesConfig entitiesConfig;
 
-    @Mock
-    private AttributeValidator attributeValidator;
-
-    @Mock
-    private ReadableAccountStore accountStore;
-
     private Configuration configuration;
 
     private TestConfigBuilder testConfigBuilder;
+
+    @Mock
+    private AttributeValidator attributeValidator;
 
     @BeforeEach
     void setUp() {
         subject = new CryptoCreateValidator();
         testConfigBuilder = HederaTestConfigBuilder.create()
-                .withValue("cryptoCreateWithAlias.enabled", true)
                 .withValue("ledger.maxAutoAssociations", 5000)
                 .withValue("entities.limitTokenAssociations", false)
                 .withValue("tokens.maxPerAccount", 1000)
                 .withValue("entities.unlimitedAutoAssociations", true);
     }
 
-    //    @Test
-    //    void permitsHollowAccountCreationWithSentinelKey() {
-    //        final var typicalHollowAccountCreation = CryptoCreateTransactionBody.newBuilder()
-    //                .alias(Bytes.wrap(CommonUtils.unhex("abababababababababababababababababababab")))
-    //                .key(IMMUTABILITY_SENTINEL_KEY)
-    //                .build();
-    //        configuration = testConfigBuilder.getOrCreateConfig();
-    //        final var aliasConfig = configuration.getConfigData(CryptoCreateWithAliasConfig.class);
-    //
-    //        subject = new CryptoCreateValidator();
-    //
-    //        assertDoesNotThrow(() -> subject.validateKey(
-    //                typicalHollowAccountCreation, attributeValidator, aliasConfig, accountStore, true));
-    //    }
+    @Test
+    void permitsHollowAccountCreationWithSentinelKey() {
+        final var typicalHollowAccountCreation = CryptoCreateTransactionBody.newBuilder()
+                .alias(Bytes.wrap(CommonUtils.unhex("abababababababababababababababababababab")))
+                .key(IMMUTABILITY_SENTINEL_KEY)
+                .build();
+        configuration = testConfigBuilder.getOrCreateConfig();
+        subject = new CryptoCreateValidator();
+        assertDoesNotThrow(() -> subject.validateKey(typicalHollowAccountCreation.key(), attributeValidator, true));
+    }
 
-    //    @Test
-    //    void doesNotPermitHollowAccountCreationWithNonSentinelEmptyKey() {
-    //        final var typicalHollowAccountCreation = CryptoCreateTransactionBody.newBuilder()
-    //                .alias(Bytes.wrap(CommonUtils.unhex("abababababababababababababababababababab")))
-    //                .key(Key.newBuilder().keyList(KeyList.newBuilder().keys(IMMUTABILITY_SENTINEL_KEY)))
-    //                .build();
-    //        configuration = testConfigBuilder.getOrCreateConfig();
-    //        final var aliasConfig = configuration.getConfigData(CryptoCreateWithAliasConfig.class);
-    //
-    //        subject = new CryptoCreateValidator();
-    //
-    //        assertThrows(
-    //                HandleException.class,
-    //                () -> subject.validateKey(
-    //                        typicalHollowAccountCreation, attributeValidator, aliasConfig, accountStore, true));
-    //    }
+    @Test
+    void doesNotPermitHollowAccountCreationWithNonSentinelEmptyKey() {
+        final var typicalHollowAccountCreation = CryptoCreateTransactionBody.newBuilder()
+                .alias(Bytes.wrap(CommonUtils.unhex("abababababababababababababababababababab")))
+                .key(Key.newBuilder().keyList(KeyList.newBuilder().keys(IMMUTABILITY_SENTINEL_KEY)))
+                .build();
+        configuration = testConfigBuilder.getOrCreateConfig();
+        subject = new CryptoCreateValidator();
+        assertThrows(
+                HandleException.class,
+                () -> subject.validateKey(typicalHollowAccountCreation.key(), attributeValidator, true));
+    }
 
-    //    @Test
-    //    void doesNotPermitSentinelEmptyKeyIfNotHollowCreation() {
-    //        final var typicalHollowAccountCreation = CryptoCreateTransactionBody.newBuilder()
-    //                .alias(Bytes.wrap(CommonUtils.unhex("abababababababababababababababababababab")))
-    //                .key(IMMUTABILITY_SENTINEL_KEY)
-    //                .build();
-    //        configuration = testConfigBuilder.getOrCreateConfig();
-    //        final var aliasConfig = configuration.getConfigData(CryptoCreateWithAliasConfig.class);
-    //
-    //        subject = new CryptoCreateValidator();
-    //
-    //        assertThrows(
-    //                HandleException.class,
-    //                () -> subject.validateKey(
-    //                        typicalHollowAccountCreation, attributeValidator, aliasConfig, accountStore, false));
-    //    }
+    @Test
+    void doesNotPermitSentinelEmptyKeyIfNotHollowCreation() {
+        final var typicalHollowAccountCreation = CryptoCreateTransactionBody.newBuilder()
+                .alias(Bytes.wrap(CommonUtils.unhex("abababababababababababababababababababab")))
+                .key(IMMUTABILITY_SENTINEL_KEY)
+                .build();
+        configuration = testConfigBuilder.getOrCreateConfig();
+        subject = new CryptoCreateValidator();
+        assertThrows(
+                HandleException.class,
+                () -> subject.validateKey(typicalHollowAccountCreation.key(), attributeValidator, false));
+    }
 
     @Test
     void checkTooManyAutoAssociations() {
