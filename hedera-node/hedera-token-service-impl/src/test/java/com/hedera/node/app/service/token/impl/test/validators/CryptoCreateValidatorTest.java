// SPDX-License-Identifier: Apache-2.0
package com.hedera.node.app.service.token.impl.test.validators;

import static com.hedera.node.app.hapi.utils.keys.KeyUtils.IMMUTABILITY_SENTINEL_KEY;
import static org.junit.jupiter.api.Assertions.assertDoesNotThrow;
import static org.junit.jupiter.api.Assertions.assertFalse;
import static org.junit.jupiter.api.Assertions.assertThrows;
import static org.junit.jupiter.api.Assertions.assertTrue;

<<<<<<< HEAD
import com.hedera.node.app.service.token.impl.validators.CryptoCreateValidator;
=======
import com.hedera.hapi.node.base.Key;
import com.hedera.hapi.node.base.KeyList;
import com.hedera.hapi.node.token.CryptoCreateTransactionBody;
import com.hedera.node.app.service.token.impl.validators.CryptoCreateValidator;
import com.hedera.node.app.spi.validation.AttributeValidator;
import com.hedera.node.app.spi.workflows.HandleException;
import com.hedera.node.config.data.EntitiesConfig;
>>>>>>> d83b4f12
import com.hedera.node.config.data.LedgerConfig;
import com.hedera.node.config.testfixtures.HederaTestConfigBuilder;
import com.hedera.pbj.runtime.io.buffer.Bytes;
import com.swirlds.config.api.Configuration;
import com.swirlds.config.extensions.test.fixtures.TestConfigBuilder;
import org.hiero.consensus.model.utility.CommonUtils;
import org.junit.jupiter.api.BeforeEach;
import org.junit.jupiter.api.Test;
import org.junit.jupiter.api.extension.ExtendWith;
import org.mockito.junit.jupiter.MockitoExtension;

@ExtendWith(MockitoExtension.class)
class CryptoCreateValidatorTest {
    private CryptoCreateValidator subject;
    private LedgerConfig ledgerConfig;
<<<<<<< HEAD
=======
    private EntitiesConfig entitiesConfig;
>>>>>>> d83b4f12

    private Configuration configuration;

    private TestConfigBuilder testConfigBuilder;

    @Mock
    private AttributeValidator attributeValidator;

    @BeforeEach
    void setUp() {
        subject = new CryptoCreateValidator();
        testConfigBuilder = HederaTestConfigBuilder.create()
                .withValue("ledger.maxAutoAssociations", 5000)
                .withValue("tokens.maxPerAccount", 1000);
    }

<<<<<<< HEAD
=======
    @Test
    void permitsHollowAccountCreationWithSentinelKey() {
        final var typicalHollowAccountCreation = CryptoCreateTransactionBody.newBuilder()
                .alias(Bytes.wrap(CommonUtils.unhex("abababababababababababababababababababab")))
                .key(IMMUTABILITY_SENTINEL_KEY)
                .build();
        configuration = testConfigBuilder.getOrCreateConfig();
        subject = new CryptoCreateValidator();
        assertDoesNotThrow(() -> subject.validateKey(typicalHollowAccountCreation.key(), attributeValidator, true));
    }

    @Test
    void doesNotPermitHollowAccountCreationWithNonSentinelEmptyKey() {
        final var typicalHollowAccountCreation = CryptoCreateTransactionBody.newBuilder()
                .alias(Bytes.wrap(CommonUtils.unhex("abababababababababababababababababababab")))
                .key(Key.newBuilder().keyList(KeyList.newBuilder().keys(IMMUTABILITY_SENTINEL_KEY)))
                .build();
        configuration = testConfigBuilder.getOrCreateConfig();
        subject = new CryptoCreateValidator();
        assertThrows(
                HandleException.class,
                () -> subject.validateKey(typicalHollowAccountCreation.key(), attributeValidator, true));
    }

    @Test
    void doesNotPermitSentinelEmptyKeyIfNotHollowCreation() {
        final var typicalHollowAccountCreation = CryptoCreateTransactionBody.newBuilder()
                .alias(Bytes.wrap(CommonUtils.unhex("abababababababababababababababababababab")))
                .key(IMMUTABILITY_SENTINEL_KEY)
                .build();
        configuration = testConfigBuilder.getOrCreateConfig();
        subject = new CryptoCreateValidator();
        assertThrows(
                HandleException.class,
                () -> subject.validateKey(typicalHollowAccountCreation.key(), attributeValidator, false));
    }

>>>>>>> d83b4f12
    @Test
    void checkTooManyAutoAssociations() {
        configuration = testConfigBuilder.getOrCreateConfig();
        getConfigs(configuration);
        assertTrue(subject.tooManyAutoAssociations(5001, ledgerConfig));
        assertFalse(subject.tooManyAutoAssociations(3000, ledgerConfig));
        assertFalse(subject.tooManyAutoAssociations(-1, ledgerConfig));
    }

    @Test
    void checkDiffTooManyAutoAssociations() {
        configuration = testConfigBuilder.getOrCreateConfig();
        getConfigs(configuration);
        assertFalse(subject.tooManyAutoAssociations(1001, ledgerConfig));
        assertFalse(subject.tooManyAutoAssociations(999, ledgerConfig));
        assertFalse(subject.tooManyAutoAssociations(-1, ledgerConfig));
        assertTrue(subject.tooManyAutoAssociations(-2, ledgerConfig));
        assertTrue(subject.tooManyAutoAssociations(-100000, ledgerConfig));
    }

    private void getConfigs(Configuration configuration) {
        ledgerConfig = configuration.getConfigData(LedgerConfig.class);
    }
}<|MERGE_RESOLUTION|>--- conflicted
+++ resolved
@@ -7,17 +7,12 @@
 import static org.junit.jupiter.api.Assertions.assertThrows;
 import static org.junit.jupiter.api.Assertions.assertTrue;
 
-<<<<<<< HEAD
-import com.hedera.node.app.service.token.impl.validators.CryptoCreateValidator;
-=======
 import com.hedera.hapi.node.base.Key;
 import com.hedera.hapi.node.base.KeyList;
 import com.hedera.hapi.node.token.CryptoCreateTransactionBody;
 import com.hedera.node.app.service.token.impl.validators.CryptoCreateValidator;
 import com.hedera.node.app.spi.validation.AttributeValidator;
 import com.hedera.node.app.spi.workflows.HandleException;
-import com.hedera.node.config.data.EntitiesConfig;
->>>>>>> d83b4f12
 import com.hedera.node.config.data.LedgerConfig;
 import com.hedera.node.config.testfixtures.HederaTestConfigBuilder;
 import com.hedera.pbj.runtime.io.buffer.Bytes;
@@ -27,16 +22,13 @@
 import org.junit.jupiter.api.BeforeEach;
 import org.junit.jupiter.api.Test;
 import org.junit.jupiter.api.extension.ExtendWith;
+import org.mockito.Mock;
 import org.mockito.junit.jupiter.MockitoExtension;
 
 @ExtendWith(MockitoExtension.class)
 class CryptoCreateValidatorTest {
     private CryptoCreateValidator subject;
     private LedgerConfig ledgerConfig;
-<<<<<<< HEAD
-=======
-    private EntitiesConfig entitiesConfig;
->>>>>>> d83b4f12
 
     private Configuration configuration;
 
@@ -53,8 +45,6 @@
                 .withValue("tokens.maxPerAccount", 1000);
     }
 
-<<<<<<< HEAD
-=======
     @Test
     void permitsHollowAccountCreationWithSentinelKey() {
         final var typicalHollowAccountCreation = CryptoCreateTransactionBody.newBuilder()
@@ -92,7 +82,6 @@
                 () -> subject.validateKey(typicalHollowAccountCreation.key(), attributeValidator, false));
     }
 
->>>>>>> d83b4f12
     @Test
     void checkTooManyAutoAssociations() {
         configuration = testConfigBuilder.getOrCreateConfig();
