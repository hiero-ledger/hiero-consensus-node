--- conflicted
+++ resolved
@@ -30,19 +30,13 @@
 import com.hedera.hapi.node.base.TransferList;
 import com.hedera.hapi.node.state.token.Account;
 import com.hedera.hapi.node.token.CryptoTransferTransactionBody;
-<<<<<<< HEAD
 import com.hedera.hapi.node.token.TokenClaimAirdropTransactionBody;
 import com.hedera.hapi.node.transaction.TransactionBody;
 import com.hedera.node.app.service.token.impl.handlers.CryptoTransferHandler;
 import com.hedera.node.app.service.token.impl.handlers.TokenClaimAirdropHandler;
 import com.hedera.node.app.service.token.impl.handlers.transfer.CryptoTransferExecutor;
-=======
-import com.hedera.hapi.node.token.TokenAirdropTransactionBody;
-import com.hedera.hapi.node.transaction.TransactionBody;
-import com.hedera.node.app.service.token.impl.handlers.CryptoTransferHandler;
 import com.hedera.node.app.service.token.impl.handlers.TokenAirdropHandler;
 import com.hedera.node.app.service.token.impl.handlers.transfer.TransferExecutor;
->>>>>>> 2a7ab2ff
 import com.hedera.node.app.service.token.impl.test.handlers.transfer.StepsBase;
 import com.hedera.node.app.service.token.impl.validators.CryptoTransferValidator;
 import com.hedera.node.app.service.token.impl.validators.TokenAirdropValidator;
@@ -85,12 +79,9 @@
             .build();
 
     protected CryptoTransferHandler subject;
-<<<<<<< HEAD
-    protected TokenClaimAirdropHandler tokenClaimAirdropHandler;
-=======
     protected TokenAirdropHandler tokenAirdropHandler;
     protected TokenAirdropValidator tokenAirdropValidator;
->>>>>>> 2a7ab2ff
+    protected TokenClaimAirdropHandler tokenClaimAirdropHandler;
     protected CryptoTransferValidator validator;
     protected TransferExecutor executor;
 
@@ -102,14 +93,10 @@
         super.setUp();
         executor = new TransferExecutor(validator);
         validator = new CryptoTransferValidator();
-<<<<<<< HEAD
-        subject = new CryptoTransferHandler(validator, executor);
-        tokenClaimAirdropHandler = new TokenClaimAirdropHandler();
-=======
         tokenAirdropValidator = new TokenAirdropValidator();
         subject = new CryptoTransferHandler(validator);
         tokenAirdropHandler = new TokenAirdropHandler(tokenAirdropValidator, validator);
->>>>>>> 2a7ab2ff
+        tokenClaimAirdropHandler = new TokenClaimAirdropHandler();
     }
 
     protected TransactionBody newCryptoTransfer(final AccountAmount... acctAmounts) {
@@ -131,13 +118,6 @@
                 .build();
     }
 
-<<<<<<< HEAD
-    protected TransactionBody newTokenClaimAirdrop(
-            final TokenClaimAirdropTransactionBody tokenClaimAirdropTransactionBody) {
-        return TransactionBody.newBuilder()
-                .transactionID(TransactionID.newBuilder().accountID(ACCOUNT_ID_3333))
-                .tokenClaimAirdrop(tokenClaimAirdropTransactionBody)
-=======
     protected TransactionBody newTokenAirdrop(final TokenTransferList... tokenTransferLists) {
         return TransactionBody.newBuilder()
                 .transactionID(TransactionID.newBuilder().accountID(ACCOUNT_3333))
@@ -149,7 +129,14 @@
         return TransactionBody.newBuilder()
                 .transactionID(TransactionID.newBuilder().accountID(ACCOUNT_3333))
                 .tokenAirdrop(TokenAirdropTransactionBody.newBuilder().tokenTransfers(tokenTransferLists))
->>>>>>> 2a7ab2ff
+                .build();
+    }
+
+    protected TransactionBody newTokenClaimAirdrop(
+            final TokenClaimAirdropTransactionBody tokenClaimAirdropTransactionBody) {
+        return TransactionBody.newBuilder()
+                .transactionID(TransactionID.newBuilder().accountID(ACCOUNT_ID_3333))
+                .tokenClaimAirdrop(tokenClaimAirdropTransactionBody)
                 .build();
     }
 }