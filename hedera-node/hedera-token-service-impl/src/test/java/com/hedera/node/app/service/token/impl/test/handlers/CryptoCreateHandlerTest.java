/*
 * Copyright (C) 2023-2025 Hedera Hashgraph, LLC
 *
 * Licensed under the Apache License, Version 2.0 (the "License");
 * you may not use this file except in compliance with the License.
 * You may obtain a copy of the License at
 *
 *      http://www.apache.org/licenses/LICENSE-2.0
 *
 * Unless required by applicable law or agreed to in writing, software
 * distributed under the License is distributed on an "AS IS" BASIS,
 * WITHOUT WARRANTIES OR CONDITIONS OF ANY KIND, either express or implied.
 * See the License for the specific language governing permissions and
 * limitations under the License.
 */

package com.hedera.node.app.service.token.impl.test.handlers;

import static com.hedera.hapi.node.base.ResponseCodeEnum.ACCOUNT_DELETED;
import static com.hedera.hapi.node.base.ResponseCodeEnum.ALIAS_ALREADY_ASSIGNED;
import static com.hedera.hapi.node.base.ResponseCodeEnum.AUTORENEW_DURATION_NOT_IN_RANGE;
import static com.hedera.hapi.node.base.ResponseCodeEnum.INSUFFICIENT_PAYER_BALANCE;
import static com.hedera.hapi.node.base.ResponseCodeEnum.INVALID_ALIAS_KEY;
import static com.hedera.hapi.node.base.ResponseCodeEnum.INVALID_INITIAL_BALANCE;
import static com.hedera.hapi.node.base.ResponseCodeEnum.INVALID_MAX_AUTO_ASSOCIATIONS;
import static com.hedera.hapi.node.base.ResponseCodeEnum.INVALID_PAYER_ACCOUNT_ID;
import static com.hedera.hapi.node.base.ResponseCodeEnum.INVALID_RECEIVE_RECORD_THRESHOLD;
import static com.hedera.hapi.node.base.ResponseCodeEnum.INVALID_RENEWAL_PERIOD;
import static com.hedera.hapi.node.base.ResponseCodeEnum.INVALID_SEND_RECORD_THRESHOLD;
import static com.hedera.hapi.node.base.ResponseCodeEnum.KEY_REQUIRED;
import static com.hedera.hapi.node.base.ResponseCodeEnum.MEMO_TOO_LONG;
import static com.hedera.hapi.node.base.ResponseCodeEnum.NOT_SUPPORTED;
import static com.hedera.hapi.node.base.ResponseCodeEnum.PROXY_ACCOUNT_ID_FIELD_IS_DEPRECATED;
import static com.hedera.hapi.node.base.SubType.DEFAULT;
import static com.hedera.node.app.service.token.impl.handlers.BaseCryptoHandler.asAccount;
import static com.hedera.node.app.service.token.impl.test.handlers.util.StateBuilderUtil.ACCOUNTS;
import static com.hedera.node.app.service.token.impl.test.handlers.util.StateBuilderUtil.ALIASES;
import static com.hedera.node.app.spi.fixtures.workflows.ExceptionConditions.responseCode;
import static org.assertj.core.api.Assertions.assertThat;
import static org.assertj.core.api.AssertionsForClassTypes.assertThatThrownBy;
import static org.junit.jupiter.api.Assertions.assertDoesNotThrow;
import static org.junit.jupiter.api.Assertions.assertEquals;
import static org.junit.jupiter.api.Assertions.assertFalse;
import static org.junit.jupiter.api.Assertions.assertNull;
import static org.junit.jupiter.api.Assertions.assertThrows;
import static org.junit.jupiter.api.Assertions.assertTrue;
import static org.mockito.ArgumentMatchers.any;
import static org.mockito.ArgumentMatchers.anyBoolean;
import static org.mockito.ArgumentMatchers.anyLong;
import static org.mockito.ArgumentMatchers.notNull;
import static org.mockito.BDDMockito.given;
import static org.mockito.Mock.Strictness.LENIENT;
import static org.mockito.Mockito.doThrow;
import static org.mockito.Mockito.lenient;
import static org.mockito.Mockito.never;
import static org.mockito.Mockito.verify;
import static org.mockito.Mockito.when;

import com.hedera.hapi.node.base.AccountID;
import com.hedera.hapi.node.base.ContractID;
import com.hedera.hapi.node.base.Duration;
import com.hedera.hapi.node.base.Key;
import com.hedera.hapi.node.base.RealmID;
import com.hedera.hapi.node.base.ResponseCodeEnum;
import com.hedera.hapi.node.base.ShardID;
import com.hedera.hapi.node.base.TransactionID;
import com.hedera.hapi.node.state.primitives.ProtoBytes;
import com.hedera.hapi.node.state.token.Account;
import com.hedera.hapi.node.token.CryptoCreateTransactionBody;
import com.hedera.hapi.node.transaction.TransactionBody;
import com.hedera.node.app.service.token.impl.WritableAccountStore;
import com.hedera.node.app.service.token.impl.handlers.CryptoCreateHandler;
import com.hedera.node.app.service.token.impl.test.handlers.util.CryptoHandlerTestBase;
import com.hedera.node.app.service.token.impl.validators.CryptoCreateValidator;
import com.hedera.node.app.service.token.records.CryptoCreateStreamBuilder;
import com.hedera.node.app.spi.fees.FeeCalculatorFactory;
import com.hedera.node.app.spi.fees.FeeContext;
import com.hedera.node.app.spi.fees.Fees;
import com.hedera.node.app.spi.fixtures.fees.FakeFeeCalculator;
import com.hedera.node.app.spi.fixtures.workflows.FakePreHandleContext;
import com.hedera.node.app.spi.ids.EntityNumGenerator;
import com.hedera.node.app.spi.ids.WritableEntityCounters;
import com.hedera.node.app.spi.store.StoreFactory;
import com.hedera.node.app.spi.validation.AttributeValidator;
import com.hedera.node.app.spi.validation.ExpiryValidator;
import com.hedera.node.app.spi.workflows.HandleContext;
import com.hedera.node.app.spi.workflows.HandleException;
import com.hedera.node.app.spi.workflows.PreCheckException;
import com.hedera.node.app.spi.workflows.PureChecksContext;
import com.hedera.node.config.testfixtures.HederaTestConfigBuilder;
import com.hedera.pbj.runtime.io.buffer.Bytes;
import com.swirlds.common.utility.CommonUtils;
import com.swirlds.config.api.Configuration;
import com.swirlds.state.lifecycle.info.NetworkInfo;
import com.swirlds.state.lifecycle.info.NodeInfo;
import org.junit.jupiter.api.BeforeEach;
import org.junit.jupiter.api.DisplayName;
import org.junit.jupiter.api.Test;
import org.junit.jupiter.api.extension.ExtendWith;
import org.mockito.Mock;
import org.mockito.junit.jupiter.MockitoExtension;

/**
 * Unit tests for {@link CryptoCreateHandler}.
 */
@ExtendWith(MockitoExtension.class)
class CryptoCreateHandlerTest extends CryptoHandlerTestBase {
    @Mock(strictness = LENIENT)
    private HandleContext handleContext;

    @Mock(strictness = LENIENT)
    private StoreFactory storeFactory;

    @Mock(strictness = LENIENT)
    private FeeContext feeContext;

    @Mock
    private CryptoCreateStreamBuilder recordBuilder;

    @Mock
    private HandleContext.SavepointStack stack;

    @Mock
    private NetworkInfo networkInfo;

    @Mock
    private NodeInfo nodeInfo;

    @Mock(strictness = LENIENT)
    private ExpiryValidator expiryValidator;

    @Mock
    private AttributeValidator attributeValidator;

    @Mock
    private EntityNumGenerator entityNumGenerator;

    @Mock
    private WritableEntityCounters entityCounters;

    @Mock
    private PureChecksContext pureChecksContext;

    private CryptoCreateHandler subject;

    private TransactionBody txn;

    private Configuration configuration;
    private static final long defaultInitialBalance = 100L;
    private static final long stakeNodeId = 3L;

    @BeforeEach
    public void setUp() {
        super.setUp();
        configuration = HederaTestConfigBuilder.createConfig();
        refreshStoresWithCurrentTokenInWritable();
        txn = new CryptoCreateBuilder().build();
        given(handleContext.body()).willReturn(txn);
        given(handleContext.savepointStack()).willReturn(stack);
        lenient().when(stack.getBaseBuilder(any())).thenReturn(recordBuilder);
        given(handleContext.storeFactory()).willReturn(storeFactory);
        given(storeFactory.writableStore(WritableAccountStore.class)).willReturn(writableStore);

        given(handleContext.attributeValidator()).willReturn(attributeValidator);
        lenient().when(handleContext.entityNumGenerator()).thenReturn(entityNumGenerator);

        given(handleContext.networkInfo()).willReturn(networkInfo);
        subject = new CryptoCreateHandler(new CryptoCreateValidator());
    }

    @Test
    @DisplayName("test CalculateFees When Free")
    void testCalculateFeesWhenFree(@Mock FeeCalculatorFactory feeCalculatorFactory) {
        var transactionBody = new CryptoCreateBuilder()
                .withStakedAccountId(3)
                .withMemo("blank")
                .withKey(A_COMPLEX_KEY)
                .build();
        final var feeCalculator = new FakeFeeCalculator();
        given(feeContext.body()).willReturn(transactionBody);
        given(feeContext.feeCalculatorFactory()).willReturn(feeCalculatorFactory);
        given(feeCalculatorFactory.feeCalculator(DEFAULT)).willReturn(feeCalculator);
        given(feeContext.configuration()).willReturn(configuration);
        final var result = subject.calculateFees(feeContext);
        assertThat(result).isEqualTo(Fees.FREE);
    }

    @Test
    @DisplayName("preHandle works when there is a receiverSigRequired")
    void preHandleCryptoCreateVanilla() throws PreCheckException {
        final var context = new FakePreHandleContext(readableStore, txn);
        given(pureChecksContext.body()).willReturn(txn);
        subject.pureChecks(pureChecksContext);
        subject.preHandle(context);
        assertThat(txn).isEqualTo(context.body());
        basicMetaAssertions(context, 1);
        assertThat(key).isEqualTo(context.payerKey());
    }

    @Test
    @DisplayName("pureChecks fail when initial balance is not greater than zero")
    void whenInitialBalanceIsNegative() {
        txn = new CryptoCreateBuilder().withInitialBalance(-1L).build();
        given(pureChecksContext.body()).willReturn(txn);
        final var msg = assertThrows(PreCheckException.class, () -> subject.pureChecks(pureChecksContext));
        assertThat(INVALID_INITIAL_BALANCE).isEqualTo(msg.responseCode());
    }

    @Test
    @DisplayName("pureChecks fail without auto-renew period specified")
    void whenNoAutoRenewPeriodSpecified() {
        txn = new CryptoCreateBuilder().withNoAutoRenewPeriod().build();
        given(pureChecksContext.body()).willReturn(txn);

        final var msg = assertThrows(PreCheckException.class, () -> subject.pureChecks(pureChecksContext));
        assertThat(INVALID_RENEWAL_PERIOD).isEqualTo(msg.responseCode());
    }

    @Test
    @DisplayName("pureChecks succeeds when expected shardId is specified")
    void validateWhenZeroShardId() {
        txn = new CryptoCreateBuilder().withShardId(0).build();
        given(pureChecksContext.body()).willReturn(txn);

        assertDoesNotThrow(() -> subject.pureChecks(pureChecksContext));
<<<<<<< HEAD
=======
    }

    @Test
    @DisplayName("pureChecks succeeds when expected shardId is specified")
    void validateNonZeroShardAndRealm() {
        final long shard = 5;
        final long realm = 10;
        txn = new CryptoCreateBuilder().withStakedAccountId(3).build();
        given(handleContext.body()).willReturn(txn);

        given(handleContext.consensusNow()).willReturn(consensusInstant);
        given(entityNumGenerator.newEntityNum()).willReturn(1000L);
        given(handleContext.payer()).willReturn(id);
        final var config = HederaTestConfigBuilder.create()
                .withValue("cryptoCreateWithAlias.enabled", true)
                .withValue("ledger.maxAutoAssociations", 5000)
                .withValue("entities.limitTokenAssociations", false)
                .withValue("tokens.maxPerAccount", 1000)
                .withValue("hedera.shard", shard)
                .withValue("hedera.realm", realm)
                .getOrCreateConfig();
        given(handleContext.configuration()).willReturn(config);
        setupExpiryValidator();

        // newly created account is not modified.
        assertFalse(writableStore.modifiedAccountsInState().contains(accountIDWithShardAndRealm(1000L, shard, realm)));
        assertDoesNotThrow(() -> subject.pureChecks(txn));
        subject.handle(handleContext);

        // newly created account and payer account are modified
        assertTrue(writableStore.modifiedAccountsInState().contains(accountIDWithShardAndRealm(1000L, shard, realm)));

        // Validate created account exists and check record builder has created account recorded
        final var createdAccount = writableStore.get(AccountID.newBuilder()
                .shardNum(shard)
                .realmNum(realm)
                .accountNum(1000L)
                .build());
        assertThat(createdAccount).isNotNull();
        final var accountID = AccountID.newBuilder()
                .shardNum(shard)
                .realmNum(realm)
                .accountNum(1000L)
                .build();
        verify(recordBuilder).accountID(accountID);
>>>>>>> 76f81aad
    }

    @Test
    @DisplayName("pureChecks fail when invalid maxAutoAssociations is specified")
    void failsWhenInvalidMaxAutoAssociations() {
        txn = new CryptoCreateBuilder().withMaxAutoAssociations(-5).build();
        given(pureChecksContext.body()).willReturn(txn);

        final var msg = assertThrows(PreCheckException.class, () -> subject.pureChecks(pureChecksContext));
        assertThat(msg.responseCode()).isEqualTo(INVALID_MAX_AUTO_ASSOCIATIONS);
    }

    @Test
    @DisplayName("pureChecks fail when negative send record threshold is specified")
    void sendRecordThresholdIsNegative() throws PreCheckException {
        txn = new CryptoCreateBuilder().withSendRecordThreshold(-1).build();
        given(pureChecksContext.body()).willReturn(txn);

        final var msg = assertThrows(PreCheckException.class, () -> subject.pureChecks(pureChecksContext));
        assertThat(msg.responseCode()).isEqualTo(INVALID_SEND_RECORD_THRESHOLD);
    }

    @Test
    @DisplayName("pureChecks fail when negative receive record threshold is specified")
    void receiveRecordThresholdIsNegative() throws PreCheckException {
        txn = new CryptoCreateBuilder().withReceiveRecordThreshold(-1).build();
        given(pureChecksContext.body()).willReturn(txn);

        final var msg = assertThrows(PreCheckException.class, () -> subject.pureChecks(pureChecksContext));
        assertThat(msg.responseCode()).isEqualTo(INVALID_RECEIVE_RECORD_THRESHOLD);
    }

    @Test
    @DisplayName("pureChecks fail when proxy accounts id is specified")
    void whenProxyAccountIdIsSpecified() throws PreCheckException {
        txn = new CryptoCreateBuilder().withProxyAccountNum(1).build();
        given(pureChecksContext.body()).willReturn(txn);

        final var msg = assertThrows(PreCheckException.class, () -> subject.pureChecks(pureChecksContext));
        assertThat(msg.responseCode()).isEqualTo(PROXY_ACCOUNT_ID_FIELD_IS_DEPRECATED);
    }

    @Test
    @DisplayName("preHandle succeeds when initial balance is zero")
    void preHandleWorksWhenInitialBalanceIsZero() throws PreCheckException {
        txn = new CryptoCreateBuilder().withInitialBalance(0L).build();
        given(pureChecksContext.body()).willReturn(txn);

        final var context = new FakePreHandleContext(readableStore, txn);
        subject.pureChecks(pureChecksContext);
        subject.preHandle(context);
        assertThat(txn).isEqualTo(context.body());
        basicMetaAssertions(context, 1);
        assertThat(key).isEqualTo(context.payerKey());
    }

    @Test
    @DisplayName("preHandle succeeds when has non zero evm alias")
    void preHandleWorksWhenHasEvmAlias() throws PreCheckException {
        final byte[] evmAddress = CommonUtils.unhex("6aeb3773ea468a814d954e6dec795bfee7d76e26");
        txn = new CryptoCreateBuilder()
                .withAlias(Bytes.wrap(evmAddress))
                .withStakedAccountId(3)
                .build();
        final var context = new FakePreHandleContext(readableStore, txn);
        subject.preHandle(context);
        assertThat(txn).isEqualTo(context.body());
        basicMetaAssertions(context, 1);
        assertThat(key).isEqualTo(context.payerKey());
    }

    @Test
    @DisplayName("preHandle fails when invalid alias key")
    void preHandleWorksWhenHasAlias() throws PreCheckException {
        final Bytes SENDER_ALIAS =
                Bytes.fromHex("3a21030edcc130e13fb5102e7c883535af8c2b0a5a617231f77fd127ce5f3b9a620591");
        txn = new CryptoCreateBuilder()
                .withAlias(SENDER_ALIAS)
                .withStakedAccountId(3)
                .build();
        final var context = new FakePreHandleContext(readableStore, txn);
        assertThatThrownBy(() -> subject.preHandle(context))
                .isInstanceOf(PreCheckException.class)
                .has(responseCode(INVALID_ALIAS_KEY));
    }

    @Test
    @DisplayName("preHandle works when there is no receiverSigRequired")
    void noReceiverSigRequiredPreHandleCryptoCreate() throws PreCheckException {
        final var noReceiverSigTxn =
                new CryptoCreateBuilder().withReceiverSigReq(false).build();
        final var expected = new FakePreHandleContext(readableStore, noReceiverSigTxn);

        final var context = new FakePreHandleContext(readableStore, noReceiverSigTxn);
        subject.preHandle(context);
        assertThat(expected.body()).isEqualTo(context.body());
        assertFalse(context.requiredNonPayerKeys().contains(key));
        basicMetaAssertions(context, 0);
        assertThat(context.requiredNonPayerKeys()).isEmpty();
        assertThat(key).isEqualTo(context.payerKey());
    }

    @Test
    @DisplayName("handle works when account can be created without any alias")
    // Suppressing the warning that we have too many assertions
    @SuppressWarnings("java:S5961")
    void handleCryptoCreateVanilla() {
        txn = new CryptoCreateBuilder().withStakedAccountId(3).build();
        given(handleContext.body()).willReturn(txn);

        given(handleContext.consensusNow()).willReturn(consensusInstant);
        given(entityNumGenerator.newEntityNum()).willReturn(1000L);
        given(handleContext.payer()).willReturn(id);
        setupConfig();
        setupExpiryValidator();

        // newly created account and payer account are not modified. Validate payers balance
        assertFalse(writableStore.modifiedAccountsInState().contains(accountID(1000L)));
        assertFalse(writableStore.modifiedAccountsInState().contains(accountID(id.accountNum())));
        assertEquals(payerBalance, writableStore.get(id).tinybarBalance());

        subject.handle(handleContext);

        // newly created account and payer account are modified
        assertTrue(writableStore.modifiedAccountsInState().contains(accountID(1000L)));
        assertTrue(writableStore.modifiedAccountsInState().contains(accountID(id.accountNum())));

        // Validate created account exists and check record builder has created account recorded
        final var createdAccount =
                writableStore.get(AccountID.newBuilder().accountNum(1000L).build());
        assertThat(createdAccount).isNotNull();
        final var accountID = AccountID.newBuilder().accountNum(1000L).build();
        verify(recordBuilder).accountID(accountID);

        // validate fields on created account
        assertTrue(createdAccount.receiverSigRequired());
        assertEquals(1000L, createdAccount.accountId().accountNum());
        assertEquals(Bytes.EMPTY, createdAccount.alias());
        assertEquals(otherKey, createdAccount.key());
        assertEquals(consensusTimestamp.seconds() + defaultAutoRenewPeriod, createdAccount.expirationSecond());
        assertEquals(defaultInitialBalance, createdAccount.tinybarBalance());
        assertEquals("Create Account", createdAccount.memo());
        assertFalse(createdAccount.deleted());
        assertEquals(0L, createdAccount.stakedToMe());
        assertEquals(-1L, createdAccount.stakePeriodStart());
        // staked node id is stored in state as negative long
        assertEquals(3, createdAccount.stakedAccountId().accountNum());
        assertFalse(createdAccount.declineReward());
        assertTrue(createdAccount.receiverSigRequired());
        assertNull(createdAccount.headTokenId());
        assertNull(createdAccount.headNftId());
        assertEquals(0L, createdAccount.headNftSerialNumber());
        assertEquals(0L, createdAccount.numberOwnedNfts());
        assertEquals(0, createdAccount.maxAutoAssociations());
        assertEquals(0, createdAccount.usedAutoAssociations());
        assertEquals(0, createdAccount.numberAssociations());
        assertFalse(createdAccount.smartContract());
        assertEquals(0, createdAccount.numberPositiveBalances());
        assertEquals(0L, createdAccount.ethereumNonce());
        assertEquals(-1L, createdAccount.stakeAtStartOfLastRewardedPeriod());
        assertNull(createdAccount.autoRenewAccountId());
        assertEquals(defaultAutoRenewPeriod, createdAccount.autoRenewSeconds());
        assertEquals(0, createdAccount.contractKvPairsNumber());
        assertTrue(createdAccount.cryptoAllowances().isEmpty());
        assertTrue(createdAccount.approveForAllNftAllowances().isEmpty());
        assertTrue(createdAccount.tokenAllowances().isEmpty());
        assertEquals(0, createdAccount.numberTreasuryTitles());
        assertFalse(createdAccount.expiredAndPendingRemoval());
        assertEquals(0, createdAccount.firstContractStorageKey().length());

        // validate payer balance reduced
        assertEquals(9_900L, writableStore.get(id).tinybarBalance());
    }

    @Test
    @DisplayName("handle works when account can be created without any alias using staked account id")
    // Suppressing the warning that we have too many assertions
    @SuppressWarnings("java:S5961")
    void handleCryptoCreateVanillaWithStakedAccountId() {
        txn = new CryptoCreateBuilder().withStakedAccountId(3).build();
        given(handleContext.body()).willReturn(txn);
        given(handleContext.payer()).willReturn(accountID(id.accountNum()));
        given(handleContext.consensusNow()).willReturn(consensusInstant);
        given(entityNumGenerator.newEntityNum()).willReturn(1000L);
        setupConfig();
        setupExpiryValidator();

        // newly created account and payer account are not modified. Validate payers balance
        assertFalse(writableStore.modifiedAccountsInState().contains(accountID(1000L)));
        assertFalse(writableStore.modifiedAccountsInState().contains(accountID(id.accountNum())));
        assertEquals(payerBalance, writableStore.get(id).tinybarBalance());

        subject.handle(handleContext);

        // newly created account and payer account are modified
        assertTrue(writableStore.modifiedAccountsInState().contains(accountID(1000L)));
        assertTrue(writableStore.modifiedAccountsInState().contains(accountID(id.accountNum())));

        // Validate created account exists and check record builder has created account recorded
        final var createdAccount =
                writableStore.get(AccountID.newBuilder().accountNum(1000L).build());
        assertThat(createdAccount).isNotNull();
        final var accountID = AccountID.newBuilder().accountNum(1000L).build();
        verify(recordBuilder).accountID(accountID);

        // validate fields on created account
        assertTrue(createdAccount.receiverSigRequired());
        assertEquals(1000L, createdAccount.accountId().accountNum());
        assertEquals(Bytes.EMPTY, createdAccount.alias());
        assertEquals(otherKey, createdAccount.key());
        assertEquals(consensusTimestamp.seconds() + defaultAutoRenewPeriod, createdAccount.expirationSecond());
        assertEquals(defaultInitialBalance, createdAccount.tinybarBalance());
        assertEquals("Create Account", createdAccount.memo());
        assertFalse(createdAccount.deleted());
        assertEquals(0L, createdAccount.stakedToMe());
        assertEquals(-1L, createdAccount.stakePeriodStart());
        // staked node id is stored in state as negative long
        assertEquals(3, createdAccount.stakedAccountId().accountNum());
        assertFalse(createdAccount.declineReward());
        assertTrue(createdAccount.receiverSigRequired());
        assertNull(createdAccount.headTokenId());
        assertNull(createdAccount.headNftId());
        assertEquals(0L, createdAccount.headNftSerialNumber());
        assertEquals(0L, createdAccount.numberOwnedNfts());
        assertEquals(0, createdAccount.maxAutoAssociations());
        assertEquals(0, createdAccount.usedAutoAssociations());
        assertEquals(0, createdAccount.numberAssociations());
        assertFalse(createdAccount.smartContract());
        assertEquals(0, createdAccount.numberPositiveBalances());
        assertEquals(0L, createdAccount.ethereumNonce());
        assertEquals(-1L, createdAccount.stakeAtStartOfLastRewardedPeriod());
        assertNull(createdAccount.autoRenewAccountId());
        assertEquals(defaultAutoRenewPeriod, createdAccount.autoRenewSeconds());
        assertEquals(0, createdAccount.contractKvPairsNumber());
        assertTrue(createdAccount.cryptoAllowances().isEmpty());
        assertTrue(createdAccount.approveForAllNftAllowances().isEmpty());
        assertTrue(createdAccount.tokenAllowances().isEmpty());
        assertEquals(0, createdAccount.numberTreasuryTitles());
        assertFalse(createdAccount.expiredAndPendingRemoval());
        assertEquals(0, createdAccount.firstContractStorageKey().length());

        // validate payer balance reduced
        assertEquals(9_900L, writableStore.get(id).tinybarBalance());
    }

    @Test
    @DisplayName("handle fails when autoRenewPeriod is not set. This should not happen as there should"
            + " be a semantic check in `preHandle` and handle workflow should reject the "
            + "transaction before reaching handle")
    void handleFailsWhenAutoRenewPeriodNotSet() {
        txn = new CryptoCreateBuilder().withNoAutoRenewPeriod().build();
        // newly created account and payer account are not modified. Validate payers balance
        assertFalse(writableStore.modifiedAccountsInState().contains(accountID(1000L)));
        assertFalse(writableStore.modifiedAccountsInState().contains(accountID(id.accountNum())));
        assertEquals(payerBalance, writableStore.get(id).tinybarBalance());

        assertThrows(NullPointerException.class, () -> subject.handle(handleContext));
    }

    @Test
    @DisplayName("handle fails when payer account can't pay for the newly created account initial balance")
    void handleFailsWhenPayerHasInsufficientBalance() {
        txn = new CryptoCreateBuilder().withInitialBalance(payerBalance + 1L).build();
        given(handleContext.body()).willReturn(txn);
        given(handleContext.networkInfo().nodeInfo(stakeNodeId)).willReturn(nodeInfo);
        given(handleContext.payer()).willReturn(accountID(id.accountNum()));
        setupConfig();
        setupExpiryValidator();

        // newly created account and payer account are not modified. Validate payers balance
        assertFalse(writableStore.modifiedAccountsInState().contains(accountID(1000L)));
        assertFalse(writableStore.modifiedAccountsInState().contains(accountID(id.accountNum())));
        assertEquals(payerBalance, writableStore.get(id).tinybarBalance());

        final var msg = assertThrows(HandleException.class, () -> subject.handle(handleContext));
        assertEquals(INSUFFICIENT_PAYER_BALANCE, msg.getStatus());

        verify(recordBuilder, never()).accountID(any());

        // newly created account and payer account are not modified
        assertFalse(writableStore.modifiedAccountsInState().contains(accountID(1000L)));
        assertFalse(writableStore.modifiedAccountsInState().contains(accountID(id.accountNum())));
    }

    @Test
    @DisplayName("handle fails when payer account is deleted")
    void handleFailsWhenPayerIsDeleted() {
        given(handleContext.networkInfo().nodeInfo(stakeNodeId)).willReturn(nodeInfo);
        given(handleContext.payer()).willReturn(accountID(id.accountNum()));
        changeAccountToDeleted();
        setupConfig();
        setupExpiryValidator();
        final var msg = assertThrows(HandleException.class, () -> subject.handle(handleContext));
        assertEquals(ACCOUNT_DELETED, msg.getStatus());

        verify(recordBuilder, never()).accountID(any());

        // newly created account and payer account are not modified
        assertFalse(writableStore.modifiedAccountsInState().contains(accountID(1000L)));
    }

    @Test
    @DisplayName("handle fails when payer account doesn't exist")
    void handleFailsWhenPayerInvalid() {
        given(handleContext.networkInfo().nodeInfo(stakeNodeId)).willReturn(nodeInfo);
        given(handleContext.payer()).willReturn(accountID(invalidId.accountNum()));
        txn = new CryptoCreateBuilder()
                .withPayer(AccountID.newBuilder().accountNum(600L).build())
                .build();
        given(handleContext.body()).willReturn(txn);
        setupConfig();
        setupExpiryValidator();

        final var msg = assertThrows(HandleException.class, () -> subject.handle(handleContext));
        assertEquals(INVALID_PAYER_ACCOUNT_ID, msg.getStatus());

        verify(recordBuilder, never()).accountID(any());

        // newly created account and payer account are not modified
        assertFalse(writableStore.modifiedAccountsInState().contains(accountID(1000L)));
    }

    @Test
    @DisplayName("handle commits when alias is mentioned in the transaction")
    void handleCommitsAnyAlias() {
        final byte[] evmAddress = CommonUtils.unhex("6aeb3773ea468a814d954e6dec795bfee7d76e26");
        txn = new CryptoCreateBuilder()
                .withAlias(Bytes.wrap(evmAddress))
                .withStakedAccountId(3)
                .build();
        given(handleContext.body()).willReturn(txn);
        given(handleContext.payer()).willReturn(accountID(id.accountNum()));

        given(handleContext.consensusNow()).willReturn(consensusInstant);
        given(entityNumGenerator.newEntityNum()).willReturn(1000L);

        setupConfig();
        setupExpiryValidator();

        // newly created account and payer account are not modified. Validate payers balance
        assertFalse(writableStore.modifiedAccountsInState().contains(accountID(1000L)));
        assertFalse(writableStore.modifiedAccountsInState().contains(accountID(id.accountNum())));
        assertEquals(payerBalance, writableStore.get(id).tinybarBalance());

        subject.handle(handleContext);

        // newly created account and payer account are modified
        assertTrue(writableStore.modifiedAccountsInState().contains(accountID(1000L)));
        assertTrue(writableStore.modifiedAccountsInState().contains(accountID(id.accountNum())));
        assertEquals(
                Bytes.wrap(evmAddress),
                writableStore
                        .get(AccountID.newBuilder().accountNum(1000L).build())
                        .alias());
    }

    @Test
    void validateMemo() {
        txn = new CryptoCreateBuilder()
                .withStakedAccountId(3)
                .withMemo("some long memo that is too long")
                .build();
        given(handleContext.body()).willReturn(txn);
        doThrow(new HandleException(MEMO_TOO_LONG)).when(attributeValidator).validateMemo(any());
        setupConfig();
        setupExpiryValidator();
        final var msg = assertThrows(HandleException.class, () -> subject.handle(handleContext));
        assertEquals(MEMO_TOO_LONG, msg.getStatus());
    }

    @Test
    void validateKeyRequired() {
        txn = new CryptoCreateBuilder().withStakedAccountId(3).withKey(null).build();
        setupConfig();
        setupExpiryValidator();
        given(pureChecksContext.body()).willReturn(txn);

        final var msg = assertThrows(PreCheckException.class, () -> subject.pureChecks(pureChecksContext));
        assertEquals(KEY_REQUIRED, msg.responseCode());
    }

    @Test
    void validateKeyRequiredWithAlias() {
        txn = new CryptoCreateBuilder()
                .withStakedAccountId(3)
                .withKey(null)
                .withAlias(Bytes.wrap("alias"))
                .build();
        setupConfig();
        setupExpiryValidator();
        given(pureChecksContext.body()).willReturn(txn);

        final var msg = assertThrows(PreCheckException.class, () -> subject.pureChecks(pureChecksContext));
        assertEquals(INVALID_ALIAS_KEY, msg.responseCode());
    }

    @Test
    void validateAlias() {
        txn = new CryptoCreateBuilder()
                .withStakedAccountId(3)
                .withKey(key)
                .withAlias(Bytes.wrap("alias"))
                .build();
        given(handleContext.body()).willReturn(txn);
        given(handleContext.payer()).willReturn(accountID(id.accountNum()));
        given(handleContext.consensusNow()).willReturn(consensusInstant);
        setupConfig();
        setupExpiryValidator();

        final var msg = assertThrows(HandleException.class, () -> subject.handle(handleContext));
        assertEquals(INVALID_ALIAS_KEY, msg.getStatus());
    }

    @Test
    void validateAliasNotSupport() {
        txn = new CryptoCreateBuilder()
                .withStakedAccountId(3)
                .withKey(null)
                .withAlias(Bytes.wrap("alias"))
                .build();
        given(handleContext.body()).willReturn(txn);
        final var config = HederaTestConfigBuilder.create()
                .withValue("cryptoCreateWithAlias.enabled", false)
                .getOrCreateConfig();
        given(handleContext.configuration()).willReturn(config);
        setupExpiryValidator();

        final var msg = assertThrows(HandleException.class, () -> subject.handle(handleContext));
        assertEquals(NOT_SUPPORTED, msg.getStatus());
    }

    @Test
    void validateAliasInvalid() {
        txn = new CryptoCreateBuilder()
                .withStakedAccountId(3)
                .withKey(key)
                .withAlias(Bytes.wrap("alias"))
                .build();
        given(handleContext.body()).willReturn(txn);
        given(handleContext.payer()).willReturn(accountID(id.accountNum()));
        given(handleContext.consensusNow()).willReturn(consensusInstant);
        final var config = HederaTestConfigBuilder.create()
                .withValue("cryptoCreateWithAlias.enabled", true)
                .getOrCreateConfig();
        given(handleContext.configuration()).willReturn(config);
        setupExpiryValidator();

        final var msg = assertThrows(HandleException.class, () -> subject.handle(handleContext));
        assertEquals(INVALID_ALIAS_KEY, msg.getStatus());
    }

    @Test
    void validateContractKey() {
        final var newContractId = ContractID.newBuilder().contractNum(1000L).build();
        txn = new CryptoCreateBuilder()
                .withStakedAccountId(3)
                .withKey(Key.newBuilder().contractID(newContractId).build())
                .build();
        given(handleContext.body()).willReturn(txn);
        given(handleContext.consensusNow()).willReturn(consensusInstant);
        given(entityNumGenerator.newEntityNum()).willReturn(1000L);
        given(handleContext.payer()).willReturn(id);
        setupConfig();
        setupExpiryValidator();

        assertDoesNotThrow(() -> subject.handle(handleContext));
    }

    @Test
    void validateKeyAlias() {
        txn = new CryptoCreateBuilder()
                .withStakedAccountId(3)
                .withKey(key)
                .withAlias(Bytes.wrap("alias"))
                .build();
        given(handleContext.body()).willReturn(txn);
        given(handleContext.payer()).willReturn(accountID(id.accountNum()));
        given(handleContext.consensusNow()).willReturn(consensusInstant);
        setupConfig();
        setupExpiryValidator();

        final var msg = assertThrows(HandleException.class, () -> subject.handle(handleContext));
        assertEquals(INVALID_ALIAS_KEY, msg.getStatus());
    }

    @Test
    void validateAliasSigned() {
        txn = new CryptoCreateBuilder()
                .withStakedAccountId(3)
                .withAlias(Bytes.wrap(evmAddress))
                .build();
        given(handleContext.body()).willReturn(txn);
        setupConfig();
        setupExpiryValidator();
        final var writableAliases = emptyWritableAliasStateBuilder()
                .value(new ProtoBytes(Bytes.wrap(evmAddress)), asAccount(accountNum))
                .build();
        given(writableStates.<ProtoBytes, AccountID>get(ALIASES)).willReturn(writableAliases);
        writableStore = new WritableAccountStore(writableStates, entityCounters);
        when(storeFactory.writableStore(WritableAccountStore.class)).thenReturn(writableStore);

        final var msg = assertThrows(HandleException.class, () -> subject.handle(handleContext));
        assertEquals(ALIAS_ALREADY_ASSIGNED, msg.getStatus());
    }

    @Test
    void validateAutoRenewPeriod() {
        txn = new CryptoCreateBuilder().withStakedAccountId(3).build();
        doThrow(new HandleException(AUTORENEW_DURATION_NOT_IN_RANGE))
                .when(attributeValidator)
                .validateAutoRenewPeriod(anyLong());
        given(handleContext.body()).willReturn(txn);
        setupConfig();
        setupExpiryValidator();
        final var msg = assertThrows(HandleException.class, () -> subject.handle(handleContext));
        assertEquals(AUTORENEW_DURATION_NOT_IN_RANGE, msg.getStatus());
    }

    @Test
    void validateProxyAccount() {
        txn = new CryptoCreateBuilder()
                .withStakedAccountId(3)
                .withProxyAccountNum(accountNum)
                .build();
        given(handleContext.body()).willReturn(txn);
        setupConfig();
        setupExpiryValidator();

        final var msg = assertThrows(HandleException.class, () -> subject.handle(handleContext));
        assertEquals(PROXY_ACCOUNT_ID_FIELD_IS_DEPRECATED, msg.getStatus());
    }

    private void changeAccountToDeleted() {
        final var copy = account.copyBuilder().deleted(true).build();
        writableAccounts.put(id, copy);
        given(writableStates.<AccountID, Account>get(ACCOUNTS)).willReturn(writableAccounts);
        writableStore = new WritableAccountStore(writableStates, entityCounters);
    }

    private void setupConfig() {
        final var config = HederaTestConfigBuilder.create()
                .withValue("cryptoCreateWithAlias.enabled", true)
                .withValue("ledger.maxAutoAssociations", 5000)
                .withValue("entities.limitTokenAssociations", false)
                .withValue("tokens.maxPerAccount", 1000)
                .getOrCreateConfig();
        given(handleContext.configuration()).willReturn(config);
    }

    private void setupExpiryValidator() {
        given(expiryValidator.expirationStatus(notNull(), anyBoolean(), anyLong()))
                .willReturn(ResponseCodeEnum.OK);
        given(handleContext.expiryValidator()).willReturn(expiryValidator);
    }

    /**
     * A builder for {@link TransactionBody} instances.
     */
    private class CryptoCreateBuilder {
        private AccountID payer = id;
        private long initialBalance = defaultInitialBalance;
        private long autoRenewPeriod = defaultAutoRenewPeriod;
        private boolean receiverSigReq = true;
        private Bytes alias = null;
        private long sendRecordThreshold = 0;
        private long receiveRecordThreshold = 0;
        private AccountID proxyAccountId = null;
        private long stakedAccountId = 0;
        private long shardId = 0;
        private long realmId = 0;
        private int maxAutoAssociations = -1;

        private Key key = otherKey;

        private String memo = null;

        private CryptoCreateBuilder() {}

        public TransactionBody build() {
            final var transactionID =
                    TransactionID.newBuilder().accountID(payer).transactionValidStart(consensusTimestamp);
            final var createTxnBody = CryptoCreateTransactionBody.newBuilder()
                    .key(key)
                    .shardID(ShardID.newBuilder().shardNum(shardId))
                    .realmID(RealmID.newBuilder().shardNum(shardId).realmNum(realmId))
                    .receiverSigRequired(receiverSigReq)
                    .initialBalance(initialBalance)
                    .memo("Create Account")
                    .sendRecordThreshold(sendRecordThreshold)
                    .receiveRecordThreshold(receiveRecordThreshold);

            if (autoRenewPeriod > 0) {
                createTxnBody.autoRenewPeriod(
                        Duration.newBuilder().seconds(autoRenewPeriod).build());
            }
            if (alias != null) {
                createTxnBody.alias(alias);
            }
            if (proxyAccountId != null) {
                createTxnBody.proxyAccountID(proxyAccountId);
            }
            if (stakedAccountId > 0) {
                createTxnBody.stakedAccountId(
                        AccountID.newBuilder().accountNum(stakedAccountId).build());
            } else {
                createTxnBody.stakedNodeId(stakeNodeId);
            }
            if (memo != null) {
                createTxnBody.memo(memo);
            }
            if (maxAutoAssociations != -1) {
                createTxnBody.maxAutomaticTokenAssociations(maxAutoAssociations);
            }

            return TransactionBody.newBuilder()
                    .transactionID(transactionID)
                    .cryptoCreateAccount(createTxnBody.build())
                    .build();
        }

        public CryptoCreateBuilder withPayer(final AccountID payer) {
            this.payer = payer;
            return this;
        }

        public CryptoCreateBuilder withInitialBalance(final long initialBalance) {
            this.initialBalance = initialBalance;
            return this;
        }

        public CryptoCreateBuilder withProxyAccountNum(final long proxyAccountNum) {
            this.proxyAccountId =
                    AccountID.newBuilder().accountNum(proxyAccountNum).build();
            return this;
        }

        public CryptoCreateBuilder withSendRecordThreshold(final long threshold) {
            this.sendRecordThreshold = threshold;
            return this;
        }

        public CryptoCreateBuilder withReceiveRecordThreshold(final long threshold) {
            this.receiveRecordThreshold = threshold;
            return this;
        }

        public CryptoCreateBuilder withAlias(final Bytes alias) {
            this.alias = alias;
            return this;
        }

        public CryptoCreateBuilder withNoAutoRenewPeriod() {
            this.autoRenewPeriod = -1;
            return this;
        }

        public CryptoCreateBuilder withStakedAccountId(final long id) {
            this.stakedAccountId = id;
            return this;
        }

        public CryptoCreateBuilder withReceiverSigReq(final boolean receiverSigReq) {
            this.receiverSigReq = receiverSigReq;
            return this;
        }

        public CryptoCreateBuilder withMemo(final String memo) {
            this.memo = memo;
            return this;
        }

        public CryptoCreateBuilder withKey(final Key key) {
            this.key = key;
            return this;
        }

        public CryptoCreateBuilder withShardId(final long id) {
            this.shardId = id;
            return this;
        }

        public CryptoCreateBuilder withRealmId(final long id) {
            this.realmId = id;
            return this;
        }

        public CryptoCreateBuilder withMaxAutoAssociations(final int maxAutoAssociations) {
            this.maxAutoAssociations = maxAutoAssociations;
            return this;
        }
    }
}<|MERGE_RESOLUTION|>--- conflicted
+++ resolved
@@ -223,8 +223,6 @@
         given(pureChecksContext.body()).willReturn(txn);
 
         assertDoesNotThrow(() -> subject.pureChecks(pureChecksContext));
-<<<<<<< HEAD
-=======
     }
 
     @Test
@@ -270,7 +268,6 @@
                 .accountNum(1000L)
                 .build();
         verify(recordBuilder).accountID(accountID);
->>>>>>> 76f81aad
     }
 
     @Test
