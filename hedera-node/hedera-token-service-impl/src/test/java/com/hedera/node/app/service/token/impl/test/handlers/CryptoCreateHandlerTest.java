--- conflicted
+++ resolved
@@ -105,18 +105,9 @@
     private HandleContext handleContext;
 
     @Mock(strictness = LENIENT)
-<<<<<<< HEAD
     private StoreFactory storeFactory;
 
     @Mock(strictness = LENIENT)
-    private LongSupplier consensusSecondNow;
-
-    @Mock(strictness = LENIENT)
-    private GlobalDynamicProperties dynamicProperties;
-
-    @Mock(strictness = LENIENT)
-=======
->>>>>>> 46d2a2af
     private FeeContext feeContext;
 
     @Mock
