--- conflicted
+++ resolved
@@ -18,7 +18,6 @@
 
 import static org.junit.jupiter.api.Assertions.*;
 
-<<<<<<< HEAD
 class CryptoCreateHandlerTest extends CryptoHandlerTestBase {
     //    private CryptoCreateHandler subject = new CryptoCreateHandler();
     //
@@ -26,27 +25,27 @@
     //    void preHandleCryptoCreateVanilla() {
     //        final var txn = createAccountTransaction(true);
     //
-    //        final var meta = subject.preHandle(txn, payer, store);
+    //        final var context = new PreHandleContext(store, txn, payer);
+    //        subject.preHandle(context);
     //
-    //        assertEquals(txn, meta.txnBody());
-    //        basicMetaAssertions(meta, 1, false, OK);
-    //        assertEquals(payerKey, meta.payerKey());
+    //        assertEquals(txn, context.getTxn());
+    //        basicMetaAssertions(context, 1, false, OK);
+    //        assertEquals(payerKey, context.getPayerKey());
     //    }
     //
     //    @Test
     //    void noReceiverSigRequiredPreHandleCryptoCreate() {
     //        final var txn = createAccountTransaction(false);
-    //        final var expectedMeta =
-    //                new
-    // SigTransactionMetadataBuilder(store).payerKeyFor(payer).txnBody(txn).build();
+    //        final var expected = new PreHandleContext(store, txn, payer);
     //
-    //        final var meta = subject.preHandle(txn, payer, store);
+    //        final var context = new PreHandleContext(store, txn, payer);
+    //        subject.preHandle(context);
     //
-    //        assertEquals(expectedMeta.txnBody(), meta.txnBody());
-    //        assertFalse(meta.requiredNonPayerKeys().contains(payerKey));
-    //        basicMetaAssertions(meta, 0, expectedMeta.failed(), OK);
-    //        assertIterableEquals(List.of(), meta.requiredNonPayerKeys());
-    //        assertEquals(payerKey, meta.payerKey());
+    //        assertEquals(expected.getTxn(), context.getTxn());
+    //        assertFalse(context.getRequiredNonPayerKeys().contains(payerKey));
+    //        basicMetaAssertions(context, 0, expected.failed(), OK);
+    //        assertIterableEquals(List.of(), context.getRequiredNonPayerKeys());
+    //        assertEquals(payerKey, context.getPayerKey());
     //    }
     //
     //    @Test
@@ -56,78 +55,16 @@
     //
     //    private TransactionBody createAccountTransaction(final boolean receiverSigReq) {
     //        final var transactionID =
-    //                TransactionID.newBuilder()
-    //                        .setAccountID(payer)
-    //                        .setTransactionValidStart(consensusTimestamp);
-    //        final var createTxnBody =
-    //                CryptoCreateTransactionBody.newBuilder()
-    //                        .setKey(key)
-    //                        .setReceiverSigRequired(receiverSigReq)
-    //                        .setMemo("Create Account")
-    //                        .build();
+    //                TransactionID.newBuilder().setAccountID(payer).setTransactionValidStart(consensusTimestamp);
+    //        final var createTxnBody = CryptoCreateTransactionBody.newBuilder()
+    //                .setKey(key)
+    //                .setReceiverSigRequired(receiverSigReq)
+    //                .setMemo("Create Account")
+    //                .build();
     //
     //        return TransactionBody.newBuilder()
     //                .setTransactionID(transactionID)
     //                .setCryptoCreateAccount(createTxnBody)
     //                .build();
     //    }
-=======
-import com.hedera.node.app.service.token.impl.handlers.CryptoCreateHandler;
-import com.hedera.node.app.spi.meta.PreHandleContext;
-import com.hederahashgraph.api.proto.java.CryptoCreateTransactionBody;
-import com.hederahashgraph.api.proto.java.TransactionBody;
-import com.hederahashgraph.api.proto.java.TransactionID;
-import java.util.List;
-import org.junit.jupiter.api.Test;
-
-class CryptoCreateHandlerTest extends CryptoHandlerTestBase {
-    private CryptoCreateHandler subject = new CryptoCreateHandler();
-
-    @Test
-    void preHandleCryptoCreateVanilla() {
-        final var txn = createAccountTransaction(true);
-
-        final var context = new PreHandleContext(store, txn, payer);
-        subject.preHandle(context);
-
-        assertEquals(txn, context.getTxn());
-        basicMetaAssertions(context, 1, false, OK);
-        assertEquals(payerKey, context.getPayerKey());
-    }
-
-    @Test
-    void noReceiverSigRequiredPreHandleCryptoCreate() {
-        final var txn = createAccountTransaction(false);
-        final var expected = new PreHandleContext(store, txn, payer);
-
-        final var context = new PreHandleContext(store, txn, payer);
-        subject.preHandle(context);
-
-        assertEquals(expected.getTxn(), context.getTxn());
-        assertFalse(context.getRequiredNonPayerKeys().contains(payerKey));
-        basicMetaAssertions(context, 0, expected.failed(), OK);
-        assertIterableEquals(List.of(), context.getRequiredNonPayerKeys());
-        assertEquals(payerKey, context.getPayerKey());
-    }
-
-    @Test
-    void handleNotImplemented() {
-        assertThrows(UnsupportedOperationException.class, () -> subject.handle(metaToHandle));
-    }
-
-    private TransactionBody createAccountTransaction(final boolean receiverSigReq) {
-        final var transactionID =
-                TransactionID.newBuilder().setAccountID(payer).setTransactionValidStart(consensusTimestamp);
-        final var createTxnBody = CryptoCreateTransactionBody.newBuilder()
-                .setKey(key)
-                .setReceiverSigRequired(receiverSigReq)
-                .setMemo("Create Account")
-                .build();
-
-        return TransactionBody.newBuilder()
-                .setTransactionID(transactionID)
-                .setCryptoCreateAccount(createTxnBody)
-                .build();
-    }
->>>>>>> ca5e6ec2
 }