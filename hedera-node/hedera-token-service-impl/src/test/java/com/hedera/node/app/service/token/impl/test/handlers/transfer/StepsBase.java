--- conflicted
+++ resolved
@@ -247,56 +247,33 @@
     }
 
     protected void givenAirdropTxn(boolean isReceiverAssociated) {
-<<<<<<< HEAD
-        givenAirdropTxn(isReceiverAssociated, ownerId, AirDropTransferType.TOKEN_AND_NFT_AIRDROP);
-    }
-
-    protected void givenAirdropTxn(boolean isReceiverAssociated, AccountID senderId, AirDropTransferType transferType) {
-=======
->>>>>>> 2a7ab2ff
         var receiver = tokenReceiverNoAssociationId;
         if (isReceiverAssociated) {
             receiver = tokenReceiverId;
         }
-<<<<<<< HEAD
         List<TokenTransferList> tokenTransferLists = new ArrayList<>();
 
         TokenTransferList fundgibleTokenTransferList = TokenTransferList.newBuilder()
-                .token(fungibleTokenId)
-                .expectedDecimals(1000)
-                .transfers(List.of(aaWith(senderId, -1_000), aaWith(receiver, +1_000)))
-                .build();
+            .token(fungibleTokenId)
+            .expectedDecimals(1000)
+            .transfers(List.of(aaWith(senderId, -1_000), aaWith(receiver, +1_000)))
+            .build();
         TokenTransferList nonFungibleTokenTransferList = TokenTransferList.newBuilder()
-                .token(nonFungibleTokenId)
-                .expectedDecimals(1000)
-                .nftTransfers(nftTransferWith(senderId, receiver, 1))
-                .build();
+            .token(nonFungibleTokenId)
+            .expectedDecimals(1000)
+            .nftTransfers(nftTransferWith(senderId, receiver, 1))
+            .build();
         final var tokenAirdropTransactionBody = TokenAirdropTransactionBody.newBuilder();
         if (transferType == AirDropTransferType.TOKEN_AIRDROP
-                || transferType == AirDropTransferType.TOKEN_AND_NFT_AIRDROP) {
+            || transferType == AirDropTransferType.TOKEN_AND_NFT_AIRDROP) {
             tokenTransferLists.add(fundgibleTokenTransferList);
         }
         if (transferType == AirDropTransferType.NFT_AIRDROP
-                || transferType == AirDropTransferType.TOKEN_AND_NFT_AIRDROP) {
+            || transferType == AirDropTransferType.TOKEN_AND_NFT_AIRDROP) {
             tokenTransferLists.add(nonFungibleTokenTransferList);
         }
         tokenAirdropTransactionBody.tokenTransfers(tokenTransferLists);
         airdropBody = tokenAirdropTransactionBody.build();
-=======
-        airdropBody = TokenAirdropTransactionBody.newBuilder()
-                .tokenTransfers(
-                        TokenTransferList.newBuilder()
-                                .token(fungibleTokenId)
-                                .expectedDecimals(1000)
-                                .transfers(List.of(aaWith(ownerId, -1_000), aaWith(receiver, +1_000)))
-                                .build(),
-                        TokenTransferList.newBuilder()
-                                .token(nonFungibleTokenId)
-                                .expectedDecimals(1000)
-                                .nftTransfers(nftTransferWith(ownerId, receiver, 1))
-                                .build())
-                .build();
->>>>>>> 2a7ab2ff
         givenAirdropTxn(airdropBody, payerId);
     }
 
