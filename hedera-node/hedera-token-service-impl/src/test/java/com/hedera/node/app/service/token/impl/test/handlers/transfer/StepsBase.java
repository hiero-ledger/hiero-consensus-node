--- conflicted
+++ resolved
@@ -45,24 +45,15 @@
 import com.hedera.node.app.service.token.impl.handlers.transfer.ReplaceAliasesWithIDsInOp;
 import com.hedera.node.app.service.token.impl.handlers.transfer.TransferContextImpl;
 import com.hedera.node.app.service.token.impl.test.handlers.util.CryptoTokenHandlerTestBase;
-<<<<<<< HEAD
-import com.hedera.node.app.service.token.records.CryptoCreateRecordBuilder;
-import com.hedera.node.app.service.token.records.CryptoTransferRecordBuilder;
-import com.hedera.node.app.service.token.records.TokenAirdropRecordBuilder;
-=======
 import com.hedera.node.app.service.token.records.CryptoCreateStreamBuilder;
 import com.hedera.node.app.service.token.records.CryptoTransferStreamBuilder;
->>>>>>> c9119a53
+import com.hedera.node.app.service.token.records.TokenAirdropStreamBuilder;
 import com.hedera.node.app.spi.fees.Fees;
 import com.hedera.node.app.spi.validation.ExpiryValidator;
 import com.hedera.node.app.spi.workflows.HandleContext;
 import com.hedera.node.app.spi.workflows.record.ExternalizedRecordCustomizer;
-<<<<<<< HEAD
-import com.hedera.node.app.spi.workflows.record.SingleTransactionRecordBuilder;
+import com.hedera.node.app.spi.workflows.record.StreamBuilder;
 import com.hedera.node.app.workflows.handle.DispatchHandleContext;
-=======
-import com.hedera.node.app.spi.workflows.record.StreamBuilder;
->>>>>>> c9119a53
 import com.hedera.node.config.ConfigProvider;
 import com.hedera.pbj.runtime.io.buffer.Bytes;
 import java.util.List;
@@ -85,7 +76,7 @@
     protected CryptoCreateStreamBuilder cryptoCreateRecordBuilder;
 
     @Mock
-    protected TokenAirdropRecordBuilder tokenAirdropRecordBuilder;
+    protected TokenAirdropStreamBuilder tokenAirdropRecordBuilder;
 
     @Mock(strictness = Mock.Strictness.LENIENT)
     protected ConfigProvider configProvider;
@@ -284,7 +275,7 @@
         given(handleContext.expiryValidator()).willReturn(expiryValidator);
         given(handleContext.dispatchRemovableChildTransaction(
                         any(),
-                        eq(TokenAirdropRecordBuilder.class),
+                        eq(TokenAirdropStreamBuilder.class),
                         any(Predicate.class),
                         eq(payerId),
                         any(ExternalizedRecordCustomizer.class)))
