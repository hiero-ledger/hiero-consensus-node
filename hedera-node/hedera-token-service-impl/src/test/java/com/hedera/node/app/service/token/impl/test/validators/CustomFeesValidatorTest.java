--- conflicted
+++ resolved
@@ -324,11 +324,7 @@
     void validateCustomFeeForCreation() {
         final var requireAutoAssociation = subject.validateForCreation(
                 fungibleToken, readableAccountStore, readableTokenRelStore, writableTokenStore, customFees);
-<<<<<<< HEAD
-        assertThat(requireAutoAssociation).hasSize(1).contains(withFractionalFee(fractionalFee));
-=======
         assertThat(requireAutoAssociation).contains(customFractionalFee);
->>>>>>> 2c50911d
     }
 
     @Test
