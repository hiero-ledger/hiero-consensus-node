--- conflicted
+++ resolved
@@ -52,11 +52,8 @@
 import com.hedera.node.app.spi.fees.FeeCalculatorFactory;
 import com.hedera.node.app.spi.fees.FeeContext;
 import com.hedera.node.app.spi.fixtures.workflows.FakePreHandleContext;
-<<<<<<< HEAD
 import com.hedera.node.app.spi.records.RecordBuilders;
-=======
 import com.hedera.node.app.spi.store.StoreFactory;
->>>>>>> f20c7a92
 import com.hedera.node.app.spi.workflows.HandleContext;
 import com.hedera.node.app.spi.workflows.HandleException;
 import com.hedera.node.app.spi.workflows.PreCheckException;
@@ -102,15 +99,10 @@
         givenValidTxn();
         refreshStoresWithCurrentTokenInWritable();
         preHandleContext = new FakePreHandleContext(accountStore, tokenPauseTxn);
-<<<<<<< HEAD
-        given(handleContext.writableStore(WritableTokenStore.class)).willReturn(writableTokenStore);
+        given(handleContext.storeFactory()).willReturn(storeFactory);
+        given(storeFactory.writableStore(WritableTokenStore.class)).willReturn(writableTokenStore);
         given(handleContext.recordBuilders()).willReturn(recordBuilders);
         given(recordBuilders.getOrCreate(any())).willReturn(recordBuilder);
-=======
-        given(handleContext.storeFactory()).willReturn(storeFactory);
-        given(storeFactory.writableStore(WritableTokenStore.class)).willReturn(writableTokenStore);
-        given(handleContext.recordBuilder(any())).willReturn(recordBuilder);
->>>>>>> f20c7a92
     }
 
     @Test
