--- conflicted
+++ resolved
@@ -75,7 +75,7 @@
         givenValidTxn();
         refreshStoresWithCurrentTokenInWritable();
         preHandleContext = new FakePreHandleContext(accountStore, tokenPauseTxn);
-        given(handleContext.writableStore(WritableTokenStore.class)).willReturn(writableStore);
+        given(handleContext.writableStore(WritableTokenStore.class)).willReturn(writableTokenStore);
     }
 
     @Test
@@ -83,11 +83,7 @@
         unPauseKnownToken();
         assertFalse(writableTokenStore.get(tokenId.tokenNum()).get().paused());
 
-<<<<<<< HEAD
         subject.handle(handleContext);
-=======
-        subject.handle(tokenPauseTxn, writableTokenStore);
->>>>>>> 76e95749
 
         final var unpausedToken = writableTokenStore.get(tokenId.tokenNum()).get();
         assertTrue(unpausedToken.paused());
@@ -97,22 +93,13 @@
     void pauseTokenFailsIfInvalidToken() {
         givenInvalidTokenInTxn();
 
-<<<<<<< HEAD
         final var msg = assertThrows(HandleException.class, () -> subject.handle(handleContext));
-=======
-        final var msg = assertThrows(HandleException.class, () -> subject.handle(tokenPauseTxn, writableTokenStore));
->>>>>>> 76e95749
         assertEquals(INVALID_TOKEN_ID, msg.getStatus());
     }
 
     @Test
     void failsForNullArguments() {
-<<<<<<< HEAD
         assertThrows(NullPointerException.class, () -> subject.handle(null));
-=======
-        assertThrows(NullPointerException.class, () -> subject.handle(null, writableTokenStore));
-        assertThrows(NullPointerException.class, () -> subject.handle(tokenPauseTxn, null));
->>>>>>> 76e95749
     }
 
     @Test
