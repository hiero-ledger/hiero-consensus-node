/*
 * Copyright (C) 2022-2023 Hedera Hashgraph, LLC
 *
 * Licensed under the Apache License, Version 2.0 (the "License");
 * you may not use this file except in compliance with the License.
 * You may obtain a copy of the License at
 *
 *      http://www.apache.org/licenses/LICENSE-2.0
 *
 * Unless required by applicable law or agreed to in writing, software
 * distributed under the License is distributed on an "AS IS" BASIS,
 * WITHOUT WARRANTIES OR CONDITIONS OF ANY KIND, either express or implied.
 * See the License for the specific language governing permissions and
 * limitations under the License.
 */

package com.hedera.node.app.service.token.impl.handlers;

<<<<<<< HEAD
import static com.hedera.hapi.node.base.ResponseCodeEnum.INVALID_ALLOWANCE_OWNER_ID;

import com.hedera.hapi.node.base.AccountID;
import com.hedera.hapi.node.base.HederaFunctionality;
import com.hedera.hapi.node.transaction.TransactionBody;
import com.hedera.node.app.service.token.impl.ReadableAccountStore;
import com.hedera.node.app.spi.meta.SigTransactionMetadataBuilder;
=======
import static com.hederahashgraph.api.proto.java.ResponseCodeEnum.INVALID_ALLOWANCE_OWNER_ID;
import static java.util.Objects.requireNonNull;

import com.hedera.node.app.spi.meta.PreHandleContext;
>>>>>>> ca5e6ec2
import com.hedera.node.app.spi.meta.TransactionMetadata;
import com.hedera.node.app.spi.workflows.TransactionHandler;
import edu.umd.cs.findbugs.annotations.NonNull;
import javax.inject.Inject;
import javax.inject.Singleton;

/**
 * This class contains all workflow-related functionality regarding {@link
 * HederaFunctionality#CRYPTO_DELETE_ALLOWANCE}.
 */
@Singleton
public class CryptoDeleteAllowanceHandler implements TransactionHandler {
    @Inject
    public CryptoDeleteAllowanceHandler() {}

    /**
     * Pre-handles a {@link HederaFunctionality#CRYPTO_DELETE_ALLOWANCE} transaction, returning the
     * metadata required to, at minimum, validate the signatures of all required signing keys.
     *
     * @param context the {@link PreHandleContext} which collects all information that will be
     *     passed to {@link #handle(TransactionMetadata)}
     * @throws NullPointerException if one of the arguments is {@code null}
     */
<<<<<<< HEAD
    public TransactionMetadata preHandle(
            @NonNull final TransactionBody txn,
            @NonNull final AccountID payer,
            @NonNull final ReadableAccountStore accountStore) {
        final var op = txn.cryptoDeleteAllowance().orElseThrow();
        final var meta =
                new SigTransactionMetadataBuilder(accountStore).payerKeyFor(payer).txnBody(txn);
        // Every owner whose allowances are being removed should sign, if the owner is not payer
        for (final var allowance : op.nftAllowances()) {
            meta.addNonPayerKey(allowance.owner(), INVALID_ALLOWANCE_OWNER_ID);
=======
    public void preHandle(@NonNull final PreHandleContext context) {
        requireNonNull(context);
        final var op = context.getTxn().getCryptoDeleteAllowance();
        // Every owner whose allowances are being removed should sign, if the owner is not payer
        for (final var allowance : op.getNftAllowancesList()) {
            context.addNonPayerKey(allowance.getOwner(), INVALID_ALLOWANCE_OWNER_ID);
>>>>>>> ca5e6ec2
        }
    }

    /**
     * This method is called during the handle workflow. It executes the actual transaction.
     *
     * <p>Please note: the method signature is just a placeholder which is most likely going to
     * change.
     *
     * @param metadata the {@link TransactionMetadata} that was generated during pre-handle.
     * @throws NullPointerException if one of the arguments is {@code null}
     */
    public void handle(@NonNull final TransactionMetadata metadata) {
        requireNonNull(metadata);
        throw new UnsupportedOperationException("Not implemented");
    }
}<|MERGE_RESOLUTION|>--- conflicted
+++ resolved
@@ -16,20 +16,11 @@
 
 package com.hedera.node.app.service.token.impl.handlers;
 
-<<<<<<< HEAD
 import static com.hedera.hapi.node.base.ResponseCodeEnum.INVALID_ALLOWANCE_OWNER_ID;
-
-import com.hedera.hapi.node.base.AccountID;
-import com.hedera.hapi.node.base.HederaFunctionality;
-import com.hedera.hapi.node.transaction.TransactionBody;
-import com.hedera.node.app.service.token.impl.ReadableAccountStore;
-import com.hedera.node.app.spi.meta.SigTransactionMetadataBuilder;
-=======
-import static com.hederahashgraph.api.proto.java.ResponseCodeEnum.INVALID_ALLOWANCE_OWNER_ID;
 import static java.util.Objects.requireNonNull;
 
+import com.hedera.hapi.node.base.HederaFunctionality;
 import com.hedera.node.app.spi.meta.PreHandleContext;
->>>>>>> ca5e6ec2
 import com.hedera.node.app.spi.meta.TransactionMetadata;
 import com.hedera.node.app.spi.workflows.TransactionHandler;
 import edu.umd.cs.findbugs.annotations.NonNull;
@@ -53,25 +44,12 @@
      *     passed to {@link #handle(TransactionMetadata)}
      * @throws NullPointerException if one of the arguments is {@code null}
      */
-<<<<<<< HEAD
-    public TransactionMetadata preHandle(
-            @NonNull final TransactionBody txn,
-            @NonNull final AccountID payer,
-            @NonNull final ReadableAccountStore accountStore) {
-        final var op = txn.cryptoDeleteAllowance().orElseThrow();
-        final var meta =
-                new SigTransactionMetadataBuilder(accountStore).payerKeyFor(payer).txnBody(txn);
+    public void preHandle(@NonNull final PreHandleContext context) {
+        requireNonNull(context);
+        final var op = context.getTxn().cryptoDeleteAllowance().orElseThrow();
         // Every owner whose allowances are being removed should sign, if the owner is not payer
         for (final var allowance : op.nftAllowances()) {
-            meta.addNonPayerKey(allowance.owner(), INVALID_ALLOWANCE_OWNER_ID);
-=======
-    public void preHandle(@NonNull final PreHandleContext context) {
-        requireNonNull(context);
-        final var op = context.getTxn().getCryptoDeleteAllowance();
-        // Every owner whose allowances are being removed should sign, if the owner is not payer
-        for (final var allowance : op.getNftAllowancesList()) {
-            context.addNonPayerKey(allowance.getOwner(), INVALID_ALLOWANCE_OWNER_ID);
->>>>>>> ca5e6ec2
+            context.addNonPayerKey(allowance.owner(), INVALID_ALLOWANCE_OWNER_ID);
         }
     }
 
