/*
 * Copyright (C) 2024 Hedera Hashgraph, LLC
 *
 * Licensed under the Apache License, Version 2.0 (the "License");
 * you may not use this file except in compliance with the License.
 * You may obtain a copy of the License at
 *
 *      http://www.apache.org/licenses/LICENSE-2.0
 *
 * Unless required by applicable law or agreed to in writing, software
 * distributed under the License is distributed on an "AS IS" BASIS,
 * WITHOUT WARRANTIES OR CONDITIONS OF ANY KIND, either express or implied.
 * See the License for the specific language governing permissions and
 * limitations under the License.
 */

package com.hedera.node.app.service.token.impl.util;

import static com.hedera.hapi.node.base.ResponseCodeEnum.INVALID_ACCOUNT_ID;
import static com.hedera.hapi.node.base.ResponseCodeEnum.INVALID_RECEIVING_NODE_ACCOUNT;
import static com.hedera.node.app.service.token.impl.handlers.BaseTokenHandler.UNLIMITED_AUTOMATIC_ASSOCIATIONS;
import static com.hedera.node.app.service.token.impl.util.TokenHandlerHelper.getIfUsableForAliasedId;
import static com.hedera.node.app.spi.workflows.HandleException.validateTrue;
import static java.util.Objects.requireNonNull;

import com.hedera.hapi.node.base.AccountAmount;
import com.hedera.hapi.node.base.AccountID;
import com.hedera.hapi.node.base.NftID;
import com.hedera.hapi.node.base.NftTransfer;
import com.hedera.hapi.node.base.PendingAirdropId;
import com.hedera.hapi.node.base.PendingAirdropValue;
import com.hedera.hapi.node.base.TokenID;
import com.hedera.hapi.node.state.token.Account;
import com.hedera.hapi.node.state.token.AccountPendingAirdrop;
import com.hedera.hapi.node.state.token.TokenRelation;
import com.hedera.hapi.node.transaction.PendingAirdropRecord;
import com.hedera.node.app.service.token.ReadableAccountStore;
import com.hedera.node.app.service.token.ReadableTokenRelationStore;
import com.hedera.node.app.spi.workflows.HandleContext;
import edu.umd.cs.findbugs.annotations.NonNull;
import edu.umd.cs.findbugs.annotations.Nullable;
import java.util.ArrayList;
import java.util.HashSet;
import java.util.List;
import java.util.Set;

/**
 * Utility class that provides static methods
 */
public class AirdropHandlerHelper {
    private static final Long LAST_RESERVED_SYSTEM_ACCOUNT = 1000L;

    public record FungibleAirdropLists(
            @NonNull List<AccountAmount> transferFungibleAmounts,
            @NonNull List<AccountAmount> pendingFungibleAmounts,
            int transfersNeedingAutoAssociation) {}

    public record NftAirdropLists(
            @NonNull List<NftTransfer> transferNftList,
            @NonNull List<NftTransfer> pendingNftList,
            int transfersNeedingAutoAssociation) {}

    private AirdropHandlerHelper() {
        throw new UnsupportedOperationException("Utility class only");
    }

    /**
     * Checks every {@link AccountAmount} from given transfer list and separate it in to two lists.
     * One containing transfers that should be added to pending airdrop state and the other list - transfers that should
     * be executed. The check is done by account's available auto associations slots and the existence of account-token
     * relation {@link #isPendingAirdrop(Account, TokenRelation)}
     *
     * @param context {@link HandleContext} used to obtain state stores
     * @param tokenId token id
     * @param transfers list of {@link AccountAmount}
     * @return {@link FungibleAirdropLists} a record containing two lists - transfers to be added in pending state and transfers to be executed
     */
    public static FungibleAirdropLists separateFungibleTransfers(
            HandleContext context, TokenID tokenId, List<AccountAmount> transfers) {
        List<AccountAmount> transferFungibleAmounts = new ArrayList<>();
        List<AccountAmount> pendingFungibleAmounts = new ArrayList<>();
        Set<AccountID> transfersNeedingAutoAssociation = new HashSet<>();

        final var tokenRelStore = context.storeFactory().readableStore(ReadableTokenRelationStore.class);
        final var accountStore = context.storeFactory().readableStore(ReadableAccountStore.class);
        for (final var aa : transfers) {
            final var accountId = aa.accountIDOrElse(AccountID.DEFAULT);

            // if not existing account, create transfer
            if (!accountStore.contains(accountId)) {
                transferFungibleAmounts.add(aa);
                transfersNeedingAutoAssociation.add(accountId);
                continue;
            }

            if (aa.amount() > 0) {
                validateTrue(!validateIfSystemAccount(accountId), INVALID_RECEIVING_NODE_ACCOUNT);
            }

            final var account =
                    getIfUsableForAliasedId(accountId, accountStore, context.expiryValidator(), INVALID_ACCOUNT_ID);
            final var tokenRel = tokenRelStore.get(accountId, tokenId);
            var isPendingAirdrop = isPendingAirdrop(account, tokenRel);

            if (isPendingAirdrop) {
                pendingFungibleAmounts.add(aa);
            } else {
                transferFungibleAmounts.add(aa);
                // Any transfer that is with no explicitly associated token will need to be charged $0.1
                // So we charge $0.05 pending airdrop fee and $0.05 is charged in CryptoTransferHandler during
                // auto-association
                if (tokenRel == null) {
                    transfersNeedingAutoAssociation.add(accountId);
                }
            }
        }

        return new FungibleAirdropLists(
                transferFungibleAmounts, pendingFungibleAmounts, transfersNeedingAutoAssociation.size());
    }

    /**
     * Checks every {@link NftTransfer} from given transfer list and separate it in to two lists.
     * One containing transfers that should be added to pending airdrop state and the other list - transfers that should
     * be executed. The check is done by account's available auto associations slots and the existence of account-token
     * relation {@link #isPendingAirdrop(Account, TokenRelation)}
     *
     * @param context context
     * @param tokenId token id
     * @param transfers list of nft transfers
     * @return {@link NftAirdropLists} a record containing two lists - transfers to be added in pending state and transfers to be executed
     */
    public static NftAirdropLists separateNftTransfers(
            HandleContext context, TokenID tokenId, List<NftTransfer> transfers) {
        List<NftTransfer> transferNftList = new ArrayList<>();
        List<NftTransfer> pendingNftList = new ArrayList<>();
        Set<AccountID> transfersNeedingAutoAssociation = new HashSet<>();

        for (final var nftTransfer : transfers) {
            final var tokenRelStore = context.storeFactory().readableStore(ReadableTokenRelationStore.class);
            final var accountStore = context.storeFactory().readableStore(ReadableAccountStore.class);

            var receiverId = nftTransfer.receiverAccountIDOrElse(AccountID.DEFAULT);
            // if not existing account, create transfer
            if (!accountStore.contains(receiverId)) {
                transferNftList.add(nftTransfer);
                transfersNeedingAutoAssociation.add(receiverId);
                continue;
            }

            var account =
                    getIfUsableForAliasedId(receiverId, accountStore, context.expiryValidator(), INVALID_ACCOUNT_ID);
            var tokenRel = tokenRelStore.get(receiverId, tokenId);
            var isPendingAirdrop = isPendingAirdrop(account, tokenRel);

            if (isPendingAirdrop) {
                pendingNftList.add(nftTransfer);
            } else {
                transferNftList.add(nftTransfer);
                // Any transfer that is with no explicitly associated token will need to be charged $0.1
                // So we charge $0.05 pending airdrop fee and $0.05 is charged in CryptoTransferHandler during
                // auto-association
                if (tokenRel == null) {
                    transfersNeedingAutoAssociation.add(receiverId);
                }
            }
        }
        return new NftAirdropLists(transferNftList, pendingNftList, transfersNeedingAutoAssociation.size());
    }

    /**
     * Check if given airdrop should be pending or transfer will be executed.
     * The check is done by account's available auto associations slots and the existence of account-token relation.
     * If receiver's account is not existing, we should proceed with the transfer, this way {@link com.hedera.node.app.service.token.impl.handlers.CryptoTransferHandler}
     * will handle auto creation and auto association of the new receiver.
     *
     * @param receiver receivers account
     * @param tokenRelation token relation
     * @return if airdrop of given token to given receiver should be added to the airdrop pending state
     */
    private static boolean isPendingAirdrop(@NonNull Account receiver, @Nullable TokenRelation tokenRelation) {
        // check if we have existing association or free auto associations slots or unlimited auto associations
        if (tokenRelation != null) {
            return false;
        } else if (receiver.maxAutoAssociations() == UNLIMITED_AUTOMATIC_ASSOCIATIONS) {
            return false;
        } else {
            return receiver.usedAutoAssociations() == receiver.maxAutoAssociations();
        }
<<<<<<< HEAD
        // check if we have existing association or free auto associations slots or unlimited auto associations
        return tokenRelation == null && isAutoAssociationLimitReached(receiver);
=======
>>>>>>> b6d350ed
    }

    /**
     * Creates a {@link PendingAirdropId} for a fungible token.
     *
     * @param tokenId the ID of the token
     * @param senderId the ID of sender's account
     * @param receiverId the ID of receiver's account
     * @return {@link PendingAirdropId} for storing in the state
     */
    public static PendingAirdropId createFungibleTokenPendingAirdropId(
            TokenID tokenId, AccountID senderId, AccountID receiverId) {
        return PendingAirdropId.newBuilder()
                .receiverId(receiverId)
                .senderId(senderId)
                .fungibleTokenType(tokenId)
                .build();
    }

    /**
     * Creates a {@link PendingAirdropId} for a non-fungible token.
     *
     * @param tokenId the ID of the token
     * @param serialNumber the serial number of the token
     * @param senderId the ID of the sender's account
     * @param receiverId the ID of the receiver's account
     * @return {@link PendingAirdropId} for storing in the state
     */
    public static PendingAirdropId createNftPendingAirdropId(
            TokenID tokenId, long serialNumber, AccountID senderId, AccountID receiverId) {
        var nftId =
                NftID.newBuilder().tokenId(tokenId).serialNumber(serialNumber).build();
        return PendingAirdropId.newBuilder()
                .receiverId(receiverId)
                .senderId(senderId)
                .nonFungibleToken(nftId)
                .build();
    }

    /**
     * Creates a {@link AccountPendingAirdrop} for a fungible token.
     *
     * @param pendingAirdropValue the amount of fungible token
     * @return {@link AccountPendingAirdrop} for storing in the state
     */
    public static AccountPendingAirdrop createFirstAccountPendingAirdrop(PendingAirdropValue pendingAirdropValue) {
        return createAccountPendingAirdrop(pendingAirdropValue, null);
    }

    /**
     * Creates a {@link AccountPendingAirdrop} for a fungible token.
     *
     * @param pendingAirdropValue the amount of fungible token
     * @return {@link AccountPendingAirdrop} for storing in the state
     */
    public static AccountPendingAirdrop createAccountPendingAirdrop(
            @Nullable final PendingAirdropValue pendingAirdropValue, @Nullable final PendingAirdropId next) {
        return AccountPendingAirdrop.newBuilder()
                .pendingAirdropValue(pendingAirdropValue)
                .nextAirdrop(next)
                .build();
    }

    /**
     * Creates a {@link PendingAirdropRecord} for externalizing pending airdrop records.
     *
     * @param pendingAirdropId the ID of the pending airdrop
     * @param pendingAirdropValue the value of the pending airdrop
     * @return {@link PendingAirdropRecord}
     */
    public static PendingAirdropRecord createPendingAirdropRecord(
            @NonNull final PendingAirdropId pendingAirdropId, @Nullable final PendingAirdropValue pendingAirdropValue) {
        return PendingAirdropRecord.newBuilder()
                .pendingAirdropId(pendingAirdropId)
                .pendingAirdropValue(pendingAirdropValue)
                .build();
    }

<<<<<<< HEAD
    private static boolean isAutoAssociationLimitReached(@NonNull final Account receiver) {
        return receiver.maxAutoAssociations() <= receiver.usedAutoAssociations()
                && receiver.maxAutoAssociations() != -1;
=======
    /**
     * Validate if AccountId is a system account.
     *
     * @param accountID the ID of the account that need to be validated
     * @return boolean value indicating if the account is a system account
     */
    public static boolean validateIfSystemAccount(@NonNull AccountID accountID) {
        requireNonNull(accountID);
        return accountID.accountNum() <= LAST_RESERVED_SYSTEM_ACCOUNT;
>>>>>>> b6d350ed
    }
}<|MERGE_RESOLUTION|>--- conflicted
+++ resolved
@@ -85,7 +85,6 @@
         final var accountStore = context.storeFactory().readableStore(ReadableAccountStore.class);
         for (final var aa : transfers) {
             final var accountId = aa.accountIDOrElse(AccountID.DEFAULT);
-
             // if not existing account, create transfer
             if (!accountStore.contains(accountId)) {
                 transferFungibleAmounts.add(aa);
@@ -187,11 +186,6 @@
         } else {
             return receiver.usedAutoAssociations() == receiver.maxAutoAssociations();
         }
-<<<<<<< HEAD
-        // check if we have existing association or free auto associations slots or unlimited auto associations
-        return tokenRelation == null && isAutoAssociationLimitReached(receiver);
-=======
->>>>>>> b6d350ed
     }
 
     /**
@@ -270,11 +264,6 @@
                 .build();
     }
 
-<<<<<<< HEAD
-    private static boolean isAutoAssociationLimitReached(@NonNull final Account receiver) {
-        return receiver.maxAutoAssociations() <= receiver.usedAutoAssociations()
-                && receiver.maxAutoAssociations() != -1;
-=======
     /**
      * Validate if AccountId is a system account.
      *
@@ -284,6 +273,5 @@
     public static boolean validateIfSystemAccount(@NonNull AccountID accountID) {
         requireNonNull(accountID);
         return accountID.accountNum() <= LAST_RESERVED_SYSTEM_ACCOUNT;
->>>>>>> b6d350ed
     }
 }