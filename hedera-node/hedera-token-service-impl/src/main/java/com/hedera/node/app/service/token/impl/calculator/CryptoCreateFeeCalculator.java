--- conflicted
+++ resolved
@@ -28,11 +28,7 @@
         // Add service base + extras
         final ServiceFeeDefinition serviceDef = lookupServiceFee(feeSchedule, HederaFunctionality.CRYPTO_CREATE);
         feeResult.addServiceFee(1, serviceDef.baseFee());
-<<<<<<< HEAD
-        addExtraFee(feeResult, KEYS, feeSchedule, keys);
-=======
         addExtraFee(feeResult, serviceDef, KEYS, feeSchedule, keys);
->>>>>>> f232774b
     }
 
     public TransactionBody.DataOneOfType getTransactionType() {
