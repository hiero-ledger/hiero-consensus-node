/*
 * Copyright (C) 2022-2023 Hedera Hashgraph, LLC
 *
 * Licensed under the Apache License, Version 2.0 (the "License");
 * you may not use this file except in compliance with the License.
 * You may obtain a copy of the License at
 *
 *      http://www.apache.org/licenses/LICENSE-2.0
 *
 * Unless required by applicable law or agreed to in writing, software
 * distributed under the License is distributed on an "AS IS" BASIS,
 * WITHOUT WARRANTIES OR CONDITIONS OF ANY KIND, either express or implied.
 * See the License for the specific language governing permissions and
 * limitations under the License.
 */

package com.hedera.node.app.service.token.impl;

<<<<<<< HEAD
import static java.util.Objects.requireNonNull;

import com.hedera.hapi.node.base.ResponseCodeEnum;
import com.hedera.hapi.node.base.TokenID;
import com.hedera.node.app.service.mono.legacy.core.jproto.JKey;
import com.hedera.node.app.service.mono.state.merkle.MerkleToken;
import com.hedera.node.app.service.mono.state.submerkle.EntityId;
import com.hedera.node.app.service.mono.state.submerkle.FcCustomFee;
=======
import static com.hedera.hapi.node.transaction.CustomFee.FeeOneOfType.ROYALTY_FEE;
import static com.hedera.node.app.service.mono.Utils.asHederaKey;
import static java.util.Objects.requireNonNull;

import com.hedera.hapi.node.base.Key;
import com.hedera.hapi.node.base.ResponseCodeEnum;
import com.hedera.hapi.node.base.TokenID;
import com.hedera.hapi.node.state.token.Token;
import com.hedera.hapi.node.transaction.CustomFee;
import com.hedera.node.app.service.mono.utils.EntityNum;
import com.hedera.node.app.spi.key.HederaKey;
>>>>>>> 66b58e3a
import com.hedera.node.app.spi.state.ReadableKVState;
import com.hedera.node.app.spi.state.ReadableStates;
import edu.umd.cs.findbugs.annotations.NonNull;
import java.util.Optional;

/**
 * Provides read-only methods for interacting with the underlying data storage mechanisms for
 * working with Tokens.
 *
 * <p>This class is not exported from the module. It is an internal implementation detail.
 */
public class ReadableTokenStore {
    /** The underlying data storage class that holds the token data. */
    private final ReadableKVState<EntityNum, Token> tokenState;

    /**
     * Create a new {@link ReadableTokenStore} instance.
     *
     * @param states The state to use.
     */
    public ReadableTokenStore(@NonNull final ReadableStates states) {
        this.tokenState = states.get("TOKENS");
    }

    public record TokenMetadata(
            Optional<HederaKey> adminKey,
            Optional<HederaKey> kycKey,
            Optional<HederaKey> wipeKey,
            Optional<HederaKey> freezeKey,
            Optional<HederaKey> supplyKey,
            Optional<HederaKey> feeScheduleKey,
            Optional<HederaKey> pauseKey,
            boolean hasRoyaltyWithFallback,
            long treasuryNum) {}

    public record TokenMetaOrLookupFailureReason(TokenMetadata metadata, ResponseCodeEnum failureReason) {
        public boolean failed() {
            return failureReason != null;
        }
    }

    /**
     * Returns the token metadata needed for signing requirements. If the token doesn't exist
     * returns failureReason. If the token exists , the failure reason will be null.
     *
     * @param id token id being looked up
     * @return token's metadata
     */
    public TokenMetaOrLookupFailureReason getTokenMeta(@NonNull final TokenID id) {
        requireNonNull(id);
<<<<<<< HEAD
        final var token = getTokenLeaf(id);
        return token.map(merkleToken -> new TokenMetaOrLookupFailureReason(tokenMetaFrom(merkleToken), null))
=======
        final var token = getTokenLeaf(id.tokenNum());
        return token.map(t -> new TokenMetaOrLookupFailureReason(tokenMetaFrom(t), null))
>>>>>>> 66b58e3a
                .orElseGet(() -> new TokenMetaOrLookupFailureReason(null, ResponseCodeEnum.INVALID_TOKEN_ID));
    }

    private TokenMetadata tokenMetaFrom(final Token token) {
        boolean hasRoyaltyWithFallback = false;
        final var customFees = token.customFees();
        if (!customFees.isEmpty()) {
            for (final var customFee : customFees) {
                if (isRoyaltyWithFallback(customFee)) {
                    hasRoyaltyWithFallback = true;
                    break;
                }
            }
        }
        return new TokenMetadata(
                asHederaKey(token.adminKeyOrElse(Key.DEFAULT)),
                asHederaKey(token.kycKeyOrElse(Key.DEFAULT)),
                asHederaKey(token.wipeKeyOrElse(Key.DEFAULT)),
                asHederaKey(token.freezeKeyOrElse(Key.DEFAULT)),
                asHederaKey(token.supplyKeyOrElse(Key.DEFAULT)),
                asHederaKey(token.feeScheduleKeyOrElse(Key.DEFAULT)),
                asHederaKey(token.pauseKeyOrElse(Key.DEFAULT)),
                hasRoyaltyWithFallback,
                token.treasuryAccountNumber()); // remove this and make it a long
    }

    private boolean isRoyaltyWithFallback(final CustomFee fee) {
        return fee.fee().kind() == ROYALTY_FEE && fee.royaltyFee().hasFallbackFee();
    }

    /**
     * Returns the merkleToken leaf for the given tokenId. If the token doesn't exist returns {@code
     * Optional.empty()}
     *
     * @param tokenNum given tokenId's number
     * @return merkleToken leaf for the given tokenId
     */
<<<<<<< HEAD
    private Optional<MerkleToken> getTokenLeaf(final TokenID id) {
        final var token = tokenState.get(id.tokenNum());
=======
    private Optional<Token> getTokenLeaf(final long tokenNum) {
        final var token = tokenState.get(EntityNum.fromLong(tokenNum));
>>>>>>> 66b58e3a
        return Optional.ofNullable(token);
    }
}<|MERGE_RESOLUTION|>--- conflicted
+++ resolved
@@ -16,16 +16,6 @@
 
 package com.hedera.node.app.service.token.impl;
 
-<<<<<<< HEAD
-import static java.util.Objects.requireNonNull;
-
-import com.hedera.hapi.node.base.ResponseCodeEnum;
-import com.hedera.hapi.node.base.TokenID;
-import com.hedera.node.app.service.mono.legacy.core.jproto.JKey;
-import com.hedera.node.app.service.mono.state.merkle.MerkleToken;
-import com.hedera.node.app.service.mono.state.submerkle.EntityId;
-import com.hedera.node.app.service.mono.state.submerkle.FcCustomFee;
-=======
 import static com.hedera.hapi.node.transaction.CustomFee.FeeOneOfType.ROYALTY_FEE;
 import static com.hedera.node.app.service.mono.Utils.asHederaKey;
 import static java.util.Objects.requireNonNull;
@@ -37,7 +27,6 @@
 import com.hedera.hapi.node.transaction.CustomFee;
 import com.hedera.node.app.service.mono.utils.EntityNum;
 import com.hedera.node.app.spi.key.HederaKey;
->>>>>>> 66b58e3a
 import com.hedera.node.app.spi.state.ReadableKVState;
 import com.hedera.node.app.spi.state.ReadableStates;
 import edu.umd.cs.findbugs.annotations.NonNull;
@@ -88,13 +77,8 @@
      */
     public TokenMetaOrLookupFailureReason getTokenMeta(@NonNull final TokenID id) {
         requireNonNull(id);
-<<<<<<< HEAD
-        final var token = getTokenLeaf(id);
-        return token.map(merkleToken -> new TokenMetaOrLookupFailureReason(tokenMetaFrom(merkleToken), null))
-=======
         final var token = getTokenLeaf(id.tokenNum());
         return token.map(t -> new TokenMetaOrLookupFailureReason(tokenMetaFrom(t), null))
->>>>>>> 66b58e3a
                 .orElseGet(() -> new TokenMetaOrLookupFailureReason(null, ResponseCodeEnum.INVALID_TOKEN_ID));
     }
 
@@ -132,13 +116,8 @@
      * @param tokenNum given tokenId's number
      * @return merkleToken leaf for the given tokenId
      */
-<<<<<<< HEAD
-    private Optional<MerkleToken> getTokenLeaf(final TokenID id) {
-        final var token = tokenState.get(id.tokenNum());
-=======
     private Optional<Token> getTokenLeaf(final long tokenNum) {
         final var token = tokenState.get(EntityNum.fromLong(tokenNum));
->>>>>>> 66b58e3a
         return Optional.ofNullable(token);
     }
 }