/*
 * Copyright (C) 2022-2023 Hedera Hashgraph, LLC
 *
 * Licensed under the Apache License, Version 2.0 (the "License");
 * you may not use this file except in compliance with the License.
 * You may obtain a copy of the License at
 *
 *      http://www.apache.org/licenses/LICENSE-2.0
 *
 * Unless required by applicable law or agreed to in writing, software
 * distributed under the License is distributed on an "AS IS" BASIS,
 * WITHOUT WARRANTIES OR CONDITIONS OF ANY KIND, either express or implied.
 * See the License for the specific language governing permissions and
 * limitations under the License.
 */

package com.hedera.node.app.service.token.impl.handlers;

import static com.hedera.hapi.node.base.ResponseCodeEnum.INVALID_TRANSFER_ACCOUNT_ID;
import static java.util.Objects.requireNonNull;

import com.hedera.hapi.node.base.AccountID;
import com.hedera.hapi.node.base.HederaFunctionality;
<<<<<<< HEAD
import com.hedera.node.app.spi.meta.TransactionMetadata;
=======
>>>>>>> 9ad671e2
import com.hedera.node.app.spi.workflows.PreHandleContext;
import com.hedera.node.app.spi.workflows.TransactionHandler;
import edu.umd.cs.findbugs.annotations.NonNull;
import javax.inject.Inject;
import javax.inject.Singleton;

/**
 * This class contains all workflow-related functionality regarding {@link
 * HederaFunctionality#CRYPTO_DELETE}.
 */
@Singleton
public class CryptoDeleteHandler implements TransactionHandler {
    @Inject
    public CryptoDeleteHandler() {
        // Exists for injection
    }

    /**
     * Pre-handles a {@link HederaFunctionality#CRYPTO_DELETE} transaction, returning the metadata
     * required to, at minimum, validate the signatures of all required signing keys.
<<<<<<< HEAD
=======
     *
     * @param context the {@link PreHandleContext} which collects all information
>>>>>>> 9ad671e2
     *
     * @throws NullPointerException if one of the arguments is {@code null}
     */
    public void preHandle(@NonNull final PreHandleContext context) {
        requireNonNull(context);
        final var op = context.getTxn().cryptoDeleteOrThrow();
        final var deleteAccountId = op.deleteAccountIDOrElse(AccountID.DEFAULT);
        final var transferAccountId = op.transferAccountIDOrElse(AccountID.DEFAULT);
        context.addNonPayerKey(deleteAccountId)
                .addNonPayerKeyIfReceiverSigRequired(transferAccountId, INVALID_TRANSFER_ACCOUNT_ID);
    }

    /**
     * This method is called during the handle workflow. It executes the actual transaction.
     *
     * <p>Please note: the method signature is just a placeholder which is most likely going to
     * change.
     *
     * @throws NullPointerException if one of the arguments is {@code null}
     */
    public void handle() {
        throw new UnsupportedOperationException("Not implemented");
    }
}<|MERGE_RESOLUTION|>--- conflicted
+++ resolved
@@ -21,10 +21,6 @@
 
 import com.hedera.hapi.node.base.AccountID;
 import com.hedera.hapi.node.base.HederaFunctionality;
-<<<<<<< HEAD
-import com.hedera.node.app.spi.meta.TransactionMetadata;
-=======
->>>>>>> 9ad671e2
 import com.hedera.node.app.spi.workflows.PreHandleContext;
 import com.hedera.node.app.spi.workflows.TransactionHandler;
 import edu.umd.cs.findbugs.annotations.NonNull;
@@ -45,11 +41,8 @@
     /**
      * Pre-handles a {@link HederaFunctionality#CRYPTO_DELETE} transaction, returning the metadata
      * required to, at minimum, validate the signatures of all required signing keys.
-<<<<<<< HEAD
-=======
      *
      * @param context the {@link PreHandleContext} which collects all information
->>>>>>> 9ad671e2
      *
      * @throws NullPointerException if one of the arguments is {@code null}
      */
