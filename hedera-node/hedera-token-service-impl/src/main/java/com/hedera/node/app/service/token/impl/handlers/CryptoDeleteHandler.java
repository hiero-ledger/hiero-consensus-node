/*
 * Copyright (C) 2022-2023 Hedera Hashgraph, LLC
 *
 * Licensed under the Apache License, Version 2.0 (the "License");
 * you may not use this file except in compliance with the License.
 * You may obtain a copy of the License at
 *
 *      http://www.apache.org/licenses/LICENSE-2.0
 *
 * Unless required by applicable law or agreed to in writing, software
 * distributed under the License is distributed on an "AS IS" BASIS,
 * WITHOUT WARRANTIES OR CONDITIONS OF ANY KIND, either express or implied.
 * See the License for the specific language governing permissions and
 * limitations under the License.
 */

package com.hedera.node.app.service.token.impl.handlers;

import static com.hedera.hapi.node.base.ResponseCodeEnum.ACCOUNT_DELETED;
import static com.hedera.hapi.node.base.ResponseCodeEnum.ACCOUNT_EXPIRED_AND_PENDING_REMOVAL;
import static com.hedera.hapi.node.base.ResponseCodeEnum.ACCOUNT_ID_DOES_NOT_EXIST;
import static com.hedera.hapi.node.base.ResponseCodeEnum.ACCOUNT_IS_TREASURY;
import static com.hedera.hapi.node.base.ResponseCodeEnum.INSUFFICIENT_ACCOUNT_BALANCE;
import static com.hedera.hapi.node.base.ResponseCodeEnum.INVALID_ACCOUNT_ID;
import static com.hedera.hapi.node.base.ResponseCodeEnum.INVALID_TRANSFER_ACCOUNT_ID;
import static com.hedera.hapi.node.base.ResponseCodeEnum.TRANSACTION_REQUIRES_ZERO_TOKEN_BALANCES;
import static com.hedera.hapi.node.base.ResponseCodeEnum.TRANSFER_ACCOUNT_SAME_AS_DELETE_ACCOUNT;
import static com.hedera.node.app.spi.workflows.HandleException.validateFalse;
import static com.hedera.node.app.spi.workflows.HandleException.validateTrue;
import static java.util.Objects.requireNonNull;

import com.hedera.hapi.node.base.AccountID;
import com.hedera.hapi.node.base.HederaFunctionality;
import com.hedera.hapi.node.state.token.Account;
import com.hedera.hapi.node.token.CryptoDeleteTransactionBody;
import com.hedera.hapi.node.transaction.TransactionBody;
import com.hedera.node.app.service.token.impl.WritableAccountStore;
import com.hedera.node.app.spi.meta.HandleContext;
<<<<<<< HEAD
=======
import com.hedera.node.app.spi.validation.EntityType;
>>>>>>> b0ba9b8c
import com.hedera.node.app.spi.validation.ExpiryValidator;
import com.hedera.node.app.spi.workflows.PreCheckException;
import com.hedera.node.app.spi.workflows.PreHandleContext;
import com.hedera.node.app.spi.workflows.TransactionHandler;
import com.hedera.node.config.data.AutoRenewConfig;
import edu.umd.cs.findbugs.annotations.NonNull;
import javax.inject.Inject;
import javax.inject.Singleton;
import org.apache.commons.lang3.tuple.Pair;

/**
 * This class contains all workflow-related functionality regarding {@link
 * HederaFunctionality#CRYPTO_DELETE}.
 */
@Singleton
public class CryptoDeleteHandler implements TransactionHandler {
    @Inject
    public CryptoDeleteHandler() {
        // Exists for injection
    }

    public void pureChecks(@NonNull final TransactionBody txn) throws PreCheckException {
        final var op = txn.cryptoDeleteOrThrow();

        if (!op.hasDeleteAccountID() || !op.hasTransferAccountID()) {
            throw new PreCheckException(ACCOUNT_ID_DOES_NOT_EXIST);
        }

        if (op.deleteAccountIDOrThrow().equals(op.transferAccountIDOrThrow())) {
            throw new PreCheckException(TRANSFER_ACCOUNT_SAME_AS_DELETE_ACCOUNT);
        }
    }

    @Override
    public void preHandle(@NonNull final PreHandleContext context) throws PreCheckException {
        requireNonNull(context);
        pureChecks(context.body());
        final var op = context.body().cryptoDeleteOrThrow();
        final var deleteAccountId = op.deleteAccountIDOrElse(AccountID.DEFAULT);
        final var transferAccountId = op.transferAccountIDOrElse(AccountID.DEFAULT);
        context.requireKeyOrThrow(deleteAccountId, INVALID_ACCOUNT_ID)
                .requireKeyIfReceiverSigRequired(transferAccountId, INVALID_TRANSFER_ACCOUNT_ID);
    }

    /**
     * This method is called during the handle workflow. It executes the actual transaction.
     *
     * <p>Please note: the method signature is just a placeholder which is most likely going to
     * change.
     *
     * @throws NullPointerException if one of the arguments is {@code null}
     */
    public void handle(
            @NonNull final HandleContext context,
            @NonNull final TransactionBody txn,
            @NonNull final WritableAccountStore accountStore) {
        requireNonNull(context);
        requireNonNull(txn);
        requireNonNull(accountStore);

        final var op = txn.cryptoDelete();
<<<<<<< HEAD
        // get the configuration for the auto-renewal
        final var autoRenewConfig = context.getConfiguration().getConfigData(AutoRenewConfig.class);

        // validate the semantics involving dynamic properties and state. Get delete and transfer accounts
        final var deleteAndTransferAccounts =
                validateSemantics(op, accountStore, context.expiryValidator(), autoRenewConfig);
        transferToBeneficiary(context.expiryValidator(), autoRenewConfig, deleteAndTransferAccounts, accountStore);

        accountStore.remove(op.deleteAccountID());
    }

    private void transferToBeneficiary(
            @NonNull final ExpiryValidator expiryValidator,
            @NonNull final AutoRenewConfig config,
=======

        // validate the semantics involving dynamic properties and state.
        // Gets delete and transfer accounts from state
        final var deleteAndTransferAccounts = validateSemantics(op, accountStore, context.expiryValidator());
        transferToBeneficiary(context.expiryValidator(), deleteAndTransferAccounts, accountStore);

        // get the account from account store that has all balance changes
        // commit the account with deleted flag set to true
        final var updatedDeleteAccount = accountStore.get(op.deleteAccountID()).get();
        accountStore.put(updatedDeleteAccount.copyBuilder().deleted(true).build());
    }

    /**
     * Validate the expiration on delete and transfer accounts. Transfer balance from delete account
     * to transfer account if valid.
     * @param expiryValidator expiry validator
     * @param deleteAndTransferAccounts pair of delete and transfer accounts
     * @param accountStore writable account store
     */
    private void transferToBeneficiary(
            @NonNull final ExpiryValidator expiryValidator,
>>>>>>> b0ba9b8c
            @NonNull final Pair<Account, Account> deleteAndTransferAccounts,
            @NonNull final WritableAccountStore accountStore) {
        final var fromAccount = deleteAndTransferAccounts.getLeft();
        final var toAccount = deleteAndTransferAccounts.getRight();
        final var adjustment = fromAccount.tinybarBalance();
<<<<<<< HEAD

        final long newFromBalance = computeNewBalance(expiryValidator, config, fromAccount, -1 * adjustment);
        final long newToBalance = computeNewBalance(expiryValidator, config, toAccount, adjustment);
=======
        //
        final long newFromBalance = computeNewBalance(expiryValidator, fromAccount, -1 * adjustment);
        final long newToBalance = computeNewBalance(expiryValidator, toAccount, adjustment);
>>>>>>> b0ba9b8c

        accountStore.put(
                fromAccount.copyBuilder().tinybarBalance(newFromBalance).build());
        accountStore.put(toAccount.copyBuilder().tinybarBalance(newToBalance).build());
    }

<<<<<<< HEAD
    private long computeNewBalance(
            final ExpiryValidator expiryValidator,
            final AutoRenewConfig config,
            final Account account,
            final long adjustment) {
        validateTrue(!account.deleted(), ACCOUNT_DELETED);
        validateTrue(
                !expiryValidator.isDetached(
                        account, config.isAutoRenewEnabled(), config.expireContracts(), config.expireAccounts()),
=======
    /**
     *
     * @param expiryValidator
     * @param account
     * @param adjustment
     * @return
     */
    private long computeNewBalance(
            final ExpiryValidator expiryValidator, final Account account, final long adjustment) {
        validateTrue(!account.deleted(), ACCOUNT_DELETED);
        validateTrue(
                !expiryValidator.isDetached(
                        EntityType.ACCOUNT, account.expiredAndPendingRemoval(), account.tinybarBalance()),
>>>>>>> b0ba9b8c
                ACCOUNT_EXPIRED_AND_PENDING_REMOVAL);
        final long balance = account.tinybarBalance();
        validateTrue(balance + adjustment >= 0, INSUFFICIENT_ACCOUNT_BALANCE);
        return balance + adjustment;
    }

    private Pair<Account, Account> validateSemantics(
            @NonNull final CryptoDeleteTransactionBody op,
            @NonNull final WritableAccountStore accountStore,
<<<<<<< HEAD
            @NonNull final ExpiryValidator expiryValidator,
            @NonNull final AutoRenewConfig config) {
        final var deleteAccountId = op.deleteAccountID();
        final var transferAccountId = op.transferAccountID();

=======
            @NonNull final ExpiryValidator expiryValidator) {
        final var deleteAccountId = op.deleteAccountID();
        final var transferAccountId = op.transferAccountID();

        // validate if accounts exist
>>>>>>> b0ba9b8c
        final var optDeleteAccount = accountStore.get(deleteAccountId);
        validateTrue(optDeleteAccount.isPresent(), INVALID_ACCOUNT_ID);

        final var optTransferAccount = accountStore.get(transferAccountId);
        validateTrue(optTransferAccount.isPresent(), INVALID_TRANSFER_ACCOUNT_ID);

<<<<<<< HEAD
=======
        // if the account is treasury for any other token, it can't be deleted
>>>>>>> b0ba9b8c
        final var deletedAccount = optDeleteAccount.get();
        final var transferAccount = optTransferAccount.get();
        validateFalse(deletedAccount.numberTreasuryTitles() > 0, ACCOUNT_IS_TREASURY);

<<<<<<< HEAD
        final var isExpired = areAccountsDetached(deletedAccount, transferAccount, config, expiryValidator);
        validateFalse(isExpired, ACCOUNT_EXPIRED_AND_PENDING_REMOVAL);

=======
        // checks if accounts are detached
        final var isExpired = areAccountsDetached(deletedAccount, transferAccount, expiryValidator);
        validateFalse(isExpired, ACCOUNT_EXPIRED_AND_PENDING_REMOVAL);

        // An account can't be deleted if there are any tokens associated with this account
>>>>>>> b0ba9b8c
        validateTrue(deletedAccount.numberPositiveBalances() == 0, TRANSACTION_REQUIRES_ZERO_TOKEN_BALANCES);

        return Pair.of(deletedAccount, transferAccount);
    }

<<<<<<< HEAD
    private boolean areAccountsDetached(
            @NonNull Account deleteAccount,
            @NonNull Account transferAccount,
            @NonNull final AutoRenewConfig config,
            @NonNull final ExpiryValidator expiryValidator) {
        final var autoRenewEnabled = config.isAutoRenewEnabled();
        final var expireContracts = config.expireContracts();
        final var expireAccounts = config.expireAccounts();

        return expiryValidator.isDetached(deleteAccount, autoRenewEnabled, expireContracts, expireAccounts)
                || expiryValidator.isDetached(transferAccount, autoRenewEnabled, expireContracts, expireAccounts);
=======
    /**
     * Checks if delete account and transfer account are detached
     * @param deleteAccount account to be deleted
     * @param transferAccount beneficiary account
     * @param expiryValidator expiry validator
     * @return true if any on of the accounts is detached, false otherwise
     */
    private boolean areAccountsDetached(
            @NonNull Account deleteAccount,
            @NonNull Account transferAccount,
            @NonNull final ExpiryValidator expiryValidator) {
        return expiryValidator.isDetached(
                        getEntityType(deleteAccount),
                        deleteAccount.expiredAndPendingRemoval(),
                        deleteAccount.tinybarBalance())
                || expiryValidator.isDetached(
                        getEntityType(transferAccount),
                        transferAccount.expiredAndPendingRemoval(),
                        transferAccount.tinybarBalance());
    }

    private EntityType getEntityType(@NonNull final Account account) {
        return account.smartContract() ? EntityType.CONTRACT : EntityType.ACCOUNT;
>>>>>>> b0ba9b8c
    }
}<|MERGE_RESOLUTION|>--- conflicted
+++ resolved
@@ -36,15 +36,11 @@
 import com.hedera.hapi.node.transaction.TransactionBody;
 import com.hedera.node.app.service.token.impl.WritableAccountStore;
 import com.hedera.node.app.spi.meta.HandleContext;
-<<<<<<< HEAD
-=======
 import com.hedera.node.app.spi.validation.EntityType;
->>>>>>> b0ba9b8c
 import com.hedera.node.app.spi.validation.ExpiryValidator;
 import com.hedera.node.app.spi.workflows.PreCheckException;
 import com.hedera.node.app.spi.workflows.PreHandleContext;
 import com.hedera.node.app.spi.workflows.TransactionHandler;
-import com.hedera.node.config.data.AutoRenewConfig;
 import edu.umd.cs.findbugs.annotations.NonNull;
 import javax.inject.Inject;
 import javax.inject.Singleton;
@@ -101,22 +97,6 @@
         requireNonNull(accountStore);
 
         final var op = txn.cryptoDelete();
-<<<<<<< HEAD
-        // get the configuration for the auto-renewal
-        final var autoRenewConfig = context.getConfiguration().getConfigData(AutoRenewConfig.class);
-
-        // validate the semantics involving dynamic properties and state. Get delete and transfer accounts
-        final var deleteAndTransferAccounts =
-                validateSemantics(op, accountStore, context.expiryValidator(), autoRenewConfig);
-        transferToBeneficiary(context.expiryValidator(), autoRenewConfig, deleteAndTransferAccounts, accountStore);
-
-        accountStore.remove(op.deleteAccountID());
-    }
-
-    private void transferToBeneficiary(
-            @NonNull final ExpiryValidator expiryValidator,
-            @NonNull final AutoRenewConfig config,
-=======
 
         // validate the semantics involving dynamic properties and state.
         // Gets delete and transfer accounts from state
@@ -138,38 +118,20 @@
      */
     private void transferToBeneficiary(
             @NonNull final ExpiryValidator expiryValidator,
->>>>>>> b0ba9b8c
             @NonNull final Pair<Account, Account> deleteAndTransferAccounts,
             @NonNull final WritableAccountStore accountStore) {
         final var fromAccount = deleteAndTransferAccounts.getLeft();
         final var toAccount = deleteAndTransferAccounts.getRight();
         final var adjustment = fromAccount.tinybarBalance();
-<<<<<<< HEAD
-
-        final long newFromBalance = computeNewBalance(expiryValidator, config, fromAccount, -1 * adjustment);
-        final long newToBalance = computeNewBalance(expiryValidator, config, toAccount, adjustment);
-=======
         //
         final long newFromBalance = computeNewBalance(expiryValidator, fromAccount, -1 * adjustment);
         final long newToBalance = computeNewBalance(expiryValidator, toAccount, adjustment);
->>>>>>> b0ba9b8c
 
         accountStore.put(
                 fromAccount.copyBuilder().tinybarBalance(newFromBalance).build());
         accountStore.put(toAccount.copyBuilder().tinybarBalance(newToBalance).build());
     }
 
-<<<<<<< HEAD
-    private long computeNewBalance(
-            final ExpiryValidator expiryValidator,
-            final AutoRenewConfig config,
-            final Account account,
-            final long adjustment) {
-        validateTrue(!account.deleted(), ACCOUNT_DELETED);
-        validateTrue(
-                !expiryValidator.isDetached(
-                        account, config.isAutoRenewEnabled(), config.expireContracts(), config.expireAccounts()),
-=======
     /**
      *
      * @param expiryValidator
@@ -183,7 +145,6 @@
         validateTrue(
                 !expiryValidator.isDetached(
                         EntityType.ACCOUNT, account.expiredAndPendingRemoval(), account.tinybarBalance()),
->>>>>>> b0ba9b8c
                 ACCOUNT_EXPIRED_AND_PENDING_REMOVAL);
         final long balance = account.tinybarBalance();
         validateTrue(balance + adjustment >= 0, INSUFFICIENT_ACCOUNT_BALANCE);
@@ -193,62 +154,32 @@
     private Pair<Account, Account> validateSemantics(
             @NonNull final CryptoDeleteTransactionBody op,
             @NonNull final WritableAccountStore accountStore,
-<<<<<<< HEAD
-            @NonNull final ExpiryValidator expiryValidator,
-            @NonNull final AutoRenewConfig config) {
-        final var deleteAccountId = op.deleteAccountID();
-        final var transferAccountId = op.transferAccountID();
-
-=======
             @NonNull final ExpiryValidator expiryValidator) {
         final var deleteAccountId = op.deleteAccountID();
         final var transferAccountId = op.transferAccountID();
 
         // validate if accounts exist
->>>>>>> b0ba9b8c
         final var optDeleteAccount = accountStore.get(deleteAccountId);
         validateTrue(optDeleteAccount.isPresent(), INVALID_ACCOUNT_ID);
 
         final var optTransferAccount = accountStore.get(transferAccountId);
         validateTrue(optTransferAccount.isPresent(), INVALID_TRANSFER_ACCOUNT_ID);
 
-<<<<<<< HEAD
-=======
         // if the account is treasury for any other token, it can't be deleted
->>>>>>> b0ba9b8c
         final var deletedAccount = optDeleteAccount.get();
         final var transferAccount = optTransferAccount.get();
         validateFalse(deletedAccount.numberTreasuryTitles() > 0, ACCOUNT_IS_TREASURY);
 
-<<<<<<< HEAD
-        final var isExpired = areAccountsDetached(deletedAccount, transferAccount, config, expiryValidator);
-        validateFalse(isExpired, ACCOUNT_EXPIRED_AND_PENDING_REMOVAL);
-
-=======
         // checks if accounts are detached
         final var isExpired = areAccountsDetached(deletedAccount, transferAccount, expiryValidator);
         validateFalse(isExpired, ACCOUNT_EXPIRED_AND_PENDING_REMOVAL);
 
         // An account can't be deleted if there are any tokens associated with this account
->>>>>>> b0ba9b8c
         validateTrue(deletedAccount.numberPositiveBalances() == 0, TRANSACTION_REQUIRES_ZERO_TOKEN_BALANCES);
 
         return Pair.of(deletedAccount, transferAccount);
     }
 
-<<<<<<< HEAD
-    private boolean areAccountsDetached(
-            @NonNull Account deleteAccount,
-            @NonNull Account transferAccount,
-            @NonNull final AutoRenewConfig config,
-            @NonNull final ExpiryValidator expiryValidator) {
-        final var autoRenewEnabled = config.isAutoRenewEnabled();
-        final var expireContracts = config.expireContracts();
-        final var expireAccounts = config.expireAccounts();
-
-        return expiryValidator.isDetached(deleteAccount, autoRenewEnabled, expireContracts, expireAccounts)
-                || expiryValidator.isDetached(transferAccount, autoRenewEnabled, expireContracts, expireAccounts);
-=======
     /**
      * Checks if delete account and transfer account are detached
      * @param deleteAccount account to be deleted
@@ -272,6 +203,5 @@
 
     private EntityType getEntityType(@NonNull final Account account) {
         return account.smartContract() ? EntityType.CONTRACT : EntityType.ACCOUNT;
->>>>>>> b0ba9b8c
     }
 }