--- conflicted
+++ resolved
@@ -63,13 +63,9 @@
     private final TokenGetNftInfoHandler tokenGetNftInfoHandler;
     private final TokenGetNftInfosHandler tokenGetNftInfosHandler;
     private final TokenUpdateNftsHandler tokenUpdateNftsHandler;
-<<<<<<< HEAD
-    private final TokenAirdropsHandler tokenAirdropsHandler;
-    private final TokenCancelAirdropHandler tokenCancelAirdropHandler;
-=======
     private final TokenAirdropHandler tokenAirdropHandler;
     private final TokenRejectHandler tokenRejectHandler;
->>>>>>> 22bb64a9
+    private final TokenCancelAirdropHandler tokenCancelAirdropHandler;
 
     /**
      * Constructor for the TokenHandlers.
@@ -143,15 +139,10 @@
             @NonNull final TokenGetAccountNftInfosHandler tokenGetAccountNftInfosHandler,
             @NonNull final TokenGetNftInfoHandler tokenGetNftInfoHandler,
             @NonNull final TokenGetNftInfosHandler tokenGetNftInfosHandler,
-<<<<<<< HEAD
-            @NonNull final TokenUpdateNftsHandler tokenUpdateNftsHandler,
-            @NonNull final TokenAirdropsHandler tokenAirdropsHandler,
-            @NonNull final TokenCancelAirdropHandler tokenCancelAirdropHandler) {
-=======
             @NonNull final TokenRejectHandler tokenRejectHandler,
             @NonNull final TokenUpdateNftsHandler tokenUpdateNftsHandler,
-            @NonNull final TokenAirdropHandler tokenAirdropHandler) {
->>>>>>> 22bb64a9
+            @NonNull final TokenAirdropHandler tokenAirdropHandler,
+            @NonNull final TokenCancelAirdropHandler tokenCancelAirdropHandler) {
         this.cryptoCreateHandler = Objects.requireNonNull(cryptoCreateHandler, "cryptoCreateHandler must not be null");
         this.cryptoUpdateHandler = Objects.requireNonNull(cryptoUpdateHandler, "cryptoUpdateHandler must not be null");
         this.cryptoTransferHandler =
@@ -207,16 +198,11 @@
                 Objects.requireNonNull(tokenGetNftInfosHandler, "tokenGetNftInfosHandler must not be null");
         this.tokenUpdateNftsHandler =
                 Objects.requireNonNull(tokenUpdateNftsHandler, "tokenUpdateNftsHandler must not be null");
-<<<<<<< HEAD
-        this.tokenAirdropsHandler =
-                Objects.requireNonNull(tokenAirdropsHandler, "tokenAirdropsHandler must not be null");
-        this.tokenCancelAirdropHandler =
-                Objects.requireNonNull(tokenCancelAirdropHandler, "tokenCancelAirdropHandler must not be null");
-=======
         this.tokenRejectHandler = Objects.requireNonNull(tokenRejectHandler, "tokenRejectHandler must not be null");
         this.tokenAirdropHandler =
                 Objects.requireNonNull(tokenAirdropHandler, "tokenAirdropsHandler must not be null");
->>>>>>> 22bb64a9
+        this.tokenCancelAirdropHandler =
+                Objects.requireNonNull(tokenCancelAirdropHandler, "tokenCancelAirdropHandler must not be null");
     }
 
     /**
@@ -517,14 +503,6 @@
     }
 
     /**
-<<<<<<< HEAD
-     * Gets the tokenAirdropsHandler.
-     *
-     * @return the tokenAirdropsHandler
-     */
-    public TokenAirdropsHandler tokenAirdropsHandler() {
-        return tokenAirdropsHandler;
-=======
      * Gets the tokenRejectHandler.
      *
      * @return the tokenRejectHandler
@@ -533,9 +511,13 @@
         return tokenRejectHandler;
     }
 
+    /**
+     * Gets the tokenAirdropsHandler.
+     *
+     * @return the tokenAirdropsHandler
+     */
     public TokenAirdropHandler tokenAirdropsHandler() {
         return tokenAirdropHandler;
->>>>>>> 22bb64a9
     }
 
     /**
