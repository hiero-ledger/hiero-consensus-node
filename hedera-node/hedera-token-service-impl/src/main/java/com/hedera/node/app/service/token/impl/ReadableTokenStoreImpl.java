--- conflicted
+++ resolved
@@ -59,18 +59,11 @@
         return tokenMetaFrom(token.get());
     }
 
-<<<<<<< HEAD
-    @Nullable
-    @Override
-    public Token getToken(final long tokenNum) {
-        return getTokenLeaf(tokenNum).orElse(null);
-=======
     @Override
     @Nullable
     public Token get(@NonNull final TokenID id) {
         requireNonNull(id);
         return getTokenLeaf(id.tokenNum()).orElse(null);
->>>>>>> c89af15a
     }
 
     private TokenMetadata tokenMetaFrom(final Token token) {
