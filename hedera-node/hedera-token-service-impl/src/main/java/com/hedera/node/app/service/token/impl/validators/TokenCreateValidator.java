--- conflicted
+++ resolved
@@ -72,17 +72,6 @@
 
         validateFalsePreCheck(maxSupply > 0 && initialSupply > maxSupply, INVALID_TOKEN_INITIAL_SUPPLY);
         validateTruePreCheck(op.hasTreasury(), INVALID_TREASURY_ACCOUNT_FOR_TOKEN);
-<<<<<<< HEAD
-        if (op.hasAutoRenewAccount()) {
-            // TODO Glib: _expiryRenew=0 is passing this check, but -1 not
-            // TODO Glib: also validateTrue is used instead of validateTruePreCheck, throws HandleException instead of
-            // PreCheckException
-            // validateTruePreCheck(op.hasAutoRenewPeriod() && op.autoRenewPeriod().seconds() > 0,
-            // INVALID_RENEWAL_PERIOD);
-            validateTrue(op.hasAutoRenewPeriod() && op.autoRenewPeriod().seconds() >= 0, INVALID_RENEWAL_PERIOD);
-        }
-=======
->>>>>>> 7b4c4263
 
         if (tokenType == NON_FUNGIBLE_UNIQUE) {
             validateTruePreCheck(op.hasSupplyKey(), TOKEN_HAS_NO_SUPPLY_KEY);
