--- conflicted
+++ resolved
@@ -29,11 +29,8 @@
 import com.hedera.hapi.node.token.TokenRevokeKycTransactionBody;
 import com.hedera.node.app.service.token.ReadableTokenStore;
 import com.hedera.node.app.service.token.impl.WritableTokenRelationStore;
-<<<<<<< HEAD
 import com.hedera.node.app.spi.workflows.HandleContext;
-=======
 import com.hedera.node.app.spi.workflows.HandleException;
->>>>>>> 76e95749
 import com.hedera.node.app.spi.workflows.PreCheckException;
 import com.hedera.node.app.spi.workflows.PreHandleContext;
 import com.hedera.node.app.spi.workflows.TransactionHandler;
@@ -84,18 +81,11 @@
     public void handle(@NonNull final HandleContext handleContext) {
         requireNonNull(handleContext);
 
-<<<<<<< HEAD
         final var op = handleContext.body().tokenRevokeKycOrThrow();
-        final var tokenId = op.tokenOrThrow().tokenNum();
-        final var accountId = op.accountOrElse(AccountID.DEFAULT).accountNumOrThrow();
-        final var tokenRelStore = handleContext.writableStore(WritableTokenRelationStore.class);
-        final var tokenRel = tokenRelStore.getForModify(tokenId, accountId);
-=======
-        final var op = txn.tokenRevokeKycOrThrow();
         final var tokenId = op.tokenOrThrow();
         final var accountId = op.accountOrElse(AccountID.DEFAULT);
+        final var tokenRelStore = handleContext.writableStore(WritableTokenRelationStore.class);
         final var tokenRel = validateSemantics(accountId, tokenId, tokenRelStore);
->>>>>>> 76e95749
 
         final var tokenRelBuilder = tokenRel.copyBuilder();
         tokenRelBuilder.kycGranted(false);
