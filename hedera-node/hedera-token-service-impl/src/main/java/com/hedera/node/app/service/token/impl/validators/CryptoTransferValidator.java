/*
 * Copyright (C) 2023-2024 Hedera Hashgraph, LLC
 *
 * Licensed under the Apache License, Version 2.0 (the "License");
 * you may not use this file except in compliance with the License.
 * You may obtain a copy of the License at
 *
 *      http://www.apache.org/licenses/LICENSE-2.0
 *
 * Unless required by applicable law or agreed to in writing, software
 * distributed under the License is distributed on an "AS IS" BASIS,
 * WITHOUT WARRANTIES OR CONDITIONS OF ANY KIND, either express or implied.
 * See the License for the specific language governing permissions and
 * limitations under the License.
 */

package com.hedera.node.app.service.token.impl.validators;

import static com.hedera.hapi.node.base.ResponseCodeEnum.ACCOUNT_REPEATED_IN_ACCOUNT_AMOUNTS;
import static com.hedera.hapi.node.base.ResponseCodeEnum.BATCH_SIZE_LIMIT_EXCEEDED;
import static com.hedera.hapi.node.base.ResponseCodeEnum.EMPTY_TOKEN_TRANSFER_ACCOUNT_AMOUNTS;
import static com.hedera.hapi.node.base.ResponseCodeEnum.INVALID_ACCOUNT_AMOUNTS;
import static com.hedera.hapi.node.base.ResponseCodeEnum.INVALID_ACCOUNT_ID;
import static com.hedera.hapi.node.base.ResponseCodeEnum.INVALID_TOKEN_ID;
import static com.hedera.hapi.node.base.ResponseCodeEnum.INVALID_TOKEN_NFT_SERIAL_NUMBER;
import static com.hedera.hapi.node.base.ResponseCodeEnum.INVALID_TRANSACTION_BODY;
import static com.hedera.hapi.node.base.ResponseCodeEnum.INVALID_TRANSFER_ACCOUNT_ID;
import static com.hedera.hapi.node.base.ResponseCodeEnum.NOT_SUPPORTED;
import static com.hedera.hapi.node.base.ResponseCodeEnum.TOKEN_ID_REPEATED_IN_TOKEN_LIST;
import static com.hedera.hapi.node.base.ResponseCodeEnum.TOKEN_TRANSFER_LIST_SIZE_LIMIT_EXCEEDED;
import static com.hedera.hapi.node.base.ResponseCodeEnum.TRANSFERS_NOT_ZERO_SUM_FOR_TOKEN;
import static com.hedera.hapi.node.base.ResponseCodeEnum.TRANSFER_LIST_SIZE_LIMIT_EXCEEDED;
import static com.hedera.node.app.spi.validation.Validations.validateAccountID;
import static com.hedera.node.app.spi.workflows.HandleException.validateTrue;
import static com.hedera.node.app.spi.workflows.PreCheckException.validateFalsePreCheck;
import static com.hedera.node.app.spi.workflows.PreCheckException.validateTruePreCheck;
import static java.math.BigInteger.ZERO;

import com.hedera.hapi.node.base.AccountAmount;
import com.hedera.hapi.node.base.AccountID;
import com.hedera.hapi.node.base.NftTransfer;
import com.hedera.hapi.node.base.TokenID;
import com.hedera.hapi.node.base.TokenTransferList;
import com.hedera.hapi.node.base.TransferList;
import com.hedera.hapi.node.token.CryptoTransferTransactionBody;
import com.hedera.hapi.node.token.TokenAirdropTransactionBody;
import com.hedera.node.app.spi.workflows.PreCheckException;
import com.hedera.node.config.data.HederaConfig;
import com.hedera.node.config.data.LedgerConfig;
import com.hedera.node.config.data.TokensConfig;
import edu.umd.cs.findbugs.annotations.NonNull;
import java.math.BigInteger;
import java.util.HashSet;
import java.util.List;
import java.util.Set;
import javax.inject.Inject;
import javax.inject.Singleton;
import org.apache.commons.lang3.tuple.Pair;

/**
 * A validator for the crypto transfer transaction.
 */
@Singleton
public class CryptoTransferValidator {
    private static final int MAX_TOKEN_TRANSFERS = 10;

    /**
     * Default constructor for injection.
     */
    @Inject
    public CryptoTransferValidator() {
        // For Dagger injection
    }

    /**
     * Performs pure checks that validates basic fields in the crypto transfer transaction.
     * @param op the crypto transfer transaction body
     * @throws PreCheckException if any of the checks fail
     */
    public void cryptoTransferPureChecks(@NonNull final CryptoTransferTransactionBody op) throws PreCheckException {
        final var acctAmounts = op.transfersOrElse(TransferList.DEFAULT).accountAmounts();
        validateTruePreCheck(isNetZeroAdjustment(acctAmounts), INVALID_ACCOUNT_AMOUNTS);

        final var uniqueAcctIds = new HashSet<Pair<AccountID, Boolean>>();
        // Validate hbar transfers
        for (final AccountAmount acctAmount : acctAmounts) {
            validateTruePreCheck(acctAmount.hasAccountID(), INVALID_ACCOUNT_ID);
            final var acctId = validateAccountID(acctAmount.accountIDOrThrow(), null);
            uniqueAcctIds.add(Pair.of(acctId, acctAmount.isApproval()));
        }
        validateFalsePreCheck(uniqueAcctIds.size() < acctAmounts.size(), ACCOUNT_REPEATED_IN_ACCOUNT_AMOUNTS);

        validateTokenTransfers(op.tokenTransfers());
<<<<<<< HEAD
=======
    }

    /**
     * Performs pure checks that validates basic fields in the token airdrop transaction.
     * @param op the token airdrop transaction body
     * @throws PreCheckException if any of the checks fail
     */
    public void airdropsPureChecks(@NonNull final TokenAirdropTransactionBody op) throws PreCheckException {
        final var tokenTransfers = op.tokenTransfers();
        validateTruePreCheck(tokenTransfers.size() <= MAX_TOKEN_TRANSFERS, INVALID_TRANSACTION_BODY);
        validateTokenTransfers(op.tokenTransfers());
>>>>>>> 1122dbd0
    }

    /**
     * All validations needed for the crypto transfer operation, that include state or config.
     * @param op the crypto transfer operation
     * @param ledgerConfig the ledger config
     * @param hederaConfig the hedera config
     * @param tokensConfig the tokens config
     */
    public void validateSemantics(
            @NonNull final CryptoTransferTransactionBody op,
            @NonNull final LedgerConfig ledgerConfig,
            @NonNull final HederaConfig hederaConfig,
            @NonNull final TokensConfig tokensConfig) {
        final var transfers = op.transfersOrElse(TransferList.DEFAULT);

        // Validate that there aren't too many hbar transfers
        final var hbarTransfers = transfers.accountAmounts();
        validateTrue(hbarTransfers.size() <= ledgerConfig.transfersMaxLen(), TRANSFER_LIST_SIZE_LIMIT_EXCEEDED);

        // Validate that allowances are enabled, or that no hbar transfers are an allowance transfer
        final var allowancesEnabled = hederaConfig.allowancesIsEnabled();
        validateTrue(allowancesEnabled || !isTransferWithApproval(hbarTransfers), NOT_SUPPORTED);

        // The loop below will validate the counts for token transfers (both fungible and non-fungible)
        final var tokenTransfers = op.tokenTransfers();
        var totalFungibleTransfers = 0;
        var totalNftTransfers = 0;
        final var nftsEnabled = tokensConfig.nftsAreEnabled();
        for (final TokenTransferList tokenTransfer : tokenTransfers) {
            // Validate the fungible token transfer(s) (if present)
            final var fungibleTransfers = tokenTransfer.transfers();
            validateTrue(allowancesEnabled || !isTransferWithApproval(fungibleTransfers), NOT_SUPPORTED);
            totalFungibleTransfers += fungibleTransfers.size();

            // Validate the nft transfer(s) (if present)
            final var nftTransfers = tokenTransfer.nftTransfers();
            validateTrue(nftsEnabled || nftTransfers.isEmpty(), NOT_SUPPORTED);
            validateTrue(allowancesEnabled || !isNftTransferWithApproval(nftTransfers), NOT_SUPPORTED);
            totalNftTransfers += nftTransfers.size();

            // Verify that the current total number of (counted) fungible transfers does not exceed the limit
            validateTrue(
                    totalFungibleTransfers <= ledgerConfig.tokenTransfersMaxLen(),
                    TOKEN_TRANSFER_LIST_SIZE_LIMIT_EXCEEDED);
            // Verify that the current total number of (counted) nft transfers does not exceed the limit
            validateTrue(totalNftTransfers <= ledgerConfig.nftTransfersMaxLen(), BATCH_SIZE_LIMIT_EXCEEDED);
        }
    }

    /**
     * Checks if any of the transfers is with approval flag set.
     * @param transfers the transfers
     * @return true if any of the transfers is with approval flag set, false otherwise
     */
    private boolean isTransferWithApproval(@NonNull final List<AccountAmount> transfers) {
        for (final AccountAmount transfer : transfers) {
            if (transfer.isApproval()) {
                return true;
            }
        }
        return false;
    }

    /**
     * Checks if any of the nft transfers is with approval flag set.
     * @param nftTransfers the nft transfers
     * @return true if any of the nft transfers is with approval flag set, false otherwise
     */
    private boolean isNftTransferWithApproval(@NonNull final List<NftTransfer> nftTransfers) {
        for (final NftTransfer nftTransfer : nftTransfers) {
            if (nftTransfer.isApproval()) {
                return true;
            }
        }

        return false;
    }

<<<<<<< HEAD
    public static void validateTokenTransfers(List<TokenTransferList> tokenTransfers) throws PreCheckException {
=======
    private static void validateTokenTransfers(List<TokenTransferList> tokenTransfers) throws PreCheckException {
>>>>>>> 1122dbd0
        // Validate token transfers
        final var tokenIds = new HashSet<TokenID>();
        for (final TokenTransferList tokenTransfer : tokenTransfers) {
            final var tokenID = tokenTransfer.token();
            tokenIds.add(tokenID);
            validateTruePreCheck(tokenID != null && !tokenID.equals(TokenID.DEFAULT), INVALID_TOKEN_ID);

            // Validate the fungible transfers
            final var uniqueTokenAcctIds = new HashSet<Pair<AccountID, Boolean>>();
            validateFungibleTransfers(tokenTransfer.transfers(), uniqueTokenAcctIds);

            // Validate the nft transfers
            final var nftIds = new HashSet<Long>();
            validateNftTransfers(tokenTransfer.nftTransfers(), nftIds);

            // Verify that one and only one of the two types of transfers (fungible or non-fungible) is present
            validateFalsePreCheck(
                    uniqueTokenAcctIds.isEmpty() && nftIds.isEmpty(), EMPTY_TOKEN_TRANSFER_ACCOUNT_AMOUNTS);
        }
        validateFalsePreCheck(tokenIds.size() < tokenTransfers.size(), TOKEN_ID_REPEATED_IN_TOKEN_LIST);
    }

    public static void validateFungibleTransfers(
            final List<AccountAmount> fungibleTransfers, final Set<Pair<AccountID, Boolean>> uniqueTokenAcctIds)
            throws PreCheckException {
        validateTruePreCheck(isNetZeroAdjustment(fungibleTransfers), TRANSFERS_NOT_ZERO_SUM_FOR_TOKEN);
        boolean nonZeroFungibleValueFound = false;
        for (final AccountAmount acctAmount : fungibleTransfers) {
            validateTruePreCheck(acctAmount.hasAccountID(), INVALID_TRANSFER_ACCOUNT_ID);
            uniqueTokenAcctIds.add(Pair.of(acctAmount.accountIDOrThrow(), acctAmount.isApproval()));
            if (!nonZeroFungibleValueFound && acctAmount.amount() != 0) {
                nonZeroFungibleValueFound = true;
            }
        }
        validateFalsePreCheck(
                uniqueTokenAcctIds.size() < fungibleTransfers.size(), ACCOUNT_REPEATED_IN_ACCOUNT_AMOUNTS);
    }

    public static void validateNftTransfers(final List<NftTransfer> nftTransfers, final Set<Long> nftIds)
            throws PreCheckException {
        for (final NftTransfer nftTransfer : nftTransfers) {
            validateTruePreCheck(nftTransfer.serialNumber() > 0, INVALID_TOKEN_NFT_SERIAL_NUMBER);
            validateTruePreCheck(nftTransfer.hasSenderAccountID(), INVALID_TRANSFER_ACCOUNT_ID);
            validateTruePreCheck(nftTransfer.hasReceiverAccountID(), INVALID_TRANSFER_ACCOUNT_ID);
            validateFalsePreCheck(
                    !nftIds.isEmpty() && nftIds.contains(nftTransfer.serialNumber()), INVALID_ACCOUNT_AMOUNTS);
            validateFalsePreCheck(
                    nftTransfer.senderAccountIDOrThrow().equals(nftTransfer.receiverAccountID()),
                    ACCOUNT_REPEATED_IN_ACCOUNT_AMOUNTS);
            nftIds.add(nftTransfer.serialNumber());
        }
    }

    private static boolean isNetZeroAdjustment(@NonNull final List<AccountAmount> adjusts) {
        var net = ZERO;
        for (var adjust : adjusts) {
            net = net.add(BigInteger.valueOf(adjust.amount()));
        }
        return net.equals(ZERO);
    }
}<|MERGE_RESOLUTION|>--- conflicted
+++ resolved
@@ -23,7 +23,6 @@
 import static com.hedera.hapi.node.base.ResponseCodeEnum.INVALID_ACCOUNT_ID;
 import static com.hedera.hapi.node.base.ResponseCodeEnum.INVALID_TOKEN_ID;
 import static com.hedera.hapi.node.base.ResponseCodeEnum.INVALID_TOKEN_NFT_SERIAL_NUMBER;
-import static com.hedera.hapi.node.base.ResponseCodeEnum.INVALID_TRANSACTION_BODY;
 import static com.hedera.hapi.node.base.ResponseCodeEnum.INVALID_TRANSFER_ACCOUNT_ID;
 import static com.hedera.hapi.node.base.ResponseCodeEnum.NOT_SUPPORTED;
 import static com.hedera.hapi.node.base.ResponseCodeEnum.TOKEN_ID_REPEATED_IN_TOKEN_LIST;
@@ -43,7 +42,6 @@
 import com.hedera.hapi.node.base.TokenTransferList;
 import com.hedera.hapi.node.base.TransferList;
 import com.hedera.hapi.node.token.CryptoTransferTransactionBody;
-import com.hedera.hapi.node.token.TokenAirdropTransactionBody;
 import com.hedera.node.app.spi.workflows.PreCheckException;
 import com.hedera.node.config.data.HederaConfig;
 import com.hedera.node.config.data.LedgerConfig;
@@ -91,20 +89,6 @@
         validateFalsePreCheck(uniqueAcctIds.size() < acctAmounts.size(), ACCOUNT_REPEATED_IN_ACCOUNT_AMOUNTS);
 
         validateTokenTransfers(op.tokenTransfers());
-<<<<<<< HEAD
-=======
-    }
-
-    /**
-     * Performs pure checks that validates basic fields in the token airdrop transaction.
-     * @param op the token airdrop transaction body
-     * @throws PreCheckException if any of the checks fail
-     */
-    public void airdropsPureChecks(@NonNull final TokenAirdropTransactionBody op) throws PreCheckException {
-        final var tokenTransfers = op.tokenTransfers();
-        validateTruePreCheck(tokenTransfers.size() <= MAX_TOKEN_TRANSFERS, INVALID_TRANSACTION_BODY);
-        validateTokenTransfers(op.tokenTransfers());
->>>>>>> 1122dbd0
     }
 
     /**
@@ -184,11 +168,7 @@
         return false;
     }
 
-<<<<<<< HEAD
     public static void validateTokenTransfers(List<TokenTransferList> tokenTransfers) throws PreCheckException {
-=======
-    private static void validateTokenTransfers(List<TokenTransferList> tokenTransfers) throws PreCheckException {
->>>>>>> 1122dbd0
         // Validate token transfers
         final var tokenIds = new HashSet<TokenID>();
         for (final TokenTransferList tokenTransfer : tokenTransfers) {
