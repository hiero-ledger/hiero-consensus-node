--- conflicted
+++ resolved
@@ -28,11 +28,7 @@
 import com.hedera.hapi.node.base.TransferList;
 import com.hedera.hapi.node.token.CryptoTransferTransactionBody;
 import com.hedera.node.app.spi.workflows.PreCheckException;
-<<<<<<< HEAD
-=======
 import com.hedera.node.config.data.AccountsConfig;
-import com.hedera.node.config.data.HederaConfig;
->>>>>>> 31e70229
 import com.hedera.node.config.data.LedgerConfig;
 import com.hedera.node.config.data.TokensConfig;
 import com.swirlds.state.lifecycle.EntityIdFactory;
@@ -84,29 +80,16 @@
 
     /**
      * All validations needed for the crypto transfer operation, that include state or config.
-<<<<<<< HEAD
      * @param op the crypto transfer operation
      * @param ledgerConfig the ledger config
      * @param tokensConfig the tokens config
-=======
-     *
-     * @param op             the crypto transfer operation
-     * @param ledgerConfig   the ledger config
-     * @param hederaConfig   the hedera config
-     * @param tokensConfig   the tokens config
-     * @param accountsConfig
->>>>>>> 31e70229
+     * @param accountsConfig the accounts config
      */
     public void validateSemantics(
             @NonNull final CryptoTransferTransactionBody op,
             @NonNull final LedgerConfig ledgerConfig,
-<<<<<<< HEAD
-            @NonNull final TokensConfig tokensConfig) {
-=======
-            @NonNull final HederaConfig hederaConfig,
             @NonNull final TokensConfig tokensConfig,
             @NonNull final AccountsConfig accountsConfig) {
->>>>>>> 31e70229
         final var transfers = op.transfersOrElse(TransferList.DEFAULT);
 
         // Validate that there aren't too many hbar transfers
@@ -148,40 +131,6 @@
         }
     }
 
-<<<<<<< HEAD
-=======
-    /**
-     * Checks if any of the transfers is with approval flag set.
-     *
-     * @param transfers the transfers
-     * @return true if any of the transfers is with approval flag set, false otherwise
-     */
-    private boolean isTransferWithApproval(@NonNull final List<AccountAmount> transfers) {
-        for (final AccountAmount transfer : transfers) {
-            if (transfer.isApproval()) {
-                return true;
-            }
-        }
-        return false;
-    }
-
-    /**
-     * Checks if any of the nft transfers is with approval flag set.
-     *
-     * @param nftTransfers the nft transfers
-     * @return true if any of the nft transfers is with approval flag set, false otherwise
-     */
-    private boolean isNftTransferWithApproval(@NonNull final List<NftTransfer> nftTransfers) {
-        for (final NftTransfer nftTransfer : nftTransfers) {
-            if (nftTransfer.isApproval()) {
-                return true;
-            }
-        }
-
-        return false;
-    }
-
->>>>>>> 31e70229
     public static void validateTokenTransfers(
             final List<TokenTransferList> tokenTransfers, final AllowanceStrategy allowanceStrategy)
             throws PreCheckException {
