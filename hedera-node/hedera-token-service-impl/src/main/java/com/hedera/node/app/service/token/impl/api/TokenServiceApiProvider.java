--- conflicted
+++ resolved
@@ -46,7 +46,6 @@
     public TokenServiceApi newInstance(
             @NonNull final Configuration configuration,
             @NonNull final StoreMetricsService storeMetricsService,
-<<<<<<< HEAD
             @NonNull final WritableStates writableStates,
             @NonNull final WritableEntityCounters entityCounters) {
         return new TokenServiceApiImpl(
@@ -61,30 +60,13 @@
                                 new ReadableTokenRelationStoreImpl(writableStates, entityCounters),
                                 configuration,
                                 new ReadableAccountStoreImpl(writableStates, entityCounters),
-                                AccountID::hasAlias);
+                                AccountID::hasAlias,
+                                false);
                         return !result.assessedCustomFees().isEmpty();
                     } catch (Exception ignore) {
                         return false;
                     }
                 },
                 entityCounters);
-=======
-            @NonNull final WritableStates writableStates) {
-        return new TokenServiceApiImpl(configuration, storeMetricsService, writableStates, op -> {
-            final var assessor = new CustomFeeAssessmentStep(op);
-            try {
-                final var result = assessor.assessFees(
-                        new ReadableTokenStoreImpl(writableStates),
-                        new ReadableTokenRelationStoreImpl(writableStates),
-                        configuration,
-                        new ReadableAccountStoreImpl(writableStates),
-                        AccountID::hasAlias,
-                        false);
-                return !result.assessedCustomFees().isEmpty();
-            } catch (Exception ignore) {
-                return false;
-            }
-        });
->>>>>>> b44fa0a2
     }
 }