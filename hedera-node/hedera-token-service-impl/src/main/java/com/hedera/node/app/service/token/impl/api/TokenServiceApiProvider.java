--- conflicted
+++ resolved
@@ -22,12 +22,7 @@
 import com.hedera.node.app.service.token.impl.ReadableTokenRelationStoreImpl;
 import com.hedera.node.app.service.token.impl.ReadableTokenStoreImpl;
 import com.hedera.node.app.service.token.impl.handlers.transfer.CustomFeeAssessmentStep;
-<<<<<<< HEAD
-import com.hedera.node.app.service.token.impl.validators.StakingValidator;
 import com.hedera.node.app.spi.api.ServiceApiDefinition.ServiceApiProvider;
-=======
-import com.hedera.node.app.spi.api.ServiceApiProvider;
->>>>>>> 774ed309
 import com.hedera.node.app.spi.metrics.StoreMetricsService;
 import com.swirlds.config.api.Configuration;
 import com.swirlds.state.spi.WritableStates;
@@ -40,29 +35,12 @@
     /** The singleton instance. */
     TOKEN_SERVICE_API_PROVIDER;
 
-<<<<<<< HEAD
-    private final StakingValidator stakingValidator = new StakingValidator();
-
-    @NonNull
-=======
-    @Override
-    public String serviceName() {
-        return TokenService.NAME;
-    }
-
->>>>>>> 774ed309
     @Override
     public TokenServiceApi newInstance(
             @NonNull final WritableStates writableStates,
             @NonNull final Configuration configuration,
-<<<<<<< HEAD
             @NonNull final StoreMetricsService storeMetricsService) {
-        return new TokenServiceApiImpl(configuration, storeMetricsService, stakingValidator, writableStates, op -> {
-=======
-            @NonNull final StoreMetricsService storeMetricsService,
-            @NonNull final WritableStates writableStates) {
         return new TokenServiceApiImpl(configuration, storeMetricsService, writableStates, op -> {
->>>>>>> 774ed309
             final var assessor = new CustomFeeAssessmentStep(op);
             try {
                 final var result = assessor.assessFees(
