/*
 * Copyright (C) 2022-2024 Hedera Hashgraph, LLC
 *
 * Licensed under the Apache License, Version 2.0 (the "License");
 * you may not use this file except in compliance with the License.
 * You may obtain a copy of the License at
 *
 *      http://www.apache.org/licenses/LICENSE-2.0
 *
 * Unless required by applicable law or agreed to in writing, software
 * distributed under the License is distributed on an "AS IS" BASIS,
 * WITHOUT WARRANTIES OR CONDITIONS OF ANY KIND, either express or implied.
 * See the License for the specific language governing permissions and
 * limitations under the License.
 */

package com.hedera.node.app.service.token.impl.handlers;

<<<<<<< HEAD
import static com.hedera.hapi.node.base.ResponseCodeEnum.AMOUNT_EXCEEDS_ALLOWANCE;
import static com.hedera.hapi.node.base.ResponseCodeEnum.INSUFFICIENT_TOKEN_BALANCE;
import static com.hedera.hapi.node.base.ResponseCodeEnum.INVALID_ACCOUNT_ID;
import static com.hedera.hapi.node.base.ResponseCodeEnum.INVALID_NFT_ID;
import static com.hedera.hapi.node.base.ResponseCodeEnum.INVALID_RECEIVING_NODE_ACCOUNT;
import static com.hedera.hapi.node.base.ResponseCodeEnum.INVALID_TOKEN_ID;
import static com.hedera.hapi.node.base.ResponseCodeEnum.INVALID_TRANSACTION;
=======
import static com.hedera.hapi.node.base.ResponseCodeEnum.INSUFFICIENT_PAYER_BALANCE;
>>>>>>> 60adbcdb
import static com.hedera.hapi.node.base.ResponseCodeEnum.NOT_SUPPORTED;
import static com.hedera.hapi.node.base.ResponseCodeEnum.PENDING_NFT_AIRDROP_ALREADY_EXISTS;
import static com.hedera.node.app.service.token.impl.handlers.transfer.AssociateTokenRecipientsStep.PLACEHOLDER_SYNTHETIC_ASSOCIATION;
import static com.hedera.node.app.service.token.impl.handlers.transfer.AssociateTokenRecipientsStep.associationFeeFor;
import static com.hedera.node.app.service.token.impl.util.AirdropHandlerHelper.createAccountPendingAirdrop;
import static com.hedera.node.app.service.token.impl.util.AirdropHandlerHelper.createFirstAccountPendingAirdrop;
import static com.hedera.node.app.service.token.impl.util.AirdropHandlerHelper.createFungibleTokenPendingAirdropId;
import static com.hedera.node.app.service.token.impl.util.AirdropHandlerHelper.createNftPendingAirdropId;
import static com.hedera.node.app.service.token.impl.util.AirdropHandlerHelper.createPendingAirdropRecord;
import static com.hedera.node.app.service.token.impl.util.AirdropHandlerHelper.separateFungibleTransfers;
import static com.hedera.node.app.service.token.impl.util.AirdropHandlerHelper.separateNftTransfers;
import static com.hedera.node.app.service.token.impl.util.AirdropHandlerHelper.validateIfSystemAccount;
import static com.hedera.node.app.service.token.impl.util.CryptoTransferHelper.createAccountAmount;
import static com.hedera.node.app.spi.workflows.HandleException.validateTrue;
import static java.util.Objects.requireNonNull;

import com.hedera.hapi.node.base.AccountAmount;
import com.hedera.hapi.node.base.AccountID;
import com.hedera.hapi.node.base.HederaFunctionality;
import com.hedera.hapi.node.base.NftTransfer;
import com.hedera.hapi.node.base.PendingAirdropId;
import com.hedera.hapi.node.base.PendingAirdropValue;
import com.hedera.hapi.node.base.SubType;
import com.hedera.hapi.node.base.TokenID;
import com.hedera.hapi.node.base.TokenTransferList;
import com.hedera.hapi.node.state.token.Account;
import com.hedera.hapi.node.state.token.AccountPendingAirdrop;
<<<<<<< HEAD
import com.hedera.hapi.node.state.token.Nft;
import com.hedera.hapi.node.state.token.Token;
=======
>>>>>>> 60adbcdb
import com.hedera.hapi.node.token.CryptoTransferTransactionBody;
import com.hedera.hapi.node.transaction.TransactionBody;
import com.hedera.node.app.service.token.ReadableNftStore;
import com.hedera.node.app.service.token.ReadableTokenRelationStore;
import com.hedera.node.app.service.token.ReadableTokenStore;
import com.hedera.node.app.service.token.impl.WritableAccountStore;
import com.hedera.node.app.service.token.impl.WritableAirdropStore;
import com.hedera.node.app.service.token.impl.handlers.transfer.TransferContextImpl;
<<<<<<< HEAD
import com.hedera.node.app.service.token.impl.handlers.transfer.customfees.CustomFeeExemptions;
import com.hedera.node.app.service.token.impl.util.AirdropHandlerHelper;
=======
import com.hedera.node.app.service.token.impl.handlers.transfer.TransferExecutor;
import com.hedera.node.app.service.token.impl.validators.CryptoTransferValidator;
>>>>>>> 60adbcdb
import com.hedera.node.app.service.token.impl.validators.TokenAirdropValidator;
import com.hedera.node.app.service.token.records.TokenAirdropStreamBuilder;
import com.hedera.node.app.spi.fees.FeeContext;
import com.hedera.node.app.spi.fees.Fees;
import com.hedera.node.app.spi.workflows.HandleContext;
import com.hedera.node.app.spi.workflows.HandleException;
import com.hedera.node.app.spi.workflows.PreCheckException;
import com.hedera.node.app.spi.workflows.PreHandleContext;
import com.hedera.node.app.spi.workflows.TransactionHandler;
import com.hedera.node.config.data.TokensConfig;
import edu.umd.cs.findbugs.annotations.NonNull;
import edu.umd.cs.findbugs.annotations.Nullable;
import java.util.ArrayList;
import java.util.LinkedList;
import java.util.List;
import javax.inject.Inject;
import javax.inject.Singleton;
import org.apache.logging.log4j.LogManager;
import org.apache.logging.log4j.Logger;

/**
 * This class contains all workflow-related functionality regarding {@link
 * HederaFunctionality#TOKEN_AIRDROP}.
 */
@Singleton
public class TokenAirdropHandler extends TransferExecutor implements TransactionHandler {
    private static final Logger log = LogManager.getLogger(TokenAirdropHandler.class);
    private final TokenAirdropValidator validator;
    /**
     * Default constructor for injection.
     */
    @Inject
    public TokenAirdropHandler(
            @NonNull final TokenAirdropValidator validator,
            @NonNull final CryptoTransferValidator cryptoTransferValidator) {
        super(cryptoTransferValidator);
        this.validator = validator;
    }

    @Override
    public void preHandle(@NonNull final PreHandleContext context) throws PreCheckException {
        requireNonNull(context);
        final var op = context.body().tokenAirdropOrThrow();
        var convertedOp = CryptoTransferTransactionBody.newBuilder()
                .tokenTransfers(op.tokenTransfers())
                .build();
        preHandle(context, convertedOp);
    }

    @Override
    public void pureChecks(@NonNull final TransactionBody txn) throws PreCheckException {
        requireNonNull(txn);
        final var op = txn.tokenAirdropOrThrow();
        validator.pureChecks(op);
    }

    @Override
    public void handle(@NonNull final HandleContext context) throws HandleException {
        requireNonNull(context);
        final var txn = context.body();
        final var op = txn.tokenAirdropOrThrow();
        final var pendingStore = context.storeFactory().writableStore(WritableAirdropStore.class);
        final var accountStore = context.storeFactory().writableStore(WritableAccountStore.class);
        final var nftStore = context.storeFactory().readableStore(ReadableNftStore.class);
        final var tokenStore = context.storeFactory().readableStore(ReadableTokenStore.class);
        final var tokenRelStore = context.storeFactory().readableStore(ReadableTokenRelationStore.class);
        var recordBuilder = context.savepointStack().getBaseBuilder(TokenAirdropStreamBuilder.class);
        List<TokenTransferList> tokenTransferList = new ArrayList<>();

        // validate the transaction body token transfers and NFT transfers
        validator.validateSemantics(context, op, accountStore, tokenStore, tokenRelStore, nftStore);

        // If the transaction is valid, charge custom fees in advance
        var convertedOp = CryptoTransferTransactionBody.newBuilder()
                .tokenTransfers(op.tokenTransfers())
                .build();
        assessAndChargeCustomFee(context, convertedOp);

        for (final var xfers : op.tokenTransfers()) {
            final var tokenId = xfers.tokenOrThrow();
<<<<<<< HEAD
            final var token = getIfUsable(tokenId, tokenStore);
=======
>>>>>>> 60adbcdb
            boolean shouldExecuteCryptoTransfer = false;
            final var transferListBuilder = TokenTransferList.newBuilder().token(tokenId);

            // process fungible token transfers if any. pureChecks validates there is only one debit, so findFirst
            // should return one item
            if (!xfers.transfers().isEmpty()) {
<<<<<<< HEAD
                for (var transfer : xfers.transfers()) {
                    // We want to validate only the receivers. If it's a sender we skip the check.
                    boolean isSender = transfer.amount() < 0;
                    if (isSender) {
                        continue;
                    }
                    final var receiver = transfer.accountID();
                    if (!isExemptFromCustomFees(token, receiver)) {
                        validateTrue(tokenHasNoCustomFeesPaidByReceiver(token), INVALID_TRANSACTION);
                    }
                }

                final var senderOptionalAmount = xfers.transfers().stream()
                        .filter(item -> item.amount() < 0)
                        .findFirst();
                final var senderId = senderOptionalAmount.orElseThrow().accountIDOrThrow();
                final var senderAccount = accountStore.getForModify(senderId);
                validateTrue(senderAccount != null, INVALID_ACCOUNT_ID);

                // 1. Validate allowances and token associations
                validateFungibleTransfers(
                        context.payer(), senderAccount, tokenId, senderOptionalAmount.get(), tokenRelStore);

                // 2. separate transfers in to two lists
=======
                // 1. separate transfers in to two lists
>>>>>>> 60adbcdb
                // - one list for executing the transfer and one list for adding to pending state
                final var fungibleLists = separateFungibleTransfers(context, tokenId, xfers.transfers());
                chargeAirdropFee(
                        context,
                        fungibleLists.pendingFungibleAmounts().size(),
                        fungibleLists.transfersNeedingAutoAssociation());

<<<<<<< HEAD
                // 3. create and save pending airdrops in to state
                fungibleLists.pendingFungibleAmounts().forEach(accountAmount -> {
                    final var receiver = accountAmount.accountID();
                    final var pendingId = createFungibleTokenPendingAirdropId(
                            tokenId, senderOptionalAmount.orElseThrow().accountID(), receiver);
                    final var pendingValue = PendingAirdropValue.newBuilder()
                            .amount(accountAmount.amount())
                            .build();
                    final AccountPendingAirdrop newAccountPendingAirdrop = getNewAccountPendingAirdropAndUpdateStores(
                            senderAccount, pendingId, pendingValue, accountStore, pendingStore);
                    pendingStore.put(pendingId, newAccountPendingAirdrop);
                    // use the value from the store, in case we already have a pending airdrop with the same id
                    final var record = createPendingAirdropRecord(
                            pendingId, pendingStore.get(pendingId).pendingAirdropValue());
                    recordBuilder.addPendingAirdrop(record);
                });
=======
                final var senderAccountAmount = xfers.transfers().stream()
                        .filter(item -> item.amount() < 0)
                        .findFirst();
                final var senderId = senderAccountAmount.orElseThrow().accountIDOrThrow();
                // 2. create and save pending airdrops in to state
                createPendingAirdropsForFungible(
                        fungibleLists.pendingFungibleAmounts(),
                        tokenId,
                        senderId,
                        accountStore,
                        pendingStore,
                        recordBuilder);
>>>>>>> 60adbcdb

                // 3. create account amounts and add them to the transfer list
                if (!fungibleLists.transferFungibleAmounts().isEmpty()) {
                    shouldExecuteCryptoTransfer = true;
                    addTransfersToTransferList(
                            fungibleLists.transferFungibleAmounts(),
                            senderId,
                            senderAccountAmount.get().isApproval(),
                            transferListBuilder);
                }
            }

            // process non-fungible tokens transfers if any
            if (!xfers.nftTransfers().isEmpty()) {
<<<<<<< HEAD
                for (var transfer : xfers.nftTransfers()) {
                    final var receiver = transfer.receiverAccountID();
                    if (!isExemptFromCustomFees(token, receiver)) {
                        validateTrue(tokenHasNoCustomFeesPaidByReceiver(token), INVALID_TRANSACTION);
                    }
                }

                // 1. validate NFT transfers
                final var nftTransfer = xfers.nftTransfers().stream().findFirst();
                final var senderId = nftTransfer.orElseThrow().senderAccountIDOrThrow();
                final var senderAccount = accountStore.get(senderId);
                validateTrue(senderAccount != null, INVALID_ACCOUNT_ID);
                validateNftTransfers(
                        context.payer(), senderAccount, tokenId, xfers.nftTransfers(), tokenRelStore, token, nftStore);
=======
                final var nftTransfer = xfers.nftTransfers().stream().findFirst();
                final var senderId = nftTransfer.orElseThrow().senderAccountIDOrThrow();
>>>>>>> 60adbcdb
                // 2. separate NFT transfers in to two lists
                // - one list for executing the transfer and one list for adding to pending state
                final var nftLists = separateNftTransfers(context, tokenId, xfers.nftTransfers());
                chargeAirdropFee(context, nftLists.pendingNftList().size(), nftLists.transfersNeedingAutoAssociation());

                // 3. create and save NFT pending airdrops in to state
                createPendingAirdropsForNFTs(
                        nftLists.pendingNftList(), tokenId, pendingStore, senderId, accountStore, recordBuilder);

                // 3. add to transfer list
                if (!nftLists.transferNftList().isEmpty()) {
                    shouldExecuteCryptoTransfer = true;
                    transferListBuilder.nftTransfers(nftLists.transferNftList());
                }
            }

            // build transfer list and add it to tokenTransferList
            if (shouldExecuteCryptoTransfer) {
                tokenTransferList.add(transferListBuilder.build());
            }
        }

        // transfer tokens, that are not in pending state, if any...
        if (!tokenTransferList.isEmpty()) {
            executeAirdropCryptoTransfer(context, tokenTransferList, recordBuilder);
        }
    }

    /**
<<<<<<< HEAD
     * When we do an airdrop we need to check if there are custom fees that needs to be paid by the receiver.
     * If there are, an error is returned from the HAPI call.
     * However, there is an exception to this rule - if the receiver is the fee collector or the treasury account
     * they are exempt from paying the custom fees thus we don't need to check if there are custom fees.
     * This method returns if the receiver is the fee collector or the treasury account.
     */
    private static boolean isExemptFromCustomFees(Token token, AccountID receiverId) {
        return token.customFees().stream()
                .anyMatch(customFee ->
                        CustomFeeExemptions.isPayerExempt(customFeeMetaFrom(token), customFee, receiverId));
    }

    private void validateNftTransfers(
            AccountID payer,
            Account senderAccount,
            TokenID tokenId,
            List<NftTransfer> nftTransfers,
            ReadableTokenRelationStore tokenRelStore,
            Token token,
            ReadableNftStore nftStore) {
        final var tokenRel = tokenRelStore.get(senderAccount.accountIdOrThrow(), tokenId);
        validateTrue(tokenRel != null, TOKEN_NOT_ASSOCIATED_TO_ACCOUNT);
        validateTrue(token != null, INVALID_TOKEN_ID);

        for (NftTransfer nftTransfer : nftTransfers) {
            // If isApproval flag is set then the spender account must have paid for the transaction.
            // The transfer list specifies the owner who granted allowance as sender
            // check if the allowances from the sender account has the payer account as spender
            // check if the receiver is a system account
            validateTrue(
                    !validateIfSystemAccount(nftTransfer.receiverAccountIDOrThrow()), INVALID_RECEIVING_NODE_ACCOUNT);
            final var nft = nftStore.get(tokenId, nftTransfer.serialNumber());
            validateTrue(nft != null, INVALID_NFT_ID);
            if (nftTransfer.isApproval()) {
                validateSpenderHasAllowance(senderAccount, payer, tokenId, nft);
            }
            // owner of nft should match the sender in transfer list
            if (nft.hasOwnerId()) {
                validateTrue(nft.ownerId() != null, INVALID_NFT_ID);
                validateTrue(nft.ownerId().equals(senderAccount.accountId()), SENDER_DOES_NOT_OWN_NFT_SERIAL_NO);
            } else {
                final var treasuryId = token.treasuryAccountId();
                validateTrue(treasuryId != null, INVALID_ACCOUNT_ID);
                validateTrue(treasuryId.equals(senderAccount.accountId()), SENDER_DOES_NOT_OWN_NFT_SERIAL_NO);
            }
        }
    }

    private static void validateFungibleTransfers(
            final AccountID payer,
            final Account senderAccount,
            final TokenID tokenId,
            final AccountAmount senderAmount,
            final ReadableTokenRelationStore tokenRelStore) {
        final var tokenRel = tokenRelStore.get(senderAccount.accountIdOrThrow(), tokenId);
        validateTrue(tokenRel != null, TOKEN_NOT_ASSOCIATED_TO_ACCOUNT);
        if (senderAmount.isApproval()) {
            final var tokenAllowances = senderAccount.tokenAllowances();
            var haveExistingAllowance = false;
            for (final var allowance : tokenAllowances) {
                if (payer.equals(allowance.spenderId()) && tokenId.equals(allowance.tokenId())) {
                    haveExistingAllowance = true;
                    final var newAllowanceAmount = allowance.amount() + senderAmount.amount();
                    validateTrue(newAllowanceAmount >= 0, AMOUNT_EXCEEDS_ALLOWANCE);
                    break;
                }
            }
            validateTrue(haveExistingAllowance, SPENDER_DOES_NOT_HAVE_ALLOWANCE);
        } else {
            validateTrue(tokenRel.balance() >= Math.abs(senderAmount.amount()), INSUFFICIENT_TOKEN_BALANCE);
        }
=======
     * Charges the airdrop fee for the pending airdrops.The fee will be charged from the payer account and will vary
     * based on the number of pending airdrops created. This will be charged in handle method once we assess
     * number of pending airdrops created.No extra association fee is charged because the airdrop fee includes
     * token association fee.
     *
     * @param context             the {@link HandleContext} for the transaction
     * @param pendingAirdropsSize the number of pending airdrops created
     * @param numUnlimitedAssociationTransfers the number of unlimited association transfers
     */
    private void chargeAirdropFee(
            final @NonNull HandleContext context,
            final int pendingAirdropsSize,
            final int numUnlimitedAssociationTransfers) {
        final var pendingAirdropFee = airdropFeeForPendingAirdrop(context) * pendingAirdropsSize;
        final var airdropFeeForUnlimitedAssociations = airdropFee(context) * numUnlimitedAssociationTransfers;
        final var totalFee = pendingAirdropFee + airdropFeeForUnlimitedAssociations;
        // There are three cases for the fee charged in an airdrop transaction
        // 1. If there are no pending airdrops created and token is explicitly associated, only the CryptoTransferFee is
        // charged
        // 2. If there are no pending airdrops created but the token is not explicitly associated. But it has unlimited
        // max auto-associations set . Then we charge airdrop fee of $0.05 here and the triggered CryptoTransfer will
        // charge $0.05. So the total of $0.1
        // 3. If there are pending airdrops created, then we charge the airdrop fee of $0.1 per pending airdrop
        if (!context.tryToChargePayer(totalFee)) {
            throw new HandleException(INSUFFICIENT_PAYER_BALANCE);
        }
    }

    /**
     * Creates pending airdrops for all the assessed pending nft pending airdrops. This also adds
     * the pending airdrop created to the record.
     * @param nftLists the list of nft transfers
     * @param tokenId the token id
     * @param pendingStore the pending airdrop store
     * @param senderId the sender account id
     * @param accountStore the account store
     * @param recordBuilder the token airdrop record builder
     */
    private void createPendingAirdropsForNFTs(
            @NonNull final List<NftTransfer> nftLists,
            @NonNull final TokenID tokenId,
            @NonNull final WritableAirdropStore pendingStore,
            @NonNull final AccountID senderId,
            @NonNull final WritableAccountStore accountStore,
            @NonNull final TokenAirdropStreamBuilder recordBuilder) {
        nftLists.forEach(item -> {
            // Each time it is important to get the latest sender account, as we are updating the account
            // with new pending airdrop
            final var senderAccount = requireNonNull(accountStore.getForModify(senderId));
            final var pendingId = createNftPendingAirdropId(
                    tokenId, item.serialNumber(), item.senderAccountID(), item.receiverAccountID());
            // check for existence
            validateTrue(!pendingStore.exists(pendingId), PENDING_NFT_AIRDROP_ALREADY_EXISTS);
            updateNewPendingAirdrop(senderAccount, pendingId, null, accountStore, pendingStore);
            final var record = createPendingAirdropRecord(pendingId, null);
            recordBuilder.addPendingAirdrop(record);
        });
>>>>>>> 60adbcdb
    }

    /**
     * Adds the transfers that are not in pending state to the transfer list. Constructs the debit for the sender and
     * the credits for the receivers.
     * @param fungibleAmounts the fungible airdrop amounts
     * @param sender the sender account id
     * @param isApproval if the airdrop transfer is sent with an approval
     * @param transferListBuilder the transfer list builder
     */
    private void addTransfersToTransferList(
            @NonNull final List<AccountAmount> fungibleAmounts,
            @NonNull final AccountID sender,
            final boolean isApproval,
            @NonNull final TokenTransferList.Builder transferListBuilder) {
        List<AccountAmount> amounts = new LinkedList<>();
        final var receiversAmountList =
                fungibleAmounts.stream().filter(item -> item.amount() > 0).toList();
        var senderAmount =
                receiversAmountList.stream().mapToLong(AccountAmount::amount).sum();
        var newSenderAccountAmount = createAccountAmount(sender, -senderAmount, isApproval);
        amounts.add(newSenderAccountAmount);
        amounts.addAll(receiversAmountList);
        transferListBuilder.transfers(amounts);
    }

    /**
     * Creates pending airdrops from the assessed airdrop amounts.
     * @param fungibleAmounts the fungible airdrop amounts
     * @param tokenId the token id
     * @param senderId the sender account id
     * @param accountStore the account store
     * @param pendingStore the pending airdrop store
     * @param recordBuilder the token airdrop record builder
     */
    private void createPendingAirdropsForFungible(
            @NonNull final List<AccountAmount> fungibleAmounts,
            @NonNull final TokenID tokenId,
            @NonNull final AccountID senderId,
            @NonNull final WritableAccountStore accountStore,
            @NonNull final WritableAirdropStore pendingStore,
            @NonNull final TokenAirdropStreamBuilder recordBuilder) {
        fungibleAmounts.forEach(accountAmount -> {
            // Each time it is important to get the latest sender account , as we are updating the account
            // with new pending airdrop
            final var senderAccount = requireNonNull(accountStore.getForModify(senderId));
            final var pendingId =
                    createFungibleTokenPendingAirdropId(tokenId, senderAccount.accountId(), accountAmount.accountID());
            final var pendingValue = PendingAirdropValue.newBuilder()
                    .amount(accountAmount.amount())
                    .build();
            updateNewPendingAirdrop(senderAccount, pendingId, pendingValue, accountStore, pendingStore);
            // use the value from the store, in case we already have a pending airdrop with the same id
            final var record = createPendingAirdropRecord(
                    pendingId, requireNonNull(pendingStore.get(pendingId)).pendingAirdropValue());
            recordBuilder.addPendingAirdrop(record);
        });
    }

    /**
     * Assesses and charge the custom fee for the token airdrop transaction.
     * @param context the handle context
     * @param body the crypto transfer transaction body
     */
    private void assessAndChargeCustomFee(
            @NonNull final HandleContext context, @NonNull final CryptoTransferTransactionBody body) {
        final var syntheticCryptoTransferTxn =
                TransactionBody.newBuilder().cryptoTransfer(body).build();
        final var transferContext = new TransferContextImpl(context, body, true);
        chargeCustomFee(syntheticCryptoTransferTxn, transferContext);
    }

    /**
     *  Create new {@link AccountPendingAirdrop} and if the sender has already existing pending airdrops
     *  link them together and update the account store and the pending airdrop store with the new values
     */
    private void updateNewPendingAirdrop(
            @NonNull final Account senderAccount,
            @NonNull final PendingAirdropId pendingId,
            @Nullable final PendingAirdropValue pendingValue,
            @NonNull final WritableAccountStore accountStore,
            @NonNull final WritableAirdropStore pendingStore) {
        if (pendingStore.contains(pendingId)) {
            // No need to update pointers to update the amount of fungible value
            pendingStore.update(pendingId, createFirstAccountPendingAirdrop(pendingValue));
        } else {
            final AccountPendingAirdrop newHeadAirdrop;
            if (senderAccount.hasHeadPendingAirdropId()) {
                // Get the previous head pending airdrop and update the previous airdrop ID
                final var currentHeadAirdropId = senderAccount.headPendingAirdropIdOrThrow();
                final var currentHeadAirdrop = pendingStore.getForModify(currentHeadAirdropId);
                if (currentHeadAirdrop == null) {
                    log.error(
                            "Head pending airdrop {} not found for account {}",
                            currentHeadAirdropId,
                            senderAccount.accountId());
                    newHeadAirdrop = createFirstAccountPendingAirdrop(pendingValue);
                } else {
                    final var updatedHeadAirdrop = currentHeadAirdrop
                            .copyBuilder()
                            .previousAirdrop(pendingId)
                            .build();
                    // since we already validated the headAirdropId exists, we can safely update the store
                    pendingStore.put(currentHeadAirdropId, updatedHeadAirdrop);
                    // Create new account airdrop with next airdrop ID the previous head airdrop
                    newHeadAirdrop = createAccountPendingAirdrop(pendingValue, currentHeadAirdropId);
                }
            } else {
                newHeadAirdrop = createFirstAccountPendingAirdrop(pendingValue);
            }
            // Update the sender account with new head pending airdrop
            final var numPendingAirdrops = senderAccount.numberPendingAirdrops();
            final var updatedSenderAccount = senderAccount
                    .copyBuilder()
                    .headPendingAirdropId(pendingId)
                    .numberPendingAirdrops(numPendingAirdrops + 1)
                    .build();
            accountStore.put(updatedSenderAccount);
            pendingStore.put(pendingId, newHeadAirdrop);
        }
    }

    /**
     * Gets the airdrop fee for the token airdrop transaction when a pending airdrop is created. It will be
     * the sum of the association fee and the airdrop fee.
     * @param feeContext the fee context
     * @return the airdrop fee
     */
    private long airdropFeeForPendingAirdrop(@NonNull final HandleContext feeContext) {
        final var associationFee = associationFeeFor(feeContext, PLACEHOLDER_SYNTHETIC_ASSOCIATION);
        final var airdropFee = airdropFee(feeContext);
        return associationFee + airdropFee;
    }

    /**
     * Gets the airdrop fee for the token airdrop transaction, when no pending airdrop is created.
     * This is charged when receiver is not yet associated with the token and has max auto-associations set to -1.
     * So, this will not create a pending airdrop and auto-association fee is automatically charged during the
     * CryptoTransfer auto-association step.
     * @param feeContext the fee context
     * @return the airdrop fee
     */
    private long airdropFee(final HandleContext feeContext) {
        return ((FeeContext) feeContext)
                .feeCalculatorFactory()
                .feeCalculator(SubType.DEFAULT)
                .calculate()
                .totalFee();
    }

    /**
     *  Calculate the fees for the token airdrop transaction. Initially only the CryptoTransferFees is charged
     *  for the token airdrop transaction. The fees are charged based on number of pending airdrops that
     *  are created in the transaction. If there are no pending airdrops created, no extra fees is charged and
     *  only the CryptoTransferFees is charged.
     */
    @NonNull
    @Override
    public Fees calculateFees(@NonNull final FeeContext feeContext) {
        final var op = feeContext.body().tokenAirdropOrThrow();
        final var tokensConfig = feeContext.configuration().getConfigData(TokensConfig.class);
        validateTrue(tokensConfig.airdropsEnabled(), NOT_SUPPORTED);
        // Always charge CryptoTransferFee as base price and then each time a pending airdrop is created
        // we charge airdrop fee in handle
        return calculateCryptoTransferFees(feeContext, op.tokenTransfers());
    }

    /**
     * Calculates the CryptoTransfer fees by dispatching a synthetic CryptoTransfer transaction.
     * @param feeContext the fee context
     * @param tokenTransfers the token transfers
     * @return the fees
     */
    private Fees calculateCryptoTransferFees(
            @NonNull FeeContext feeContext, @NonNull List<TokenTransferList> tokenTransfers) {
        final var cryptoTransferBody = CryptoTransferTransactionBody.newBuilder()
                .tokenTransfers(tokenTransfers)
                .build();

        final var syntheticCryptoTransferTxn = TransactionBody.newBuilder()
                .cryptoTransfer(cryptoTransferBody)
                .transactionID(feeContext.body().transactionID())
                .build();

        return feeContext.dispatchComputeFees(syntheticCryptoTransferTxn, feeContext.payer());
    }
<<<<<<< HEAD

    /**
     * Calculate the fees for the token associations that need to be created as part of the airdrop. It gathers all the
     * token associations that need to be created and calculates the fees for each token association.
     */
    private Fees calculateTokenAssociationFees(FeeContext feeContext, TokenAirdropTransactionBody op) {
        // Gather all the token associations that need to be created
        final var tokenAssociationsMap = new HashMap<AccountID, Set<TokenID>>();
        final var tokenRelStore = feeContext.readableStore(ReadableTokenRelationStore.class);
        for (var transferList : op.tokenTransfers()) {
            final var tokenToTransfer = transferList.token();
            for (var transfer : transferList.transfers()) {
                if (tokenRelStore.get(transfer.accountID(), tokenToTransfer) == null) {
                    tokenAssociationsMap
                            .computeIfAbsent(transfer.accountID(), ignore -> new HashSet<>())
                            .add(tokenToTransfer);
                }
            }
            for (var nftTransfer : transferList.nftTransfers()) {
                if (tokenRelStore.get(nftTransfer.receiverAccountID(), tokenToTransfer) == null) {
                    tokenAssociationsMap
                            .computeIfAbsent(nftTransfer.receiverAccountID(), ignore -> new HashSet<>())
                            .add(tokenToTransfer);
                }
            }
        }

        // Calculate the fees for each token association
        var feeList = new ArrayList<Fees>();
        for (var entry : tokenAssociationsMap.entrySet()) {
            final var tokenAssociateBody = TokenAssociateTransactionBody.newBuilder()
                    .account(entry.getKey())
                    .tokens(new ArrayList<>(entry.getValue()))
                    .build();

            final var syntheticTxn = TransactionBody.newBuilder()
                    .tokenAssociate(tokenAssociateBody)
                    .transactionID(feeContext.body().transactionID())
                    .build();

            feeList.add(feeContext.dispatchComputeFees(syntheticTxn, feeContext.payer()));
        }

        return combineFees(feeList);
    }

    private Fees combineFees(List<Fees> fees) {
        long networkFee = 0, nodeFee = 0, serviceFee = 0;
        for (var fee : fees) {
            networkFee += fee.networkFee();
            nodeFee += fee.nodeFee();
            serviceFee += fee.serviceFee();
        }
        return new Fees(nodeFee, networkFee, serviceFee);
    }

    private void validateSpenderHasAllowance(
            final Account owner, final AccountID spender, final TokenID tokenId, final Nft nft) {
        final var approveForAllAllowances = owner.approveForAllNftAllowances();
        final var allowance = AccountApprovalForAllAllowance.newBuilder()
                .spenderId(spender)
                .tokenId(tokenId)
                .build();
        if (!approveForAllAllowances.contains(allowance)) {
            final var approvedSpender = nft.spenderId();
            validateTrue(approvedSpender != null && approvedSpender.equals(spender), SPENDER_DOES_NOT_HAVE_ALLOWANCE);
        }
    }

    private boolean tokenHasNoCustomFeesPaidByReceiver(Token token) {
        final var feeMeta = customFeeMetaFrom(token);
        if (feeMeta.tokenType().equals(TokenType.FUNGIBLE_COMMON)) {
            for (var fee : feeMeta.customFees()) {
                if (fee.hasFractionalFee()
                        && !requireNonNull(fee.fractionalFee()).netOfTransfers()) {
                    return false;
                }
            }
        } else if (feeMeta.tokenType().equals(TokenType.NON_FUNGIBLE_UNIQUE)) {
            for (var fee : feeMeta.customFees()) {
                if (fee.hasRoyaltyFee()) {
                    return false;
                }
            }
        }
        return true;
    }
=======
>>>>>>> 60adbcdb
}<|MERGE_RESOLUTION|>--- conflicted
+++ resolved
@@ -16,7 +16,6 @@
 
 package com.hedera.node.app.service.token.impl.handlers;
 
-<<<<<<< HEAD
 import static com.hedera.hapi.node.base.ResponseCodeEnum.AMOUNT_EXCEEDS_ALLOWANCE;
 import static com.hedera.hapi.node.base.ResponseCodeEnum.INSUFFICIENT_TOKEN_BALANCE;
 import static com.hedera.hapi.node.base.ResponseCodeEnum.INVALID_ACCOUNT_ID;
@@ -24,9 +23,7 @@
 import static com.hedera.hapi.node.base.ResponseCodeEnum.INVALID_RECEIVING_NODE_ACCOUNT;
 import static com.hedera.hapi.node.base.ResponseCodeEnum.INVALID_TOKEN_ID;
 import static com.hedera.hapi.node.base.ResponseCodeEnum.INVALID_TRANSACTION;
-=======
 import static com.hedera.hapi.node.base.ResponseCodeEnum.INSUFFICIENT_PAYER_BALANCE;
->>>>>>> 60adbcdb
 import static com.hedera.hapi.node.base.ResponseCodeEnum.NOT_SUPPORTED;
 import static com.hedera.hapi.node.base.ResponseCodeEnum.PENDING_NFT_AIRDROP_ALREADY_EXISTS;
 import static com.hedera.node.app.service.token.impl.handlers.transfer.AssociateTokenRecipientsStep.PLACEHOLDER_SYNTHETIC_ASSOCIATION;
@@ -54,11 +51,8 @@
 import com.hedera.hapi.node.base.TokenTransferList;
 import com.hedera.hapi.node.state.token.Account;
 import com.hedera.hapi.node.state.token.AccountPendingAirdrop;
-<<<<<<< HEAD
 import com.hedera.hapi.node.state.token.Nft;
 import com.hedera.hapi.node.state.token.Token;
-=======
->>>>>>> 60adbcdb
 import com.hedera.hapi.node.token.CryptoTransferTransactionBody;
 import com.hedera.hapi.node.transaction.TransactionBody;
 import com.hedera.node.app.service.token.ReadableNftStore;
@@ -67,13 +61,9 @@
 import com.hedera.node.app.service.token.impl.WritableAccountStore;
 import com.hedera.node.app.service.token.impl.WritableAirdropStore;
 import com.hedera.node.app.service.token.impl.handlers.transfer.TransferContextImpl;
-<<<<<<< HEAD
 import com.hedera.node.app.service.token.impl.handlers.transfer.customfees.CustomFeeExemptions;
-import com.hedera.node.app.service.token.impl.util.AirdropHandlerHelper;
-=======
 import com.hedera.node.app.service.token.impl.handlers.transfer.TransferExecutor;
 import com.hedera.node.app.service.token.impl.validators.CryptoTransferValidator;
->>>>>>> 60adbcdb
 import com.hedera.node.app.service.token.impl.validators.TokenAirdropValidator;
 import com.hedera.node.app.service.token.records.TokenAirdropStreamBuilder;
 import com.hedera.node.app.spi.fees.FeeContext;
@@ -154,17 +144,13 @@
 
         for (final var xfers : op.tokenTransfers()) {
             final var tokenId = xfers.tokenOrThrow();
-<<<<<<< HEAD
             final var token = getIfUsable(tokenId, tokenStore);
-=======
->>>>>>> 60adbcdb
             boolean shouldExecuteCryptoTransfer = false;
             final var transferListBuilder = TokenTransferList.newBuilder().token(tokenId);
 
             // process fungible token transfers if any. pureChecks validates there is only one debit, so findFirst
             // should return one item
             if (!xfers.transfers().isEmpty()) {
-<<<<<<< HEAD
                 for (var transfer : xfers.transfers()) {
                     // We want to validate only the receivers. If it's a sender we skip the check.
                     boolean isSender = transfer.amount() < 0;
@@ -176,22 +162,8 @@
                         validateTrue(tokenHasNoCustomFeesPaidByReceiver(token), INVALID_TRANSACTION);
                     }
                 }
-
-                final var senderOptionalAmount = xfers.transfers().stream()
-                        .filter(item -> item.amount() < 0)
-                        .findFirst();
-                final var senderId = senderOptionalAmount.orElseThrow().accountIDOrThrow();
-                final var senderAccount = accountStore.getForModify(senderId);
-                validateTrue(senderAccount != null, INVALID_ACCOUNT_ID);
-
-                // 1. Validate allowances and token associations
-                validateFungibleTransfers(
-                        context.payer(), senderAccount, tokenId, senderOptionalAmount.get(), tokenRelStore);
-
-                // 2. separate transfers in to two lists
-=======
+                
                 // 1. separate transfers in to two lists
->>>>>>> 60adbcdb
                 // - one list for executing the transfer and one list for adding to pending state
                 final var fungibleLists = separateFungibleTransfers(context, tokenId, xfers.transfers());
                 chargeAirdropFee(
@@ -199,24 +171,6 @@
                         fungibleLists.pendingFungibleAmounts().size(),
                         fungibleLists.transfersNeedingAutoAssociation());
 
-<<<<<<< HEAD
-                // 3. create and save pending airdrops in to state
-                fungibleLists.pendingFungibleAmounts().forEach(accountAmount -> {
-                    final var receiver = accountAmount.accountID();
-                    final var pendingId = createFungibleTokenPendingAirdropId(
-                            tokenId, senderOptionalAmount.orElseThrow().accountID(), receiver);
-                    final var pendingValue = PendingAirdropValue.newBuilder()
-                            .amount(accountAmount.amount())
-                            .build();
-                    final AccountPendingAirdrop newAccountPendingAirdrop = getNewAccountPendingAirdropAndUpdateStores(
-                            senderAccount, pendingId, pendingValue, accountStore, pendingStore);
-                    pendingStore.put(pendingId, newAccountPendingAirdrop);
-                    // use the value from the store, in case we already have a pending airdrop with the same id
-                    final var record = createPendingAirdropRecord(
-                            pendingId, pendingStore.get(pendingId).pendingAirdropValue());
-                    recordBuilder.addPendingAirdrop(record);
-                });
-=======
                 final var senderAccountAmount = xfers.transfers().stream()
                         .filter(item -> item.amount() < 0)
                         .findFirst();
@@ -229,7 +183,6 @@
                         accountStore,
                         pendingStore,
                         recordBuilder);
->>>>>>> 60adbcdb
 
                 // 3. create account amounts and add them to the transfer list
                 if (!fungibleLists.transferFungibleAmounts().isEmpty()) {
@@ -244,25 +197,15 @@
 
             // process non-fungible tokens transfers if any
             if (!xfers.nftTransfers().isEmpty()) {
-<<<<<<< HEAD
                 for (var transfer : xfers.nftTransfers()) {
                     final var receiver = transfer.receiverAccountID();
                     if (!isExemptFromCustomFees(token, receiver)) {
                         validateTrue(tokenHasNoCustomFeesPaidByReceiver(token), INVALID_TRANSACTION);
                     }
                 }
-
-                // 1. validate NFT transfers
+                
                 final var nftTransfer = xfers.nftTransfers().stream().findFirst();
                 final var senderId = nftTransfer.orElseThrow().senderAccountIDOrThrow();
-                final var senderAccount = accountStore.get(senderId);
-                validateTrue(senderAccount != null, INVALID_ACCOUNT_ID);
-                validateNftTransfers(
-                        context.payer(), senderAccount, tokenId, xfers.nftTransfers(), tokenRelStore, token, nftStore);
-=======
-                final var nftTransfer = xfers.nftTransfers().stream().findFirst();
-                final var senderId = nftTransfer.orElseThrow().senderAccountIDOrThrow();
->>>>>>> 60adbcdb
                 // 2. separate NFT transfers in to two lists
                 // - one list for executing the transfer and one list for adding to pending state
                 final var nftLists = separateNftTransfers(context, tokenId, xfers.nftTransfers());
@@ -292,7 +235,6 @@
     }
 
     /**
-<<<<<<< HEAD
      * When we do an airdrop we need to check if there are custom fees that needs to be paid by the receiver.
      * If there are, an error is returned from the HAPI call.
      * However, there is an exception to this rule - if the receiver is the fee collector or the treasury account
@@ -301,70 +243,11 @@
      */
     private static boolean isExemptFromCustomFees(Token token, AccountID receiverId) {
         return token.customFees().stream()
-                .anyMatch(customFee ->
-                        CustomFeeExemptions.isPayerExempt(customFeeMetaFrom(token), customFee, receiverId));
-    }
-
-    private void validateNftTransfers(
-            AccountID payer,
-            Account senderAccount,
-            TokenID tokenId,
-            List<NftTransfer> nftTransfers,
-            ReadableTokenRelationStore tokenRelStore,
-            Token token,
-            ReadableNftStore nftStore) {
-        final var tokenRel = tokenRelStore.get(senderAccount.accountIdOrThrow(), tokenId);
-        validateTrue(tokenRel != null, TOKEN_NOT_ASSOCIATED_TO_ACCOUNT);
-        validateTrue(token != null, INVALID_TOKEN_ID);
-
-        for (NftTransfer nftTransfer : nftTransfers) {
-            // If isApproval flag is set then the spender account must have paid for the transaction.
-            // The transfer list specifies the owner who granted allowance as sender
-            // check if the allowances from the sender account has the payer account as spender
-            // check if the receiver is a system account
-            validateTrue(
-                    !validateIfSystemAccount(nftTransfer.receiverAccountIDOrThrow()), INVALID_RECEIVING_NODE_ACCOUNT);
-            final var nft = nftStore.get(tokenId, nftTransfer.serialNumber());
-            validateTrue(nft != null, INVALID_NFT_ID);
-            if (nftTransfer.isApproval()) {
-                validateSpenderHasAllowance(senderAccount, payer, tokenId, nft);
-            }
-            // owner of nft should match the sender in transfer list
-            if (nft.hasOwnerId()) {
-                validateTrue(nft.ownerId() != null, INVALID_NFT_ID);
-                validateTrue(nft.ownerId().equals(senderAccount.accountId()), SENDER_DOES_NOT_OWN_NFT_SERIAL_NO);
-            } else {
-                final var treasuryId = token.treasuryAccountId();
-                validateTrue(treasuryId != null, INVALID_ACCOUNT_ID);
-                validateTrue(treasuryId.equals(senderAccount.accountId()), SENDER_DOES_NOT_OWN_NFT_SERIAL_NO);
-            }
-        }
-    }
-
-    private static void validateFungibleTransfers(
-            final AccountID payer,
-            final Account senderAccount,
-            final TokenID tokenId,
-            final AccountAmount senderAmount,
-            final ReadableTokenRelationStore tokenRelStore) {
-        final var tokenRel = tokenRelStore.get(senderAccount.accountIdOrThrow(), tokenId);
-        validateTrue(tokenRel != null, TOKEN_NOT_ASSOCIATED_TO_ACCOUNT);
-        if (senderAmount.isApproval()) {
-            final var tokenAllowances = senderAccount.tokenAllowances();
-            var haveExistingAllowance = false;
-            for (final var allowance : tokenAllowances) {
-                if (payer.equals(allowance.spenderId()) && tokenId.equals(allowance.tokenId())) {
-                    haveExistingAllowance = true;
-                    final var newAllowanceAmount = allowance.amount() + senderAmount.amount();
-                    validateTrue(newAllowanceAmount >= 0, AMOUNT_EXCEEDS_ALLOWANCE);
-                    break;
-                }
-            }
-            validateTrue(haveExistingAllowance, SPENDER_DOES_NOT_HAVE_ALLOWANCE);
-        } else {
-            validateTrue(tokenRel.balance() >= Math.abs(senderAmount.amount()), INSUFFICIENT_TOKEN_BALANCE);
-        }
-=======
+            .anyMatch(customFee ->
+                CustomFeeExemptions.isPayerExempt(customFeeMetaFrom(token), customFee, receiverId));
+    }
+    
+    /**
      * Charges the airdrop fee for the pending airdrops.The fee will be charged from the payer account and will vary
      * based on the number of pending airdrops created. This will be charged in handle method once we assess
      * number of pending airdrops created.No extra association fee is charged because the airdrop fee includes
@@ -422,7 +305,6 @@
             final var record = createPendingAirdropRecord(pendingId, null);
             recordBuilder.addPendingAirdrop(record);
         });
->>>>>>> 60adbcdb
     }
 
     /**
@@ -609,94 +491,4 @@
 
         return feeContext.dispatchComputeFees(syntheticCryptoTransferTxn, feeContext.payer());
     }
-<<<<<<< HEAD
-
-    /**
-     * Calculate the fees for the token associations that need to be created as part of the airdrop. It gathers all the
-     * token associations that need to be created and calculates the fees for each token association.
-     */
-    private Fees calculateTokenAssociationFees(FeeContext feeContext, TokenAirdropTransactionBody op) {
-        // Gather all the token associations that need to be created
-        final var tokenAssociationsMap = new HashMap<AccountID, Set<TokenID>>();
-        final var tokenRelStore = feeContext.readableStore(ReadableTokenRelationStore.class);
-        for (var transferList : op.tokenTransfers()) {
-            final var tokenToTransfer = transferList.token();
-            for (var transfer : transferList.transfers()) {
-                if (tokenRelStore.get(transfer.accountID(), tokenToTransfer) == null) {
-                    tokenAssociationsMap
-                            .computeIfAbsent(transfer.accountID(), ignore -> new HashSet<>())
-                            .add(tokenToTransfer);
-                }
-            }
-            for (var nftTransfer : transferList.nftTransfers()) {
-                if (tokenRelStore.get(nftTransfer.receiverAccountID(), tokenToTransfer) == null) {
-                    tokenAssociationsMap
-                            .computeIfAbsent(nftTransfer.receiverAccountID(), ignore -> new HashSet<>())
-                            .add(tokenToTransfer);
-                }
-            }
-        }
-
-        // Calculate the fees for each token association
-        var feeList = new ArrayList<Fees>();
-        for (var entry : tokenAssociationsMap.entrySet()) {
-            final var tokenAssociateBody = TokenAssociateTransactionBody.newBuilder()
-                    .account(entry.getKey())
-                    .tokens(new ArrayList<>(entry.getValue()))
-                    .build();
-
-            final var syntheticTxn = TransactionBody.newBuilder()
-                    .tokenAssociate(tokenAssociateBody)
-                    .transactionID(feeContext.body().transactionID())
-                    .build();
-
-            feeList.add(feeContext.dispatchComputeFees(syntheticTxn, feeContext.payer()));
-        }
-
-        return combineFees(feeList);
-    }
-
-    private Fees combineFees(List<Fees> fees) {
-        long networkFee = 0, nodeFee = 0, serviceFee = 0;
-        for (var fee : fees) {
-            networkFee += fee.networkFee();
-            nodeFee += fee.nodeFee();
-            serviceFee += fee.serviceFee();
-        }
-        return new Fees(nodeFee, networkFee, serviceFee);
-    }
-
-    private void validateSpenderHasAllowance(
-            final Account owner, final AccountID spender, final TokenID tokenId, final Nft nft) {
-        final var approveForAllAllowances = owner.approveForAllNftAllowances();
-        final var allowance = AccountApprovalForAllAllowance.newBuilder()
-                .spenderId(spender)
-                .tokenId(tokenId)
-                .build();
-        if (!approveForAllAllowances.contains(allowance)) {
-            final var approvedSpender = nft.spenderId();
-            validateTrue(approvedSpender != null && approvedSpender.equals(spender), SPENDER_DOES_NOT_HAVE_ALLOWANCE);
-        }
-    }
-
-    private boolean tokenHasNoCustomFeesPaidByReceiver(Token token) {
-        final var feeMeta = customFeeMetaFrom(token);
-        if (feeMeta.tokenType().equals(TokenType.FUNGIBLE_COMMON)) {
-            for (var fee : feeMeta.customFees()) {
-                if (fee.hasFractionalFee()
-                        && !requireNonNull(fee.fractionalFee()).netOfTransfers()) {
-                    return false;
-                }
-            }
-        } else if (feeMeta.tokenType().equals(TokenType.NON_FUNGIBLE_UNIQUE)) {
-            for (var fee : feeMeta.customFees()) {
-                if (fee.hasRoyaltyFee()) {
-                    return false;
-                }
-            }
-        }
-        return true;
-    }
-=======
->>>>>>> 60adbcdb
 }