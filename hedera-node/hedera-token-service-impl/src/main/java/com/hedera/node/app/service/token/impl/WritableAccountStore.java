--- conflicted
+++ resolved
@@ -51,10 +51,7 @@
  */
 public class WritableAccountStore extends ReadableAccountStoreImpl {
     private final WritableEntityCounters entityCounters;
-<<<<<<< HEAD
-
-=======
->>>>>>> 58c0d7af
+
     /**
      * Create a new {@link WritableAccountStore} instance.
      *
@@ -199,8 +196,6 @@
     }
 
     /**
-<<<<<<< HEAD
-=======
      * Returns the number of accounts in the state. It also includes modifications in the {@link
      * WritableKVState}.
      *
@@ -223,7 +218,6 @@
     }
 
     /**
->>>>>>> 58c0d7af
      * Returns the set of accounts modified in existing state.
      *
      * @return the set of accounts modified in existing state
