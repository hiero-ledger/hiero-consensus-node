--- conflicted
+++ resolved
@@ -414,7 +414,6 @@
 
         // Get the map for storing all the created accounts
         final var accounts = ctx.newStates().<AccountID, Account>get(ACCOUNTS_KEY);
-        log.info("Size of accounts map creating Genesis Schema {}", accounts.size());
 
         // We will use these various configs for creating accounts. It would be nice to consolidate them somehow
         final var ledgerConfig = ctx.configuration().getConfigData(LedgerConfig.class);
@@ -522,19 +521,12 @@
                 blocklistAccts.get().size());
 
         // ---------- Balances Safety Check -------------------------
-<<<<<<< HEAD
-        // Add up the balances of all accounts, they must match 50,000,000,000 HBARs (config)
-        log.info("Size of accounts map is {}", accounts.size());
-        var totalBalance = getTotalBalanceOfAllAccounts(accounts, hederaConfig);
-=======
         // Aadd up the balances of all accounts, they must match 50,000,000,000 HBARs (config)
         final var totalBalance = getTotalBalanceOfAllAccounts(accounts, hederaConfig);
->>>>>>> d95b0c41
         if (totalBalance != ledgerConfig.totalTinyBarFloat()) {
             throw new IllegalStateException("Total balance of all accounts does not match the total float: actual: "
                     + totalBalance + " vs expected: " + ledgerConfig.totalTinyBarFloat());
         }
-
         log.info(
                 "Ledger float is {} tinyBars; {} modified accounts.",
                 totalBalance,
