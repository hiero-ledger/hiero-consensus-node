--- conflicted
+++ resolved
@@ -95,10 +95,6 @@
 
         final var targetTokenId = op.tokenOrThrow();
         final var targetAccountId = op.accountOrThrow();
-<<<<<<< HEAD
-        final var tokenStore = handleContext.readableStore(ReadableTokenStore.class);
-=======
->>>>>>> d298a3ae
         final var tokenRelation = validateSemantics(targetAccountId, targetTokenId, tokenRelStore, tokenStore);
 
         final var tokenRelBuilder = tokenRelation.copyBuilder();
@@ -120,10 +116,6 @@
             throws HandleException {
         final var token = TokenHandlerHelper.getIfUsable(tokenId, tokenStore);
         final var tokenRel = tokenRelStore.getForModify(accountId, tokenId);
-
-        // Validate token is paused or deleted
-        TokenHandlerHelper.getIfUsable(tokenId, tokenStore);
-
         validateTrue(tokenRel != null, INVALID_TOKEN_ID);
 
         return tokenRel;
