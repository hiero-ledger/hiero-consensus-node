/*
 * Copyright (C) 2022-2023 Hedera Hashgraph, LLC
 *
 * Licensed under the Apache License, Version 2.0 (the "License");
 * you may not use this file except in compliance with the License.
 * You may obtain a copy of the License at
 *
 *      http://www.apache.org/licenses/LICENSE-2.0
 *
 * Unless required by applicable law or agreed to in writing, software
 * distributed under the License is distributed on an "AS IS" BASIS,
 * WITHOUT WARRANTIES OR CONDITIONS OF ANY KIND, either express or implied.
 * See the License for the specific language governing permissions and
 * limitations under the License.
 */

package com.hedera.node.app.service.token.impl.handlers;

import static com.hedera.hapi.node.base.ResponseCodeEnum.INVALID_TOKEN_ID;
import static com.hedera.hapi.node.base.ResponseCodeEnum.OK;
import static com.hedera.hapi.node.base.ResponseType.COST_ANSWER;
import static com.hedera.hapi.node.base.TokenFreezeStatus.FREEZE_NOT_APPLICABLE;
import static com.hedera.hapi.node.base.TokenFreezeStatus.FROZEN;
import static com.hedera.hapi.node.base.TokenFreezeStatus.UNFROZEN;
import static com.hedera.hapi.node.base.TokenKycStatus.GRANTED;
import static com.hedera.hapi.node.base.TokenKycStatus.KYC_NOT_APPLICABLE;
import static com.hedera.hapi.node.base.TokenKycStatus.REVOKED;
import static com.hedera.hapi.node.base.TokenPauseStatus.PAUSED;
import static com.hedera.hapi.node.base.TokenPauseStatus.PAUSE_NOT_APPLICABLE;
import static com.hedera.hapi.node.base.TokenPauseStatus.UNPAUSED;
import static com.hedera.node.app.spi.key.KeyUtils.isEmpty;
import static com.hedera.node.app.spi.workflows.PreCheckException.validateFalsePreCheck;
<<<<<<< HEAD
=======
import static com.hedera.node.app.spi.workflows.PreCheckException.validateTruePreCheck;
>>>>>>> 7558ba5e
import static java.util.Objects.requireNonNull;

import com.hedera.hapi.node.base.AccountID;
import com.hedera.hapi.node.base.Duration;
import com.hedera.hapi.node.base.HederaFunctionality;
import com.hedera.hapi.node.base.QueryHeader;
import com.hedera.hapi.node.base.ResponseHeader;
import com.hedera.hapi.node.base.Timestamp;
import com.hedera.hapi.node.base.TokenID;
import com.hedera.hapi.node.token.TokenGetInfoResponse;
import com.hedera.hapi.node.token.TokenInfo;
import com.hedera.hapi.node.transaction.Query;
import com.hedera.hapi.node.transaction.Response;
import com.hedera.node.app.service.token.ReadableTokenStore;
import com.hedera.node.app.spi.workflows.PaidQueryHandler;
import com.hedera.node.app.spi.workflows.PreCheckException;
import com.hedera.node.app.spi.workflows.QueryContext;
import com.hedera.node.config.data.LedgerConfig;
import edu.umd.cs.findbugs.annotations.NonNull;
import java.util.Optional;
import javax.inject.Inject;
import javax.inject.Singleton;

/**
 * This class contains all workflow-related functionality regarding {@link
 * HederaFunctionality#TOKEN_GET_INFO}.
 */
@Singleton
public class TokenGetInfoHandler extends PaidQueryHandler {
    @Inject
    public TokenGetInfoHandler() {
        // Exists for injection
    }

    @Override
    public QueryHeader extractHeader(@NonNull final Query query) {
        requireNonNull(query);
        return query.tokenGetInfoOrThrow().header();
    }

    @Override
    public Response createEmptyResponse(@NonNull final ResponseHeader header) {
        requireNonNull(header);
        final var response = TokenGetInfoResponse.newBuilder().header(requireNonNull(header));
        return Response.newBuilder().tokenGetInfo(response).build();
    }

    @Override
    public void validate(@NonNull final QueryContext context) throws PreCheckException {
        requireNonNull(context);
        final var query = context.query();
        final var tokenStore = context.createStore(ReadableTokenStore.class);
        final var op = query.tokenGetInfoOrThrow();
<<<<<<< HEAD
        if (op.hasToken()) {
            final var token = tokenStore.get(requireNonNull(op.token()));
            validateFalsePreCheck(token == null || token.deleted(), INVALID_TOKEN_ID);
        } else {
            throw new PreCheckException(INVALID_TOKEN_ID);
        }
=======
        validateTruePreCheck(op.hasToken(), INVALID_TOKEN_ID);

        final var token = tokenStore.get(requireNonNull(op.token()));
        validateFalsePreCheck(token == null, INVALID_TOKEN_ID);
>>>>>>> 7558ba5e
    }

    @Override
    public Response findResponse(@NonNull final QueryContext context, @NonNull final ResponseHeader header) {
        requireNonNull(context);
        requireNonNull(header);
        final var query = context.query();
        final var config = context.configuration().getConfigData(LedgerConfig.class);
        final var tokenStore = context.createStore(ReadableTokenStore.class);
        final var op = query.tokenGetInfoOrThrow();
        final var response = TokenGetInfoResponse.newBuilder();
        final var tokenID = op.tokenOrElse(TokenID.DEFAULT);

        final var responseType = op.headerOrElse(QueryHeader.DEFAULT).responseType();
        response.header(header);
        if (header.nodeTransactionPrecheckCode() == OK && responseType != COST_ANSWER) {
            final var optionalInfo = infoForToken(tokenID, tokenStore, config);
            if (optionalInfo.isPresent()) {
                response.tokenInfo(optionalInfo.get());
            } else {
                response.header(ResponseHeader.newBuilder()
                        .nodeTransactionPrecheckCode(INVALID_TOKEN_ID)
<<<<<<< HEAD
                        .cost(0)); // from mono service, need to validate in the future
=======
                        .cost(0)); // FUTURE: from mono service, check in EET
>>>>>>> 7558ba5e
            }
        }

        return Response.newBuilder().tokenGetInfo(response).build();
    }

    /**
     * Returns the {@link TokenInfo} for the given {@link TokenID}, if it exists.
     *
     * @param tokenID
     * 		the {@link TokenID} for which to return the {@link TokenInfo}
     * @param readableTokenStore
     * 		the {@link ReadableTokenStore} from which to retrieve the {@link TokenInfo}
     * @param config
     * 		the {@link LedgerConfig} containing the ledger ID
     * @return the {@link TokenInfo} for the given {@link TokenID}, if it exists
     */
    private Optional<TokenInfo> infoForToken(
            @NonNull final TokenID tokenID,
            @NonNull final ReadableTokenStore readableTokenStore,
            @NonNull final LedgerConfig config) {
        requireNonNull(tokenID);
        requireNonNull(readableTokenStore);
        requireNonNull(config);

        final var token = readableTokenStore.get(tokenID);
        if (token == null) {
            return Optional.empty();
        } else {
            final var info = TokenInfo.newBuilder();
            info.ledgerId(config.id());
            info.tokenType(token.tokenType());
            info.supplyType(token.supplyType());
            info.tokenId(tokenID);
            info.deleted(token.deleted());
            info.symbol(token.symbol());
            info.name(token.name());
            info.memo(token.memo());
            info.treasury(AccountID.newBuilder().accountNum(token.treasuryAccountNumber()));
            info.totalSupply(token.totalSupply());
            info.maxSupply(token.maxSupply());
            info.decimals(token.decimals());
            info.expiry(Timestamp.newBuilder().seconds(token.expiry()));
            if (!isEmpty(token.adminKey())) info.adminKey(token.adminKey());
            if (!isEmpty(token.supplyKey())) {
                info.supplyKey(token.supplyKey());
            }
            if (!isEmpty(token.wipeKey())) {
                info.wipeKey(token.wipeKey());
            }
            if (!isEmpty(token.feeScheduleKey())) {
                info.feeScheduleKey(token.feeScheduleKey());
            }
<<<<<<< HEAD
            info.autoRenewPeriod(Duration.newBuilder().seconds(token.autoRenewSecs()));
            if (token.autoRenewAccountNumber() != 0)
                info.autoRenewAccount(AccountID.newBuilder().accountNum(token.autoRenewAccountNumber()));
=======

            if (token.autoRenewAccountNumber() != 0) {
                info.autoRenewAccount(AccountID.newBuilder().accountNum(token.autoRenewAccountNumber()));
                info.autoRenewPeriod(Duration.newBuilder().seconds(token.autoRenewSecs()));
            }
>>>>>>> 7558ba5e

            if (!isEmpty(token.freezeKey())) {
                info.freezeKey(token.freezeKey());
                info.defaultFreezeStatus(token.accountsFrozenByDefault() ? FROZEN : UNFROZEN);
            } else {
                info.defaultFreezeStatus(FREEZE_NOT_APPLICABLE);
            }
            if (!isEmpty(token.kycKey())) {
                info.kycKey(token.kycKey());
                info.defaultKycStatus(token.accountsKycGrantedByDefault() ? GRANTED : REVOKED);
            } else {
                info.defaultKycStatus(KYC_NOT_APPLICABLE);
            }

            if (!isEmpty(token.pauseKey())) {
                info.pauseKey(token.pauseKey());
                info.pauseStatus(token.paused() ? PAUSED : UNPAUSED);
            } else {
                info.pauseStatus(PAUSE_NOT_APPLICABLE);
            }
            info.customFees(token.customFees());

            return Optional.of(info.build());
        }
    }
}<|MERGE_RESOLUTION|>--- conflicted
+++ resolved
@@ -30,10 +30,7 @@
 import static com.hedera.hapi.node.base.TokenPauseStatus.UNPAUSED;
 import static com.hedera.node.app.spi.key.KeyUtils.isEmpty;
 import static com.hedera.node.app.spi.workflows.PreCheckException.validateFalsePreCheck;
-<<<<<<< HEAD
-=======
 import static com.hedera.node.app.spi.workflows.PreCheckException.validateTruePreCheck;
->>>>>>> 7558ba5e
 import static java.util.Objects.requireNonNull;
 
 import com.hedera.hapi.node.base.AccountID;
@@ -87,19 +84,10 @@
         final var query = context.query();
         final var tokenStore = context.createStore(ReadableTokenStore.class);
         final var op = query.tokenGetInfoOrThrow();
-<<<<<<< HEAD
-        if (op.hasToken()) {
-            final var token = tokenStore.get(requireNonNull(op.token()));
-            validateFalsePreCheck(token == null || token.deleted(), INVALID_TOKEN_ID);
-        } else {
-            throw new PreCheckException(INVALID_TOKEN_ID);
-        }
-=======
         validateTruePreCheck(op.hasToken(), INVALID_TOKEN_ID);
 
         final var token = tokenStore.get(requireNonNull(op.token()));
         validateFalsePreCheck(token == null, INVALID_TOKEN_ID);
->>>>>>> 7558ba5e
     }
 
     @Override
@@ -122,11 +110,7 @@
             } else {
                 response.header(ResponseHeader.newBuilder()
                         .nodeTransactionPrecheckCode(INVALID_TOKEN_ID)
-<<<<<<< HEAD
-                        .cost(0)); // from mono service, need to validate in the future
-=======
                         .cost(0)); // FUTURE: from mono service, check in EET
->>>>>>> 7558ba5e
             }
         }
 
@@ -180,17 +164,11 @@
             if (!isEmpty(token.feeScheduleKey())) {
                 info.feeScheduleKey(token.feeScheduleKey());
             }
-<<<<<<< HEAD
-            info.autoRenewPeriod(Duration.newBuilder().seconds(token.autoRenewSecs()));
-            if (token.autoRenewAccountNumber() != 0)
-                info.autoRenewAccount(AccountID.newBuilder().accountNum(token.autoRenewAccountNumber()));
-=======
 
             if (token.autoRenewAccountNumber() != 0) {
                 info.autoRenewAccount(AccountID.newBuilder().accountNum(token.autoRenewAccountNumber()));
                 info.autoRenewPeriod(Duration.newBuilder().seconds(token.autoRenewSecs()));
             }
->>>>>>> 7558ba5e
 
             if (!isEmpty(token.freezeKey())) {
                 info.freezeKey(token.freezeKey());
