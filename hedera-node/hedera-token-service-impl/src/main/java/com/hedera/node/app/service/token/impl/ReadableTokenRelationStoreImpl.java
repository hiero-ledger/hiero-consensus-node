--- conflicted
+++ resolved
@@ -25,10 +25,6 @@
 import com.hedera.node.app.service.token.ReadableTokenRelationStore;
 import com.hedera.node.app.service.token.impl.schemas.V0490TokenSchema;
 import com.hedera.node.app.spi.ids.ReadableEntityCounters;
-<<<<<<< HEAD
-import com.hedera.node.app.spi.validation.EntityType;
-=======
->>>>>>> 58c0d7af
 import com.swirlds.state.spi.ReadableKVState;
 import com.swirlds.state.spi.ReadableStates;
 import edu.umd.cs.findbugs.annotations.NonNull;
@@ -76,12 +72,8 @@
      */
     @Override
     public long sizeOfState() {
-<<<<<<< HEAD
-        return entityCounters.getCounterFor(EntityType.TOKEN_ASSOCIATION);
-=======
         return readableTokenRelState.size();
         // FUTURE: Use entityCounters to get size.
->>>>>>> 58c0d7af
     }
 
     /**
