/*
 * Copyright (C) 2023 Hedera Hashgraph, LLC
 *
 * Licensed under the Apache License, Version 2.0 (the "License");
 * you may not use this file except in compliance with the License.
 * You may obtain a copy of the License at
 *
 *      http://www.apache.org/licenses/LICENSE-2.0
 *
 * Unless required by applicable law or agreed to in writing, software
 * distributed under the License is distributed on an "AS IS" BASIS,
 * WITHOUT WARRANTIES OR CONDITIONS OF ANY KIND, either express or implied.
 * See the License for the specific language governing permissions and
 * limitations under the License.
 */

package com.hedera.node.app.service.token.impl.handlers.transfer;

import static com.hedera.node.app.service.mono.pbj.PbjConverter.asBytes;
import static com.hedera.node.app.spi.key.KeyUtils.isValid;
import static java.util.Objects.requireNonNull;

import com.hedera.hapi.node.base.AccountID;
import com.hedera.hapi.node.base.Key;
import com.hedera.hapi.node.base.ResponseCodeEnum;
import com.hedera.node.app.spi.workflows.HandleException;
import com.hedera.pbj.runtime.io.buffer.Bytes;
import com.hedera.pbj.runtime.io.stream.ReadableStreamingData;
import edu.umd.cs.findbugs.annotations.NonNull;
import java.io.ByteArrayInputStream;
import java.io.IOException;

public final class AliasUtils {
    private AliasUtils() {
        throw new UnsupportedOperationException("Utility Class");
    }
    /**
     * Attempts to parse a {@code Key} from given alias {@code ByteString}. If the Key is of type
     * Ed25519 or ECDSA(secp256k1), returns true if it is a valid key; and false otherwise.
     *
     * @param alias given alias byte string
     * @return whether it parses to a valid primitive key
     */
    public static boolean isSerializedProtoKey(@NonNull final Bytes alias) {
        requireNonNull(alias);
        try (final var bais = new ByteArrayInputStream(requireNonNull(asBytes(alias)))) {
            final var stream = new ReadableStreamingData(bais);
            stream.limit(bais.available());
            final var key = Key.PROTOBUF.parse(stream);
            return (key.hasEcdsaSecp256k1() || key.hasEd25519()) && isValid(key);
        } catch (final IOException e) {
            return false;
        }
    }

    /**
     * Parse a {@code Key} from given alias {@code Bytes}. If there is a parse error, throws a
     * {@code HandleException} with {@code INVALID_ALIAS_KEY} response code.
     * @param alias given alias bytes
     * @return the parsed key
     */
    public static Key asKeyFromAlias(@NonNull Bytes alias) {
        requireNonNull(alias);
        try (final var bais = new ByteArrayInputStream(requireNonNull(asBytes(alias)))) {
            final var stream = new ReadableStreamingData(bais);
            return Key.PROTOBUF.parse(stream);
        } catch (final IOException e) {
            throw new HandleException(ResponseCodeEnum.INVALID_ALIAS_KEY);
        }
    }

<<<<<<< HEAD
    public static boolean isAlias(final AccountID idOrAlias) {
=======
    public static boolean isAlias(@NonNull final AccountID idOrAlias) {
        requireNonNull(idOrAlias);
>>>>>>> 653d0d52
        return !idOrAlias.hasAccountNum() && idOrAlias.hasAlias();
    }
}<|MERGE_RESOLUTION|>--- conflicted
+++ resolved
@@ -69,12 +69,8 @@
         }
     }
 
-<<<<<<< HEAD
-    public static boolean isAlias(final AccountID idOrAlias) {
-=======
     public static boolean isAlias(@NonNull final AccountID idOrAlias) {
         requireNonNull(idOrAlias);
->>>>>>> 653d0d52
         return !idOrAlias.hasAccountNum() && idOrAlias.hasAlias();
     }
 }