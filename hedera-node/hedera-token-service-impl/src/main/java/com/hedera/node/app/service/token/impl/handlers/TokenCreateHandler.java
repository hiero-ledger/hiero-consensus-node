--- conflicted
+++ resolved
@@ -15,27 +15,20 @@
  */
 package com.hedera.node.app.service.token.impl.handlers;
 
-<<<<<<< HEAD
+import static com.hedera.node.app.service.mono.Utils.asHederaKey;
+import static com.hederahashgraph.api.proto.java.ResponseCodeEnum.INVALID_AUTORENEW_ACCOUNT;
+import static com.hederahashgraph.api.proto.java.ResponseCodeEnum.INVALID_CUSTOM_FEE_COLLECTOR;
+import static com.hederahashgraph.api.proto.java.ResponseCodeEnum.INVALID_TREASURY_ACCOUNT_FOR_TOKEN;
 import static java.util.Objects.requireNonNull;
 
 import com.hedera.node.app.spi.meta.PrehandleHandlerContext;
 import com.hedera.node.app.spi.meta.TransactionMetadata;
 import com.hedera.node.app.spi.workflows.TransactionHandler;
-=======
-import static com.hedera.node.app.service.mono.Utils.asHederaKey;
-import static com.hederahashgraph.api.proto.java.ResponseCodeEnum.INVALID_AUTORENEW_ACCOUNT;
-import static com.hederahashgraph.api.proto.java.ResponseCodeEnum.INVALID_CUSTOM_FEE_COLLECTOR;
-import static com.hederahashgraph.api.proto.java.ResponseCodeEnum.INVALID_TREASURY_ACCOUNT_FOR_TOKEN;
-
-import com.hedera.node.app.spi.AccountKeyLookup;
-import com.hedera.node.app.spi.meta.SigTransactionMetadataBuilder;
-import com.hedera.node.app.spi.meta.TransactionMetadata;
-import com.hedera.node.app.spi.workflows.TransactionHandler;
 import com.hederahashgraph.api.proto.java.AccountID;
 import com.hederahashgraph.api.proto.java.CustomFee;
->>>>>>> 0cdefa31
 import com.hederahashgraph.api.proto.java.TransactionBody;
 import edu.umd.cs.findbugs.annotations.NonNull;
+
 import java.util.List;
 
 /**
@@ -54,45 +47,27 @@
      * <p>Please note: the method signature is just a placeholder which is most likely going to
      * change.
      *
-<<<<<<< HEAD
      * @param context the {@link PrehandleHandlerContext} which collects all information that will
      *     be passed to {@link #handle(TransactionMetadata)}
      * @throws NullPointerException if one of the arguments is {@code null}
      */
     public void preHandle(@NonNull final PrehandleHandlerContext context) {
         requireNonNull(context);
-        throw new UnsupportedOperationException("Not implemented");
-=======
-     * @param txBody the {@link TransactionBody} with the transaction data
-     * @param payer the {@link AccountID} of the payer
-     * @param accountStore the {@link AccountKeyLookup} to use to resolve keys
-     * @return the {@link TransactionMetadata} with all information that needs to be passed to
-     *     {@link #handle(TransactionMetadata)}
-     * @throws NullPointerException if one of the arguments is {@code null}
-     */
-    public TransactionMetadata preHandle(
-            @NonNull final TransactionBody txBody,
-            @NonNull final AccountID payer,
-            @NonNull final AccountKeyLookup accountStore) {
-        final var tokenCreateTxnBody = txBody.getTokenCreation();
-        final var meta =
-                new SigTransactionMetadataBuilder(accountStore).payerKeyFor(payer).txnBody(txBody);
+        final var tokenCreateTxnBody = context.getTxn().getTokenCreation();
         if (tokenCreateTxnBody.hasTreasury()) {
             final var treasuryId = tokenCreateTxnBody.getTreasury();
-            meta.addNonPayerKey(treasuryId, INVALID_TREASURY_ACCOUNT_FOR_TOKEN);
+            context.addNonPayerKey(treasuryId, INVALID_TREASURY_ACCOUNT_FOR_TOKEN);
         }
         if (tokenCreateTxnBody.hasAutoRenewAccount()) {
             final var autoRenewalAccountId = tokenCreateTxnBody.getAutoRenewAccount();
-            meta.addNonPayerKey(autoRenewalAccountId, INVALID_AUTORENEW_ACCOUNT);
+            context.addNonPayerKey(autoRenewalAccountId, INVALID_AUTORENEW_ACCOUNT);
         }
         if (tokenCreateTxnBody.hasAdminKey()) {
             final var adminKey = asHederaKey(tokenCreateTxnBody.getAdminKey());
-            adminKey.ifPresent(meta::addToReqNonPayerKeys);
+            adminKey.ifPresent(context::addToReqNonPayerKeys);
         }
         final var customFees = tokenCreateTxnBody.getCustomFeesList();
-        addCustomFeeCollectorKeys(meta, customFees);
-        return meta.build();
->>>>>>> 0cdefa31
+        addCustomFeeCollectorKeys(context, customFees);
     }
 
     /**
@@ -114,11 +89,12 @@
     /**
      * Validates the collector key from the custom fees.
      *
-     * @param meta given transaction metadata
+     * @param context given context
      * @param customFeesList list with the custom fees
      */
     private void addCustomFeeCollectorKeys(
-            SigTransactionMetadataBuilder meta, final List<CustomFee> customFeesList) {
+            @NonNull final PrehandleHandlerContext context,
+            @NonNull final List<CustomFee> customFeesList) {
 
         for (final var customFee : customFeesList) {
             final var collector = customFee.getFeeCollectorAccountId();
@@ -131,9 +107,9 @@
                 final var alwaysAdd =
                         fixedFee.hasDenominatingTokenId()
                                 && fixedFee.getDenominatingTokenId().getTokenNum() == 0L;
-                addAccount(meta, collector, alwaysAdd);
+                addAccount(context, collector, alwaysAdd);
             } else if (customFee.hasFractionalFee()) {
-                meta.addNonPayerKey(collector, INVALID_CUSTOM_FEE_COLLECTOR);
+                context.addNonPayerKey(collector, INVALID_CUSTOM_FEE_COLLECTOR);
             } else {
                 final var royaltyFee = customFee.getRoyaltyFee();
                 var alwaysAdd = false;
@@ -143,7 +119,7 @@
                             fFee.hasDenominatingTokenId()
                                     && fFee.getDenominatingTokenId().getTokenNum() == 0;
                 }
-                addAccount(meta, collector, alwaysAdd);
+                addAccount(context, collector, alwaysAdd);
             }
         }
     }
@@ -151,18 +127,18 @@
     /**
      * Signs the metadata or adds failure status.
      *
-     * @param meta given transaction metadata
+     * @param context given context
      * @param collector the ID of the collector
      * @param alwaysAdd if true, will always add the key
      */
     private void addAccount(
-            final SigTransactionMetadataBuilder meta,
+            final PrehandleHandlerContext context,
             final AccountID collector,
             final boolean alwaysAdd) {
         if (alwaysAdd) {
-            meta.addNonPayerKey(collector, INVALID_CUSTOM_FEE_COLLECTOR);
+            context.addNonPayerKey(collector, INVALID_CUSTOM_FEE_COLLECTOR);
         } else {
-            meta.addNonPayerKeyIfReceiverSigRequired(collector, INVALID_CUSTOM_FEE_COLLECTOR);
+            context.addNonPayerKeyIfReceiverSigRequired(collector, INVALID_CUSTOM_FEE_COLLECTOR);
         }
     }
 }