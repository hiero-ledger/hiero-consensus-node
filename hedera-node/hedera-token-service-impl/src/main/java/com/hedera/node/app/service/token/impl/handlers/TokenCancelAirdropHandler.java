--- conflicted
+++ resolved
@@ -112,11 +112,6 @@
         final var op = txn.tokenCancelAirdropOrThrow();
 
         validateFalsePreCheck(op.pendingAirdrops().isEmpty(), EMPTY_PENDING_AIRDROP_ID_LIST);
-<<<<<<< HEAD
-        validateFalsePreCheck(
-                op.pendingAirdrops().size() > MAX_ALLOWED_PENDING_AIRDROPS_TO_CANCEL, PENDING_AIRDROP_ID_LIST_TOO_LONG);
-=======
->>>>>>> 21a80caf
         final var uniquePendingAirdrops = new HashSet<PendingAirdropId>();
         for (final var airdrop : op.pendingAirdrops()) {
             if (!uniquePendingAirdrops.add(airdrop)) {
