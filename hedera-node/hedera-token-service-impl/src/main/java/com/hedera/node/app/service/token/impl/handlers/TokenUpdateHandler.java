/*
 * Copyright (C) 2022-2024 Hedera Hashgraph, LLC
 *
 * Licensed under the Apache License, Version 2.0 (the "License");
 * you may not use this file except in compliance with the License.
 * You may obtain a copy of the License at
 *
 *      http://www.apache.org/licenses/LICENSE-2.0
 *
 * Unless required by applicable law or agreed to in writing, software
 * distributed under the License is distributed on an "AS IS" BASIS,
 * WITHOUT WARRANTIES OR CONDITIONS OF ANY KIND, either express or implied.
 * See the License for the specific language governing permissions and
 * limitations under the License.
 */

package com.hedera.node.app.service.token.impl.handlers;

import static com.hedera.hapi.node.base.ResponseCodeEnum.ACCOUNT_FROZEN_FOR_TOKEN;
import static com.hedera.hapi.node.base.ResponseCodeEnum.CURRENT_TREASURY_STILL_OWNS_NFTS;
import static com.hedera.hapi.node.base.ResponseCodeEnum.INVALID_ACCOUNT_ID;
import static com.hedera.hapi.node.base.ResponseCodeEnum.INVALID_AUTORENEW_ACCOUNT;
import static com.hedera.hapi.node.base.ResponseCodeEnum.INVALID_CUSTOM_FEE_SCHEDULE_KEY;
import static com.hedera.hapi.node.base.ResponseCodeEnum.INVALID_TOKEN_ID;
import static com.hedera.hapi.node.base.ResponseCodeEnum.INVALID_TREASURY_ACCOUNT_FOR_TOKEN;
import static com.hedera.hapi.node.base.ResponseCodeEnum.TOKEN_HAS_NO_FEE_SCHEDULE_KEY;
import static com.hedera.hapi.node.base.ResponseCodeEnum.TOKEN_HAS_NO_FREEZE_KEY;
import static com.hedera.hapi.node.base.ResponseCodeEnum.TOKEN_HAS_NO_KYC_KEY;
import static com.hedera.hapi.node.base.ResponseCodeEnum.TOKEN_HAS_NO_METADATA_KEY;
import static com.hedera.hapi.node.base.ResponseCodeEnum.TOKEN_HAS_NO_PAUSE_KEY;
import static com.hedera.hapi.node.base.ResponseCodeEnum.TOKEN_HAS_NO_SUPPLY_KEY;
import static com.hedera.hapi.node.base.ResponseCodeEnum.TOKEN_HAS_NO_WIPE_KEY;
import static com.hedera.hapi.node.base.ResponseCodeEnum.TRANSACTION_REQUIRES_ZERO_TOKEN_BALANCES;
import static com.hedera.hapi.node.base.TokenType.FUNGIBLE_COMMON;
import static com.hedera.hapi.node.base.TokenType.NON_FUNGIBLE_UNIQUE;
import static com.hedera.node.app.hapi.fees.usage.crypto.CryptoOpsUsage.txnEstimateFactory;
import static com.hedera.node.app.service.mono.pbj.PbjConverter.fromPbj;
import static com.hedera.node.app.service.token.impl.util.TokenHandlerHelper.getIfUsable;
import static com.hedera.node.app.spi.key.KeyUtils.isValid;
import static com.hedera.node.app.spi.validation.AttributeValidator.isKeyRemoval;
import static com.hedera.node.app.spi.workflows.HandleException.validateTrue;
import static com.hedera.node.app.spi.workflows.PreCheckException.validateTruePreCheck;
import static java.util.Objects.requireNonNull;

import com.hedera.hapi.node.base.AccountID;
import com.hedera.hapi.node.base.Key;
import com.hedera.hapi.node.base.KeyList;
import com.hedera.hapi.node.base.SubType;
<<<<<<< HEAD
=======
import com.hedera.hapi.node.base.ThresholdKey;
>>>>>>> 2555c6d4
import com.hedera.hapi.node.base.TokenKeyValidation;
import com.hedera.hapi.node.state.token.Account;
import com.hedera.hapi.node.state.token.Token;
import com.hedera.hapi.node.state.token.TokenRelation;
import com.hedera.hapi.node.token.TokenUpdateTransactionBody;
import com.hedera.hapi.node.transaction.TransactionBody;
import com.hedera.node.app.service.mono.fees.calculation.token.txns.TokenUpdateResourceUsage;
import com.hedera.node.app.service.token.ReadableTokenStore;
import com.hedera.node.app.service.token.impl.WritableAccountStore;
import com.hedera.node.app.service.token.impl.WritableTokenRelationStore;
import com.hedera.node.app.service.token.impl.WritableTokenStore;
import com.hedera.node.app.service.token.impl.validators.TokenUpdateValidator;
import com.hedera.node.app.service.token.records.TokenUpdateRecordBuilder;
import com.hedera.node.app.spi.fees.FeeContext;
import com.hedera.node.app.spi.fees.Fees;
import com.hedera.node.app.spi.validation.ExpiryMeta;
import com.hedera.node.app.spi.workflows.HandleContext;
import com.hedera.node.app.spi.workflows.HandleException;
import com.hedera.node.app.spi.workflows.PreCheckException;
import com.hedera.node.app.spi.workflows.PreHandleContext;
import com.hedera.node.app.spi.workflows.TransactionHandler;
import com.hedera.node.config.data.TokensConfig;
import edu.umd.cs.findbugs.annotations.NonNull;
import java.util.ArrayList;
import java.util.List;
import javax.inject.Inject;
import javax.inject.Singleton;

/**
 * Provides the state transition for token update.
 */
@Singleton
public class TokenUpdateHandler extends BaseTokenHandler implements TransactionHandler {
    private final TokenUpdateValidator tokenUpdateValidator;

    @Inject
    public TokenUpdateHandler(@NonNull final TokenUpdateValidator tokenUpdateValidator) {
        this.tokenUpdateValidator = tokenUpdateValidator;
    }

    @Override
    public void pureChecks(@NonNull final TransactionBody txn) throws PreCheckException {
        requireNonNull(txn);
        final var op = txn.tokenUpdateOrThrow();
        validateTruePreCheck(op.hasToken(), INVALID_TOKEN_ID);
<<<<<<< HEAD
=======

>>>>>>> 2555c6d4
        if (op.hasFeeScheduleKey()
                && !isKeyRemoval(op.feeScheduleKey())
                && op.keyVerificationMode() != TokenKeyValidation.NO_VALIDATION) {
            validateTruePreCheck(isValid(op.feeScheduleKey()), INVALID_CUSTOM_FEE_SCHEDULE_KEY);
        }
    }

    @Override
    public void preHandle(@NonNull final PreHandleContext context) throws PreCheckException {
        requireNonNull(context);
        final var op = context.body().tokenUpdateOrThrow();
        pureChecks(context.body());

        final var tokenId = op.tokenOrThrow();

        final var tokenStore = context.createStore(ReadableTokenStore.class);
        final var token = tokenStore.get(tokenId);
<<<<<<< HEAD
        if (token == null) {
            throw new PreCheckException(INVALID_TOKEN_ID);
        }

        addRequiredSignersForKeyRemoval(context, op, token);
=======
        if (token == null) throw new PreCheckException(INVALID_TOKEN_ID);

        addRequiredSigners(context, op, token);
>>>>>>> 2555c6d4
    }

    @Override
    public void handle(@NonNull final HandleContext context) throws HandleException {
        requireNonNull(context);
        final var txn = context.body();
        final var op = txn.tokenUpdateOrThrow();
        final var tokenId = op.tokenOrThrow();
        final var recordBuilder = context.recordBuilder(TokenUpdateRecordBuilder.class);

        // validate fields that involve config or state
        final var validationResult = tokenUpdateValidator.validateSemantics(context, op);
        // get the resolved expiry meta and token
        final var token = validationResult.token();
        final var resolvedExpiry = validationResult.resolvedExpiryMeta();

        final var accountStore = context.writableStore(WritableAccountStore.class);
        final var tokenRelStore = context.writableStore(WritableTokenRelationStore.class);
        final var tokenStore = context.writableStore(WritableTokenStore.class);
        final var config = context.configuration();
        final var tokensConfig = config.getConfigData(TokensConfig.class);

        // If the operation has treasury change, then we need to check if the new treasury is valid
        // and if the treasury is not already associated with the token, see if it has auto associations
        // enabled and has open slots. If so, auto-associate.
        // We allow existing treasuries to have any nft balances left over, but the new treasury should
        // not have any balances left over. Transfer all balances for the current token to new treasury
        if (op.hasTreasury()) {
            final var existingTreasury = token.treasuryAccountId();
            final var newTreasury = op.treasuryOrThrow();
            final var newTreasuryAccount = getIfUsable(
                    newTreasury, accountStore, context.expiryValidator(), INVALID_TREASURY_ACCOUNT_FOR_TOKEN);
            final var newTreasuryRel = tokenRelStore.get(newTreasury, tokenId);
            // If there is no treasury relationship, then we need to create one if auto associations are available.
            // If not fail
            if (newTreasuryRel == null) {
                final var newRelation = autoAssociate(newTreasuryAccount, token, accountStore, tokenRelStore, config);
                recordBuilder.addAutomaticTokenAssociation(
                        asTokenAssociation(newRelation.tokenId(), newRelation.accountId()));
            }
            // Treasury can be modified when it owns NFTs when the property "tokens.nfts.useTreasuryWildcards"
            // is enabled.
            if (!tokensConfig.nftsUseTreasuryWildcards() && token.tokenType().equals(NON_FUNGIBLE_UNIQUE)) {
                final var existingTreasuryRel = tokenRelStore.get(existingTreasury, tokenId);
                validateTrue(existingTreasuryRel != null, INVALID_TREASURY_ACCOUNT_FOR_TOKEN);
                final var tokenRelBalance = existingTreasuryRel.balance();
                validateTrue(tokenRelBalance == 0, CURRENT_TREASURY_STILL_OWNS_NFTS);
            }

            if (!newTreasury.equals(existingTreasury)) {
                final var existingTreasuryAccount = getIfUsable(
                        existingTreasury, accountStore, context.expiryValidator(), INVALID_TREASURY_ACCOUNT_FOR_TOKEN);

                updateTreasuryTitles(existingTreasuryAccount, newTreasuryAccount, token, accountStore, tokenRelStore);
                // If the token is fungible, transfer fungible balance to new treasury
                // If it is non-fungible token transfer the ownership of the NFTs from old treasury to new treasury
                transferTokensToNewTreasury(existingTreasury, newTreasury, token, tokenRelStore, accountStore);
            }
        }
        final var tokenBuilder = customizeToken(token, resolvedExpiry, op);
        tokenStore.put(tokenBuilder.build());
        recordBuilder.tokenType(token.tokenType());
    }

    /**
     * Transfer tokens from old treasury to new treasury if the token is fungible. If the token is non-fungible,
     * transfer the ownership of the NFTs from old treasury to new treasury
     *
     * @param oldTreasury   old treasury account
     * @param newTreasury   new treasury account
     * @param token         token
     * @param tokenRelStore token relationship store
     * @param accountStore  account store
     */
    private void transferTokensToNewTreasury(
            final AccountID oldTreasury,
            final AccountID newTreasury,
            final Token token,
            final WritableTokenRelationStore tokenRelStore,
            final WritableAccountStore accountStore) {
        final var tokenId = token.tokenId();
        // Validate both accounts are not frozen and have the right keys
        final var oldTreasuryRel = getIfUsable(oldTreasury, tokenId, tokenRelStore);
        final var newTreasuryRel = getIfUsable(newTreasury, tokenId, tokenRelStore);
        if (oldTreasuryRel.balance() > 0) {
            validateFrozenAndKey(oldTreasuryRel);
            validateFrozenAndKey(newTreasuryRel);

            if (token.tokenType().equals(FUNGIBLE_COMMON)) {
                // Transfers fungible balances and updates account's numOfPositiveBalances
                // and puts to modifications on state.
                transferFungibleTokensToTreasury(oldTreasuryRel, newTreasuryRel, tokenRelStore, accountStore);
            } else {
                // Check whether new treasury has balance, if it does throw TRANSACTION_REQUIRES_ZERO_TOKEN_BALANCES
                validateTrue(newTreasuryRel.balance() == 0, TRANSACTION_REQUIRES_ZERO_TOKEN_BALANCES);
                // Transfers NFT ownerships and updates account's numOwnedNfts and
                // tokenRelation's balance and puts to modifications on state.
                changeOwnerToNewTreasury(oldTreasuryRel, newTreasuryRel, tokenRelStore, accountStore);
            }
        }
    }

    /**
     * Transfer fungible tokens from old treasury to new treasury. NOTE: This updates account's numOfPositiveBalances
     * and puts to modifications on state.
     *
     * @param fromTreasuryRel old treasury relationship
     * @param toTreasuryRel   new treasury relationship
     * @param tokenRelStore   token relationship store
     * @param accountStore    account store
     */
    private void transferFungibleTokensToTreasury(
            final TokenRelation fromTreasuryRel,
            final TokenRelation toTreasuryRel,
            final WritableTokenRelationStore tokenRelStore,
            final WritableAccountStore accountStore) {
        final var adjustment = fromTreasuryRel.balance();

        final var fromTreasury = accountStore.getAccountById(fromTreasuryRel.accountId());
        final var toTreasury = accountStore.getAccountById(toTreasuryRel.accountId());

        adjustBalance(fromTreasuryRel, fromTreasury, -adjustment, tokenRelStore, accountStore);
        adjustBalance(toTreasuryRel, toTreasury, adjustment, tokenRelStore, accountStore);
    }

    /**
     * Change the ownership of the NFTs from old treasury to new treasury. NOTE: This updates account's numOwnedNfts and
     * tokenRelation's balance and puts to modifications on state.
     *
     * @param fromTreasuryRel old treasury relationship
     * @param toTreasuryRel   new treasury relationship
     * @param tokenRelStore   token relationship store
     * @param accountStore    account store
     */
    private void changeOwnerToNewTreasury(
            final TokenRelation fromTreasuryRel,
            final TokenRelation toTreasuryRel,
            final WritableTokenRelationStore tokenRelStore,
            final WritableAccountStore accountStore) {
        final var fromTreasury = accountStore.getAccountById(fromTreasuryRel.accountId());
        final var toTreasury = accountStore.getAccountById(toTreasuryRel.accountId());

        final var fromRelBalance = fromTreasuryRel.balance();
        final var toRelBalance = toTreasuryRel.balance();

        final var fromNftsOwned = fromTreasury.numberOwnedNfts();
        final var toNftsOwned = toTreasury.numberOwnedNfts();

        final var fromTreasuryCopy = fromTreasury.copyBuilder();
        final var toTreasuryCopy = toTreasury.copyBuilder();
        final var fromRelCopy = fromTreasuryRel.copyBuilder();
        final var toRelCopy = toTreasuryRel.copyBuilder();

        // Update the number of positive balances and number of owned NFTs for old and new treasuries
        final var newFromPositiveBalancesCount =
                fromRelBalance > 0 ? fromTreasury.numberPositiveBalances() - 1 : fromTreasury.numberPositiveBalances();
        final var newToPositiveBalancesCount =
                toRelBalance > 0 ? toTreasury.numberPositiveBalances() + 1 : toTreasury.numberPositiveBalances();
        accountStore.put(fromTreasuryCopy
                .numberPositiveBalances(newFromPositiveBalancesCount)
                .numberOwnedNfts(fromNftsOwned - fromRelBalance)
                .build());
        accountStore.put(toTreasuryCopy
                .numberPositiveBalances(newToPositiveBalancesCount)
                .numberOwnedNfts(toNftsOwned + fromRelBalance)
                .build());
        tokenRelStore.put(fromRelCopy.balance(0).build());
        tokenRelStore.put(toRelCopy.balance(toRelBalance + fromRelBalance).build());
    }

    /**
     * Validate both KYC is granted and token is not frozen on the token.
     *
     * @param tokenRel token relationship
     */
    private void validateFrozenAndKey(final TokenRelation tokenRel) {
        validateTrue(!tokenRel.frozen(), ACCOUNT_FROZEN_FOR_TOKEN);
        validateTrue(tokenRel.kycGranted(), TOKEN_HAS_NO_KYC_KEY);
    }

    /**
     * Build a Token based on the given token update transaction body.
     *
     * @param token          token to be updated
     * @param resolvedExpiry resolved expiry
     * @param op             token update transaction body
     * @return updated token builder
     */
    private Token.Builder customizeToken(
            @NonNull final Token token,
            @NonNull final ExpiryMeta resolvedExpiry,
            @NonNull final TokenUpdateTransactionBody op) {
        final var copyToken = token.copyBuilder();
        // All these keys are validated in validateSemantics
        // If these keys did not exist on the token already, they can't be changed on update
        updateKeys(op, token, copyToken);
        updateExpiryFields(op, resolvedExpiry, copyToken);
        updateTokenAttributes(op, copyToken, token);
        return copyToken;
    }

    /**
     * Updates token name, token symbol, token metadata, token memo and token treasury if they are present in the token
     * update transaction body.
     *
     * @param op            token update transaction body
     * @param builder       token builder
     * @param originalToken original token
     */
    private void updateTokenAttributes(
            final TokenUpdateTransactionBody op, final Token.Builder builder, final Token originalToken) {
        if (op.symbol() != null && op.symbol().length() > 0) {
            builder.symbol(op.symbol());
        }
        if (op.name() != null && op.name().length() > 0) {
            builder.name(op.name());
        }
        if (op.hasMemo()) {
            builder.memo(op.memo());
        }
        if (op.hasMetadata()) {
            builder.metadata(op.metadata());
        }
        if (op.hasTreasury() && !op.treasuryOrThrow().equals(originalToken.treasuryAccountId())) {
            builder.treasuryAccountId(op.treasuryOrThrow());
        }
    }

    /**
     * Updates expiry fields of the token if they are present in the token update transaction body.
     *
     * @param op             token update transaction body
     * @param resolvedExpiry resolved expiry
     * @param builder        token builder
     */
    private void updateExpiryFields(
            final TokenUpdateTransactionBody op, final ExpiryMeta resolvedExpiry, final Token.Builder builder) {
        if (op.hasExpiry()) {
            builder.expirationSecond(resolvedExpiry.expiry());
        }
        if (op.hasAutoRenewPeriod()) {
            builder.autoRenewSeconds(resolvedExpiry.autoRenewPeriod());
        }
        if (op.hasAutoRenewAccount()) {
            builder.autoRenewAccountId(resolvedExpiry.autoRenewAccountId());
        }
    }

    /**
     * Updates keys of the token if they are present in the token update transaction body. All keys can be updates only
     * if they had already existed on the token. These keys can't be updated if they were not added during creation.
     *
     * @param op            token update transaction body
     * @param originalToken original token
     * @param builder       token builder
     */
    private void updateKeys(
            final TokenUpdateTransactionBody op, final Token originalToken, final Token.Builder builder) {
        if (op.hasKycKey()) {
            validateTrue(originalToken.hasKycKey(), TOKEN_HAS_NO_KYC_KEY);
            builder.kycKey(getNewKeyValue(op.kycKey()));
        }
        if (op.hasFreezeKey()) {
            validateTrue(originalToken.hasFreezeKey(), TOKEN_HAS_NO_FREEZE_KEY);
            builder.freezeKey(getNewKeyValue(op.freezeKey()));
        }
        if (op.hasWipeKey()) {
            validateTrue(originalToken.hasWipeKey(), TOKEN_HAS_NO_WIPE_KEY);
            builder.wipeKey(getNewKeyValue(op.wipeKey()));
        }
        if (op.hasSupplyKey()) {
            validateTrue(originalToken.hasSupplyKey(), TOKEN_HAS_NO_SUPPLY_KEY);
            builder.supplyKey(getNewKeyValue(op.supplyKey()));
        }
        if (op.hasFeeScheduleKey()) {
            validateTrue(originalToken.hasFeeScheduleKey(), TOKEN_HAS_NO_FEE_SCHEDULE_KEY);
            builder.feeScheduleKey(getNewKeyValue(op.feeScheduleKey()));
        }
        if (op.hasPauseKey()) {
            validateTrue(originalToken.hasPauseKey(), TOKEN_HAS_NO_PAUSE_KEY);
            builder.pauseKey(getNewKeyValue(op.pauseKey()));
        }
        if (op.hasMetadataKey()) {
            validateTrue(originalToken.hasMetadataKey(), TOKEN_HAS_NO_METADATA_KEY);
            builder.metadataKey(getNewKeyValue(op.metadataKey()));
        }
        if (op.hasAdminKey()) {
            builder.adminKey(getNewKeyValue(op.adminKey()));
        }
    }

    private Key getNewKeyValue(Key newKey) {
        return isKeyRemoval(newKey) ? null : newKey;
    }

    /**
     * Add all signature requirements for TokenUpdateTx note: those requirements drastically changed after HIP-540
     *
     * @param context       pre handle context
     * @param op            token update transaction body
     * @param originalToken original token
     */
    private void addRequiredSignersForKeyRemoval(
            @NonNull PreHandleContext context,
            @NonNull final TokenUpdateTransactionBody op,
            @NonNull final Token originalToken)
            throws PreCheckException {
        if (op.hasAdminKey()) {
            if (isValid(op.adminKey())) {
                // if op admin key is valid we require the signature
                context.requireKey(op.adminKeyOrThrow());
            } else {
                if (originalToken.hasAdminKey() && isValid(originalToken.adminKey())) {
                    // if it's not, case is that the current admin key wants to
                    // set itself to an invalid key, hence we require only the current admin key signature
                    context.requireKey(originalToken.adminKey());
                }
            }
        }

        if (op.hasTreasury()) {
            context.requireKeyOrThrow(op.treasuryOrThrow(), INVALID_ACCOUNT_ID);
        }
        if (op.hasAutoRenewAccount()) {
            context.requireKeyOrThrow(op.autoRenewAccountOrThrow(), INVALID_AUTORENEW_ACCOUNT);
        }
    }

    /**
<<<<<<< HEAD
     * If there is a change in treasury account, update the treasury titles of the old and new treasury accounts. NOTE :
     * This updated the numberTreasuryTitles on old and new treasury accounts. And also updates new treasury
     * relationship to not be frozen
     *
=======
     * Add all signature requirements for TokenUpdateTx
     * note: those requirements drastically changed after HIP-540
     * @param context pre handle context
     * @param op token update transaction body
     * @param originalToken original token
     */
    private void addRequiredSigners(
            @NonNull PreHandleContext context,
            @NonNull final TokenUpdateTransactionBody op,
            @NonNull final Token originalToken)
            throws PreCheckException {
        if (op.hasAdminKey()) {
            if (isValid(op.adminKey())) {
                // if op admin key is valid we require the signature
                context.requireKey(op.adminKeyOrThrow());
            } else {
                // if it's not, case is that the current admin key wants to
                // set itself to an invalid key, hence we require only the current admin key signature
                context.requireKey(originalToken.adminKey());
            }
        }

        if (op.hasTreasury()) {
            context.requireKeyOrThrow(op.treasuryOrThrow(), INVALID_ACCOUNT_ID);
        }
        if (op.hasAutoRenewAccount()) {
            context.requireKeyOrThrow(op.autoRenewAccountOrThrow(), INVALID_AUTORENEW_ACCOUNT);
        }

        if (originalToken.hasAdminKey()) {
            // if we update any of the low priority keys, we should allow either admin key
            // or the respective low priority key to sign.
            if (noOtherFieldThanLowPriorityKeyOrMetadataWillBeUpdated(op)) {
                List<Key> lowPriorityKeys = new ArrayList<>();
                addRequiredLowPrioritySigner(
                        lowPriorityKeys, originalToken.hasWipeKey(), originalToken.wipeKey(), op.hasWipeKey());
                addRequiredLowPrioritySigner(
                        lowPriorityKeys, originalToken.hasKycKey(), originalToken.kycKey(), op.hasKycKey());
                addRequiredLowPrioritySigner(
                        lowPriorityKeys, originalToken.hasSupplyKey(), originalToken.supplyKey(), op.hasSupplyKey());
                addRequiredLowPrioritySigner(
                        lowPriorityKeys, originalToken.hasFreezeKey(), originalToken.freezeKey(), op.hasFreezeKey());
                addRequiredLowPrioritySigner(
                        lowPriorityKeys,
                        originalToken.hasFeeScheduleKey(),
                        originalToken.feeScheduleKey(),
                        op.hasFeeScheduleKey());
                addRequiredLowPrioritySigner(
                        lowPriorityKeys, originalToken.hasPauseKey(), originalToken.pauseKey(), op.hasPauseKey());
                addRequiredLowPrioritySigner(
                        lowPriorityKeys,
                        originalToken.hasMetadataKey(),
                        originalToken.metadataKey(),
                        op.hasMetadataKey());
                addRequiredLowPrioritySigner(
                        lowPriorityKeys, originalToken.hasMetadataKey(), originalToken.metadataKey(), op.hasMetadata());

                Key requiredKey;
                if (lowPriorityKeys.isEmpty()) {
                    requiredKey = originalToken.adminKey();
                } else {
                    final Key lowPriorityKeyList = Key.newBuilder()
                            .keyList(KeyList.newBuilder().keys(lowPriorityKeys).build())
                            .build();
                    final List<Key> keysRequired = List.of(lowPriorityKeyList, originalToken.adminKey());
                    // with this we will require either admin key signature or all low priority keys signatures
                    // (we can update several low priority keys with one TokenUpdate, so we will require all of these
                    // keys
                    // to sign)
                    requiredKey = Key.newBuilder()
                            .thresholdKey(ThresholdKey.newBuilder()
                                    .keys(KeyList.newBuilder()
                                            .keys(keysRequired)
                                            .build())
                                    .threshold(1)
                                    .build())
                            .build();
                }

                context.requireKey(requiredKey);
            } else if (!isExpiryOnlyUpdateOp(op)) {
                // if we update any other field, we need the current admin key to sign
                // note: for expiry only op admin key is not required
                context.requireKey(originalToken.adminKey());
            }
        }
    }

    private void addRequiredLowPrioritySigner(
            @NonNull List<Key> lowPriorityKeys,
            final boolean tokenHasKey,
            @NonNull final Key originalKey,
            final boolean updateHasField) {
        if (updateHasField) {
            if (tokenHasKey) {
                lowPriorityKeys.add(originalKey);
            }
        }
    }

    /**
     * If there is a change in treasury account, update the treasury titles of the old and
     * new treasury accounts.
     * NOTE : This updated the numberTreasuryTitles on old and new treasury accounts.
     * And also updates new treasury relationship to not be frozen
>>>>>>> 2555c6d4
     * @param existingTreasuryAccount existing treasury account
     * @param newTreasuryAccount      new treasury account
     * @param originalToken           original token
     * @param accountStore            account store
     * @param tokenRelStore           token relation store
     */
    private void updateTreasuryTitles(
            @NonNull final Account existingTreasuryAccount,
            @NonNull final Account newTreasuryAccount,
            @NonNull final Token originalToken,
            @NonNull final WritableAccountStore accountStore,
            @NonNull final WritableTokenRelationStore tokenRelStore) {
        final var newTokenRelation = tokenRelStore.get(newTreasuryAccount.accountId(), originalToken.tokenId());
        final var newRelCopy = newTokenRelation.copyBuilder();

        if (originalToken.hasFreezeKey()) {
            newRelCopy.frozen(false);
        }
        if (originalToken.hasKycKey()) {
            newRelCopy.kycGranted(true);
        }

        final var existingTreasuryTitles = existingTreasuryAccount.numberTreasuryTitles();
        final var newTreasuryAccountTitles = newTreasuryAccount.numberTreasuryTitles();
        final var copyOldTreasury =
                existingTreasuryAccount.copyBuilder().numberTreasuryTitles(existingTreasuryTitles - 1);
        final var copyNewTreasury = newTreasuryAccount.copyBuilder().numberTreasuryTitles(newTreasuryAccountTitles + 1);

        accountStore.put(copyOldTreasury.build());
        accountStore.put(copyNewTreasury.build());
        tokenRelStore.put(newRelCopy.build());
    }

    @NonNull
    @Override
    public Fees calculateFees(@NonNull final FeeContext feeContext) {
        requireNonNull(feeContext);
        final var body = feeContext.body();
        final var op = body.tokenUpdateOrThrow();
        final var readableStore = feeContext.readableStore(ReadableTokenStore.class);
        final var token = readableStore.get(op.tokenOrThrow());

        return feeContext.feeCalculator(SubType.DEFAULT).legacyCalculate(sigValueObj -> new TokenUpdateResourceUsage(
                        txnEstimateFactory)
                .usageGiven(fromPbj(body), sigValueObj, token));
    }
}<|MERGE_RESOLUTION|>--- conflicted
+++ resolved
@@ -46,10 +46,7 @@
 import com.hedera.hapi.node.base.Key;
 import com.hedera.hapi.node.base.KeyList;
 import com.hedera.hapi.node.base.SubType;
-<<<<<<< HEAD
-=======
 import com.hedera.hapi.node.base.ThresholdKey;
->>>>>>> 2555c6d4
 import com.hedera.hapi.node.base.TokenKeyValidation;
 import com.hedera.hapi.node.state.token.Account;
 import com.hedera.hapi.node.state.token.Token;
@@ -95,10 +92,7 @@
         requireNonNull(txn);
         final var op = txn.tokenUpdateOrThrow();
         validateTruePreCheck(op.hasToken(), INVALID_TOKEN_ID);
-<<<<<<< HEAD
-=======
-
->>>>>>> 2555c6d4
+
         if (op.hasFeeScheduleKey()
                 && !isKeyRemoval(op.feeScheduleKey())
                 && op.keyVerificationMode() != TokenKeyValidation.NO_VALIDATION) {
@@ -116,17 +110,9 @@
 
         final var tokenStore = context.createStore(ReadableTokenStore.class);
         final var token = tokenStore.get(tokenId);
-<<<<<<< HEAD
-        if (token == null) {
-            throw new PreCheckException(INVALID_TOKEN_ID);
-        }
-
-        addRequiredSignersForKeyRemoval(context, op, token);
-=======
         if (token == null) throw new PreCheckException(INVALID_TOKEN_ID);
 
         addRequiredSigners(context, op, token);
->>>>>>> 2555c6d4
     }
 
     @Override
@@ -194,12 +180,11 @@
     /**
      * Transfer tokens from old treasury to new treasury if the token is fungible. If the token is non-fungible,
      * transfer the ownership of the NFTs from old treasury to new treasury
-     *
-     * @param oldTreasury   old treasury account
-     * @param newTreasury   new treasury account
-     * @param token         token
+     * @param oldTreasury old treasury account
+     * @param newTreasury new treasury account
+     * @param token token
      * @param tokenRelStore token relationship store
-     * @param accountStore  account store
+     * @param accountStore account store
      */
     private void transferTokensToNewTreasury(
             final AccountID oldTreasury,
@@ -228,15 +213,13 @@
             }
         }
     }
-
-    /**
-     * Transfer fungible tokens from old treasury to new treasury. NOTE: This updates account's numOfPositiveBalances
-     * and puts to modifications on state.
-     *
+    /**
+     * Transfer fungible tokens from old treasury to new treasury.
+     * NOTE: This updates account's numOfPositiveBalances and puts to modifications on state.
      * @param fromTreasuryRel old treasury relationship
-     * @param toTreasuryRel   new treasury relationship
-     * @param tokenRelStore   token relationship store
-     * @param accountStore    account store
+     * @param toTreasuryRel new treasury relationship
+     * @param tokenRelStore token relationship store
+     * @param accountStore account store
      */
     private void transferFungibleTokensToTreasury(
             final TokenRelation fromTreasuryRel,
@@ -253,13 +236,12 @@
     }
 
     /**
-     * Change the ownership of the NFTs from old treasury to new treasury. NOTE: This updates account's numOwnedNfts and
-     * tokenRelation's balance and puts to modifications on state.
-     *
+     * Change the ownership of the NFTs from old treasury to new treasury.
+     * NOTE: This updates account's numOwnedNfts and tokenRelation's balance and puts to modifications on state.
      * @param fromTreasuryRel old treasury relationship
-     * @param toTreasuryRel   new treasury relationship
-     * @param tokenRelStore   token relationship store
-     * @param accountStore    account store
+     * @param toTreasuryRel new treasury relationship
+     * @param tokenRelStore token relationship store
+     * @param accountStore account store
      */
     private void changeOwnerToNewTreasury(
             final TokenRelation fromTreasuryRel,
@@ -299,7 +281,6 @@
 
     /**
      * Validate both KYC is granted and token is not frozen on the token.
-     *
      * @param tokenRel token relationship
      */
     private void validateFrozenAndKey(final TokenRelation tokenRel) {
@@ -309,10 +290,9 @@
 
     /**
      * Build a Token based on the given token update transaction body.
-     *
-     * @param token          token to be updated
+     * @param token token to be updated
      * @param resolvedExpiry resolved expiry
-     * @param op             token update transaction body
+     * @param op token update transaction body
      * @return updated token builder
      */
     private Token.Builder customizeToken(
@@ -329,11 +309,10 @@
     }
 
     /**
-     * Updates token name, token symbol, token metadata, token memo and token treasury if they are present in the token
-     * update transaction body.
-     *
-     * @param op            token update transaction body
-     * @param builder       token builder
+     * Updates token name, token symbol, token metadata, token memo
+     * and token treasury if they are present in the token update transaction body.
+     * @param op token update transaction body
+     * @param builder token builder
      * @param originalToken original token
      */
     private void updateTokenAttributes(
@@ -357,10 +336,9 @@
 
     /**
      * Updates expiry fields of the token if they are present in the token update transaction body.
-     *
-     * @param op             token update transaction body
+     * @param op token update transaction body
      * @param resolvedExpiry resolved expiry
-     * @param builder        token builder
+     * @param builder token builder
      */
     private void updateExpiryFields(
             final TokenUpdateTransactionBody op, final ExpiryMeta resolvedExpiry, final Token.Builder builder) {
@@ -376,12 +354,12 @@
     }
 
     /**
-     * Updates keys of the token if they are present in the token update transaction body. All keys can be updates only
-     * if they had already existed on the token. These keys can't be updated if they were not added during creation.
-     *
-     * @param op            token update transaction body
+     * Updates keys of the token if they are present in the token update transaction body.
+     * All keys can be updates only if they had already existed on the token.
+     * These keys can't be updated if they were not added during creation.
+     * @param op token update transaction body
      * @param originalToken original token
-     * @param builder       token builder
+     * @param builder token builder
      */
     private void updateKeys(
             final TokenUpdateTransactionBody op, final Token originalToken, final Token.Builder builder) {
@@ -423,13 +401,13 @@
     }
 
     /**
-     * Add all signature requirements for TokenUpdateTx note: those requirements drastically changed after HIP-540
-     *
-     * @param context       pre handle context
-     * @param op            token update transaction body
+     * Add all signature requirements for TokenUpdateTx
+     * note: those requirements drastically changed after HIP-540
+     * @param context pre handle context
+     * @param op token update transaction body
      * @param originalToken original token
      */
-    private void addRequiredSignersForKeyRemoval(
+    private void addRequiredSigners(
             @NonNull PreHandleContext context,
             @NonNull final TokenUpdateTransactionBody op,
             @NonNull final Token originalToken)
@@ -444,43 +422,6 @@
                     // set itself to an invalid key, hence we require only the current admin key signature
                     context.requireKey(originalToken.adminKey());
                 }
-            }
-        }
-
-        if (op.hasTreasury()) {
-            context.requireKeyOrThrow(op.treasuryOrThrow(), INVALID_ACCOUNT_ID);
-        }
-        if (op.hasAutoRenewAccount()) {
-            context.requireKeyOrThrow(op.autoRenewAccountOrThrow(), INVALID_AUTORENEW_ACCOUNT);
-        }
-    }
-
-    /**
-<<<<<<< HEAD
-     * If there is a change in treasury account, update the treasury titles of the old and new treasury accounts. NOTE :
-     * This updated the numberTreasuryTitles on old and new treasury accounts. And also updates new treasury
-     * relationship to not be frozen
-     *
-=======
-     * Add all signature requirements for TokenUpdateTx
-     * note: those requirements drastically changed after HIP-540
-     * @param context pre handle context
-     * @param op token update transaction body
-     * @param originalToken original token
-     */
-    private void addRequiredSigners(
-            @NonNull PreHandleContext context,
-            @NonNull final TokenUpdateTransactionBody op,
-            @NonNull final Token originalToken)
-            throws PreCheckException {
-        if (op.hasAdminKey()) {
-            if (isValid(op.adminKey())) {
-                // if op admin key is valid we require the signature
-                context.requireKey(op.adminKeyOrThrow());
-            } else {
-                // if it's not, case is that the current admin key wants to
-                // set itself to an invalid key, hence we require only the current admin key signature
-                context.requireKey(originalToken.adminKey());
             }
         }
 
@@ -567,12 +508,11 @@
      * new treasury accounts.
      * NOTE : This updated the numberTreasuryTitles on old and new treasury accounts.
      * And also updates new treasury relationship to not be frozen
->>>>>>> 2555c6d4
      * @param existingTreasuryAccount existing treasury account
-     * @param newTreasuryAccount      new treasury account
-     * @param originalToken           original token
-     * @param accountStore            account store
-     * @param tokenRelStore           token relation store
+     * @param newTreasuryAccount new treasury account
+     * @param originalToken original token
+     * @param accountStore account store
+     * @param tokenRelStore token relation store
      */
     private void updateTreasuryTitles(
             @NonNull final Account existingTreasuryAccount,
