/*
 * Copyright (C) 2022-2024 Hedera Hashgraph, LLC
 *
 * Licensed under the Apache License, Version 2.0 (the "License");
 * you may not use this file except in compliance with the License.
 * You may obtain a copy of the License at
 *
 *      http://www.apache.org/licenses/LICENSE-2.0
 *
 * Unless required by applicable law or agreed to in writing, software
 * distributed under the License is distributed on an "AS IS" BASIS,
 * WITHOUT WARRANTIES OR CONDITIONS OF ANY KIND, either express or implied.
 * See the License for the specific language governing permissions and
 * limitations under the License.
 */

package com.hedera.node.app.service.token.impl.handlers;

import static com.hedera.hapi.node.base.ResponseCodeEnum.ACCOUNT_FROZEN_FOR_TOKEN;
import static com.hedera.hapi.node.base.ResponseCodeEnum.CURRENT_TREASURY_STILL_OWNS_NFTS;
import static com.hedera.hapi.node.base.ResponseCodeEnum.INVALID_ACCOUNT_ID;
import static com.hedera.hapi.node.base.ResponseCodeEnum.INVALID_AUTORENEW_ACCOUNT;
import static com.hedera.hapi.node.base.ResponseCodeEnum.INVALID_CUSTOM_FEE_SCHEDULE_KEY;
import static com.hedera.hapi.node.base.ResponseCodeEnum.INVALID_SIGNATURE;
import static com.hedera.hapi.node.base.ResponseCodeEnum.INVALID_TOKEN_ID;
import static com.hedera.hapi.node.base.ResponseCodeEnum.INVALID_TREASURY_ACCOUNT_FOR_TOKEN;
import static com.hedera.hapi.node.base.ResponseCodeEnum.TOKEN_HAS_NO_KYC_KEY;
import static com.hedera.hapi.node.base.ResponseCodeEnum.TRANSACTION_REQUIRES_ZERO_TOKEN_BALANCES;
import static com.hedera.hapi.node.base.TokenType.FUNGIBLE_COMMON;
import static com.hedera.hapi.node.base.TokenType.NON_FUNGIBLE_UNIQUE;
import static com.hedera.node.app.hapi.fees.usage.crypto.CryptoOpsUsage.txnEstimateFactory;
import static com.hedera.node.app.service.mono.pbj.PbjConverter.fromPbj;
import static com.hedera.node.app.service.token.impl.util.TokenHandlerHelper.getIfUsable;
import static com.hedera.node.app.spi.key.KeyUtils.isValid;
import static com.hedera.node.app.spi.validation.AttributeValidator.isKeyRemoval;
import static com.hedera.node.app.spi.workflows.HandleException.validateTrue;
import static com.hedera.node.app.spi.workflows.PreCheckException.validateTruePreCheck;
import static java.util.Objects.requireNonNull;

import com.hedera.hapi.node.base.AccountID;
import com.hedera.hapi.node.base.Key;
import com.hedera.hapi.node.base.KeyList;
import com.hedera.hapi.node.base.SubType;
import com.hedera.hapi.node.base.ThresholdKey;
import com.hedera.hapi.node.base.TokenKeyValidation;
import com.hedera.hapi.node.state.token.Account;
import com.hedera.hapi.node.state.token.Token;
import com.hedera.hapi.node.state.token.TokenRelation;
import com.hedera.hapi.node.token.TokenUpdateTransactionBody;
import com.hedera.hapi.node.transaction.TransactionBody;
import com.hedera.node.app.service.mono.fees.calculation.token.txns.TokenUpdateResourceUsage;
import com.hedera.node.app.service.token.ReadableTokenStore;
import com.hedera.node.app.service.token.impl.WritableAccountStore;
import com.hedera.node.app.service.token.impl.WritableTokenRelationStore;
import com.hedera.node.app.service.token.impl.WritableTokenStore;
import com.hedera.node.app.service.token.impl.util.TokenKeys;
import com.hedera.node.app.service.token.impl.validators.TokenUpdateValidator;
import com.hedera.node.app.service.token.records.TokenUpdateRecordBuilder;
import com.hedera.node.app.spi.fees.FeeContext;
import com.hedera.node.app.spi.fees.Fees;
import com.hedera.node.app.spi.validation.ExpiryMeta;
import com.hedera.node.app.spi.workflows.HandleContext;
import com.hedera.node.app.spi.workflows.HandleException;
import com.hedera.node.app.spi.workflows.PreCheckException;
import com.hedera.node.app.spi.workflows.PreHandleContext;
import com.hedera.node.app.spi.workflows.TransactionHandler;
import com.hedera.node.config.data.TokensConfig;
import edu.umd.cs.findbugs.annotations.NonNull;
import java.util.ArrayList;
import java.util.EnumSet;
import java.util.List;
import java.util.Set;
import java.util.stream.Collectors;
import javax.inject.Inject;
import javax.inject.Singleton;

/**
 * Provides the state transition for token update.
 */
@Singleton
public class TokenUpdateHandler extends BaseTokenHandler implements TransactionHandler {
    private final TokenUpdateValidator tokenUpdateValidator;
    private static final Set<TokenKeys> TOKEN_KEYS = EnumSet.allOf(TokenKeys.class);

    @Inject
    public TokenUpdateHandler(@NonNull final TokenUpdateValidator tokenUpdateValidator) {
        this.tokenUpdateValidator = tokenUpdateValidator;
    }

    @Override
    public void pureChecks(@NonNull final TransactionBody txn) throws PreCheckException {
        requireNonNull(txn);
        final var op = txn.tokenUpdateOrThrow();
        validateTruePreCheck(op.hasToken(), INVALID_TOKEN_ID);

        if (op.hasFeeScheduleKey()
                && !isKeyRemoval(op.feeScheduleKey())
                && op.keyVerificationMode() != TokenKeyValidation.NO_VALIDATION) {
            validateTruePreCheck(isValid(op.feeScheduleKey()), INVALID_CUSTOM_FEE_SCHEDULE_KEY);
        }
    }

    @Override
    public void preHandle(@NonNull final PreHandleContext context) throws PreCheckException {
        requireNonNull(context);
        final var op = context.body().tokenUpdateOrThrow();
        pureChecks(context.body());

        final var tokenId = op.tokenOrThrow();

        final var tokenStore = context.createStore(ReadableTokenStore.class);
        final var token = tokenStore.get(tokenId);
        if (token == null) {
            throw new PreCheckException(INVALID_TOKEN_ID);
        }
        addRequiredSigners(context, op, token);
    }

    @Override
    public void handle(@NonNull final HandleContext context) throws HandleException {
        requireNonNull(context);
        final var txn = context.body();
        final var op = txn.tokenUpdateOrThrow();
        final var tokenId = op.tokenOrThrow();
        final var recordBuilder = context.recordBuilder(TokenUpdateRecordBuilder.class);

        // validate fields that involve config or state
        final var validationResult = tokenUpdateValidator.validateSemantics(context, op);
        // get the resolved expiry meta and token
        final var token = validationResult.token();
        final var resolvedExpiry = validationResult.resolvedExpiryMeta();

        final var accountStore = context.writableStore(WritableAccountStore.class);
        final var tokenRelStore = context.writableStore(WritableTokenRelationStore.class);
        final var tokenStore = context.writableStore(WritableTokenStore.class);
        final var config = context.configuration();
        final var tokensConfig = config.getConfigData(TokensConfig.class);

        // If the operation has treasury change, then we need to check if the new treasury is valid
        // and if the treasury is not already associated with the token, see if it has auto associations
        // enabled and has open slots. If so, auto-associate.
        // We allow existing treasuries to have any nft balances left over, but the new treasury should
        // not have any balances left over. Transfer all balances for the current token to new treasury
        if (op.hasTreasury()) {
            final var existingTreasury = token.treasuryAccountId();
            final var newTreasury = op.treasuryOrThrow();
            final var newTreasuryAccount = getIfUsable(
                    newTreasury, accountStore, context.expiryValidator(), INVALID_TREASURY_ACCOUNT_FOR_TOKEN);
            final var newTreasuryRel = tokenRelStore.get(newTreasury, tokenId);
            // If there is no treasury relationship, then we need to create one if auto associations are available.
            // If not fail
            if (newTreasuryRel == null) {
                final var newRelation = autoAssociate(newTreasuryAccount, token, accountStore, tokenRelStore, config);
                recordBuilder.addAutomaticTokenAssociation(
                        asTokenAssociation(newRelation.tokenId(), newRelation.accountId()));
            }
            // Treasury can be modified when it owns NFTs when the property "tokens.nfts.useTreasuryWildcards"
            // is enabled.
            if (!tokensConfig.nftsUseTreasuryWildcards() && token.tokenType().equals(NON_FUNGIBLE_UNIQUE)) {
                final var existingTreasuryRel = tokenRelStore.get(existingTreasury, tokenId);
                validateTrue(existingTreasuryRel != null, INVALID_TREASURY_ACCOUNT_FOR_TOKEN);
                final var tokenRelBalance = existingTreasuryRel.balance();
                validateTrue(tokenRelBalance == 0, CURRENT_TREASURY_STILL_OWNS_NFTS);
            }

            if (!newTreasury.equals(existingTreasury)) {
                final var existingTreasuryAccount = getIfUsable(
                        existingTreasury, accountStore, context.expiryValidator(), INVALID_TREASURY_ACCOUNT_FOR_TOKEN);

                updateTreasuryTitles(existingTreasuryAccount, newTreasuryAccount, token, accountStore, tokenRelStore);
                // If the token is fungible, transfer fungible balance to new treasury
                // If it is non-fungible token transfer the ownership of the NFTs from old treasury to new treasury
                transferTokensToNewTreasury(existingTreasury, newTreasury, token, tokenRelStore, accountStore);
            }
        }
        final var tokenBuilder = customizeToken(token, resolvedExpiry, op);
        tokenStore.put(tokenBuilder.build());
        recordBuilder.tokenType(token.tokenType());
    }

    /**
     * Transfer tokens from old treasury to new treasury if the token is fungible. If the token is non-fungible,
     * transfer the ownership of the NFTs from old treasury to new treasury
     *
<<<<<<< HEAD
     * @param oldTreasury   old treasury account
     * @param newTreasury   new treasury account
     * @param token         token
=======
     * @param oldTreasury old treasury account
     * @param newTreasury new treasury account
     * @param token token
>>>>>>> 5380a24b
     * @param tokenRelStore token relationship store
     * @param accountStore  account store
     */
    private void transferTokensToNewTreasury(
            final AccountID oldTreasury,
            final AccountID newTreasury,
            final Token token,
            final WritableTokenRelationStore tokenRelStore,
            final WritableAccountStore accountStore) {
        final var tokenId = token.tokenId();
        // Validate both accounts are not frozen and have the right keys
        final var oldTreasuryRel = getIfUsable(oldTreasury, tokenId, tokenRelStore);
        final var newTreasuryRel = getIfUsable(newTreasury, tokenId, tokenRelStore);
        if (oldTreasuryRel.balance() > 0) {
            validateFrozenAndKey(oldTreasuryRel);
            validateFrozenAndKey(newTreasuryRel);

            if (token.tokenType().equals(FUNGIBLE_COMMON)) {
                // Transfers fungible balances and updates account's numOfPositiveBalances
                // and puts to modifications on state.
                transferFungibleTokensToTreasury(oldTreasuryRel, newTreasuryRel, tokenRelStore, accountStore);
            } else {
                // Check whether new treasury has balance, if it does throw TRANSACTION_REQUIRES_ZERO_TOKEN_BALANCES
                validateTrue(newTreasuryRel.balance() == 0, TRANSACTION_REQUIRES_ZERO_TOKEN_BALANCES);
                // Transfers NFT ownerships and updates account's numOwnedNfts and
                // tokenRelation's balance and puts to modifications on state.
                changeOwnerToNewTreasury(oldTreasuryRel, newTreasuryRel, tokenRelStore, accountStore);
            }
        }
    }

    /**
<<<<<<< HEAD
     * Transfer fungible tokens from old treasury to new treasury. NOTE: This updates account's numOfPositiveBalances
     * and puts to modifications on state.
=======
     * Transfer fungible tokens from old treasury to new treasury.
     * NOTE: This updates account's numOfPositiveBalances and puts to modifications on state.
>>>>>>> 5380a24b
     *
     * @param fromTreasuryRel old treasury relationship
     * @param toTreasuryRel   new treasury relationship
     * @param tokenRelStore   token relationship store
     * @param accountStore    account store
     */
    private void transferFungibleTokensToTreasury(
            final TokenRelation fromTreasuryRel,
            final TokenRelation toTreasuryRel,
            final WritableTokenRelationStore tokenRelStore,
            final WritableAccountStore accountStore) {
        final var adjustment = fromTreasuryRel.balance();

        final var fromTreasury = accountStore.getAccountById(fromTreasuryRel.accountId());
        final var toTreasury = accountStore.getAccountById(toTreasuryRel.accountId());

        adjustBalance(fromTreasuryRel, fromTreasury, -adjustment, tokenRelStore, accountStore);
        adjustBalance(toTreasuryRel, toTreasury, adjustment, tokenRelStore, accountStore);
    }

    /**
<<<<<<< HEAD
     * Change the ownership of the NFTs from old treasury to new treasury. NOTE: This updates account's numOwnedNfts and
     * tokenRelation's balance and puts to modifications on state.
=======
     * Change the ownership of the NFTs from old treasury to new treasury.
     * NOTE: This updates account's numOwnedNfts and tokenRelation's balance and puts to modifications on state.
>>>>>>> 5380a24b
     *
     * @param fromTreasuryRel old treasury relationship
     * @param toTreasuryRel   new treasury relationship
     * @param tokenRelStore   token relationship store
     * @param accountStore    account store
     */
    private void changeOwnerToNewTreasury(
            final TokenRelation fromTreasuryRel,
            final TokenRelation toTreasuryRel,
            final WritableTokenRelationStore tokenRelStore,
            final WritableAccountStore accountStore) {
        final var fromTreasury = accountStore.getAccountById(fromTreasuryRel.accountId());
        final var toTreasury = accountStore.getAccountById(toTreasuryRel.accountId());

        final var fromRelBalance = fromTreasuryRel.balance();
        final var toRelBalance = toTreasuryRel.balance();

        final var fromNftsOwned = fromTreasury.numberOwnedNfts();
        final var toNftsOwned = toTreasury.numberOwnedNfts();

        final var fromTreasuryCopy = fromTreasury.copyBuilder();
        final var toTreasuryCopy = toTreasury.copyBuilder();
        final var fromRelCopy = fromTreasuryRel.copyBuilder();
        final var toRelCopy = toTreasuryRel.copyBuilder();

        // Update the number of positive balances and number of owned NFTs for old and new treasuries
        final var newFromPositiveBalancesCount =
                fromRelBalance > 0 ? fromTreasury.numberPositiveBalances() - 1 : fromTreasury.numberPositiveBalances();
        final var newToPositiveBalancesCount =
                toRelBalance > 0 ? toTreasury.numberPositiveBalances() + 1 : toTreasury.numberPositiveBalances();
        accountStore.put(fromTreasuryCopy
                .numberPositiveBalances(newFromPositiveBalancesCount)
                .numberOwnedNfts(fromNftsOwned - fromRelBalance)
                .build());
        accountStore.put(toTreasuryCopy
                .numberPositiveBalances(newToPositiveBalancesCount)
                .numberOwnedNfts(toNftsOwned + fromRelBalance)
                .build());
        tokenRelStore.put(fromRelCopy.balance(0).build());
        tokenRelStore.put(toRelCopy.balance(toRelBalance + fromRelBalance).build());
    }

    /**
     * Validate both KYC is granted and token is not frozen on the token.
     *
     * @param tokenRel token relationship
     */
    private void validateFrozenAndKey(final TokenRelation tokenRel) {
        validateTrue(!tokenRel.frozen(), ACCOUNT_FROZEN_FOR_TOKEN);
        validateTrue(tokenRel.kycGranted(), TOKEN_HAS_NO_KYC_KEY);
    }

    /**
     * Build a Token based on the given token update transaction body.
     *
<<<<<<< HEAD
     * @param token          token to be updated
=======
     * @param token token to be updated
>>>>>>> 5380a24b
     * @param resolvedExpiry resolved expiry
     * @param op             token update transaction body
     * @return updated token builder
     */
    private Token.Builder customizeToken(
            @NonNull final Token token,
            @NonNull final ExpiryMeta resolvedExpiry,
            @NonNull final TokenUpdateTransactionBody op) {
        final var copyToken = token.copyBuilder();
        // All these keys are validated in validateSemantics
        // If these keys did not exist on the token already, they can't be changed on update
        updateKeys(op, token, copyToken);
        updateExpiryFields(op, resolvedExpiry, copyToken);
        updateTokenAttributes(op, copyToken, token);
        return copyToken;
    }

    /**
<<<<<<< HEAD
     * Updates token name, token symbol, token metadata, token memo and token treasury if they are present in the token
     * update transaction body.
     *
     * @param op            token update transaction body
     * @param builder       token builder
=======
     * Updates token name, token symbol, token metadata, token memo
     * and token treasury if they are present in the token update transaction body.
     *
     * @param op token update transaction body
     * @param builder token builder
>>>>>>> 5380a24b
     * @param originalToken original token
     */
    private void updateTokenAttributes(
            final TokenUpdateTransactionBody op, final Token.Builder builder, final Token originalToken) {
        if (op.symbol() != null && op.symbol().length() > 0) {
            builder.symbol(op.symbol());
        }
        if (op.name() != null && op.name().length() > 0) {
            builder.name(op.name());
        }
        if (op.hasMemo()) {
            builder.memo(op.memo());
        }
        if (op.hasMetadata()) {
            builder.metadata(op.metadata());
        }
        if (op.hasTreasury() && !op.treasuryOrThrow().equals(originalToken.treasuryAccountId())) {
            builder.treasuryAccountId(op.treasuryOrThrow());
        }
    }

    /**
     * Updates expiry fields of the token if they are present in the token update transaction body.
     *
<<<<<<< HEAD
     * @param op             token update transaction body
=======
     * @param op token update transaction body
>>>>>>> 5380a24b
     * @param resolvedExpiry resolved expiry
     * @param builder        token builder
     */
    private void updateExpiryFields(
            final TokenUpdateTransactionBody op, final ExpiryMeta resolvedExpiry, final Token.Builder builder) {
        if (op.hasExpiry()) {
            builder.expirationSecond(resolvedExpiry.expiry());
        }
        if (op.hasAutoRenewPeriod()) {
            builder.autoRenewSeconds(resolvedExpiry.autoRenewPeriod());
        }
        if (op.hasAutoRenewAccount()) {
            builder.autoRenewAccountId(resolvedExpiry.autoRenewAccountId());
        }
    }

    /**
<<<<<<< HEAD
     * Updates keys of the token if they are present in the token update transaction body. All keys can be updates only
     * if they had already existed on the token. These keys can't be updated if they were not added during creation.
     *
     * @param op            token update transaction body
=======
     * Updates keys of the token if they are present in the token update transaction body.
     * All keys can be updates only if they had already existed on the token.
     * These keys can't be updated if they were not added during creation.
     *
     * @param op token update transaction body
>>>>>>> 5380a24b
     * @param originalToken original token
     * @param builder       token builder
     */
    private void updateKeys(
            final TokenUpdateTransactionBody op, final Token originalToken, final Token.Builder builder) {
        TOKEN_KEYS.forEach(key -> key.updateKey(op, originalToken, builder));
    }

    /**
     * Add all signature requirements for TokenUpdateTx note: those requirements drastically changed after HIP-540
     *
     * @param context       pre handle context
     * @param op            token update transaction body
     * @param originalToken original token
     */
    private void addRequiredSigners(
            @NonNull PreHandleContext context,
            @NonNull final TokenUpdateTransactionBody op,
            @NonNull final Token originalToken)
            throws PreCheckException {
        if (op.hasAdminKey()) {
            if (isValid(op.adminKey())) {
                // if op admin key is valid we require the signature
                context.requireKey(op.adminKeyOrThrow());
            }
        }

        if (op.hasTreasury()) {
            context.requireKeyOrThrow(op.treasuryOrThrow(), INVALID_ACCOUNT_ID);
        }
        if (op.hasAutoRenewAccount()) {
            context.requireKeyOrThrow(op.autoRenewAccountOrThrow(), INVALID_AUTORENEW_ACCOUNT);
        }

        // if we remove the admin key or any of the low priority keys, we should allow
        // only the admin key to sign.
        if (containsKeyRemoval(op)) {
            validateTruePreCheck(originalToken.hasAdminKey(), INVALID_SIGNATURE);
            context.requireKey(originalToken.adminKey());
            return;
        }

        List<Key> lowPriorityKeys;
        if (originalToken.hasAdminKey()) {
            // if we update any of the low priority keys, we should allow either admin key
            // or the respective low priority key to sign.
            if (noOtherFieldThanLowPriorityKeyOrMetadataWillBeUpdated(op)) {
                lowPriorityKeys = getAllRequiredLowPrioritySigners(originalToken, op);
                Key requiredKey;
                if (lowPriorityKeys.isEmpty()) {
                    requiredKey = originalToken.adminKey();
                } else {
                    final Key lowPriorityKeyList = Key.newBuilder()
                            .keyList(KeyList.newBuilder().keys(lowPriorityKeys).build())
                            .build();
                    final List<Key> keysRequired = List.of(lowPriorityKeyList, originalToken.adminKey());
                    // with this we will require either admin key signature or all low priority keys signatures
                    // (we can update several low priority keys with one TokenUpdate, so we will require all of these
                    // keys
                    // to sign)
                    requiredKey = Key.newBuilder()
                            .thresholdKey(ThresholdKey.newBuilder()
                                    .keys(KeyList.newBuilder()
                                            .keys(keysRequired)
                                            .build())
                                    .threshold(1)
                                    .build())
                            .build();
                }

                context.requireKey(requiredKey);
            } else if (!isExpiryOnlyUpdateOp(op)) {
                // if we update any other field, we need the current admin key to sign
                // note: for expiry only op admin key is not required
                context.requireKey(originalToken.adminKey());
            }
        } else {
            lowPriorityKeys = getAllRequiredLowPrioritySigners(originalToken, op);
            final Key lowPriorityKeyList = Key.newBuilder()
                    .keyList(KeyList.newBuilder().keys(lowPriorityKeys).build())
                    .build();
            context.requireKey(lowPriorityKeyList);
        }
    }

    private List<Key> getAllRequiredLowPrioritySigners(
            @NonNull final Token originalToken, @NonNull final TokenUpdateTransactionBody op) {
        List<Key> lowPriorityKeys = new ArrayList<>();
        // here we want to remove the admin key case because we need only low priority keys
        final var NonAdminKeys =
                TOKEN_KEYS.stream().filter(key -> key != TokenKeys.ADMIN_KEY).collect(Collectors.toSet());

        for (final var tokenKey : NonAdminKeys) {
            if (tokenKey.isPresentInUpdate(op)) {
                final Key presentKey = tokenKey.getFromToken(originalToken);
                if (presentKey != null) {
                    lowPriorityKeys.add(presentKey);
                }
            }
        }
        // metadata field can be updated also with only metadata key signature
        if (op.hasMetadata()) {
            final Key metadataKey = originalToken.metadataKey();
            if (metadataKey != null) {
                lowPriorityKeys.add(metadataKey);
            }
        }
        return lowPriorityKeys;
    }

    /**
     * Check if TokenUpdateOp tries to remove some of the token keys
     */
    private static boolean containsKeyRemoval(@NonNull final TokenUpdateTransactionBody op) {
        for (final var tokenKey : TOKEN_KEYS) {
            if (tokenKey.containsKeyRemoval(op)) {
                return true;
            }
        }
        return false;
    }

    /**
<<<<<<< HEAD
     * If there is a change in treasury account, update the treasury titles of the old and new treasury accounts. NOTE :
     * This updated the numberTreasuryTitles on old and new treasury accounts. And also updates new treasury
     * relationship to not be frozen
=======
     * If there is a change in treasury account, update the treasury titles of the old and
     * new treasury accounts.
     * NOTE : This updated the numberTreasuryTitles on old and new treasury accounts.
     * And also updates new treasury relationship to not be frozen
>>>>>>> 5380a24b
     *
     * @param existingTreasuryAccount existing treasury account
     * @param newTreasuryAccount      new treasury account
     * @param originalToken           original token
     * @param accountStore            account store
     * @param tokenRelStore           token relation store
     */
    private void updateTreasuryTitles(
            @NonNull final Account existingTreasuryAccount,
            @NonNull final Account newTreasuryAccount,
            @NonNull final Token originalToken,
            @NonNull final WritableAccountStore accountStore,
            @NonNull final WritableTokenRelationStore tokenRelStore) {
        final var newTokenRelation = tokenRelStore.get(newTreasuryAccount.accountId(), originalToken.tokenId());
        final var newRelCopy = newTokenRelation.copyBuilder();

        if (originalToken.hasFreezeKey()) {
            newRelCopy.frozen(false);
        }
        if (originalToken.hasKycKey()) {
            newRelCopy.kycGranted(true);
        }

        final var existingTreasuryTitles = existingTreasuryAccount.numberTreasuryTitles();
        final var newTreasuryAccountTitles = newTreasuryAccount.numberTreasuryTitles();
        final var copyOldTreasury =
                existingTreasuryAccount.copyBuilder().numberTreasuryTitles(existingTreasuryTitles - 1);
        final var copyNewTreasury = newTreasuryAccount.copyBuilder().numberTreasuryTitles(newTreasuryAccountTitles + 1);

        accountStore.put(copyOldTreasury.build());
        accountStore.put(copyNewTreasury.build());
        tokenRelStore.put(newRelCopy.build());
    }

    @NonNull
    @Override
    public Fees calculateFees(@NonNull final FeeContext feeContext) {
        requireNonNull(feeContext);
        final var body = feeContext.body();
        final var op = body.tokenUpdateOrThrow();
        final var readableStore = feeContext.readableStore(ReadableTokenStore.class);
        final var token = readableStore.get(op.tokenOrThrow());

        return feeContext.feeCalculator(SubType.DEFAULT).legacyCalculate(sigValueObj -> new TokenUpdateResourceUsage(
                        txnEstimateFactory)
                .usageGiven(fromPbj(body), sigValueObj, token));
    }
}<|MERGE_RESOLUTION|>--- conflicted
+++ resolved
@@ -182,15 +182,9 @@
      * Transfer tokens from old treasury to new treasury if the token is fungible. If the token is non-fungible,
      * transfer the ownership of the NFTs from old treasury to new treasury
      *
-<<<<<<< HEAD
-     * @param oldTreasury   old treasury account
-     * @param newTreasury   new treasury account
-     * @param token         token
-=======
      * @param oldTreasury old treasury account
      * @param newTreasury new treasury account
      * @param token token
->>>>>>> 5380a24b
      * @param tokenRelStore token relationship store
      * @param accountStore  account store
      */
@@ -223,13 +217,8 @@
     }
 
     /**
-<<<<<<< HEAD
-     * Transfer fungible tokens from old treasury to new treasury. NOTE: This updates account's numOfPositiveBalances
-     * and puts to modifications on state.
-=======
      * Transfer fungible tokens from old treasury to new treasury.
      * NOTE: This updates account's numOfPositiveBalances and puts to modifications on state.
->>>>>>> 5380a24b
      *
      * @param fromTreasuryRel old treasury relationship
      * @param toTreasuryRel   new treasury relationship
@@ -251,13 +240,8 @@
     }
 
     /**
-<<<<<<< HEAD
-     * Change the ownership of the NFTs from old treasury to new treasury. NOTE: This updates account's numOwnedNfts and
-     * tokenRelation's balance and puts to modifications on state.
-=======
      * Change the ownership of the NFTs from old treasury to new treasury.
      * NOTE: This updates account's numOwnedNfts and tokenRelation's balance and puts to modifications on state.
->>>>>>> 5380a24b
      *
      * @param fromTreasuryRel old treasury relationship
      * @param toTreasuryRel   new treasury relationship
@@ -313,11 +297,7 @@
     /**
      * Build a Token based on the given token update transaction body.
      *
-<<<<<<< HEAD
-     * @param token          token to be updated
-=======
      * @param token token to be updated
->>>>>>> 5380a24b
      * @param resolvedExpiry resolved expiry
      * @param op             token update transaction body
      * @return updated token builder
@@ -336,19 +316,11 @@
     }
 
     /**
-<<<<<<< HEAD
-     * Updates token name, token symbol, token metadata, token memo and token treasury if they are present in the token
-     * update transaction body.
-     *
-     * @param op            token update transaction body
-     * @param builder       token builder
-=======
      * Updates token name, token symbol, token metadata, token memo
      * and token treasury if they are present in the token update transaction body.
      *
      * @param op token update transaction body
      * @param builder token builder
->>>>>>> 5380a24b
      * @param originalToken original token
      */
     private void updateTokenAttributes(
@@ -373,11 +345,7 @@
     /**
      * Updates expiry fields of the token if they are present in the token update transaction body.
      *
-<<<<<<< HEAD
-     * @param op             token update transaction body
-=======
      * @param op token update transaction body
->>>>>>> 5380a24b
      * @param resolvedExpiry resolved expiry
      * @param builder        token builder
      */
@@ -395,18 +363,11 @@
     }
 
     /**
-<<<<<<< HEAD
-     * Updates keys of the token if they are present in the token update transaction body. All keys can be updates only
-     * if they had already existed on the token. These keys can't be updated if they were not added during creation.
-     *
-     * @param op            token update transaction body
-=======
      * Updates keys of the token if they are present in the token update transaction body.
      * All keys can be updates only if they had already existed on the token.
      * These keys can't be updated if they were not added during creation.
      *
      * @param op token update transaction body
->>>>>>> 5380a24b
      * @param originalToken original token
      * @param builder       token builder
      */
@@ -530,16 +491,10 @@
     }
 
     /**
-<<<<<<< HEAD
-     * If there is a change in treasury account, update the treasury titles of the old and new treasury accounts. NOTE :
-     * This updated the numberTreasuryTitles on old and new treasury accounts. And also updates new treasury
-     * relationship to not be frozen
-=======
      * If there is a change in treasury account, update the treasury titles of the old and
      * new treasury accounts.
      * NOTE : This updated the numberTreasuryTitles on old and new treasury accounts.
      * And also updates new treasury relationship to not be frozen
->>>>>>> 5380a24b
      *
      * @param existingTreasuryAccount existing treasury account
      * @param newTreasuryAccount      new treasury account
