--- conflicted
+++ resolved
@@ -94,11 +94,7 @@
         final var txn = context.body();
 
         // get the latest configuration
-<<<<<<< HEAD
-        final var config = context.configuration().getConfigData(TokenServiceConfig.class);
-=======
         final var config = context.configuration().getConfigData(TokensConfig.class);
->>>>>>> 362f57cf
         final var op = txn.tokenFeeScheduleUpdateOrThrow();
 
         // validate checks in handle
@@ -129,17 +125,10 @@
     private Token validateSemantics(
             @NonNull final TokenFeeScheduleUpdateTransactionBody op,
             @NonNull final WritableTokenStore tokenStore,
-<<<<<<< HEAD
-            @NonNull final TokenServiceConfig config) {
+            @NonNull final TokensConfig config) {
         var token = tokenStore.get(op.tokenIdOrElse(TokenID.DEFAULT));
         validateTrue(token != null, INVALID_TOKEN_ID);
         validateTrue(token.hasFeeScheduleKey(), TOKEN_HAS_NO_FEE_SCHEDULE_KEY);
-=======
-            @NonNull final TokensConfig config) {
-        var token = tokenStore.get(op.tokenIdOrElse(TokenID.DEFAULT).tokenNum());
-        validateTrue(token.isPresent(), INVALID_TOKEN_ID);
-        validateTrue(token.get().hasFeeScheduleKey(), TOKEN_HAS_NO_FEE_SCHEDULE_KEY);
->>>>>>> 362f57cf
         validateTrue(op.customFees().size() <= config.maxCustomFeesAllowed(), CUSTOM_FEES_LIST_TOO_LONG);
         return token;
     }
