--- conflicted
+++ resolved
@@ -128,17 +128,10 @@
     private Token validateSemantics(
             @NonNull final TokenFeeScheduleUpdateTransactionBody op,
             @NonNull final WritableTokenStore tokenStore,
-<<<<<<< HEAD
             @NonNull final TokensConfig config) {
-        var token = tokenStore.get(op.tokenIdOrElse(TokenID.DEFAULT).tokenNum());
-        validateTrue(token.isPresent(), INVALID_TOKEN_ID);
-        validateTrue(token.get().hasFeeScheduleKey(), TOKEN_HAS_NO_FEE_SCHEDULE_KEY);
-=======
-            @NonNull final TokenServiceConfig config) {
         var token = tokenStore.get(op.tokenIdOrElse(TokenID.DEFAULT));
         validateTrue(token != null, INVALID_TOKEN_ID);
         validateTrue(token.hasFeeScheduleKey(), TOKEN_HAS_NO_FEE_SCHEDULE_KEY);
->>>>>>> eb08bf80
         validateTrue(op.customFees().size() <= config.maxCustomFeesAllowed(), CUSTOM_FEES_LIST_TOO_LONG);
         return token;
     }
