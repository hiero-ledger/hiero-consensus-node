--- conflicted
+++ resolved
@@ -56,23 +56,6 @@
                 && ((accountID.hasAccountNum() && accountID.accountNumOrThrow() != 0L)
                         || (accountID.hasAlias() && accountID.aliasOrThrow().length() > 0));
     }
-<<<<<<< HEAD
-    /**
-     * Dispatches the hook creation to the given context.
-     * @param context the handle context
-     * @param creation the hook creation to dispatch
-     */
-    protected void dispatchCreation(final @NonNull HandleContext context, final HookCreation creation) {
-        final var hookDispatch =
-                HookDispatchTransactionBody.newBuilder().creation(creation).build();
-        final var streamBuilder = context.dispatch(hookDispatch(
-                context.payer(),
-                TransactionBody.newBuilder().hookDispatch(hookDispatch).build(),
-                CryptoTransferStreamBuilder.class));
-        validateTrue(streamBuilder.status() == SUCCESS, streamBuilder.status());
-    }
-=======
->>>>>>> 32caf201
 
     /**
      * Validates the hook creation details list, if there are any duplicate hook IDs.
