// SPDX-License-Identifier: Apache-2.0
package com.hedera.node.app.service.token.impl.handlers;

import static com.hedera.hapi.node.base.ResponseCodeEnum.CUSTOM_FEE_CHARGING_EXCEEDED_MAX_ACCOUNT_AMOUNTS;
import static com.hedera.hapi.node.base.ResponseCodeEnum.INSUFFICIENT_PAYER_BALANCE_FOR_CUSTOM_FEE;
import static com.hedera.hapi.node.base.ResponseCodeEnum.INSUFFICIENT_SENDER_ACCOUNT_BALANCE_FOR_CUSTOM_FEE;
import static com.hedera.hapi.node.base.ResponseCodeEnum.INVALID_TRANSACTION_BODY;
import static com.hedera.hapi.node.base.SubType.CRYPTO_TRANSFER_WITH_HOOKS;
import static com.hedera.hapi.node.base.SubType.DEFAULT;
import static com.hedera.hapi.node.base.SubType.TOKEN_FUNGIBLE_COMMON;
import static com.hedera.hapi.node.base.SubType.TOKEN_FUNGIBLE_COMMON_WITH_CUSTOM_FEES;
import static com.hedera.hapi.node.base.SubType.TOKEN_NON_FUNGIBLE_UNIQUE;
import static com.hedera.hapi.node.base.SubType.TOKEN_NON_FUNGIBLE_UNIQUE_WITH_CUSTOM_FEES;
import static com.hedera.node.app.hapi.fees.usage.SingletonUsageProperties.USAGE_PROPERTIES;
import static com.hedera.node.app.hapi.fees.usage.crypto.CryptoOpsUsage.HOUR_TO_SECOND_MULTIPLIER;
import static com.hedera.node.app.hapi.fees.usage.crypto.CryptoOpsUsage.LONG_ACCOUNT_AMOUNT_BYTES;
import static com.hedera.node.app.hapi.fees.usage.token.TokenOpsUsage.LONG_BASIC_ENTITY_ID_SIZE;
import static com.hedera.node.app.hapi.fees.usage.token.entities.TokenEntitySizes.TOKEN_ENTITY_SIZES;
import static com.hedera.node.app.hapi.utils.CommonUtils.clampedAdd;
import static com.hedera.node.app.spi.workflows.PreCheckException.validateTruePreCheck;
import static java.util.Objects.requireNonNull;

import com.hedera.hapi.node.base.AccountAmount;
import com.hedera.hapi.node.base.AccountID;
import com.hedera.hapi.node.base.HederaFunctionality;
import com.hedera.hapi.node.base.NftTransfer;
import com.hedera.hapi.node.base.SubType;
import com.hedera.hapi.node.base.TokenID;
import com.hedera.hapi.node.base.TokenTransferList;
import com.hedera.hapi.node.base.TransferList;
import com.hedera.hapi.node.state.token.Account;
import com.hedera.hapi.node.state.token.Nft;
import com.hedera.hapi.node.state.token.Token;
import com.hedera.hapi.node.token.CryptoTransferTransactionBody;
import com.hedera.hapi.node.transaction.AssessedCustomFee;
import com.hedera.node.app.service.token.ReadableAccountStore;
import com.hedera.node.app.service.token.ReadableNftStore;
import com.hedera.node.app.service.token.ReadableTokenRelationStore;
import com.hedera.node.app.service.token.ReadableTokenStore;
import com.hedera.node.app.service.token.impl.handlers.transfer.CustomFeeAssessmentStep;
import com.hedera.node.app.service.token.impl.handlers.transfer.TransferContextImpl;
import com.hedera.node.app.service.token.impl.handlers.transfer.TransferExecutor;
import com.hedera.node.app.service.token.impl.handlers.transfer.hooks.HookCallFactory;
import com.hedera.node.app.service.token.impl.validators.CryptoTransferValidator;
import com.hedera.node.app.service.token.records.CryptoTransferStreamBuilder;
import com.hedera.node.app.spi.fees.FeeContext;
import com.hedera.node.app.spi.fees.Fees;
import com.hedera.node.app.spi.workflows.HandleContext;
import com.hedera.node.app.spi.workflows.HandleException;
import com.hedera.node.app.spi.workflows.PreCheckException;
import com.hedera.node.app.spi.workflows.PreHandleContext;
import com.hedera.node.app.spi.workflows.PureChecksContext;
import com.hedera.node.app.spi.workflows.TransactionHandler;
import com.hedera.node.app.spi.workflows.WarmupContext;
import com.hedera.node.config.data.AccountsConfig;
import com.hedera.node.config.data.FeesConfig;
import com.hedera.node.config.data.HooksConfig;
import com.hedera.node.config.data.LedgerConfig;
import edu.umd.cs.findbugs.annotations.NonNull;
import java.util.ArrayList;
import java.util.HashSet;
import java.util.List;
import java.util.Objects;
import javax.inject.Inject;
import javax.inject.Singleton;

/**
 * This class contains all workflow-related functionality regarding {@link
 * HederaFunctionality#CRYPTO_TRANSFER}.
 */
@Singleton
public class CryptoTransferHandler extends TransferExecutor implements TransactionHandler {
    private final CryptoTransferValidator validator;
    private final boolean enforceMonoServiceRestrictionsOnAutoCreationCustomFeePayments;

    /**
     * Default constructor for injection.
     *
     * @param validator the validator to use to validate the transaction
     */
    @Inject
    public CryptoTransferHandler(@NonNull final CryptoTransferValidator validator,
                                 @NonNull final HookCallFactory hookCallFactory) {
        this(validator, true, hookCallFactory);
    }

    /**
     * Constructor for injection with the option to enforce mono-service restrictions on auto-creation custom fee.
     *
     * @param validator the validator to use to validate the transaction
     * @param enforceMonoServiceRestrictionsOnAutoCreationCustomFeePayments whether to enforce mono-service restrictions
     */
    public CryptoTransferHandler(
            @NonNull final CryptoTransferValidator validator,
            final boolean enforceMonoServiceRestrictionsOnAutoCreationCustomFeePayments,
            @NonNull final HookCallFactory hookCallFactory) {
        super(validator, hookCallFactory);
        this.validator = validator;
        this.enforceMonoServiceRestrictionsOnAutoCreationCustomFeePayments =
                enforceMonoServiceRestrictionsOnAutoCreationCustomFeePayments;
    }

    @Override
    public void preHandle(@NonNull final PreHandleContext context) throws PreCheckException {
        requireNonNull(context);
        final var op = context.body().cryptoTransferOrThrow();
        preHandle(context, op);
    }

    @Override
    public void pureChecks(@NonNull final PureChecksContext context) throws PreCheckException {
        requireNonNull(context);
        final var txn = context.body();
        requireNonNull(txn);
        final var op = txn.cryptoTransfer();
        validateTruePreCheck(op != null, INVALID_TRANSACTION_BODY);
        validator.pureChecks(op);
    }

    @Override
    public void warm(@NonNull final WarmupContext context) {
        requireNonNull(context);

        final ReadableAccountStore accountStore = context.createStore(ReadableAccountStore.class);
        final ReadableTokenStore tokenStore = context.createStore(ReadableTokenStore.class);
        final ReadableNftStore nftStore = context.createStore(ReadableNftStore.class);
        final ReadableTokenRelationStore tokenRelationStore = context.createStore(ReadableTokenRelationStore.class);
        final CryptoTransferTransactionBody op = context.body().cryptoTransferOrThrow();

        // warm all accounts from the transfer list
        final TransferList transferList = op.transfersOrElse(TransferList.DEFAULT);
        transferList.accountAmounts().stream()
                .map(AccountAmount::accountID)
                .filter(Objects::nonNull)
                .forEach(accountStore::warm);

        // warm all token-data from the token transfer list
        final List<TokenTransferList> tokenTransfers = op.tokenTransfers();
        tokenTransfers.stream().filter(TokenTransferList::hasToken).forEach(tokenTransferList -> {
            final TokenID tokenID = tokenTransferList.tokenOrThrow();
            final Token token = tokenStore.get(tokenID);
            final AccountID treasuryID = token == null ? null : token.treasuryAccountId();
            if (treasuryID != null) {
                accountStore.warm(treasuryID);
            }
            for (final AccountAmount amount : tokenTransferList.transfers()) {
                amount.ifAccountID(accountID -> tokenRelationStore.warm(accountID, tokenID));
            }
            for (final NftTransfer nftTransfer : tokenTransferList.nftTransfers()) {
                warmNftTransfer(accountStore, tokenStore, nftStore, tokenRelationStore, tokenID, nftTransfer);
            }
        });
    }

    private void warmNftTransfer(
            @NonNull final ReadableAccountStore accountStore,
            @NonNull final ReadableTokenStore tokenStore,
            @NonNull final ReadableNftStore nftStore,
            @NonNull final ReadableTokenRelationStore tokenRelationStore,
            @NonNull final TokenID tokenID,
            @NonNull final NftTransfer nftTransfer) {
        // warm sender
        nftTransfer.ifSenderAccountID(senderAccountID -> {
            final Account sender = accountStore.getAliasedAccountById(senderAccountID);
            if (sender != null) {
                sender.ifHeadNftId(nftStore::warm);
            }
            tokenRelationStore.warm(senderAccountID, tokenID);
        });

        // warm receiver
        nftTransfer.ifReceiverAccountID(receiverAccountID -> {
            final Account receiver = accountStore.getAliasedAccountById(receiverAccountID);
            if (receiver != null) {
                receiver.ifHeadTokenId(headTokenID -> {
                    tokenRelationStore.warm(receiverAccountID, headTokenID);
                    tokenStore.warm(headTokenID);
                });
                receiver.ifHeadNftId(nftStore::warm);
            }
            tokenRelationStore.warm(receiverAccountID, tokenID);
        });

        // warm neighboring NFTs
        final Nft nft = nftStore.get(tokenID, nftTransfer.serialNumber());
        if (nft != null) {
            nft.ifOwnerPreviousNftId(nftStore::warm);
            nft.ifOwnerNextNftId(nftStore::warm);
        }
    }

    @Override
    public void handle(@NonNull final HandleContext context) throws HandleException {
        requireNonNull(context);
        final var txn = context.body();
        final var op = txn.cryptoTransferOrThrow();

        final var ledgerConfig = context.configuration().getConfigData(LedgerConfig.class);
        final var accountsConfig = context.configuration().getConfigData(AccountsConfig.class);
        final var hooksConfig = context.configuration().getConfigData(HooksConfig.class);

        validator.validateSemantics(op, ledgerConfig, accountsConfig, hooksConfig);

        // create a new transfer context that is specific only for this transaction
        final var transferContext =
                new TransferContextImpl(context, enforceMonoServiceRestrictionsOnAutoCreationCustomFeePayments);
        final var recordBuilder = context.savepointStack().getBaseBuilder(CryptoTransferStreamBuilder.class);

        executeCryptoTransfer(txn, transferContext, context, recordBuilder);
    }

    @NonNull
    @Override
    public Fees calculateFees(@NonNull final FeeContext feeContext) {
        final var body = feeContext.body();
        final var op = body.cryptoTransferOrThrow();
        final var config = feeContext.configuration();
        final var tokenMultiplier = config.getConfigData(FeesConfig.class).tokenTransferUsageMultiplier();

        /* BPT calculations shouldn't include any custom fee payment usage */
        int totalXfers =
                op.transfersOrElse(TransferList.DEFAULT).accountAmounts().size();

        var totalTokensInvolved = 0;
        var totalTokenTransfers = 0;
        var numNftOwnershipChanges = 0;
        for (final var tokenTransfers : op.tokenTransfers()) {
            totalTokensInvolved++;
            totalTokenTransfers += tokenTransfers.transfers().size();
            numNftOwnershipChanges += tokenTransfers.nftTransfers().size();
        }

        int weightedTokensInvolved = tokenMultiplier * totalTokensInvolved;
        int weightedTokenXfers = tokenMultiplier * totalTokenTransfers;
        final var bpt = weightedTokensInvolved * LONG_BASIC_ENTITY_ID_SIZE
                + (weightedTokenXfers + totalXfers) * LONG_ACCOUNT_AMOUNT_BYTES
                + TOKEN_ENTITY_SIZES.bytesUsedForUniqueTokenTransfers(numNftOwnershipChanges);

        /* Include custom fee payment usage in RBS calculations */
        var customFeeHbarTransfers = 0;
        var customFeeTokenTransfers = 0;
        final var involvedTokens = new HashSet<TokenID>();
        final var customFeeAssessor = new CustomFeeAssessmentStep(op);
        List<AssessedCustomFee> assessedCustomFees;
        boolean triedAndFailedToUseCustomFees = false;
        try {
            assessedCustomFees = customFeeAssessor.assessNumberOfCustomFees(feeContext);
        } catch (HandleException ex) {
            final var status = ex.getStatus();
            // If the transaction tried and failed to use custom fees, enable this flag.
            // This is used to charge a different canonical fees.
            triedAndFailedToUseCustomFees = status == INSUFFICIENT_PAYER_BALANCE_FOR_CUSTOM_FEE
                    || status == INSUFFICIENT_SENDER_ACCOUNT_BALANCE_FOR_CUSTOM_FEE
                    || status == CUSTOM_FEE_CHARGING_EXCEEDED_MAX_ACCOUNT_AMOUNTS;
            assessedCustomFees = new ArrayList<>();
        }
        for (final var fee : assessedCustomFees) {
            if (!fee.hasTokenId()) {
                customFeeHbarTransfers++;
            } else {
                customFeeTokenTransfers++;
                involvedTokens.add(fee.tokenId());
            }
        }
        totalXfers += customFeeHbarTransfers;
        weightedTokenXfers += tokenMultiplier * customFeeTokenTransfers;
        weightedTokensInvolved += tokenMultiplier * involvedTokens.size();
        long rbs = (totalXfers * LONG_ACCOUNT_AMOUNT_BYTES)
                + TOKEN_ENTITY_SIZES.bytesUsedToRecordTokenTransfers(
                        weightedTokensInvolved, weightedTokenXfers, numNftOwnershipChanges);

<<<<<<< HEAD
        final var totalGasLimitOfHooks = gatherHookGasLimit(op);
        final var usesHooks = totalGasLimitOfHooks != 0;
=======
        final var hookInfo = getHookInfo(op);
>>>>>>> ff8577ca
        /* Get subType based on the above information */
        final var subType = getSubType(
                numNftOwnershipChanges,
                totalTokenTransfers,
                customFeeHbarTransfers,
                customFeeTokenTransfers,
                triedAndFailedToUseCustomFees,
<<<<<<< HEAD
                usesHooks);
        if (usesHooks) {
=======
                hookInfo.usesHooks());
        if (hookInfo.usesHooks()) {
>>>>>>> ff8577ca
            return feeContext
                    .feeCalculatorFactory()
                    .feeCalculator(subType)
                    .addVerificationsPerTransaction(Math.max(0, feeContext.numTxnSignatures() - 1))
<<<<<<< HEAD
                    .addStorageBytesSeconds(3600L)
                    .addGas(totalGasLimitOfHooks)
=======
                    .addStorageBytesSeconds(HOUR_TO_SECOND_MULTIPLIER)
                    .addGas(hookInfo.totalGasLimitOfHooks())
>>>>>>> ff8577ca
                    .calculate();
        }
        return feeContext
                .feeCalculatorFactory()
                .feeCalculator(subType)
                .addBytesPerTransaction(bpt)
                .addRamByteSeconds(rbs * USAGE_PROPERTIES.legacyReceiptStorageSecs())
                .calculate();
    }

    /**
     * Sums the gas limits offered by any EVM allowance hooks present on:
     * HBAR account transfers (pre-tx and pre+post), Fungible token account transfers (pre-tx and pre+post),
     * NFT transfers for sender and receiver (pre-tx and pre+post)
     * Each increment uses {@code clampedAdd} to avoid overflow.
     */
<<<<<<< HEAD
    private static long gatherHookGasLimit(final CryptoTransferTransactionBody op) {
        long totalGas = 0L;
        for (final var aa : op.transfersOrElse(TransferList.DEFAULT).accountAmounts()) {
            totalGas = addAllowanceHookGas(totalGas, aa);
        }
        for (final var ttl : op.tokenTransfers()) {
            for (final var aa : ttl.transfers()) {
                totalGas = addAllowanceHookGas(totalGas, aa);
            }
            for (final var nft : ttl.nftTransfers()) {
                totalGas = addNftHookGas(totalGas, nft);
            }
        }
        return totalGas;
=======
    public static HookInfo getHookInfo(final CryptoTransferTransactionBody op) {
        var hookInfo = HookInfo.NO_HOOKS;
        for (final var aa : op.transfersOrElse(TransferList.DEFAULT).accountAmounts()) {
            hookInfo = merge(hookInfo, getTotalHookGasIfAny(aa));
        }
        for (final var ttl : op.tokenTransfers()) {
            for (final var aa : ttl.transfers()) {
                hookInfo = merge(hookInfo, getTotalHookGasIfAny(aa));
            }
            for (final var nft : ttl.nftTransfers()) {
                hookInfo = merge(hookInfo, addNftHookGas(nft));
            }
        }
        return hookInfo;
>>>>>>> ff8577ca
    }

    /**
     * Adds gas from pre-tx and pre+post allowance hooks on an account transfer.
     */
<<<<<<< HEAD
    private static long addAllowanceHookGas(long gasTillNow, final AccountAmount aa) {
        if (aa.hasPreTxAllowanceHook()) {
            gasTillNow = clampedAdd(
                    gasTillNow,
                    aa.preTxAllowanceHookOrThrow().evmHookCallOrThrow().gasLimit());
        }
        if (aa.hasPrePostTxAllowanceHook()) {
            gasTillNow = clampedAdd(
                    gasTillNow,
                    aa.prePostTxAllowanceHookOrThrow().evmHookCallOrThrow().gasLimit());
        }
        return gasTillNow;
=======
    private static HookInfo getTotalHookGasIfAny(final AccountAmount aa) {
        final var hasPreTxHook = aa.hasPreTxAllowanceHook();
        final var hasPrePostTxHook = aa.hasPrePostTxAllowanceHook();
        if (!hasPreTxHook && !hasPrePostTxHook) {
            return HookInfo.NO_HOOKS;
        }
        long gas = 0L;
        if (hasPreTxHook) {
            gas = clampedAdd(
                    gas, aa.preTxAllowanceHookOrThrow().evmHookCallOrThrow().gasLimit());
        }
        if (hasPrePostTxHook) {
            gas = clampedAdd(
                    gas, aa.prePostTxAllowanceHookOrThrow().evmHookCallOrThrow().gasLimit());
        }
        return new HookInfo(true, gas);
>>>>>>> ff8577ca
    }

    /**
     * Adds gas from sender/receiver allowance hooks (pre-tx and pre+post) on an NFT transfer.
     */
<<<<<<< HEAD
    private static long addNftHookGas(long gasTillNow, final NftTransfer nft) {
        if (nft.hasPreTxSenderAllowanceHook()) {
            gasTillNow = clampedAdd(
                    gasTillNow,
                    nft.preTxSenderAllowanceHookOrThrow().evmHookCallOrThrow().gasLimit());
        }
        if (nft.hasPrePostTxSenderAllowanceHook()) {
            gasTillNow = clampedAdd(
                    gasTillNow,
=======
    private static HookInfo addNftHookGas(final NftTransfer nft) {
        final var hasSenderPre = nft.hasPreTxSenderAllowanceHook();
        final var hasSenderPrePost = nft.hasPrePostTxSenderAllowanceHook();
        final var hasReceiverPre = nft.hasPreTxReceiverAllowanceHook();
        final var hasReceiverPrePost = nft.hasPrePostTxReceiverAllowanceHook();
        if (!(hasSenderPre || hasSenderPrePost || hasReceiverPre || hasReceiverPrePost)) {
            return HookInfo.NO_HOOKS;
        }
        long gas = 0L;
        if (hasSenderPre) {
            gas = clampedAdd(
                    gas,
                    nft.preTxSenderAllowanceHookOrThrow().evmHookCallOrThrow().gasLimit());
        }
        if (hasSenderPrePost) {
            gas = clampedAdd(
                    gas,
>>>>>>> ff8577ca
                    nft.prePostTxSenderAllowanceHookOrThrow()
                            .evmHookCallOrThrow()
                            .gasLimit());
        }
<<<<<<< HEAD
        if (nft.hasPreTxReceiverAllowanceHook()) {
            gasTillNow = clampedAdd(
                    gasTillNow,
                    nft.preTxReceiverAllowanceHookOrThrow().evmHookCallOrThrow().gasLimit());
        }
        if (nft.hasPrePostTxReceiverAllowanceHook()) {
            gasTillNow = clampedAdd(
                    gasTillNow,
=======
        if (hasReceiverPre) {
            gas = clampedAdd(
                    gas,
                    nft.preTxReceiverAllowanceHookOrThrow().evmHookCallOrThrow().gasLimit());
        }
        if (hasReceiverPrePost) {
            gas = clampedAdd(
                    gas,
>>>>>>> ff8577ca
                    nft.prePostTxReceiverAllowanceHookOrThrow()
                            .evmHookCallOrThrow()
                            .gasLimit());
        }
<<<<<<< HEAD
        return gasTillNow;
=======
        return new HookInfo(true, gas);
>>>>>>> ff8577ca
    }

    /**
     * Get the subType based on the number of NFT ownership changes, number of fungible token transfers,
     * number of custom fee hbar transfers, number of custom fee token transfers and whether the transaction
     * tried and failed to use custom fees.
     *
     * @param numNftOwnershipChanges number of NFT ownership changes
     * @param numFungibleTokenTransfers number of fungible token transfers
     * @param customFeeHbarTransfers number of custom fee hbar transfers
     * @param customFeeTokenTransfers number of custom fee token transfers
     * @param triedAndFailedToUseCustomFees whether the transaction tried and failed while validating custom fees.
     * If the failure includes custom fee error codes, the fee charged should not
     * use SubType.DEFAULT.
     * @return the subType
     */
    private static SubType getSubType(
            final int numNftOwnershipChanges,
            final int numFungibleTokenTransfers,
            final int customFeeHbarTransfers,
            final int customFeeTokenTransfers,
            final boolean triedAndFailedToUseCustomFees,
            final boolean withHooks) {
        if (withHooks) {
            return CRYPTO_TRANSFER_WITH_HOOKS;
        }
        if (triedAndFailedToUseCustomFees) {
            return TOKEN_FUNGIBLE_COMMON_WITH_CUSTOM_FEES;
        }
        if (numNftOwnershipChanges != 0) {
            if (customFeeHbarTransfers > 0 || customFeeTokenTransfers > 0) {
                return TOKEN_NON_FUNGIBLE_UNIQUE_WITH_CUSTOM_FEES;
            }
            return TOKEN_NON_FUNGIBLE_UNIQUE;
        }
        if (numFungibleTokenTransfers != 0) {
            if (customFeeHbarTransfers > 0 || customFeeTokenTransfers > 0) {
                return TOKEN_FUNGIBLE_COMMON_WITH_CUSTOM_FEES;
            }
            return TOKEN_FUNGIBLE_COMMON;
        }
        return DEFAULT;
    }

    /**
     * Utility to merge two partial HookInfo results.
     */
    private static HookInfo merge(final HookInfo a, final HookInfo b) {
        return new HookInfo(
                a.usesHooks() || b.usesHooks(), clampedAdd(a.totalGasLimitOfHooks(), b.totalGasLimitOfHooks()));
    }

    /**
     * Summary of hook usage and total gas.
     */
    public record HookInfo(boolean usesHooks, long totalGasLimitOfHooks) {
        public static final HookInfo NO_HOOKS = new HookInfo(false, 0L);
    }
}<|MERGE_RESOLUTION|>--- conflicted
+++ resolved
@@ -269,12 +269,7 @@
                 + TOKEN_ENTITY_SIZES.bytesUsedToRecordTokenTransfers(
                         weightedTokensInvolved, weightedTokenXfers, numNftOwnershipChanges);
 
-<<<<<<< HEAD
-        final var totalGasLimitOfHooks = gatherHookGasLimit(op);
-        final var usesHooks = totalGasLimitOfHooks != 0;
-=======
         final var hookInfo = getHookInfo(op);
->>>>>>> ff8577ca
         /* Get subType based on the above information */
         final var subType = getSubType(
                 numNftOwnershipChanges,
@@ -282,24 +277,14 @@
                 customFeeHbarTransfers,
                 customFeeTokenTransfers,
                 triedAndFailedToUseCustomFees,
-<<<<<<< HEAD
-                usesHooks);
-        if (usesHooks) {
-=======
                 hookInfo.usesHooks());
         if (hookInfo.usesHooks()) {
->>>>>>> ff8577ca
             return feeContext
                     .feeCalculatorFactory()
                     .feeCalculator(subType)
                     .addVerificationsPerTransaction(Math.max(0, feeContext.numTxnSignatures() - 1))
-<<<<<<< HEAD
-                    .addStorageBytesSeconds(3600L)
-                    .addGas(totalGasLimitOfHooks)
-=======
                     .addStorageBytesSeconds(HOUR_TO_SECOND_MULTIPLIER)
                     .addGas(hookInfo.totalGasLimitOfHooks())
->>>>>>> ff8577ca
                     .calculate();
         }
         return feeContext
@@ -316,22 +301,6 @@
      * NFT transfers for sender and receiver (pre-tx and pre+post)
      * Each increment uses {@code clampedAdd} to avoid overflow.
      */
-<<<<<<< HEAD
-    private static long gatherHookGasLimit(final CryptoTransferTransactionBody op) {
-        long totalGas = 0L;
-        for (final var aa : op.transfersOrElse(TransferList.DEFAULT).accountAmounts()) {
-            totalGas = addAllowanceHookGas(totalGas, aa);
-        }
-        for (final var ttl : op.tokenTransfers()) {
-            for (final var aa : ttl.transfers()) {
-                totalGas = addAllowanceHookGas(totalGas, aa);
-            }
-            for (final var nft : ttl.nftTransfers()) {
-                totalGas = addNftHookGas(totalGas, nft);
-            }
-        }
-        return totalGas;
-=======
     public static HookInfo getHookInfo(final CryptoTransferTransactionBody op) {
         var hookInfo = HookInfo.NO_HOOKS;
         for (final var aa : op.transfersOrElse(TransferList.DEFAULT).accountAmounts()) {
@@ -346,26 +315,11 @@
             }
         }
         return hookInfo;
->>>>>>> ff8577ca
     }
 
     /**
      * Adds gas from pre-tx and pre+post allowance hooks on an account transfer.
      */
-<<<<<<< HEAD
-    private static long addAllowanceHookGas(long gasTillNow, final AccountAmount aa) {
-        if (aa.hasPreTxAllowanceHook()) {
-            gasTillNow = clampedAdd(
-                    gasTillNow,
-                    aa.preTxAllowanceHookOrThrow().evmHookCallOrThrow().gasLimit());
-        }
-        if (aa.hasPrePostTxAllowanceHook()) {
-            gasTillNow = clampedAdd(
-                    gasTillNow,
-                    aa.prePostTxAllowanceHookOrThrow().evmHookCallOrThrow().gasLimit());
-        }
-        return gasTillNow;
-=======
     private static HookInfo getTotalHookGasIfAny(final AccountAmount aa) {
         final var hasPreTxHook = aa.hasPreTxAllowanceHook();
         final var hasPrePostTxHook = aa.hasPrePostTxAllowanceHook();
@@ -382,23 +336,11 @@
                     gas, aa.prePostTxAllowanceHookOrThrow().evmHookCallOrThrow().gasLimit());
         }
         return new HookInfo(true, gas);
->>>>>>> ff8577ca
     }
 
     /**
      * Adds gas from sender/receiver allowance hooks (pre-tx and pre+post) on an NFT transfer.
      */
-<<<<<<< HEAD
-    private static long addNftHookGas(long gasTillNow, final NftTransfer nft) {
-        if (nft.hasPreTxSenderAllowanceHook()) {
-            gasTillNow = clampedAdd(
-                    gasTillNow,
-                    nft.preTxSenderAllowanceHookOrThrow().evmHookCallOrThrow().gasLimit());
-        }
-        if (nft.hasPrePostTxSenderAllowanceHook()) {
-            gasTillNow = clampedAdd(
-                    gasTillNow,
-=======
     private static HookInfo addNftHookGas(final NftTransfer nft) {
         final var hasSenderPre = nft.hasPreTxSenderAllowanceHook();
         final var hasSenderPrePost = nft.hasPrePostTxSenderAllowanceHook();
@@ -416,21 +358,10 @@
         if (hasSenderPrePost) {
             gas = clampedAdd(
                     gas,
->>>>>>> ff8577ca
                     nft.prePostTxSenderAllowanceHookOrThrow()
                             .evmHookCallOrThrow()
                             .gasLimit());
         }
-<<<<<<< HEAD
-        if (nft.hasPreTxReceiverAllowanceHook()) {
-            gasTillNow = clampedAdd(
-                    gasTillNow,
-                    nft.preTxReceiverAllowanceHookOrThrow().evmHookCallOrThrow().gasLimit());
-        }
-        if (nft.hasPrePostTxReceiverAllowanceHook()) {
-            gasTillNow = clampedAdd(
-                    gasTillNow,
-=======
         if (hasReceiverPre) {
             gas = clampedAdd(
                     gas,
@@ -439,16 +370,11 @@
         if (hasReceiverPrePost) {
             gas = clampedAdd(
                     gas,
->>>>>>> ff8577ca
                     nft.prePostTxReceiverAllowanceHookOrThrow()
                             .evmHookCallOrThrow()
                             .gasLimit());
         }
-<<<<<<< HEAD
-        return gasTillNow;
-=======
         return new HookInfo(true, gas);
->>>>>>> ff8577ca
     }
 
     /**
