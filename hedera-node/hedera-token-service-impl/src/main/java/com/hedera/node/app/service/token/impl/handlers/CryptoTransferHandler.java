/*
 * Copyright (C) 2022-2023 Hedera Hashgraph, LLC
 *
 * Licensed under the Apache License, Version 2.0 (the "License");
 * you may not use this file except in compliance with the License.
 * You may obtain a copy of the License at
 *
 *      http://www.apache.org/licenses/LICENSE-2.0
 *
 * Unless required by applicable law or agreed to in writing, software
 * distributed under the License is distributed on an "AS IS" BASIS,
 * WITHOUT WARRANTIES OR CONDITIONS OF ANY KIND, either express or implied.
 * See the License for the specific language governing permissions and
 * limitations under the License.
 */
package com.hedera.node.app.service.token.impl.handlers;

import static com.hedera.node.app.service.mono.utils.EntityIdUtils.isAlias;
import static com.hederahashgraph.api.proto.java.ResponseCodeEnum.ALIAS_IS_IMMUTABLE;
import static com.hederahashgraph.api.proto.java.ResponseCodeEnum.INVALID_ACCOUNT_ID;
import static com.hederahashgraph.api.proto.java.ResponseCodeEnum.INVALID_TRANSFER_ACCOUNT_ID;
import static java.util.Objects.requireNonNull;

import com.hedera.node.app.service.token.impl.ReadableAccountStore;
import com.hedera.node.app.service.token.impl.ReadableTokenStore;
import com.hedera.node.app.spi.AccountKeyLookup;
import com.hedera.node.app.spi.KeyOrLookupFailureReason;
import com.hedera.node.app.spi.meta.PreHandleContext;
import com.hedera.node.app.spi.meta.TransactionMetadata;
import com.hedera.node.app.spi.workflows.PreCheckException;
import com.hedera.node.app.spi.workflows.TransactionHandler;
import com.hederahashgraph.api.proto.java.AccountAmount;
import com.hederahashgraph.api.proto.java.AccountID;
import com.hederahashgraph.api.proto.java.CryptoTransferTransactionBody;
import com.hederahashgraph.api.proto.java.NftTransfer;
import com.hederahashgraph.api.proto.java.TransactionBody;
import edu.umd.cs.findbugs.annotations.NonNull;
import java.util.List;
import javax.inject.Inject;
import javax.inject.Singleton;

/**
 * This class contains all workflow-related functionality regarding {@link
 * com.hederahashgraph.api.proto.java.HederaFunctionality#CryptoTransfer}.
 */
@Singleton
public class CryptoTransferHandler implements TransactionHandler {
    @Inject
    public CryptoTransferHandler() {}

    /**
     * Validates a {@link com.hederahashgraph.api.proto.java.CryptoTransfer} that is part of a
     * {@link com.hederahashgraph.api.proto.java.Query}.
     *
     * @param txn the {@link TransactionBody} of the {@code CryptoTransfer}
     * @throws PreCheckException if validation fails
     */
    public void validate(@NonNull final TransactionBody txn) throws PreCheckException {
        // TODO: Migrate validation from CryptoTransferTransistionLogic.validateSemantics()
        throw new UnsupportedOperationException("Not implemented");
    }

    /**
     * Pre-handles a {@link com.hederahashgraph.api.proto.java.HederaFunctionality#CryptoTransfer}
     * transaction, returning the metadata required to, at minimum, validate the signatures of all
     * required signing keys.
     *
<<<<<<< HEAD
     * @param context the {@link PrehandleHandlerContext} which collects all information that will
     *     be passed to {@link #handle(TransactionMetadata)}
     * @param accountStore the {@link AccountKeyLookup} to use to resolve keys
=======
     * @param context the {@link PreHandleContext} which collects all information that will be
     *     passed to {@link #handle(TransactionMetadata)}
     * @param keyLookup the {@link AccountKeyLookup} to use to resolve keys
>>>>>>> 932d5383
     * @param tokenStore the {@link ReadableTokenStore} to use to resolve token metadata
     * @throws NullPointerException if one of the arguments is {@code null}
     */
    public void preHandle(
<<<<<<< HEAD
            @NonNull final PrehandleHandlerContext context,
            @NonNull final ReadableAccountStore accountStore,
=======
            @NonNull final PreHandleContext context,
            @NonNull final AccountKeyLookup keyLookup,
>>>>>>> 932d5383
            @NonNull final ReadableTokenStore tokenStore) {
        requireNonNull(context);
        requireNonNull(accountStore);
        requireNonNull(tokenStore);
        final var op = context.getTxn().getCryptoTransfer();
        for (final var transfers : op.getTokenTransfersList()) {
            final var tokenMeta = tokenStore.getTokenMeta(transfers.getToken());
            if (!tokenMeta.failed()) {
                handleTokenTransfers(transfers.getTransfersList(), context, accountStore);
                handleNftTransfers(
                        transfers.getNftTransfersList(), context, tokenMeta, op, accountStore);
            } else {
                context.status(tokenMeta.failureReason());
            }
        }
        handleHbarTransfers(op, context, accountStore);
    }

    /**
     * This method is called during the handle workflow. It executes the actual transaction.
     *
     * <p>Please note: the method signature is just a placeholder which is most likely going to
     * change.
     *
     * @param metadata the {@link TransactionMetadata} that was generated during pre-handle.
     * @throws NullPointerException if one of the arguments is {@code null}
     */
    public void handle(@NonNull final TransactionMetadata metadata) {
        requireNonNull(metadata);
        throw new UnsupportedOperationException("Not implemented");
    }

    private void handleTokenTransfers(
            final List<AccountAmount> transfers,
<<<<<<< HEAD
            final PrehandleHandlerContext meta,
            final ReadableAccountStore accountStore) {
=======
            final PreHandleContext meta,
            final AccountKeyLookup keyLookup) {
>>>>>>> 932d5383
        for (AccountAmount accountAmount : transfers) {
            final var keyOrFailure = accountStore.getKey(accountAmount.getAccountID());
            if (!keyOrFailure.failed()) {
                final var isUnapprovedDebit =
                        accountAmount.getAmount() < 0 && !accountAmount.getIsApproval();
                if (isUnapprovedDebit) {
                    meta.addNonPayerKey(accountAmount.getAccountID());
                } else {
                    meta.addNonPayerKeyIfReceiverSigRequired(
                            accountAmount.getAccountID(), INVALID_TRANSFER_ACCOUNT_ID);
                }
            } else {
                final var isCredit = accountAmount.getAmount() > 0L;
                final var isMissingAcc =
                        isCredit
                                && keyOrFailure.failureReason().equals(INVALID_ACCOUNT_ID)
                                && isAlias(accountAmount.getAccountID());
                if (!isMissingAcc) {
                    meta.status(keyOrFailure.failureReason());
                }
            }
        }
    }

    private void handleNftTransfers(
            final List<NftTransfer> nftTransfersList,
            final PreHandleContext meta,
            final ReadableTokenStore.TokenMetaOrLookupFailureReason tokenMeta,
            final CryptoTransferTransactionBody op,
            final ReadableAccountStore accountStore) {
        for (final var nftTransfer : nftTransfersList) {
            final var senderKeyOrFailure = accountStore.getKey(nftTransfer.getSenderAccountID());
            if (!senderKeyOrFailure.failed()) {
                if (!nftTransfer.getIsApproval()) {
                    meta.addNonPayerKey(nftTransfer.getSenderAccountID());
                }
            } else {
                meta.status(senderKeyOrFailure.failureReason());
            }

            final var receiverKeyOrFailure =
                    accountStore.getKeyIfReceiverSigRequired(nftTransfer.getReceiverAccountID());
            if (!receiverKeyOrFailure.failed()) {
                if (!receiverKeyOrFailure.equals(
                        KeyOrLookupFailureReason.PRESENT_BUT_NOT_REQUIRED)) {
                    meta.addNonPayerKeyIfReceiverSigRequired(
                            nftTransfer.getReceiverAccountID(), INVALID_TRANSFER_ACCOUNT_ID);
                } else if (tokenMeta.metadata().hasRoyaltyWithFallback()
                        && !receivesFungibleValue(
                                nftTransfer.getSenderAccountID(), op, accountStore)) {
                    // Fallback situation; but we still need to check if the treasury is
                    // the sender or receiver, since in neither case will the fallback
                    // fee actually be charged
                    final var treasury = tokenMeta.metadata().treasury().toGrpcAccountId();
                    if (!treasury.equals(nftTransfer.getSenderAccountID())
                            && !treasury.equals(nftTransfer.getReceiverAccountID())) {
                        meta.addNonPayerKey(nftTransfer.getReceiverAccountID());
                    }
                }
            } else {
                final var isMissingAcc =
                        INVALID_ACCOUNT_ID.equals(receiverKeyOrFailure.failureReason())
                                && isAlias(nftTransfer.getReceiverAccountID());
                if (!isMissingAcc) {
                    meta.status(receiverKeyOrFailure.failureReason());
                }
            }
        }
    }

    private void handleHbarTransfers(
            final CryptoTransferTransactionBody op,
            final PreHandleContext meta,
            final AccountKeyLookup keyLookup) {
        for (AccountAmount accountAmount : op.getTransfers().getAccountAmountsList()) {
            final var keyOrFailure = keyLookup.getKey(accountAmount.getAccountID());

            if (!keyOrFailure.failed()) {
                final var isUnapprovedDebit =
                        accountAmount.getAmount() < 0 && !accountAmount.getIsApproval();
                if (isUnapprovedDebit) {
                    meta.addNonPayerKey(accountAmount.getAccountID());
                } else {
                    meta.addNonPayerKeyIfReceiverSigRequired(
                            accountAmount.getAccountID(), INVALID_TRANSFER_ACCOUNT_ID);
                }
            } else {
                final var isCredit = accountAmount.getAmount() > 0L;
                final var isImmutableAcc =
                        isCredit && keyOrFailure.failureReason().equals(ALIAS_IS_IMMUTABLE);
                final var isMissingAcc =
                        isCredit
                                && keyOrFailure.failureReason().equals(INVALID_ACCOUNT_ID)
                                && isAlias(accountAmount.getAccountID());
                if (!isImmutableAcc && !isMissingAcc) {
                    meta.status(keyOrFailure.failureReason());
                }
            }
        }
    }

    private boolean receivesFungibleValue(
            final AccountID target,
            final CryptoTransferTransactionBody op,
            final ReadableAccountStore accountStore) {
        for (var adjust : op.getTransfers().getAccountAmountsList()) {
            final var unaliasedAccount = accountStore.getAccount(adjust.getAccountID());
            final var unaliasedTarget = accountStore.getAccount(target);
            if (unaliasedAccount.isPresent()
                    && unaliasedTarget.isPresent()
                    && adjust.getAmount() > 0
                    && unaliasedAccount.equals(unaliasedTarget)) {
                return true;
            }
        }
        for (var transfers : op.getTokenTransfersList()) {
            for (var adjust : transfers.getTransfersList()) {
                final var unaliasedAccount = accountStore.getAccount(adjust.getAccountID());
                final var unaliasedTarget = accountStore.getAccount(target);
                if (unaliasedAccount.isPresent()
                        && unaliasedTarget.isPresent()
                        && adjust.getAmount() > 0
                        && unaliasedAccount.equals(unaliasedTarget)) {
                    return true;
                }
            }
        }
        return false;
    }
}<|MERGE_RESOLUTION|>--- conflicted
+++ resolved
@@ -65,26 +65,15 @@
      * transaction, returning the metadata required to, at minimum, validate the signatures of all
      * required signing keys.
      *
-<<<<<<< HEAD
-     * @param context the {@link PrehandleHandlerContext} which collects all information that will
-     *     be passed to {@link #handle(TransactionMetadata)}
-     * @param accountStore the {@link AccountKeyLookup} to use to resolve keys
-=======
      * @param context the {@link PreHandleContext} which collects all information that will be
      *     passed to {@link #handle(TransactionMetadata)}
-     * @param keyLookup the {@link AccountKeyLookup} to use to resolve keys
->>>>>>> 932d5383
+     * @param accountStore the {@link AccountKeyLookup} to use to resolve keys
      * @param tokenStore the {@link ReadableTokenStore} to use to resolve token metadata
      * @throws NullPointerException if one of the arguments is {@code null}
      */
     public void preHandle(
-<<<<<<< HEAD
-            @NonNull final PrehandleHandlerContext context,
+            @NonNull final PreHandleContext context,
             @NonNull final ReadableAccountStore accountStore,
-=======
-            @NonNull final PreHandleContext context,
-            @NonNull final AccountKeyLookup keyLookup,
->>>>>>> 932d5383
             @NonNull final ReadableTokenStore tokenStore) {
         requireNonNull(context);
         requireNonNull(accountStore);
@@ -119,13 +108,8 @@
 
     private void handleTokenTransfers(
             final List<AccountAmount> transfers,
-<<<<<<< HEAD
-            final PrehandleHandlerContext meta,
+            final PreHandleContext meta,
             final ReadableAccountStore accountStore) {
-=======
-            final PreHandleContext meta,
-            final AccountKeyLookup keyLookup) {
->>>>>>> 932d5383
         for (AccountAmount accountAmount : transfers) {
             final var keyOrFailure = accountStore.getKey(accountAmount.getAccountID());
             if (!keyOrFailure.failed()) {
