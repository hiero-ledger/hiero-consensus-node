/*
 * Copyright (C) 2022-2023 Hedera Hashgraph, LLC
 *
 * Licensed under the Apache License, Version 2.0 (the "License");
 * you may not use this file except in compliance with the License.
 * You may obtain a copy of the License at
 *
 *      http://www.apache.org/licenses/LICENSE-2.0
 *
 * Unless required by applicable law or agreed to in writing, software
 * distributed under the License is distributed on an "AS IS" BASIS,
 * WITHOUT WARRANTIES OR CONDITIONS OF ANY KIND, either express or implied.
 * See the License for the specific language governing permissions and
 * limitations under the License.
 */

package com.hedera.node.app.service.token.impl.handlers;

import static com.hedera.hapi.node.base.ResponseCodeEnum.ALIAS_IS_IMMUTABLE;
import static com.hedera.hapi.node.base.ResponseCodeEnum.INVALID_ACCOUNT_ID;
import static com.hedera.hapi.node.base.ResponseCodeEnum.INVALID_TRANSFER_ACCOUNT_ID;
import static com.hedera.node.app.service.mono.pbj.PbjConverter.toPbj;
import static java.util.Collections.emptyList;
import static java.util.Objects.requireNonNull;

import com.hedera.hapi.node.base.AccountAmount;
import com.hedera.hapi.node.base.AccountID;
import com.hedera.hapi.node.base.HederaFunctionality;
import com.hedera.hapi.node.base.NftTransfer;
import com.hedera.hapi.node.base.TokenID;
import com.hedera.hapi.node.base.TransferList;
import com.hedera.hapi.node.token.CryptoTransferTransactionBody;
import com.hedera.hapi.node.transaction.Query;
import com.hedera.hapi.node.transaction.TransactionBody;
import com.hedera.node.app.service.token.impl.ReadableAccountStore;
import com.hedera.node.app.service.token.impl.ReadableTokenStore;
import com.hedera.node.app.service.token.impl.ReadableTokenStore.TokenMetaOrLookupFailureReason;
import com.hedera.node.app.spi.KeyOrLookupFailureReason;
import com.hedera.node.app.spi.accounts.AccountAccess;
import com.hedera.node.app.spi.workflows.PreCheckException;
import com.hedera.node.app.spi.workflows.PreHandleContext;
import com.hedera.node.app.spi.workflows.TransactionHandler;
import edu.umd.cs.findbugs.annotations.NonNull;
import java.util.List;
import javax.inject.Inject;
import javax.inject.Singleton;

/**
 * This class contains all workflow-related functionality regarding {@link
 * HederaFunctionality#CRYPTO_TRANSFER}.
 */
@Singleton
public class CryptoTransferHandler implements TransactionHandler {
    @Inject
    public CryptoTransferHandler() {
        // Exists for injection
    }

    /**
     * Validates a {@link HederaFunctionality#CRYPTO_TRANSFER} that is part of a {@link Query}.
     *
     * @param txn the {@link TransactionBody} of the {@code CryptoTransfer}
     * @throws PreCheckException if validation fails
     */
    public void validate(@NonNull final TransactionBody txn) throws PreCheckException {
        requireNonNull(txn);
        // FUTURE: Migrate validation from CryptoTransferTransistionLogic.validateSemantics()
        throw new UnsupportedOperationException("Not implemented");
    }

    /**
     * Pre-handles a {@link HederaFunctionality#CRYPTO_TRANSFER} transaction, returning the metadata
     * required to, at minimum, validate the signatures of all required signing keys.
<<<<<<< HEAD
=======
     *
     * @param context the {@link PreHandleContext} which collects all information
>>>>>>> 9ad671e2
     *
     * @param accountStore the {@link AccountAccess} to use to resolve keys
     * @param tokenStore the {@link ReadableTokenStore} to use to resolve token metadata
     * @throws NullPointerException if one of the arguments is {@code null}
     */
    public void preHandle(
            @NonNull final PreHandleContext context,
            @NonNull final ReadableAccountStore accountStore,
            @NonNull final ReadableTokenStore tokenStore) {
        requireNonNull(context);
        requireNonNull(accountStore);
        requireNonNull(tokenStore);
        final var op = context.getTxn().cryptoTransferOrThrow();
        for (final var transfers : op.tokenTransfersOrElse(emptyList())) {
            final var tokenMeta = tokenStore.getTokenMeta(transfers.tokenOrElse(TokenID.DEFAULT));
            if (!tokenMeta.failed()) {
                handleTokenTransfers(transfers.transfersOrElse(emptyList()), context, accountStore);
                handleNftTransfers(transfers.nftTransfersOrElse(emptyList()), context, tokenMeta, op, accountStore);
            } else {
                context.status(tokenMeta.failureReason());
            }
        }
        handleHbarTransfers(op, context, accountStore);
    }

    /**
     * This method is called during the handle workflow. It executes the actual transaction.
     *
     * <p>Please note: the method signature is just a placeholder which is most likely going to
     * change.
     *
     * @throws NullPointerException if one of the arguments is {@code null}
     */
    public void handle() {
        // TODO : Need to implement this method when we are ready to validate payments for query
<<<<<<< HEAD
        requireNonNull(metadata);
=======
>>>>>>> 9ad671e2
        throw new UnsupportedOperationException("Not implemented");
    }

    private void handleTokenTransfers(
            final List<AccountAmount> transfers, final PreHandleContext meta, final ReadableAccountStore accountStore) {
        for (final AccountAmount accountAmount : transfers) {
            final var accountID = accountAmount.accountIDOrElse(AccountID.DEFAULT);
            final var keyOrFailure = accountStore.getKey(accountID);
            if (!keyOrFailure.failed()) {
                final var isUnapprovedDebit = accountAmount.amount() < 0 && !accountAmount.isApproval();
                if (isUnapprovedDebit) {
                    meta.addNonPayerKey(accountID);
                } else {
                    meta.addNonPayerKeyIfReceiverSigRequired(accountID, INVALID_TRANSFER_ACCOUNT_ID);
                }
            } else {
                final var failureReason = keyOrFailure.failureReason();
                final var isCredit = accountAmount.amount() > 0L;
                final var isMissingAcc = isCredit && INVALID_ACCOUNT_ID.equals(failureReason) && isAlias(accountID);
                if (!isMissingAcc && failureReason != null) {
                    // failureReason should not be null as we have already checked for keyOrFailure.failed()
                    // Only added this check to avoid the warning
                    meta.status(failureReason);
                }
            }
        }
    }

    private void handleNftTransfers(
            final List<NftTransfer> nftTransfersList,
            final PreHandleContext meta,
            final ReadableTokenStore.TokenMetaOrLookupFailureReason tokenMeta,
            final CryptoTransferTransactionBody op,
            final ReadableAccountStore accountStore) {
        for (final var nftTransfer : nftTransfersList) {
            final var senderId = nftTransfer.senderAccountIDOrElse(AccountID.DEFAULT);
            handleSender(senderId, nftTransfer, meta, accountStore);

            final var receiverId = nftTransfer.receiverAccountIDOrElse(AccountID.DEFAULT);
            handleReceiver(receiverId, senderId, nftTransfer, meta, tokenMeta, op, accountStore);
        }
    }

    private void handleReceiver(
            final AccountID receiverId,
            final AccountID senderId,
            final NftTransfer nftTransfer,
            final PreHandleContext meta,
            final TokenMetaOrLookupFailureReason tokenMeta,
            final CryptoTransferTransactionBody op,
            final ReadableAccountStore accountStore) {
        final var receiverKeyOrFailure = accountStore.getKeyIfReceiverSigRequired(receiverId);
        if (!receiverKeyOrFailure.failed()) {
            if (!receiverKeyOrFailure.equals(KeyOrLookupFailureReason.PRESENT_BUT_NOT_REQUIRED)) {
                meta.addNonPayerKeyIfReceiverSigRequired(receiverId, INVALID_TRANSFER_ACCOUNT_ID);
            } else if (tokenMeta.metadata().hasRoyaltyWithFallback()
                    && !receivesFungibleValue(nftTransfer.senderAccountID(), op, accountStore)) {
                // Fallback situation; but we still need to check if the treasury is
                // the sender or receiver, since in neither case will the fallback
                // fee actually be charged
                final var treasury = toPbj(tokenMeta.metadata().treasury().toGrpcAccountId());
                if (!treasury.equals(senderId) && !treasury.equals(receiverId)) {
                    meta.addNonPayerKey(receiverId);
                }
            }
        } else {
            final var failureReason = receiverKeyOrFailure.failureReason();
            final var isMissingAcc = INVALID_ACCOUNT_ID.equals(failureReason)
                    && isAlias(nftTransfer.receiverAccountIDOrElse(AccountID.DEFAULT));
            if (!isMissingAcc && failureReason != null) {
                // failureReason should not be null as we have already checked for receiverKeyOrFailure.failed()
                // Only added this check to avoid the warning
                meta.status(failureReason);
            }
        }
    }

    private void handleSender(
            final AccountID senderId,
            final NftTransfer nftTransfer,
            final PreHandleContext meta,
            final ReadableAccountStore accountStore) {
        final var senderKeyOrFailure = accountStore.getKey(senderId);
        if (!senderKeyOrFailure.failed()) {
            if (!nftTransfer.isApproval()) {
                meta.addNonPayerKey(senderId);
            }
        } else if (senderKeyOrFailure.failureReason() != null) {
            // failureReason should not be null as we have already checked for senderKeyOrFailure.failed()
            // Only added this check to avoid the warning
            meta.status(senderKeyOrFailure.failureReason());
        }
    }

    private void handleHbarTransfers(
            final CryptoTransferTransactionBody op, final PreHandleContext meta, final AccountAccess keyLookup) {
        for (final var accountAmount : op.transfersOrElse(TransferList.DEFAULT).accountAmountsOrElse(emptyList())) {
            final var accountId = accountAmount.accountIDOrElse(AccountID.DEFAULT);
            final var keyOrFailure = keyLookup.getKey(accountId);

            if (!keyOrFailure.failed()) {
                final var isUnapprovedDebit = accountAmount.amount() < 0 && !accountAmount.isApproval();
                if (isUnapprovedDebit) {
                    meta.addNonPayerKey(accountId);
                } else {
                    meta.addNonPayerKeyIfReceiverSigRequired(accountId, INVALID_TRANSFER_ACCOUNT_ID);
                }
            } else {
                final var failureReason = keyOrFailure.failureReason();
                final var isCredit = accountAmount.amount() > 0L;
                final var isImmutableAcc = isCredit && ALIAS_IS_IMMUTABLE.equals(failureReason);
                final var isMissingAcc = isCredit && INVALID_ACCOUNT_ID.equals(failureReason) && isAlias(accountId);
                if (!isImmutableAcc && !isMissingAcc && failureReason != null) {
                    // failureReason should not be null as we have already checked for keyOrFailure.failed()
                    // Only added this check to avoid the warning
                    meta.status(failureReason);
                }
            }
        }
    }

    private boolean receivesFungibleValue(
            final AccountID target, final CryptoTransferTransactionBody op, final ReadableAccountStore accountStore) {
        for (final var adjust : op.transfersOrElse(TransferList.DEFAULT).accountAmountsOrElse(emptyList())) {
            final var unaliasedAccount = accountStore.getAccountById(adjust.accountIDOrElse(AccountID.DEFAULT));
            final var unaliasedTarget = accountStore.getAccountById(target);
            if (unaliasedAccount.isPresent()
                    && unaliasedTarget.isPresent()
                    && adjust.amount() > 0
                    && unaliasedAccount.equals(unaliasedTarget)) {
                return true;
            }
        }
        for (final var transfers : op.tokenTransfersOrElse(emptyList())) {
            for (final var adjust : transfers.transfersOrElse(emptyList())) {
                final var unaliasedAccount = accountStore.getAccountById(adjust.accountIDOrElse(AccountID.DEFAULT));
                final var unaliasedTarget = accountStore.getAccountById(target);
                if (unaliasedAccount.isPresent()
                        && unaliasedTarget.isPresent()
                        && adjust.amount() > 0
                        && unaliasedAccount.equals(unaliasedTarget)) {
                    return true;
                }
            }
        }
        return false;
    }

    public static boolean isAlias(final AccountID idOrAlias) {
        return !idOrAlias.hasAccountNum() && idOrAlias.hasAlias();
    }
}<|MERGE_RESOLUTION|>--- conflicted
+++ resolved
@@ -71,11 +71,8 @@
     /**
      * Pre-handles a {@link HederaFunctionality#CRYPTO_TRANSFER} transaction, returning the metadata
      * required to, at minimum, validate the signatures of all required signing keys.
-<<<<<<< HEAD
-=======
      *
      * @param context the {@link PreHandleContext} which collects all information
->>>>>>> 9ad671e2
      *
      * @param accountStore the {@link AccountAccess} to use to resolve keys
      * @param tokenStore the {@link ReadableTokenStore} to use to resolve token metadata
@@ -111,10 +108,6 @@
      */
     public void handle() {
         // TODO : Need to implement this method when we are ready to validate payments for query
-<<<<<<< HEAD
-        requireNonNull(metadata);
-=======
->>>>>>> 9ad671e2
         throw new UnsupportedOperationException("Not implemented");
     }
 
