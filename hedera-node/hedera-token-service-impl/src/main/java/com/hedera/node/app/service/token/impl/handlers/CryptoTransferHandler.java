// SPDX-License-Identifier: Apache-2.0
package com.hedera.node.app.service.token.impl.handlers;

import static com.hedera.hapi.node.base.ResponseCodeEnum.CUSTOM_FEE_CHARGING_EXCEEDED_MAX_ACCOUNT_AMOUNTS;
import static com.hedera.hapi.node.base.ResponseCodeEnum.INSUFFICIENT_PAYER_BALANCE_FOR_CUSTOM_FEE;
import static com.hedera.hapi.node.base.ResponseCodeEnum.INSUFFICIENT_SENDER_ACCOUNT_BALANCE_FOR_CUSTOM_FEE;
import static com.hedera.hapi.node.base.ResponseCodeEnum.INVALID_TRANSACTION_BODY;
import static com.hedera.hapi.node.base.SubType.DEFAULT;
import static com.hedera.hapi.node.base.SubType.TOKEN_FUNGIBLE_COMMON;
import static com.hedera.hapi.node.base.SubType.TOKEN_FUNGIBLE_COMMON_WITH_CUSTOM_FEES;
import static com.hedera.hapi.node.base.SubType.TOKEN_NON_FUNGIBLE_UNIQUE;
import static com.hedera.hapi.node.base.SubType.TOKEN_NON_FUNGIBLE_UNIQUE_WITH_CUSTOM_FEES;
import static com.hedera.node.app.hapi.fees.usage.SingletonUsageProperties.USAGE_PROPERTIES;
import static com.hedera.node.app.hapi.fees.usage.crypto.CryptoOpsUsage.LONG_ACCOUNT_AMOUNT_BYTES;
import static com.hedera.node.app.hapi.fees.usage.token.TokenOpsUsage.LONG_BASIC_ENTITY_ID_SIZE;
import static com.hedera.node.app.hapi.fees.usage.token.entities.TokenEntitySizes.TOKEN_ENTITY_SIZES;
import static com.hedera.node.app.spi.workflows.PreCheckException.validateTruePreCheck;
import static java.util.Objects.requireNonNull;

import com.hedera.hapi.node.base.AccountAmount;
import com.hedera.hapi.node.base.AccountID;
import com.hedera.hapi.node.base.HederaFunctionality;
import com.hedera.hapi.node.base.NftTransfer;
import com.hedera.hapi.node.base.SubType;
import com.hedera.hapi.node.base.TokenID;
import com.hedera.hapi.node.base.TokenTransferList;
import com.hedera.hapi.node.base.TransferList;
import com.hedera.hapi.node.state.token.Account;
import com.hedera.hapi.node.state.token.Nft;
import com.hedera.hapi.node.state.token.Token;
import com.hedera.hapi.node.token.CryptoTransferTransactionBody;
import com.hedera.hapi.node.transaction.AssessedCustomFee;
import com.hedera.node.app.service.token.ReadableAccountStore;
import com.hedera.node.app.service.token.ReadableNftStore;
import com.hedera.node.app.service.token.ReadableTokenRelationStore;
import com.hedera.node.app.service.token.ReadableTokenStore;
import com.hedera.node.app.service.token.impl.handlers.transfer.CustomFeeAssessmentStep;
import com.hedera.node.app.service.token.impl.handlers.transfer.TransferContextImpl;
import com.hedera.node.app.service.token.impl.handlers.transfer.TransferExecutor;
import com.hedera.node.app.service.token.impl.validators.CryptoTransferValidator;
import com.hedera.node.app.service.token.records.CryptoTransferStreamBuilder;
import com.hedera.node.app.spi.fees.FeeContext;
import com.hedera.node.app.spi.fees.Fees;
import com.hedera.node.app.spi.workflows.HandleContext;
import com.hedera.node.app.spi.workflows.HandleException;
import com.hedera.node.app.spi.workflows.PreCheckException;
import com.hedera.node.app.spi.workflows.PreHandleContext;
import com.hedera.node.app.spi.workflows.PureChecksContext;
import com.hedera.node.app.spi.workflows.TransactionHandler;
import com.hedera.node.app.spi.workflows.WarmupContext;
import com.hedera.node.config.data.AccountsConfig;
import com.hedera.node.config.data.FeesConfig;
import com.hedera.node.config.data.LedgerConfig;
import com.hedera.node.config.data.TokensConfig;
import edu.umd.cs.findbugs.annotations.NonNull;
import java.util.ArrayList;
import java.util.HashSet;
import java.util.List;
import java.util.Objects;
import javax.inject.Inject;
import javax.inject.Singleton;

/**
 * This class contains all workflow-related functionality regarding {@link
 * HederaFunctionality#CRYPTO_TRANSFER}.
 */
@Singleton
public class CryptoTransferHandler extends TransferExecutor implements TransactionHandler {
    private final CryptoTransferValidator validator;
    private final boolean enforceMonoServiceRestrictionsOnAutoCreationCustomFeePayments;

    /**
     * Default constructor for injection.
     * @param validator the validator to use to validate the transaction
     */
    @Inject
    public CryptoTransferHandler(@NonNull final CryptoTransferValidator validator) {
        this(validator, true);
    }

    /**
     * Constructor for injection with the option to enforce mono-service restrictions on auto-creation custom fee.
     * @param validator the validator to use to validate the transaction
     * @param enforceMonoServiceRestrictionsOnAutoCreationCustomFeePayments whether to enforce mono-service restrictions
     */
    public CryptoTransferHandler(
            @NonNull final CryptoTransferValidator validator,
            final boolean enforceMonoServiceRestrictionsOnAutoCreationCustomFeePayments) {
        super(validator);
        this.validator = validator;
        this.enforceMonoServiceRestrictionsOnAutoCreationCustomFeePayments =
                enforceMonoServiceRestrictionsOnAutoCreationCustomFeePayments;
    }

    @Override
    public void preHandle(@NonNull final PreHandleContext context) throws PreCheckException {
        requireNonNull(context);
        final var op = context.body().cryptoTransferOrThrow();
        preHandle(context, op);
    }

    @Override
    public void pureChecks(@NonNull final PureChecksContext context) throws PreCheckException {
        requireNonNull(context);
        final var txn = context.body();
        requireNonNull(txn);
        final var op = txn.cryptoTransfer();
        validateTruePreCheck(op != null, INVALID_TRANSACTION_BODY);
        validator.pureChecks(op);
    }

    @Override
    public void warm(@NonNull final WarmupContext context) {
        requireNonNull(context);

        final ReadableAccountStore accountStore = context.createStore(ReadableAccountStore.class);
        final ReadableTokenStore tokenStore = context.createStore(ReadableTokenStore.class);
        final ReadableNftStore nftStore = context.createStore(ReadableNftStore.class);
        final ReadableTokenRelationStore tokenRelationStore = context.createStore(ReadableTokenRelationStore.class);
        final CryptoTransferTransactionBody op = context.body().cryptoTransferOrThrow();

        // warm all accounts from the transfer list
        final TransferList transferList = op.transfersOrElse(TransferList.DEFAULT);
        transferList.accountAmounts().stream()
                .map(AccountAmount::accountID)
                .filter(Objects::nonNull)
                .forEach(accountStore::warm);

        // warm all token-data from the token transfer list
        final List<TokenTransferList> tokenTransfers = op.tokenTransfers();
        tokenTransfers.stream().filter(TokenTransferList::hasToken).forEach(tokenTransferList -> {
            final TokenID tokenID = tokenTransferList.tokenOrThrow();
            final Token token = tokenStore.get(tokenID);
            final AccountID treasuryID = token == null ? null : token.treasuryAccountId();
            if (treasuryID != null) {
                accountStore.warm(treasuryID);
            }
            for (final AccountAmount amount : tokenTransferList.transfers()) {
                amount.ifAccountID(accountID -> tokenRelationStore.warm(accountID, tokenID));
            }
            for (final NftTransfer nftTransfer : tokenTransferList.nftTransfers()) {
                warmNftTransfer(accountStore, tokenStore, nftStore, tokenRelationStore, tokenID, nftTransfer);
            }
        });
    }

    private void warmNftTransfer(
            @NonNull final ReadableAccountStore accountStore,
            @NonNull final ReadableTokenStore tokenStore,
            @NonNull final ReadableNftStore nftStore,
            @NonNull final ReadableTokenRelationStore tokenRelationStore,
            @NonNull final TokenID tokenID,
            @NonNull final NftTransfer nftTransfer) {
        // warm sender
        nftTransfer.ifSenderAccountID(senderAccountID -> {
            final Account sender = accountStore.getAliasedAccountById(senderAccountID);
            if (sender != null) {
                sender.ifHeadNftId(nftStore::warm);
            }
            tokenRelationStore.warm(senderAccountID, tokenID);
        });

        // warm receiver
        nftTransfer.ifReceiverAccountID(receiverAccountID -> {
            final Account receiver = accountStore.getAliasedAccountById(receiverAccountID);
            if (receiver != null) {
                receiver.ifHeadTokenId(headTokenID -> {
                    tokenRelationStore.warm(receiverAccountID, headTokenID);
                    tokenStore.warm(headTokenID);
                });
                receiver.ifHeadNftId(nftStore::warm);
            }
            tokenRelationStore.warm(receiverAccountID, tokenID);
        });

        // warm neighboring NFTs
        final Nft nft = nftStore.get(tokenID, nftTransfer.serialNumber());
        if (nft != null) {
            nft.ifOwnerPreviousNftId(nftStore::warm);
            nft.ifOwnerNextNftId(nftStore::warm);
        }
    }

    @Override
    public void handle(@NonNull final HandleContext context) throws HandleException {
        requireNonNull(context);
        final var txn = context.body();
        final var op = txn.cryptoTransferOrThrow();

        final var ledgerConfig = context.configuration().getConfigData(LedgerConfig.class);
        final var tokensConfig = context.configuration().getConfigData(TokensConfig.class);
        final var accountsConfig = context.configuration().getConfigData(AccountsConfig.class);

<<<<<<< HEAD
        validator.validateSemantics(op, ledgerConfig, tokensConfig);
=======
        validator.validateSemantics(op, ledgerConfig, hederaConfig, tokensConfig, accountsConfig);
>>>>>>> 31e70229

        // create a new transfer context that is specific only for this transaction
        final var transferContext =
                new TransferContextImpl(context, enforceMonoServiceRestrictionsOnAutoCreationCustomFeePayments);
        final var recordBuilder = context.savepointStack().getBaseBuilder(CryptoTransferStreamBuilder.class);

        executeCryptoTransfer(txn, transferContext, context, recordBuilder);
    }

    @NonNull
    @Override
    public Fees calculateFees(@NonNull final FeeContext feeContext) {
        final var body = feeContext.body();
        final var op = body.cryptoTransferOrThrow();
        final var config = feeContext.configuration();
        final var tokenMultiplier = config.getConfigData(FeesConfig.class).tokenTransferUsageMultiplier();

        /* BPT calculations shouldn't include any custom fee payment usage */
        int totalXfers =
                op.transfersOrElse(TransferList.DEFAULT).accountAmounts().size();

        var totalTokensInvolved = 0;
        var totalTokenTransfers = 0;
        var numNftOwnershipChanges = 0;
        for (final var tokenTransfers : op.tokenTransfers()) {
            totalTokensInvolved++;
            totalTokenTransfers += tokenTransfers.transfers().size();
            numNftOwnershipChanges += tokenTransfers.nftTransfers().size();
        }

        int weightedTokensInvolved = tokenMultiplier * totalTokensInvolved;
        int weightedTokenXfers = tokenMultiplier * totalTokenTransfers;
        final var bpt = weightedTokensInvolved * LONG_BASIC_ENTITY_ID_SIZE
                + (weightedTokenXfers + totalXfers) * LONG_ACCOUNT_AMOUNT_BYTES
                + TOKEN_ENTITY_SIZES.bytesUsedForUniqueTokenTransfers(numNftOwnershipChanges);

        /* Include custom fee payment usage in RBS calculations */
        var customFeeHbarTransfers = 0;
        var customFeeTokenTransfers = 0;
        final var involvedTokens = new HashSet<TokenID>();
        final var customFeeAssessor = new CustomFeeAssessmentStep(op);
        List<AssessedCustomFee> assessedCustomFees;
        boolean triedAndFailedToUseCustomFees = false;
        try {
            assessedCustomFees = customFeeAssessor.assessNumberOfCustomFees(feeContext);
        } catch (HandleException ignore) {
            final var status = ignore.getStatus();
            // If the transaction tried and failed to use custom fees, enable this flag.
            // This is used to charge a different canonical fees.
            triedAndFailedToUseCustomFees = status == INSUFFICIENT_PAYER_BALANCE_FOR_CUSTOM_FEE
                    || status == INSUFFICIENT_SENDER_ACCOUNT_BALANCE_FOR_CUSTOM_FEE
                    || status == CUSTOM_FEE_CHARGING_EXCEEDED_MAX_ACCOUNT_AMOUNTS;
            assessedCustomFees = new ArrayList<>();
        }
        for (final var fee : assessedCustomFees) {
            if (!fee.hasTokenId()) {
                customFeeHbarTransfers++;
            } else {
                customFeeTokenTransfers++;
                involvedTokens.add(fee.tokenId());
            }
        }
        totalXfers += customFeeHbarTransfers;
        weightedTokenXfers += tokenMultiplier * customFeeTokenTransfers;
        weightedTokensInvolved += tokenMultiplier * involvedTokens.size();
        long rbs = (totalXfers * LONG_ACCOUNT_AMOUNT_BYTES)
                + TOKEN_ENTITY_SIZES.bytesUsedToRecordTokenTransfers(
                        weightedTokensInvolved, weightedTokenXfers, numNftOwnershipChanges);

        /* Get subType based on the above information */
        final var subType = getSubType(
                numNftOwnershipChanges,
                totalTokenTransfers,
                customFeeHbarTransfers,
                customFeeTokenTransfers,
                triedAndFailedToUseCustomFees);
        return feeContext
                .feeCalculatorFactory()
                .feeCalculator(subType)
                .addBytesPerTransaction(bpt)
                .addRamByteSeconds(rbs * USAGE_PROPERTIES.legacyReceiptStorageSecs())
                .calculate();
    }

    /**
     * Get the subType based on the number of NFT ownership changes, number of fungible token transfers,
     * number of custom fee hbar transfers, number of custom fee token transfers and whether the transaction
     * tried and failed to use custom fees.
     * @param numNftOwnershipChanges number of NFT ownership changes
     * @param numFungibleTokenTransfers number of fungible token transfers
     * @param customFeeHbarTransfers number of custom fee hbar transfers
     * @param customFeeTokenTransfers number of custom fee token transfers
     * @param triedAndFailedToUseCustomFees whether the transaction tried and failed while validating custom fees.
     *                                      If the failure includes custom fee error codes, the fee charged should not
     *                                      use SubType.DEFAULT.
     * @return the subType
     */
    private static SubType getSubType(
            final int numNftOwnershipChanges,
            final int numFungibleTokenTransfers,
            final int customFeeHbarTransfers,
            final int customFeeTokenTransfers,
            final boolean triedAndFailedToUseCustomFees) {
        if (triedAndFailedToUseCustomFees) {
            return TOKEN_FUNGIBLE_COMMON_WITH_CUSTOM_FEES;
        }
        if (numNftOwnershipChanges != 0) {
            if (customFeeHbarTransfers > 0 || customFeeTokenTransfers > 0) {
                return TOKEN_NON_FUNGIBLE_UNIQUE_WITH_CUSTOM_FEES;
            }
            return TOKEN_NON_FUNGIBLE_UNIQUE;
        }
        if (numFungibleTokenTransfers != 0) {
            if (customFeeHbarTransfers > 0 || customFeeTokenTransfers > 0) {
                return TOKEN_FUNGIBLE_COMMON_WITH_CUSTOM_FEES;
            }
            return TOKEN_FUNGIBLE_COMMON;
        }
        return DEFAULT;
    }
}<|MERGE_RESOLUTION|>--- conflicted
+++ resolved
@@ -191,11 +191,7 @@
         final var tokensConfig = context.configuration().getConfigData(TokensConfig.class);
         final var accountsConfig = context.configuration().getConfigData(AccountsConfig.class);
 
-<<<<<<< HEAD
-        validator.validateSemantics(op, ledgerConfig, tokensConfig);
-=======
-        validator.validateSemantics(op, ledgerConfig, hederaConfig, tokensConfig, accountsConfig);
->>>>>>> 31e70229
+        validator.validateSemantics(op, ledgerConfig, tokensConfig, accountsConfig);
 
         // create a new transfer context that is specific only for this transaction
         final var transferContext =
