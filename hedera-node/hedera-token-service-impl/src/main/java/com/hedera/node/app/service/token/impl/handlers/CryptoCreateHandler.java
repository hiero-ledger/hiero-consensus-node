// SPDX-License-Identifier: Apache-2.0
package com.hedera.node.app.service.token.impl.handlers;

import static com.hedera.hapi.node.base.ResponseCodeEnum.ACCOUNT_DELETED;
import static com.hedera.hapi.node.base.ResponseCodeEnum.ALIAS_ALREADY_ASSIGNED;
import static com.hedera.hapi.node.base.ResponseCodeEnum.BAD_ENCODING;
import static com.hedera.hapi.node.base.ResponseCodeEnum.FAIL_INVALID;
import static com.hedera.hapi.node.base.ResponseCodeEnum.INSUFFICIENT_PAYER_BALANCE;
import static com.hedera.hapi.node.base.ResponseCodeEnum.INVALID_ACCOUNT_ID;
import static com.hedera.hapi.node.base.ResponseCodeEnum.INVALID_ALIAS_KEY;
import static com.hedera.hapi.node.base.ResponseCodeEnum.INVALID_INITIAL_BALANCE;
import static com.hedera.hapi.node.base.ResponseCodeEnum.INVALID_MAX_AUTO_ASSOCIATIONS;
import static com.hedera.hapi.node.base.ResponseCodeEnum.INVALID_PAYER_ACCOUNT_ID;
import static com.hedera.hapi.node.base.ResponseCodeEnum.INVALID_RECEIVE_RECORD_THRESHOLD;
import static com.hedera.hapi.node.base.ResponseCodeEnum.INVALID_RENEWAL_PERIOD;
import static com.hedera.hapi.node.base.ResponseCodeEnum.INVALID_SEND_RECORD_THRESHOLD;
import static com.hedera.hapi.node.base.ResponseCodeEnum.KEY_NOT_PROVIDED;
import static com.hedera.hapi.node.base.ResponseCodeEnum.KEY_REQUIRED;
import static com.hedera.hapi.node.base.ResponseCodeEnum.MAX_ENTITIES_IN_PRICE_REGIME_HAVE_BEEN_CREATED;
import static com.hedera.hapi.node.base.ResponseCodeEnum.PROXY_ACCOUNT_ID_FIELD_IS_DEPRECATED;
import static com.hedera.node.app.hapi.fees.usage.SingletonUsageProperties.USAGE_PROPERTIES;
import static com.hedera.node.app.hapi.fees.usage.crypto.CryptoOpsUsage.CREATE_SLOT_MULTIPLIER;
import static com.hedera.node.app.hapi.fees.usage.crypto.CryptoOpsUsage.HOUR_TO_SECOND_MULTIPLIER;
import static com.hedera.node.app.hapi.fees.usage.crypto.entities.CryptoEntitySizes.CRYPTO_ENTITY_SIZES;
import static com.hedera.node.app.hapi.utils.fee.FeeBuilder.BASIC_ENTITY_ID_SIZE;
import static com.hedera.node.app.hapi.utils.fee.FeeBuilder.BOOL_SIZE;
import static com.hedera.node.app.hapi.utils.fee.FeeBuilder.INT_SIZE;
import static com.hedera.node.app.hapi.utils.fee.FeeBuilder.LONG_SIZE;
import static com.hedera.node.app.hapi.utils.fee.FeeBuilder.getAccountKeyStorageSize;
import static com.hedera.node.app.hapi.utils.keys.KeyUtils.IMMUTABILITY_SENTINEL_KEY;
import static com.hedera.node.app.hapi.utils.keys.KeyUtils.isEmpty;
import static com.hedera.node.app.hapi.utils.keys.KeyUtils.isValid;
import static com.hedera.node.app.service.token.AliasUtils.asKeyFromAlias;
import static com.hedera.node.app.service.token.AliasUtils.asKeyFromAliasPreCheck;
import static com.hedera.node.app.service.token.AliasUtils.extractEvmAddress;
import static com.hedera.node.app.service.token.AliasUtils.isEntityNumAlias;
import static com.hedera.node.app.service.token.AliasUtils.isKeyAlias;
import static com.hedera.node.app.service.token.AliasUtils.isOfEvmAddressSize;
import static com.hedera.node.app.service.token.HookDispatchUtils.dispatchHookCreations;
import static com.hedera.node.app.service.token.HookDispatchUtils.validateHookDuplicates;
import static com.hedera.node.app.service.token.impl.handlers.BaseTokenHandler.UNLIMITED_AUTOMATIC_ASSOCIATIONS;
import static com.hedera.node.app.service.token.impl.handlers.staking.StakingUtilities.NOT_REWARDED_SINCE_LAST_STAKING_META_CHANGE;
import static com.hedera.node.app.service.token.impl.handlers.staking.StakingUtilities.NO_STAKE_PERIOD_START;
import static com.hedera.node.app.service.token.impl.util.TokenHandlerHelper.getIfUsable;
import static com.hedera.node.app.spi.workflows.HandleException.validateFalse;
import static com.hedera.node.app.spi.workflows.HandleException.validateTrue;
import static com.hedera.node.app.spi.workflows.PreCheckException.validateFalsePreCheck;
import static com.hedera.node.app.spi.workflows.PreCheckException.validateTruePreCheck;
import static java.util.Objects.requireNonNull;

import com.hedera.hapi.node.base.AccountID;
import com.hedera.hapi.node.base.Duration;
import com.hedera.hapi.node.base.HederaFunctionality;
import com.hedera.hapi.node.base.Key;
import com.hedera.hapi.node.base.SubType;
import com.hedera.hapi.node.state.token.Account;
import com.hedera.hapi.node.token.CryptoCreateTransactionBody;
import com.hedera.hapi.node.token.CryptoUpdateTransactionBody;
import com.hedera.hapi.node.transaction.TransactionBody;
import com.hedera.node.app.hapi.utils.CommonPbjConverters;
import com.hedera.node.app.service.token.ReadableAccountStore;
import com.hedera.node.app.service.token.impl.WritableAccountStore;
import com.hedera.node.app.service.token.impl.validators.CryptoCreateValidator;
import com.hedera.node.app.service.token.impl.validators.StakingValidator;
import com.hedera.node.app.service.token.records.CryptoCreateStreamBuilder;
import com.hedera.node.app.spi.fees.FeeContext;
import com.hedera.node.app.spi.fees.Fees;
import com.hedera.node.app.spi.ids.EntityIdFactory;
import com.hedera.node.app.spi.workflows.HandleContext;
import com.hedera.node.app.spi.workflows.HandleException;
import com.hedera.node.app.spi.workflows.PreCheckException;
import com.hedera.node.app.spi.workflows.PreHandleContext;
import com.hedera.node.app.spi.workflows.PureChecksContext;
import com.hedera.node.app.spi.workflows.TransactionHandler;
import com.hedera.node.app.spi.workflows.record.StreamBuilder;
import com.hedera.node.config.data.AccountsConfig;
import com.hedera.node.config.data.EntitiesConfig;
import com.hedera.node.config.data.HederaConfig;
import com.hedera.node.config.data.LedgerConfig;
import com.hedera.node.config.data.TokensConfig;
import com.hedera.pbj.runtime.io.buffer.Bytes;
import edu.umd.cs.findbugs.annotations.NonNull;
import edu.umd.cs.findbugs.annotations.Nullable;
import java.util.concurrent.atomic.AtomicBoolean;
import javax.inject.Inject;
import javax.inject.Singleton;

/**
 * This class contains all workflow-related functionality regarding {@link HederaFunctionality#CRYPTO_CREATE}. A
 * "crypto create" is the creation of a new account on the Hedera network.
 */
@Singleton
public class CryptoCreateHandler extends BaseCryptoHandler implements TransactionHandler {
    private static final long FIRST_SYSTEM_FILE_ENTITY = 101L;
    private static final long FIRST_POST_SYSTEM_FILE_ENTITY = 200L;
    private static final TransactionBody UPDATE_TXN_BODY_BUILDER = TransactionBody.newBuilder()
            .cryptoUpdateAccount(CryptoUpdateTransactionBody.newBuilder()
                    .key(Key.newBuilder().ecdsaSecp256k1(Bytes.EMPTY).build()))
            .build();

    private final CryptoCreateValidator cryptoCreateValidator;

    @Nullable
    private final AtomicBoolean systemEntitiesCreatedFlag;

    private final EntityIdFactory entityIdFactory;

    /**
     * Constructs a {@link CryptoCreateHandler} with the given {@link CryptoCreateValidator} and {@link StakingValidator}.
     *
     * @param cryptoCreateValidator the validator for the crypto create transaction
     */
    @Inject
    public CryptoCreateHandler(
            @NonNull final CryptoCreateValidator cryptoCreateValidator,
            @Nullable final AtomicBoolean systemEntitiesCreatedFlag,
            @NonNull final EntityIdFactory entityIdFactory) {
        this.cryptoCreateValidator =
                requireNonNull(cryptoCreateValidator, "The supplied argument 'cryptoCreateValidator' must not be null");
        this.systemEntitiesCreatedFlag = systemEntitiesCreatedFlag;
        this.entityIdFactory = requireNonNull(entityIdFactory);
    }

    @Override
    public void pureChecks(@NonNull final PureChecksContext context) throws PreCheckException {
        requireNonNull(context);
        final var txn = context.body();
        final var op = txn.cryptoCreateAccountOrThrow();
        // Note: validation lives here for now but should take place in handle in the future
        validateTruePreCheck(op.hasAutoRenewPeriod(), INVALID_RENEWAL_PERIOD);
        validateTruePreCheck(op.autoRenewPeriodOrThrow().seconds() >= 0, INVALID_RENEWAL_PERIOD);
        if (op.hasShardID()) {
            validateTruePreCheck(op.shardIDOrThrow().shardNum() >= 0, INVALID_ACCOUNT_ID);
        }
        if (op.hasRealmID()) {
            validateTruePreCheck(op.realmIDOrThrow().realmNum() >= 0, INVALID_ACCOUNT_ID);
        }
        // HIP 904 now allows for unlimited auto-associations
        validateTruePreCheck(
                op.maxAutomaticTokenAssociations() >= UNLIMITED_AUTOMATIC_ASSOCIATIONS, INVALID_MAX_AUTO_ASSOCIATIONS);
        validateTruePreCheck(op.initialBalance() >= 0L, INVALID_INITIAL_BALANCE);
        // FUTURE: should this return SEND_RECORD_THRESHOLD_FIELD_IS_DEPRECATED
        validateTruePreCheck(op.sendRecordThreshold() >= 0L, INVALID_SEND_RECORD_THRESHOLD);
        // FUTURE: should this return RECEIVE_RECORD_THRESHOLD_FIELD_IS_DEPRECATED
        validateTruePreCheck(op.receiveRecordThreshold() >= 0L, INVALID_RECEIVE_RECORD_THRESHOLD);
        validateTruePreCheck(
                op.proxyAccountIDOrElse(AccountID.DEFAULT).equals(AccountID.DEFAULT),
                PROXY_ACCOUNT_ID_FIELD_IS_DEPRECATED);
        // sendRecordThreshold, receiveRecordThreshold and proxyAccountID are deprecated. So no need to check them.
        validateFalsePreCheck(op.hasProxyAccountID(), PROXY_ACCOUNT_ID_FIELD_IS_DEPRECATED);
        final var alias = op.alias();
        // The alias, if set, must be of EVM address size, or it must be a valid key.
        validateTruePreCheck(alias.length() == 0 || isOfEvmAddressSize(alias) || isKeyAlias(alias), INVALID_ALIAS_KEY);
        // There must be a key provided, and it must not be empty, unless in one very particular case, where the
        // transactionID is null. This code is very particular about which error code to throw in various cases.
        // FUTURE: Clean up the error codes to be consistent.
        final var key = op.key();
        final var isInternal =
                !txn.hasTransactionID() || (systemEntitiesCreatedFlag != null && !systemEntitiesCreatedFlag.get());
        final var keyIsEmpty = isEmpty(key);
        if (!isInternal && keyIsEmpty) {
            if (key == null) {
                throw new PreCheckException(alias.length() > 0 ? INVALID_ALIAS_KEY : KEY_REQUIRED);
            } else if (key.hasThresholdKey() || key.hasKeyList()) {
                throw new PreCheckException(KEY_REQUIRED);
            } else {
                throw new PreCheckException(BAD_ENCODING);
            }
        }
        validateTruePreCheck(key != null, KEY_NOT_PROVIDED);
        // since pure evm hooks are being removed, just added validations for lambda evm hooks for now
        validateHookDuplicates(op.hookCreationDetails());
    }

    @Override
    public void preHandle(@NonNull final PreHandleContext context) throws PreCheckException {
        requireNonNull(context);
        final var op = context.body().cryptoCreateAccountOrThrow();

        // SPEC(HIP-583): If the alias is set during CryptoCreate, then ownership of the alias must be proven by the
        // caller by signing the transaction with the key represented by the alias. It is not necessary for the key on
        // the newly created account to match the alias, but it is required for the transaction to be signed by the key
        // represented by the alias.
        final var alias = op.alias(); // will never be null
        if (alias.length() > 0) {
            // We will only require additional signing if the alias (whether evm-address or key-encoded) is different
            // from the payer key (since checking the payer key is done in every case)
            final var payerKey = context.payerKey();
            // We already know from pure checks that this isn't a long-zero address, and that the alias is either
            // an EVM address alias, or it is a key-alias. Since checking the EVM address alias is cheap, and checking
            // the key alias is more expensive, we'll check for the EVM address alias case first
            if (isOfEvmAddressSize(alias)) {
                // Convert they payer key to an EVM Address, and only gather the alias if the payer key cannot be
                // converted into the same EVM address as the alias
                final var payerEvmAddress = extractEvmAddress(payerKey);
                final var accountKeyEvmAddress = extractEvmAddress(op.keyOrThrow());
                if (!alias.equals(payerEvmAddress) && !alias.equals(accountKeyEvmAddress)) {
                    // Verify there is a signature that matches the EVM address
                    context.requireSignatureForHollowAccountCreation(alias);
                }
            } else if (context.isSyntheticTransaction()) {
                // We allow key-based aliases on _synthetic_ (non-user created) transactions, such as when an account is
                // automatically created based on a crypto transfer to a new account by alias.
                //
                // Try to extract the key. We already know from pure checks that if it isn't an evm address then it
                // must be a key account. So this extraction must work.
                final var aliasAsKey = asKeyFromAliasPreCheck(alias);
                if (!aliasAsKey.equals(payerKey)) {
                    context.requireKey(aliasAsKey);
                }
            } else {
                // We do NOT allow a crypto-create transaction sent from the user (i.e. a user transaction) to define
                // a key-based alias. Technically we could, but key-aliases are deprecated, so we don't allow it.
                throw new PreCheckException(INVALID_ALIAS_KEY);
            }
        }

        // You cannot set receiverSigRequired without asserting ownership of the key. Since these are cryptographic
        // keys, if the key was a contract key or delegatable contract key, then it would fail to be verified.
        // FUTURE Maybe a more specific error code would be better here rather than just failing at key verification.
        final var receiverSigReq = op.receiverSigRequired();
        if (receiverSigReq) {
            context.requireKey(op.keyOrThrow());
        }
    }

    /**
     * This method is called during the handle workflow. It executes the {@code CryptoCreate} transaction, creating a
     * new account with the given properties.
     *
     * <p>If the transaction is successful, the account is created and the payer account is charged the transaction fee
     * and the initial balance of new account and the balance of the new account is set to the initial balance.
     *
     * <p>If the transaction is not successful, then the account is not created and the payer account will be charged
     * the transaction fee.
     *
     * @throws NullPointerException if one of the arguments is {@code null}
     * @throws HandleException if the transaction is not successful due to payer account being deleted or has
     * insufficient balance or the account is not created due to the usage of a price
     * regime
     */
    @Override
    public void handle(@NonNull final HandleContext context) {
        requireNonNull(context);
        final var txnBody = context.body();
        final var op = txnBody.cryptoCreateAccountOrThrow();
        final var accountStore = context.storeFactory().writableStore(WritableAccountStore.class);

        // FUTURE: Use the config and check if accounts can be created. Currently, this check is being done in
        // `finishCryptoCreate` before `commit`
        final boolean stillCreatingSystemEntities =
                systemEntitiesCreatedFlag != null && !systemEntitiesCreatedFlag.get();

        // Validate fields in the transaction body that involves checking with dynamic properties or state
        validateSemantics(context, accountStore, op, stillCreatingSystemEntities);

        // Now that we have fully validated the transaction inputs, it is time to create an account!
        // First, charge the payer for whatever initial balance there is, unless this dispatch is specifically
        // to create system entities at genesis.
        if (op.initialBalance() > 0 && !stillCreatingSystemEntities) {
            final var payer =
                    getIfUsable(context.payer(), accountStore, context.expiryValidator(), INVALID_PAYER_ACCOUNT_ID);
            final long newPayerBalance = payer.tinybarBalance() - op.initialBalance();
            validatePayer(payer, newPayerBalance);

            // Change payer's balance to reflect the deduction of the initial balance for the new account
            final var modifiedPayer =
                    payer.copyBuilder().tinybarBalance(newPayerBalance).build();
            accountStore.put(modifiedPayer);
        }

        // Dispatch hook creation to contract service if there are any hooks to be created
        if (!op.hookCreationDetails().isEmpty()) {
            final var owner =
                    entityIdFactory.newAccountId(context.entityNumGenerator().peekAtNewEntityNum());
            dispatchHookCreations(context, op.hookCreationDetails(), 0L, owner);
        }

        // Build the new account to be persisted based on the transaction body and save the newly created account
        // number in the record builder
        final var accountCreated = buildAccount(op, context);
        // As an extra guardrail, ensure it's impossible to programmatically create a system file account
        validateFalse(isSystemFile(accountCreated.accountIdOrThrow().accountNumOrThrow()), FAIL_INVALID);
        accountStore.putAndIncrementCount(accountCreated);

        final var createdAccountID = accountCreated.accountIdOrThrow();
        final var recordBuilder = context.savepointStack().getBaseBuilder(CryptoCreateStreamBuilder.class);
        recordBuilder.accountID(createdAccountID);

        // Put if any new alias is associated with the account into account store
        final var alias = op.alias();
        if (alias.length() > 0) {
            // If we have been given an EVM address, then we can just put it into the store
            if (isOfEvmAddressSize(alias)) {
                accountStore.putAndIncrementCountAlias(alias, createdAccountID);
            } else {
                // The only other kind of alias it could be is a key-alias. And in that case, it could be an ED25519
                // protobuf-encoded key, or it could be an ECDSA_SECP256K1 protobuf-encoded key. In this latter case,
                // we will actually store two things in the map. We'll store the raw alias, and we'll also extract the
                // EVM address from the key and store a second mapping from that EVM address to account ID. This makes
                // it trivial at look up time to see if an EVM address is already in use, or to look up the account ID
                // for an EVM address, and leads to simpler, more correct code.
                final var key = asKeyFromAlias(alias);
                validateTrue(isValid(key), INVALID_ALIAS_KEY); // In case the protobuf encoded key is BOGUS!
                final var evmAddress = extractEvmAddress(key);
                if (evmAddress != null) {
                    accountStore.putAndIncrementCountAlias(evmAddress, createdAccountID);
                    recordBuilder.evmAddress(evmAddress);
                }
                accountStore.putAndIncrementCountAlias(alias, createdAccountID);
            }
        }
    }

    /* ----------- Helper Methods ----------- */

    /**
     * Validate the fields in the transaction body that involves checking with dynamic
     * properties or state. This check is done as part of the handle workflow.
     *
     * @param context handle context
     * @param accountStore account store
     * @param op crypto create transaction body
     * @param stillCreatingSystemEntities whether system entities are still being created
     */
    private void validateSemantics(
            @NonNull final HandleContext context,
            @NonNull final ReadableAccountStore accountStore,
            @NonNull final CryptoCreateTransactionBody op,
            final boolean stillCreatingSystemEntities) {
        final var ledgerConfig = context.configuration().getConfigData(LedgerConfig.class);
        final var entitiesConfig = context.configuration().getConfigData(EntitiesConfig.class);
        final var tokensConfig = context.configuration().getConfigData(TokensConfig.class);
        final var accountConfig = context.configuration().getConfigData(AccountsConfig.class);
        final var hederaConfig = context.configuration().getConfigData(HederaConfig.class);
        final var alias = op.alias();

        // Don't allow creation of accounts that don't match the configured shard and realm
        if (op.hasShardID()) {
            validateTrue(op.shardIDOrThrow().shardNum() == hederaConfig.shard(), INVALID_ACCOUNT_ID);
        }
        if (op.hasRealmID()) {
            validateTrue(op.realmIDOrThrow().realmNum() == hederaConfig.realm(), INVALID_ACCOUNT_ID);
        }

        // You can never set the alias to be an "entity num alias" (sometimes called "long-zero").
        validateFalse(isEntityNumAlias(alias), INVALID_ALIAS_KEY);

        // We have a limit on the total maximum number of entities that can be created on the network, for different
        // types of entities. We need to verify that creating a new account won't exceed that number.
        if (accountStore.getNumberOfAccounts() + 1 > accountConfig.maxNumber()) {
            throw new HandleException(MAX_ENTITIES_IN_PRICE_REGIME_HAVE_BEEN_CREATED);
        }

        // We have to check the memo, which may be too long or in some other way be invalid.
        context.attributeValidator().validateMemo(op.memo());

        // Aliases are fully supported in mainnet.
        final var hasAlias = alias.length() > 0;
        // If there is an alias, then we need to make sure no other account or contract account is using that alias.
        if (hasAlias) {
            final var config = context.configuration().getConfigData(HederaConfig.class);
            // find account by alias and check if it was deleted
            var accountId = accountStore.getAccountIDByAlias(config.shard(), config.realm(), alias);
            var account = accountId != null ? accountStore.getAccountById(accountId) : null;
            var isDeleted = account == null || account.deleted();
            validateTrue(accountId == null || isDeleted, ALIAS_ALREADY_ASSIGNED);
        }

        // We've already validated in pureChecks that there is a renewal period. Deeper validation.
        context.attributeValidator()
                .validateAutoRenewPeriod(op.autoRenewPeriodOrThrow().seconds());

        // When the account is created, it can be created with some auto-association slots. But we have some
        // additional ledger-wide limits we need to check as well.
        validateFalse(
                cryptoCreateValidator.tooManyAutoAssociations(
                        op.maxAutomaticTokenAssociations(), ledgerConfig, entitiesConfig, tokensConfig),
                INVALID_MAX_AUTO_ASSOCIATIONS);

        // This proxy field has been deprecated. We do not allow people to use it.
        validateFalse(
                op.hasProxyAccountID() && !op.proxyAccountIDOrThrow().equals(AccountID.DEFAULT),
                PROXY_ACCOUNT_ID_FIELD_IS_DEPRECATED);

        // Validates the key. One special twist is that if there is no transaction ID, then the creation call came from
        // another internal service, and not through the HAPI. In that case, we have some special validation. See the
        // method for details.
        cryptoCreateValidator.validateKey(
                op.keyOrThrow(), // cannot be null by this point
                context.attributeValidator(),
                context.savepointStack().getBaseBuilder(StreamBuilder.class).isInternalDispatch()
                        || stillCreatingSystemEntities);

        // Validate the staking information included in this account creation.
        if (op.hasStakedAccountId() || op.hasStakedNodeId()) {
            StakingValidator.validateStakedIdForCreation(
                    op.declineReward(),
                    op.stakedId().kind().name(),
                    op.stakedAccountId(),
                    op.stakedNodeId(),
                    accountStore,
                    context.networkInfo());
        }
    }

    /**
     * Validates the payer account exists and has enough balance to cover the initial balance of the
     * account to be created.
     *
     * @param payer the payer account
     * @param newPayerBalance the initial balance of the account to be created
     */
    private void validatePayer(@NonNull final Account payer, final long newPayerBalance) {
        // If the payer account is deleted, throw an exception
        if (payer.deleted()) {
            throw new HandleException(ACCOUNT_DELETED);
        }
        if (newPayerBalance < 0) {
            throw new HandleException(INSUFFICIENT_PAYER_BALANCE);
        }
        // FUTURE: check if payer account is detached when we have started expiring accounts ?
    }

    /**
     * Builds an account based on the transaction body and the consensus time.
     *
     * @param op the transaction body
     * @param handleContext the handle context
     * @return the account created
     */
    @NonNull
    private Account buildAccount(CryptoCreateTransactionBody op, HandleContext handleContext) {
        requireNonNull(op);
        requireNonNull(handleContext);
        final var autoRenewPeriod = op.autoRenewPeriodOrThrow().seconds();
        final var consensusTime = handleContext.consensusNow().getEpochSecond();
        final var expiry = consensusTime + autoRenewPeriod;
        var builder = Account.newBuilder()
                .memo(op.memo())
                .expirationSecond(expiry)
                .autoRenewSeconds(autoRenewPeriod)
                .receiverSigRequired(op.receiverSigRequired())
                .maxAutoAssociations(op.maxAutomaticTokenAssociations())
                .tinybarBalance(op.initialBalance())
                .declineReward(op.declineReward())
                .key(op.keyOrThrow())
                .stakeAtStartOfLastRewardedPeriod(NOT_REWARDED_SINCE_LAST_STAKING_META_CHANGE)
                .stakePeriodStart(NO_STAKE_PERIOD_START)
                .alias(op.alias());
        if (!op.hookCreationDetails().isEmpty()) {
            builder.firstHookId(op.hookCreationDetails().getFirst().hookId());
            builder.numberHooksInUse(op.hookCreationDetails().size());
        }

        // We do this separately because we want to let the protobuf object remain UNSET for the staked ID if neither
        // of the staking information was set in the transaction body.
        if (op.hasStakedAccountId()) {
            builder.stakedAccountId(op.stakedAccountId());
        } else if (op.hasStakedNodeId()) {
            builder.stakedNodeId(op.stakedNodeIdOrThrow());
        }

        // Set the new account number
        final var hederaConfig = handleContext.configuration().getConfigData(HederaConfig.class);
        builder.accountId(AccountID.newBuilder()
                .shardNum(hederaConfig.shard())
                .realmNum(hederaConfig.realm())
                .accountNum(handleContext.entityNumGenerator().newEntityNum())
                .build());

        return builder.build();
    }

    @Override
    @NonNull
    public Fees calculateFees(@NonNull final FeeContext feeContext) {
        // Variable bytes plus two additional longs for balance and auto-renew period; plus a boolean for receiver sig
        // required.
        final var op = feeContext.body().cryptoCreateAccountOrThrow();
        final var keySize =
                op.hasKey() ? getAccountKeyStorageSize(CommonPbjConverters.fromPbj(op.keyOrElse(Key.DEFAULT))) : 0L;
        final var unlimitedAutoAssociations =
                feeContext.configuration().getConfigData(EntitiesConfig.class).unlimitedAutoAssociationsEnabled();
        final var maxAutoAssociationsSize =
                !unlimitedAutoAssociations && op.maxAutomaticTokenAssociations() > 0 ? INT_SIZE : 0L;
        final var baseSize = op.memo().length() + keySize + maxAutoAssociationsSize;
        final var lifeTime = op.autoRenewPeriodOrElse(Duration.DEFAULT).seconds();
        final var feeCalculator = feeContext.feeCalculatorFactory().feeCalculator(SubType.DEFAULT);
        final var fee = feeCalculator
                .addBytesPerTransaction(baseSize + (2 * LONG_SIZE) + BOOL_SIZE)
                .addRamByteSeconds((CRYPTO_ENTITY_SIZES.fixedBytesInAccountRepr() + baseSize) * lifeTime)
                .addNetworkRamByteSeconds(BASIC_ENTITY_ID_SIZE * USAGE_PROPERTIES.legacyReceiptStorageSecs());
        if (!unlimitedAutoAssociations && op.maxAutomaticTokenAssociations() > 0) {
            fee.addRamByteSeconds(op.maxAutomaticTokenAssociations() * lifeTime * CREATE_SLOT_MULTIPLIER);
        }
        // Using SBS here because this part us not used in other calculations. It is a per hour cost
        // so we convert to per second by multiplying by 1/3600. This will be changed with simple fees.
        if (!op.hookCreationDetails().isEmpty()) {
<<<<<<< HEAD
            fee.addStorageBytesSeconds(op.hookCreationDetails().size() * 3600L);
=======
            fee.addStorageBytesSeconds(op.hookCreationDetails().size() * HOUR_TO_SECOND_MULTIPLIER);
>>>>>>> ff8577ca
        }
        if (IMMUTABILITY_SENTINEL_KEY.equals(op.key())) {
            final var lazyCreationFee = feeContext.dispatchComputeFees(UPDATE_TXN_BODY_BUILDER, feeContext.payer());
            return fee.calculate().plus(lazyCreationFee);
        }
        return fee.calculate();
    }

    private boolean isSystemFile(final long entityNum) {
        return FIRST_SYSTEM_FILE_ENTITY <= entityNum && entityNum < FIRST_POST_SYSTEM_FILE_ENTITY;
    }
}<|MERGE_RESOLUTION|>--- conflicted
+++ resolved
@@ -497,11 +497,7 @@
         // Using SBS here because this part us not used in other calculations. It is a per hour cost
         // so we convert to per second by multiplying by 1/3600. This will be changed with simple fees.
         if (!op.hookCreationDetails().isEmpty()) {
-<<<<<<< HEAD
-            fee.addStorageBytesSeconds(op.hookCreationDetails().size() * 3600L);
-=======
             fee.addStorageBytesSeconds(op.hookCreationDetails().size() * HOUR_TO_SECOND_MULTIPLIER);
->>>>>>> ff8577ca
         }
         if (IMMUTABILITY_SENTINEL_KEY.equals(op.key())) {
             final var lazyCreationFee = feeContext.dispatchComputeFees(UPDATE_TXN_BODY_BUILDER, feeContext.payer());
