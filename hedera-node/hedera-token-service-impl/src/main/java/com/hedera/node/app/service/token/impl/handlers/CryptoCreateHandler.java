--- conflicted
+++ resolved
@@ -136,12 +136,8 @@
             validateTruePreCheck(op.realmIDOrThrow().realmNum() == 0, INVALID_ACCOUNT_ID);
         }
         // HIP 904 now allows for unlimited auto-associations
-<<<<<<< HEAD
-        validateTruePreCheck(op.maxAutomaticTokenAssociations() >= -1, INVALID_MAX_AUTO_ASSOCIATIONS);
-=======
         validateTruePreCheck(
                 op.maxAutomaticTokenAssociations() >= UNLIMITED_AUTOMATIC_ASSOCIATIONS, INVALID_MAX_AUTO_ASSOCIATIONS);
->>>>>>> 43f7b8ea
         validateTruePreCheck(op.initialBalance() >= 0L, INVALID_INITIAL_BALANCE);
         // FUTURE: should this return SEND_RECORD_THRESHOLD_FIELD_IS_DEPRECATED
         validateTruePreCheck(op.sendRecordThreshold() >= 0L, INVALID_SEND_RECORD_THRESHOLD);
@@ -454,35 +450,20 @@
         // Variable bytes plus two additional longs for balance and auto-renew period; plus a boolean for receiver sig
         // required.
         final var op = feeContext.body().cryptoCreateAccountOrThrow();
-<<<<<<< HEAD
-        final var keySize = op.hasKey() ? getAccountKeyStorageSize(fromPbj(op.keyOrElse(Key.DEFAULT))) : 0L;
-=======
         final var keySize =
                 op.hasKey() ? getAccountKeyStorageSize(CommonPbjConverters.fromPbj(op.keyOrElse(Key.DEFAULT))) : 0L;
->>>>>>> 43f7b8ea
         final var unlimitedAutoAssociations =
                 feeContext.configuration().getConfigData(EntitiesConfig.class).unlimitedAutoAssociationsEnabled();
         final var maxAutoAssociationsSize =
                 !unlimitedAutoAssociations && op.maxAutomaticTokenAssociations() > 0 ? INT_SIZE : 0L;
         final var baseSize = op.memo().length() + keySize + maxAutoAssociationsSize;
         final var lifeTime = op.autoRenewPeriodOrElse(Duration.DEFAULT).seconds();
-<<<<<<< HEAD
-        var feeCalculator = feeContext.feeCalculator(SubType.DEFAULT);
-        feeCalculator = feeCalculator
-=======
         final var feeCalculator = feeContext.feeCalculatorFactory().feeCalculator(SubType.DEFAULT);
         final var fee = feeCalculator
->>>>>>> 43f7b8ea
                 .addBytesPerTransaction(baseSize + (2 * LONG_SIZE) + BOOL_SIZE)
                 .addRamByteSeconds((CRYPTO_ENTITY_SIZES.fixedBytesInAccountRepr() + baseSize) * lifeTime)
                 .addNetworkRamByteSeconds(BASIC_ENTITY_ID_SIZE * USAGE_PROPERTIES.legacyReceiptStorageSecs());
         if (!unlimitedAutoAssociations && op.maxAutomaticTokenAssociations() > 0) {
-<<<<<<< HEAD
-            feeCalculator = feeCalculator.addRamByteSeconds(
-                    op.maxAutomaticTokenAssociations() * lifeTime * CREATE_SLOT_MULTIPLIER);
-        }
-        return feeCalculator.calculate();
-=======
             fee.addRamByteSeconds(op.maxAutomaticTokenAssociations() * lifeTime * CREATE_SLOT_MULTIPLIER);
         }
         if (IMMUTABILITY_SENTINEL_KEY.equals(op.key())) {
@@ -490,6 +471,5 @@
             return fee.calculate().plus(lazyCreationFee);
         }
         return fee.calculate();
->>>>>>> 43f7b8ea
     }
 }