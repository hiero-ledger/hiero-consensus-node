// SPDX-License-Identifier: Apache-2.0
package com.hedera.node.app.service.token.impl.handlers;

import static com.hedera.hapi.node.base.ResponseCodeEnum.ACCOUNT_DELETED;
import static com.hedera.hapi.node.base.ResponseCodeEnum.ACCOUNT_EXPIRED_AND_PENDING_REMOVAL;
import static com.hedera.hapi.node.base.ResponseCodeEnum.ACCOUNT_ID_DOES_NOT_EXIST;
import static com.hedera.hapi.node.base.ResponseCodeEnum.EXISTING_AUTOMATIC_ASSOCIATIONS_EXCEED_GIVEN_LIMIT;
import static com.hedera.hapi.node.base.ResponseCodeEnum.HOOK_ID_REPEATED_IN_CREATION_DETAILS;
import static com.hedera.hapi.node.base.ResponseCodeEnum.INVALID_ACCOUNT_ID;
import static com.hedera.hapi.node.base.ResponseCodeEnum.INVALID_ADMIN_KEY;
import static com.hedera.hapi.node.base.ResponseCodeEnum.INVALID_MAX_AUTO_ASSOCIATIONS;
import static com.hedera.hapi.node.base.ResponseCodeEnum.PROXY_ACCOUNT_ID_FIELD_IS_DEPRECATED;
import static com.hedera.hapi.node.base.ResponseCodeEnum.REQUESTED_NUM_AUTOMATIC_ASSOCIATIONS_EXCEEDS_ASSOCIATION_LIMIT;
import static com.hedera.node.app.hapi.fees.pricing.BaseOperationUsage.THREE_MONTHS_IN_SECONDS;
import static com.hedera.node.app.hapi.fees.usage.SingletonEstimatorUtils.ESTIMATOR_UTILS;
import static com.hedera.node.app.hapi.fees.usage.crypto.CryptoOpsUsage.HOUR_TO_SECOND_MULTIPLIER;
import static com.hedera.node.app.hapi.fees.usage.crypto.CryptoOpsUsage.UPDATE_SLOT_MULTIPLIER;
import static com.hedera.node.app.hapi.fees.usage.crypto.entities.CryptoEntitySizes.CRYPTO_ENTITY_SIZES;
import static com.hedera.node.app.hapi.utils.fee.FeeBuilder.BASIC_ENTITY_ID_SIZE;
import static com.hedera.node.app.hapi.utils.fee.FeeBuilder.INT_SIZE;
import static com.hedera.node.app.hapi.utils.fee.FeeBuilder.LONG_SIZE;
import static com.hedera.node.app.hapi.utils.fee.FeeBuilder.getAccountKeyStorageSize;
import static com.hedera.node.app.service.token.HookDispatchUtils.dispatchHookCreations;
import static com.hedera.node.app.service.token.HookDispatchUtils.dispatchHookDeletions;
import static com.hedera.node.app.service.token.HookDispatchUtils.validateHookDuplicates;
import static com.hedera.node.app.service.token.api.AccountSummariesApi.SENTINEL_ACCOUNT_ID;
import static com.hedera.node.app.service.token.api.AccountSummariesApi.SENTINEL_NODE_ID;
import static com.hedera.node.app.spi.validation.AttributeValidator.isImmutableKey;
import static com.hedera.node.app.spi.validation.ExpiryMeta.NA;
import static com.hedera.node.app.spi.workflows.HandleException.validateFalse;
import static com.hedera.node.app.spi.workflows.HandleException.validateTrue;
import static com.hedera.node.app.spi.workflows.PreCheckException.validateFalsePreCheck;
import static com.hedera.node.app.spi.workflows.PreCheckException.validateTruePreCheck;
import static java.util.Objects.requireNonNull;

import com.hedera.hapi.node.base.AccountID;
import com.hedera.hapi.node.base.HederaFunctionality;
import com.hedera.hapi.node.base.Key;
import com.hedera.hapi.node.base.SubType;
import com.hedera.hapi.node.base.Timestamp;
import com.hedera.hapi.node.state.token.Account;
import com.hedera.hapi.node.token.CryptoUpdateTransactionBody;
import com.hedera.hapi.node.transaction.TransactionBody;
import com.hedera.node.app.hapi.utils.CommonPbjConverters;
import com.hedera.node.app.hapi.utils.EntityType;
import com.hedera.node.app.service.token.CryptoSignatureWaivers;
import com.hedera.node.app.service.token.ReadableAccountStore;
import com.hedera.node.app.service.token.impl.WritableAccountStore;
import com.hedera.node.app.service.token.impl.util.TokenHandlerHelper;
import com.hedera.node.app.service.token.impl.validators.StakingValidator;
import com.hedera.node.app.service.token.records.CryptoUpdateStreamBuilder;
import com.hedera.node.app.spi.fees.FeeCalculator;
import com.hedera.node.app.spi.fees.FeeContext;
import com.hedera.node.app.spi.fees.Fees;
import com.hedera.node.app.spi.validation.ExpiryMeta;
import com.hedera.node.app.spi.workflows.HandleContext;
import com.hedera.node.app.spi.workflows.HandleException;
import com.hedera.node.app.spi.workflows.PreCheckException;
import com.hedera.node.app.spi.workflows.PreHandleContext;
import com.hedera.node.app.spi.workflows.PureChecksContext;
import com.hedera.node.app.spi.workflows.TransactionHandler;
import com.hedera.node.config.data.AutoRenewConfig;
import com.hedera.node.config.data.EntitiesConfig;
import com.hedera.node.config.data.LedgerConfig;
import com.hedera.node.config.data.TokensConfig;
import com.swirlds.config.api.Configuration;
import edu.umd.cs.findbugs.annotations.NonNull;
import edu.umd.cs.findbugs.annotations.Nullable;
import java.nio.charset.StandardCharsets;
import javax.inject.Inject;
import javax.inject.Singleton;

/**
 * This class contains all workflow-related functionality regarding {@link HederaFunctionality#CRYPTO_UPDATE}.
 */
@Singleton
public class CryptoUpdateHandler extends BaseCryptoHandler implements TransactionHandler {
    private final CryptoSignatureWaivers waivers;

    /**
     * Default constructor for injection.
     *
     * @param waivers the {@link CryptoSignatureWaivers} to use for checking signature waivers
     */
    @Inject
    public CryptoUpdateHandler(@NonNull final CryptoSignatureWaivers waivers) {
        this.waivers = requireNonNull(waivers, "The supplied argument 'waivers' must not be null");
    }

    @Override
    public void pureChecks(@NonNull final PureChecksContext context) throws PreCheckException {
        requireNonNull(context);
        final var txn = context.body();
        final var op = txn.cryptoUpdateAccountOrThrow();
        validateTruePreCheck(op.hasAccountIDToUpdate(), ACCOUNT_ID_DOES_NOT_EXIST);
        validateFalsePreCheck(
                op.hasProxyAccountID() && !op.proxyAccountID().equals(AccountID.DEFAULT),
                PROXY_ACCOUNT_ID_FIELD_IS_DEPRECATED);
        validateHookDuplicates(op.hookCreationDetails());
        if (!op.hookIdsToDelete().isEmpty()) {
            final var distinctHookIds = op.hookIdsToDelete().stream().distinct().count();
            validateTruePreCheck(distinctHookIds == op.hookIdsToDelete().size(), HOOK_ID_REPEATED_IN_CREATION_DETAILS);
        }
    }

    @Override
    public void preHandle(@NonNull final PreHandleContext context) throws PreCheckException {
        requireNonNull(context);
        requireNonNull(waivers);
        final var txn = context.body();

        final var payer = context.payer();
        final var op = txn.cryptoUpdateAccountOrThrow();

        // update account must exist. Validated in pureChecks
        final var updateAccountId = op.accountIDToUpdateOrThrow();

        // 1. When updating the treasury account 0.0.2 key, the target account must also sign the transaction
        // 2. When updating treasury account 0.0.2, even if system admin is the payer for the transaction,
        // the target account must sign the transaction
        // 3. If the payer for the transaction is 0.0.2 or system admin, then no signatures are needed for the update
        final var targetAccountKeyMustSign = !waivers.isTargetAccountSignatureWaived(txn, payer);

        // 4. Including above 3 conditions, if the target account is 0.0.2, new key must sign the transaction
        final var newAccountKeyMustSign = !waivers.isNewKeySignatureWaived(txn, payer);
        if (targetAccountKeyMustSign) {
            context.requireKeyOrThrow(updateAccountId, INVALID_ACCOUNT_ID);
        }
        if (newAccountKeyMustSign && op.hasKey()) {
            context.requireKeyOrThrow(op.key(), INVALID_ADMIN_KEY);
        }
    }

    /**
     * This method is called during the handle workflow. It executes the actual transaction.
     *
     * @param context the {@link HandleContext} which collects all information
     * @throws HandleException if any of the checks fail
     * @throws NullPointerException if any of the arguments are null
     */
    @Override
    public void handle(@NonNull final HandleContext context) {
        final var txn = requireNonNull(context).body();
        final var op = txn.cryptoUpdateAccountOrThrow();
        final var target = op.accountIDToUpdateOrThrow();

        // validate update account exists
        final var accountStore = context.storeFactory().writableStore(WritableAccountStore.class);
        final var targetAccount =
                TokenHandlerHelper.getIfUsable(target, accountStore, context.expiryValidator(), INVALID_ACCOUNT_ID);
        context.attributeValidator().validateMemo(op.memo());

        // Customize the account based on fields set in transaction body
        final var builder = updateBuilder(op, targetAccount);

        // validate all checks that involve config and state
        validateSemantics(context, targetAccount, op, builder, accountStore);

        // If an account is detached and expired, validateSemantics would have thrown an exception
        // To reach here, this update transaction has extended the expiration of the account.
        // So, we need to set the expiredAndPendingRemoval flag to false
        if (targetAccount.expiredAndPendingRemoval()) {
            builder.expiredAndPendingRemoval(false);
        }
        // Update hooks if any
        updateHooks(context, targetAccount, op, builder);

        // Add account to the modifications in state
        accountStore.put(builder.build());
        context.savepointStack()
                .getBaseBuilder(CryptoUpdateStreamBuilder.class)
                .accountID(targetAccount.accountIdOrThrow());
    }

    /**
     * Update hooks if any in the transaction. This includes dispatching hook creations and deletions.
     * This method also updates the firstHookId and numberHooksInUse in the account builder.
     *
     * @param context the handle context
     * @param targetAccount the account to be updated
     * @param op the crypto update transaction body
     * @param builder the account builder to update firstHookId and numberHooksInUse
     */
    private void updateHooks(
            final @NonNull HandleContext context,
            final Account targetAccount,
            final CryptoUpdateTransactionBody op,
            final Account.Builder builder) {
        // compute head after deletes
        long currentHead = targetAccount.firstHookId();
        long headAfterDeletes = currentHead;
        // Dispatch all the hooks to delete
        if (!op.hookIdsToDelete().isEmpty()) {
            headAfterDeletes =
                    dispatchHookDeletions(context, op.hookIdsToDelete(), currentHead, op.accountIDToUpdate());
        }
        if (!op.hookCreationDetails().isEmpty()) {
            dispatchHookCreations(context, op.hookCreationDetails(), headAfterDeletes, op.accountIDToUpdate());
        }
        // Update firstHookId in the account if needed.
        // If there are creations, always the first hookId created will be the firstHookId.
        // If there are only deletions, then set as the head after deletions
        if (!op.hookCreationDetails().isEmpty()) {
            builder.firstHookId(op.hookCreationDetails().getFirst().hookId());
        } else if (!op.hookIdsToDelete().isEmpty()) {
            builder.firstHookId(headAfterDeletes);
        }
    }

    /**
     * Add a builder from {@link CryptoUpdateTransactionBody} to create {@link Account.Builder} object.
     *
     * @param op Crypto update transaction body
     * @return builder
     */
    private Account.Builder updateBuilder(
            @NonNull final CryptoUpdateTransactionBody op, @NonNull final Account currentAccount) {
        final var builder = currentAccount.copyBuilder();
        if (op.hasKey()) {
            /* Note that {@code this.validateSemantics} will have rejected any txn with an invalid key. */
            builder.key(op.key());
        }
        if (op.hasExpirationTime()) {
            builder.expirationSecond(op.expirationTime().seconds());
        }
        if (op.hasReceiverSigRequiredWrapper()) {
            builder.receiverSigRequired(op.receiverSigRequiredWrapper().booleanValue());
        } else if (op.hasReceiverSigRequired()) {
            builder.receiverSigRequired(op.receiverSigRequired());
        }
        if (op.hasAutoRenewPeriod()) {
            builder.autoRenewSeconds(op.autoRenewPeriod().seconds());
        }
        if (op.hasMemo()) {
            builder.memo(op.memo());
        }
        if (op.hasMaxAutomaticTokenAssociations()) {
            builder.maxAutoAssociations(op.maxAutomaticTokenAssociations());
        }
        if (op.hasDeclineReward()) {
            builder.declineReward(op.declineReward().booleanValue());
        }
        if (op.hasStakedAccountId()) {
            // 0.0.0 is used a sentinel value for removing staked account id
            // Once https://github.com/hashgraph/pbj/issues/160 this is closed, reset stakedId to UNSET
            if (SENTINEL_ACCOUNT_ID.equals(op.stakedAccountId())) {
                builder.stakedAccountId((AccountID) null);
            } else {
                builder.stakedAccountId(op.stakedAccountId());
            }
        } else if (op.hasStakedNodeId()) {
            // -1 is used a sentinel value for removing staked node id
            // Once https://github.com/hashgraph/pbj/issues/160 this is closed, reset stakedId to UNSET
            if (SENTINEL_NODE_ID == op.stakedNodeId()) {
                builder.stakedNodeId(SENTINEL_NODE_ID);
            } else {
                builder.stakedNodeId(op.stakedNodeId());
            }
        }
        if (!op.hookCreationDetails().isEmpty() || !op.hookIdsToDelete().isEmpty()) {
            final var currentHooks = currentAccount.numberHooksInUse();
            builder.numberHooksInUse(currentHooks
                    - op.hookIdsToDelete().size()
                    + op.hookCreationDetails().size());
        }
        return builder;
    }

    /**
     * Validate semantics of the transaction. This method is called during the handle workflow.
     * It validates any fields of the transaction that involves state or config.
     *
     * @param context handle context
     * @param updateAccount account to be updated
     * @param op crypto update transaction body
     * @param builder account update builder
     * @param accountStore account store
     */
    private void validateSemantics(
            @NonNull final HandleContext context,
            @NonNull final Account updateAccount,
            @NonNull final CryptoUpdateTransactionBody op,
            @NonNull Account.Builder builder,
            @NonNull final ReadableAccountStore accountStore) {
        final var expiryValidator = context.expiryValidator();
        final var builderAccount = builder.build();
        validateFields(op, context, accountStore);

        validateTrue(!updateAccount.smartContract(), INVALID_ACCOUNT_ID);

        // get needed configs for validation
        final var tokensConfig = context.configuration().getConfigData(TokensConfig.class);
        final var ledgerConfig = context.configuration().getConfigData(LedgerConfig.class);
        final var entitiesConfig = context.configuration().getConfigData(EntitiesConfig.class);

        // validate expiry metadata
        final var currentMetadata = new ExpiryMeta(
                updateAccount.expirationSecond(), updateAccount.autoRenewSeconds(), updateAccount.autoRenewAccountId());
        final var updateMeta = new ExpiryMeta(
                op.hasExpirationTime() ? op.expirationTime().seconds() : NA,
                op.hasAutoRenewPeriod() ? op.autoRenewPeriod().seconds() : NA,
                null);
        context.expiryValidator().resolveUpdateAttempt(currentMetadata, updateMeta);

        // If an account is detached and pending removal, it cannot be updated
        // It can only be updated to extend expiration time
        if (expiryValidator.isDetached(
                EntityType.ACCOUNT, updateAccount.expiredAndPendingRemoval(), updateAccount.tinybarBalance())) {
            validateTrue(builderAccount.expirationSecond() != 0, ACCOUNT_EXPIRED_AND_PENDING_REMOVAL);
        }

        // validate auto associations
        if (op.hasMaxAutomaticTokenAssociations()) {
            final long newMax = builderAccount.maxAutoAssociations();
            // first validate if the associations are limited and the new max is within
            validateFalse(
                    entitiesConfig.limitTokenAssociations() && newMax > tokensConfig.maxPerAccount(),
                    REQUESTED_NUM_AUTOMATIC_ASSOCIATIONS_EXCEEDS_ASSOCIATION_LIMIT);
            validateFalse(
                    newMax < -1 && entitiesConfig.unlimitedAutoAssociationsEnabled()
                            || newMax < 0 && !entitiesConfig.unlimitedAutoAssociationsEnabled(),
                    INVALID_MAX_AUTO_ASSOCIATIONS);
            validateFalse(
                    newMax < updateAccount.usedAutoAssociations() && newMax != -1,
                    EXISTING_AUTOMATIC_ASSOCIATIONS_EXCEED_GIVEN_LIMIT);
            validateFalse(
                    newMax > ledgerConfig.maxAutoAssociations(),
                    REQUESTED_NUM_AUTOMATIC_ASSOCIATIONS_EXCEEDS_ASSOCIATION_LIMIT);
        }

        // validate if account is not deleted
        validateFalse(updateAccount.deleted(), ACCOUNT_DELETED);
    }

    /**
     * Validate basic fields of the transaction that involves state or config.
     *
     * @param op crypto update transaction body
     * @param context handle context
     * @param accountStore account store
     */
    private void validateFields(
            @NonNull final CryptoUpdateTransactionBody op,
            @NonNull final HandleContext context,
            @NonNull final ReadableAccountStore accountStore) {
        if (op.hasMemo()) {
            context.attributeValidator().validateMemo(op.memo());
        }
        // Empty key list is allowed and is used for immutable entities (e.g. system accounts)
        if (op.hasKey() && !isImmutableKey(op.key())) {
            context.attributeValidator().validateKey(op.key());
        }

        if (op.hasAutoRenewPeriod()) {
            context.attributeValidator()
                    .validateAutoRenewPeriod(op.autoRenewPeriod().seconds());
        }

        StakingValidator.validateStakedIdForUpdate(
                op.hasDeclineReward(),
                op.stakedId().kind().name(),
                op.stakedAccountId(),
                op.stakedNodeId(),
                accountStore,
                context.networkInfo());
    }

    /**
     * This method calculates the fees for the CryptoUpdate transaction.
     * Currently, it just duplicates all the logic from mono-service
     *
     * @param feeContext the {@link FeeContext} with all information needed for the calculation
     * @return the calculated fees
     */
    @NonNull
    @Override
    public Fees calculateFees(@NonNull final FeeContext feeContext) {
        // Variable bytes plus two additional longs for balance and auto-renew period; plus a boolean for receiver sig
        // required.
        final var body = feeContext.body();
        final var accountStore = feeContext.readableStore(ReadableAccountStore.class);
        return cryptoUpdateFees(
                body,
                feeContext.feeCalculatorFactory().feeCalculator(SubType.DEFAULT),
                accountStore,
                feeContext.configuration());
    }

    /**
     * This method calculates the base size of the cryptoUpdate transaction.
     * This is the duplicated code as in mono-service
     *
     * @param txBody the {@link CryptoUpdateTransactionBody}
     * @param keySize the size of the key
     * @return the calculated base size
     */
    private static long baseSizeOf(final CryptoUpdateTransactionBody txBody, final long keySize) {
        return BASIC_ENTITY_ID_SIZE
                + txBody.memoOrElse("").getBytes(StandardCharsets.UTF_8).length
                + (txBody.hasExpirationTime() ? LONG_SIZE : 0L)
                + (txBody.hasAutoRenewPeriod() ? LONG_SIZE : 0L)
                + (txBody.hasProxyAccountID() ? BASIC_ENTITY_ID_SIZE : 0L)
                + (txBody.hasMaxAutomaticTokenAssociations() ? INT_SIZE : 0L)
                + keySize;
    }

    /**
     * This method calculates the bytes for the CryptoUpdate transaction auto-renew information.
     * This is the duplicated code as in mono-service
     *
     * @param account the {@link Account} to be updated
     * @return the calculated bytes
     */
    private static long cryptoAutoRenewRb(@Nullable final Account account) {
        final var fixedBytes = CRYPTO_ENTITY_SIZES.fixedBytesInAccountRepr();
        if (account == null) {
            return fixedBytes;
        }
        return fixedBytes
                + currentNonBaseBytes(account)
                + (account.numberAssociations() * CRYPTO_ENTITY_SIZES.bytesInTokenAssocRepr());
    }

    /**
     * This method calculates the bytes for the CryptoUpdate transaction related to memo and keys.
     * This is the duplicated code as in mono-service
     *
     * @param account the {@link Account} to be updated
     * @return the calculated bytes
     */
    private static int currentNonBaseBytes(final Account account) {
        // TODO: should this part be a new utility method so we don't repeat it over and over?
        final var accountMemoSize = (account == null || account.memo() == null)
                ? 0
                : account.memo().getBytes(StandardCharsets.UTF_8).length;

        return accountMemoSize
                + getAccountKeyStorageSize(CommonPbjConverters.fromPbj(account.keyOrElse(Key.DEFAULT)))
                + (account.maxAutoAssociations() == 0 ? 0 : INT_SIZE);
    }

    /**
     * This method calculates the fees for the CryptoUpdate transaction.
     * This can also be used for lazy account creation logic in AutoAccountCreator class in future PRs
     *
     * @param body the {@link TransactionBody}
     * @param feeCalculator the {@link FeeCalculator}
     * @param accountStore the {@link ReadableAccountStore}
     * @param configuration the {@link Configuration}
     * @return the calculated fees
     */
    private Fees cryptoUpdateFees(
            final TransactionBody body,
            final FeeCalculator feeCalculator,
            final ReadableAccountStore accountStore,
            final Configuration configuration) {
        final var op = body.cryptoUpdateAccountOrThrow();
        // When dispatching transaction body for hollow account we don't have update account set
        final var account = accountStore.getAccountById(op.accountIDToUpdateOrElse(AccountID.DEFAULT));
        final var autoRenewconfig = configuration.getConfigData(AutoRenewConfig.class);
        final var entityConfig = configuration.getConfigData(EntitiesConfig.class);
        final var unlimitedAutoAssoc = entityConfig.unlimitedAutoAssociationsEnabled();
        final var explicitAutoAssocSlotLifetime = autoRenewconfig.expireAccounts() ? 0L : THREE_MONTHS_IN_SECONDS;

        final var keySize = op.hasKey() ? getAccountKeyStorageSize(CommonPbjConverters.fromPbj(op.keyOrThrow())) : 0L;
        final var baseSize = baseSizeOf(op, keySize);
        final var newMemoSize = op.memoOrElse("").getBytes(StandardCharsets.UTF_8).length;

        final var accountMemoSize = (account == null || account.memo() == null)
                ? 0L
                : account.memo().getBytes(StandardCharsets.UTF_8).length;
        final long newVariableBytes = (newMemoSize != 0L ? newMemoSize : accountMemoSize)
                + (keySize == 0L && account != null
                        ? getAccountKeyStorageSize(CommonPbjConverters.fromPbj(account.keyOrElse(Key.DEFAULT)))
                        : keySize);

        final long tokenRelBytes =
                (account == null ? 0 : account.numberAssociations()) * CRYPTO_ENTITY_SIZES.bytesInTokenAssocRepr();
        final long sharedFixedBytes = CRYPTO_ENTITY_SIZES.fixedBytesInAccountRepr() + tokenRelBytes;
        final var effectiveNow =
                body.transactionIDOrThrow().transactionValidStartOrThrow().seconds();
        final long newLifetime = ESTIMATOR_UTILS.relativeLifetime(
                effectiveNow, op.expirationTimeOrElse(Timestamp.DEFAULT).seconds());
        final long oldLifetime =
                ESTIMATOR_UTILS.relativeLifetime(effectiveNow, (account == null ? 0 : account.expirationSecond()));
        final long rbsDelta = ESTIMATOR_UTILS.changeInBsUsage(
                cryptoAutoRenewRb(account), oldLifetime, sharedFixedBytes + newVariableBytes, newLifetime);

        final var oldSlotsUsage = (account == null ? 0 : account.maxAutoAssociations()) * UPDATE_SLOT_MULTIPLIER;
        final var newSlotsUsage = op.hasMaxAutomaticTokenAssociations() && !unlimitedAutoAssoc
                ? op.maxAutomaticTokenAssociations().longValue() * UPDATE_SLOT_MULTIPLIER
                : oldSlotsUsage;
        // If given an explicit auto-assoc slot lifetime, we use it as a lower bound for both old and new lifetimes
        final long slotRbsDelta = ESTIMATOR_UTILS.changeInBsUsage(
                oldSlotsUsage,
                Math.max(explicitAutoAssocSlotLifetime, oldLifetime),
                newSlotsUsage,
                Math.max(explicitAutoAssocSlotLifetime, newLifetime));
        final var fees = feeCalculator
                .addBytesPerTransaction(baseSize)
                .addRamByteSeconds(rbsDelta > 0 ? rbsDelta : 0)
                .addRamByteSeconds(slotRbsDelta > 0 ? slotRbsDelta : 0);
        if (!op.hookCreationDetails().isEmpty() || !op.hookIdsToDelete().isEmpty()) {
            // Using SBS here because this part us not used in other calculations. It is a per hour cost
            // so we convert to per second by multiplying by 1/3600. This will be changed with simple fees.
            fees.addStorageBytesSeconds(
<<<<<<< HEAD
                    (op.hookCreationDetails().size() + op.hookIdsToDelete().size()) * 3600L);
=======
                    (op.hookCreationDetails().size() + op.hookIdsToDelete().size()) * HOUR_TO_SECOND_MULTIPLIER);
>>>>>>> ff8577ca
        }
        return fees.calculate();
    }
}<|MERGE_RESOLUTION|>--- conflicted
+++ resolved
@@ -504,11 +504,7 @@
             // Using SBS here because this part us not used in other calculations. It is a per hour cost
             // so we convert to per second by multiplying by 1/3600. This will be changed with simple fees.
             fees.addStorageBytesSeconds(
-<<<<<<< HEAD
-                    (op.hookCreationDetails().size() + op.hookIdsToDelete().size()) * 3600L);
-=======
                     (op.hookCreationDetails().size() + op.hookIdsToDelete().size()) * HOUR_TO_SECOND_MULTIPLIER);
->>>>>>> ff8577ca
         }
         return fees.calculate();
     }
