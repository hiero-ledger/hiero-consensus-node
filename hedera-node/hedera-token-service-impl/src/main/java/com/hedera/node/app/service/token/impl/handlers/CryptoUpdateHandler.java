--- conflicted
+++ resolved
@@ -16,25 +16,17 @@
 
 package com.hedera.node.app.service.token.impl.handlers;
 
-<<<<<<< HEAD
-import com.hedera.hapi.node.base.AccountID;
-import com.hedera.hapi.node.base.HederaFunctionality;
-import com.hedera.hapi.node.token.CryptoUpdateTransactionBody;
-=======
 import static com.hedera.node.app.service.mono.Utils.asHederaKey;
 import static java.util.Objects.requireNonNull;
 
 import com.hedera.hapi.node.base.AccountID;
 import com.hedera.hapi.node.base.HederaFunctionality;
->>>>>>> 66b58e3a
 import com.hedera.node.app.service.token.CryptoSignatureWaivers;
 import com.hedera.node.app.spi.workflows.PreHandleContext;
 import com.hedera.node.app.spi.workflows.TransactionHandler;
 import edu.umd.cs.findbugs.annotations.NonNull;
 import javax.inject.Inject;
 import javax.inject.Singleton;
-import static com.hedera.node.app.service.mono.Utils.asHederaKey;
-import static java.util.Objects.requireNonNull;
 
 /**
  * This class contains all workflow-related functionality regarding {@link HederaFunctionality#CRYPTO_UPDATE}.
@@ -49,15 +41,9 @@
     /**
      * Pre-handles a {@link HederaFunctionality#CRYPTO_UPDATE} transaction, returning the metadata
      * required to, at minimum, validate the signatures of all required signing keys.
-<<<<<<< HEAD
-     *
-     * @param context the {@link PreHandleContext} which collects all information that will be
-     *     passed to {@link #handle(CryptoUpdateTransactionBody)}
-=======
      *
      * @param context the {@link PreHandleContext} which collects all information
      *
->>>>>>> 66b58e3a
      * @throws NullPointerException if one of the arguments is {@code null}
      */
     public void preHandle(@NonNull final PreHandleContext context, @NonNull final CryptoSignatureWaivers waivers) {
@@ -82,20 +68,12 @@
     /**
      * This method is called during the handle workflow. It executes the actual transaction.
      *
-<<<<<<< HEAD
-     * @param tx the transaction to handle
-     * @throws NullPointerException if one of the arguments is {@code null}
-     */
-    public void handle(@NonNull final CryptoUpdateTransactionBody tx) {
-        requireNonNull(tx);
-=======
      * <p>Please note: the method signature is just a placeholder which is most likely going to
      * change.
      *
      * @throws NullPointerException if one of the arguments is {@code null}
      */
     public void handle() {
->>>>>>> 66b58e3a
         throw new UnsupportedOperationException("Not implemented");
     }
 }