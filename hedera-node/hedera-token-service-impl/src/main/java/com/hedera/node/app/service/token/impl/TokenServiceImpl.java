// SPDX-License-Identifier: Apache-2.0
package com.hedera.node.app.service.token.impl;

import static java.util.Objects.requireNonNull;

import com.hedera.node.app.service.entityid.EntityIdFactory;
import com.hedera.node.app.service.token.TokenService;
import com.hedera.node.app.service.token.impl.calculator.CryptoCreateFeeCalculator;
import com.hedera.node.app.service.token.impl.calculator.CryptoDeleteFeeCalculator;
<<<<<<< HEAD
import com.hedera.node.app.service.token.impl.calculator.TokenAirdropFeeCalculator;
import com.hedera.node.app.service.token.impl.calculator.TokenCancelAirdropFeeCalculator;
import com.hedera.node.app.service.token.impl.calculator.TokenClaimAirdropFeeCalculator;
=======
import com.hedera.node.app.service.token.impl.calculator.CryptoUpdateFeeCalculator;
>>>>>>> a80ce667
import com.hedera.node.app.service.token.impl.schemas.V0490TokenSchema;
import com.hedera.node.app.service.token.impl.schemas.V0530TokenSchema;
import com.hedera.node.app.service.token.impl.schemas.V0610TokenSchema;
import com.hedera.node.app.spi.AppContext;
import com.hedera.node.app.spi.fees.ServiceFeeCalculator;
import com.swirlds.state.lifecycle.SchemaRegistry;
import edu.umd.cs.findbugs.annotations.NonNull;
import java.time.ZoneId;
import java.util.Set;

/** An implementation of the {@link TokenService} interface. */
public class TokenServiceImpl implements TokenService {
    public static final long THREE_MONTHS_IN_SECONDS = 7776000L;
    public static final long MAX_SERIAL_NO_ALLOWED = 0xFFFFFFFFL;
    public static final long HBARS_TO_TINYBARS = 100_000_000L;
    public static final ZoneId ZONE_UTC = ZoneId.of("UTC");

    private final EntityIdFactory idFactory;

    public TokenServiceImpl(@NonNull final AppContext appContext) {
        requireNonNull(appContext);
        this.idFactory = appContext.idFactory();
    }

    @Override
    public void registerSchemas(@NonNull final SchemaRegistry registry) {
        requireNonNull(registry);
        registry.register(new V0490TokenSchema());
        registry.register(new V0530TokenSchema());
        registry.register(new V0610TokenSchema());
    }

    @Override
    public Set<ServiceFeeCalculator> serviceFeeCalculators() {
        return Set.of(
<<<<<<< HEAD
                new CryptoCreateFeeCalculator(),
                new CryptoDeleteFeeCalculator(),
                new TokenAirdropFeeCalculator(),
                new TokenClaimAirdropFeeCalculator(),
                new TokenCancelAirdropFeeCalculator());
=======
                new CryptoCreateFeeCalculator(), new CryptoDeleteFeeCalculator(), new CryptoUpdateFeeCalculator());
>>>>>>> a80ce667
    }
}<|MERGE_RESOLUTION|>--- conflicted
+++ resolved
@@ -7,13 +7,10 @@
 import com.hedera.node.app.service.token.TokenService;
 import com.hedera.node.app.service.token.impl.calculator.CryptoCreateFeeCalculator;
 import com.hedera.node.app.service.token.impl.calculator.CryptoDeleteFeeCalculator;
-<<<<<<< HEAD
+import com.hedera.node.app.service.token.impl.calculator.CryptoUpdateFeeCalculator;
 import com.hedera.node.app.service.token.impl.calculator.TokenAirdropFeeCalculator;
 import com.hedera.node.app.service.token.impl.calculator.TokenCancelAirdropFeeCalculator;
 import com.hedera.node.app.service.token.impl.calculator.TokenClaimAirdropFeeCalculator;
-=======
-import com.hedera.node.app.service.token.impl.calculator.CryptoUpdateFeeCalculator;
->>>>>>> a80ce667
 import com.hedera.node.app.service.token.impl.schemas.V0490TokenSchema;
 import com.hedera.node.app.service.token.impl.schemas.V0530TokenSchema;
 import com.hedera.node.app.service.token.impl.schemas.V0610TokenSchema;
@@ -49,14 +46,8 @@
     @Override
     public Set<ServiceFeeCalculator> serviceFeeCalculators() {
         return Set.of(
-<<<<<<< HEAD
-                new CryptoCreateFeeCalculator(),
-                new CryptoDeleteFeeCalculator(),
-                new TokenAirdropFeeCalculator(),
+                new CryptoCreateFeeCalculator(), new CryptoDeleteFeeCalculator(), new CryptoUpdateFeeCalculator(),new TokenAirdropFeeCalculator(),
                 new TokenClaimAirdropFeeCalculator(),
                 new TokenCancelAirdropFeeCalculator());
-=======
-                new CryptoCreateFeeCalculator(), new CryptoDeleteFeeCalculator(), new CryptoUpdateFeeCalculator());
->>>>>>> a80ce667
     }
 }