--- conflicted
+++ resolved
@@ -7,7 +7,7 @@
 import com.hedera.node.app.service.token.TokenService;
 import com.hedera.node.app.service.token.impl.calculator.CryptoCreateFeeCalculator;
 import com.hedera.node.app.service.token.impl.calculator.CryptoDeleteFeeCalculator;
-<<<<<<< HEAD
+import com.hedera.node.app.service.token.impl.calculator.CryptoUpdateFeeCalculator;
 import com.hedera.node.app.service.token.impl.calculator.TokenBurnFeeCalculator;
 import com.hedera.node.app.service.token.impl.calculator.TokenCreateFeeCalculator;
 import com.hedera.node.app.service.token.impl.calculator.TokenDeleteFeeCalculator;
@@ -16,9 +16,6 @@
 import com.hedera.node.app.service.token.impl.calculator.TokenPauseFeeCalculator;
 import com.hedera.node.app.service.token.impl.calculator.TokenUnfreezeAccountFeeCalculator;
 import com.hedera.node.app.service.token.impl.calculator.TokenUnpauseFeeCalculator;
-=======
-import com.hedera.node.app.service.token.impl.calculator.CryptoUpdateFeeCalculator;
->>>>>>> 0246d350
 import com.hedera.node.app.service.token.impl.schemas.V0490TokenSchema;
 import com.hedera.node.app.service.token.impl.schemas.V0530TokenSchema;
 import com.hedera.node.app.service.token.impl.schemas.V0610TokenSchema;
@@ -54,9 +51,9 @@
     @Override
     public Set<ServiceFeeCalculator> serviceFeeCalculators() {
         return Set.of(
-<<<<<<< HEAD
                 new CryptoCreateFeeCalculator(),
                 new CryptoDeleteFeeCalculator(),
+                new CryptoUpdateFeeCalculator(),
                 new TokenCreateFeeCalculator(),
                 new TokenMintFeeCalculator(),
                 new TokenPauseFeeCalculator(),
@@ -65,8 +62,5 @@
                 new TokenUnfreezeAccountFeeCalculator(),
                 new TokenBurnFeeCalculator(),
                 new TokenDeleteFeeCalculator());
-=======
-                new CryptoCreateFeeCalculator(), new CryptoDeleteFeeCalculator(), new CryptoUpdateFeeCalculator());
->>>>>>> 0246d350
     }
 }