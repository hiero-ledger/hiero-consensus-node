--- conflicted
+++ resolved
@@ -33,20 +33,14 @@
 import com.hedera.hapi.node.state.token.Token;
 import com.hedera.hapi.node.state.token.TokenRelation;
 import com.hedera.node.app.service.token.TokenService;
-<<<<<<< HEAD
 import com.hedera.node.app.service.token.impl.serdes.StringCodec;
-=======
 import com.hedera.node.app.service.token.impl.serdes.EntityNumCodec;
->>>>>>> f0d7d5d9
 import com.hedera.node.app.spi.state.MigrationContext;
 import com.hedera.node.app.spi.state.Schema;
 import com.hedera.node.app.spi.state.SchemaRegistry;
 import com.hedera.node.app.spi.state.StateDefinition;
-<<<<<<< HEAD
 import com.hedera.node.app.spi.state.WritableKVState;
-=======
 import com.hedera.node.app.spi.state.codec.StringCodec;
->>>>>>> f0d7d5d9
 import com.hedera.node.config.data.AccountsConfig;
 import com.hedera.node.config.data.BootstrapConfig;
 import com.hedera.node.config.data.HederaConfig;
@@ -149,7 +143,6 @@
         };
     }
 
-<<<<<<< HEAD
     private void updateNetworkRewards(final MigrationContext ctx) {
         // Set genesis network rewards state
         final var networkRewardsState = ctx.newStates().getSingleton(STAKING_NETWORK_REWARDS_KEY);
@@ -160,49 +153,6 @@
                 .stakingRewardsActivated(true)
                 .build();
         networkRewardsState.put(networkRewards);
-=======
-    private StateDefinition<AccountID, Account> onDiskAccountsDef() {
-        final var keySerdes = AccountID.PROTOBUF;
-        final var valueSerdes = Account.PROTOBUF;
-        return StateDefinition.onDisk(ACCOUNTS_KEY, keySerdes, valueSerdes, MAX_ACCOUNTS);
-    }
-
-    private StateDefinition<String, EntityNumValue> onDiskAliasesDef() {
-        final var keySerdes = StringCodec.SINGLETON;
-        final var valueSerdes =
-                MonoMapCodecAdapter.codecForVirtualValue(EntityNumValue.CURRENT_VERSION, EntityNumValue::new);
-        return StateDefinition.onDisk(ALIASES_KEY, keySerdes, valueSerdes, MAX_ACCOUNTS);
-    }
-
-    private StateDefinition<EntityNum, MerklePayerRecords> payerRecordsDef() {
-        final var keySerdes = new EntityNumCodec();
-        final var valueSerdes = MonoMapCodecAdapter.codecForSelfSerializable(
-                MerklePayerRecords.CURRENT_VERSION, MerklePayerRecords::new);
-        return StateDefinition.inMemory(PAYER_RECORDS_KEY, keySerdes, valueSerdes);
-    }
-
-    private StateDefinition<EntityNum, MerkleToken> tokensDef() {
-        final var keySerdes = new EntityNumCodec();
-        final var valueSerdes =
-                MonoMapCodecAdapter.codecForSelfSerializable(MerkleToken.CURRENT_VERSION, MerkleToken::new);
-        return StateDefinition.inMemory(TOKENS_KEY, keySerdes, valueSerdes);
-    }
-
-    private StateDefinition<EntityNumVirtualKey, OnDiskTokenRel> onDiskTokenRelsDef() {
-        final var keySerdes = MonoMapCodecAdapter.codecForVirtualKey(
-                EntityNumVirtualKey.CURRENT_VERSION, EntityNumVirtualKey::new, new EntityNumVirtualKeySerializer());
-        final var valueSerdes =
-                MonoMapCodecAdapter.codecForVirtualValue(OnDiskTokenRel.CURRENT_VERSION, OnDiskTokenRel::new);
-        return StateDefinition.onDisk(TOKEN_RELS_KEY, keySerdes, valueSerdes, MAX_TOKEN_RELS);
-    }
-
-    private StateDefinition<UniqueTokenKey, UniqueTokenValue> onDiskNftsDef() {
-        final var keySerdes = MonoMapCodecAdapter.codecForVirtualKey(
-                UniqueTokenKey.CURRENT_VERSION, UniqueTokenKey::new, new UniqueTokenKeySerializer());
-        final var valueSerdes =
-                MonoMapCodecAdapter.codecForVirtualValue(UniqueTokenValue.CURRENT_VERSION, UniqueTokenValue::new);
-        return StateDefinition.onDisk(NFTS_KEY, keySerdes, valueSerdes, MAX_MINTABLE_NFTS);
->>>>>>> f0d7d5d9
     }
 
     private void addAccount(
