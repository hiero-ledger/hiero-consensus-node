--- conflicted
+++ resolved
@@ -7,11 +7,8 @@
 import com.hedera.node.app.service.token.TokenService;
 import com.hedera.node.app.service.token.impl.calculator.CryptoCreateFeeCalculator;
 import com.hedera.node.app.service.token.impl.calculator.CryptoDeleteFeeCalculator;
-<<<<<<< HEAD
 import com.hedera.node.app.service.token.impl.calculator.CryptoTransferFeeCalculator;
-=======
 import com.hedera.node.app.service.token.impl.calculator.CryptoUpdateFeeCalculator;
->>>>>>> b71f1a62
 import com.hedera.node.app.service.token.impl.schemas.V0490TokenSchema;
 import com.hedera.node.app.service.token.impl.schemas.V0530TokenSchema;
 import com.hedera.node.app.service.token.impl.schemas.V0610TokenSchema;
@@ -47,10 +44,10 @@
     @Override
     public Set<ServiceFeeCalculator> serviceFeeCalculators() {
         return Set.of(
-<<<<<<< HEAD
-                new CryptoCreateFeeCalculator(), new CryptoDeleteFeeCalculator(), new CryptoTransferFeeCalculator());
-=======
-                new CryptoCreateFeeCalculator(), new CryptoDeleteFeeCalculator(), new CryptoUpdateFeeCalculator());
->>>>>>> b71f1a62
+                new CryptoCreateFeeCalculator(),
+                new CryptoDeleteFeeCalculator(),
+                new CryptoUpdateFeeCalculator(),
+                new CryptoTransferFeeCalculator()
+        );
     }
 }