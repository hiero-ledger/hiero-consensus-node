// SPDX-License-Identifier: Apache-2.0
package com.hedera.node.app.service.token.impl;

import static java.util.Objects.requireNonNull;

import com.hedera.node.app.service.entityid.EntityIdFactory;
import com.hedera.node.app.service.token.TokenService;
import com.hedera.node.app.service.token.impl.calculator.CryptoApproveAllowanceFeeCalculator;
import com.hedera.node.app.service.token.impl.calculator.CryptoCreateFeeCalculator;
import com.hedera.node.app.service.token.impl.calculator.CryptoDeleteAllowanceFeeCalculator;
import com.hedera.node.app.service.token.impl.calculator.CryptoDeleteFeeCalculator;
import com.hedera.node.app.service.token.impl.calculator.CryptoTransferFeeCalculator;
import com.hedera.node.app.service.token.impl.calculator.CryptoUpdateFeeCalculator;
import com.hedera.node.app.service.token.impl.schemas.V0490TokenSchema;
import com.hedera.node.app.service.token.impl.schemas.V0530TokenSchema;
import com.hedera.node.app.service.token.impl.schemas.V0610TokenSchema;
import com.hedera.node.app.spi.AppContext;
import com.hedera.node.app.spi.fees.ServiceFeeCalculator;
import com.swirlds.state.lifecycle.SchemaRegistry;
import edu.umd.cs.findbugs.annotations.NonNull;
import java.time.ZoneId;
import java.util.Set;

/** An implementation of the {@link TokenService} interface. */
public class TokenServiceImpl implements TokenService {
    public static final long THREE_MONTHS_IN_SECONDS = 7776000L;
    public static final long MAX_SERIAL_NO_ALLOWED = 0xFFFFFFFFL;
    public static final long HBARS_TO_TINYBARS = 100_000_000L;
    public static final ZoneId ZONE_UTC = ZoneId.of("UTC");

    private final EntityIdFactory idFactory;

    public TokenServiceImpl(@NonNull final AppContext appContext) {
        requireNonNull(appContext);
        this.idFactory = appContext.idFactory();
    }

    @Override
    public void registerSchemas(@NonNull final SchemaRegistry registry) {
        requireNonNull(registry);
        registry.register(new V0490TokenSchema());
        registry.register(new V0530TokenSchema());
        registry.register(new V0610TokenSchema());
    }

    @Override
    public Set<ServiceFeeCalculator> serviceFeeCalculators() {
        return Set.of(
<<<<<<< HEAD
                new CryptoCreateFeeCalculator(),
                new CryptoDeleteFeeCalculator(),
                new CryptoUpdateFeeCalculator(),
                new CryptoTransferFeeCalculator());
=======
                new CryptoApproveAllowanceFeeCalculator(),
                new CryptoCreateFeeCalculator(),
                new CryptoDeleteAllowanceFeeCalculator(),
                new CryptoDeleteFeeCalculator(),
                new CryptoUpdateFeeCalculator());
>>>>>>> 86993ad5
    }
}<|MERGE_RESOLUTION|>--- conflicted
+++ resolved
@@ -46,17 +46,11 @@
     @Override
     public Set<ServiceFeeCalculator> serviceFeeCalculators() {
         return Set.of(
-<<<<<<< HEAD
-                new CryptoCreateFeeCalculator(),
-                new CryptoDeleteFeeCalculator(),
-                new CryptoUpdateFeeCalculator(),
-                new CryptoTransferFeeCalculator());
-=======
                 new CryptoApproveAllowanceFeeCalculator(),
                 new CryptoCreateFeeCalculator(),
                 new CryptoDeleteAllowanceFeeCalculator(),
                 new CryptoDeleteFeeCalculator(),
-                new CryptoUpdateFeeCalculator());
->>>>>>> 86993ad5
+                new CryptoUpdateFeeCalculator(),
+                new CryptoTransferFeeCalculator());
     }
 }