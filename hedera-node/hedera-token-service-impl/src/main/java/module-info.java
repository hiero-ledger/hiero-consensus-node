// SPDX-License-Identifier: Apache-2.0
/**
 * Module that provides the implementation of the Hedera Token Service.
 */
module com.hedera.node.app.service.token.impl {
    requires transitive com.hedera.node.app.hapi.fees;
    requires transitive com.hedera.node.app.hapi.utils;
<<<<<<< HEAD
    requires transitive com.hedera.node.app.service.addressbook;
=======
    requires transitive com.hedera.node.app.service.entityid;
>>>>>>> 50b89d6f
    requires transitive com.hedera.node.app.service.token;
    requires transitive com.hedera.node.app.spi;
    requires transitive com.hedera.node.config;
    requires transitive com.hedera.node.hapi;
    requires transitive com.hedera.pbj.runtime;
    requires transitive com.swirlds.config.api;
    requires transitive com.swirlds.metrics.api;
    requires transitive com.swirlds.state.api;
    requires transitive com.esaulpaugh.headlong;
    requires transitive dagger;
    requires transitive javax.inject;
    requires transitive org.apache.commons.lang3;
    requires com.swirlds.base;
    requires com.swirlds.common;
    requires com.github.spotbugs.annotations;
    requires com.google.common;
    requires org.apache.logging.log4j;
    requires org.bouncycastle.provider;
    requires org.slf4j;
    requires tuweni.bytes;

    exports com.hedera.node.app.service.token.impl.handlers;
    exports com.hedera.node.app.service.token.impl;
    exports com.hedera.node.app.service.token.impl.api;
    exports com.hedera.node.app.service.token.impl.validators;
    exports com.hedera.node.app.service.token.impl.util;
    exports com.hedera.node.app.service.token.impl.handlers.staking;
    exports com.hedera.node.app.service.token.impl.handlers.transfer;
    exports com.hedera.node.app.service.token.impl.schemas;
    exports com.hedera.node.app.service.token.impl.comparator;
    exports com.hedera.node.app.service.token.impl.handlers.transfer.hooks;
    exports com.hedera.node.app.service.token.impl.handlers.transfer.customfees;
}<|MERGE_RESOLUTION|>--- conflicted
+++ resolved
@@ -5,11 +5,8 @@
 module com.hedera.node.app.service.token.impl {
     requires transitive com.hedera.node.app.hapi.fees;
     requires transitive com.hedera.node.app.hapi.utils;
-<<<<<<< HEAD
     requires transitive com.hedera.node.app.service.addressbook;
-=======
     requires transitive com.hedera.node.app.service.entityid;
->>>>>>> 50b89d6f
     requires transitive com.hedera.node.app.service.token;
     requires transitive com.hedera.node.app.spi;
     requires transitive com.hedera.node.config;
