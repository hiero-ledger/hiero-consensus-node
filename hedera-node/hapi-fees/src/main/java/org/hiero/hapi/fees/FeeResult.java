--- conflicted
+++ resolved
@@ -38,20 +38,11 @@
     }
 
     /** Add a network fee with details.
-<<<<<<< HEAD
-     * @param count the number of units for this fee.
-     * @param cost the actual computed cost of this service fee in tinycents.
-     * */
-    public void addNetworkFee(long count, long cost) {
-        details.add(new FeeDetail(count, cost));
-        network = clampedAdd(network, count * cost);
-=======
      * @param cost the actual computed cost of this service fee in tinycents.
      * */
     public void addNetworkFee(long cost) {
         details.add(new FeeDetail(1, cost));
         network = clampedAdd(network, cost);
->>>>>>> f232774b
     }
 
     /** the total fee in tinycents. */
