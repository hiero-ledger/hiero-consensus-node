--- conflicted
+++ resolved
@@ -14,11 +14,7 @@
     private int customFeeHbarTransfers;
     private int customFeeTokenTransfers;
     private int numHookInvocations;
-<<<<<<< HEAD
-    private long hookGasLimit;
-=======
     private boolean usesHooks;
->>>>>>> ff8577ca
 
     public CryptoTransferMeta(
             int tokenMultiplier,
@@ -31,14 +27,6 @@
         this.numFungibleTokenTransfers = numFungibleTokenTransfers;
         this.numNftOwnershipChanges = numNftOwnershipChanges;
         this.usesHooks = usesHooks;
-    }
-
-    public long getHookGasLimit() {
-        return hookGasLimit;
-    }
-
-    public void setHookGasLimit(long hookGasLimit) {
-        this.hookGasLimit = hookGasLimit;
     }
 
     public int getTokenMultiplier() {
@@ -94,11 +82,7 @@
     }
 
     public SubType getSubType() {
-<<<<<<< HEAD
-        if (hookGasLimit > 0) {
-=======
         if (usesHooks) {
->>>>>>> ff8577ca
             return SubType.CRYPTO_TRANSFER_WITH_HOOKS;
         }
         if (numNftOwnershipChanges != 0) {
