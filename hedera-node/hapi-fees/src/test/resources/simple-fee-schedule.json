{
  "node": {
    "baseFee": 100000,
    "extras": [
      {
        "name": "SIGNATURES", "includedCount": 1
      }
    ]
  },
  "network": {
    "multiplier": 9
  },
  "unreadable": {
    "feeValue": 100
  },

  "extras": [
    { "name":  "SIGNATURES",                     "fee": 1000000 },
    { "name":  "BYTES",                          "fee": 110000 },
    { "name":  "KEYS",                           "fee": 100000000 },
    { "name":  "NFT_SERIALS",                    "fee": 8900000 },
<<<<<<< HEAD
    { "name":  "ACCOUNTS",                       "fee": 0 },
=======
    { "name":  "ACCOUNTS",                       "fee": 1000000 },
>>>>>>> 3b7d6c6a
    { "name":  "FUNGIBLE_TOKENS",                "fee": 1000000 },
    { "name":  "NON_FUNGIBLE_TOKENS",            "fee": 1000000 },
    { "name":  "GAS",                            "fee": 1 },
    { "name":  "ALLOWANCES",                     "fee": 2000 },
    { "name":  "AIRDROPS",                       "fee": 8800 },
<<<<<<< HEAD
    { "name":  "HOOK_UPDATES",                    "fee": 10000000000 },
    { "name":  "TOKEN_TRANSFER_BASE",             "fee": 10000000 },
    { "name":  "TOKEN_TRANSFER_BASE_CUSTOM_FEES", "fee": 20000000 },
    { "name":  "HOOK_EXECUTION",                  "fee": 50000000 }
=======
    { "name":  "HOOK_UPDATES",                   "fee": 10000000000 },
    { "name":  "CRYPTO_TRANSFER_BASE_FUNGIBLE",                "fee": 10000000 },
    { "name":  "CRYPTO_TRANSFER_BASE_NFT",                     "fee": 10000000 },
    { "name":  "CRYPTO_TRANSFER_BASE_FUNGIBLE_CUSTOM_FEES",    "fee": 20000000 },
    { "name":  "CRYPTO_TRANSFER_BASE_NFT_CUSTOM_FEES",         "fee": 20000000 },
    { "name":  "HOOK_EXECUTION",                               "fee": 50000000 }
>>>>>>> 3b7d6c6a
  ],
  "services": [
    {
      "name": "Crypto",
      "schedule": [
        {
          "name": "CryptoCreate",
          "baseFee": 499000000,
          "extras": [
            { "name": "KEYS", "includedCount": 1 },
            { "name": "HOOK_UPDATES", "includedCount": 0 }
          ]
        },
        {
          "name": "CryptoUpdate",
          "baseFee": 1200000,
          "extras": [
            { "name": "KEYS", "includedCount": 1 },
            { "name": "HOOK_UPDATES", "includedCount": 0 }
          ]
        },
        {
          "name": "CryptoDelete",
          "baseFee": 49000000,
          "extras": [
          ]
        },
        {
          "name": "CryptoTransfer",
          "baseFee": 0,
          "extras": [
<<<<<<< HEAD
            {  "name": "TOKEN_TRANSFER_BASE",             "includedCount": 0 },
            {  "name": "TOKEN_TRANSFER_BASE_CUSTOM_FEES", "includedCount": 0 },
            {  "name": "HOOK_EXECUTION",                  "includedCount": 0 },
            {  "name": "ACCOUNTS",                        "includedCount": 2 },
            {  "name": "FUNGIBLE_TOKENS",                 "includedCount": 1 },
            {  "name": "NON_FUNGIBLE_TOKENS",             "includedCount": 1 }
=======
            {  "name": "CRYPTO_TRANSFER_BASE_FUNGIBLE",             "includedCount": 0 },
            {  "name": "CRYPTO_TRANSFER_BASE_NFT",                  "includedCount": 0 },
            {  "name": "CRYPTO_TRANSFER_BASE_FUNGIBLE_CUSTOM_FEES", "includedCount": 0 },
            {  "name": "CRYPTO_TRANSFER_BASE_NFT_CUSTOM_FEES",      "includedCount": 0 },
            {  "name": "HOOK_EXECUTION",                            "includedCount": 0 },
            {  "name": "ACCOUNTS",                                  "includedCount": 2 },
            {  "name": "FUNGIBLE_TOKENS",                           "includedCount": 1 },
            {  "name": "NON_FUNGIBLE_TOKENS",                       "includedCount": 1 }
>>>>>>> 3b7d6c6a
          ]
        },
        {
          "name": "CryptoGetInfo",
          "baseFee": 10000,
          "extras": []
        },
        {
          "name": "CryptoGetAccountRecords",
          "baseFee": 10000,
          "extras": []
        }
      ]
    },
    {
      "name": "Consensus",
      "schedule": [
        {
          "name": "ConsensusCreateTopic",
          "baseFee": 99000000,
          "extras": [
            { "name": "KEYS", "includedCount": 0 }
          ]
        },
        {
          "name": "ConsensusUpdateTopic",
          "baseFee": 1200000,
          "extras": [
            { "name": "KEYS",       "includedCount": 1 }
          ]
        },
        {
          "name": "ConsensusSubmitMessage",
          "baseFee": 0,
          "extras": [
            { "name": "BYTES",      "includedCount": 100 }
          ]
        },
        {
          "name": "ConsensusDeleteTopic",
          "baseFee": 49000000,
          "extras": [
          ]
        },
        {
          "name": "ConsensusGetTopicInfo",
          "baseFee": 10000,
          "extras": []
        }
      ]
    },
    {
      "name":  "File",
      "schedule": [
        {
          "name": "FileCreate",
          "baseFee": 499000000,
          "extras": [
            { "name": "KEYS", "includedCount": 1},
            { "name": "BYTES", "includedCount": 1000}
          ]
        },
        {
          "name": "FileUpdate",
          "baseFee": 499000000,
          "extras": [
            { "name": "KEYS", "includedCount": 1},
            { "name": "BYTES", "includedCount": 1000}
          ]
        },
        {
          "name": "FileAppend",
          "baseFee": 499000000,
          "extras": [
            { "name": "BYTES", "includedCount": 1000}
          ]
        },
        {
          "name": "FileDelete",
          "baseFee": 69000000,
          "extras": []
        },
        {
          "name": "FileGetContents",
          "baseFee": 10,
          "extras": [
            { "name": "KEYS", "includedCount": 1},
            { "name": "BYTES", "includedCount": 1000}
          ]
        }
      ]
    },
    {
      "name": "Token",
      "schedule": [
        {
          "name": "TokenCreate",
          "baseFee": 25,
          "extras": [
          ]
        },
        {
          "name": "TokenMint",
          "baseFee": 33,
          "extras": [
            { "name": "FUNGIBLE_TOKENS", "includedCount": 1 },
            { "name": "NON_FUNGIBLE_TOKENS", "includedCount": 1 }
          ]
        }
      ]
    },
    {
      "name": "Schedule",
      "schedule": [
        {
          "name": "ScheduleCreate",
          "baseFee": 99000000,
          "extras": [
            { "name": "KEYS", "includedCount": 1}
          ]
        },
        {
          "name": "ScheduleSign",
          "baseFee": 9000000,
          "extras": []
        },
        {
          "name": "ScheduleDelete",
          "baseFee": 9000000,
          "extras": []
        }
      ]
    }
  ]
}<|MERGE_RESOLUTION|>--- conflicted
+++ resolved
@@ -19,29 +19,16 @@
     { "name":  "BYTES",                          "fee": 110000 },
     { "name":  "KEYS",                           "fee": 100000000 },
     { "name":  "NFT_SERIALS",                    "fee": 8900000 },
-<<<<<<< HEAD
-    { "name":  "ACCOUNTS",                       "fee": 0 },
-=======
     { "name":  "ACCOUNTS",                       "fee": 1000000 },
->>>>>>> 3b7d6c6a
     { "name":  "FUNGIBLE_TOKENS",                "fee": 1000000 },
     { "name":  "NON_FUNGIBLE_TOKENS",            "fee": 1000000 },
     { "name":  "GAS",                            "fee": 1 },
     { "name":  "ALLOWANCES",                     "fee": 2000 },
     { "name":  "AIRDROPS",                       "fee": 8800 },
-<<<<<<< HEAD
     { "name":  "HOOK_UPDATES",                    "fee": 10000000000 },
     { "name":  "TOKEN_TRANSFER_BASE",             "fee": 10000000 },
     { "name":  "TOKEN_TRANSFER_BASE_CUSTOM_FEES", "fee": 20000000 },
     { "name":  "HOOK_EXECUTION",                  "fee": 50000000 }
-=======
-    { "name":  "HOOK_UPDATES",                   "fee": 10000000000 },
-    { "name":  "CRYPTO_TRANSFER_BASE_FUNGIBLE",                "fee": 10000000 },
-    { "name":  "CRYPTO_TRANSFER_BASE_NFT",                     "fee": 10000000 },
-    { "name":  "CRYPTO_TRANSFER_BASE_FUNGIBLE_CUSTOM_FEES",    "fee": 20000000 },
-    { "name":  "CRYPTO_TRANSFER_BASE_NFT_CUSTOM_FEES",         "fee": 20000000 },
-    { "name":  "HOOK_EXECUTION",                               "fee": 50000000 }
->>>>>>> 3b7d6c6a
   ],
   "services": [
     {
@@ -73,23 +60,12 @@
           "name": "CryptoTransfer",
           "baseFee": 0,
           "extras": [
-<<<<<<< HEAD
-            {  "name": "TOKEN_TRANSFER_BASE",             "includedCount": 0 },
-            {  "name": "TOKEN_TRANSFER_BASE_CUSTOM_FEES", "includedCount": 0 },
-            {  "name": "HOOK_EXECUTION",                  "includedCount": 0 },
-            {  "name": "ACCOUNTS",                        "includedCount": 2 },
-            {  "name": "FUNGIBLE_TOKENS",                 "includedCount": 1 },
-            {  "name": "NON_FUNGIBLE_TOKENS",             "includedCount": 1 }
-=======
-            {  "name": "CRYPTO_TRANSFER_BASE_FUNGIBLE",             "includedCount": 0 },
-            {  "name": "CRYPTO_TRANSFER_BASE_NFT",                  "includedCount": 0 },
-            {  "name": "CRYPTO_TRANSFER_BASE_FUNGIBLE_CUSTOM_FEES", "includedCount": 0 },
-            {  "name": "CRYPTO_TRANSFER_BASE_NFT_CUSTOM_FEES",      "includedCount": 0 },
+            {  "name": "TOKEN_TRANSFER_BASE",                       "includedCount": 0 },
+            {  "name": "TOKEN_TRANSFER_BASE_CUSTOM_FEES",           "includedCount": 0 },
             {  "name": "HOOK_EXECUTION",                            "includedCount": 0 },
             {  "name": "ACCOUNTS",                                  "includedCount": 2 },
             {  "name": "FUNGIBLE_TOKENS",                           "includedCount": 1 },
             {  "name": "NON_FUNGIBLE_TOKENS",                       "includedCount": 1 }
->>>>>>> 3b7d6c6a
           ]
         },
         {
