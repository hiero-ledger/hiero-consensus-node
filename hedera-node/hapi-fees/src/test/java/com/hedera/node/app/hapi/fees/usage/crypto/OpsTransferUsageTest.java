--- conflicted
+++ resolved
@@ -51,12 +51,8 @@
                 new CryptoTransferMeta(tokenMultiplier, 3, 7, 0, false),
                 new BaseTransactionMeta(memo.getBytes().length, 3),
                 accum,
-<<<<<<< HEAD
-                0);
-=======
                 0,
                 false);
->>>>>>> ff8577ca
 
         // then:
         assertEquals(expected, feeDataFrom(accum));
