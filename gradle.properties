--- conflicted
+++ resolved
@@ -1,38 +1,14 @@
-<<<<<<< HEAD
-##
-# Copyright (C) 2022-2023 Hedera Hashgraph, LLC
-#
-# Licensed under the Apache License, Version 2.0 (the "License");
-# you may not use this file except in compliance with the License.
-# You may obtain a copy of the License at
-#
-#      http://www.apache.org/licenses/LICENSE-2.0
-#
-# Unless required by applicable law or agreed to in writing, software
-# distributed under the License is distributed on an "AS IS" BASIS,
-# WITHOUT WARRANTIES OR CONDITIONS OF ANY KIND, either express or implied.
-# See the License for the specific language governing permissions and
-# limitations under the License.
-##
-=======
 # Current release version
 version=0.33.0-SNAPSHOT
->>>>>>> ee7ec373
 
 # Need increased heap for running Gradle itself, or SonarQube will run the JVM out of metaspace
-org.gradle.jvmargs=-Xmx6144m
+org.gradle.jvmargs=-Xmx2048m
 
 # Enable Gradle caching
-org.gradle.configuration-cache=true
 org.gradle.caching=true
 
-# Enable parallel workers
-org.gradle.parallel=true
+# Default JMH benchmark includes regex
+includesRegex=.*
 
-# Limit parallel workers
-org.gradle.workers.max=6
-
-# Set to true to enable spotless to retrieve the license header years from git history. This is useful for PRs with
-# files which are moved or relocated. Use with caution as this is an expensive operation. The default should be restored
-# to false before committing or merging the PR.
-spotlessSetLicenseHeaderYearsFromGitHistory=false+# Require spotless to fetch license header dates from Git history
+spotlessSetLicenseHeaderYearsFromGitHistory=true