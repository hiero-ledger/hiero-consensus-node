--- conflicted
+++ resolved
@@ -21,12 +21,8 @@
 val dagger = "2.56.2"
 val eclipseCollections = "13.0.0"
 val grpc = "1.72.0"
-<<<<<<< HEAD
-val hederaCryptography = "0.2.3-SNAPSHOT"
-=======
 val hederaCryptography = "2.0.2"
 val helidon = "4.2.3"
->>>>>>> bb47812d
 val jackson = "2.19.0"
 val junit5 = "5.10.3!!" // no updates beyond 5.10.3 until #17125 is resolved
 val log4j = "2.25.0"
@@ -38,6 +34,11 @@
 val webcompare = "2.1.8"
 
 dependencies.constraints {
+    api("io.helidon.common:helidon-common:$helidon") { because("io.helidon.common") }
+    api("io.helidon.webclient:helidon-webclient:$helidon") { because("io.helidon.webclient") }
+    api("io.helidon.webclient:helidon-webclient-grpc:$helidon") {
+        because("io.helidon.webclient.grpc")
+    }
     api("org.awaitility:awaitility:4.3.0") { because("awaitility") }
     api("com.fasterxml.jackson.core:jackson-core:$jackson") {
         because("com.fasterxml.jackson.core")
