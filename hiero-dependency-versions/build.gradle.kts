// SPDX-License-Identifier: Apache-2.0
plugins {
    id("org.hiero.gradle.base.lifecycle")
    id("org.hiero.gradle.base.jpms-modules")
    id("org.hiero.gradle.check.spotless")
    id("org.hiero.gradle.check.spotless-kotlin")
}

dependencies {
    api(platform("io.netty:netty-bom:4.1.119.Final"))

    // forward logging from modules using SLF4J (e.g. 'org.hyperledger.besu.evm') to Log4J
    runtime("org.apache.logging.log4j:log4j-slf4j2-impl") {
        because("org.apache.logging.log4j.slf4j2.impl")
    }
}

val autoService = "1.1.1"
val besu = "24.3.3"
val bouncycastle = "1.80"
val dagger = "2.56.1"
val eclipseCollections = "11.1.0"
val grpc = "1.71.0"
val hederaCryptography = "0.2.2-SNAPSHOT"
val helidon = "4.2.0"
val jackson = "2.18.3"
val junit5 = "5.10.3!!" // no updates beyond 5.10.3 until #17125 is resolved
val log4j = "2.24.3"
<<<<<<< HEAD
val mockito = "5.16.1"
val pbj = "0.11.0" // ATTENTION: keep in sync with plugin version in 'hapi/hapi/build.gradle.kts'
=======
val mockito = "5.17.0"
val pbj = "0.10.3" // ATTENTION: keep in sync with plugin version in 'hapi/build.gradle.kts'
>>>>>>> db439cd0
val protobuf = "4.30.2"
val testContainers = "1.20.6"
val tuweni = "2.4.2"
val webcompare = "2.1.8"

dependencies.constraints {
    api("io.helidon.common:helidon-common:$helidon") { because("io.helidon.common") }
    api("io.helidon.webclient:helidon-webclient:$helidon") { because("io.helidon.webclient") }
    api("io.helidon.webclient:helidon-webclient-grpc:$helidon") {
        because("io.helidon.webclient.grpc")
    }
    api("org.awaitility:awaitility:4.3.0") { because("awaitility") }
    api("com.fasterxml.jackson.core:jackson-core:$jackson") {
        because("com.fasterxml.jackson.core")
    }
    api("com.fasterxml.jackson.core:jackson-databind:$jackson") {
        because("com.fasterxml.jackson.databind")
    }
    api("com.fasterxml.jackson.dataformat:jackson-dataformat-yaml:$jackson") {
        because("com.fasterxml.jackson.dataformat.yaml")
    }
    api("com.github.ben-manes.caffeine:caffeine:3.2.0") { because("com.github.benmanes.caffeine") }
    api("com.github.docker-java:docker-java-api:3.4.2") { because("com.github.dockerjava.api") }
    api("com.github.spotbugs:spotbugs-annotations:4.9.3") {
        because("com.github.spotbugs.annotations")
    }
    api("com.google.auto.service:auto-service-annotations:$autoService") {
        because("com.google.auto.service")
    }
    api("com.google.auto.service:auto-service:$autoService") {
        because("com.google.auto.service.processor")
    }
    api("com.google.guava:guava:33.4.7-jre") { because("com.google.common") }
    api("com.google.j2objc:j2objc-annotations:3.0.0") { because("com.google.j2objc.annotations") }
    api("com.google.jimfs:jimfs:1.3.0") { because("com.google.common.jimfs") }
    api("com.google.protobuf:protobuf-java:$protobuf") { because("com.google.protobuf") }
    api("com.google.protobuf:protobuf-java-util:$protobuf") { because("com.google.protobuf.util") }
    api("com.hedera.pbj:pbj-runtime:$pbj") { because("com.hedera.pbj.runtime") }
    api("com.squareup:javapoet:1.13.0") { because("com.squareup.javapoet") }
    api("net.java.dev.jna:jna:5.17.0") { because("com.sun.jna") }
    api("com.google.dagger:dagger:$dagger") { because("dagger") }
    api("com.google.dagger:dagger-compiler:$dagger") { because("dagger.compiler") }
    api("io.grpc:grpc-netty:$grpc") { because("io.grpc.netty") }
    api("io.grpc:grpc-protobuf:$grpc") { because("io.grpc.protobuf") }
    api("io.grpc:grpc-stub:$grpc") { because("io.grpc.stub") }
    api("com.esaulpaugh:headlong:13.2.0") { because("com.esaulpaugh.headlong") }
    api("info.picocli:picocli:4.7.6") { because("info.picocli") }
    api("io.github.classgraph:classgraph:4.8.179") { because("io.github.classgraph") }
    api("io.perfmark:perfmark-api:0.27.0") { because("io.perfmark") }
    api("io.prometheus:simpleclient:0.16.0") { because("io.prometheus.simpleclient") }
    api("io.prometheus:simpleclient_httpserver:0.16.0") {
        because("io.prometheus.simpleclient.httpserver")
    }
    api("jakarta.inject:jakarta.inject-api:2.0.1") { because("jakarta.inject") }
    api("javax.inject:javax.inject:1") { because("javax.inject") }
    api("com.goterl:lazysodium-java:5.1.4") { because("lazysodium.java") }
    api("net.i2p.crypto:eddsa:0.3.0") { because("net.i2p.crypto.eddsa") }
    api("org.antlr:antlr4-runtime:4.13.2") { because("org.antlr.antlr4.runtime") }
    api("commons-codec:commons-codec:1.18.0") { because("org.apache.commons.codec") }
    api("org.apache.commons:commons-collections4:4.4") {
        because("org.apache.commons.collections4")
    }
    api("commons-io:commons-io:2.18.0") { because("org.apache.commons.io") }
    api("org.apache.commons:commons-lang3:3.17.0") { because("org.apache.commons.lang3") }
    api("org.apache.commons:commons-compress:1.27.1") { because("org.apache.commons.compress") }
    api("org.apache.logging.log4j:log4j-api:$log4j") { because("org.apache.logging.log4j") }
    api("org.apache.logging.log4j:log4j-core:$log4j") { because("org.apache.logging.log4j.core") }
    api("org.apache.logging.log4j:log4j-slf4j2-impl:$log4j") {
        because("org.apache.logging.log4j.slf4j2.impl")
    }
    api("org.assertj:assertj-core:3.27.3") { because("org.assertj.core") }
    api("org.bouncycastle:bcpkix-jdk18on:$bouncycastle") { because("org.bouncycastle.pkix") }
    api("org.bouncycastle:bcprov-jdk18on:$bouncycastle") { because("org.bouncycastle.provider") }
    api("org.eclipse.collections:eclipse-collections-api:$eclipseCollections") {
        because("org.eclipse.collections.api")
    }
    api("org.eclipse.collections:eclipse-collections:$eclipseCollections") {
        because("org.eclipse.collections.impl")
    }
    api("org.hyperledger.besu:besu-datatypes:$besu") { because("org.hyperledger.besu.datatypes") }
    api("org.hyperledger.besu:evm:$besu") { because("org.hyperledger.besu.evm") }
    api("org.hyperledger.besu:secp256k1:0.8.2") {
        because("org.hyperledger.besu.nativelib.secp256k1")
    }
    api("org.jetbrains:annotations:26.0.2") { because("org.jetbrains.annotations") }
    api("org.json:json:20250107") { because("org.json") }
    api("org.junit.jupiter:junit-jupiter-api:$junit5") { because("org.junit.jupiter.api") }
    api("org.junit.jupiter:junit-jupiter-engine:$junit5") { because("org.junit.jupiter.engine") }
    api("org.junit-pioneer:junit-pioneer:2.3.0") { because("org.junitpioneer") }
    api("org.mockito:mockito-core:$mockito") { because("org.mockito") }
    api("org.mockito:mockito-junit-jupiter:$mockito") { because("org.mockito.junit.jupiter") }
    api("org.opentest4j:opentest4j:1.3.0") { because("org.opentest4j") }
    api("org.testcontainers:testcontainers:$testContainers") { because("org.testcontainers") }
    api("org.testcontainers:junit-jupiter:$testContainers") {
        because("org.testcontainers.junit.jupiter")
    }
    api("org.yaml:snakeyaml:2.4") { because("org.yaml.snakeyaml") }
    api("io.tmio:tuweni-bytes:$tuweni") { because("tuweni.bytes") }
    api("io.tmio:tuweni-units:$tuweni") { because("tuweni.units") }
    api("uk.org.webcompere:system-stubs-core:$webcompare") {
        because("uk.org.webcompere.systemstubs.core")
    }
    api("uk.org.webcompere:system-stubs-jupiter:$webcompare") {
        because("uk.org.webcompere.systemstubs.jupiter")
    }
    api("com.google.protobuf:protoc:$protobuf")
    api("io.grpc:protoc-gen-grpc-java:$grpc")

    api("com.hedera.cryptography:hedera-cryptography-blskeygen:$hederaCryptography") {
        because("com.hedera.cryptography.blskeygen")
    }
    api("com.hedera.cryptography:hedera-cryptography-bls:$hederaCryptography") {
        because("com.hedera.cryptography.bls")
    }
    api("com.hedera.cryptography:hedera-cryptography-pairings-api:$hederaCryptography") {
        because("com.hedera.cryptography.pairings.api")
    }
    api("com.hedera.cryptography:hedera-cryptography-tss:$hederaCryptography") {
        because("com.hedera.cryptography.tss")
    }
    api("com.hedera.cryptography:hedera-cryptography-utils:$hederaCryptography") {
        because("com.hedera.cryptography.utils")
    }
    api("com.hedera.cryptography:hedera-cryptography-rpm:$hederaCryptography") {
        because("com.hedera.cryptography.rpm")
    }
    api("com.hedera.cryptography:hedera-cryptography-hinTS:$hederaCryptography") {
        because("com.hedera.cryptography.hints")
    }
}<|MERGE_RESOLUTION|>--- conflicted
+++ resolved
@@ -26,13 +26,8 @@
 val jackson = "2.18.3"
 val junit5 = "5.10.3!!" // no updates beyond 5.10.3 until #17125 is resolved
 val log4j = "2.24.3"
-<<<<<<< HEAD
-val mockito = "5.16.1"
+val mockito = "5.17.0"
 val pbj = "0.11.0" // ATTENTION: keep in sync with plugin version in 'hapi/hapi/build.gradle.kts'
-=======
-val mockito = "5.17.0"
-val pbj = "0.10.3" // ATTENTION: keep in sync with plugin version in 'hapi/build.gradle.kts'
->>>>>>> db439cd0
 val protobuf = "4.30.2"
 val testContainers = "1.20.6"
 val tuweni = "2.4.2"
