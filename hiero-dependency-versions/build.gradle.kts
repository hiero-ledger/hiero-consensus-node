--- conflicted
+++ resolved
@@ -20,17 +20,10 @@
 val bouncycastle = "1.80"
 val dagger = "2.55"
 val eclipseCollections = "11.1.0"
-<<<<<<< HEAD
-val grpc = "1.70.0"
-val hederaCryptography = "0.2.0-SNAPSHOT"
-val helidon = "4.1.7"
-val jackson = "2.18.2"
-=======
 val grpc = "1.71.0"
 val hederaCryptography = "0.2.1-SNAPSHOT"
 val helidon = "4.2.0"
 val jackson = "2.18.3"
->>>>>>> 5752b988
 val junit5 = "5.10.3!!" // no updates beyond 5.10.3 until #17125 is resolved
 val log4j = "2.24.3"
 val mockito = "5.16.0"
@@ -143,14 +136,6 @@
     api("com.google.protobuf:protoc:$protobuf")
     api("io.grpc:protoc-gen-grpc-java:$grpc")
 
-<<<<<<< HEAD
-    api("com.hedera.cryptography:hedera-cryptography-altbn128:$hederaCryptography") {
-        because("com.hedera.cryptography.altbn128")
-=======
-    api("com.hedera.cryptography:hedera-cryptography-blskeygen:$hederaCryptography") {
-        because("com.hedera.cryptography.blskeygen")
->>>>>>> 5752b988
-    }
     api("com.hedera.cryptography:hedera-cryptography-blskeygen:$hederaCryptography") {
         because("com.hedera.cryptography.blskeygen")
     }
