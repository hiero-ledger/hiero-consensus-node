// SPDX-License-Identifier: Apache-2.0
plugins {
    id("org.hiero.gradle.base.lifecycle")
    id("org.hiero.gradle.base.jpms-modules")
    id("org.hiero.gradle.check.spotless")
    id("org.hiero.gradle.check.spotless-kotlin")
}

dependencies {
    api(platform("io.netty:netty-bom:4.2.1.Final"))

    // forward logging from modules using SLF4J (e.g. 'org.hyperledger.besu.evm') to Log4J
    runtime("org.apache.logging.log4j:log4j-slf4j2-impl") {
        because("org.apache.logging.log4j.slf4j2.impl")
    }
}

val autoService = "1.1.1"
<<<<<<< HEAD
val besu = "25.3.0"
val bouncycastle = "1.80"
val dagger = "2.56.1"
=======
val besu = "24.3.3"
val bouncycastle = "1.81"
val dagger = "2.56.2"
>>>>>>> 3038736b
val eclipseCollections = "11.1.0"
val grpc = "1.72.0"
val hederaCryptography = "0.2.3-SNAPSHOT"
val helidon = "4.2.2"
val jackson = "2.19.0"
val junit5 = "5.10.3!!" // no updates beyond 5.10.3 until #17125 is resolved
val log4j = "2.24.3"
val mockito = "5.18.0"
val pbj = "0.11.6" // ATTENTION: keep in sync with plugin version in 'hapi/hapi/build.gradle.kts'
val protobuf = "4.31.1"
val testContainers = "1.21.0"
val tuweni = "2.4.2"
val webcompare = "2.1.8"

dependencies.constraints {
    api("io.helidon.common:helidon-common:$helidon") { because("io.helidon.common") }
    api("io.helidon.webclient:helidon-webclient:$helidon") { because("io.helidon.webclient") }
    api("io.helidon.webclient:helidon-webclient-grpc:$helidon") {
        because("io.helidon.webclient.grpc")
    }
    api("org.awaitility:awaitility:4.3.0") { because("awaitility") }
    api("com.fasterxml.jackson.core:jackson-core:$jackson") {
        because("com.fasterxml.jackson.core")
    }
    api("com.fasterxml.jackson.core:jackson-databind:$jackson") {
        because("com.fasterxml.jackson.databind")
    }
    api("com.fasterxml.jackson.dataformat:jackson-dataformat-yaml:$jackson") {
        because("com.fasterxml.jackson.dataformat.yaml")
    }
    api("com.github.ben-manes.caffeine:caffeine:3.2.0") { because("com.github.benmanes.caffeine") }
    api("com.github.docker-java:docker-java-api:3.5.1") { because("com.github.dockerjava.api") }
    api("com.github.spotbugs:spotbugs-annotations:4.9.3") {
        because("com.github.spotbugs.annotations")
    }
    api("com.google.auto.service:auto-service-annotations:$autoService") {
        because("com.google.auto.service")
    }
    api("com.google.auto.service:auto-service:$autoService") {
        because("com.google.auto.service.processor")
    }
    api("com.google.guava:guava:33.4.8-jre") { because("com.google.common") }
    api("com.google.j2objc:j2objc-annotations:3.0.0") { because("com.google.j2objc.annotations") }
    api("com.google.jimfs:jimfs:1.3.0") { because("com.google.common.jimfs") }
    api("com.google.protobuf:protobuf-java:$protobuf") { because("com.google.protobuf") }
    api("com.google.protobuf:protobuf-java-util:$protobuf") { because("com.google.protobuf.util") }
    api("com.hedera.pbj:pbj-runtime:$pbj") { because("com.hedera.pbj.runtime") }
    api("com.squareup:javapoet:1.13.0") { because("com.squareup.javapoet") }
    api("net.java.dev.jna:jna:5.17.0") { because("com.sun.jna") }
    api("com.google.dagger:dagger:$dagger") { because("dagger") }
    api("com.google.dagger:dagger-compiler:$dagger") { because("dagger.compiler") }
    api("io.grpc:grpc-netty:$grpc") { because("io.grpc.netty") }
    api("io.grpc:grpc-protobuf:$grpc") { because("io.grpc.protobuf") }
    api("io.grpc:grpc-stub:$grpc") { because("io.grpc.stub") }
    api("com.esaulpaugh:headlong:13.2.2") { because("com.esaulpaugh.headlong") }
    api("info.picocli:picocli:4.7.7") { because("info.picocli") }
    api("io.github.classgraph:classgraph:4.8.179") { because("io.github.classgraph") }
    api("io.perfmark:perfmark-api:0.27.0") { because("io.perfmark") }
    api("io.prometheus:simpleclient:0.16.0") { because("simpleclient") }
    api("io.prometheus:simpleclient_httpserver:0.16.0") { because("simpleclient.httpserver") }
    api("jakarta.inject:jakarta.inject-api:2.0.1") { because("jakarta.inject") }
    api("javax.inject:javax.inject:1") { because("javax.inject") }
    api("com.goterl:lazysodium-java:5.1.4") { because("lazysodium.java") }
    api("net.i2p.crypto:eddsa:0.3.0") { because("net.i2p.crypto.eddsa") }
    api("org.antlr:antlr4-runtime:4.13.2") { because("org.antlr.antlr4.runtime") }
    api("commons-codec:commons-codec:1.18.0") { because("org.apache.commons.codec") }
    api("org.apache.commons:commons-collections4:4.5.0") {
        because("org.apache.commons.collections4")
    }
    api("commons-io:commons-io:2.19.0") { because("org.apache.commons.io") }
    api("org.apache.commons:commons-lang3:3.17.0") { because("org.apache.commons.lang3") }
    api("org.apache.commons:commons-compress:1.27.1") { because("org.apache.commons.compress") }
    api("org.apache.logging.log4j:log4j-api:$log4j") { because("org.apache.logging.log4j") }
    api("org.apache.logging.log4j:log4j-core:$log4j") { because("org.apache.logging.log4j.core") }
    api("org.apache.logging.log4j:log4j-slf4j2-impl:$log4j") {
        because("org.apache.logging.log4j.slf4j2.impl")
    }
    api("org.assertj:assertj-core:3.27.3") { because("org.assertj.core") }
    api("org.bouncycastle:bcpkix-jdk18on:$bouncycastle") { because("org.bouncycastle.pkix") }
    api("org.bouncycastle:bcprov-jdk18on:$bouncycastle") { because("org.bouncycastle.provider") }
    api("org.eclipse.collections:eclipse-collections-api:$eclipseCollections") {
        because("org.eclipse.collections.api")
    }
    api("org.eclipse.collections:eclipse-collections:$eclipseCollections") {
        because("org.eclipse.collections.impl")
    }
    api("org.hyperledger.besu:besu-datatypes:$besu") { because("org.hyperledger.besu.datatypes") }
    api("org.hyperledger.besu:evm:$besu") { because("org.hyperledger.besu.evm") }
    api("org.hyperledger.besu:secp256k1:1.3.0") {
        because("org.hyperledger.besu.nativelib.secp256k1")
    }
    api("org.jetbrains:annotations:26.0.2") { because("org.jetbrains.annotations") }
    api("org.json:json:20250517") { because("org.json") }
    api("org.junit.jupiter:junit-jupiter-api:$junit5") { because("org.junit.jupiter.api") }
    api("org.junit.jupiter:junit-jupiter-engine:$junit5") { because("org.junit.jupiter.engine") }
    api("org.junit-pioneer:junit-pioneer:2.3.0") { because("org.junitpioneer") }
    api("org.junit:junit-bom:$junit5")
    api("org.mockito:mockito-core:$mockito") { because("org.mockito") }
    api("org.mockito:mockito-junit-jupiter:$mockito") { because("org.mockito.junit.jupiter") }
    api("org.opentest4j:opentest4j:1.3.0") { because("org.opentest4j") }
    api("org.testcontainers:testcontainers:$testContainers") { because("org.testcontainers") }
    api("org.testcontainers:junit-jupiter:$testContainers") {
        because("org.testcontainers.junit.jupiter")
    }
    api("org.yaml:snakeyaml:2.4") { because("org.yaml.snakeyaml") }
    api("io.tmio:tuweni-bytes:$tuweni") { because("tuweni.bytes") }
    api("io.tmio:tuweni-units:$tuweni") { because("tuweni.units") }
    api("uk.org.webcompere:system-stubs-core:$webcompare") {
        because("uk.org.webcompere.systemstubs.core")
    }
    api("uk.org.webcompere:system-stubs-jupiter:$webcompare") {
        because("uk.org.webcompere.systemstubs.jupiter")
    }
    api("com.google.protobuf:protoc:$protobuf")
    api("io.grpc:protoc-gen-grpc-java:$grpc")

    api("com.hedera.cryptography:hedera-cryptography-blskeygen:$hederaCryptography") {
        because("com.hedera.cryptography.blskeygen")
    }
    api("com.hedera.cryptography:hedera-cryptography-bls:$hederaCryptography") {
        because("com.hedera.cryptography.bls")
    }
    api("com.hedera.cryptography:hedera-cryptography-pairings-api:$hederaCryptography") {
        because("com.hedera.cryptography.pairings.api")
    }
    api("com.hedera.cryptography:hedera-cryptography-tss:$hederaCryptography") {
        because("com.hedera.cryptography.tss")
    }
    api("com.hedera.cryptography:hedera-cryptography-utils:$hederaCryptography") {
        because("com.hedera.cryptography.utils")
    }
    api("com.hedera.cryptography:hedera-cryptography-rpm:$hederaCryptography") {
        because("com.hedera.cryptography.rpm")
    }
    api("com.hedera.cryptography:hedera-cryptography-hinTS:$hederaCryptography") {
        because("com.hedera.cryptography.hints")
    }
}<|MERGE_RESOLUTION|>--- conflicted
+++ resolved
@@ -16,15 +16,9 @@
 }
 
 val autoService = "1.1.1"
-<<<<<<< HEAD
 val besu = "25.3.0"
-val bouncycastle = "1.80"
-val dagger = "2.56.1"
-=======
-val besu = "24.3.3"
 val bouncycastle = "1.81"
 val dagger = "2.56.2"
->>>>>>> 3038736b
 val eclipseCollections = "11.1.0"
 val grpc = "1.72.0"
 val hederaCryptography = "0.2.3-SNAPSHOT"
