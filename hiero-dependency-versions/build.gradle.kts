/*
<<<<<<< HEAD
 * Copyright (C) 2024 Hedera Hashgraph, LLC
=======
 * Copyright (C) 2025 Hedera Hashgraph, LLC
>>>>>>> 70c450e1
 *
 * Licensed under the Apache License, Version 2.0 (the "License");
 * you may not use this file except in compliance with the License.
 * You may obtain a copy of the License at
 *
 *      http://www.apache.org/licenses/LICENSE-2.0
 *
 * Unless required by applicable law or agreed to in writing, software
 * distributed under the License is distributed on an "AS IS" BASIS,
 * WITHOUT WARRANTIES OR CONDITIONS OF ANY KIND, either express or implied.
 * See the License for the specific language governing permissions and
 * limitations under the License.
 */

plugins {
    id("org.hiero.gradle.base.lifecycle")
    id("org.hiero.gradle.base.jpms-modules")
    id("org.hiero.gradle.check.spotless")
    id("org.hiero.gradle.check.spotless-kotlin")
}

dependencies {
    api(enforcedPlatform("io.netty:netty-bom:4.1.110.Final"))

    // forward logging from modules using SLF4J (e.g. 'org.hyperledger.besu.evm') to Log4J
    runtime("org.apache.logging.log4j:log4j-slf4j2-impl") {
        because("org.apache.logging.log4j.slf4j2.impl")
    }
}

val autoService = "1.1.1"
val besu = "24.3.3"
val bouncycastle = "1.79"
val dagger = "2.42"
val eclipseCollections = "11.1.0"
val grpc = "1.69.0"
val hederaCryptography = "0.1.1-SNAPSHOT"
val helidon = "4.1.6"
val jackson = "2.16.0"
val junit5 = "5.10.2"
val log4j = "2.21.1"
val mockito = "5.8.0"
val protobuf = "4.28.2"
val testContainers = "1.20.4"
val tuweni = "2.4.2"
val webcompare = "2.1.7"

dependencies.constraints {
    api("io.helidon.common:helidon-common:$helidon") { because("io.helidon.common") }
    api("io.helidon.webclient:helidon-webclient:$helidon") { because("io.helidon.webclient") }
    api("io.helidon.webclient:helidon-webclient-grpc:$helidon") {
        because("io.helidon.webclient.grpc")
    }
    api("org.awaitility:awaitility:4.2.0") { because("awaitility") }
    api("com.fasterxml.jackson.core:jackson-core:$jackson") {
        because("com.fasterxml.jackson.core")
    }
    api("com.fasterxml.jackson.core:jackson-databind:$jackson") {
        because("com.fasterxml.jackson.databind")
    }
<<<<<<< HEAD
    api("com.fasterxml.jackson.dataformat:jackson-dataformat-yaml:$jackson") {
        because("com.fasterxml.jackson.dataformat")
    }
    api("com.github.ben-manes.caffeine:caffeine:3.1.1") { because("com.github.benmanes.caffeine") }
=======
    api("com.github.ben-manes.caffeine:caffeine:3.1.8") { because("com.github.benmanes.caffeine") }
>>>>>>> 70c450e1
    api("com.github.docker-java:docker-java-api:3.2.13") { because("com.github.dockerjava.api") }
    api("com.github.spotbugs:spotbugs-annotations:4.8.6") {
        because("com.github.spotbugs.annotations")
    }
    api("com.google.auto.service:auto-service-annotations:$autoService") {
        because("com.google.auto.service")
    }
    api("com.google.auto.service:auto-service:$autoService") {
        because("com.google.auto.service.processor")
    }
    api("com.google.guava:guava:33.3.1-jre") { because("com.google.common") }
    api("com.google.j2objc:j2objc-annotations:3.0.0") { because("com.google.j2objc.annotations") }
    api("com.google.jimfs:jimfs:1.3.0") { because("com.google.common.jimfs") }
    api("com.google.protobuf:protobuf-java:$protobuf") { because("com.google.protobuf") }
    api("com.google.protobuf:protobuf-java-util:$protobuf") { because("com.google.protobuf.util") }
    api("com.hedera.pbj:pbj-runtime:0.9.2") { because("com.hedera.pbj.runtime") }
    api("com.squareup:javapoet:1.13.0") { because("com.squareup.javapoet") }
    api("net.java.dev.jna:jna:5.12.1") { because("com.sun.jna") }
    api("com.google.dagger:dagger:$dagger") { because("dagger") }
    api("com.google.dagger:dagger-compiler:$dagger") { because("dagger.compiler") }
    api("io.grpc:grpc-netty:$grpc") { because("io.grpc.netty") }
    api("io.grpc:grpc-protobuf:$grpc") { because("io.grpc.protobuf") }
    api("io.grpc:grpc-stub:$grpc") { because("io.grpc.stub") }
    api("com.esaulpaugh:headlong:6.1.1") { because("com.esaulpaugh.headlong") }
    api("info.picocli:picocli:4.6.3") { because("info.picocli") }
    api("io.github.classgraph:classgraph:4.8.179") { because("io.github.classgraph") }
    api("io.perfmark:perfmark-api:0.25.0") { because("io.perfmark") }
    api("io.prometheus:simpleclient:0.16.0") { because("io.prometheus.simpleclient") }
    api("io.prometheus:simpleclient_httpserver:0.16.0") {
        because("io.prometheus.simpleclient.httpserver")
    }
    api("jakarta.inject:jakarta.inject-api:2.0.1") { because("jakarta.inject") }
    api("javax.inject:javax.inject:1") { because("javax.inject") }
    api("com.goterl:lazysodium-java:5.1.4") { because("lazysodium.java") }
    api("net.i2p.crypto:eddsa:0.3.0") { because("net.i2p.crypto.eddsa") }
    api("org.antlr:antlr4-runtime:4.13.2") { because("org.antlr.antlr4.runtime") }
    api("commons-codec:commons-codec:1.17.1") { because("org.apache.commons.codec") }
    api("org.apache.commons:commons-collections4:4.4") {
        because("org.apache.commons.collections4")
    }
    api("commons-io:commons-io:2.15.1") { because("org.apache.commons.io") }
    api("org.apache.commons:commons-lang3:3.17.0") { because("org.apache.commons.lang3") }
    api("org.apache.commons:commons-compress:1.26.0") { because("org.apache.commons.compress") }
    api("org.apache.logging.log4j:log4j-api:$log4j") { because("org.apache.logging.log4j") }
    api("org.apache.logging.log4j:log4j-core:$log4j") { because("org.apache.logging.log4j.core") }
    api("org.apache.logging.log4j:log4j-slf4j2-impl:$log4j") {
        because("org.apache.logging.log4j.slf4j2.impl")
    }
    api("org.assertj:assertj-core:3.23.1") { because("org.assertj.core") }
    api("org.bouncycastle:bcpkix-jdk18on:$bouncycastle") { because("org.bouncycastle.pkix") }
    api("org.bouncycastle:bcprov-jdk18on:$bouncycastle") { because("org.bouncycastle.provider") }
    api("org.eclipse.collections:eclipse-collections-api:$eclipseCollections") {
        because("org.eclipse.collections.api")
    }
    api("org.eclipse.collections:eclipse-collections:$eclipseCollections") {
        because("org.eclipse.collections.impl")
    }
    api("org.hamcrest:hamcrest:2.2") { because("org.hamcrest") }
    api("org.hyperledger.besu:besu-datatypes:$besu") { because("org.hyperledger.besu.datatypes") }
    api("org.hyperledger.besu:evm:$besu") { because("org.hyperledger.besu.evm") }
    api("org.hyperledger.besu:secp256k1:0.8.2") {
        because("org.hyperledger.besu.nativelib.secp256k1")
    }
    api("org.jetbrains:annotations:26.0.1") { because("org.jetbrains.annotations") }
    api("org.json:json:20231013") { because("org.json") }
    api("org.junit.jupiter:junit-jupiter-api:$junit5") { because("org.junit.jupiter.api") }
    api("org.junit.jupiter:junit-jupiter-engine:$junit5") { because("org.junit.jupiter.engine") }
    api("org.junit-pioneer:junit-pioneer:2.3.0") { because("org.junitpioneer") }
    api("org.mockito:mockito-core:$mockito") { because("org.mockito") }
    api("org.mockito:mockito-junit-jupiter:$mockito") { because("org.mockito.junit.jupiter") }
    api("org.opentest4j:opentest4j:1.2.0") { because("org.opentest4j") }
    api("org.testcontainers:testcontainers:$testContainers") { because("org.testcontainers") }
    api("org.testcontainers:junit-jupiter:$testContainers") {
        because("org.testcontainers.junit.jupiter")
    }
    api("org.yaml:snakeyaml:2.2") { because("org.yaml.snakeyaml") }
    api("io.tmio:tuweni-bytes:$tuweni") { because("tuweni.bytes") }
    api("io.tmio:tuweni-units:$tuweni") { because("tuweni.units") }
    api("uk.org.webcompere:system-stubs-core:$webcompare") {
        because("uk.org.webcompere.systemstubs.core")
    }
    api("uk.org.webcompere:system-stubs-jupiter:$webcompare") {
        because("uk.org.webcompere.systemstubs.jupiter")
    }
    api("com.google.protobuf:protoc:3.25.4")
    api("io.grpc:protoc-gen-grpc-java:1.69.0")

    api("com.hedera.cryptography:hedera-cryptography-pairings-api:$hederaCryptography") {
        because("com.hedera.cryptography.pairings.api")
    }
    api("com.hedera.cryptography:hedera-cryptography-altbn128:$hederaCryptography") {
        because("com.hedera.cryptography.altbn128")
    }
    api("com.hedera.cryptography:hedera-cryptography-bls:$hederaCryptography") {
        because("com.hedera.cryptography.bls")
    }
    api("com.hedera.cryptography:hedera-cryptography-tss:$hederaCryptography") {
        because("com.hedera.cryptography.tss")
    }
}<|MERGE_RESOLUTION|>--- conflicted
+++ resolved
@@ -1,9 +1,5 @@
 /*
-<<<<<<< HEAD
- * Copyright (C) 2024 Hedera Hashgraph, LLC
-=======
  * Copyright (C) 2025 Hedera Hashgraph, LLC
->>>>>>> 70c450e1
  *
  * Licensed under the Apache License, Version 2.0 (the "License");
  * you may not use this file except in compliance with the License.
@@ -64,14 +60,10 @@
     api("com.fasterxml.jackson.core:jackson-databind:$jackson") {
         because("com.fasterxml.jackson.databind")
     }
-<<<<<<< HEAD
     api("com.fasterxml.jackson.dataformat:jackson-dataformat-yaml:$jackson") {
         because("com.fasterxml.jackson.dataformat")
     }
-    api("com.github.ben-manes.caffeine:caffeine:3.1.1") { because("com.github.benmanes.caffeine") }
-=======
     api("com.github.ben-manes.caffeine:caffeine:3.1.8") { because("com.github.benmanes.caffeine") }
->>>>>>> 70c450e1
     api("com.github.docker-java:docker-java-api:3.2.13") { because("com.github.dockerjava.api") }
     api("com.github.spotbugs:spotbugs-annotations:4.8.6") {
         because("com.github.spotbugs.annotations")
