// SPDX-License-Identifier: Apache-2.0
plugins {
    id("org.hiero.gradle.base.lifecycle")
    id("org.hiero.gradle.base.jpms-modules")
    id("org.hiero.gradle.check.spotless")
    id("org.hiero.gradle.check.spotless-kotlin")
}

dependencies {
    api(platform("io.netty:netty-bom:4.2.2.Final"))

    // forward logging from modules using SLF4J (e.g. 'org.hyperledger.besu.evm') to Log4J
    runtime("org.apache.logging.log4j:log4j-slf4j2-impl") {
        because("org.apache.logging.log4j.slf4j2.impl")
    }
}

val autoService = "1.1.1"
val besu = "24.3.3"
val bouncycastle = "1.81"
val dagger = "2.56.2"
val eclipseCollections = "13.0.0"
val grpc = "1.72.0"
val hederaCryptography = "0.2.3-SNAPSHOT"
<<<<<<< HEAD
=======
val helidon = "4.2.3"
>>>>>>> 69b468fd
val jackson = "2.19.0"
val junit5 = "5.10.3!!" // no updates beyond 5.10.3 until #17125 is resolved
val log4j = "2.25.0"
val mockito = "5.18.0"
val pbj = "0.11.6" // ATTENTION: keep in sync with plugin version in 'hapi/hapi/build.gradle.kts'
val protobuf = "4.31.1"
val testContainers = "1.21.0"
val tuweni = "2.4.2"
val webcompare = "2.1.8"

dependencies.constraints {
    api("org.awaitility:awaitility:4.3.0") { because("awaitility") }
    api("com.fasterxml.jackson.core:jackson-core:$jackson") {
        because("com.fasterxml.jackson.core")
    }
    api("com.fasterxml.jackson.core:jackson-databind:$jackson") {
        because("com.fasterxml.jackson.databind")
    }
    api("com.fasterxml.jackson.dataformat:jackson-dataformat-yaml:$jackson") {
        because("com.fasterxml.jackson.dataformat.yaml")
    }
    api("com.github.ben-manes.caffeine:caffeine:3.2.0") { because("com.github.benmanes.caffeine") }
    api("com.github.docker-java:docker-java-api:3.5.1") { because("com.github.dockerjava.api") }
    api("com.github.spotbugs:spotbugs-annotations:4.9.3") {
        because("com.github.spotbugs.annotations")
    }
    api("com.google.auto.service:auto-service-annotations:$autoService") {
        because("com.google.auto.service")
    }
    api("com.google.auto.service:auto-service:$autoService") {
        because("com.google.auto.service.processor")
    }
    api("com.google.guava:guava:33.4.8-jre") { because("com.google.common") }
    api("com.google.j2objc:j2objc-annotations:3.0.0") { because("com.google.j2objc.annotations") }
    api("com.google.jimfs:jimfs:1.3.0") { because("com.google.common.jimfs") }
    api("com.google.protobuf:protobuf-java:$protobuf") { because("com.google.protobuf") }
    api("com.google.protobuf:protobuf-java-util:$protobuf") { because("com.google.protobuf.util") }
    api("com.hedera.pbj:pbj-runtime:$pbj") { because("com.hedera.pbj.runtime") }
    api("com.squareup:javapoet:1.13.0") { because("com.squareup.javapoet") }
    api("net.java.dev.jna:jna:5.17.0") { because("com.sun.jna") }
    api("com.google.dagger:dagger:$dagger") { because("dagger") }
    api("com.google.dagger:dagger-compiler:$dagger") { because("dagger.compiler") }
    api("io.grpc:grpc-netty:$grpc") { because("io.grpc.netty") }
    api("io.grpc:grpc-protobuf:$grpc") { because("io.grpc.protobuf") }
    api("io.grpc:grpc-stub:$grpc") { because("io.grpc.stub") }
    api("io.grpc:grpc-netty-shaded:$grpc") { because("io.grpc.netty.shaded") }
    api("com.esaulpaugh:headlong:13.2.2") { because("com.esaulpaugh.headlong") }
    api("info.picocli:picocli:4.7.7") { because("info.picocli") }
    api("io.github.classgraph:classgraph:4.8.179") { because("io.github.classgraph") }
    api("io.perfmark:perfmark-api:0.27.0") { because("io.perfmark") }
    api("io.prometheus:simpleclient:0.16.0") { because("simpleclient") }
    api("io.prometheus:simpleclient_httpserver:0.16.0") { because("simpleclient.httpserver") }
    api("jakarta.inject:jakarta.inject-api:2.0.1") { because("jakarta.inject") }
    api("javax.inject:javax.inject:1") { because("javax.inject") }
    api("com.goterl:lazysodium-java:5.2.0") { because("com.goterl.lazysodium") }
    api("net.i2p.crypto:eddsa:0.3.0") { because("net.i2p.crypto.eddsa") }
    api("org.antlr:antlr4-runtime:4.13.2") { because("org.antlr.antlr4.runtime") }
    api("commons-codec:commons-codec:1.18.0") { because("org.apache.commons.codec") }
    api("org.apache.commons:commons-collections4:4.5.0") {
        because("org.apache.commons.collections4")
    }
    api("commons-io:commons-io:2.19.0") { because("org.apache.commons.io") }
    api("org.apache.commons:commons-lang3:3.17.0") { because("org.apache.commons.lang3") }
    api("org.apache.commons:commons-compress:1.27.1") { because("org.apache.commons.compress") }
    api("org.apache.logging.log4j:log4j-api:$log4j") { because("org.apache.logging.log4j") }
    api("org.apache.logging.log4j:log4j-core:$log4j") { because("org.apache.logging.log4j.core") }
    api("org.apache.logging.log4j:log4j-slf4j2-impl:$log4j") {
        because("org.apache.logging.log4j.slf4j2.impl")
    }
    api("org.assertj:assertj-core:3.27.3") { because("org.assertj.core") }
    api("org.bouncycastle:bcpkix-jdk18on:$bouncycastle") { because("org.bouncycastle.pkix") }
    api("org.bouncycastle:bcprov-jdk18on:$bouncycastle") { because("org.bouncycastle.provider") }
    api("org.eclipse.collections:eclipse-collections-api:$eclipseCollections") {
        because("org.eclipse.collections.api")
    }
    api("org.eclipse.collections:eclipse-collections:$eclipseCollections") {
        because("org.eclipse.collections.impl")
    }
    api("org.hyperledger.besu:besu-datatypes:$besu") { because("org.hyperledger.besu.datatypes") }
    api("org.hyperledger.besu:evm:$besu") { because("org.hyperledger.besu.evm") }
    api("org.hyperledger.besu:secp256k1:0.8.2") {
        because("org.hyperledger.besu.nativelib.secp256k1")
    }
    api("org.jetbrains:annotations:26.0.2") { because("org.jetbrains.annotations") }
    api("org.json:json:20250517") { because("org.json") }
    api("org.junit.jupiter:junit-jupiter-api:$junit5") { because("org.junit.jupiter.api") }
    api("org.junit.jupiter:junit-jupiter-engine:$junit5") { because("org.junit.jupiter.engine") }
    api("org.junit-pioneer:junit-pioneer:2.3.0") { because("org.junitpioneer") }
    api("org.mockito:mockito-core:$mockito") { because("org.mockito") }
    api("org.mockito:mockito-junit-jupiter:$mockito") { because("org.mockito.junit.jupiter") }
    api("org.opentest4j:opentest4j:1.3.0") { because("org.opentest4j") }
    api("org.testcontainers:testcontainers:$testContainers") { because("org.testcontainers") }
    api("org.testcontainers:junit-jupiter:$testContainers") {
        because("org.testcontainers.junit.jupiter")
    }
    api("org.yaml:snakeyaml:2.4") { because("org.yaml.snakeyaml") }
    api("io.tmio:tuweni-bytes:$tuweni") { because("tuweni.bytes") }
    api("io.tmio:tuweni-units:$tuweni") { because("tuweni.units") }
    api("uk.org.webcompere:system-stubs-core:$webcompare") {
        because("uk.org.webcompere.systemstubs.core")
    }
    api("uk.org.webcompere:system-stubs-jupiter:$webcompare") {
        because("uk.org.webcompere.systemstubs.jupiter")
    }
    api("com.google.protobuf:protoc:$protobuf")
    api("io.grpc:protoc-gen-grpc-java:$grpc")

    api("com.hedera.cryptography:hedera-cryptography-blskeygen:$hederaCryptography") {
        because("com.hedera.cryptography.blskeygen")
    }
    api("com.hedera.cryptography:hedera-cryptography-bls:$hederaCryptography") {
        because("com.hedera.cryptography.bls")
    }
    api("com.hedera.cryptography:hedera-cryptography-pairings-api:$hederaCryptography") {
        because("com.hedera.cryptography.pairings.api")
    }
    api("com.hedera.cryptography:hedera-cryptography-tss:$hederaCryptography") {
        because("com.hedera.cryptography.tss")
    }
    api("com.hedera.cryptography:hedera-cryptography-utils:$hederaCryptography") {
        because("com.hedera.cryptography.utils")
    }
    api("com.hedera.cryptography:hedera-cryptography-rpm:$hederaCryptography") {
        because("com.hedera.cryptography.rpm")
    }
    api("com.hedera.cryptography:hedera-cryptography-hinTS:$hederaCryptography") {
        because("com.hedera.cryptography.hints")
    }
}<|MERGE_RESOLUTION|>--- conflicted
+++ resolved
@@ -22,10 +22,6 @@
 val eclipseCollections = "13.0.0"
 val grpc = "1.72.0"
 val hederaCryptography = "0.2.3-SNAPSHOT"
-<<<<<<< HEAD
-=======
-val helidon = "4.2.3"
->>>>>>> 69b468fd
 val jackson = "2.19.0"
 val junit5 = "5.10.3!!" // no updates beyond 5.10.3 until #17125 is resolved
 val log4j = "2.25.0"
