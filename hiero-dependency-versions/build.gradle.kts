// SPDX-License-Identifier: Apache-2.0
dependencies {
    api(platform("io.netty:netty-bom:4.2.4.Final"))

    // forward logging from modules using SLF4J (e.g. 'org.hyperledger.besu.evm') to Log4J
    runtime("org.apache.logging.log4j:log4j-slf4j2-impl") {
        because("org.apache.logging.log4j.slf4j2.impl")
    }
}

val autoService = "1.1.1"
val besu = "25.2.2"
val bouncycastle = "1.81"
val dagger = "2.56.2"
val eclipseCollections = "13.0.0"
val grpc = "1.72.0"
<<<<<<< HEAD
val hederaCryptography = "3.0.0"
val helidon = "4.2.7"
=======
val hederaCryptography = "2.0.2"
val helidon = "4.3.2"
>>>>>>> b71f1a62
val jackson = "2.19.0"
val junit5 = "5.10.3!!" // no updates beyond 5.10.3 until #17125 is resolved
val log4j = "2.25.0"
val mockito = "5.18.0"
val pbj = pluginVersions.version("com.hedera.pbj.pbj-compiler")
val protobuf = "4.31.1"
val blockNodeProtobufSources = "0.21.2"
val testContainers = "1.21.3"
val tuweni = "2.4.2"
val webcompare = "2.1.8"

dependencies.constraints {
    api("io.helidon.common:helidon-common:$helidon") { because("io.helidon.common") }
    api("io.helidon.webclient:helidon-webclient:$helidon") { because("io.helidon.webclient") }
    api("io.helidon.webclient:helidon-webclient-grpc:$helidon") {
        because("io.helidon.webclient.grpc")
    }
    api("org.awaitility:awaitility:4.3.0") { because("awaitility") }
    api("com.fasterxml.jackson.core:jackson-core:$jackson") {
        because("com.fasterxml.jackson.core")
    }
    api("com.fasterxml.jackson.core:jackson-databind:$jackson") {
        because("com.fasterxml.jackson.databind")
    }
    api("com.fasterxml.jackson.dataformat:jackson-dataformat-yaml:$jackson") {
        because("com.fasterxml.jackson.dataformat.yaml")
    }
    api("com.github.ben-manes.caffeine:caffeine:3.2.0") { because("com.github.benmanes.caffeine") }
    api("com.github.docker-java:docker-java-api:3.5.3") { because("com.github.dockerjava.api") }
    api("com.github.spotbugs:spotbugs-annotations:4.9.3") {
        because("com.github.spotbugs.annotations")
    }
    api("com.google.auto.service:auto-service-annotations:$autoService") {
        because("com.google.auto.service")
    }
    api("com.google.auto.service:auto-service:$autoService") {
        because("com.google.auto.service.processor")
    }
    api("com.google.guava:guava:33.4.8-jre") { because("com.google.common") }
    api("com.google.j2objc:j2objc-annotations:3.0.0") { because("com.google.j2objc.annotations") }
    api("com.google.jimfs:jimfs:1.3.0") { because("com.google.common.jimfs") }
    api("com.google.protobuf:protobuf-java:$protobuf") { because("com.google.protobuf") }
    api("com.google.protobuf:protobuf-java-util:$protobuf") { because("com.google.protobuf.util") }
    api("com.hedera.pbj:pbj-grpc-client-helidon:$pbj") {
        because("com.hedera.pbj.grpc.client.helidon")
    }
    api("com.hedera.pbj:pbj-grpc-helidon:${pbj}") { because("com.hedera.pbj.grpc.helidon") }
    api("com.hedera.pbj:pbj-runtime:$pbj") { because("com.hedera.pbj.runtime") }
    api("com.squareup:javapoet:1.13.0") { because("com.squareup.javapoet") }
    api("net.java.dev.jna:jna:5.17.0") { because("com.sun.jna") }
    api("com.google.dagger:dagger:$dagger") { because("dagger") }
    api("com.google.dagger:dagger-compiler:$dagger") { because("dagger.compiler") }
    api("io.grpc:grpc-netty:$grpc") { because("io.grpc.netty") }
    api("io.grpc:grpc-protobuf:$grpc") { because("io.grpc.protobuf") }
    api("io.grpc:grpc-stub:$grpc") { because("io.grpc.stub") }
    api("io.grpc:grpc-netty-shaded:$grpc") { because("io.grpc.netty.shaded") }
    api("com.esaulpaugh:headlong:13.3.0") { because("com.esaulpaugh.headlong") }
    api("info.picocli:picocli:4.7.7") { because("info.picocli") }
    api("io.github.classgraph:classgraph:4.8.179") { because("io.github.classgraph") }
    api("io.perfmark:perfmark-api:0.27.0") { because("io.perfmark") }
    api("io.prometheus:simpleclient:0.16.0") { because("simpleclient") }
    api("io.prometheus:simpleclient_httpserver:0.16.0") { because("simpleclient.httpserver") }
    api("jakarta.inject:jakarta.inject-api:2.0.1") { because("jakarta.inject") }
    api("javax.inject:javax.inject:1") { because("javax.inject") }
    api("com.goterl:lazysodium-java:5.2.0") { because("com.goterl.lazysodium") }
    api("net.i2p.crypto:eddsa:0.3.0") { because("net.i2p.crypto.eddsa") }
    api("org.antlr:antlr4-runtime:4.13.2") { because("org.antlr.antlr4.runtime") }
    api("commons-codec:commons-codec:1.18.0") { because("org.apache.commons.codec") }
    api("commons-io:commons-io:2.19.0") { because("org.apache.commons.io") }
    api("org.apache.commons:commons-lang3:3.18.0") { because("org.apache.commons.lang3") }
    api("org.apache.commons:commons-compress:1.27.1") { because("org.apache.commons.compress") }
    api("org.apache.logging.log4j:log4j-api:$log4j") { because("org.apache.logging.log4j") }
    api("org.apache.logging.log4j:log4j-core:$log4j") { because("org.apache.logging.log4j.core") }
    api("org.apache.logging.log4j:log4j-slf4j2-impl:$log4j") {
        because("org.apache.logging.log4j.slf4j2.impl")
    }
    api("org.assertj:assertj-core:3.27.3") { because("org.assertj.core") }
    api("org.bouncycastle:bcpkix-jdk18on:$bouncycastle") { because("org.bouncycastle.pkix") }
    api("org.bouncycastle:bcprov-jdk18on:$bouncycastle") { because("org.bouncycastle.provider") }
    api("org.eclipse.collections:eclipse-collections-api:$eclipseCollections") {
        because("org.eclipse.collections.api")
    }
    api("org.eclipse.collections:eclipse-collections:$eclipseCollections") {
        because("org.eclipse.collections.impl")
    }
    api("org.hyperledger.besu:besu-datatypes:$besu") { because("org.hyperledger.besu.datatypes") }
    api("org.hyperledger.besu:evm:$besu") { because("org.hyperledger.besu.evm") }
    api("org.hyperledger.besu:secp256k1:1.3.0") {
        because("org.hyperledger.besu.nativelib.secp256k1")
    }
    api("org.jetbrains:annotations:26.0.2") { because("org.jetbrains.annotations") }
    api("org.json:json:20250517") { because("org.json") }
    api("org.junit.jupiter:junit-jupiter-api:$junit5") { because("org.junit.jupiter.api") }
    api("org.junit.jupiter:junit-jupiter-engine:$junit5") { because("org.junit.jupiter.engine") }
    api("org.junit:junit-bom:$junit5")
    api("org.mockito:mockito-core:$mockito") { because("org.mockito") }
    api("org.mockito:mockito-junit-jupiter:$mockito") { because("org.mockito.junit.jupiter") }
    api("org.opentest4j:opentest4j:1.3.0") { because("org.opentest4j") }
    api("org.testcontainers:testcontainers:$testContainers") { because("org.testcontainers") }
    api("org.yaml:snakeyaml:2.4") { because("org.yaml.snakeyaml") }
    api("io.tmio:tuweni-bytes:$tuweni") { because("tuweni.bytes") }
    api("io.tmio:tuweni-units:$tuweni") { because("tuweni.units") }
    api("uk.org.webcompere:system-stubs-core:$webcompare") {
        because("uk.org.webcompere.systemstubs.core")
    }
    api("uk.org.webcompere:system-stubs-jupiter:$webcompare") {
        because("uk.org.webcompere.systemstubs.jupiter")
    }
    api("com.hedera.cryptography:hedera-cryptography-rpm:$hederaCryptography") {
        because("com.hedera.cryptography.rpm")
    }
    api("com.hedera.cryptography:hedera-cryptography-wraps:$hederaCryptography") {
        because("com.hedera.cryptography.wraps")
    }
    api("com.hedera.cryptography:hedera-cryptography-hints:$hederaCryptography") {
        because("com.hedera.cryptography.hints")
    }

    // Versions of additional tools that are not part of the product or test module paths
    api("com.google.protobuf:protoc:${protobuf}")
    api("io.grpc:protoc-gen-grpc-java:${grpc}")
    api("org.hiero.block:block-node-protobuf-sources:$blockNodeProtobufSources") {
        because("External block node protobuf sources")
    }
    tasks.checkVersionConsistency {
        excludes.add("com.google.protobuf:protoc")
        excludes.add("io.grpc:protoc-gen-grpc-java")
        excludes.add("org.hiero.block:block-node-protobuf-sources")
    }
}<|MERGE_RESOLUTION|>--- conflicted
+++ resolved
@@ -14,13 +14,8 @@
 val dagger = "2.56.2"
 val eclipseCollections = "13.0.0"
 val grpc = "1.72.0"
-<<<<<<< HEAD
 val hederaCryptography = "3.0.0"
-val helidon = "4.2.7"
-=======
-val hederaCryptography = "2.0.2"
 val helidon = "4.3.2"
->>>>>>> b71f1a62
 val jackson = "2.19.0"
 val junit5 = "5.10.3!!" // no updates beyond 5.10.3 until #17125 is resolved
 val log4j = "2.25.0"
