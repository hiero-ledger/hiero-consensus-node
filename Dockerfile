## Installs OpenJDK17 and openssl (used by Swirlds Platform to 
## generate node keys for e.g. signing states), then copies 
## required libraries and startup assets for a node with:
##  * Configuration from /opt/hedera/services/config-mount; and, 
##  * Logs at /opt/hedera/services/output; and, 
##  * Saved states under /opt/hedera/services/output
FROM ubuntu:21.10 AS base-runtime
RUN apt-get update && \
    apt-get upgrade -y && \
    apt-get install -y dos2unix openssl libsodium23 postgresql-client

# JDK
RUN apt-get install -y software-properties-common && \
    add-apt-repository -y ppa:openjdk-r/ppa && \
    apt-get install -y openjdk-17-jdk

# Services runtime
RUN mkdir -p /opt/hedera/services/data/lib
RUN mkdir -p /opt/hedera/services/data/backup
RUN mkdir /opt/hedera/services/data/apps
RUN mkdir /opt/hedera/services/data/config
RUN mkdir /opt/hedera/services/data/saved
RUN mkdir /opt/hedera/services/data/onboard
RUN mkdir /opt/hedera/services/output
RUN mkdir /opt/hedera/services/config-mount

## Builds the HederaNode.jar from the current source tree and creates 
## the /opt/hedera/services/.VERSION file
FROM base-runtime AS services-builder

# Maven
# Note: Java 17 requires Maven 3.8+ so the distro provided one just won't do
RUN apt-get update && \
    apt-get install -y wget unzip && \
<<<<<<< HEAD
    wget https://dlcdn.apache.org/maven/maven-3/3.8.5/binaries/apache-maven-3.8.5-bin.zip &&\
=======
    wget https://dlcdn.apache.org/maven/maven-3/3.8.5/binaries/apache-maven-3.8.5-bin.zip && \
>>>>>>> 192edbfc
    unzip apache-maven-3.8.5-bin.zip -d /opt && \
    rm apache-maven-3.8.5-bin.zip
ENV PATH=/opt/apache-maven-3.8.5/bin:$PATH

WORKDIR /opt/hedera/services
# Install Services
COPY .env /opt/hedera/services
RUN for PIECE in $(cat .env | head -1 | tr '=' ' '); do \
  if [ "$IS_VERSION" = "true" ]; then echo $PIECE >> .VERSION ; else IS_VERSION=true; fi done
COPY pom.xml /opt/hedera/services
RUN mkdir /opt/hedera/services/hapi-utils
COPY hapi-utils /opt/hedera/services/hapi-utils
RUN mkdir /opt/hedera/services/hapi-fees
COPY hapi-fees /opt/hedera/services/hapi-fees
RUN mkdir /opt/hedera/services/hedera-node
COPY hedera-node /opt/hedera/services/hedera-node
RUN mkdir /opt/hedera/services/test-clients
COPY test-clients /opt/hedera/services/test-clients
RUN mkdir /opt/hedera/services/benchmarks
COPY benchmarks /opt/hedera/services/benchmarks
RUN mvn install -pl hedera-node -am -DskipTests -Dmaven.gitcommitid.skip=true

## Finishes by copying the Services JAR to the base runtime
FROM base-runtime AS final-image
COPY image-utils/ /opt/hedera/services 
COPY --from=services-builder /opt/hedera/services/.VERSION /opt/hedera/services
COPY --from=services-builder /opt/hedera/services/hedera-node/data/lib /opt/hedera/services/data/lib
COPY --from=services-builder /opt/hedera/services/hedera-node/data/backup /opt/hedera/services/data/backup
COPY --from=services-builder /opt/hedera/services/hedera-node/swirlds.jar /opt/hedera/services/data/lib
RUN ls -al /opt/hedera/services/data/lib
COPY --from=services-builder /opt/hedera/services/hedera-node/data/onboard/StartUpAccount.txt /opt/hedera/services/data/onboard
COPY --from=services-builder /opt/hedera/services/hedera-node/data/apps /opt/hedera/services/data/apps
WORKDIR /opt/hedera/services
RUN dos2unix start-services.sh wait-for-it /opt/hedera/services/data/backup/*.sh
CMD ["/bin/sh", "-c", "./start-services.sh"]<|MERGE_RESOLUTION|>--- conflicted
+++ resolved
@@ -32,11 +32,7 @@
 # Note: Java 17 requires Maven 3.8+ so the distro provided one just won't do
 RUN apt-get update && \
     apt-get install -y wget unzip && \
-<<<<<<< HEAD
-    wget https://dlcdn.apache.org/maven/maven-3/3.8.5/binaries/apache-maven-3.8.5-bin.zip &&\
-=======
     wget https://dlcdn.apache.org/maven/maven-3/3.8.5/binaries/apache-maven-3.8.5-bin.zip && \
->>>>>>> 192edbfc
     unzip apache-maven-3.8.5-bin.zip -d /opt && \
     rm apache-maven-3.8.5-bin.zip
 ENV PATH=/opt/apache-maven-3.8.5/bin:$PATH
