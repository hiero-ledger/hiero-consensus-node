--- conflicted
+++ resolved
@@ -27,8 +27,6 @@
 ## the /opt/hedera/services/.VERSION file
 FROM base-runtime AS services-builder
 
-<<<<<<< HEAD
-=======
 # Maven
 # Note: Java 17 requires Maven 3.8+ so the distro provided one just won't do
 RUN apt-get update && \
@@ -38,7 +36,6 @@
     rm apache-maven-3.8.6-bin.zip
 ENV PATH=/opt/apache-maven-3.8.6/bin:$PATH
 
->>>>>>> 28d18600
 WORKDIR /opt/hedera/services
 # Install Services
 COPY .env /opt/hedera/services
