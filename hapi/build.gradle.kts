--- conflicted
+++ resolved
@@ -30,17 +30,10 @@
 // Add downloaded HAPI repo protobuf files into build directory and add to sources to build them
 tasks.cloneHederaProtobufs {
     // uncomment below to use a specific tag
-<<<<<<< HEAD
-    // tag = "v0.51.0"
-
-    // uncomment below to use a specific branch
-    //    branch = "main"
-    branch = "hip-904-proto-updates"
-=======
     //    tag = "v0.51.0"
     // uncomment below to use a specific branch
-    branch = "main"
->>>>>>> f5703169
+    //branch = "main"
+    branch = "hip-904-proto-updates"
 }
 
 sourceSets {
