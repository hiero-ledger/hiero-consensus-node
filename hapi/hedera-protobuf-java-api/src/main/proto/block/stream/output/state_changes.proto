--- conflicted
+++ resolved
@@ -462,15 +462,14 @@
     STATE_ID_NODE_REWARDS = 50;
 
     /**
-<<<<<<< HEAD
     * A state identifier for the virtual map state. Singleton state.
     */
     STATE_ID_VIRTUAL_MAP_STATE = 51;
-=======
+
+    /**
     * A state identifier for the Topics state. Key/value state.
     */
     STATE_ID_TOPICS = 52;
->>>>>>> c9e490c6
 
     /**
      * A state identifier for the round receipts queue. Queue state.
