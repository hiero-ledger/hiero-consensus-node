--- conflicted
+++ resolved
@@ -39,11 +39,7 @@
  * creating a "virtual" merkle tree to obtain the root merkle hash of
  * that virtual tree.<br/>
  * The merkle tree SHALL have the following structure:
-<<<<<<< HEAD
- * - The merkle tree SHALL be structured as a strictly binary tree.
-=======
  * - The merkle tree SHALL be structured as a binary tree.
->>>>>>> 96ee3efc
  * - The merkle tree root SHALL have a "left-most" node containing the
  *   block's beginning timestamp.
  * - The merkle tree root SHALL have a "right-most" subtree comprised of 16
@@ -51,52 +47,6 @@
  * - The first four "levels" of the "right-most" subtree SHALL be internal
  *   nodes, comprising 15 in total.
  * - The fifth level of the "right-most" subtree SHALL be comprised of 16
-<<<<<<< HEAD
- *   components (detailed below).
- * The "right-most" subtree's 16 components SHALL be, in order (from left
- * to right):
- * 1. A leaf containing the previous block's root hash
- * 2. A sub-tree of "incrementally-collapsed" block hashes, ranging from
- *    the genesis block to the block immediately preceding the current
- *    block number, strictly ordered by block number
- * 3. A leaf containing the hash of the state merkle tree at the start of
- *    the block
- * 4. The root of a, strictly binary, merkle tree composed of all
- *    consensus header items in the block. Leaf nodes in this subtree SHALL
- *    be ordered in the same order that the block items are encountered in
- *    the stream.
- * 5. The root of a, strictly binary, merkle tree composed of all input
- *    items in the block. Input items SHALL be transactions, system
- *    transactions, and  events. Leaf nodes in this subtree SHALL be
- *    ordered in the same  order that the block items are encountered in
- *    the stream.
- * 6. The root of a, strictly binary, merkle tree composed of all output
- *    items in the block. Output items SHALL be transaction result or
- *    transaction output items. Leaf nodes in this subtree SHALL be ordered
- *    in the same order that the block items are encountered in the stream.
- * 7. The root of a, strictly binary, merkle tree composed of all state
- *    changes in the block. State change items SHALL be transaction result or
- *    transaction output items. Leaf nodes in this subtree SHALL be ordered
- *    in the same order that the block items are encountered in the stream.
- * 8. The root of a, strictly binary, merkle tree composed of all trace
- *    data items in the block. Trace data items SHALL be transaction result
- *    or transaction output items. Leaf nodes in this subtree SHALL be
- *    ordered in the same order that the block items are encountered in
- *    the stream.
- * 9-16: Empty leaf nodes reserved for future use (SHALL be set to the
- * "null"). Each of branches 4-8 SHALL (individually) be "complete" binary
- * merkle trees, with nodes that would otherwise be missing replaced by a
- * "null" hash leaf.
- * For the "right-most" subtree's internal nodes:
- * - Level four's internal nodes SHALL be the parents of the (ordered)
- *   16 leaves described above
- * - Level three's internal nodes SHALL be the parents of level four's
- *   (ordered) internal nodes
- * - Level two's internal nodes SHALL be the parents of level three's
- *   (ordered) internal nodes
- * - Level one's internal node SHALL be the (single) parent of level two's
- *   (ordered) internal nodes
-=======
  *   components (detailed below).<br/>
  * The "right-most" subtree's 16 components SHALL be, in order (from left
  * to right):
@@ -136,13 +86,10 @@
  *   (ordered) internal nodes.
  * - Level one's internal node SHALL be the (single) parent of level two's
  *   (ordered) internal nodes.
->>>>>>> 96ee3efc
  * The block hash SHALL be the hash calculated for the root of this merkle
  *   tree.
  * - The hash algorithm used SHALL be the algorithm specified in the
  *   corresponding block header.
-<<<<<<< HEAD
-=======
  *
  * The term "incrementally collapsed" above is significant, and changes how
  * the tree hash is computed. Internal nodes are produced only when necessary
@@ -150,7 +97,6 @@
  * in the tree if there are not enough nodes "to the right" to complete the full
  * tree. The specifics of this algorithm are published in detailed system
  * documentation.
->>>>>>> 96ee3efc
  */
 message BlockProof {
     /**
@@ -164,8 +110,6 @@
     uint64 block = 1;
 
     /**
-<<<<<<< HEAD
-=======
      * A block root hash for the previous block.
      * <p>
      * This value MUST match the block merkle tree root hash of the previous
@@ -268,7 +212,6 @@
     bytes block_signature = 4 [deprecated = true];
 
     /**
->>>>>>> 96ee3efc
      * A set of hash values along with ordering information.<br/>
      * This list of hash values form the set of sibling hash values needed to
      * correctly reconstruct the parent hash, and all hash values "above" that
@@ -295,23 +238,19 @@
      * "secondary" root hash MUST then be verified using the value of
      * `block_signature`.
      */
-    repeated MerkleSiblingHash sibling_hashes = 2;
+    repeated MerkleSiblingHash sibling_hashes = 5;
 
     /**
      * The hinTS key that this signature verifies under; a stream consumer should
      * only use this key after first checking the chain of trust proof.
      */
-    bytes verification_key = 3;
+    bytes verification_key = 6;
 
     /**
      * Proof the hinTS verification key is in the chain of trust extending
      * from the network's ledger id.
      */
-<<<<<<< HEAD
-    ChainOfTrustProof verification_key_proof = 4;
-=======
     ChainOfTrustProof verification_key_proof = 7;
->>>>>>> 96ee3efc
 
     /**
      * The proof contents verifying the block's merkle root hash.<br/>
@@ -327,22 +266,14 @@
          * used when the current block is signed directly by the consensus
          * nodes with a TSS signature; otherwise it MUST be empty.
          */
-<<<<<<< HEAD
-        TssSignedBlockProof signed_block_proof = 5;
-=======
         TssSignedBlockProof signed_block_proof = 8;
->>>>>>> 96ee3efc
         /**
          * A proof of the block merkle tree's contents. This proof SHALL
          * contain the information necessary to validate the previous block's
          * hash, along with any information necessary to validate the current
          * block's hash.
          */
-<<<<<<< HEAD
-        StateProof block_state_proof = 6;
-=======
         StateProof block_state_proof = 9;
->>>>>>> 96ee3efc
         /**
          * A proof consisting of RSA signatures from consensus nodes.<br/>
          * This proof type exists for backward compatibility with blocks that
@@ -351,11 +282,7 @@
          * individual RSA signatures from consensus nodes; otherwise it MUST be
          * empty.
          */
-<<<<<<< HEAD
-        SignedRecordFileProof signed_record_file_proof = 7;
-=======
         SignedRecordFileProof signed_record_file_proof = 10;
->>>>>>> 96ee3efc
     }
 }
 
