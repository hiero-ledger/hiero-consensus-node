/**
 * # Block Item
 * A single item in the block stream, such as transaction data, event metadata,
 * or a a system transaction.<br/>
 * Each block consists of a block header, one or more block items,
 * and a block state proof. Within the block are a series of events delimited
 * by start_event block items.
 *
 * This structure here MUST support a stream of block items with no enclosing
 * message.<br/>
 * Implementations SHOULD behave in a reasonable manner if used in a gRPC
 * bidirectional streaming RPC similar to
 * `rpc processBlocks(stream BlockItem) returns (stream Acknowledgement);`.
 *
 * ### Keywords
 * The key words "MUST", "MUST NOT", "REQUIRED", "SHALL", "SHALL NOT",
 * "SHOULD", "SHOULD NOT", "RECOMMENDED", "MAY", and "OPTIONAL" in this
 * document are to be interpreted as described in
 * [RFC2119](https://www.ietf.org/rfc/rfc2119) and clarified in
 * [RFC8174](https://www.ietf.org/rfc/rfc8174).
 */
syntax = "proto3";

package com.hedera.hapi.block.stream;

// SPDX-License-Identifier: Apache-2.0
option java_package = "com.hedera.hapi.block.stream.protoc";
// <<<pbj.java_package = "com.hedera.hapi.block.stream">>> This comment is special code for setting PBJ Compiler java package
option java_multiple_files = true;

import "block/stream/block_proof.proto";
import "block/stream/record_file_item.proto";
import "block/stream/input/event_metadata.proto";
import "block/stream/input/round_header.proto";
import "block/stream/output/block_header.proto";
import "block/stream/output/state_changes.proto";
import "block/stream/output/transaction_output.proto";
import "block/stream/output/transaction_result.proto";
import "block/stream/trace/trace_data.proto";
import "block/stream/output/block_footer.proto";
import "services/state/blockstream/streaming_tree_snapshot.proto";

/**
 * A single item within a block stream.
 *
 * Each item in the block stream SHALL be self-contained and independent,
 * with the following constraints applicable to the _unfiltered_ stream.
 * - A block SHALL start with a `header`.
 * - A block SHALL end with a `state_proof`.
 * - A `block_header` SHALL be followed by an `event_header`.
 * - An `event_header` SHALL be followed by one or more
 *   `event_transaction` items.
 * - An `event_transaction` SHOULD be followed by a `transaction_result`.
 * - A `transaction_result` MAY be followed by one or more `transaction_output`s.
 * - A `transaction_result` (or a `transaction_output`, if present) MAY be
 *     followed by one or more `state_changes`.
 *
 * This forms the following required sequence for each block, which is then
 * repeated within the block stream, indefinitely.  Note that there is no
 * container structure in the stream, the indentation below is only to
 * highlight repeated subsequences.<br/>
 * The order of items within each block below is REQUIRED and SHALL NOT change.
 *
 * ```text
 * header
 *   repeated {
 *     start_event
 *     repeated {
 *       event_transaction
 *       transaction_result
 *       (optional) transaction_output
 *       (optional) repeated state_changes
 *       (optional) filtered_single_item
 *     }
 *     block_footer
 *     repeated block_proof
 *   }
 * ```
 *
 * A filtered stream may exclude some items above, depending on filter
 * criteria. A filtered item is replaced with a merkle path and hash value
 * to maintain block stream verifiability.
 *
 * A BlockItem SHALL be individually and directly processed to create the
 * item hash.<br/>
 * Items to be hashed MUST NOT be contained within another item.<br/>
 * Items which might be filtered out of the stream MUST NOT be
 * contained in other items.
 *
 * ### Forward Compatibility
 * In order to maximize forward compatibility, and minimize the need to
 * coordinate deployments of different systems creating and processing
 * block streams in the future, the following rules SHALL be followed
 * for field numbering in this message.
 * - The first 19 field numbers SHALL be assigned to the fields present
 *   in the first release. Unused fields in this range SHALL remain reserved
 *   until needed for additional options that do not fit into existing
 *   subtree categories.
 * - Fields numbered 20 and above MUST be numbered as follows.
 *    - Calculate the category number as N modulo 10, where N is the actual field number.
 *        - 0 - Consensus Headers
 *        - 1 - Inputs
 *        - 2 - Outputs
 *        - 3 - State Changes
 *        - 4 - Trace Data
 *        - 5 - Extension 0
 *        - 6 - Extension 1
 *        - 7 - Extension 2
 *        - 8 - Extension 3
 *        - 9 - Not hashed (not part of the block proof merkle tree)
 *
 * #### Forward Compatibility Example
 * A future update adding three new items. A "BlockTrailer" item which is
 * not part of the merkle tree, a new "ConsensusTransform" which is in Consensus Headers,
 * and a new "BridgeTransform" which is in Trace Data.
 * - All three fields are at least 20, so they are additions.
 * - The "BlockTrailer" is field 29.
 * - The "ConsensusTransform" is field 20 (20 modulo 10 is 0, so it is a Consensus Header).
 * - The "BridgeTransform" field is 24 (24 modulo 10 is 4, so it is Trace Data).
 *
 * #### Initial Field assignment to subtree categories.
 * - Consensus Headers
 *    - `event_header`
 *    - `round_header`
 * - Inputs
 *    - `event_transaction`
 * - Outputs
 *    - `block_header`
 *    - `transaction_result`
 *    - `transaction_output`
 * - State Changes
 *    - `state_changes`
 * - Trace Data
 *    - `trace_data`
 * - Any subtree (depending on what was filtered).
 *   This item contains it's path in the tree and must be fully parsed.
 *    - `filtered_item_hash`
<<<<<<< HEAD
 * - No subtree
=======
 * - No subtree (and not part of the "proof" merkle tree)
 *    - `block_footer`
>>>>>>> 96ee3efc
 *    - `block_proof`
 *    - `record_file`
 */
message BlockItem {
    // Reserved for future items that require separate handling for block hash purposes.
    reserved 14,15,16,17,18,19;

    oneof item {
        /**
         * An header for the block, marking the start of a new block.
         */
        com.hedera.hapi.block.stream.output.BlockHeader block_header = 1;

        /**
         * An header emitted at the start of a new network "event".
         * <p>
         * This item SHALL contain the properties relevant to a single
         * gossip event.
         */
        com.hedera.hapi.block.stream.input.EventHeader event_header = 2;

        /**
         * An header emitted at the start of a new consensus "round".
         * <p>
         * This item SHALL contain the properties relevant to a single
         * consensus round.
         */
        com.hedera.hapi.block.stream.input.RoundHeader round_header = 3;

        /**
         * A single transaction.
         * <p>
         * This item SHALL contain the serialized bytes of a
         * single proto.SignedTransaction.<br/>
         * This item MUST NOT contain data for more than one
         * `SignedTransaction`.
         */
        bytes signed_transaction = 4;

        /**
         * The result of running a transaction.
         * <p>
         * This item SHALL be present immediately after an
         * `signed_transaction` item.<br/>
         * This item MAY be redacted in some circumstances, and SHALL be
         * replaced with a `filtered_item` if removed.
         */
        com.hedera.hapi.block.stream.output.TransactionResult transaction_result = 5;

        /**
         * A transaction output.
         * <p>
         * This item MAY not be present if a transaction does not produce
         * an output.<br/>
         * If a transaction does produce an output that is not reflected
         * in state changes, then this item MUST be present after the
         * `transaction_result` for that transaction.
         */
        com.hedera.hapi.block.stream.output.TransactionOutput transaction_output = 6;

        /**
         * A set of state changes.
         * <p>
         * All changes to values in network state SHALL be described by
         * stream items of this type.<br/>
         * The source of these state changes SHALL be described by the
         * `reason` enumeration.
         */
        com.hedera.hapi.block.stream.output.StateChanges state_changes = 7;

        /**
         * Verification data for an item filtered from the stream.<br/>
         * This is a hash for a merkle tree node where the contents of that
         * part of the merkle tree have been removed from this stream.
         * <p>
         * Items of this type SHALL NOT be present in the full (unfiltered)
         * block stream.<br/>
         * Items of this type SHALL replace any item removed from a partial
         * (filtered) block stream.<br/>
         * Presence of `filtered_item` entries SHALL NOT prevent verification
         * of a block, but MAY preclude verification or reconstruction of
         * consensus state.<br/>
         */
        FilteredItemHash filtered_item_hash = 8 [deprecated = true];

        /**
         * A signed block proof.<br/>
         * The signed merkle proof for this block. This will validate
         * a "virtual" merkle tree containing the previous block "virtual"
         * root, an "input" subtree, an "output" subtree, and
         * a "state changes" subtree.
         * <p>
         * This item is not part of the block stream hash chain/tree, and
         * MUST follow after the end of a block.
         */
        BlockProof block_proof = 9;

        /**
         * A record file and associated data.
         * <p>
         * This MUST contain a single Record file, associated Sidecar files,
         * and data from related Signature files.
         * If this item is present, special treatment is
         * REQUIRED for this block.
         * <ul>
         *   <li>The block SHALL NOT have a `BlockHeader`.</li>
         *   <li>The block SHALL NOT have a `BlockProof`.</li>
         *   <li>The block SHALL contain _exactly one_ `RecordFileItem`.</li>
         *   <li>The block SHALL NOT contain any item other than a
         *       `RecordFileItem`.</li>
         *   <li>The content of the `RecordFileItem` MUST be validated using
         *       the signature data and content provided within according to
         *       the process used for Record Files prior to the creation
         *       of Block Stream.</li>
         * </ul>
         */
        RecordFileItem record_file = 10;

        /**
         * A trace data.
         * <p>
         * Any informational trace data MAY be described by
         * stream items of this type.<br/>
         */
        com.hedera.hapi.block.stream.trace.TraceData trace_data = 11;

        /**
<<<<<<< HEAD
         * A transaction intentionally filtered from the stream.
         */
        FilteredSingleItem filtered_single_item = 20;

        /**
         * A footer item that SHALL signal the end of information to include
         * in a block's hashed content.
         */
        com.hedera.hapi.block.stream.output.BlockFooter block_footer = 21;
=======
         * Hashes at the end of each block.
         * <p>
         * This footer SHALL signal the end of information to include
         * in a block's hashed content.<br/>
         * One or more Block Proof items SHALL follow this item.
         */
        com.hedera.hapi.block.stream.output.BlockFooter block_footer = 12;

        /**
         * A transaction intentionally filtered from the stream.
         */
        FilteredSingleItem filtered_single_item = 13;
>>>>>>> 96ee3efc
  }
}

/**
 * Verification data for an item filtered from the stream.
 *
 * Items of this type SHALL NOT be present in the full (unfiltered) block
 * stream.<br/>
 * Items of this type SHALL replace any item removed from a partial (filtered)
 * block stream.<br/>
 * Presence of `filtered_item` entries SHALL NOT prevent verification
 * of a block, but MAY preclude verification or reconstruction
 * of consensus state.<br/>
 */
message FilteredItemHash {
    /**
     * A hash of an item filtered from the stream.
     * <p>
     * The hash algorithm used MUST match the hash algorithm specified in
     * the block header for the containing block.<br/>
     * This field is REQUIRED.
     */
    bytes item_hash = 1;

    /**
     * A record of the merkle path to the item that was filtered
     * from the stream.<br/>
     * This path begins at the root of the block proof merkle tree.
     * <p>
     * This REQUIRED field SHALL describe the full path in the virtual
     * merkle tree constructed for the block proof that contained the
     * item filtered from the stream.
     */
    uint64 filtered_path = 3;
}


message FilteredSingleItem {
    /**
     * A hash of an item filtered from the stream.
     * <p>
     * The hash algorithm used MUST match the hash algorithm specified in
     * the block header for the containing block.<br/>
     * This field is REQUIRED.
     */
    bytes item_hash = 1;

    /**
     * This tells you which of the block merkle sub trees to add the item hash into
     * <p>
     * This REQUIRED field SHALL describe the type of filtered item
     */
    SubMerkleTree tree = 2;
}

/**
 * Filtered Block Item representing a complete block sub merkle tree that has been
 * filtered out and replaced by a hash.
 */
message FilteredMerkleSubTree {
    /**
     * Root hash of a sub-merkle tree
     */
    bytes subtree_root_hash = 1;

    /**
     * This tells you which of the block merkle sub trees the hash is the root for
     */
    SubMerkleTree tree = 2;

    /**
     * The number of leaves filtered by this FilteredMerkleSubTree.
     */
    uint32 filtered_leaf_count = 3;
}

/**
 * Verification data for an item redacted from the stream.
 *
 * Presence of `redacted_item` entries SHALL NOT prevent verification
 * of a block.<br/>
 */
message RedactedItem {
    /**
     * A hash of an item redacted from the stream.
     * <p>
     * The hash algorithm used MUST match the hash algorithm specified in
     * the block header for the containing block.<br/>
     * This field is REQUIRED.
     */
    bytes item_hash = 1;

    /**
     * When this redacted item is a SignedTransaction, this value is the
     * hash of that SignedTransaction directly, without the BlockItem
     * wrapper. This is needed for event reconstruction. The
     * signed_transaction_hash will only be set for event transactions,
     * synthetic transactions will have empty value.
     * <p>
     * The hash algorithm used MUST match the hash algorithm specified in
     * the block header for the containing block.<br/>
     * This value SHALL NOT be provided if the original item MUST NOT be
     * included in an event hash.
     */
    bytes signed_transaction_hash = 2;

    /**
     * This tells you which of the block merkle sub trees to add the
     * item hash into
     * <p>
     * This REQUIRED field SHALL describe the type of filtered item
     */
    SubMerkleTree tree = 3;
}<|MERGE_RESOLUTION|>--- conflicted
+++ resolved
@@ -135,12 +135,8 @@
  * - Any subtree (depending on what was filtered).
  *   This item contains it's path in the tree and must be fully parsed.
  *    - `filtered_item_hash`
-<<<<<<< HEAD
- * - No subtree
-=======
  * - No subtree (and not part of the "proof" merkle tree)
  *    - `block_footer`
->>>>>>> 96ee3efc
  *    - `block_proof`
  *    - `record_file`
  */
@@ -268,17 +264,6 @@
         com.hedera.hapi.block.stream.trace.TraceData trace_data = 11;
 
         /**
-<<<<<<< HEAD
-         * A transaction intentionally filtered from the stream.
-         */
-        FilteredSingleItem filtered_single_item = 20;
-
-        /**
-         * A footer item that SHALL signal the end of information to include
-         * in a block's hashed content.
-         */
-        com.hedera.hapi.block.stream.output.BlockFooter block_footer = 21;
-=======
          * Hashes at the end of each block.
          * <p>
          * This footer SHALL signal the end of information to include
@@ -291,7 +276,6 @@
          * A transaction intentionally filtered from the stream.
          */
         FilteredSingleItem filtered_single_item = 13;
->>>>>>> 96ee3efc
   }
 }
 
