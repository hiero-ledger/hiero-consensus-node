--- conflicted
+++ resolved
@@ -97,17 +97,11 @@
     CRYPTO_TRANSFER_BASE_FUNGIBLE_CUSTOM_FEES=19;
     CRYPTO_TRANSFER_BASE_NFT_CUSTOM_FEES=20;
     HOOK_EXECUTION=21;
-<<<<<<< HEAD
     TOKEN_CREATE_WITH_CUSTOM_FEE=22;
-    TOKEN_MINT_NFT=23;
-=======
-    TOKEN_CREATE_FUNGIBLE=22;
-    TOKEN_CREATE_NFT=23;
-    TOKEN_MINT_FUNGIBLE=24;
-    TOKEN_MINT_NFT=25;
-    CONSENSUS_CREATE_TOPIC_WITH_CUSTOM_FEE=26;
-    CONSENSUS_SUBMIT_MESSAGE_WITH_CUSTOM_FEE=27;
->>>>>>> dccae646
+    TOKEN_MINT_FUNGIBLE=23;
+    TOKEN_MINT_NFT=24;
+    CONSENSUS_CREATE_TOPIC_WITH_CUSTOM_FEE=25;
+    CONSENSUS_SUBMIT_MESSAGE_WITH_CUSTOM_FEE=26;
 }
 
 /**
