/**
 * # Fee Schedule
 * Defines a schedule of fees for every type of transaction, as specified by
 * HIP-1261. Fee values are always positive integers and specified
 * as tinycents (10<sup>-10</sup> of USD).
 */
syntax = "proto3";

package org.hiero.hapi.support.fees;

option java_package = "org.hiero.hapi.support.fees.protoc";
// <<<pbj.java_package = "org.hiero.hapi.support.fees">>> This comment is special code for setting PBJ Compiler java package
option java_multiple_files = true;

import "services/basic_types.proto";

/**
 * Fee schedule definition.<br/>
 * This message defines how fees are charged for transactions.
 */
message FeeSchedule {

  /**
    * Defines how to compute the <i>node fee component</i>.
    *
    * <p>The node fee component describes the fee to be paid to the node that
    * submitted the transaction to the network. This fee exists to compensate
    * the node for the work it performed to pre-check the transaction before
    * submitting it, and incentivizes the node to open ports to the world to
    * accept new transactions from users.
    *
    * <p>This fee is calculated in a consistent manner for *all* transactions.
    *
    * <p>The node fee schedule MUST be specified.
    */
  NodeFee node = 1;

  /**
   * Defines the method by which the <i>network fee component</i> is computed.
   *
   * <p>The network fee component covers the cost of gossip, consensus, signature
   * verifications, fee payment, and blockchain storage. This component is
   * typically combined with the service fee to determine the total fee paid into
   * the network’s Fee Collection Account.
   *
   * <p>The network fee schedule MUST be specified.
   */
  NetworkFee network = 2;

  /**
    * This fee is charged to the node that submitted the transaction when a
    * transaction's bytes cannot be parsed. The fee is deposited into the
    * network's Fee Collection Account.
    *
    * <p>This configuration SHOULD be specified.
    */
  UnreadableTransactionFee unreadable = 3;

  /**
   * Every "extra" that can be assigned to a given fee is defined in this list.
   *
   * <p>The list of extras are optional. The list MUST NOT contain extras with
   * duplicate names.
   */
  repeated ExtraFeeDefinition extras = 4;

  /**
   * Fees for each service available in the network are included in this list.
   *
   * <p>The list of services are optional, but in practice, every existing
   * service in the network MUST have a corresponding definition. The list
   * MUST NOT contain services with duplicate names.
   */
  repeated ServiceFeeSchedule services = 5;
}

/** Defines all possible *extra* fees.
 */
enum Extra {
    SIGNATURES=0;
    BYTES=1;
    KEYS=2;
    TOKEN_TYPES=3;
    NFT_SERIALS=4;
    ACCOUNTS=5;
    FUNGIBLE_TOKENS=6;
    NON_FUNGIBLE_TOKENS=7;
    CREATED_AUTO_ASSOCIATIONS=10;
    CREATED_ACCOUNTS=11;
    CUSTOM_FEE=12;
    GAS=13;
    ALLOWANCES=14;
    AIRDROPS=15;
    HOOK_UPDATES=16;
    CRYPTO_TRANSFER_BASE_FUNGIBLE=17;
    CRYPTO_TRANSFER_BASE_NFT=18;
    CRYPTO_TRANSFER_BASE_FUNGIBLE_CUSTOM_FEES=19;
    CRYPTO_TRANSFER_BASE_NFT_CUSTOM_FEES=20;
    HOOK_EXECUTION=21;
    TOKEN_CREATE_FUNGIBLE=22;
    TOKEN_CREATE_NFT=23;
    TOKEN_MINT_FUNGIBLE=24;
    TOKEN_MINT_NFT=25;
<<<<<<< HEAD
=======
    CONSENSUS_CREATE_TOPIC_WITH_CUSTOM_FEE=26;
    CONSENSUS_SUBMIT_MESSAGE_WITH_CUSTOM_FEE=27;
>>>>>>> dccae646
}

/**
 * Defines an "extra" fee. Each fee has a name and a fee amount defined in tinycents (10^8 per cent).
 */
message ExtraFeeDefinition {
  /**
   * The name of this "extra". The name MUST be unique within the complete FeeSchedule
   * and MUST be specified. A valid name MUST match `[A-Za-z].*[A-Za-z0-9]*`.
   */
  Extra name = 1;
  /**
   * The fee price, in tinycents. There are 10^8 tinycents per cent USD. The fee MUST be specified
   * (a value of 0 is not permitted).
   */
  uint64 fee = 2;
}


/**
 * The configuration for node fees. Applied to all transactions equally.
 */
message NodeFee {
  /**
   * The base fee price, in tinycents. There are 10^8 tinycents per cent USD.
   * The base fee, plus the extras, determine the node fee. The base_fee is
   * optional. If omitted, the value is 0.
   */
  uint64 base_fee = 1;
  /**
   * References to each extra that should be used when computing the node fee.
   * This list is optional, however, there SHOULD either be a base_fee or
   * a list of extras, or both. This list MUST NOT contain more than one reference
   * to the same extra.
   */
  repeated ExtraFeeReference extras = 2;
}

/**
 * The configuration for computing the network fee component.
 */
message NetworkFee {
  /**
   * Multiplied by the node fee to determine the network fee. This value MUST be
   * specified and MUST be at least 1.
   */
  uint32 multiplier = 1;
}

/**
 * The configuration for all transactions and queries within a single network service.
 */
message ServiceFeeSchedule {
  /**
   * The name of the service. This name MUST be specified and MUST match a name
   * expected by the network service it configures (this is expected to match it
   * exactly). The name must match `[A-Za-z].*[A-Za-z0-9]*`.
   */
  string name = 1;

  /**
   * The list of transaction and query fee configurations. This list MUST NOT be empty.
   * The list MUST NOT contain entries with duplicate names.
   */
  repeated ServiceFeeDefinition schedule = 2;
}

/**
 * The definition of the fee for a transaction or query within a service.
 */
message ServiceFeeDefinition {
  /**
   * The name of the transaction or query. The name MUST be specified and MUST match a name
   * defined by the specification for the service. Each name is unique within the file the
   * context of a specific service. The name must match `[A-Za-z].*[A-Za-z0-9]*`.
   */
  proto.HederaFunctionality name = 1;
  /**
   * The base fee price, in tinycents. There are 10^8 tinycents per cent USD.
   * The base fee, plus the extras, determine the service fee. The base_fee is
   * optional. If omitted, the value is 0.
   */
  uint64 base_fee = 2;
  /**
   * References to each extra that should be used when computing the node fee.
   * This list is optional, however, there SHOULD either be a base_fee or
   * a list of extras, or both. Or the `free` field should be set to true.
   * This list MUST NOT contain more than one reference to the same extra.
   */
  repeated ExtraFeeReference extras = 3;
  /**
   * If true, then `base_fee` and `extras` are ignored, and the transaction or query
   * will be free.
   */
  bool free = 4;
}

/**
 * A reference to an "extra" defined within the `FeeSchedule`.
 */
message ExtraFeeReference {
  /**
   * The name of the referenced "extra". This name MUST match the name of an extra
   * defined within the `FeeSchedule`.
   */
  Extra name = 1;
  /**
   * The count of this "extra" that is included for free. For example, 256 "Bytes"
   * may be included for free. Each byte above 256 would be charged the fee defined
   * on the "Bytes" extra.
   */
  uint32 included_count = 2;
}

/**
 * Defines the fee to levy a node that sends bytes that cannot be parsed into a Transaction.
 */
message UnreadableTransactionFee {
  /**
   * The punitive fee, in tinycents. There are 10^8 tinycents per cent USD. This value
   * is optional and may be zero.
   */
  uint64 fee = 1;
}
<|MERGE_RESOLUTION|>--- conflicted
+++ resolved
@@ -101,11 +101,8 @@
     TOKEN_CREATE_NFT=23;
     TOKEN_MINT_FUNGIBLE=24;
     TOKEN_MINT_NFT=25;
-<<<<<<< HEAD
-=======
     CONSENSUS_CREATE_TOPIC_WITH_CUSTOM_FEE=26;
     CONSENSUS_SUBMIT_MESSAGE_WITH_CUSTOM_FEE=27;
->>>>>>> dccae646
 }
 
 /**
