/**
 * # Fee Schedule
 * Defines a schedule of fees for every type of transaction, as specified by
 * HIP-1261. Fee values are always positive integers and specified
 * as tinycents (10<sup>-10</sup> of USD).
 */
syntax = "proto3";

package org.hiero.hapi.support.fees;

option java_package = "org.hiero.hapi.support.fees.protoc";
// <<<pbj.java_package = "org.hiero.hapi.support.fees">>> This comment is special code for setting PBJ Compiler java package
option java_multiple_files = true;

import "services/basic_types.proto";

/**
 * Fee schedule definition.<br/>
 * This message defines how fees are charged for transactions.
 */
message FeeSchedule {

  /**
    * Defines how to compute the <i>node fee component</i>.
    *
    * <p>The node fee component describes the fee to be paid to the node that
    * submitted the transaction to the network. This fee exists to compensate
    * the node for the work it performed to pre-check the transaction before
    * submitting it, and incentivizes the node to open ports to the world to
    * accept new transactions from users.
    *
    * <p>This fee is calculated in a consistent manner for *all* transactions.
    *
    * <p>The node fee schedule MUST be specified.
    */
  NodeFee node = 1;

  /**
   * Defines the method by which the <i>network fee component</i> is computed.
   *
   * <p>The network fee component covers the cost of gossip, consensus, signature
   * verifications, fee payment, and blockchain storage. This component is
   * typically combined with the service fee to determine the total fee paid into
   * the network’s Fee Collection Account.
   *
   * <p>The network fee schedule MUST be specified.
   */
  NetworkFee network = 2;

  /**
    * This fee is charged to the node that submitted the transaction when a
    * transaction's bytes cannot be parsed. The fee is deposited into the
    * network's Fee Collection Account.
    *
    * <p>This configuration SHOULD be specified.
    */
  UnreadableTransactionFee unreadable = 3;

  /**
   * Every "extra" that can be assigned to a given fee is defined in this list.
   *
   * <p>The list of extras are optional. The list MUST NOT contain extras with
   * duplicate names.
   */
  repeated ExtraFeeDefinition extras = 4;

  /**
   * Fees for each service available in the network are included in this list.
   *
   * <p>The list of services are optional, but in practice, every existing
   * service in the network MUST have a corresponding definition. The list
   * MUST NOT contain services with duplicate names.
   */
  repeated ServiceFeeSchedule services = 5;
}

/** Defines all possible *extra* fees.
 */
enum Extra {
    SIGNATURES=0;
    BYTES=1;
    KEYS=2;
    TOKEN_TYPES=3;
    NFT_SERIALS=4;
    ACCOUNTS=5;
    FUNGIBLE_TOKENS=6;
    NON_FUNGIBLE_TOKENS=7;
    CREATED_AUTO_ASSOCIATIONS=10;
    CREATED_ACCOUNTS=11;
    CUSTOM_FEE=12;
    GAS=13;
    ALLOWANCES=14;
    AIRDROPS=15;
<<<<<<< HEAD
    HOOKS=16;
    TOKEN_CREATE_FUNGIBLE=17;
    TOKEN_CREATE_NFT=18;
    TOKEN_MINT_FUNGIBLE=19;
    TOKEN_MINT_NFT=20;
=======
    HOOK_UPDATES=16;
    CRYPTO_TRANSFER_BASE_FUNGIBLE=17;
    CRYPTO_TRANSFER_BASE_NFT=18;
    CRYPTO_TRANSFER_BASE_FUNGIBLE_CUSTOM_FEES=19;
    CRYPTO_TRANSFER_BASE_NFT_CUSTOM_FEES=20;
    HOOK_EXECUTION=21;
>>>>>>> 4747093f
}

/**
 * Defines an "extra" fee. Each fee has a name and a fee amount defined in tinycents (10^8 per cent).
 */
message ExtraFeeDefinition {
  /**
   * The name of this "extra". The name MUST be unique within the complete FeeSchedule
   * and MUST be specified. A valid name MUST match `[A-Za-z].*[A-Za-z0-9]*`.
   */
  Extra name = 1;
  /**
   * The fee price, in tinycents. There are 10^8 tinycents per cent USD. The fee MUST be specified
   * (a value of 0 is not permitted).
   */
  uint64 fee = 2;
}


/**
 * The configuration for node fees. Applied to all transactions equally.
 */
message NodeFee {
  /**
   * The base fee price, in tinycents. There are 10^8 tinycents per cent USD.
   * The base fee, plus the extras, determine the node fee. The base_fee is
   * optional. If omitted, the value is 0.
   */
  uint64 base_fee = 1;
  /**
   * References to each extra that should be used when computing the node fee.
   * This list is optional, however, there SHOULD either be a base_fee or
   * a list of extras, or both. This list MUST NOT contain more than one reference
   * to the same extra.
   */
  repeated ExtraFeeReference extras = 2;
}

/**
 * The configuration for computing the network fee component.
 */
message NetworkFee {
  /**
   * Multiplied by the node fee to determine the network fee. This value MUST be
   * specified and MUST be at least 1.
   */
  uint32 multiplier = 1;
}

/**
 * The configuration for all transactions and queries within a single network service.
 */
message ServiceFeeSchedule {
  /**
   * The name of the service. This name MUST be specified and MUST match a name
   * expected by the network service it configures (this is expected to match it
   * exactly). The name must match `[A-Za-z].*[A-Za-z0-9]*`.
   */
  string name = 1;

  /**
   * The list of transaction and query fee configurations. This list MUST NOT be empty.
   * The list MUST NOT contain entries with duplicate names.
   */
  repeated ServiceFeeDefinition schedule = 2;
}

/**
 * The definition of the fee for a transaction or query within a service.
 */
message ServiceFeeDefinition {
  /**
   * The name of the transaction or query. The name MUST be specified and MUST match a name
   * defined by the specification for the service. Each name is unique within the file the
   * context of a specific service. The name must match `[A-Za-z].*[A-Za-z0-9]*`.
   */
  proto.HederaFunctionality name = 1;
  /**
   * The base fee price, in tinycents. There are 10^8 tinycents per cent USD.
   * The base fee, plus the extras, determine the service fee. The base_fee is
   * optional. If omitted, the value is 0.
   */
  uint64 base_fee = 2;
  /**
   * References to each extra that should be used when computing the node fee.
   * This list is optional, however, there SHOULD either be a base_fee or
   * a list of extras, or both. Or the `free` field should be set to true.
   * This list MUST NOT contain more than one reference to the same extra.
   */
  repeated ExtraFeeReference extras = 3;
  /**
   * If true, then `base_fee` and `extras` are ignored, and the transaction or query
   * will be free.
   */
  bool free = 4;
}

/**
 * A reference to an "extra" defined within the `FeeSchedule`.
 */
message ExtraFeeReference {
  /**
   * The name of the referenced "extra". This name MUST match the name of an extra
   * defined within the `FeeSchedule`.
   */
  Extra name = 1;
  /**
   * The count of this "extra" that is included for free. For example, 256 "Bytes"
   * may be included for free. Each byte above 256 would be charged the fee defined
   * on the "Bytes" extra.
   */
  uint32 included_count = 2;
}

/**
 * Defines the fee to levy a node that sends bytes that cannot be parsed into a Transaction.
 */
message UnreadableTransactionFee {
  /**
   * The punitive fee, in tinycents. There are 10^8 tinycents per cent USD. This value
   * is optional and may be zero.
   */
  uint64 fee = 1;
}
<|MERGE_RESOLUTION|>--- conflicted
+++ resolved
@@ -91,20 +91,16 @@
     GAS=13;
     ALLOWANCES=14;
     AIRDROPS=15;
-<<<<<<< HEAD
-    HOOKS=16;
-    TOKEN_CREATE_FUNGIBLE=17;
-    TOKEN_CREATE_NFT=18;
-    TOKEN_MINT_FUNGIBLE=19;
-    TOKEN_MINT_NFT=20;
-=======
     HOOK_UPDATES=16;
     CRYPTO_TRANSFER_BASE_FUNGIBLE=17;
     CRYPTO_TRANSFER_BASE_NFT=18;
     CRYPTO_TRANSFER_BASE_FUNGIBLE_CUSTOM_FEES=19;
     CRYPTO_TRANSFER_BASE_NFT_CUSTOM_FEES=20;
     HOOK_EXECUTION=21;
->>>>>>> 4747093f
+    TOKEN_CREATE_FUNGIBLE=22;
+    TOKEN_CREATE_NFT=23;
+    TOKEN_MINT_FUNGIBLE=24;
+    TOKEN_MINT_NFT=25;
 }
 
 /**
