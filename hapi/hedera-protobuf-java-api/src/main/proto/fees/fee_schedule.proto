/**
 * # Fee Schedule
 * Defines a schedule of fees for every type of transaction, as specified by
 * HIP-1261. Fee values are always positive integers and specified
 * as tinycents (10<sup>-10</sup> of USD).
 */
syntax = "proto3";

package org.hiero.hapi.support.fees;

option java_package = "org.hiero.hapi.support.fees.protoc";
// <<<pbj.java_package = "org.hiero.hapi.support.fees">>> This comment is special code for setting PBJ Compiler java package
option java_multiple_files = true;

import "services/basic_types.proto";

/**
 * Fee schedule definition.<br/>
 * This message defines how fees are charged for transactions.
 */
message FeeSchedule {

  /**
    * Defines how to compute the <i>node fee component</i>.
    *
    * <p>The node fee component describes the fee to be paid to the node that
    * submitted the transaction to the network. This fee exists to compensate
    * the node for the work it performed to pre-check the transaction before
    * submitting it, and incentivizes the node to open ports to the world to
    * accept new transactions from users.
    *
    * <p>This fee is calculated in a consistent manner for *all* transactions.
    *
    * <p>The node fee schedule MUST be specified.
    */
  NodeFee node = 1;

  /**
   * Defines the method by which the <i>network fee component</i> is computed.
   *
   * <p>The network fee component covers the cost of gossip, consensus, signature
   * verifications, fee payment, and blockchain storage. This component is
   * typically combined with the service fee to determine the total fee paid into
   * the network’s Fee Collection Account.
   *
   * <p>The network fee schedule MUST be specified.
   */
  NetworkFee network = 2;

  /**
    * This fee is charged to the node that submitted the transaction when a
    * transaction's bytes cannot be parsed. The fee is deposited into the
    * network's Fee Collection Account.
    *
    * <p>This configuration SHOULD be specified.
    */
  UnreadableTransactionFee unreadable = 3;

  /**
   * Every "extra" that can be assigned to a given fee is defined in this list.
   *
   * <p>The list of extras are optional. The list MUST NOT contain extras with
   * duplicate names.
   */
  repeated ExtraFeeDefinition extras = 4;

  /**
   * Fees for each service available in the network are included in this list.
   *
   * <p>The list of services are optional, but in practice, every existing
   * service in the network MUST have a corresponding definition. The list
   * MUST NOT contain services with duplicate names.
   */
  repeated ServiceFeeSchedule services = 5;
}

/** Defines all possible *extra* fees.
 */
enum Extra {
    SIGNATURES=0;
    BYTES=1;
    KEYS=2;
<<<<<<< HEAD
    TOKEN_TYPES=3;
    NFT_SERIALS=4;
    ACCOUNTS=5;
    FUNGIBLE_TOKENS=6;
    NON_FUNGIBLE_TOKENS=7;
    CREATED_AUTO_ASSOCIATIONS=10;
    CREATED_ACCOUNTS=11;
    CUSTOM_FEE=12;
    GAS=13;
    ALLOWANCES=14;
    AIRDROPS=15;
    HOOK_UPDATES=16;
    TOKEN_TRANSFER_BASE=17;
    TOKEN_TRANSFER_BASE_CUSTOM_FEES=18;
    HOOK_EXECUTION=21;
    TOKEN_CREATE_WITH_CUSTOM_FEE=22;
    TOKEN_MINT_NFT=23;
    CONSENSUS_CREATE_TOPIC_WITH_CUSTOM_FEE=24;
    CONSENSUS_SUBMIT_MESSAGE_WITH_CUSTOM_FEE=25;
    SCHEDULE_CREATE_CONTRACT_CALL_BASE=26;
=======
    NFT_SERIALS=3;
    ACCOUNTS=4;
    FUNGIBLE_TOKENS=5;
    NON_FUNGIBLE_TOKENS=6;
    GAS=7;
    ALLOWANCES=8;
    AIRDROPS=9;
    HOOK_UPDATES=10;
    CRYPTO_TRANSFER_BASE_FUNGIBLE=11;
    CRYPTO_TRANSFER_BASE_NFT=12;
    CRYPTO_TRANSFER_BASE_FUNGIBLE_CUSTOM_FEES=13;
    CRYPTO_TRANSFER_BASE_NFT_CUSTOM_FEES=14;
    HOOK_EXECUTION=15;
    TOKEN_CREATE_WITH_CUSTOM_FEE=16;
    TOKEN_MINT_NFT=17;
    CONSENSUS_CREATE_TOPIC_WITH_CUSTOM_FEE=18;
    CONSENSUS_SUBMIT_MESSAGE_WITH_CUSTOM_FEE=19;
    SCHEDULE_CREATE_CONTRACT_CALL_BASE=20;
>>>>>>> 3b7d6c6a
}

/**
 * Defines an "extra" fee. Each fee has a name and a fee amount defined in tinycents (10^8 per cent).
 */
message ExtraFeeDefinition {
  /**
   * The name of this "extra". The name MUST be unique within the complete FeeSchedule
   * and MUST be specified. A valid name MUST match `[A-Za-z].*[A-Za-z0-9]*`.
   */
  Extra name = 1;
  /**
   * The fee price, in tinycents. There are 10^8 tinycents per cent USD. The fee MUST be specified
   * (a value of 0 is not permitted).
   */
  uint64 fee = 2;
}


/**
 * The configuration for node fees. Applied to all transactions equally.
 */
message NodeFee {
  /**
   * The base fee price, in tinycents. There are 10^8 tinycents per cent USD.
   * The base fee, plus the extras, determine the node fee. The base_fee is
   * optional. If omitted, the value is 0.
   */
  uint64 base_fee = 1;
  /**
   * References to each extra that should be used when computing the node fee.
   * This list is optional, however, there SHOULD either be a base_fee or
   * a list of extras, or both. This list MUST NOT contain more than one reference
   * to the same extra.
   */
  repeated ExtraFeeReference extras = 2;
}

/**
 * The configuration for computing the network fee component.
 */
message NetworkFee {
  /**
   * Multiplied by the node fee to determine the network fee. This value MUST be
   * specified and MUST be at least 1.
   */
  uint32 multiplier = 1;
}

/**
 * The configuration for all transactions and queries within a single network service.
 */
message ServiceFeeSchedule {
  /**
   * The name of the service. This name MUST be specified and MUST match a name
   * expected by the network service it configures (this is expected to match it
   * exactly). The name must match `[A-Za-z].*[A-Za-z0-9]*`.
   */
  string name = 1;

  /**
   * The list of transaction and query fee configurations. This list MUST NOT be empty.
   * The list MUST NOT contain entries with duplicate names.
   */
  repeated ServiceFeeDefinition schedule = 2;
}

/**
 * The definition of the fee for a transaction or query within a service.
 */
message ServiceFeeDefinition {
  /**
   * The name of the transaction or query. The name MUST be specified and MUST match a name
   * defined by the specification for the service. Each name is unique within the file the
   * context of a specific service. The name must match `[A-Za-z].*[A-Za-z0-9]*`.
   */
  proto.HederaFunctionality name = 1;
  /**
   * The base fee price, in tinycents. There are 10^8 tinycents per cent USD.
   * The base fee, plus the extras, determine the service fee. The base_fee is
   * optional. If omitted, the value is 0.
   */
  uint64 base_fee = 2;
  /**
   * References to each extra that should be used when computing the node fee.
   * This list is optional, however, there SHOULD either be a base_fee or
   * a list of extras, or both. Or the `free` field should be set to true.
   * This list MUST NOT contain more than one reference to the same extra.
   */
  repeated ExtraFeeReference extras = 3;
  /**
   * If true, then `base_fee` and `extras` are ignored, and the transaction or query
   * will be free.
   */
  bool free = 4;
}

/**
 * A reference to an "extra" defined within the `FeeSchedule`.
 */
message ExtraFeeReference {
  /**
   * The name of the referenced "extra". This name MUST match the name of an extra
   * defined within the `FeeSchedule`.
   */
  Extra name = 1;
  /**
   * The count of this "extra" that is included for free. For example, 256 "Bytes"
   * may be included for free. Each byte above 256 would be charged the fee defined
   * on the "Bytes" extra.
   */
  uint32 included_count = 2;
}

/**
 * Defines the fee to levy a node that sends bytes that cannot be parsed into a Transaction.
 */
message UnreadableTransactionFee {
  /**
   * The punitive fee, in tinycents. There are 10^8 tinycents per cent USD. This value
   * is optional and may be zero.
   */
  uint64 fee = 1;
}
<|MERGE_RESOLUTION|>--- conflicted
+++ resolved
@@ -77,50 +77,25 @@
 /** Defines all possible *extra* fees.
  */
 enum Extra {
-    SIGNATURES=0;
-    BYTES=1;
-    KEYS=2;
-<<<<<<< HEAD
-    TOKEN_TYPES=3;
-    NFT_SERIALS=4;
-    ACCOUNTS=5;
-    FUNGIBLE_TOKENS=6;
-    NON_FUNGIBLE_TOKENS=7;
-    CREATED_AUTO_ASSOCIATIONS=10;
-    CREATED_ACCOUNTS=11;
-    CUSTOM_FEE=12;
-    GAS=13;
-    ALLOWANCES=14;
-    AIRDROPS=15;
-    HOOK_UPDATES=16;
-    TOKEN_TRANSFER_BASE=17;
-    TOKEN_TRANSFER_BASE_CUSTOM_FEES=18;
-    HOOK_EXECUTION=21;
-    TOKEN_CREATE_WITH_CUSTOM_FEE=22;
-    TOKEN_MINT_NFT=23;
-    CONSENSUS_CREATE_TOPIC_WITH_CUSTOM_FEE=24;
-    CONSENSUS_SUBMIT_MESSAGE_WITH_CUSTOM_FEE=25;
-    SCHEDULE_CREATE_CONTRACT_CALL_BASE=26;
-=======
-    NFT_SERIALS=3;
-    ACCOUNTS=4;
-    FUNGIBLE_TOKENS=5;
-    NON_FUNGIBLE_TOKENS=6;
-    GAS=7;
-    ALLOWANCES=8;
-    AIRDROPS=9;
-    HOOK_UPDATES=10;
-    CRYPTO_TRANSFER_BASE_FUNGIBLE=11;
-    CRYPTO_TRANSFER_BASE_NFT=12;
-    CRYPTO_TRANSFER_BASE_FUNGIBLE_CUSTOM_FEES=13;
-    CRYPTO_TRANSFER_BASE_NFT_CUSTOM_FEES=14;
-    HOOK_EXECUTION=15;
-    TOKEN_CREATE_WITH_CUSTOM_FEE=16;
-    TOKEN_MINT_NFT=17;
-    CONSENSUS_CREATE_TOPIC_WITH_CUSTOM_FEE=18;
-    CONSENSUS_SUBMIT_MESSAGE_WITH_CUSTOM_FEE=19;
-    SCHEDULE_CREATE_CONTRACT_CALL_BASE=20;
->>>>>>> 3b7d6c6a
+  SIGNATURES=0;
+  BYTES=1;
+  KEYS=2;
+  NFT_SERIALS=3;
+  ACCOUNTS=4;
+  FUNGIBLE_TOKENS=5;
+  NON_FUNGIBLE_TOKENS=6;
+  GAS=7;
+  ALLOWANCES=8;
+  AIRDROPS=9;
+  HOOK_UPDATES=10;
+  TOKEN_TRANSFER_BASE=11;
+  TOKEN_TRANSFER_BASE_CUSTOM_FEES=12;
+  HOOK_EXECUTION=13;
+  TOKEN_CREATE_WITH_CUSTOM_FEE=14;
+  TOKEN_MINT_NFT=15;
+  CONSENSUS_CREATE_TOPIC_WITH_CUSTOM_FEE=16;
+  CONSENSUS_SUBMIT_MESSAGE_WITH_CUSTOM_FEE=17;
+  SCHEDULE_CREATE_CONTRACT_CALL_BASE=28;
 }
 
 /**
