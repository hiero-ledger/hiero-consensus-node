/**
 * # Virtual Map State
 * Messages that define the type of keys and values used in the Virtual Map State.
 *
 * The key words "MUST", "MUST NOT", "REQUIRED", "SHALL", "SHALL NOT",
 * "SHOULD", "SHOULD NOT", "RECOMMENDED", "MAY", and "OPTIONAL" in this
 * document are to be interpreted as described in [RFC2119](https://www.ietf.org/rfc/rfc2119)
 * and clarified in [RFC8174](https://www.ietf.org/rfc/rfc8174).
 */
syntax = "proto3";

package com.hedera.hapi.platform.state;

// SPDX-License-Identifier: Apache-2.0
option java_package = "com.hedera.hapi.platform.state.legacy";
// <<<pbj.java_package = "com.hedera.hapi.platform.state">>> This comment is special code for setting PBJ Compiler java package
option java_multiple_files = true;

import "services/timestamp.proto";
import "services/basic_types.proto";
import "services/hook_types.proto";
import "services/exchange_rate.proto";
import "services/auxiliary/hints/crs_publication.proto";
import "services/auxiliary/tss/tss_message.proto";
import "services/auxiliary/tss/tss_vote.proto";
import "platform/state/platform_state.proto";
import "services/state/primitives.proto";
import "services/state/common.proto";
import "services/state/addressbook/node.proto";
import "services/state/blockrecords/block_info.proto";
import "services/state/blockrecords/running_hashes.proto";
import "services/state/blockstream/block_stream_info.proto";
import "services/state/congestion/congestion_level_starts.proto";
import "services/state/consensus/topic.proto";
import "services/state/contract/bytecode.proto";
import "services/state/contract/storage_slot.proto";
import "services/state/contract/evm_hook_state.proto";
import "services/state/entity/entity_counts.proto";
import "services/state/file/file.proto";
import "services/state/hints/hints_types.proto";
import "services/state/history/history_types.proto";
import "services/state/recordcache/recordcache.proto";
import "services/state/roster/roster.proto";
import "services/state/roster/roster_state.proto";
import "services/state/schedule/schedule.proto";
import "services/state/throttles/throttle_usage_snapshots.proto";
import "services/state/token/account.proto";
import "services/state/token/account_pending_airdrop.proto";
import "services/state/token/network_staking_rewards.proto";
import "services/state/token/node_rewards.proto";
import "services/state/token/nft.proto";
import "services/state/token/staking_node_info.proto";
import "services/state/token/token.proto";
import "services/state/token/token_relation.proto";
import "services/state/tss/tss_encryption_keys.proto";
import "services/state/tss/tss_message_map_key.proto";
import "services/state/tss/tss_vote_map_key.proto";

/**
 * This message defines the State Item.
 */
message StateItem {
  /**
   * State Key.<br/>
   * The key used to identify and locate this virtual map entry.
   */
  StateKey key = 2;

  /**
   * State Value.<br/>
   * The actual data content stored for this virtual map entry.
   */
  StateValue value = 3;

}

/**
 * This message defines the internal state of a queue state.
 * Note that queue state is not a state of type Queue (versus Singleton or KV).
 * This state contains two pointers (longs), which indicate at what position a new element is put to the queue (tail)
 * or removed from the queue (head). These aren't indices in any array or whatsoever, they are just numbers,
 * which are increased on every operation, used to maintain elements order in the queue.
 */
message QueueState {
  /**
   * A head of a queue.<br/>
   * Indicate at what position a new element is removed from the queue.
   */
  uint64 head = 1;

  /**
   * A tail of a queue.<br/>
   * Indicate at what position a new element is put to the queue.
   */
  uint64 tail = 2;

}

/**
 * This message defines the type of keys used in the Virtual Map State.
 * Note that `_I_` plays a role of a reliable separator between the service name
 * and the state name, which will be present in all types of code generation results as just underscores
 * may be deleted and create unexpected collisions.
 */
message StateKey {
  oneof key {
    SingletonType singleton = 1;

    // Key/value states
    /**
     * A state identifier for the Accounts state. 
     */
    proto.AccountID TokenService_I_ACCOUNTS = 2;

    /**
     * A state identifier for account aliases. 
     */
    proto.ProtoBytes TokenService_I_ALIASES = 3;

    /**
     * A state identifier for contract storage slots. 
     */
    proto.SlotKey ContractService_I_STORAGE = 4;

    /**
     * A state identifier for contract bytecode. 
     */
    proto.ContractID ContractService_I_BYTECODE = 5;

    /**
     * A state identifier for Hedera File Service (HFS). 
     */    
    proto.FileID FileService_I_FILES = 6;

    /**
     * A state identifier for Hedera Token Service (HTS). 
     */    
    proto.TokenID TokenService_I_TOKENS = 7;

    /**
     * A state identifier for non-fungible/unique tokens. 
     */    
    proto.NftID TokenService_I_NFTS = 8;

    /**
     * A state identifier for token relationships. 
     */
    proto.EntityIDPair TokenService_I_TOKEN_RELS = 9;

    /**
     * A state identifier for network staking information. 
     */
    proto.EntityNumber TokenService_I_STAKING_INFOS = 10;

    /**
     * A state identifier for scheduled transactions. 
     */
    proto.ScheduleID ScheduleService_I_SCHEDULES_BY_ID = 14;

    /**
     * A state identifier for scheduled transaction expiration. 
     */
    proto.ProtoLong ScheduleService_I_SCHEDULES_BY_EXPIRY_SEC = 15;

    /**
     * A state identifier for scheduled transaction deduplication. 
     */
    proto.ProtoBytes ScheduleService_I_SCHEDULES_BY_EQUALITY = 16;

    /**
     * A state identifier for address book nodes. 
     */
    proto.EntityNumber AddressBookService_I_NODES = 20;

    /**
     * A state identifier for the Topics state.
    */
    proto.TopicID ConsensusService_I_TOPICS = 21;

    /**
     * A state identifier for pending airdrops. 
     */
    proto.PendingAirdropId TokenService_I_PENDING_AIRDROPS = 25;

    /**
     * A state identifier for the rosters. 
     */
    proto.ProtoBytes RosterService_I_ROSTERS = 28;

    /**
    * A state identifier for counts of transactions scheduled and
    * processed in a second. 
    */
    proto.TimestampSeconds ScheduleService_I_SCHEDULED_COUNTS = 29;

    /**
     * A state identifier for scheduled transaction deduplication. 
     */
    proto.ProtoBytes ScheduleService_I_SCHEDULE_ID_BY_EQUALITY = 30;

    /**
     * A state identifier for TSS messages. 
     */    
    com.hedera.hapi.node.state.tss.TssMessageMapKey TssBaseService_I_TSS_MESSAGES = 31;

    /**
     * A state identifier for TSS votes. 
     */    
    com.hedera.hapi.node.state.tss.TssVoteMapKey TssBaseService_I_TSS_VOTES = 32;
    
    /**
    * A state identifier for the ordering of scheduled transactions. 
    */    
    proto.ScheduledOrder ScheduleService_I_SCHEDULED_ORDERS = 33;

    /**
     * A state identifier for scheduled throttle usage snapshots. 
     */    
    proto.TimestampSeconds ScheduleService_I_SCHEDULED_USAGES = 34;

    /**
     * A state identifier for the TSS encryption keys. 
     */    
    proto.EntityNumber TssBaseService_I_TSS_ENCRYPTION_KEYS = 35;

    /**
     * A state identifier for hinTS key sets. 
     */    
    com.hedera.hapi.node.state.hints.HintsPartyId HintsService_I_HINTS_KEY_SETS = 37;

    /**
     * A state identifier for hinTS preprocessing output votes. 
     */    
    com.hedera.hapi.node.state.hints.PreprocessingVoteId HintsService_I_PREPROCESSING_VOTES = 40;

    /**
     * A state identifier for history proof key sets. 
     */    
    com.hedera.hapi.platform.state.NodeId HistoryService_I_PROOF_KEY_SETS = 43;

    /**
     * A state identifier for signatures on roster transition histories. 
     */    
    com.hedera.hapi.node.state.history.ConstructionNodeId HistoryService_I_HISTORY_SIGNATURES = 46;

    /**
     * A state identifier for votes on history proofs. 
     */    
    com.hedera.hapi.node.state.history.ConstructionNodeId HistoryService_I_PROOF_VOTES = 47;

    /**
     * A state identifier for the CRS publications. 
     */    
    com.hedera.hapi.platform.state.NodeId HintsService_I_CRS_PUBLICATIONS = 49;

    /**
     * A state identifier for EVM hook states.
     */
    proto.HookId ContractService_I_EVM_HOOK_STATES = 51;

    /**
     * A state identifier for lambda storage.
     */
    com.hedera.hapi.node.state.hooks.LambdaSlotKey ContractService_I_LAMBDA_STORAGE = 52;

    /**
     * A state identifier for account to node relationships.
     */
    proto.AccountID AddressBookService_I_ACCOUNT_NODE_REL = 53;

    /**
     * A state identifier for WRAPS message histories used in a roster transition proof.
     */
    com.hedera.hapi.node.state.history.ConstructionNodeId HistoryService_I_WRAPS_MESSAGE_HISTORIES = 54;

    // Queue states
    /**
     * Queue index for the round receipts queue.
     */
    uint64 RecordCache_I_TRANSACTION_RECEIPTS = 126;
    
    /**
     * Queue index for the `150` upgrade file data.
     */
    uint64 FileService_I_UPGRADE_DATA_150 = 10001;
    
    /**
     * Queue index for the `151` upgrade file data.
     */
    uint64 FileService_I_UPGRADE_DATA_151 = 10002;

    /**
     * Queue index for the `152` upgrade file data.
     */
    uint64 FileService_I_UPGRADE_DATA_152 = 10003;

    /**
     * Queue index for the `153` upgrade file data.
     */
    uint64 FileService_I_UPGRADE_DATA_153 = 10004;

    /**
     * Queue index for the `154` upgrade file data.
     */
    uint64 FileService_I_UPGRADE_DATA_154 = 10005;

    /**
     * Queue index for the `155` upgrade file data.
     */
    uint64 FileService_I_UPGRADE_DATA_155 = 10006;

    /**
     * Queue index for the `156` upgrade file data.
     */
    uint64 FileService_I_UPGRADE_DATA_156 = 10007;

    /**
     * Queue index for the `157` upgrade file data.
     */
    uint64 FileService_I_UPGRADE_DATA_157 = 10008;

    /**
     * Queue index for the `158` upgrade file data.
     */
    uint64 FileService_I_UPGRADE_DATA_158 = 10009;

    /**
     * Queue index for the `159` upgrade file data.
     */
    uint64 FileService_I_UPGRADE_DATA_159 = 10010;

  }
}

/**
 * This message defines the type of values used in the Virtual Map State.
 * Note that `_I_` plays a role of a reliable separator between the service name
 * and the state name, which will be present in all types of code generation results as just underscores
 * may be deleted and create unexpected collisions.<br/>
 * ID ranges for StateValue types:
 * <ol>
 *   <li>0–7999: Core state entries. Reserved for all platform states
 *       (accounts, tokens, schedules, consensus topics, etc.).</li>
 *   <li>8000–9999: Auxiliary/helper entries. Reserved for internal or support
 *       messages that are not themselves states (e.g. `QueueState`).</li>
 *   <li>10000 and above: File/blob entries. Reserved for file service or any
 *       large-blob content stored via the virtual map (for example, file
 *       contents, etc.).</li>
 * </ol>
 */
message StateValue {
  oneof value{
    /**
     * A state identifier for the next entity Identifier.
     */
    proto.EntityNumber EntityIdService_I_ENTITY_ID = 1;

    /**
     * A state identifier for the Accounts state.
     */
    proto.Account TokenService_I_ACCOUNTS = 2;

    /**
     * A state identifier for account aliases.
     */
    proto.AccountID TokenService_I_ALIASES = 3;

    /**
     * A state identifier for contract storage slots.
     */
    proto.SlotValue ContractService_I_STORAGE = 4;

    /**
     * A state identifier for contract bytecode.
     */
    proto.Bytecode ContractService_I_BYTECODE = 5;

    /**
     * A state identifier for Hedera File Service (HFS).
     */
    proto.File FileService_I_FILES = 6;

    /**
     * A state identifier for Hedera Token Service (HTS).
     */
    proto.Token TokenService_I_TOKENS = 7;

    /**
     * A state identifier for non-fungible/unique tokens.
     */
    proto.Nft TokenService_I_NFTS = 8;

    /**
     * A state identifier for token relationships.
     */
    proto.TokenRelation TokenService_I_TOKEN_RELS = 9;

    /**
     * A state identifier for network staking information.
     */
    proto.StakingNodeInfo TokenService_I_STAKING_INFOS = 10;

    /**
    * A state identifier for network staking rewards.
    */
    proto.NetworkStakingRewards TokenService_I_STAKING_NETWORK_REWARDS = 11;

    /**
     * A state identifier for throttle usage.
     */
    proto.ThrottleUsageSnapshots CongestionThrottleService_I_THROTTLE_USAGE_SNAPSHOTS = 12;

    /**
     * A state identifier for network congestion start times.
     */
    proto.CongestionLevelStarts CongestionThrottleService_I_CONGESTION_LEVEL_STARTS = 13;

    /**
     * A state identifier for scheduled transactions.
     */
    proto.Schedule ScheduleService_I_SCHEDULES_BY_ID = 14;

    /**
     * A state identifier for scheduled transaction expiration.
     */
    proto.ScheduleList ScheduleService_I_SCHEDULES_BY_EXPIRY_SEC = 15;

    /**
     * A state identifier for scheduled transaction deduplication.
     */
    proto.ScheduleList ScheduleService_I_SCHEDULES_BY_EQUALITY = 16;

    /**
     * A state identifier for conversion rate updates.
     */
    proto.ExchangeRateSet FeeService_I_MIDNIGHT_RATES = 17;

    /**
     * A state identifier for the network running hash(es).
     */
    proto.RunningHashes BlockRecordService_I_RUNNING_HASHES = 18;

    /**
     * A state identifier for network block information.
     */
    proto.BlockInfo BlockRecordService_I_BLOCKS = 19;

    /**
     * A state identifier for address book nodes.
     */
    com.hedera.hapi.node.state.addressbook.Node AddressBookService_I_NODES = 20;

    /**
     * A state identifier for the Topics state.
     */
    proto.Topic ConsensusService_I_TOPICS = 21;

    /**
     * A state identifier for the hash of the next "upgrade" file.
     */
    proto.ProtoBytes FreezeService_I_UPGRADE_FILE_HASH = 22;

    /**
     * A state identifier for the next network freeze time. Singleton state.
     */
    proto.Timestamp FreezeService_I_FREEZE_TIME = 23;

    /**
     * A state identifier for the block stream status. Singleton state.
     */
    com.hedera.hapi.node.state.blockstream.BlockStreamInfo BlockStreamService_I_BLOCK_STREAM_INFO = 24;

    /**
     * A state identifier for pending airdrops.
     */
    proto.AccountPendingAirdrop TokenService_I_PENDING_AIRDROPS = 25;

    /**
     * A state identifier for the platform state. Singleton state.
     */
    PlatformState PlatformStateService_I_PLATFORM_STATE = 26;

    /**
     * A state identifier for the roster state. Singleton state.
     */
    com.hedera.hapi.node.state.roster.RosterState RosterService_I_ROSTER_STATE = 27;

    /**
     * A state identifier for the rosters.
     */
    com.hedera.hapi.node.state.roster.Roster RosterService_I_ROSTERS = 28;

    /**
     * A state identifier for counts of transactions scheduled and
     * processed in a second.
     */
    proto.ScheduledCounts ScheduleService_I_SCHEDULED_COUNTS = 29;

    /**
     * A state identifier for scheduled transaction deduplication.
     */
    proto.ScheduleID ScheduleService_I_SCHEDULE_ID_BY_EQUALITY = 30;

    /**
     * A state identifier for TSS messages.
     */
    com.hedera.hapi.services.auxiliary.tss.TssMessageTransactionBody TssBaseService_I_TSS_MESSAGES = 31;

    /**
     * A state identifier for TSS votes.
     */
    com.hedera.hapi.services.auxiliary.tss.TssVoteTransactionBody TssBaseService_I_TSS_VOTES = 32;

    /**
     * A state identifier for the ordering of scheduled transactions.
     */
    proto.ScheduleID ScheduleService_I_SCHEDULED_ORDERS = 33;

    /**
     * A state identifier for scheduled throttle usage snapshots.
     */
    proto.ThrottleUsageSnapshots ScheduleService_I_SCHEDULED_USAGES = 34;

    /**
     * A state identifier for the TSS encryption keys.
     */
    com.hedera.hapi.node.state.tss.TssEncryptionKeys TssBaseService_I_TSS_ENCRYPTION_KEYS = 35;

    /**
     * A state identifier for hinTS key sets.
     */
    com.hedera.hapi.node.state.hints.HintsKeySet HintsService_I_HINTS_KEY_SETS = 37;

    /**
     * A state identifier for the active hinTS construction. Singleton state.
     */
    com.hedera.hapi.node.state.hints.HintsConstruction HintsService_I_ACTIVE_HINTS_CONSTRUCTION = 38;

    /**
     * A state identifier for the next hinTS construction. Singleton state.
     */
    com.hedera.hapi.node.state.hints.HintsConstruction HintsService_I_NEXT_HINTS_CONSTRUCTION = 39;

    /**
     * A state identifier for hinTS preprocessing output votes.
     */
    com.hedera.hapi.node.state.hints.PreprocessingVote HintsService_I_PREPROCESSING_VOTES = 40;

    /**
     * A state identifier for the entity counts. Singleton state.
     */
    com.hedera.hapi.node.state.entity.EntityCounts EntityIdService_I_ENTITY_COUNTS = 41;

    /**
     * A state identifier for the ledger id. Singleton state.
     */
    proto.ProtoBytes HistoryService_I_LEDGER_ID = 42;

    /**
     * A state identifier for history proof key sets.
     */
    com.hedera.hapi.node.state.history.ProofKeySet HistoryService_I_PROOF_KEY_SETS = 43;

    /**
     * A state identifier for the active proof construction. Singleton state.
     */
    com.hedera.hapi.node.state.history.HistoryProofConstruction HistoryService_I_ACTIVE_PROOF_CONSTRUCTION = 44;

    /**
     * A state identifier for the next proof construction. Singleton state.
     */
    com.hedera.hapi.node.state.history.HistoryProofConstruction HistoryService_I_NEXT_PROOF_CONSTRUCTION = 45;

    /**
     * A state identifier for signatures on roster transition histories.
     */
    com.hedera.hapi.node.state.history.RecordedHistorySignature HistoryService_I_HISTORY_SIGNATURES = 46;

    /**
     * A state identifier for votes on history proofs.
     */
    com.hedera.hapi.node.state.history.HistoryProofVote HistoryService_I_PROOF_VOTES = 47;

    /**
      * A state identifier for the CRS state. Singleton state.
      */
    com.hedera.hapi.node.state.hints.CRSState HintsService_I_CRS_STATE = 48;

    /**
     * A state identifier for the CRS publications.
     */
    com.hedera.hapi.services.auxiliary.hints.CrsPublicationTransactionBody HintsService_I_CRS_PUBLICATIONS = 49;

    /**
     * A state identifier for the node rewards. Singleton state.
     */
    proto.NodeRewards TokenService_I_NODE_REWARDS = 50;

    /**
     * A state identifier for EVM hook states.
     */
    com.hedera.hapi.node.state.hooks.EvmHookState ContractService_I_EVM_HOOK_STATES = 51;

    /**
     * A state identifier for lambda storage.
     */
    proto.SlotValue ContractService_I_LAMBDA_STORAGE = 52;

    /**
     * A state identifier for account to node relationships.
     */
    com.hedera.hapi.platform.state.NodeId AddressBookService_I_ACCOUNT_NODE_REL = 53;

    /**
<<<<<<< HEAD
     * A state identifier for the next node Identifier.
     */
    com.hedera.hapi.platform.state.NodeId EntityIdService_I_NODE_ID = 54;
=======
     * A state identifier for WRAPS message histories used in a roster transition proof.
     */
    com.hedera.hapi.node.state.history.WrapsMessageHistory HistoryService_I_WRAPS_MESSAGE_HISTORIES = 54;
>>>>>>> cc5867a6

    /**
     * Metadata of the round receipts queue.
     */
    proto.TransactionReceiptEntries RecordCache_I_TRANSACTION_RECEIPTS = 126;

    /**
     * Metadata of the queue state.<br/>
     * Reasons for the field number:
     * <ul>
     *   <li>Intermediate state types are expected to be rare (field numbers 8000-9999 are allocated for that purpose).</li>
     *   <li>QueueState represents internal head/tail pointers of a queue, not a standalone Queue type (as with Singleton or KV).</li>
     * </ul>
     */
    QueueState queue_state = 8001;

    /**
     * Metadata of the `150` upgrade file data queue.
     */
    proto.ProtoBytes FileService_I_UPGRADE_DATA_150 = 10001;

    /**
     * Metadata of the`151` upgrade file data queue.
     */
    proto.ProtoBytes FileService_I_UPGRADE_DATA_151 = 10002;

    /**
     * Metadata of the `152` upgrade file data queue.
     */
    proto.ProtoBytes FileService_I_UPGRADE_DATA_152 = 10003;

    /**
     * Metadata of the `153` upgrade file data queue.
     */
    proto.ProtoBytes FileService_I_UPGRADE_DATA_153 = 10004;

    /**
     * Metadata of the`154` upgrade file data queue.
     */
    proto.ProtoBytes FileService_I_UPGRADE_DATA_154 = 10005;

    /**
     * Metadata of the `155` upgrade file data queue.
     */
    proto.ProtoBytes FileService_I_UPGRADE_DATA_155 = 10006;

    /**
     * Metadata of the `156` upgrade file data queue.
     */
    proto.ProtoBytes FileService_I_UPGRADE_DATA_156 = 10007;

    /**
     * Metadata of the `157` upgrade file data queue.
     */
    proto.ProtoBytes FileService_I_UPGRADE_DATA_157 = 10008;

    /**
     * Metadata of the `158` upgrade file data queue.
     */
    proto.ProtoBytes FileService_I_UPGRADE_DATA_158 = 10009;

    /**
     * Metadata of the `159` upgrade file data queue.
     */
    proto.ProtoBytes FileService_I_UPGRADE_DATA_159 = 10010;

  }
}

/**
  * An enumeration of the singleton state types.
 */
enum SingletonType {
  /**
   * An "unset value" flag, this value SHALL NOT be used.<br/>
   * This status indicates the server software failed to set a
   * status, and SHALL be considered a software defect.
   */
  UNKNOWN = 0;

  /**
   * A state identifier for the next entity Identifier.
   */
  EntityIdService_I_ENTITY_ID = 1;

  /**
   * A state identifier for network staking rewards.
   */
  TokenService_I_STAKING_NETWORK_REWARDS = 11;

  /**
   * A state identifier for throttle usage.
   */
  CongestionThrottleService_I_THROTTLE_USAGE_SNAPSHOTS = 12;

  /**
   * A state identifier for network congestion start times.
   */
  CongestionThrottleService_I_CONGESTION_LEVEL_STARTS = 13;

  /**
   * A state identifier for conversion rate updates.
   */
  FeeService_I_MIDNIGHT_RATES = 17;

  /**
   * A state identifier for the network running hash(es).
   */
  BlockRecordService_I_RUNNING_HASHES = 18;

  /**
   * A state identifier for network block information.
   */
  BlockRecordService_I_BLOCKS = 19;

  /**
   * A state identifier for the hash of the next "upgrade" file.
   */
  FreezeService_I_UPGRADE_FILE_HASH = 22;

  /**
   * A state identifier for the next network freeze time. Singleton state.
   */
  FreezeService_I_FREEZE_TIME = 23;

  /**
   * A state identifier for the block stream status. Singleton state.
   */
  BlockStreamService_I_BLOCK_STREAM_INFO = 24;

  /**
   * A state identifier for the platform state. Singleton state.
   */
  PlatformStateService_I_PLATFORM_STATE = 26;
  
  /**
   * A state identifier for the roster state. Singleton state.
   */
  RosterService_I_ROSTER_STATE = 27;

  /**
   * A state identifier for the active hinTS construction. Singleton state.
   */
  HintsService_I_ACTIVE_HINTS_CONSTRUCTION = 38;
  
  /**
   * A state identifier for the next hinTS construction. Singleton state.
   */
  HintsService_I_NEXT_HINTS_CONSTRUCTION = 39;

  /**
   * A state identifier for the entity counts. Singleton state.
   */
  EntityIdService_I_ENTITY_COUNTS = 41;

  /**
   * A state identifier for the ledger id. Singleton state.
   */
  HistoryService_I_LEDGER_ID = 42;

  /**
   * A state identifier for the active proof construction. Singleton state.
   */
  HistoryService_I_ACTIVE_PROOF_CONSTRUCTION = 44;

  /**
   * A state identifier for the next proof construction. Singleton state.
   */
  HistoryService_I_NEXT_PROOF_CONSTRUCTION = 45;

  /**
   * A state identifier for the CRS state. Singleton state.
   */
  HintsService_I_CRS_STATE = 48;

  /**
   * A state identifier for the node rewards. Singleton state.
   */
  TokenService_I_NODE_REWARDS = 50;

  /**
   * A state identifier for the highest node identifier allocated so far.
   */
  EntityIdService_I_NODE_ID = 54;

  // Queue metadata

  /**
   * Metadata of the round receipts queue.
   */
  RecordCache_I_TRANSACTION_RECEIPTS = 126;
  
  /**
   * Metadata of the `150` upgrade file data queue.
   */
  FileService_I_UPGRADE_DATA_150 = 10001;

  /**
   * Metadata of the`151` upgrade file data queue.
   */
  FileService_I_UPGRADE_DATA_151 = 10002;

  /**
   * Metadata of the `152` upgrade file data queue.
   */
  FileService_I_UPGRADE_DATA_152 = 10003;

  /**
   * Metadata of the `153` upgrade file data queue.
   */
  FileService_I_UPGRADE_DATA_153 = 10004;

  /**
   * Metadata of the`154` upgrade file data queue.
   */
  FileService_I_UPGRADE_DATA_154 = 10005;

  /**
   * Metadata of the `155` upgrade file data queue.
   */
  FileService_I_UPGRADE_DATA_155 = 10006;

  /**
   * Metadata of the `156` upgrade file data queue.
   */
  FileService_I_UPGRADE_DATA_156 = 10007;

  /**
   * Metadata of the `157` upgrade file data queue.
   */
  FileService_I_UPGRADE_DATA_157 = 10008;

  /**
   * Metadata of the `158` upgrade file data queue.
   */
  FileService_I_UPGRADE_DATA_158 = 10009;

  /**
   * Metadata of the `159` upgrade file data queue.
   */
  FileService_I_UPGRADE_DATA_159 = 10010;

}<|MERGE_RESOLUTION|>--- conflicted
+++ resolved
@@ -612,15 +612,14 @@
     com.hedera.hapi.platform.state.NodeId AddressBookService_I_ACCOUNT_NODE_REL = 53;
 
     /**
-<<<<<<< HEAD
+     * A state identifier for WRAPS message histories used in a roster transition proof.
+     */
+    com.hedera.hapi.node.state.history.WrapsMessageHistory HistoryService_I_WRAPS_MESSAGE_HISTORIES = 54;
+
+    /**
      * A state identifier for the next node Identifier.
      */
-    com.hedera.hapi.platform.state.NodeId EntityIdService_I_NODE_ID = 54;
-=======
-     * A state identifier for WRAPS message histories used in a roster transition proof.
-     */
-    com.hedera.hapi.node.state.history.WrapsMessageHistory HistoryService_I_WRAPS_MESSAGE_HISTORIES = 54;
->>>>>>> cc5867a6
+    com.hedera.hapi.platform.state.NodeId EntityIdService_I_NODE_ID = 55;
 
     /**
      * Metadata of the round receipts queue.
