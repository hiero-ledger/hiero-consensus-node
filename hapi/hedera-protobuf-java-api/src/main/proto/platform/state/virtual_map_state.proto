--- conflicted
+++ resolved
@@ -266,15 +266,14 @@
     com.hedera.hapi.node.state.hooks.LambdaSlotKey ContractService_I_LAMBDA_STORAGE = 52;
 
     /**
-<<<<<<< HEAD
+     * A state identifier for account to node relationships.
+     */
+    proto.AccountID AddressBookService_I_ACCOUNT_NODE_REL = 53;
+
+    /**
      * A state identifier for indirect key users.
      */
-    proto.IndirectKeyUsersKey TokenService_I_INDIRECT_KEY_USERS = 53;
-=======
-     * A state identifier for account to node relationships.
-     */
-    proto.AccountID AddressBookService_I_ACCOUNT_NODE_REL = 53;
->>>>>>> 5fd761d1
+    proto.IndirectKeyUsersKey TokenService_I_INDIRECT_KEY_USERS = 54;
 
     // Queue states
     /**
@@ -615,15 +614,14 @@
     proto.SlotValue ContractService_I_LAMBDA_STORAGE = 52;
 
     /**
-<<<<<<< HEAD
+     * A state identifier for account to node relationships.
+     */
+    com.hedera.hapi.platform.state.NodeId AddressBookService_I_ACCOUNT_NODE_REL = 53;
+        
+    /**
      * Prev/next pointers for indirect key users.
      */
-    proto.IndirectKeyUsersValue TokenService_I_INDIRECT_KEY_USERS = 53;
-=======
-     * A state identifier for account to node relationships.
-     */
-    com.hedera.hapi.platform.state.NodeId AddressBookService_I_ACCOUNT_NODE_REL = 53;
->>>>>>> 5fd761d1
+     proto.IndirectKeyUsersValue TokenService_I_INDIRECT_KEY_USERS = 54;
 
     /**
      * Metadata of the round receipts queue.
