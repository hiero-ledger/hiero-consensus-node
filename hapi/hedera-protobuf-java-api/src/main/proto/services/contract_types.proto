/**
 * # Contract Message Types
 * Message types used in contract transactions.
 *
 * ### Keywords
 * The key words "MUST", "MUST NOT", "REQUIRED", "SHALL", "SHALL NOT",
 * "SHOULD", "SHOULD NOT", "RECOMMENDED", "MAY", and "OPTIONAL" in this
 * document are to be interpreted as described in
 * [RFC2119](https://www.ietf.org/rfc/rfc2119) and clarified in
 * [RFC8174](https://www.ietf.org/rfc/rfc8174).
 */
syntax = "proto3";

package proto;

// SPDX-License-Identifier: Apache-2.0
option java_package = "com.hederahashgraph.api.proto.java";
// <<<pbj.java_package = "com.hedera.hapi.node.contract">>> This comment is special code for setting PBJ Compiler java package
option java_multiple_files = true;

import "services/basic_types.proto";
import "google/protobuf/wrappers.proto";

/**
 * Context of an internal call in an EVM transaction that is not otherwise externalized.<br/>
 * This message does not say anything about whether an EVM transaction is itself a logical
 * transaction in a Hiero transactional unit. It simply provides context on an internal
 * message call within an EVM transaction.
 */
message InternalCallContext {
    /**
     * The gas available for the call.<br/>
     */
    uint64 gas = 1;

    /**
     * The value sent with the call.<br/>
     */
    uint64 value = 2;

    /**
     * The call data for the call.<br/>
     */
    bytes call_data = 3;
}

/**
 * Results of executing a EVM transaction.<br/>
 */
message EvmTransactionResult {
    /**
     * The Hedera id of the caller.<br/>
     */
    AccountID sender_id = 1;

    /**
     * The Hedera id of the contract receiving the call.<br/>
     */
    ContractID contract_id = 2;

    /**
     * Result data from the function call.
     */
    bytes result_data = 3;

    /**
     * Any error message produced by the contract call. Max size of 100 bytes.
     * <p>
     * This SHALL be unset if the contract call succeeded.
     */
    string error_message = 4;

    /**
     * EVM gas used.
     */
    uint64 gas_used = 5;

    /**
     * If not already externalized in a transaction body, the context of the
     * internal call producing this result.
     */
    InternalCallContext internal_call_context = 6;

    /**
<<<<<<< HEAD
     * A list of contract account nonce values.<br/>
     * This list SHALL contain a nonce value for each contract account modified
     * as a result of this contract call. These nonce values SHALL be the value
     * after the contract call is completed.
     */
    repeated ContractNonceInfo contract_nonces = 7;
=======
     * If set, the id of the executed hook.
     */
    proto.HookId executed_hook_id = 7;
>>>>>>> 7850e539
}

/**
 * A contract "nonce" reference.<br/>
 * This connects a contract and its "nonce" value, and is primarily for use in
 * query responses.  A "nonce" is short for "nonsense" and is usually a value
 * with no particular meaning.
 *
 * The nonce of a contract SHALL be incremented when that contract creates
 * another contract.
 */
message ContractNonceInfo {
    /**
     * A contract identifier.<br/>
     * This refers to the contract that holds this nonce value.
     */
    ContractID contract_id = 1;

    /**
     * A "nonce" value.
     * The current value of the nonce associated with the identified contract.
     */
    int64 nonce = 2;
}

/**
 * EVM log data for a contract call.<br/>
 * The EVM log information produced by a smart contract function call.
 *
 * Each contract function call MAY return zero or more log events.
 */
message ContractLoginfo {
    /**
     * A contract identifier.<br/>
     * This refers to the contract that generated this log entry.
     */
    ContractID contractID = 1;

    /**
     * A bloom filter.<br/>
     * This filter applies to this log entry and indexes the contract log data
     * in the full data of the Ethereum block.<br/>
     * EIP-7668 proposes to remove bloom filters as they are quite low value
     * in practice and separate indexing services are more effective.
     */
    bytes bloom = 2;

    /**
     * A list of the "topics" in this log entry.<br/>
     * The EVM permits up to 4 topics, each of which is 32 bytes (one EVM word).
     * <p>
     * The first "topic" is special, and MUST contain the keccak256 hash of the
     * event signature, if the event is not anonymous.
     */
    repeated bytes topic = 3;

    /**
     * Event data for this log entry.<br/>
     * This is binary data consisting of an arbitrary number of 256 bit
     * (32 byte) words. The content of that data is determined by the smart
     * contract code.<br/>
     */
    bytes data = 4;
}

/**
 * A contract function result.<br/>
 * The result returned by a call to a smart contract function. This is part of
 * the response to a ContractCallLocal query, and is in the record for a
 * ContractCall. The ContractCreateInstance transaction record also carries a
 * function result, which is the results of the call to the constructor.
 */
message ContractFunctionResult {
    // No comments here: PBJ issue #217
    reserved 8; // Removed Field.

    /**
     * A contract identifier.<br/>
     * This identifies the smart contract that defines the function called.
     */
    ContractID contractID = 1;

    /**
     * Result data from the function call.
     * <p>
     * This SHALL be encoded in RLP bytecode format.
     */
    bytes contractCallResult = 2;

    /**
     * Any error message produced by the contract call.
     * <p>
     * This SHALL be unset if the contract call succeeded.
     */
    string errorMessage = 3;

    /**
     * A bloom filter produced by this contract call.<br/>
     * Ethereum uses this bloom filter to search for call results in the
     * Ethereum block history. High false positive rates make the bloom
     * filters quite limited value.
     */
    bytes bloom = 4;

    /**
     * A quantity of "gas" used.<br/>
     * This represents the resource units expended to execute this
     * contract call, and correlates to transaction costs.
     */
    uint64 gasUsed = 5;

    /**
     * Any Log events produced by this contract call.
     */
    repeated ContractLoginfo logInfo = 6;

    /**
     * Replaced by values in transaction records to support
     * `CREATE2` calls.<br/>
     * <p>
     * The list of smart contracts that were created by the function call.<br/>
     * The created ids will now _also_ be externalized through internal
     * transaction records, where each record has its alias field populated
     * with the new contract's EVM address.<br/>
     * This is needed for contracts created with CREATE2, which removes the
     * trivial relationship between a new contract's Identifier and its
     * Solidity address.
     */
    repeated ContractID createdContractIDs = 7 [deprecated = true];

    /**
     * A created contract address.<br/>
     * If the function created a new contract (e.g. `CREATE2`),
     * this is the primary 20-byte EVM address for that contract.
     * <p>
     * Every contract SHALL have a "base" EVM address that is determined by its
     * `shard.realm.num` contract ID.<br/>
     * This address is constructed as follows
     * <ol>
     *   <li>The first 4 bytes are the big-endian
     *       representation of the shard.</li>
     *   <li>The next 8 bytes are the big-endian
     *       representation of the realm.</li>
     *   <li>The final 8 bytes are the big-endian
     *       representation of the number.</li>
     * </ol>
     * <p>
     * Contracts created via `CREATE2` SHALL have an _additional_, primary,
     * address that is derived from the
     * <a href="https://eips.ethereum.org/EIPS/eip-1014"><tt>EIP-1014</tt></a>
     * specification. This additional address SHALL NOT be directly related to
     * the `shard.realm.num` contract ID.<br/>
     * It should be emphasized that Contracts created via a `CREATE2` call can
     * also be referenced via the same "base" EVM address as described above.
     */
    google.protobuf.BytesValue evm_address = 9;

    /**
     * The amount of gas available for this call, sometimes referred to as the
     * gasLimit.<br/>
     * This field SHALL NOT be populated when the associated `TransactionBody`
     * in the block stream is a `ContractCreateTransactionBody` or
     * a `ContractCallTransactionBody`.
     */
    int64 gas = 10;

    /**
     * An amount, in tinybar, sent by this function call.<br/>
     * This SHALL be zero(0) if the function called is not `payable`.<br/>
     * This field SHALL NOT be populated when the associated `TransactionBody`
     * in the block stream is a `ContractCreateTransactionBody` or
     * a `ContractCallTransactionBody`.
     */
    int64 amount = 11;

    /**
     * The smart contract function to call, and the parameters to pass to that
     * function.<br/>
     * These SHALL be presented in EVM bytecode function call format.<br/>
     * This field SHALL NOT be populated when the associated `TransactionBody`
     * in the block stream is a `ContractCreateTransactionBody` or
     * a `ContractCallTransactionBody`.
     */
    bytes functionParameters = 12;

    /**
     * The account that was the "sender" for this contract call.<br/>
     * If this is not set it SHALL be read from the accountId in the
     * transactionId for the contract call.<br/>
     * This field SHALL NOT be populated when the associated `TransactionBody`
     * in the block stream is a `ContractCreateTransactionBody` or
     * a `ContractCallTransactionBody`.
     */
    AccountID sender_id = 13;

    /**
     * A list of contract account nonce values.<br/>
     * This list SHALL contain a nonce value for each contract account modified
     * as a result of this contract call. These nonce values SHALL be the value
     * after the contract call is completed.
     */
    repeated ContractNonceInfo contract_nonces = 14;

    /**
     * A nonce value for the "signer account".<br/>
     * If the contract call updated the signer nonce for the signer account
     * (i.e. by creating another contract), this field SHALL contain the
     * updated value.<br/>
     * If the signer account nonce was not updated, this field SHALL be `null`.
     */
    google.protobuf.Int64Value signer_nonce = 15;
}<|MERGE_RESOLUTION|>--- conflicted
+++ resolved
@@ -82,18 +82,22 @@
     InternalCallContext internal_call_context = 6;
 
     /**
-<<<<<<< HEAD
+     * If set, the id of the executed hook.
+     */
+    proto.HookId executed_hook_id = 7;
+
+    /**
      * A list of contract account nonce values.<br/>
      * This list SHALL contain a nonce value for each contract account modified
      * as a result of this contract call. These nonce values SHALL be the value
      * after the contract call is completed.
      */
-    repeated ContractNonceInfo contract_nonces = 7;
-=======
-     * If set, the id of the executed hook.
-     */
-    proto.HookId executed_hook_id = 7;
->>>>>>> 7850e539
+    repeated ContractNonceInfo contract_nonces = 8;
+
+    /**
+     * In an EthereumTransaction, the nonce of the signer account.<br/>
+     */
+    google.protobuf.Int64Value signer_nonce = 9;
 }
 
 /**
