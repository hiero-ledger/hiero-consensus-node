/**
 * # Response Code Enumeration
 * An enumeration of possible response codes.
 *
 * ### Keywords
 * The key words "MUST", "MUST NOT", "REQUIRED", "SHALL", "SHALL NOT",
 * "SHOULD", "SHOULD NOT", "RECOMMENDED", "MAY", and "OPTIONAL" in this
 * document are to be interpreted as described in
 * [RFC2119](https://www.ietf.org/rfc/rfc2119) and clarified in
 * [RFC8174](https://www.ietf.org/rfc/rfc8174).
 */
syntax = "proto3";

package proto;

// SPDX-License-Identifier: Apache-2.0
option java_package = "com.hederahashgraph.api.proto.java";
// <<<pbj.java_package = "com.hedera.hapi.node.base">>> This comment is special code for setting PBJ Compiler java package
option java_multiple_files = true;

/**
 * An enumeration of possible response codes.
 */
enum ResponseCodeEnum {
    /**
     * The transaction passed the precheck validations.
     */
    OK = 0;

    /**
     * For any error not handled by specific error codes listed below.
     */
    INVALID_TRANSACTION = 1;

    /**
     * Payer account does not exist.
     */
    PAYER_ACCOUNT_NOT_FOUND = 2;

    /**
     * Node Account provided does not match the node account of the node the transaction was submitted
     * to.
     */
    INVALID_NODE_ACCOUNT = 3;

    /**
     * Pre-Check error when TransactionValidStart + transactionValidDuration is less than current
     * consensus time.
     */
    TRANSACTION_EXPIRED = 4;

    /**
     * Transaction start time is greater than current consensus time
     */
    INVALID_TRANSACTION_START = 5;

    /**
     * The given transactionValidDuration was either non-positive, or greater than the maximum
     * valid duration of 180 secs.
     *
     */
    INVALID_TRANSACTION_DURATION = 6;

    /**
     * The transaction signature is not valid
     */
    INVALID_SIGNATURE = 7;

    /**
     * Transaction memo size exceeded 100 bytes
     */
    MEMO_TOO_LONG = 8;

    /**
     * The fee provided in the transaction is insufficient for this type of transaction
     */
    INSUFFICIENT_TX_FEE = 9;

    /**
     * The payer account has insufficient cryptocurrency to pay the transaction fee
     */
    INSUFFICIENT_PAYER_BALANCE = 10;

    /**
     * This transaction ID is a duplicate of one that was submitted to this node or reached consensus
     * in the last 180 seconds (receipt period)
     */
    DUPLICATE_TRANSACTION = 11;

    /**
     * If API is throttled out
     */
    BUSY = 12;

    /**
     * The API is not currently supported
     */
    NOT_SUPPORTED = 13;

    /**
     * The file id is invalid or does not exist
     */
    INVALID_FILE_ID = 14;

    /**
     * The account id is invalid or does not exist
     */
    INVALID_ACCOUNT_ID = 15;

    /**
     * The contract id is invalid or does not exist
     */
    INVALID_CONTRACT_ID = 16;

    /**
     * Transaction id is not valid
     */
    INVALID_TRANSACTION_ID = 17;

    /**
     * Receipt for given transaction id does not exist
     */
    RECEIPT_NOT_FOUND = 18;

    /**
     * Record for given transaction id does not exist
     */
    RECORD_NOT_FOUND = 19;

    /**
     * The solidity id is invalid or entity with this solidity id does not exist
     */
    INVALID_SOLIDITY_ID = 20;

    /**
     * The responding node has submitted the transaction to the network. Its final status is still
     * unknown.
     */
    UNKNOWN = 21;

    /**
     * The transaction succeeded
     */
    SUCCESS = 22;

    /**
     * There was a system error and the transaction failed because of invalid request parameters.
     */
    FAIL_INVALID = 23;

    /**
     * There was a system error while performing fee calculation, reserved for future.
     */
    FAIL_FEE = 24;

    /**
     * There was a system error while performing balance checks, reserved for future.
     */
    FAIL_BALANCE = 25;

    /**
     * Key not provided in the transaction body
     */
    KEY_REQUIRED = 26;

    /**
     * Unsupported algorithm/encoding used for keys in the transaction
     */
    BAD_ENCODING = 27;

    /**
     * When the account balance is not sufficient for the transfer
     */
    INSUFFICIENT_ACCOUNT_BALANCE = 28;

    /**
     * During an update transaction when the system is not able to find the Users Solidity address
     */
    INVALID_SOLIDITY_ADDRESS = 29;

    /**
     * Not enough gas was supplied to execute transaction
     */
    INSUFFICIENT_GAS = 30;

    /**
     * contract byte code size is over the limit
     */
    CONTRACT_SIZE_LIMIT_EXCEEDED = 31;

    /**
     * local execution (query) is requested for a function which changes state
     */
    LOCAL_CALL_MODIFICATION_EXCEPTION = 32;

    /**
     * Contract REVERT OPCODE executed
     */
    CONTRACT_REVERT_EXECUTED = 33;

    /**
     * For any contract execution related error not handled by specific error codes listed above.
     */
    CONTRACT_EXECUTION_EXCEPTION = 34;

    /**
     * In Query validation, account with +ve(amount) value should be Receiving node account, the
     * receiver account should be only one account in the list
     */
    INVALID_RECEIVING_NODE_ACCOUNT = 35;

    /**
     * Header is missing in Query request
     */
    MISSING_QUERY_HEADER = 36;

    /**
     * The update of the account failed
     */
    ACCOUNT_UPDATE_FAILED = 37;

    /**
     * Provided key encoding was not supported by the system
     */
    INVALID_KEY_ENCODING = 38;

    /**
     * null solidity address
     */
    NULL_SOLIDITY_ADDRESS = 39;

    /**
     * update of the contract failed
     */
    CONTRACT_UPDATE_FAILED = 40;

    /**
     * the query header is invalid
     */
    INVALID_QUERY_HEADER = 41;

    /**
     * Invalid fee submitted
     */
    INVALID_FEE_SUBMITTED = 42;

    /**
     * Payer signature is invalid
     */
    INVALID_PAYER_SIGNATURE = 43;

    /**
     * The keys were not provided in the request.
     */
    KEY_NOT_PROVIDED = 44;

    /**
     * Expiration time provided in the transaction was invalid.
     */
    INVALID_EXPIRATION_TIME = 45;

    /**
     * WriteAccess Control Keys are not provided for the file
     */
    NO_WACL_KEY = 46;

    /**
     * The contents of file are provided as empty.
     */
    FILE_CONTENT_EMPTY = 47;

    /**
     * The crypto transfer credit and debit do not sum equal to 0
     */
    INVALID_ACCOUNT_AMOUNTS = 48;

    /**
     * Transaction body provided is empty
     */
    EMPTY_TRANSACTION_BODY = 49;

    /**
     * Invalid transaction body provided
     */
    INVALID_TRANSACTION_BODY = 50;

    /**
     * the type of key (base ed25519 key, KeyList, or ThresholdKey) does not match the type of
     * signature (base ed25519 signature, SignatureList, or ThresholdKeySignature)
     */
    INVALID_SIGNATURE_TYPE_MISMATCHING_KEY = 51;

    /**
     * the number of key (KeyList, or ThresholdKey) does not match that of signature (SignatureList,
     * or ThresholdKeySignature). e.g. if a keyList has 3 base keys, then the corresponding
     * signatureList should also have 3 base signatures.
     */
    INVALID_SIGNATURE_COUNT_MISMATCHING_KEY = 52;

    /**
     * the livehash body is empty
     */
    EMPTY_LIVE_HASH_BODY = 53;

    /**
     * the livehash data is missing
     */
    EMPTY_LIVE_HASH = 54;

    /**
     * the keys for a livehash are missing
     */
    EMPTY_LIVE_HASH_KEYS = 55;

    /**
     * the livehash data is not the output of a SHA-384 digest
     */
    INVALID_LIVE_HASH_SIZE = 56;

    /**
     * the query body is empty
     */
    EMPTY_QUERY_BODY = 57;

    /**
     * the crypto livehash query is empty
     */
    EMPTY_LIVE_HASH_QUERY = 58;

    /**
     * the livehash is not present
     */
    LIVE_HASH_NOT_FOUND = 59;

    /**
     * the account id passed has not yet been created.
     */
    ACCOUNT_ID_DOES_NOT_EXIST = 60;

    /**
     * the livehash already exists for a given account
     */
    LIVE_HASH_ALREADY_EXISTS = 61;

    /**
     * File WACL keys are invalid
     */
    INVALID_FILE_WACL = 62;

    /**
     * Serialization failure
     */
    SERIALIZATION_FAILED = 63;

    /**
     * The size of the Transaction is greater than transactionMaxBytes
     */
    TRANSACTION_OVERSIZE = 64;

    /**
     * The Transaction has more than 50 levels
     */
    TRANSACTION_TOO_MANY_LAYERS = 65;

    /**
     * Contract is marked as deleted
     */
    CONTRACT_DELETED = 66;

    /**
     * the platform node is either disconnected or lagging behind.
     */
    PLATFORM_NOT_ACTIVE = 67;

    /**
     * one public key matches more than one prefixes on the signature map
     */
    KEY_PREFIX_MISMATCH = 68;

    /**
     * transaction not created by platform due to large backlog
     */
    PLATFORM_TRANSACTION_NOT_CREATED = 69;

    /**
     * auto renewal period is not a positive number of seconds
     */
    INVALID_RENEWAL_PERIOD = 70;

    /**
     * the response code when a smart contract id is passed for a crypto API request
     */
    INVALID_PAYER_ACCOUNT_ID = 71;

    /**
     * the account has been marked as deleted
     */
    ACCOUNT_DELETED = 72;

    /**
     * the file has been marked as deleted
     */
    FILE_DELETED = 73;

    /**
     * same accounts repeated in the transfer account list
     */
    ACCOUNT_REPEATED_IN_ACCOUNT_AMOUNTS = 74;

    /**
     * attempting to set negative balance value for crypto account
     */
    SETTING_NEGATIVE_ACCOUNT_BALANCE = 75;

    /**
     * when deleting smart contract that has crypto balance either transfer account or transfer smart
     * contract is required
     */
    OBTAINER_REQUIRED = 76;

    /**
     * when deleting smart contract that has crypto balance you can not use the same contract id as
     * transferContractId as the one being deleted
     */
    OBTAINER_SAME_CONTRACT_ID = 77;

    /**
     * transferAccountId or transferContractId specified for contract delete does not exist
     */
    OBTAINER_DOES_NOT_EXIST = 78;

    /**
     * attempting to modify (update or delete a immutable smart contract, i.e. one created without a
     * admin key)
     */
    MODIFYING_IMMUTABLE_CONTRACT = 79;

    /**
     * Unexpected exception thrown by file system functions
     */
    FILE_SYSTEM_EXCEPTION = 80;

    /**
     * the duration is not a subset of [MINIMUM_AUTORENEW_DURATION,MAXIMUM_AUTORENEW_DURATION]
     */
    AUTORENEW_DURATION_NOT_IN_RANGE = 81;

    /**
     * Decoding the smart contract binary to a byte array failed. Check that the input is a valid hex
     * string.
     */
    ERROR_DECODING_BYTESTRING = 82;

    /**
     * File to create a smart contract was of length zero
     */
    CONTRACT_FILE_EMPTY = 83;

    /**
     * Bytecode for smart contract is of length zero
     */
    CONTRACT_BYTECODE_EMPTY = 84;

    /**
     * Attempt to set negative initial balance
     */
    INVALID_INITIAL_BALANCE = 85;

    /**
     * Attempt to set negative receive record threshold
     */
    INVALID_RECEIVE_RECORD_THRESHOLD = 86 [deprecated = true];

    /**
     * Attempt to set negative send record threshold
     */
    INVALID_SEND_RECORD_THRESHOLD = 87 [deprecated = true];

    /**
     * Special Account Operations should be performed by only Genesis account, return this code if it
     * is not Genesis Account
     */
    ACCOUNT_IS_NOT_GENESIS_ACCOUNT = 88;

    /**
     * The fee payer account doesn't have permission to submit such Transaction
     */
    PAYER_ACCOUNT_UNAUTHORIZED = 89;

    /**
     * FreezeTransactionBody is invalid
     */
    INVALID_FREEZE_TRANSACTION_BODY = 90;

    /**
     * FreezeTransactionBody does not exist
     */
    FREEZE_TRANSACTION_BODY_NOT_FOUND = 91;

    /**
     * Exceeded the number of accounts (both from and to) allowed for crypto transfer list
     */
    TRANSFER_LIST_SIZE_LIMIT_EXCEEDED = 92;

    /**
     * Smart contract result size greater than specified maxResultSize
     */
    RESULT_SIZE_LIMIT_EXCEEDED = 93;

    /**
     * The payer account is not a special account(account 0.0.55)
     */
    NOT_SPECIAL_ACCOUNT = 94;

    /**
     * Negative gas was offered in smart contract call
     */
    CONTRACT_NEGATIVE_GAS = 95;

    /**
     * Negative value / initial balance was specified in a smart contract call / create
     */
    CONTRACT_NEGATIVE_VALUE = 96;

    /**
     * Failed to update fee file
     */
    INVALID_FEE_FILE = 97;

    /**
     * Failed to update exchange rate file
     */
    INVALID_EXCHANGE_RATE_FILE = 98;

    /**
     * Payment tendered for contract local call cannot cover both the fee and the gas
     */
    INSUFFICIENT_LOCAL_CALL_GAS = 99;

    /**
     * Entities with Entity ID below 1000 are not allowed to be deleted
     */
    ENTITY_NOT_ALLOWED_TO_DELETE = 100;

    /**
     * Violating one of these rules: 1) treasury account can update all entities below 0.0.1000, 2)
     * account 0.0.50 can update all entities from 0.0.51 - 0.0.80, 3) Network Function Master Account
     * A/c 0.0.50 - Update all Network Function accounts & perform all the Network Functions listed
     * below, 4) Network Function Accounts: i) A/c 0.0.55 - Update Address Book files (0.0.101/102),
     * ii) A/c 0.0.56 - Update Fee schedule (0.0.111), iii) A/c 0.0.57 - Update Exchange Rate
     * (0.0.112).
     */
    AUTHORIZATION_FAILED = 101;

    /**
     * Fee Schedule Proto uploaded but not valid (append or update is required)
     */
    FILE_UPLOADED_PROTO_INVALID = 102;

    /**
     * Fee Schedule Proto uploaded but not valid (append or update is required)
     */
    FILE_UPLOADED_PROTO_NOT_SAVED_TO_DISK = 103;

    /**
     * Fee Schedule Proto File Part uploaded
     */
    FEE_SCHEDULE_FILE_PART_UPLOADED = 104;

    /**
     * The change on Exchange Rate exceeds Exchange_Rate_Allowed_Percentage
     */
    EXCHANGE_RATE_CHANGE_LIMIT_EXCEEDED = 105;

    /**
     * Contract permanent storage exceeded the currently allowable limit
     */
    MAX_CONTRACT_STORAGE_EXCEEDED = 106;

    /**
     * Transfer Account should not be same as Account to be deleted
     */
    TRANSFER_ACCOUNT_SAME_AS_DELETE_ACCOUNT = 107;

    TOTAL_LEDGER_BALANCE_INVALID = 108;
    /**
     * The expiration date/time on a smart contract may not be reduced
     */
    EXPIRATION_REDUCTION_NOT_ALLOWED = 110;

    /**
     * Gas exceeded currently allowable gas limit per transaction
     */
    MAX_GAS_LIMIT_EXCEEDED = 111;

    /**
     * File size exceeded the currently allowable limit
     */
    MAX_FILE_SIZE_EXCEEDED = 112;

    /**
     * When a valid signature is not provided for operations on account with receiverSigRequired=true
     */
    RECEIVER_SIG_REQUIRED = 113;

    /**
     * The Topic ID specified is not in the system.
     */
    INVALID_TOPIC_ID = 150;

    /**
     * A provided admin key was invalid. Verify the bytes for an Ed25519 public key are exactly 32 bytes; and the bytes for a compressed ECDSA(secp256k1) key are exactly 33 bytes, with the first byte either 0x02 or 0x03..
     */
    INVALID_ADMIN_KEY = 155;

    /**
     * A provided submit key was invalid.
     */
    INVALID_SUBMIT_KEY = 156;

    /**
     * An attempted operation was not authorized (ie - a deleteTopic for a topic with no adminKey).
     */
    UNAUTHORIZED = 157;

    /**
     * A ConsensusService message is empty.
     */
    INVALID_TOPIC_MESSAGE = 158;

    /**
     * The autoRenewAccount specified is not a valid, active account.
     */
    INVALID_AUTORENEW_ACCOUNT = 159;

    /**
     * An adminKey was not specified on the topic, so there must not be an autoRenewAccount.
     */
    AUTORENEW_ACCOUNT_NOT_ALLOWED = 160;

    /**
     * The topic has expired, was not automatically renewed, and is in a 7 day grace period before the
     * topic will be deleted unrecoverably. This error response code will not be returned until
     * autoRenew functionality is supported by HAPI.
     */
    TOPIC_EXPIRED = 162;

    INVALID_CHUNK_NUMBER = 163; // chunk number must be from 1 to total (chunks) inclusive.
    INVALID_CHUNK_TRANSACTION_ID = 164; // For every chunk, the payer account that is part of initialTransactionID must match the Payer Account of this transaction. The entire initialTransactionID should match the transactionID of the first chunk, but this is not checked or enforced by Hedera except when the chunk number is 1.
    ACCOUNT_FROZEN_FOR_TOKEN = 165; // Account is frozen and cannot transact with the token
    TOKENS_PER_ACCOUNT_LIMIT_EXCEEDED = 166; // An involved account already has more than <tt>tokens.maxPerAccount</tt> associations with non-deleted tokens.
    INVALID_TOKEN_ID = 167; // The token is invalid or does not exist
    INVALID_TOKEN_DECIMALS = 168; // Invalid token decimals
    INVALID_TOKEN_INITIAL_SUPPLY = 169; // Invalid token initial supply
    INVALID_TREASURY_ACCOUNT_FOR_TOKEN = 170; // Treasury Account does not exist or is deleted
    INVALID_TOKEN_SYMBOL = 171; // Token Symbol is not UTF-8 capitalized alphabetical string
    TOKEN_HAS_NO_FREEZE_KEY = 172; // Freeze key is not set on token
    TRANSFERS_NOT_ZERO_SUM_FOR_TOKEN = 173; // Amounts in transfer list are not net zero
    MISSING_TOKEN_SYMBOL = 174; // A token symbol was not provided
    TOKEN_SYMBOL_TOO_LONG = 175; // The provided token symbol was too long
    ACCOUNT_KYC_NOT_GRANTED_FOR_TOKEN = 176; // KYC must be granted and account does not have KYC granted
    TOKEN_HAS_NO_KYC_KEY = 177; // KYC key is not set on token
    INSUFFICIENT_TOKEN_BALANCE = 178; // Token balance is not sufficient for the transaction
    TOKEN_WAS_DELETED = 179; // Token transactions cannot be executed on deleted token
    TOKEN_HAS_NO_SUPPLY_KEY = 180; // Supply key is not set on token
    TOKEN_HAS_NO_WIPE_KEY = 181; // Wipe key is not set on token
    INVALID_TOKEN_MINT_AMOUNT = 182; // The requested token mint amount would cause an invalid total supply
    INVALID_TOKEN_BURN_AMOUNT = 183; // The requested token burn amount would cause an invalid total supply
    TOKEN_NOT_ASSOCIATED_TO_ACCOUNT = 184; // A required token-account relationship is missing
    CANNOT_WIPE_TOKEN_TREASURY_ACCOUNT = 185; // The target of a wipe operation was the token treasury account
    INVALID_KYC_KEY = 186; // The provided KYC key was invalid.
    INVALID_WIPE_KEY = 187; // The provided wipe key was invalid.
    INVALID_FREEZE_KEY = 188; // The provided freeze key was invalid.
    INVALID_SUPPLY_KEY = 189; // The provided supply key was invalid.
    MISSING_TOKEN_NAME = 190; // Token Name is not provided
    TOKEN_NAME_TOO_LONG = 191; // Token Name is too long
    INVALID_WIPING_AMOUNT = 192; // The provided wipe amount must not be negative, zero or bigger than the token holder balance
    TOKEN_IS_IMMUTABLE = 193; // Token does not have Admin key set, thus update/delete transactions cannot be performed
    TOKEN_ALREADY_ASSOCIATED_TO_ACCOUNT = 194; // An <tt>associateToken</tt> operation specified a token already associated to the account
    TRANSACTION_REQUIRES_ZERO_TOKEN_BALANCES = 195; // An attempted operation is invalid until all token balances for the target account are zero
    ACCOUNT_IS_TREASURY = 196; // An attempted operation is invalid because the account is a treasury
    TOKEN_ID_REPEATED_IN_TOKEN_LIST = 197; // Same TokenIDs present in the token list
    TOKEN_TRANSFER_LIST_SIZE_LIMIT_EXCEEDED = 198; // Exceeded the number of token transfers (both from and to) allowed for token transfer list
    EMPTY_TOKEN_TRANSFER_BODY = 199; // TokenTransfersTransactionBody has no TokenTransferList
    EMPTY_TOKEN_TRANSFER_ACCOUNT_AMOUNTS = 200; // TokenTransfersTransactionBody has a TokenTransferList with no AccountAmounts

    /**
     * The Scheduled entity does not exist; or has now expired, been deleted, or been executed
     */
    INVALID_SCHEDULE_ID = 201;

    /**
     * The Scheduled entity cannot be modified. Admin key not set
     */
    SCHEDULE_IS_IMMUTABLE = 202;

    /**
     * The provided Scheduled Payer does not exist
     */
    INVALID_SCHEDULE_PAYER_ID = 203;

    /**
     * The Schedule Create Transaction TransactionID account does not exist
     */
    INVALID_SCHEDULE_ACCOUNT_ID = 204;

    /**
     * The provided sig map did not contain any new valid signatures from required signers of the scheduled transaction
     */
    NO_NEW_VALID_SIGNATURES = 205;

    /**
     * The required signers for a scheduled transaction cannot be resolved, for example because they do not exist or have been deleted
     */
    UNRESOLVABLE_REQUIRED_SIGNERS = 206;

    /**
     * Only whitelisted transaction types may be scheduled
     */
    SCHEDULED_TRANSACTION_NOT_IN_WHITELIST = 207;

    /**
     * At least one of the signatures in the provided sig map did not represent a valid signature for any required signer
     */
    SOME_SIGNATURES_WERE_INVALID = 208;

    /**
     * The scheduled field in the TransactionID may not be set to true
     */
    TRANSACTION_ID_FIELD_NOT_ALLOWED = 209;

    /**
     * A schedule already exists with the same identifying fields of an attempted ScheduleCreate (that is, all fields other than scheduledPayerAccountID)
     */
    IDENTICAL_SCHEDULE_ALREADY_CREATED = 210;

    /**
     * A string field in the transaction has a UTF-8 encoding with the prohibited zero byte
     */
    INVALID_ZERO_BYTE_IN_STRING = 211;

    /**
     * A schedule being signed or deleted has already been deleted
     */
    SCHEDULE_ALREADY_DELETED = 212;

    /**
     * A schedule being signed or deleted has already been executed
     */
    SCHEDULE_ALREADY_EXECUTED = 213;

    /**
     * ConsensusSubmitMessage request's message size is larger than allowed.
     */
    MESSAGE_SIZE_TOO_LARGE = 214;

    /**
     * An operation was assigned to more than one throttle group in a given bucket
     */
    OPERATION_REPEATED_IN_BUCKET_GROUPS = 215;

    /**
     * The capacity needed to satisfy all opsPerSec groups in a bucket overflowed a signed 8-byte integral type
     */
    BUCKET_CAPACITY_OVERFLOW = 216;

    /**
     * Given the network size in the address book, the node-level capacity for an operation would never be enough to accept a single request; usually means a bucket burstPeriod should be increased
     */
    NODE_CAPACITY_NOT_SUFFICIENT_FOR_OPERATION = 217;

    /**
     * A bucket was defined without any throttle groups
     */
    BUCKET_HAS_NO_THROTTLE_GROUPS = 218;

    /**
     * A throttle group was granted zero opsPerSec
     */
    THROTTLE_GROUP_HAS_ZERO_OPS_PER_SEC = 219;

    /**
     * The throttle definitions file was updated, but some supported operations were not assigned a bucket
     */
    SUCCESS_BUT_MISSING_EXPECTED_OPERATION = 220;

    /**
     * The new contents for the throttle definitions system file were not valid protobuf
     */
    UNPARSEABLE_THROTTLE_DEFINITIONS = 221;

    /**
     * The new throttle definitions system file were invalid, and no more specific error could be divined
     */
    INVALID_THROTTLE_DEFINITIONS = 222;

    /**
     * The transaction references an account which has passed its expiration without renewal funds available, and currently remains in the ledger only because of the grace period given to expired entities
     */
    ACCOUNT_EXPIRED_AND_PENDING_REMOVAL = 223;

    /**
     * Invalid token max supply
     */
    INVALID_TOKEN_MAX_SUPPLY = 224;

    /**
     * Invalid token nft serial number
     */
    INVALID_TOKEN_NFT_SERIAL_NUMBER = 225;

    /**
     * Invalid nft id
     */
    INVALID_NFT_ID = 226;

    /**
     * Nft metadata is too long
     */
    METADATA_TOO_LONG = 227;

    /**
     * Repeated operations count exceeds the limit
     */
    BATCH_SIZE_LIMIT_EXCEEDED = 228;

    /**
     * The range of data to be gathered is out of the set boundaries
     */
    INVALID_QUERY_RANGE = 229;

    /**
     * A custom fractional fee set a denominator of zero
     */
    FRACTION_DIVIDES_BY_ZERO = 230;

    /**
     * The transaction payer could not afford a custom fee
     */
    INSUFFICIENT_PAYER_BALANCE_FOR_CUSTOM_FEE = 231 [deprecated = true];

    /**
     * More than 10 custom fees were specified
     */
    CUSTOM_FEES_LIST_TOO_LONG = 232;

    /**
     * Any of the feeCollector accounts for customFees is invalid
     */
    INVALID_CUSTOM_FEE_COLLECTOR = 233;

    /**
     * Any of the token Ids in customFees is invalid
     */
    INVALID_TOKEN_ID_IN_CUSTOM_FEES = 234;

    /**
     * Any of the token Ids in customFees are not associated to feeCollector
     */
    TOKEN_NOT_ASSOCIATED_TO_FEE_COLLECTOR = 235;

    /**
     * A token cannot have more units minted due to its configured supply ceiling
     */
    TOKEN_MAX_SUPPLY_REACHED = 236;

    /**
     * The transaction attempted to move an NFT serial number from an account other than its owner
     */
    SENDER_DOES_NOT_OWN_NFT_SERIAL_NO = 237;

    /**
     * A custom fee schedule entry did not specify either a fixed or fractional fee
     */
    CUSTOM_FEE_NOT_FULLY_SPECIFIED = 238;

    /**
     * Only positive fees may be assessed at this time
     */
    CUSTOM_FEE_MUST_BE_POSITIVE = 239;

    /**
     * Fee schedule key is not set on token
     */
    TOKEN_HAS_NO_FEE_SCHEDULE_KEY = 240;

    /**
     * A fractional custom fee exceeded the range of a 64-bit signed integer
     */
    CUSTOM_FEE_OUTSIDE_NUMERIC_RANGE = 241;

    /**
     * A royalty cannot exceed the total fungible value exchanged for an NFT
     */
    ROYALTY_FRACTION_CANNOT_EXCEED_ONE = 242;

    /**
     * Each fractional custom fee must have its maximum_amount, if specified, at least its minimum_amount
     */
    FRACTIONAL_FEE_MAX_AMOUNT_LESS_THAN_MIN_AMOUNT = 243;

    /**
     * A fee schedule update tried to clear the custom fees from a token whose fee schedule was already empty
     */
    CUSTOM_SCHEDULE_ALREADY_HAS_NO_FEES = 244;

    /**
     * Only tokens of type FUNGIBLE_COMMON can be used to as fee schedule denominations
     */
    CUSTOM_FEE_DENOMINATION_MUST_BE_FUNGIBLE_COMMON = 245;

    /**
     * Only tokens of type FUNGIBLE_COMMON can have fractional fees
     */
    CUSTOM_FRACTIONAL_FEE_ONLY_ALLOWED_FOR_FUNGIBLE_COMMON = 246;

    /**
     * The provided custom fee schedule key was invalid
     */
    INVALID_CUSTOM_FEE_SCHEDULE_KEY = 247;

    /**
     * The requested token mint metadata was invalid
     */
    INVALID_TOKEN_MINT_METADATA = 248;

    /**
     * The requested token burn metadata was invalid
     */
    INVALID_TOKEN_BURN_METADATA = 249;

    /**
     * The treasury for a unique token cannot be changed until it owns no NFTs
     */
    CURRENT_TREASURY_STILL_OWNS_NFTS = 250;

    /**
     * An account cannot be dissociated from a unique token if it owns NFTs for the token
     */
    ACCOUNT_STILL_OWNS_NFTS = 251;

    /**
     * A NFT can only be burned when owned by the unique token's treasury
     */
    TREASURY_MUST_OWN_BURNED_NFT = 252;

    /**
     * An account did not own the NFT to be wiped
     */
    ACCOUNT_DOES_NOT_OWN_WIPED_NFT = 253;

    /**
     * An AccountAmount token transfers list referenced a token type other than FUNGIBLE_COMMON
     */
    ACCOUNT_AMOUNT_TRANSFERS_ONLY_ALLOWED_FOR_FUNGIBLE_COMMON = 254;

    /**
     * All the NFTs allowed in the current price regime have already been minted
     */
    MAX_NFTS_IN_PRICE_REGIME_HAVE_BEEN_MINTED = 255;

    /**
     * The payer account has been marked as deleted
     */
    PAYER_ACCOUNT_DELETED = 256;

    /**
     * The reference chain of custom fees for a transferred token exceeded the maximum length of 2
     */
    CUSTOM_FEE_CHARGING_EXCEEDED_MAX_RECURSION_DEPTH = 257;

    /**
     * More than 20 balance adjustments were to satisfy a CryptoTransfer and its implied custom fee payments
     */
    CUSTOM_FEE_CHARGING_EXCEEDED_MAX_ACCOUNT_AMOUNTS = 258;

    /**
     * The sender account in the token transfer transaction could not afford a custom fee
     */
    INSUFFICIENT_SENDER_ACCOUNT_BALANCE_FOR_CUSTOM_FEE = 259;

    /**
     * Currently no more than 4,294,967,295 NFTs may be minted for a given unique token type
     */
    SERIAL_NUMBER_LIMIT_REACHED = 260;

    /**
     * Only tokens of type NON_FUNGIBLE_UNIQUE can have royalty fees
     */
    CUSTOM_ROYALTY_FEE_ONLY_ALLOWED_FOR_NON_FUNGIBLE_UNIQUE = 261;

    /**
     * The account has reached the limit on the automatic associations count.
     */
    NO_REMAINING_AUTOMATIC_ASSOCIATIONS = 262;

    /**
     * Already existing automatic associations are more than the new maximum automatic associations.
     */
    EXISTING_AUTOMATIC_ASSOCIATIONS_EXCEED_GIVEN_LIMIT = 263;

    /**
     * Cannot set the number of automatic associations for an account more than the maximum allowed
     * token associations <tt>tokens.maxPerAccount</tt>.
     */
    REQUESTED_NUM_AUTOMATIC_ASSOCIATIONS_EXCEEDS_ASSOCIATION_LIMIT = 264;

    /**
     * Token is paused. This Token cannot be a part of any kind of Transaction until unpaused.
     */
    TOKEN_IS_PAUSED = 265;

    /**
     * Pause key is not set on token
     */
    TOKEN_HAS_NO_PAUSE_KEY = 266;

    /**
     * The provided pause key was invalid
     */
    INVALID_PAUSE_KEY = 267;

    /**
     * The update file in a freeze transaction body must exist.
     */
    FREEZE_UPDATE_FILE_DOES_NOT_EXIST = 268;

    /**
     * The hash of the update file in a freeze transaction body must match the in-memory hash.
     */
    FREEZE_UPDATE_FILE_HASH_DOES_NOT_MATCH = 269;

    /**
     * A FREEZE_UPGRADE transaction was handled with no previous update prepared.
     */
    NO_UPGRADE_HAS_BEEN_PREPARED = 270;

    /**
     * A FREEZE_ABORT transaction was handled with no scheduled freeze.
     */
    NO_FREEZE_IS_SCHEDULED = 271;

    /**
     * The update file hash when handling a FREEZE_UPGRADE transaction differs from the file
     * hash at the time of handling the PREPARE_UPGRADE transaction.
     */
    UPDATE_FILE_HASH_CHANGED_SINCE_PREPARE_UPGRADE = 272;

    /**
     * The given freeze start time was in the (consensus) past.
     */
    FREEZE_START_TIME_MUST_BE_FUTURE = 273;

    /**
     * The prepared update file cannot be updated or appended until either the upgrade has
     * been completed, or a FREEZE_ABORT has been handled.
     */
    PREPARED_UPDATE_FILE_IS_IMMUTABLE = 274;

    /**
     * Once a freeze is scheduled, it must be aborted before any other type of freeze can
     * can be performed.
     */
    FREEZE_ALREADY_SCHEDULED = 275;

    /**
     * If an NMT upgrade has been prepared, the following operation must be a FREEZE_UPGRADE.
     * (To issue a FREEZE_ONLY, submit a FREEZE_ABORT first.)
     */
    FREEZE_UPGRADE_IN_PROGRESS = 276;

    /**
     * If an NMT upgrade has been prepared, the subsequent FREEZE_UPGRADE transaction must
     * confirm the id of the file to be used in the upgrade.
     */
    UPDATE_FILE_ID_DOES_NOT_MATCH_PREPARED = 277;

    /**
     * If an NMT upgrade has been prepared, the subsequent FREEZE_UPGRADE transaction must
     * confirm the hash of the file to be used in the upgrade.
     */
    UPDATE_FILE_HASH_DOES_NOT_MATCH_PREPARED = 278;

    /**
     * Consensus throttle did not allow execution of this transaction. System is throttled at
     * consensus level.
     */
    CONSENSUS_GAS_EXHAUSTED = 279;

    /**
     * A precompiled contract succeeded, but was later reverted.
     */
    REVERTED_SUCCESS = 280;

    /**
     * All contract storage allocated to the current price regime has been consumed.
     */
    MAX_STORAGE_IN_PRICE_REGIME_HAS_BEEN_USED = 281;

    /**
     * An alias used in a CryptoTransfer transaction is not the serialization of a primitive Key
     * message--that is, a Key with a single Ed25519 or ECDSA(secp256k1) public key and no
     * unknown protobuf fields.
     */
    INVALID_ALIAS_KEY = 282;

    /**
     * A fungible token transfer expected a different number of decimals than the involved
     * type actually has.
     */
    UNEXPECTED_TOKEN_DECIMALS = 283;

    /**
     * The proxy account id is invalid or does not exist.
     */
    INVALID_PROXY_ACCOUNT_ID = 284 [deprecated = true];

    /**
     * The transfer account id in CryptoDelete transaction is invalid or does not exist.
     */
    INVALID_TRANSFER_ACCOUNT_ID = 285;

    /**
     * The fee collector account id in TokenFeeScheduleUpdate is invalid or does not exist.
     */
    INVALID_FEE_COLLECTOR_ACCOUNT_ID = 286;

    /**
     * The alias already set on an account cannot be updated using CryptoUpdate transaction.
     */
    ALIAS_IS_IMMUTABLE = 287;

    /**
     * An approved allowance specifies a spender account that is the same as the hbar/token
     * owner account.
     */
    SPENDER_ACCOUNT_SAME_AS_OWNER = 288;

    /**
     * The establishment or adjustment of an approved allowance cause the token allowance
     * to exceed the token maximum supply.
     */
    AMOUNT_EXCEEDS_TOKEN_MAX_SUPPLY = 289;

    /**
     * The specified amount for an approved allowance cannot be negative.
     */
    NEGATIVE_ALLOWANCE_AMOUNT = 290;

    /**
     * The approveForAll flag cannot be set for a fungible token.
     */
    CANNOT_APPROVE_FOR_ALL_FUNGIBLE_COMMON = 291 [deprecated = true];

    /**
     * The spender does not have an existing approved allowance with the hbar/token owner.
     */
    SPENDER_DOES_NOT_HAVE_ALLOWANCE = 292;

    /**
     * The transfer amount exceeds the current approved allowance for the spender account.
     */
    AMOUNT_EXCEEDS_ALLOWANCE = 293;

    /**
     * The payer account of an approveAllowances or adjustAllowance transaction is attempting
     * to go beyond the maximum allowed number of allowances.
     */
    MAX_ALLOWANCES_EXCEEDED = 294;

    /**
     * No allowances have been specified in the approval transaction.
     */
    EMPTY_ALLOWANCES = 295;

    /**
     * Spender is repeated more than once in Crypto or Token or NFT allowance lists in a single
     * CryptoApproveAllowance transaction.
     */
    SPENDER_ACCOUNT_REPEATED_IN_ALLOWANCES = 296 [deprecated = true];

    /**
     * Serial numbers are repeated in nft allowance for a single spender account
     */
    REPEATED_SERIAL_NUMS_IN_NFT_ALLOWANCES = 297 [deprecated = true];

    /**
     * Fungible common token used in NFT allowances
     */
    FUNGIBLE_TOKEN_IN_NFT_ALLOWANCES = 298;

    /**
     * Non fungible token used in fungible token allowances
     */
    NFT_IN_FUNGIBLE_TOKEN_ALLOWANCES = 299;

    /**
     * The account id specified as the owner is invalid or does not exist.
     */
    INVALID_ALLOWANCE_OWNER_ID = 300;

    /**
     * The account id specified as the spender is invalid or does not exist.
     */
    INVALID_ALLOWANCE_SPENDER_ID = 301;

    /**
     * [Deprecated] If the CryptoDeleteAllowance transaction has repeated crypto or token or Nft allowances to delete.
     */
    REPEATED_ALLOWANCES_TO_DELETE = 302 [deprecated = true];

    /**
     * If the account Id specified as the delegating spender is invalid or does not exist.
     */
    INVALID_DELEGATING_SPENDER = 303;

    /**
     * The delegating Spender cannot grant approveForAll allowance on a NFT token type for another spender.
     */
    DELEGATING_SPENDER_CANNOT_GRANT_APPROVE_FOR_ALL = 304;

    /**
     * The delegating Spender cannot grant allowance on a NFT serial for another spender as it doesnt not have approveForAll
     * granted on token-owner.
     */
    DELEGATING_SPENDER_DOES_NOT_HAVE_APPROVE_FOR_ALL = 305;

    /**
     * The scheduled transaction could not be created because it's expiration_time was too far in the future.
     */
    SCHEDULE_EXPIRATION_TIME_TOO_FAR_IN_FUTURE = 306;

    /**
     * The scheduled transaction could not be created because it's expiration_time was less than or equal to the consensus time.
     */
    SCHEDULE_EXPIRATION_TIME_MUST_BE_HIGHER_THAN_CONSENSUS_TIME = 307;

    /**
     * The scheduled transaction could not be created because it would cause throttles to be violated on the specified expiration_time.
     */
    SCHEDULE_FUTURE_THROTTLE_EXCEEDED = 308;

    /**
     * The scheduled transaction could not be created because it would cause the gas limit to be violated on the specified expiration_time.
     */
    SCHEDULE_FUTURE_GAS_LIMIT_EXCEEDED = 309;

    /**
     * The ethereum transaction either failed parsing or failed signature validation, or some other EthereumTransaction error not covered by another response code.
     */
    INVALID_ETHEREUM_TRANSACTION = 310;

    /**
     * EthereumTransaction was signed against a chainId that this network does not support.
     */
    WRONG_CHAIN_ID = 311;

    /**
     * This transaction specified an ethereumNonce that is not the current ethereumNonce of the account.
     */
    WRONG_NONCE = 312;

    /**
     * The ethereum transaction specified an access list, which the network does not support.
     */
    ACCESS_LIST_UNSUPPORTED = 313;

    /**
     * A schedule being signed or deleted has passed it's expiration date and is pending execution if needed and then expiration.
     */
    SCHEDULE_PENDING_EXPIRATION = 314;

    /**
     * A selfdestruct or ContractDelete targeted a contract that is a token treasury.
     */
    CONTRACT_IS_TOKEN_TREASURY = 315;

    /**
     * A selfdestruct or ContractDelete targeted a contract with non-zero token balances.
     */
    CONTRACT_HAS_NON_ZERO_TOKEN_BALANCES = 316;

    /**
     * A contract referenced by a transaction is "detached"; that is, expired and lacking any
     * hbar funds for auto-renewal payment---but still within its post-expiry grace period.
     */
    CONTRACT_EXPIRED_AND_PENDING_REMOVAL = 317;

    /**
     * A ContractUpdate requested removal of a contract's auto-renew account, but that contract has
     * no auto-renew account.
     */
    CONTRACT_HAS_NO_AUTO_RENEW_ACCOUNT = 318;

    /**
     * A delete transaction submitted via HAPI set permanent_removal=true
     */
    PERMANENT_REMOVAL_REQUIRES_SYSTEM_INITIATION = 319;

    /*
     * A CryptoCreate or ContractCreate used the deprecated proxyAccountID field.
     */
    PROXY_ACCOUNT_ID_FIELD_IS_DEPRECATED = 320;

    /**
     * An account set the staked_account_id to itself in CryptoUpdate or ContractUpdate transactions.
     */
    SELF_STAKING_IS_NOT_ALLOWED = 321;

    /**
     * The staking account id or staking node id given is invalid or does not exist.
     */
    INVALID_STAKING_ID = 322;

    /**
     * Native staking, while implemented, has not yet enabled by the council.
     */
    STAKING_NOT_ENABLED = 323;

    /**
     * The range provided in UtilPrng transaction is negative.
     */
    INVALID_PRNG_RANGE = 324;

    /**
     * The maximum number of entities allowed in the current price regime have been created.
     */
    MAX_ENTITIES_IN_PRICE_REGIME_HAVE_BEEN_CREATED = 325;

    /**
    * The full prefix signature for precompile is not valid
    */
    INVALID_FULL_PREFIX_SIGNATURE_FOR_PRECOMPILE = 326;

    /**
    * The combined balances of a contract and its auto-renew account (if any) did not cover
    * the rent charged for net new storage used in a transaction.
    */
    INSUFFICIENT_BALANCES_FOR_STORAGE_RENT = 327;

    /**
    * A contract transaction tried to use more than the allowed number of child records, via
    * either system contract records or internal contract creations.
    */
    MAX_CHILD_RECORDS_EXCEEDED = 328;

    /**
    * The combined balances of a contract and its auto-renew account (if any) or balance of an account did not cover
    * the auto-renewal fees in a transaction.
    */
    INSUFFICIENT_BALANCES_FOR_RENEWAL_FEES = 329;

    /**
    * A transaction's protobuf message includes unknown fields; could mean that a client
    * expects not-yet-released functionality to be available.
    */
    TRANSACTION_HAS_UNKNOWN_FIELDS = 330;

    /**
     * The account cannot be modified. Account's key is not set
     */
    ACCOUNT_IS_IMMUTABLE = 331;

    /**
     * An alias that is assigned to an account or contract cannot be assigned to another account or contract.
     */
    ALIAS_ALREADY_ASSIGNED = 332;

    /**
     * A provided metadata key was invalid. Verification includes, for example, checking the size of Ed25519 and ECDSA(secp256k1) public keys.
     */
    INVALID_METADATA_KEY = 333;

    /**
     * Metadata key is not set on token
     */
    TOKEN_HAS_NO_METADATA_KEY = 334;

    /**
     * Token Metadata is not provided
     */
    MISSING_TOKEN_METADATA = 335;
    /**
     * NFT serial numbers are missing in the TokenUpdateNftsTransactionBody
     */
    MISSING_SERIAL_NUMBERS = 336;

    /**
     * Admin key is not set on token
     */
    TOKEN_HAS_NO_ADMIN_KEY = 337;

    /**
     * A transaction failed because the consensus node identified is
     * deleted from the address book.
     */
    NODE_DELETED = 338;

    /**
     * A transaction failed because the consensus node identified is not valid or
     * does not exist in state.
     */
    INVALID_NODE_ID = 339;

    /**
     * A transaction failed because one or more entries in the list of
     * service endpoints for the `gossip_endpoint` field is invalid.<br/>
     * The most common cause for this response is a service endpoint that has
     * the domain name (DNS) set rather than address and port.
     */
    INVALID_GOSSIP_ENDPOINT = 340;

    /**
     * A transaction failed because the node account identifier provided
     * does not exist or is not valid.<br/>
     * One common source of this error is providing a node account identifier
     * using the "alias" form rather than "numeric" form.
     * It is also used for atomic batch transaction for child transaction if the node account id is not 0.0.0.
     */
    INVALID_NODE_ACCOUNT_ID = 341;

    /**
     * A transaction failed because the description field cannot be encoded
     * as UTF-8 or is more than 100 bytes when encoded.
     */
    INVALID_NODE_DESCRIPTION = 342;

    /**
     * A transaction failed because one or more entries in the list of
     * service endpoints for the `service_endpoint` field is invalid.<br/>
     * The most common cause for this response is a service endpoint that has
     * the domain name (DNS) set rather than address and port.
     */
    INVALID_SERVICE_ENDPOINT = 343;

    /**
     * A transaction failed because the TLS certificate provided for the
     * node is missing or invalid.
     * <p>
     * #### Probable Causes
     * The certificate MUST be a TLS certificate of a type permitted for gossip
     * signatures.<br/>
     * The value presented MUST be a UTF-8 NFKD encoding of the TLS
     * certificate.<br/>
     * The certificate encoded MUST be in PEM format.<br/>
     * The `gossip_ca_certificate` field is REQUIRED and MUST NOT be empty.
     */
    INVALID_GOSSIP_CA_CERTIFICATE = 344;

    /**
     * A transaction failed because the hash provided for the gRPC certificate
     * is present but invalid.
     * <p>
     * #### Probable Causes
     * The `grpc_certificate_hash` MUST be a SHA-384 hash.<br/>
     * The input hashed MUST be a UTF-8 NFKD encoding of the actual TLS
     * certificate.<br/>
     * The certificate to be encoded MUST be in PEM format.
     */
    INVALID_GRPC_CERTIFICATE = 345;

    /**
     * The maximum automatic associations value is not valid.<br/>
     * The most common cause for this error is a value less than `-1`.
     */
    INVALID_MAX_AUTO_ASSOCIATIONS = 346;

    /**
     * The maximum number of nodes allowed in the address book have been created.
     */
    MAX_NODES_CREATED = 347;

    /**
     * In ServiceEndpoint, domain_name and ipAddressV4 are mutually exclusive
     */
    IP_FQDN_CANNOT_BE_SET_FOR_SAME_ENDPOINT = 348;

    /**
     *  Fully qualified domain name is not allowed in gossip_endpoint
     */
    GOSSIP_ENDPOINT_CANNOT_HAVE_FQDN = 349;

    /**
     * In ServiceEndpoint, domain_name size too large
     */
    FQDN_SIZE_TOO_LARGE = 350;

    /**
     * ServiceEndpoint is invalid
     */
    INVALID_ENDPOINT = 351;

    /**
     * The number of gossip endpoints exceeds the limit
     */
    GOSSIP_ENDPOINTS_EXCEEDED_LIMIT = 352;

    /**
     * The transaction attempted to use duplicate `TokenReference`.<br/>
     * This affects `TokenReject` attempting to reject same token reference more than once.
     */
    TOKEN_REFERENCE_REPEATED = 353;

    /**
     * The account id specified as the owner in `TokenReject` is invalid or does not exist.
     */
    INVALID_OWNER_ID = 354;

    /**
     * The transaction attempted to use more than the allowed number of `TokenReference`.
     */
    TOKEN_REFERENCE_LIST_SIZE_LIMIT_EXCEEDED = 355;

    /**
     * The number of service endpoints exceeds the limit
     */
    SERVICE_ENDPOINTS_EXCEEDED_LIMIT = 356;

    /*
     * The IPv4 address is invalid
     */
    INVALID_IPV4_ADDRESS = 357;

    /**
     * The transaction attempted to use empty `TokenReference` list.
     */
    EMPTY_TOKEN_REFERENCE_LIST = 358;

    /*
     * The node account is not allowed to be updated
     */
    UPDATE_NODE_ACCOUNT_NOT_ALLOWED = 359;

    /*
     * The token has no metadata or supply key
     */
    TOKEN_HAS_NO_METADATA_OR_SUPPLY_KEY = 360;

    /**
    * The list of `PendingAirdropId`s is empty and MUST NOT be empty.
    */
    EMPTY_PENDING_AIRDROP_ID_LIST = 361;

    /**
    * A `PendingAirdropId` is repeated in a `claim` or `cancel` transaction.
    */
    PENDING_AIRDROP_ID_REPEATED = 362;

    /**
    * The number of `PendingAirdropId` values in the list exceeds the maximum
    * allowable number.
    */
    PENDING_AIRDROP_ID_LIST_TOO_LONG = 363;

    /*
    * A pending airdrop already exists for the specified NFT.
    */
    PENDING_NFT_AIRDROP_ALREADY_EXISTS = 364;

    /*
     * The identified account is sender for one or more pending airdrop(s)
     * and cannot be deleted.
     * <p>
     * The requester SHOULD cancel all pending airdrops before resending
     * this transaction.
     */
    ACCOUNT_HAS_PENDING_AIRDROPS = 365;

    /**
     * Consensus throttle did not allow execution of this transaction.<br/>
     * The transaction should be retried after a modest delay.
     */
    THROTTLED_AT_CONSENSUS = 366;

    /**
     * The provided pending airdrop id is invalid.<br/>
     * This pending airdrop MAY already be claimed or cancelled.
     * <p>
     * The client SHOULD query a mirror node to determine the current status of
     * the pending airdrop.
     */
    INVALID_PENDING_AIRDROP_ID = 367;

    /**
     * The token to be airdropped has a fallback royalty fee and cannot be
     * sent or claimed via an airdrop transaction.
     */
    TOKEN_AIRDROP_WITH_FALLBACK_ROYALTY = 368;

    /**
     * This airdrop claim is for a pending airdrop with an invalid token.<br/>
     * The token might be deleted, or the sender may not have enough tokens
     * to fulfill the offer.
     * <p>
     * The client SHOULD query mirror node to determine the status of the
     * pending airdrop and whether the sender can fulfill the offer.
     */
    INVALID_TOKEN_IN_PENDING_AIRDROP = 369;

    /**
     * A scheduled transaction configured to wait for expiry to execute was given
     * an expiry time at which there is already too many transactions scheduled to
     * expire; its creation must be retried with a different expiry.
     */
    SCHEDULE_EXPIRY_IS_BUSY = 370;

    /**
     * The provided gRPC certificate hash is invalid.
     */
    INVALID_GRPC_CERTIFICATE_HASH = 371;

    /**
     * A scheduled transaction configured to wait for expiry to execute was not
     * given an explicit expiration time.
     */
    MISSING_EXPIRY_TIME = 372;

    /**
     * A contract operation attempted to schedule another transaction after it
     * had already scheduled a recursive contract call.
     */
    NO_SCHEDULING_ALLOWED_AFTER_SCHEDULED_RECURSION = 373;

    /**
     * A contract can schedule recursive calls a finite number of times (this is
     * approximately four million times with typical network configuration.)
     */
    RECURSIVE_SCHEDULING_LIMIT_REACHED = 374;

    /**
     * The target network is waiting for the ledger ID to be set, which is a
     * side effect of finishing the network's TSS construction.
     */
    WAITING_FOR_LEDGER_ID = 375;

    /**
     * The provided fee exempt key list size exceeded the limit.
     */
    MAX_ENTRIES_FOR_FEE_EXEMPT_KEY_LIST_EXCEEDED = 376;

    /**
     * The provided fee exempt key list contains duplicated keys.
     */
    FEE_EXEMPT_KEY_LIST_CONTAINS_DUPLICATED_KEYS = 377;

    /**
     * The provided fee exempt key list contains an invalid key.
     */
    INVALID_KEY_IN_FEE_EXEMPT_KEY_LIST = 378;

    /**
     * The provided fee schedule key contains an invalid key.
     */
    INVALID_FEE_SCHEDULE_KEY = 379;

    /**
     * If a fee schedule key is not set when we create a topic
     * we cannot add it on update.
     */
    FEE_SCHEDULE_KEY_CANNOT_BE_UPDATED = 380;

    /**
     * If the topic's custom fees are updated the topic SHOULD have a
     * fee schedule key
     */
    FEE_SCHEDULE_KEY_NOT_SET = 381;

    /**
     * The fee amount is exceeding the amount that the payer
     * is willing to pay.
     */
    MAX_CUSTOM_FEE_LIMIT_EXCEEDED = 382;

    /**
     * There are no corresponding custom fees.
     */
    NO_VALID_MAX_CUSTOM_FEE = 383;

    /**
     * The provided list contains invalid max custom fee.
     */
    INVALID_MAX_CUSTOM_FEES = 384;

    /**
     * The provided max custom fee list contains fees with
     * duplicate denominations.
     */
    DUPLICATE_DENOMINATION_IN_MAX_CUSTOM_FEE_LIST = 385;

    /**
     * The provided max custom fee list contains fees with
     * duplicate account id.
     */
    DUPLICATE_ACCOUNT_ID_IN_MAX_CUSTOM_FEE_LIST = 386;

    /**
     * Max custom fees list is not supported for this operation.
     */
    MAX_CUSTOM_FEES_IS_NOT_SUPPORTED = 387;

    /**
     * The list of batch transactions is empty
     */
    BATCH_LIST_EMPTY = 388;

    /**
     * The list of batch transactions contains duplicated transactions
     */
    BATCH_LIST_CONTAINS_DUPLICATES = 389;

    /**
     * The list of batch transactions contains a transaction type that is
     * in the AtomicBatch blacklist as configured in the network.
     */
    BATCH_TRANSACTION_IN_BLACKLIST = 390;

    /**
     * The inner transaction of a batch transaction failed
     */
    INNER_TRANSACTION_FAILED = 391;

    /**
     * The inner transaction of a batch transaction is missing a batch key
     */
    MISSING_BATCH_KEY = 392;

    /**
     * The batch key is set for a non batch transaction
     */
    BATCH_KEY_SET_ON_NON_INNER_TRANSACTION = 393;

    /**
     * The batch key is not valid
     */
    INVALID_BATCH_KEY = 394;

    /**
     * The provided schedule expiry time is not configurable.
     */
    SCHEDULE_EXPIRY_NOT_CONFIGURABLE = 395;

    /**
     * The network just started at genesis and is creating system entities.
     */
    CREATING_SYSTEM_ENTITIES = 396;

    /**
     * The least common multiple of the throttle group's milliOpsPerSec is
     * too large and it's overflowing.
     */
    THROTTLE_GROUP_LCM_OVERFLOW = 397;

    /**
     * Token airdrop transactions can not contain multiple senders for a single token.
     */
    AIRDROP_CONTAINS_MULTIPLE_SENDERS_FOR_A_TOKEN = 398;

    /**
     * The GRPC proxy endpoint is set in the NodeCreate or NodeUpdate transaction,
     * which the network does not support.
     */
    GRPC_WEB_PROXY_NOT_SUPPORTED = 399;

    /**
     * An NFT transfers list referenced a token type other than NON_FUNGIBLE_UNIQUE.
     */
    NFT_TRANSFERS_ONLY_ALLOWED_FOR_NON_FUNGIBLE_UNIQUE = 400;

    /**
     * A HAPI client cannot set the SignedTransaction#use_serialized_tx_message_hash_algorithm field.
     */
    INVALID_SERIALIZED_TX_MESSAGE_HASH_ALGORITHM = 401;

    /**
<<<<<<< HEAD
     * The system task queue has no more capacity at this time.
     */
    SYSTEM_TASK_QUEUE_FULL = 402;

    /**
     * A complex key used more than the allowed number of indirect references.
     */
    INDIRECTION_LIMIT_PER_KEY_EXCEEDED = 403;

    /**
     * A key indirectly referenced an account or contract that does not exist.
     */
    INDIRECTION_KEY_TARGET_NOT_FOUND = 404;
=======
     * A LambdaSStore referenced a valid entity number but with the wrong entity type.
     */
    WRONG_HOOK_ENTITY_TYPE = 499;
>>>>>>> 5971ec55

    /**
     * An EVM hook execution was throttled due to high network gas utilization.
     */
    EVM_HOOK_GAS_THROTTLED = 500;

    /**
     * A user tried to create a hook with an id already in use.
     */
    HOOK_ID_IN_USE = 501;

    /**
     * A transaction tried to execute a hook that did not match the specified
     * type or was malformed in some other way.
     */
    BAD_HOOK_REQUEST = 502;

    /**
     * A CryptoTransfer relying on a ACCOUNT_ALLOWANCE hook was rejected.
     */
    REJECTED_BY_ACCOUNT_ALLOWANCE_HOOK = 503;

    /**
     * A hook id was not found.
     */
    HOOK_NOT_FOUND = 504;

    /**
     * A lambda mapping slot, storage key, or storage value exceeded 32 bytes.
     */
    LAMBDA_STORAGE_UPDATE_BYTES_TOO_LONG = 505;

    /**
     * A lambda mapping slot, storage key, or storage value failed to use the
     * minimal representation (i.e., no leading zeros).
     */
    LAMBDA_STORAGE_UPDATE_BYTES_MUST_USE_MINIMAL_REPRESENTATION = 506;

    /**
     * A hook id was invalid.
     */
    INVALID_HOOK_ID = 507;

    /**
     * A lambda storage update had no contents.
     */
    EMPTY_LAMBDA_STORAGE_UPDATE = 508;

    /**
     * A user repeated the same hook id in a creation details list.
     */
    HOOK_ID_REPEATED_IN_CREATION_DETAILS = 509;

    /**
     * Hooks are not not enabled on the target Hiero network.
     */
    HOOKS_NOT_ENABLED = 510;

    /**
     * The target hook is not a lambda.
     */
    HOOK_IS_NOT_A_LAMBDA = 511;

    /**
     * A hook was deleted.
     */
    HOOK_DELETED = 512;

    /**
     * The LambdaSStore tried to update too many storage slots in a single transaction.
     */
    TOO_MANY_LAMBDA_STORAGE_UPDATES = 513;

    /**
     * A lambda mapping slot, storage key, or storage value failed to use the
     * minimal representation (i.e., no leading zeros).
     */
    HOOK_CREATION_BYTES_MUST_USE_MINIMAL_REPRESENTATION = 514;

    /**
     * A lambda mapping slot, storage key, or storage value exceeded 32 bytes.
     */
    HOOK_CREATION_BYTES_TOO_LONG = 515;

    /**
     * A hook creation spec was not found.
     */
    INVALID_HOOK_CREATION_SPEC = 516;

    /**
     * A hook extension point was empty.
     */
    HOOK_EXTENSION_EMPTY = 517;

    /**
     * A hook admin key was invalid.
     */
    INVALID_HOOK_ADMIN_KEY = 518;

    /**
     * The hook deletion requires the hook to have zero storage slots.
    */
    HOOK_DELETION_REQUIRES_ZERO_STORAGE_SLOTS = 519;

    /**
     * Cannot set both a hook call and an approval on the same AccountAmount or NftTransfer message.
     */
    CANNOT_SET_HOOKS_AND_APPROVAL = 520;

    /**
     * The attempted operation is invalid until all the target entity's hooks have been deleted.
     */
    TRANSACTION_REQUIRES_ZERO_HOOKS = 521;

    /**
     * The HookCall set in the transaction is invalid
     */
    INVALID_HOOK_CALL = 522;

    /**
     *  Hooks are not supported to be used in TokenAirdrop transactions
     */
    HOOKS_ARE_NOT_SUPPORTED_IN_AIRDROPS = 523;

    /**
     * This operation cannot be completed because the target
     * account is a "Node Account".<br/>
     * This account is currently in use as the "Node Account" for a
     * consensus node, and therefore the requested change is
     * not permitted. The transaction may be resubmitted once the
     * account is no longer in use as a "Node Account" for any
     * consensus node.
     */
    ACCOUNT_IS_LINKED_TO_A_NODE = 524;

    /**
     *  Hooks are not supported to be used in Batch transactions and Scheduled transactions.
     * They are only supported in a top level CryptoTransfer transaction.
     */
    HOOKS_EXECUTIONS_REQUIRE_TOP_LEVEL_CRYPTO_TRANSFER = 525;

    /**
     * This operation cannot be completed because the target
     * account has a zero balance.<br/>
     * Node accounts require a positive balance. The transaction may be
     * resubmitted once the account has been funded.
     */
    NODE_ACCOUNT_HAS_ZERO_BALANCE = 526;
}<|MERGE_RESOLUTION|>--- conflicted
+++ resolved
@@ -1772,7 +1772,6 @@
     INVALID_SERIALIZED_TX_MESSAGE_HASH_ALGORITHM = 401;
 
     /**
-<<<<<<< HEAD
      * The system task queue has no more capacity at this time.
      */
     SYSTEM_TASK_QUEUE_FULL = 402;
@@ -1786,11 +1785,11 @@
      * A key indirectly referenced an account or contract that does not exist.
      */
     INDIRECTION_KEY_TARGET_NOT_FOUND = 404;
-=======
+
+    /**
      * A LambdaSStore referenced a valid entity number but with the wrong entity type.
      */
     WRONG_HOOK_ENTITY_TYPE = 499;
->>>>>>> 5971ec55
 
     /**
      * An EVM hook execution was throttled due to high network gas utilization.
