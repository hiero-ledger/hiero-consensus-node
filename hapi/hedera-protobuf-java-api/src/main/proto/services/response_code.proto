/**
 * # Response Code Enumeration
 * An enumeration of possible response codes.
 *
 * ### Keywords
 * The key words "MUST", "MUST NOT", "REQUIRED", "SHALL", "SHALL NOT",
 * "SHOULD", "SHOULD NOT", "RECOMMENDED", "MAY", and "OPTIONAL" in this
 * document are to be interpreted as described in
 * [RFC2119](https://www.ietf.org/rfc/rfc2119) and clarified in
 * [RFC8174](https://www.ietf.org/rfc/rfc8174).
 */
syntax = "proto3";

package proto;

// SPDX-License-Identifier: Apache-2.0
option java_package = "com.hederahashgraph.api.proto.java";
// <<<pbj.java_package = "com.hedera.hapi.node.base">>> This comment is special code for setting PBJ Compiler java package
option java_multiple_files = true;

/**
 * An enumeration of possible response codes.
 */
enum ResponseCodeEnum {
    /**
     * The transaction passed the precheck validations.
     */
    OK = 0;

    /**
     * For any error not handled by specific error codes listed below.
     */
    INVALID_TRANSACTION = 1;

    /**
     * Payer account does not exist.
     */
    PAYER_ACCOUNT_NOT_FOUND = 2;

    /**
     * Node Account provided does not match the node account of the node the transaction was submitted
     * to.
     */
    INVALID_NODE_ACCOUNT = 3;

    /**
     * Pre-Check error when TransactionValidStart + transactionValidDuration is less than current
     * consensus time.
     */
    TRANSACTION_EXPIRED = 4;

    /**
     * Transaction start time is greater than current consensus time
     */
    INVALID_TRANSACTION_START = 5;

    /**
     * The given transactionValidDuration was either non-positive, or greater than the maximum
     * valid duration of 180 secs.
     *
     */
    INVALID_TRANSACTION_DURATION = 6;

    /**
     * The transaction signature is not valid
     */
    INVALID_SIGNATURE = 7;

    /**
     * Transaction memo size exceeded 100 bytes
     */
    MEMO_TOO_LONG = 8;

    /**
     * The fee provided in the transaction is insufficient for this type of transaction
     */
    INSUFFICIENT_TX_FEE = 9;

    /**
     * The payer account has insufficient cryptocurrency to pay the transaction fee
     */
    INSUFFICIENT_PAYER_BALANCE = 10;

    /**
     * This transaction ID is a duplicate of one that was submitted to this node or reached consensus
     * in the last 180 seconds (receipt period)
     */
    DUPLICATE_TRANSACTION = 11;

    /**
     * If API is throttled out
     */
    BUSY = 12;

    /**
     * The API is not currently supported
     */
    NOT_SUPPORTED = 13;

    /**
     * The file id is invalid or does not exist
     */
    INVALID_FILE_ID = 14;

    /**
     * The account id is invalid or does not exist
     */
    INVALID_ACCOUNT_ID = 15;

    /**
     * The contract id is invalid or does not exist
     */
    INVALID_CONTRACT_ID = 16;

    /**
     * Transaction id is not valid
     */
    INVALID_TRANSACTION_ID = 17;

    /**
     * Receipt for given transaction id does not exist
     */
    RECEIPT_NOT_FOUND = 18;

    /**
     * Record for given transaction id does not exist
     */
    RECORD_NOT_FOUND = 19;

    /**
     * The solidity id is invalid or entity with this solidity id does not exist
     */
    INVALID_SOLIDITY_ID = 20;

    /**
     * The responding node has submitted the transaction to the network. Its final status is still
     * unknown.
     */
    UNKNOWN = 21;

    /**
     * The transaction succeeded
     */
    SUCCESS = 22;

    /**
     * There was a system error and the transaction failed because of invalid request parameters.
     */
    FAIL_INVALID = 23;

    /**
     * There was a system error while performing fee calculation, reserved for future.
     */
    FAIL_FEE = 24;

    /**
     * There was a system error while performing balance checks, reserved for future.
     */
    FAIL_BALANCE = 25;

    /**
     * Key not provided in the transaction body
     */
    KEY_REQUIRED = 26;

    /**
     * Unsupported algorithm/encoding used for keys in the transaction
     */
    BAD_ENCODING = 27;

    /**
     * When the account balance is not sufficient for the transfer
     */
    INSUFFICIENT_ACCOUNT_BALANCE = 28;

    /**
     * During an update transaction when the system is not able to find the Users Solidity address
     */
    INVALID_SOLIDITY_ADDRESS = 29;

    /**
     * Not enough gas was supplied to execute transaction
     */
    INSUFFICIENT_GAS = 30;

    /**
     * contract byte code size is over the limit
     */
    CONTRACT_SIZE_LIMIT_EXCEEDED = 31;

    /**
     * local execution (query) is requested for a function which changes state
     */
    LOCAL_CALL_MODIFICATION_EXCEPTION = 32;

    /**
     * Contract REVERT OPCODE executed
     */
    CONTRACT_REVERT_EXECUTED = 33;

    /**
     * For any contract execution related error not handled by specific error codes listed above.
     */
    CONTRACT_EXECUTION_EXCEPTION = 34;

    /**
     * In Query validation, account with +ve(amount) value should be Receiving node account, the
     * receiver account should be only one account in the list
     */
    INVALID_RECEIVING_NODE_ACCOUNT = 35;

    /**
     * Header is missing in Query request
     */
    MISSING_QUERY_HEADER = 36;

    /**
     * The update of the account failed
     */
    ACCOUNT_UPDATE_FAILED = 37;

    /**
     * Provided key encoding was not supported by the system
     */
    INVALID_KEY_ENCODING = 38;

    /**
     * null solidity address
     */
    NULL_SOLIDITY_ADDRESS = 39;

    /**
     * update of the contract failed
     */
    CONTRACT_UPDATE_FAILED = 40;

    /**
     * the query header is invalid
     */
    INVALID_QUERY_HEADER = 41;

    /**
     * Invalid fee submitted
     */
    INVALID_FEE_SUBMITTED = 42;

    /**
     * Payer signature is invalid
     */
    INVALID_PAYER_SIGNATURE = 43;

    /**
     * The keys were not provided in the request.
     */
    KEY_NOT_PROVIDED = 44;

    /**
     * Expiration time provided in the transaction was invalid.
     */
    INVALID_EXPIRATION_TIME = 45;

    /**
     * WriteAccess Control Keys are not provided for the file
     */
    NO_WACL_KEY = 46;

    /**
     * The contents of file are provided as empty.
     */
    FILE_CONTENT_EMPTY = 47;

    /**
     * The crypto transfer credit and debit do not sum equal to 0
     */
    INVALID_ACCOUNT_AMOUNTS = 48;

    /**
     * Transaction body provided is empty
     */
    EMPTY_TRANSACTION_BODY = 49;

    /**
     * Invalid transaction body provided
     */
    INVALID_TRANSACTION_BODY = 50;

    /**
     * the type of key (base ed25519 key, KeyList, or ThresholdKey) does not match the type of
     * signature (base ed25519 signature, SignatureList, or ThresholdKeySignature)
     */
    INVALID_SIGNATURE_TYPE_MISMATCHING_KEY = 51;

    /**
     * the number of key (KeyList, or ThresholdKey) does not match that of signature (SignatureList,
     * or ThresholdKeySignature). e.g. if a keyList has 3 base keys, then the corresponding
     * signatureList should also have 3 base signatures.
     */
    INVALID_SIGNATURE_COUNT_MISMATCHING_KEY = 52;

    /**
     * the livehash body is empty
     */
    EMPTY_LIVE_HASH_BODY = 53;

    /**
     * the livehash data is missing
     */
    EMPTY_LIVE_HASH = 54;

    /**
     * the keys for a livehash are missing
     */
    EMPTY_LIVE_HASH_KEYS = 55;

    /**
     * the livehash data is not the output of a SHA-384 digest
     */
    INVALID_LIVE_HASH_SIZE = 56;

    /**
     * the query body is empty
     */
    EMPTY_QUERY_BODY = 57;

    /**
     * the crypto livehash query is empty
     */
    EMPTY_LIVE_HASH_QUERY = 58;

    /**
     * the livehash is not present
     */
    LIVE_HASH_NOT_FOUND = 59;

    /**
     * the account id passed has not yet been created.
     */
    ACCOUNT_ID_DOES_NOT_EXIST = 60;

    /**
     * the livehash already exists for a given account
     */
    LIVE_HASH_ALREADY_EXISTS = 61;

    /**
     * File WACL keys are invalid
     */
    INVALID_FILE_WACL = 62;

    /**
     * Serialization failure
     */
    SERIALIZATION_FAILED = 63;

    /**
     * The size of the Transaction is greater than transactionMaxBytes
     */
    TRANSACTION_OVERSIZE = 64;

    /**
     * The Transaction has more than 50 levels
     */
    TRANSACTION_TOO_MANY_LAYERS = 65;

    /**
     * Contract is marked as deleted
     */
    CONTRACT_DELETED = 66;

    /**
     * the platform node is either disconnected or lagging behind.
     */
    PLATFORM_NOT_ACTIVE = 67;

    /**
     * one public key matches more than one prefixes on the signature map
     */
    KEY_PREFIX_MISMATCH = 68;

    /**
     * transaction not created by platform due to large backlog
     */
    PLATFORM_TRANSACTION_NOT_CREATED = 69;

    /**
     * auto renewal period is not a positive number of seconds
     */
    INVALID_RENEWAL_PERIOD = 70;

    /**
     * the response code when a smart contract id is passed for a crypto API request
     */
    INVALID_PAYER_ACCOUNT_ID = 71;

    /**
     * the account has been marked as deleted
     */
    ACCOUNT_DELETED = 72;

    /**
     * the file has been marked as deleted
     */
    FILE_DELETED = 73;

    /**
     * same accounts repeated in the transfer account list
     */
    ACCOUNT_REPEATED_IN_ACCOUNT_AMOUNTS = 74;

    /**
     * attempting to set negative balance value for crypto account
     */
    SETTING_NEGATIVE_ACCOUNT_BALANCE = 75;

    /**
     * when deleting smart contract that has crypto balance either transfer account or transfer smart
     * contract is required
     */
    OBTAINER_REQUIRED = 76;

    /**
     * when deleting smart contract that has crypto balance you can not use the same contract id as
     * transferContractId as the one being deleted
     */
    OBTAINER_SAME_CONTRACT_ID = 77;

    /**
     * transferAccountId or transferContractId specified for contract delete does not exist
     */
    OBTAINER_DOES_NOT_EXIST = 78;

    /**
     * attempting to modify (update or delete a immutable smart contract, i.e. one created without a
     * admin key)
     */
    MODIFYING_IMMUTABLE_CONTRACT = 79;

    /**
     * Unexpected exception thrown by file system functions
     */
    FILE_SYSTEM_EXCEPTION = 80;

    /**
     * the duration is not a subset of [MINIMUM_AUTORENEW_DURATION,MAXIMUM_AUTORENEW_DURATION]
     */
    AUTORENEW_DURATION_NOT_IN_RANGE = 81;

    /**
     * Decoding the smart contract binary to a byte array failed. Check that the input is a valid hex
     * string.
     */
    ERROR_DECODING_BYTESTRING = 82;

    /**
     * File to create a smart contract was of length zero
     */
    CONTRACT_FILE_EMPTY = 83;

    /**
     * Bytecode for smart contract is of length zero
     */
    CONTRACT_BYTECODE_EMPTY = 84;

    /**
     * Attempt to set negative initial balance
     */
    INVALID_INITIAL_BALANCE = 85;

    /**
     * Attempt to set negative receive record threshold
     */
    INVALID_RECEIVE_RECORD_THRESHOLD = 86 [deprecated = true];

    /**
     * Attempt to set negative send record threshold
     */
    INVALID_SEND_RECORD_THRESHOLD = 87 [deprecated = true];

    /**
     * Special Account Operations should be performed by only Genesis account, return this code if it
     * is not Genesis Account
     */
    ACCOUNT_IS_NOT_GENESIS_ACCOUNT = 88;

    /**
     * The fee payer account doesn't have permission to submit such Transaction
     */
    PAYER_ACCOUNT_UNAUTHORIZED = 89;

    /**
     * FreezeTransactionBody is invalid
     */
    INVALID_FREEZE_TRANSACTION_BODY = 90;

    /**
     * FreezeTransactionBody does not exist
     */
    FREEZE_TRANSACTION_BODY_NOT_FOUND = 91;

    /**
     * Exceeded the number of accounts (both from and to) allowed for crypto transfer list
     */
    TRANSFER_LIST_SIZE_LIMIT_EXCEEDED = 92;

    /**
     * Smart contract result size greater than specified maxResultSize
     */
    RESULT_SIZE_LIMIT_EXCEEDED = 93;

    /**
     * The payer account is not a special account(account 0.0.55)
     */
    NOT_SPECIAL_ACCOUNT = 94;

    /**
     * Negative gas was offered in smart contract call
     */
    CONTRACT_NEGATIVE_GAS = 95;

    /**
     * Negative value / initial balance was specified in a smart contract call / create
     */
    CONTRACT_NEGATIVE_VALUE = 96;

    /**
     * Failed to update fee file
     */
    INVALID_FEE_FILE = 97;

    /**
     * Failed to update exchange rate file
     */
    INVALID_EXCHANGE_RATE_FILE = 98;

    /**
     * Payment tendered for contract local call cannot cover both the fee and the gas
     */
    INSUFFICIENT_LOCAL_CALL_GAS = 99;

    /**
     * Entities with Entity ID below 1000 are not allowed to be deleted
     */
    ENTITY_NOT_ALLOWED_TO_DELETE = 100;

    /**
     * Violating one of these rules: 1) treasury account can update all entities below 0.0.1000, 2)
     * account 0.0.50 can update all entities from 0.0.51 - 0.0.80, 3) Network Function Master Account
     * A/c 0.0.50 - Update all Network Function accounts & perform all the Network Functions listed
     * below, 4) Network Function Accounts: i) A/c 0.0.55 - Update Address Book files (0.0.101/102),
     * ii) A/c 0.0.56 - Update Fee schedule (0.0.111), iii) A/c 0.0.57 - Update Exchange Rate
     * (0.0.112).
     */
    AUTHORIZATION_FAILED = 101;

    /**
     * Fee Schedule Proto uploaded but not valid (append or update is required)
     */
    FILE_UPLOADED_PROTO_INVALID = 102;

    /**
     * Fee Schedule Proto uploaded but not valid (append or update is required)
     */
    FILE_UPLOADED_PROTO_NOT_SAVED_TO_DISK = 103;

    /**
     * Fee Schedule Proto File Part uploaded
     */
    FEE_SCHEDULE_FILE_PART_UPLOADED = 104;

    /**
     * The change on Exchange Rate exceeds Exchange_Rate_Allowed_Percentage
     */
    EXCHANGE_RATE_CHANGE_LIMIT_EXCEEDED = 105;

    /**
     * Contract permanent storage exceeded the currently allowable limit
     */
    MAX_CONTRACT_STORAGE_EXCEEDED = 106;

    /**
     * Transfer Account should not be same as Account to be deleted
     */
    TRANSFER_ACCOUNT_SAME_AS_DELETE_ACCOUNT = 107;

    TOTAL_LEDGER_BALANCE_INVALID = 108;
    /**
     * The expiration date/time on a smart contract may not be reduced
     */
    EXPIRATION_REDUCTION_NOT_ALLOWED = 110;

    /**
     * Gas exceeded currently allowable gas limit per transaction
     */
    MAX_GAS_LIMIT_EXCEEDED = 111;

    /**
     * File size exceeded the currently allowable limit
     */
    MAX_FILE_SIZE_EXCEEDED = 112;

    /**
     * When a valid signature is not provided for operations on account with receiverSigRequired=true
     */
    RECEIVER_SIG_REQUIRED = 113;

    /**
     * The Topic ID specified is not in the system.
     */
    INVALID_TOPIC_ID = 150;

    /**
     * A provided admin key was invalid. Verify the bytes for an Ed25519 public key are exactly 32 bytes; and the bytes for a compressed ECDSA(secp256k1) key are exactly 33 bytes, with the first byte either 0x02 or 0x03..
     */
    INVALID_ADMIN_KEY = 155;

    /**
     * A provided submit key was invalid.
     */
    INVALID_SUBMIT_KEY = 156;

    /**
     * An attempted operation was not authorized (ie - a deleteTopic for a topic with no adminKey).
     */
    UNAUTHORIZED = 157;

    /**
     * A ConsensusService message is empty.
     */
    INVALID_TOPIC_MESSAGE = 158;

    /**
     * The autoRenewAccount specified is not a valid, active account.
     */
    INVALID_AUTORENEW_ACCOUNT = 159;

    /**
     * An adminKey was not specified on the topic, so there must not be an autoRenewAccount.
     */
    AUTORENEW_ACCOUNT_NOT_ALLOWED = 160;

    /**
     * The topic has expired, was not automatically renewed, and is in a 7 day grace period before the
     * topic will be deleted unrecoverably. This error response code will not be returned until
     * autoRenew functionality is supported by HAPI.
     */
    TOPIC_EXPIRED = 162;

    INVALID_CHUNK_NUMBER = 163; // chunk number must be from 1 to total (chunks) inclusive.
    INVALID_CHUNK_TRANSACTION_ID = 164; // For every chunk, the payer account that is part of initialTransactionID must match the Payer Account of this transaction. The entire initialTransactionID should match the transactionID of the first chunk, but this is not checked or enforced by Hedera except when the chunk number is 1.
    ACCOUNT_FROZEN_FOR_TOKEN = 165; // Account is frozen and cannot transact with the token
    TOKENS_PER_ACCOUNT_LIMIT_EXCEEDED = 166; // An involved account already has more than <tt>tokens.maxPerAccount</tt> associations with non-deleted tokens.
    INVALID_TOKEN_ID = 167; // The token is invalid or does not exist
    INVALID_TOKEN_DECIMALS = 168; // Invalid token decimals
    INVALID_TOKEN_INITIAL_SUPPLY = 169; // Invalid token initial supply
    INVALID_TREASURY_ACCOUNT_FOR_TOKEN = 170; // Treasury Account does not exist or is deleted
    INVALID_TOKEN_SYMBOL = 171; // Token Symbol is not UTF-8 capitalized alphabetical string
    TOKEN_HAS_NO_FREEZE_KEY = 172; // Freeze key is not set on token
    TRANSFERS_NOT_ZERO_SUM_FOR_TOKEN = 173; // Amounts in transfer list are not net zero
    MISSING_TOKEN_SYMBOL = 174; // A token symbol was not provided
    TOKEN_SYMBOL_TOO_LONG = 175; // The provided token symbol was too long
    ACCOUNT_KYC_NOT_GRANTED_FOR_TOKEN = 176; // KYC must be granted and account does not have KYC granted
    TOKEN_HAS_NO_KYC_KEY = 177; // KYC key is not set on token
    INSUFFICIENT_TOKEN_BALANCE = 178; // Token balance is not sufficient for the transaction
    TOKEN_WAS_DELETED = 179; // Token transactions cannot be executed on deleted token
    TOKEN_HAS_NO_SUPPLY_KEY = 180; // Supply key is not set on token
    TOKEN_HAS_NO_WIPE_KEY = 181; // Wipe key is not set on token
    INVALID_TOKEN_MINT_AMOUNT = 182; // The requested token mint amount would cause an invalid total supply
    INVALID_TOKEN_BURN_AMOUNT = 183; // The requested token burn amount would cause an invalid total supply
    TOKEN_NOT_ASSOCIATED_TO_ACCOUNT = 184; // A required token-account relationship is missing
    CANNOT_WIPE_TOKEN_TREASURY_ACCOUNT = 185; // The target of a wipe operation was the token treasury account
    INVALID_KYC_KEY = 186; // The provided KYC key was invalid.
    INVALID_WIPE_KEY = 187; // The provided wipe key was invalid.
    INVALID_FREEZE_KEY = 188; // The provided freeze key was invalid.
    INVALID_SUPPLY_KEY = 189; // The provided supply key was invalid.
    MISSING_TOKEN_NAME = 190; // Token Name is not provided
    TOKEN_NAME_TOO_LONG = 191; // Token Name is too long
    INVALID_WIPING_AMOUNT = 192; // The provided wipe amount must not be negative, zero or bigger than the token holder balance
    TOKEN_IS_IMMUTABLE = 193; // Token does not have Admin key set, thus update/delete transactions cannot be performed
    TOKEN_ALREADY_ASSOCIATED_TO_ACCOUNT = 194; // An <tt>associateToken</tt> operation specified a token already associated to the account
    TRANSACTION_REQUIRES_ZERO_TOKEN_BALANCES = 195; // An attempted operation is invalid until all token balances for the target account are zero
    ACCOUNT_IS_TREASURY = 196; // An attempted operation is invalid because the account is a treasury
    TOKEN_ID_REPEATED_IN_TOKEN_LIST = 197; // Same TokenIDs present in the token list
    TOKEN_TRANSFER_LIST_SIZE_LIMIT_EXCEEDED = 198; // Exceeded the number of token transfers (both from and to) allowed for token transfer list
    EMPTY_TOKEN_TRANSFER_BODY = 199; // TokenTransfersTransactionBody has no TokenTransferList
    EMPTY_TOKEN_TRANSFER_ACCOUNT_AMOUNTS = 200; // TokenTransfersTransactionBody has a TokenTransferList with no AccountAmounts

    /**
     * The Scheduled entity does not exist; or has now expired, been deleted, or been executed
     */
    INVALID_SCHEDULE_ID = 201;

    /**
     * The Scheduled entity cannot be modified. Admin key not set
     */
    SCHEDULE_IS_IMMUTABLE = 202;

    /**
     * The provided Scheduled Payer does not exist
     */
    INVALID_SCHEDULE_PAYER_ID = 203;

    /**
     * The Schedule Create Transaction TransactionID account does not exist
     */
    INVALID_SCHEDULE_ACCOUNT_ID = 204;

    /**
     * The provided sig map did not contain any new valid signatures from required signers of the scheduled transaction
     */
    NO_NEW_VALID_SIGNATURES = 205;

    /**
     * The required signers for a scheduled transaction cannot be resolved, for example because they do not exist or have been deleted
     */
    UNRESOLVABLE_REQUIRED_SIGNERS = 206;

    /**
     * Only whitelisted transaction types may be scheduled
     */
    SCHEDULED_TRANSACTION_NOT_IN_WHITELIST = 207;

    /**
     * At least one of the signatures in the provided sig map did not represent a valid signature for any required signer
     */
    SOME_SIGNATURES_WERE_INVALID = 208;

    /**
     * The scheduled field in the TransactionID may not be set to true
     */
    TRANSACTION_ID_FIELD_NOT_ALLOWED = 209;

    /**
     * A schedule already exists with the same identifying fields of an attempted ScheduleCreate (that is, all fields other than scheduledPayerAccountID)
     */
    IDENTICAL_SCHEDULE_ALREADY_CREATED = 210;

    /**
     * A string field in the transaction has a UTF-8 encoding with the prohibited zero byte
     */
    INVALID_ZERO_BYTE_IN_STRING = 211;

    /**
     * A schedule being signed or deleted has already been deleted
     */
    SCHEDULE_ALREADY_DELETED = 212;

    /**
     * A schedule being signed or deleted has already been executed
     */
    SCHEDULE_ALREADY_EXECUTED = 213;

    /**
     * ConsensusSubmitMessage request's message size is larger than allowed.
     */
    MESSAGE_SIZE_TOO_LARGE = 214;

    /**
     * An operation was assigned to more than one throttle group in a given bucket
     */
    OPERATION_REPEATED_IN_BUCKET_GROUPS = 215;

    /**
     * The capacity needed to satisfy all opsPerSec groups in a bucket overflowed a signed 8-byte integral type
     */
    BUCKET_CAPACITY_OVERFLOW = 216;

    /**
     * Given the network size in the address book, the node-level capacity for an operation would never be enough to accept a single request; usually means a bucket burstPeriod should be increased
     */
    NODE_CAPACITY_NOT_SUFFICIENT_FOR_OPERATION = 217;

    /**
     * A bucket was defined without any throttle groups
     */
    BUCKET_HAS_NO_THROTTLE_GROUPS = 218;

    /**
     * A throttle group was granted zero opsPerSec
     */
    THROTTLE_GROUP_HAS_ZERO_OPS_PER_SEC = 219;

    /**
     * The throttle definitions file was updated, but some supported operations were not assigned a bucket
     */
    SUCCESS_BUT_MISSING_EXPECTED_OPERATION = 220;

    /**
     * The new contents for the throttle definitions system file were not valid protobuf
     */
    UNPARSEABLE_THROTTLE_DEFINITIONS = 221;

    /**
     * The new throttle definitions system file were invalid, and no more specific error could be divined
     */
    INVALID_THROTTLE_DEFINITIONS = 222;

    /**
     * The transaction references an account which has passed its expiration without renewal funds available, and currently remains in the ledger only because of the grace period given to expired entities
     */
    ACCOUNT_EXPIRED_AND_PENDING_REMOVAL = 223;

    /**
     * Invalid token max supply
     */
    INVALID_TOKEN_MAX_SUPPLY = 224;

    /**
     * Invalid token nft serial number
     */
    INVALID_TOKEN_NFT_SERIAL_NUMBER = 225;

    /**
     * Invalid nft id
     */
    INVALID_NFT_ID = 226;

    /**
     * Nft metadata is too long
     */
    METADATA_TOO_LONG = 227;

    /**
     * Repeated operations count exceeds the limit
     */
    BATCH_SIZE_LIMIT_EXCEEDED = 228;

    /**
     * The range of data to be gathered is out of the set boundaries
     */
    INVALID_QUERY_RANGE = 229;

    /**
     * A custom fractional fee set a denominator of zero
     */
    FRACTION_DIVIDES_BY_ZERO = 230;

    /**
     * The transaction payer could not afford a custom fee
     */
    INSUFFICIENT_PAYER_BALANCE_FOR_CUSTOM_FEE = 231 [deprecated = true];

    /**
     * More than 10 custom fees were specified
     */
    CUSTOM_FEES_LIST_TOO_LONG = 232;

    /**
     * Any of the feeCollector accounts for customFees is invalid
     */
    INVALID_CUSTOM_FEE_COLLECTOR = 233;

    /**
     * Any of the token Ids in customFees is invalid
     */
    INVALID_TOKEN_ID_IN_CUSTOM_FEES = 234;

    /**
     * Any of the token Ids in customFees are not associated to feeCollector
     */
    TOKEN_NOT_ASSOCIATED_TO_FEE_COLLECTOR = 235;

    /**
     * A token cannot have more units minted due to its configured supply ceiling
     */
    TOKEN_MAX_SUPPLY_REACHED = 236;

    /**
     * The transaction attempted to move an NFT serial number from an account other than its owner
     */
    SENDER_DOES_NOT_OWN_NFT_SERIAL_NO = 237;

    /**
     * A custom fee schedule entry did not specify either a fixed or fractional fee
     */
    CUSTOM_FEE_NOT_FULLY_SPECIFIED = 238;

    /**
     * Only positive fees may be assessed at this time
     */
    CUSTOM_FEE_MUST_BE_POSITIVE = 239;

    /**
     * Fee schedule key is not set on token
     */
    TOKEN_HAS_NO_FEE_SCHEDULE_KEY = 240;

    /**
     * A fractional custom fee exceeded the range of a 64-bit signed integer
     */
    CUSTOM_FEE_OUTSIDE_NUMERIC_RANGE = 241;

    /**
     * A royalty cannot exceed the total fungible value exchanged for an NFT
     */
    ROYALTY_FRACTION_CANNOT_EXCEED_ONE = 242;

    /**
     * Each fractional custom fee must have its maximum_amount, if specified, at least its minimum_amount
     */
    FRACTIONAL_FEE_MAX_AMOUNT_LESS_THAN_MIN_AMOUNT = 243;

    /**
     * A fee schedule update tried to clear the custom fees from a token whose fee schedule was already empty
     */
    CUSTOM_SCHEDULE_ALREADY_HAS_NO_FEES = 244;

    /**
     * Only tokens of type FUNGIBLE_COMMON can be used to as fee schedule denominations
     */
    CUSTOM_FEE_DENOMINATION_MUST_BE_FUNGIBLE_COMMON = 245;

    /**
     * Only tokens of type FUNGIBLE_COMMON can have fractional fees
     */
    CUSTOM_FRACTIONAL_FEE_ONLY_ALLOWED_FOR_FUNGIBLE_COMMON = 246;

    /**
     * The provided custom fee schedule key was invalid
     */
    INVALID_CUSTOM_FEE_SCHEDULE_KEY = 247;

    /**
     * The requested token mint metadata was invalid
     */
    INVALID_TOKEN_MINT_METADATA = 248;

    /**
     * The requested token burn metadata was invalid
     */
    INVALID_TOKEN_BURN_METADATA = 249;

    /**
     * The treasury for a unique token cannot be changed until it owns no NFTs
     */
    CURRENT_TREASURY_STILL_OWNS_NFTS = 250;

    /**
     * An account cannot be dissociated from a unique token if it owns NFTs for the token
     */
    ACCOUNT_STILL_OWNS_NFTS = 251;

    /**
     * A NFT can only be burned when owned by the unique token's treasury
     */
    TREASURY_MUST_OWN_BURNED_NFT = 252;

    /**
     * An account did not own the NFT to be wiped
     */
    ACCOUNT_DOES_NOT_OWN_WIPED_NFT = 253;

    /**
     * An AccountAmount token transfers list referenced a token type other than FUNGIBLE_COMMON
     */
    ACCOUNT_AMOUNT_TRANSFERS_ONLY_ALLOWED_FOR_FUNGIBLE_COMMON = 254;

    /**
     * All the NFTs allowed in the current price regime have already been minted
     */
    MAX_NFTS_IN_PRICE_REGIME_HAVE_BEEN_MINTED = 255;

    /**
     * The payer account has been marked as deleted
     */
    PAYER_ACCOUNT_DELETED = 256;

    /**
     * The reference chain of custom fees for a transferred token exceeded the maximum length of 2
     */
    CUSTOM_FEE_CHARGING_EXCEEDED_MAX_RECURSION_DEPTH = 257;

    /**
     * More than 20 balance adjustments were to satisfy a CryptoTransfer and its implied custom fee payments
     */
    CUSTOM_FEE_CHARGING_EXCEEDED_MAX_ACCOUNT_AMOUNTS = 258;

    /**
     * The sender account in the token transfer transaction could not afford a custom fee
     */
    INSUFFICIENT_SENDER_ACCOUNT_BALANCE_FOR_CUSTOM_FEE = 259;

    /**
     * Currently no more than 4,294,967,295 NFTs may be minted for a given unique token type
     */
    SERIAL_NUMBER_LIMIT_REACHED = 260;

    /**
     * Only tokens of type NON_FUNGIBLE_UNIQUE can have royalty fees
     */
    CUSTOM_ROYALTY_FEE_ONLY_ALLOWED_FOR_NON_FUNGIBLE_UNIQUE = 261;

    /**
     * The account has reached the limit on the automatic associations count.
     */
    NO_REMAINING_AUTOMATIC_ASSOCIATIONS = 262;

    /**
     * Already existing automatic associations are more than the new maximum automatic associations.
     */
    EXISTING_AUTOMATIC_ASSOCIATIONS_EXCEED_GIVEN_LIMIT = 263;

    /**
     * Cannot set the number of automatic associations for an account more than the maximum allowed
     * token associations <tt>tokens.maxPerAccount</tt>.
     */
    REQUESTED_NUM_AUTOMATIC_ASSOCIATIONS_EXCEEDS_ASSOCIATION_LIMIT = 264;

    /**
     * Token is paused. This Token cannot be a part of any kind of Transaction until unpaused.
     */
    TOKEN_IS_PAUSED = 265;

    /**
     * Pause key is not set on token
     */
    TOKEN_HAS_NO_PAUSE_KEY = 266;

    /**
     * The provided pause key was invalid
     */
    INVALID_PAUSE_KEY = 267;

    /**
     * The update file in a freeze transaction body must exist.
     */
    FREEZE_UPDATE_FILE_DOES_NOT_EXIST = 268;

    /**
     * The hash of the update file in a freeze transaction body must match the in-memory hash.
     */
    FREEZE_UPDATE_FILE_HASH_DOES_NOT_MATCH = 269;

    /**
     * A FREEZE_UPGRADE transaction was handled with no previous update prepared.
     */
    NO_UPGRADE_HAS_BEEN_PREPARED = 270;

    /**
     * A FREEZE_ABORT transaction was handled with no scheduled freeze.
     */
    NO_FREEZE_IS_SCHEDULED = 271;

    /**
     * The update file hash when handling a FREEZE_UPGRADE transaction differs from the file
     * hash at the time of handling the PREPARE_UPGRADE transaction.
     */
    UPDATE_FILE_HASH_CHANGED_SINCE_PREPARE_UPGRADE = 272;

    /**
     * The given freeze start time was in the (consensus) past.
     */
    FREEZE_START_TIME_MUST_BE_FUTURE = 273;

    /**
     * The prepared update file cannot be updated or appended until either the upgrade has
     * been completed, or a FREEZE_ABORT has been handled.
     */
    PREPARED_UPDATE_FILE_IS_IMMUTABLE = 274;

    /**
     * Once a freeze is scheduled, it must be aborted before any other type of freeze can
     * can be performed.
     */
    FREEZE_ALREADY_SCHEDULED = 275;

    /**
     * If an NMT upgrade has been prepared, the following operation must be a FREEZE_UPGRADE.
     * (To issue a FREEZE_ONLY, submit a FREEZE_ABORT first.)
     */
    FREEZE_UPGRADE_IN_PROGRESS = 276;

    /**
     * If an NMT upgrade has been prepared, the subsequent FREEZE_UPGRADE transaction must
     * confirm the id of the file to be used in the upgrade.
     */
    UPDATE_FILE_ID_DOES_NOT_MATCH_PREPARED = 277;

    /**
     * If an NMT upgrade has been prepared, the subsequent FREEZE_UPGRADE transaction must
     * confirm the hash of the file to be used in the upgrade.
     */
    UPDATE_FILE_HASH_DOES_NOT_MATCH_PREPARED = 278;

    /**
     * Consensus throttle did not allow execution of this transaction. System is throttled at
     * consensus level.
     */
    CONSENSUS_GAS_EXHAUSTED = 279;

    /**
     * A precompiled contract succeeded, but was later reverted.
     */
    REVERTED_SUCCESS = 280;

    /**
     * All contract storage allocated to the current price regime has been consumed.
     */
    MAX_STORAGE_IN_PRICE_REGIME_HAS_BEEN_USED = 281;

    /**
     * An alias used in a CryptoTransfer transaction is not the serialization of a primitive Key
     * message--that is, a Key with a single Ed25519 or ECDSA(secp256k1) public key and no
     * unknown protobuf fields.
     */
    INVALID_ALIAS_KEY = 282;

    /**
     * A fungible token transfer expected a different number of decimals than the involved
     * type actually has.
     */
    UNEXPECTED_TOKEN_DECIMALS = 283;

    /**
     * The proxy account id is invalid or does not exist.
     */
    INVALID_PROXY_ACCOUNT_ID = 284 [deprecated = true];

    /**
     * The transfer account id in CryptoDelete transaction is invalid or does not exist.
     */
    INVALID_TRANSFER_ACCOUNT_ID = 285;

    /**
     * The fee collector account id in TokenFeeScheduleUpdate is invalid or does not exist.
     */
    INVALID_FEE_COLLECTOR_ACCOUNT_ID = 286;

    /**
     * The alias already set on an account cannot be updated using CryptoUpdate transaction.
     */
    ALIAS_IS_IMMUTABLE = 287;

    /**
     * An approved allowance specifies a spender account that is the same as the hbar/token
     * owner account.
     */
    SPENDER_ACCOUNT_SAME_AS_OWNER = 288;

    /**
     * The establishment or adjustment of an approved allowance cause the token allowance
     * to exceed the token maximum supply.
     */
    AMOUNT_EXCEEDS_TOKEN_MAX_SUPPLY = 289;

    /**
     * The specified amount for an approved allowance cannot be negative.
     */
    NEGATIVE_ALLOWANCE_AMOUNT = 290;

    /**
     * The approveForAll flag cannot be set for a fungible token.
     */
    CANNOT_APPROVE_FOR_ALL_FUNGIBLE_COMMON = 291 [deprecated = true];

    /**
     * The spender does not have an existing approved allowance with the hbar/token owner.
     */
    SPENDER_DOES_NOT_HAVE_ALLOWANCE = 292;

    /**
     * The transfer amount exceeds the current approved allowance for the spender account.
     */
    AMOUNT_EXCEEDS_ALLOWANCE = 293;

    /**
     * The payer account of an approveAllowances or adjustAllowance transaction is attempting
     * to go beyond the maximum allowed number of allowances.
     */
    MAX_ALLOWANCES_EXCEEDED = 294;

    /**
     * No allowances have been specified in the approval transaction.
     */
    EMPTY_ALLOWANCES = 295;

    /**
     * Spender is repeated more than once in Crypto or Token or NFT allowance lists in a single
     * CryptoApproveAllowance transaction.
     */
    SPENDER_ACCOUNT_REPEATED_IN_ALLOWANCES = 296 [deprecated = true];

    /**
     * Serial numbers are repeated in nft allowance for a single spender account
     */
    REPEATED_SERIAL_NUMS_IN_NFT_ALLOWANCES = 297 [deprecated = true];

    /**
     * Fungible common token used in NFT allowances
     */
    FUNGIBLE_TOKEN_IN_NFT_ALLOWANCES = 298;

    /**
     * Non fungible token used in fungible token allowances
     */
    NFT_IN_FUNGIBLE_TOKEN_ALLOWANCES = 299;

    /**
     * The account id specified as the owner is invalid or does not exist.
     */
    INVALID_ALLOWANCE_OWNER_ID = 300;

    /**
     * The account id specified as the spender is invalid or does not exist.
     */
    INVALID_ALLOWANCE_SPENDER_ID = 301;

    /**
     * [Deprecated] If the CryptoDeleteAllowance transaction has repeated crypto or token or Nft allowances to delete.
     */
    REPEATED_ALLOWANCES_TO_DELETE = 302 [deprecated = true];

    /**
     * If the account Id specified as the delegating spender is invalid or does not exist.
     */
    INVALID_DELEGATING_SPENDER = 303;

    /**
     * The delegating Spender cannot grant approveForAll allowance on a NFT token type for another spender.
     */
    DELEGATING_SPENDER_CANNOT_GRANT_APPROVE_FOR_ALL = 304;

    /**
     * The delegating Spender cannot grant allowance on a NFT serial for another spender as it doesnt not have approveForAll
     * granted on token-owner.
     */
    DELEGATING_SPENDER_DOES_NOT_HAVE_APPROVE_FOR_ALL = 305;

    /**
     * The scheduled transaction could not be created because it's expiration_time was too far in the future.
     */
    SCHEDULE_EXPIRATION_TIME_TOO_FAR_IN_FUTURE = 306;

    /**
     * The scheduled transaction could not be created because it's expiration_time was less than or equal to the consensus time.
     */
    SCHEDULE_EXPIRATION_TIME_MUST_BE_HIGHER_THAN_CONSENSUS_TIME = 307;

    /**
     * The scheduled transaction could not be created because it would cause throttles to be violated on the specified expiration_time.
     */
    SCHEDULE_FUTURE_THROTTLE_EXCEEDED = 308;

    /**
     * The scheduled transaction could not be created because it would cause the gas limit to be violated on the specified expiration_time.
     */
    SCHEDULE_FUTURE_GAS_LIMIT_EXCEEDED = 309;

    /**
     * The ethereum transaction either failed parsing or failed signature validation, or some other EthereumTransaction error not covered by another response code.
     */
    INVALID_ETHEREUM_TRANSACTION = 310;

    /**
     * EthereumTransaction was signed against a chainId that this network does not support.
     */
    WRONG_CHAIN_ID = 311;

    /**
     * This transaction specified an ethereumNonce that is not the current ethereumNonce of the account.
     */
    WRONG_NONCE = 312;

    /**
     * The ethereum transaction specified an access list, which the network does not support.
     */
    ACCESS_LIST_UNSUPPORTED = 313;

    /**
     * A schedule being signed or deleted has passed it's expiration date and is pending execution if needed and then expiration.
     */
    SCHEDULE_PENDING_EXPIRATION = 314;

    /**
     * A selfdestruct or ContractDelete targeted a contract that is a token treasury.
     */
    CONTRACT_IS_TOKEN_TREASURY = 315;

    /**
     * A selfdestruct or ContractDelete targeted a contract with non-zero token balances.
     */
    CONTRACT_HAS_NON_ZERO_TOKEN_BALANCES = 316;

    /**
     * A contract referenced by a transaction is "detached"; that is, expired and lacking any
     * hbar funds for auto-renewal payment---but still within its post-expiry grace period.
     */
    CONTRACT_EXPIRED_AND_PENDING_REMOVAL = 317;

    /**
     * A ContractUpdate requested removal of a contract's auto-renew account, but that contract has
     * no auto-renew account.
     */
    CONTRACT_HAS_NO_AUTO_RENEW_ACCOUNT = 318;

    /**
     * A delete transaction submitted via HAPI set permanent_removal=true
     */
    PERMANENT_REMOVAL_REQUIRES_SYSTEM_INITIATION = 319;

    /*
     * A CryptoCreate or ContractCreate used the deprecated proxyAccountID field.
     */
    PROXY_ACCOUNT_ID_FIELD_IS_DEPRECATED = 320;

    /**
     * An account set the staked_account_id to itself in CryptoUpdate or ContractUpdate transactions.
     */
    SELF_STAKING_IS_NOT_ALLOWED = 321;

    /**
     * The staking account id or staking node id given is invalid or does not exist.
     */
    INVALID_STAKING_ID = 322;

    /**
     * Native staking, while implemented, has not yet enabled by the council.
     */
    STAKING_NOT_ENABLED = 323;

    /**
     * The range provided in UtilPrng transaction is negative.
     */
    INVALID_PRNG_RANGE = 324;

    /**
     * The maximum number of entities allowed in the current price regime have been created.
     */
    MAX_ENTITIES_IN_PRICE_REGIME_HAVE_BEEN_CREATED = 325;

    /**
    * The full prefix signature for precompile is not valid
    */
    INVALID_FULL_PREFIX_SIGNATURE_FOR_PRECOMPILE = 326;

    /**
    * The combined balances of a contract and its auto-renew account (if any) did not cover
    * the rent charged for net new storage used in a transaction.
    */
    INSUFFICIENT_BALANCES_FOR_STORAGE_RENT = 327;

    /**
    * A contract transaction tried to use more than the allowed number of child records, via
    * either system contract records or internal contract creations.
    */
    MAX_CHILD_RECORDS_EXCEEDED = 328;

    /**
    * The combined balances of a contract and its auto-renew account (if any) or balance of an account did not cover
    * the auto-renewal fees in a transaction.
    */
    INSUFFICIENT_BALANCES_FOR_RENEWAL_FEES = 329;

    /**
    * A transaction's protobuf message includes unknown fields; could mean that a client
    * expects not-yet-released functionality to be available.
    */
    TRANSACTION_HAS_UNKNOWN_FIELDS = 330;

    /**
     * The account cannot be modified. Account's key is not set
     */
    ACCOUNT_IS_IMMUTABLE = 331;

    /**
     * An alias that is assigned to an account or contract cannot be assigned to another account or contract.
     */
    ALIAS_ALREADY_ASSIGNED = 332;

    /**
     * A provided metadata key was invalid. Verification includes, for example, checking the size of Ed25519 and ECDSA(secp256k1) public keys.
     */
    INVALID_METADATA_KEY = 333;

    /**
     * Metadata key is not set on token
     */
    TOKEN_HAS_NO_METADATA_KEY = 334;

    /**
     * Token Metadata is not provided
     */
    MISSING_TOKEN_METADATA = 335;
    /**
     * NFT serial numbers are missing in the TokenUpdateNftsTransactionBody
     */
    MISSING_SERIAL_NUMBERS = 336;

    /**
     * Admin key is not set on token
     */
    TOKEN_HAS_NO_ADMIN_KEY = 337;

    /**
     * A transaction failed because the consensus node identified is
     * deleted from the address book.
     */
    NODE_DELETED = 338;

    /**
     * A transaction failed because the consensus node identified is not valid or
     * does not exist in state.
     */
    INVALID_NODE_ID = 339;

    /**
     * A transaction failed because one or more entries in the list of
     * service endpoints for the `gossip_endpoint` field is invalid.<br/>
     * The most common cause for this response is a service endpoint that has
     * the domain name (DNS) set rather than address and port.
     */
    INVALID_GOSSIP_ENDPOINT = 340;

    /**
     * A transaction failed because the node account identifier provided
     * does not exist or is not valid.<br/>
     * One common source of this error is providing a node account identifier
     * using the "alias" form rather than "numeric" form.
     * It is also used for atomic batch transaction for child transaction if the node account id is not 0.0.0.
     */
    INVALID_NODE_ACCOUNT_ID = 341;

    /**
     * A transaction failed because the description field cannot be encoded
     * as UTF-8 or is more than 100 bytes when encoded.
     */
    INVALID_NODE_DESCRIPTION = 342;

    /**
     * A transaction failed because one or more entries in the list of
     * service endpoints for the `service_endpoint` field is invalid.<br/>
     * The most common cause for this response is a service endpoint that has
     * the domain name (DNS) set rather than address and port.
     */
    INVALID_SERVICE_ENDPOINT = 343;

    /**
     * A transaction failed because the TLS certificate provided for the
     * node is missing or invalid.
     * <p>
     * #### Probable Causes
     * The certificate MUST be a TLS certificate of a type permitted for gossip
     * signatures.<br/>
     * The value presented MUST be a UTF-8 NFKD encoding of the TLS
     * certificate.<br/>
     * The certificate encoded MUST be in PEM format.<br/>
     * The `gossip_ca_certificate` field is REQUIRED and MUST NOT be empty.
     */
    INVALID_GOSSIP_CA_CERTIFICATE = 344;

    /**
     * A transaction failed because the hash provided for the gRPC certificate
     * is present but invalid.
     * <p>
     * #### Probable Causes
     * The `grpc_certificate_hash` MUST be a SHA-384 hash.<br/>
     * The input hashed MUST be a UTF-8 NFKD encoding of the actual TLS
     * certificate.<br/>
     * The certificate to be encoded MUST be in PEM format.
     */
    INVALID_GRPC_CERTIFICATE = 345;

    /**
     * The maximum automatic associations value is not valid.<br/>
     * The most common cause for this error is a value less than `-1`.
     */
    INVALID_MAX_AUTO_ASSOCIATIONS = 346;

    /**
     * The maximum number of nodes allowed in the address book have been created.
     */
    MAX_NODES_CREATED = 347;

    /**
     * In ServiceEndpoint, domain_name and ipAddressV4 are mutually exclusive
     */
    IP_FQDN_CANNOT_BE_SET_FOR_SAME_ENDPOINT = 348;

    /**
     *  Fully qualified domain name is not allowed in gossip_endpoint
     */
    GOSSIP_ENDPOINT_CANNOT_HAVE_FQDN = 349;

    /**
     * In ServiceEndpoint, domain_name size too large
     */
    FQDN_SIZE_TOO_LARGE = 350;

    /**
     * ServiceEndpoint is invalid
     */
    INVALID_ENDPOINT = 351;

    /**
     * The number of gossip endpoints exceeds the limit
     */
    GOSSIP_ENDPOINTS_EXCEEDED_LIMIT = 352;

    /**
     * The transaction attempted to use duplicate `TokenReference`.<br/>
     * This affects `TokenReject` attempting to reject same token reference more than once.
     */
    TOKEN_REFERENCE_REPEATED = 353;

    /**
     * The account id specified as the owner in `TokenReject` is invalid or does not exist.
     */
    INVALID_OWNER_ID = 354;

    /**
     * The transaction attempted to use more than the allowed number of `TokenReference`.
     */
    TOKEN_REFERENCE_LIST_SIZE_LIMIT_EXCEEDED = 355;

    /**
     * The number of service endpoints exceeds the limit
     */
    SERVICE_ENDPOINTS_EXCEEDED_LIMIT = 356;

    /*
     * The IPv4 address is invalid
     */
    INVALID_IPV4_ADDRESS = 357;

    /**
     * The transaction attempted to use empty `TokenReference` list.
     */
    EMPTY_TOKEN_REFERENCE_LIST = 358;

    /*
     * The node account is not allowed to be updated
     */
    UPDATE_NODE_ACCOUNT_NOT_ALLOWED = 359;

    /*
     * The token has no metadata or supply key
     */
    TOKEN_HAS_NO_METADATA_OR_SUPPLY_KEY = 360;

    /**
    * The list of `PendingAirdropId`s is empty and MUST NOT be empty.
    */
    EMPTY_PENDING_AIRDROP_ID_LIST = 361;

    /**
    * A `PendingAirdropId` is repeated in a `claim` or `cancel` transaction.
    */
    PENDING_AIRDROP_ID_REPEATED = 362;

    /**
    * The number of `PendingAirdropId` values in the list exceeds the maximum
    * allowable number.
    */
    PENDING_AIRDROP_ID_LIST_TOO_LONG = 363;

    /*
    * A pending airdrop already exists for the specified NFT.
    */
    PENDING_NFT_AIRDROP_ALREADY_EXISTS = 364;

    /*
     * The identified account is sender for one or more pending airdrop(s)
     * and cannot be deleted.
     * <p>
     * The requester SHOULD cancel all pending airdrops before resending
     * this transaction.
     */
    ACCOUNT_HAS_PENDING_AIRDROPS = 365;

    /**
     * Consensus throttle did not allow execution of this transaction.<br/>
     * The transaction should be retried after a modest delay.
     */
    THROTTLED_AT_CONSENSUS = 366;

    /**
     * The provided pending airdrop id is invalid.<br/>
     * This pending airdrop MAY already be claimed or cancelled.
     * <p>
     * The client SHOULD query a mirror node to determine the current status of
     * the pending airdrop.
     */
    INVALID_PENDING_AIRDROP_ID = 367;

    /**
     * The token to be airdropped has a fallback royalty fee and cannot be
     * sent or claimed via an airdrop transaction.
     */
    TOKEN_AIRDROP_WITH_FALLBACK_ROYALTY = 368;

    /**
     * This airdrop claim is for a pending airdrop with an invalid token.<br/>
     * The token might be deleted, or the sender may not have enough tokens
     * to fulfill the offer.
     * <p>
     * The client SHOULD query mirror node to determine the status of the
     * pending airdrop and whether the sender can fulfill the offer.
     */
    INVALID_TOKEN_IN_PENDING_AIRDROP = 369;

    /**
     * A scheduled transaction configured to wait for expiry to execute was given
     * an expiry time at which there is already too many transactions scheduled to
     * expire; its creation must be retried with a different expiry.
     */
    SCHEDULE_EXPIRY_IS_BUSY = 370;

    /**
     * The provided gRPC certificate hash is invalid.
     */
    INVALID_GRPC_CERTIFICATE_HASH = 371;

    /**
     * A scheduled transaction configured to wait for expiry to execute was not
     * given an explicit expiration time.
     */
    MISSING_EXPIRY_TIME = 372;

    /**
     * A contract operation attempted to schedule another transaction after it
     * had already scheduled a recursive contract call.
     */
    NO_SCHEDULING_ALLOWED_AFTER_SCHEDULED_RECURSION = 373;

    /**
     * A contract can schedule recursive calls a finite number of times (this is
     * approximately four million times with typical network configuration.)
     */
    RECURSIVE_SCHEDULING_LIMIT_REACHED = 374;

    /**
     * The target network is waiting for the ledger ID to be set, which is a
     * side effect of finishing the network's TSS construction.
     */
    WAITING_FOR_LEDGER_ID = 375;

    /**
     * The provided fee exempt key list size exceeded the limit.
     */
    MAX_ENTRIES_FOR_FEE_EXEMPT_KEY_LIST_EXCEEDED = 376;

    /**
     * The provided fee exempt key list contains duplicated keys.
     */
    FEE_EXEMPT_KEY_LIST_CONTAINS_DUPLICATED_KEYS = 377;

    /**
     * The provided fee exempt key list contains an invalid key.
     */
    INVALID_KEY_IN_FEE_EXEMPT_KEY_LIST = 378;

    /**
     * The provided fee schedule key contains an invalid key.
     */
    INVALID_FEE_SCHEDULE_KEY = 379;

    /**
     * If a fee schedule key is not set when we create a topic
     * we cannot add it on update.
     */
    FEE_SCHEDULE_KEY_CANNOT_BE_UPDATED = 380;

    /**
     * If the topic's custom fees are updated the topic SHOULD have a
     * fee schedule key
     */
    FEE_SCHEDULE_KEY_NOT_SET = 381;

    /**
     * The fee amount is exceeding the amount that the payer
     * is willing to pay.
     */
    MAX_CUSTOM_FEE_LIMIT_EXCEEDED = 382;

    /**
     * There are no corresponding custom fees.
     */
    NO_VALID_MAX_CUSTOM_FEE = 383;

    /**
     * The provided list contains invalid max custom fee.
     */
    INVALID_MAX_CUSTOM_FEES = 384;

    /**
     * The provided max custom fee list contains fees with
     * duplicate denominations.
     */
    DUPLICATE_DENOMINATION_IN_MAX_CUSTOM_FEE_LIST = 385;

    /**
     * The provided max custom fee list contains fees with
     * duplicate account id.
     */
    DUPLICATE_ACCOUNT_ID_IN_MAX_CUSTOM_FEE_LIST = 386;

    /**
     * Max custom fees list is not supported for this operation.
     */
    MAX_CUSTOM_FEES_IS_NOT_SUPPORTED = 387;

    /**
     * The list of batch transactions is empty
     */
    BATCH_LIST_EMPTY = 388;

    /**
     * The list of batch transactions contains duplicated transactions
     */
    BATCH_LIST_CONTAINS_DUPLICATES = 389;

    /**
     * The list of batch transactions contains a transaction type that is
     * in the AtomicBatch blacklist as configured in the network.
     */
    BATCH_TRANSACTION_IN_BLACKLIST = 390;

    /**
     * The inner transaction of a batch transaction failed
     */
    INNER_TRANSACTION_FAILED = 391;

    /**
     * The inner transaction of a batch transaction is missing a batch key
     */
    MISSING_BATCH_KEY = 392;

    /**
     * The batch key is set for a non batch transaction
     */
    BATCH_KEY_SET_ON_NON_INNER_TRANSACTION = 393;

    /**
     * The batch key is not valid
     */
    INVALID_BATCH_KEY = 394;
    
    /**
     * The provided schedule expiry time is not configurable.
     */
    SCHEDULE_EXPIRY_NOT_CONFIGURABLE = 395;

    /**
     * The network just started at genesis and is creating system entities.
     */
    CREATING_SYSTEM_ENTITIES = 396;

    /**
     * The least common multiple of the throttle group's milliOpsPerSec is
     * too large and it's overflowing.
     */
    THROTTLE_GROUP_LCM_OVERFLOW = 397;

    /**
     * Token airdrop transactions can not contain multiple senders for a single token.
     */
    AIRDROP_CONTAINS_MULTIPLE_SENDERS_FOR_A_TOKEN = 398;

    /**
     * The GRPC proxy endpoint is set in the NodeCreate or NodeUpdate transaction,
     * which the network does not support.
     */
    GRPC_WEB_PROXY_NOT_SUPPORTED = 399;

    /**
<<<<<<< HEAD
     * A HAPI client cannot set the SignedTransaction#useLegacyHashAlgorithm field.
     */
    INVALID_LEGACY_TX_HASH_ALGORITHM = 400;
=======
     * An NFT transfers list referenced a token type other than NON_FUNGIBLE_UNIQUE.
     */
    NFT_TRANSFERS_ONLY_ALLOWED_FOR_NON_FUNGIBLE_UNIQUE = 400;
>>>>>>> e7085483
}<|MERGE_RESOLUTION|>--- conflicted
+++ resolved
@@ -1762,13 +1762,12 @@
     GRPC_WEB_PROXY_NOT_SUPPORTED = 399;
 
     /**
-<<<<<<< HEAD
-     * A HAPI client cannot set the SignedTransaction#useLegacyHashAlgorithm field.
-     */
-    INVALID_LEGACY_TX_HASH_ALGORITHM = 400;
-=======
      * An NFT transfers list referenced a token type other than NON_FUNGIBLE_UNIQUE.
      */
     NFT_TRANSFERS_ONLY_ALLOWED_FOR_NON_FUNGIBLE_UNIQUE = 400;
->>>>>>> e7085483
+
+    /**
+     * A HAPI client cannot set the SignedTransaction#use_serialized_tx_message_hash_algorithm field.
+     */
+    INVALID_SERIALIZED_TX_MESSAGE_HASH_ALGORITHM = 401;
 }