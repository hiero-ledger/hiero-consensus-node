/**
 * # Response Code Enumeration
 * An enumeration of possible response codes.
 *
 * ### Keywords
 * The key words "MUST", "MUST NOT", "REQUIRED", "SHALL", "SHALL NOT",
 * "SHOULD", "SHOULD NOT", "RECOMMENDED", "MAY", and "OPTIONAL" in this
 * document are to be interpreted as described in
 * [RFC2119](https://www.ietf.org/rfc/rfc2119) and clarified in
 * [RFC8174](https://www.ietf.org/rfc/rfc8174).
 */
syntax = "proto3";

package proto;

// SPDX-License-Identifier: Apache-2.0
option java_package = "com.hederahashgraph.api.proto.java";
// <<<pbj.java_package = "com.hedera.hapi.node.base">>> This comment is special code for setting PBJ Compiler java package
option java_multiple_files = true;

/**
 * An enumeration of possible response codes.
 */
enum ResponseCodeEnum {
    /**
     * The transaction passed the precheck validations.
     */
    OK = 0;

    /**
     * For any error not handled by specific error codes listed below.
     */
    INVALID_TRANSACTION = 1;

    /**
     * Payer account does not exist.
     */
    PAYER_ACCOUNT_NOT_FOUND = 2;

    /**
     * Node Account provided does not match the node account of the node the transaction was submitted
     * to.
     */
    INVALID_NODE_ACCOUNT = 3;

    /**
     * Pre-Check error when TransactionValidStart + transactionValidDuration is less than current
     * consensus time.
     */
    TRANSACTION_EXPIRED = 4;

    /**
     * Transaction start time is greater than current consensus time
     */
    INVALID_TRANSACTION_START = 5;

    /**
     * The given transactionValidDuration was either non-positive, or greater than the maximum
     * valid duration of 180 secs.
     *
     */
    INVALID_TRANSACTION_DURATION = 6;

    /**
     * The transaction signature is not valid
     */
    INVALID_SIGNATURE = 7;

    /**
     * Transaction memo size exceeded 100 bytes
     */
    MEMO_TOO_LONG = 8;

    /**
     * The fee provided in the transaction is insufficient for this type of transaction
     */
    INSUFFICIENT_TX_FEE = 9;

    /**
     * The payer account has insufficient cryptocurrency to pay the transaction fee
     */
    INSUFFICIENT_PAYER_BALANCE = 10;

    /**
     * This transaction ID is a duplicate of one that was submitted to this node or reached consensus
     * in the last 180 seconds (receipt period)
     */
    DUPLICATE_TRANSACTION = 11;

    /**
     * If API is throttled out
     */
    BUSY = 12;

    /**
     * The API is not currently supported
     */
    NOT_SUPPORTED = 13;

    /**
     * The file id is invalid or does not exist
     */
    INVALID_FILE_ID = 14;

    /**
     * The account id is invalid or does not exist
     */
    INVALID_ACCOUNT_ID = 15;

    /**
     * The contract id is invalid or does not exist
     */
    INVALID_CONTRACT_ID = 16;

    /**
     * Transaction id is not valid
     */
    INVALID_TRANSACTION_ID = 17;

    /**
     * Receipt for given transaction id does not exist
     */
    RECEIPT_NOT_FOUND = 18;

    /**
     * Record for given transaction id does not exist
     */
    RECORD_NOT_FOUND = 19;

    /**
     * The solidity id is invalid or entity with this solidity id does not exist
     */
    INVALID_SOLIDITY_ID = 20;

    /**
     * The responding node has submitted the transaction to the network. Its final status is still
     * unknown.
     */
    UNKNOWN = 21;

    /**
     * The transaction succeeded
     */
    SUCCESS = 22;

    /**
     * There was a system error and the transaction failed because of invalid request parameters.
     */
    FAIL_INVALID = 23;

    /**
     * There was a system error while performing fee calculation, reserved for future.
     */
    FAIL_FEE = 24;

    /**
     * There was a system error while performing balance checks, reserved for future.
     */
    FAIL_BALANCE = 25;

    /**
     * Key not provided in the transaction body
     */
    KEY_REQUIRED = 26;

    /**
     * Unsupported algorithm/encoding used for keys in the transaction
     */
    BAD_ENCODING = 27;

    /**
     * When the account balance is not sufficient for the transfer
     */
    INSUFFICIENT_ACCOUNT_BALANCE = 28;

    /**
     * During an update transaction when the system is not able to find the Users Solidity address
     */
    INVALID_SOLIDITY_ADDRESS = 29;

    /**
     * Not enough gas was supplied to execute transaction
     */
    INSUFFICIENT_GAS = 30;

    /**
     * contract byte code size is over the limit
     */
    CONTRACT_SIZE_LIMIT_EXCEEDED = 31;

    /**
     * local execution (query) is requested for a function which changes state
     */
    LOCAL_CALL_MODIFICATION_EXCEPTION = 32;

    /**
     * Contract REVERT OPCODE executed
     */
    CONTRACT_REVERT_EXECUTED = 33;

    /**
     * For any contract execution related error not handled by specific error codes listed above.
     */
    CONTRACT_EXECUTION_EXCEPTION = 34;

    /**
     * In Query validation, account with +ve(amount) value should be Receiving node account, the
     * receiver account should be only one account in the list
     */
    INVALID_RECEIVING_NODE_ACCOUNT = 35;

    /**
     * Header is missing in Query request
     */
    MISSING_QUERY_HEADER = 36;

    /**
     * The update of the account failed
     */
    ACCOUNT_UPDATE_FAILED = 37;

    /**
     * Provided key encoding was not supported by the system
     */
    INVALID_KEY_ENCODING = 38;

    /**
     * null solidity address
     */
    NULL_SOLIDITY_ADDRESS = 39;

    /**
     * update of the contract failed
     */
    CONTRACT_UPDATE_FAILED = 40;

    /**
     * the query header is invalid
     */
    INVALID_QUERY_HEADER = 41;

    /**
     * Invalid fee submitted
     */
    INVALID_FEE_SUBMITTED = 42;

    /**
     * Payer signature is invalid
     */
    INVALID_PAYER_SIGNATURE = 43;

    /**
     * The keys were not provided in the request.
     */
    KEY_NOT_PROVIDED = 44;

    /**
     * Expiration time provided in the transaction was invalid.
     */
    INVALID_EXPIRATION_TIME = 45;

    /**
     * WriteAccess Control Keys are not provided for the file
     */
    NO_WACL_KEY = 46;

    /**
     * The contents of file are provided as empty.
     */
    FILE_CONTENT_EMPTY = 47;

    /**
     * The crypto transfer credit and debit do not sum equal to 0
     */
    INVALID_ACCOUNT_AMOUNTS = 48;

    /**
     * Transaction body provided is empty
     */
    EMPTY_TRANSACTION_BODY = 49;

    /**
     * Invalid transaction body provided
     */
    INVALID_TRANSACTION_BODY = 50;

    /**
     * the type of key (base ed25519 key, KeyList, or ThresholdKey) does not match the type of
     * signature (base ed25519 signature, SignatureList, or ThresholdKeySignature)
     */
    INVALID_SIGNATURE_TYPE_MISMATCHING_KEY = 51;

    /**
     * the number of key (KeyList, or ThresholdKey) does not match that of signature (SignatureList,
     * or ThresholdKeySignature). e.g. if a keyList has 3 base keys, then the corresponding
     * signatureList should also have 3 base signatures.
     */
    INVALID_SIGNATURE_COUNT_MISMATCHING_KEY = 52;

    /**
     * the livehash body is empty
     */
    EMPTY_LIVE_HASH_BODY = 53;

    /**
     * the livehash data is missing
     */
    EMPTY_LIVE_HASH = 54;

    /**
     * the keys for a livehash are missing
     */
    EMPTY_LIVE_HASH_KEYS = 55;

    /**
     * the livehash data is not the output of a SHA-384 digest
     */
    INVALID_LIVE_HASH_SIZE = 56;

    /**
     * the query body is empty
     */
    EMPTY_QUERY_BODY = 57;

    /**
     * the crypto livehash query is empty
     */
    EMPTY_LIVE_HASH_QUERY = 58;

    /**
     * the livehash is not present
     */
    LIVE_HASH_NOT_FOUND = 59;

    /**
     * the account id passed has not yet been created.
     */
    ACCOUNT_ID_DOES_NOT_EXIST = 60;

    /**
     * the livehash already exists for a given account
     */
    LIVE_HASH_ALREADY_EXISTS = 61;

    /**
     * File WACL keys are invalid
     */
    INVALID_FILE_WACL = 62;

    /**
     * Serialization failure
     */
    SERIALIZATION_FAILED = 63;

    /**
     * The size of the Transaction is greater than transactionMaxBytes
     */
    TRANSACTION_OVERSIZE = 64;

    /**
     * The Transaction has more than 50 levels
     */
    TRANSACTION_TOO_MANY_LAYERS = 65;

    /**
     * Contract is marked as deleted
     */
    CONTRACT_DELETED = 66;

    /**
     * the platform node is either disconnected or lagging behind.
     */
    PLATFORM_NOT_ACTIVE = 67;

    /**
     * one public key matches more than one prefixes on the signature map
     */
    KEY_PREFIX_MISMATCH = 68;

    /**
     * transaction not created by platform due to large backlog
     */
    PLATFORM_TRANSACTION_NOT_CREATED = 69;

    /**
     * auto renewal period is not a positive number of seconds
     */
    INVALID_RENEWAL_PERIOD = 70;

    /**
     * the response code when a smart contract id is passed for a crypto API request
     */
    INVALID_PAYER_ACCOUNT_ID = 71;

    /**
     * the account has been marked as deleted
     */
    ACCOUNT_DELETED = 72;

    /**
     * the file has been marked as deleted
     */
    FILE_DELETED = 73;

    /**
     * same accounts repeated in the transfer account list
     */
    ACCOUNT_REPEATED_IN_ACCOUNT_AMOUNTS = 74;

    /**
     * attempting to set negative balance value for crypto account
     */
    SETTING_NEGATIVE_ACCOUNT_BALANCE = 75;

    /**
     * when deleting smart contract that has crypto balance either transfer account or transfer smart
     * contract is required
     */
    OBTAINER_REQUIRED = 76;

    /**
     * when deleting smart contract that has crypto balance you can not use the same contract id as
     * transferContractId as the one being deleted
     */
    OBTAINER_SAME_CONTRACT_ID = 77;

    /**
     * transferAccountId or transferContractId specified for contract delete does not exist
     */
    OBTAINER_DOES_NOT_EXIST = 78;

    /**
     * attempting to modify (update or delete a immutable smart contract, i.e. one created without a
     * admin key)
     */
    MODIFYING_IMMUTABLE_CONTRACT = 79;

    /**
     * Unexpected exception thrown by file system functions
     */
    FILE_SYSTEM_EXCEPTION = 80;

    /**
     * the duration is not a subset of [MINIMUM_AUTORENEW_DURATION,MAXIMUM_AUTORENEW_DURATION]
     */
    AUTORENEW_DURATION_NOT_IN_RANGE = 81;

    /**
     * Decoding the smart contract binary to a byte array failed. Check that the input is a valid hex
     * string.
     */
    ERROR_DECODING_BYTESTRING = 82;

    /**
     * File to create a smart contract was of length zero
     */
    CONTRACT_FILE_EMPTY = 83;

    /**
     * Bytecode for smart contract is of length zero
     */
    CONTRACT_BYTECODE_EMPTY = 84;

    /**
     * Attempt to set negative initial balance
     */
    INVALID_INITIAL_BALANCE = 85;

    /**
     * Attempt to set negative receive record threshold
     */
    INVALID_RECEIVE_RECORD_THRESHOLD = 86 [deprecated = true];

    /**
     * Attempt to set negative send record threshold
     */
    INVALID_SEND_RECORD_THRESHOLD = 87 [deprecated = true];

    /**
     * Special Account Operations should be performed by only Genesis account, return this code if it
     * is not Genesis Account
     */
    ACCOUNT_IS_NOT_GENESIS_ACCOUNT = 88;

    /**
     * The fee payer account doesn't have permission to submit such Transaction
     */
    PAYER_ACCOUNT_UNAUTHORIZED = 89;

    /**
     * FreezeTransactionBody is invalid
     */
    INVALID_FREEZE_TRANSACTION_BODY = 90;

    /**
     * FreezeTransactionBody does not exist
     */
    FREEZE_TRANSACTION_BODY_NOT_FOUND = 91;

    /**
     * Exceeded the number of accounts (both from and to) allowed for crypto transfer list
     */
    TRANSFER_LIST_SIZE_LIMIT_EXCEEDED = 92;

    /**
     * Smart contract result size greater than specified maxResultSize
     */
    RESULT_SIZE_LIMIT_EXCEEDED = 93;

    /**
     * The payer account is not a special account(account 0.0.55)
     */
    NOT_SPECIAL_ACCOUNT = 94;

    /**
     * Negative gas was offered in smart contract call
     */
    CONTRACT_NEGATIVE_GAS = 95;

    /**
     * Negative value / initial balance was specified in a smart contract call / create
     */
    CONTRACT_NEGATIVE_VALUE = 96;

    /**
     * Failed to update fee file
     */
    INVALID_FEE_FILE = 97;

    /**
     * Failed to update exchange rate file
     */
    INVALID_EXCHANGE_RATE_FILE = 98;

    /**
     * Payment tendered for contract local call cannot cover both the fee and the gas
     */
    INSUFFICIENT_LOCAL_CALL_GAS = 99;

    /**
     * Entities with Entity ID below 1000 are not allowed to be deleted
     */
    ENTITY_NOT_ALLOWED_TO_DELETE = 100;

    /**
     * Violating one of these rules: 1) treasury account can update all entities below 0.0.1000, 2)
     * account 0.0.50 can update all entities from 0.0.51 - 0.0.80, 3) Network Function Master Account
     * A/c 0.0.50 - Update all Network Function accounts & perform all the Network Functions listed
     * below, 4) Network Function Accounts: i) A/c 0.0.55 - Update Address Book files (0.0.101/102),
     * ii) A/c 0.0.56 - Update Fee schedule (0.0.111), iii) A/c 0.0.57 - Update Exchange Rate
     * (0.0.112).
     */
    AUTHORIZATION_FAILED = 101;

    /**
     * Fee Schedule Proto uploaded but not valid (append or update is required)
     */
    FILE_UPLOADED_PROTO_INVALID = 102;

    /**
     * Fee Schedule Proto uploaded but not valid (append or update is required)
     */
    FILE_UPLOADED_PROTO_NOT_SAVED_TO_DISK = 103;

    /**
     * Fee Schedule Proto File Part uploaded
     */
    FEE_SCHEDULE_FILE_PART_UPLOADED = 104;

    /**
     * The change on Exchange Rate exceeds Exchange_Rate_Allowed_Percentage
     */
    EXCHANGE_RATE_CHANGE_LIMIT_EXCEEDED = 105;

    /**
     * Contract permanent storage exceeded the currently allowable limit
     */
    MAX_CONTRACT_STORAGE_EXCEEDED = 106;

    /**
     * Transfer Account should not be same as Account to be deleted
     */
    TRANSFER_ACCOUNT_SAME_AS_DELETE_ACCOUNT = 107;

    TOTAL_LEDGER_BALANCE_INVALID = 108;
    /**
     * The expiration date/time on a smart contract may not be reduced
     */
    EXPIRATION_REDUCTION_NOT_ALLOWED = 110;

    /**
     * Gas exceeded currently allowable gas limit per transaction
     */
    MAX_GAS_LIMIT_EXCEEDED = 111;

    /**
     * File size exceeded the currently allowable limit
     */
    MAX_FILE_SIZE_EXCEEDED = 112;

    /**
     * When a valid signature is not provided for operations on account with receiverSigRequired=true
     */
    RECEIVER_SIG_REQUIRED = 113;

    /**
     * The Topic ID specified is not in the system.
     */
    INVALID_TOPIC_ID = 150;

    /**
     * A provided admin key was invalid. Verify the bytes for an Ed25519 public key are exactly 32 bytes; and the bytes for a compressed ECDSA(secp256k1) key are exactly 33 bytes, with the first byte either 0x02 or 0x03..
     */
    INVALID_ADMIN_KEY = 155;

    /**
     * A provided submit key was invalid.
     */
    INVALID_SUBMIT_KEY = 156;

    /**
     * An attempted operation was not authorized (ie - a deleteTopic for a topic with no adminKey).
     */
    UNAUTHORIZED = 157;

    /**
     * A ConsensusService message is empty.
     */
    INVALID_TOPIC_MESSAGE = 158;

    /**
     * The autoRenewAccount specified is not a valid, active account.
     */
    INVALID_AUTORENEW_ACCOUNT = 159;

    /**
     * An adminKey was not specified on the topic, so there must not be an autoRenewAccount.
     */
    AUTORENEW_ACCOUNT_NOT_ALLOWED = 160;

    /**
     * The topic has expired, was not automatically renewed, and is in a 7 day grace period before the
     * topic will be deleted unrecoverably. This error response code will not be returned until
     * autoRenew functionality is supported by HAPI.
     */
    TOPIC_EXPIRED = 162;

    INVALID_CHUNK_NUMBER = 163; // chunk number must be from 1 to total (chunks) inclusive.
    INVALID_CHUNK_TRANSACTION_ID = 164; // For every chunk, the payer account that is part of initialTransactionID must match the Payer Account of this transaction. The entire initialTransactionID should match the transactionID of the first chunk, but this is not checked or enforced by Hedera except when the chunk number is 1.
    ACCOUNT_FROZEN_FOR_TOKEN = 165; // Account is frozen and cannot transact with the token
    TOKENS_PER_ACCOUNT_LIMIT_EXCEEDED = 166; // An involved account already has more than <tt>tokens.maxPerAccount</tt> associations with non-deleted tokens.
    INVALID_TOKEN_ID = 167; // The token is invalid or does not exist
    INVALID_TOKEN_DECIMALS = 168; // Invalid token decimals
    INVALID_TOKEN_INITIAL_SUPPLY = 169; // Invalid token initial supply
    INVALID_TREASURY_ACCOUNT_FOR_TOKEN = 170; // Treasury Account does not exist or is deleted
    INVALID_TOKEN_SYMBOL = 171; // Token Symbol is not UTF-8 capitalized alphabetical string
    TOKEN_HAS_NO_FREEZE_KEY = 172; // Freeze key is not set on token
    TRANSFERS_NOT_ZERO_SUM_FOR_TOKEN = 173; // Amounts in transfer list are not net zero
    MISSING_TOKEN_SYMBOL = 174; // A token symbol was not provided
    TOKEN_SYMBOL_TOO_LONG = 175; // The provided token symbol was too long
    ACCOUNT_KYC_NOT_GRANTED_FOR_TOKEN = 176; // KYC must be granted and account does not have KYC granted
    TOKEN_HAS_NO_KYC_KEY = 177; // KYC key is not set on token
    INSUFFICIENT_TOKEN_BALANCE = 178; // Token balance is not sufficient for the transaction
    TOKEN_WAS_DELETED = 179; // Token transactions cannot be executed on deleted token
    TOKEN_HAS_NO_SUPPLY_KEY = 180; // Supply key is not set on token
    TOKEN_HAS_NO_WIPE_KEY = 181; // Wipe key is not set on token
    INVALID_TOKEN_MINT_AMOUNT = 182; // The requested token mint amount would cause an invalid total supply
    INVALID_TOKEN_BURN_AMOUNT = 183; // The requested token burn amount would cause an invalid total supply
    TOKEN_NOT_ASSOCIATED_TO_ACCOUNT = 184; // A required token-account relationship is missing
    CANNOT_WIPE_TOKEN_TREASURY_ACCOUNT = 185; // The target of a wipe operation was the token treasury account
    INVALID_KYC_KEY = 186; // The provided KYC key was invalid.
    INVALID_WIPE_KEY = 187; // The provided wipe key was invalid.
    INVALID_FREEZE_KEY = 188; // The provided freeze key was invalid.
    INVALID_SUPPLY_KEY = 189; // The provided supply key was invalid.
    MISSING_TOKEN_NAME = 190; // Token Name is not provided
    TOKEN_NAME_TOO_LONG = 191; // Token Name is too long
    INVALID_WIPING_AMOUNT = 192; // The provided wipe amount must not be negative, zero or bigger than the token holder balance
    TOKEN_IS_IMMUTABLE = 193; // Token does not have Admin key set, thus update/delete transactions cannot be performed
    TOKEN_ALREADY_ASSOCIATED_TO_ACCOUNT = 194; // An <tt>associateToken</tt> operation specified a token already associated to the account
    TRANSACTION_REQUIRES_ZERO_TOKEN_BALANCES = 195; // An attempted operation is invalid until all token balances for the target account are zero
    ACCOUNT_IS_TREASURY = 196; // An attempted operation is invalid because the account is a treasury
    TOKEN_ID_REPEATED_IN_TOKEN_LIST = 197; // Same TokenIDs present in the token list
    TOKEN_TRANSFER_LIST_SIZE_LIMIT_EXCEEDED = 198; // Exceeded the number of token transfers (both from and to) allowed for token transfer list
    EMPTY_TOKEN_TRANSFER_BODY = 199; // TokenTransfersTransactionBody has no TokenTransferList
    EMPTY_TOKEN_TRANSFER_ACCOUNT_AMOUNTS = 200; // TokenTransfersTransactionBody has a TokenTransferList with no AccountAmounts

    /**
     * The Scheduled entity does not exist; or has now expired, been deleted, or been executed
     */
    INVALID_SCHEDULE_ID = 201;

    /**
     * The Scheduled entity cannot be modified. Admin key not set
     */
    SCHEDULE_IS_IMMUTABLE = 202;

    /**
     * The provided Scheduled Payer does not exist
     */
    INVALID_SCHEDULE_PAYER_ID = 203;

    /**
     * The Schedule Create Transaction TransactionID account does not exist
     */
    INVALID_SCHEDULE_ACCOUNT_ID = 204;

    /**
     * The provided sig map did not contain any new valid signatures from required signers of the scheduled transaction
     */
    NO_NEW_VALID_SIGNATURES = 205;

    /**
     * The required signers for a scheduled transaction cannot be resolved, for example because they do not exist or have been deleted
     */
    UNRESOLVABLE_REQUIRED_SIGNERS = 206;

    /**
     * Only whitelisted transaction types may be scheduled
     */
    SCHEDULED_TRANSACTION_NOT_IN_WHITELIST = 207;

    /**
     * At least one of the signatures in the provided sig map did not represent a valid signature for any required signer
     */
    SOME_SIGNATURES_WERE_INVALID = 208;

    /**
     * The scheduled field in the TransactionID may not be set to true
     */
    TRANSACTION_ID_FIELD_NOT_ALLOWED = 209;

    /**
     * A schedule already exists with the same identifying fields of an attempted ScheduleCreate (that is, all fields other than scheduledPayerAccountID)
     */
    IDENTICAL_SCHEDULE_ALREADY_CREATED = 210;

    /**
     * A string field in the transaction has a UTF-8 encoding with the prohibited zero byte
     */
    INVALID_ZERO_BYTE_IN_STRING = 211;

    /**
     * A schedule being signed or deleted has already been deleted
     */
    SCHEDULE_ALREADY_DELETED = 212;

    /**
     * A schedule being signed or deleted has already been executed
     */
    SCHEDULE_ALREADY_EXECUTED = 213;

    /**
     * ConsensusSubmitMessage request's message size is larger than allowed.
     */
    MESSAGE_SIZE_TOO_LARGE = 214;

    /**
     * An operation was assigned to more than one throttle group in a given bucket
     */
    OPERATION_REPEATED_IN_BUCKET_GROUPS = 215;

    /**
     * The capacity needed to satisfy all opsPerSec groups in a bucket overflowed a signed 8-byte integral type
     */
    BUCKET_CAPACITY_OVERFLOW = 216;

    /**
     * Given the network size in the address book, the node-level capacity for an operation would never be enough to accept a single request; usually means a bucket burstPeriod should be increased
     */
    NODE_CAPACITY_NOT_SUFFICIENT_FOR_OPERATION = 217;

    /**
     * A bucket was defined without any throttle groups
     */
    BUCKET_HAS_NO_THROTTLE_GROUPS = 218;

    /**
     * A throttle group was granted zero opsPerSec
     */
    THROTTLE_GROUP_HAS_ZERO_OPS_PER_SEC = 219;

    /**
     * The throttle definitions file was updated, but some supported operations were not assigned a bucket
     */
    SUCCESS_BUT_MISSING_EXPECTED_OPERATION = 220;

    /**
     * The new contents for the throttle definitions system file were not valid protobuf
     */
    UNPARSEABLE_THROTTLE_DEFINITIONS = 221;

    /**
     * The new throttle definitions system file were invalid, and no more specific error could be divined
     */
    INVALID_THROTTLE_DEFINITIONS = 222;

    /**
     * The transaction references an account which has passed its expiration without renewal funds available, and currently remains in the ledger only because of the grace period given to expired entities
     */
    ACCOUNT_EXPIRED_AND_PENDING_REMOVAL = 223;

    /**
     * Invalid token max supply
     */
    INVALID_TOKEN_MAX_SUPPLY = 224;

    /**
     * Invalid token nft serial number
     */
    INVALID_TOKEN_NFT_SERIAL_NUMBER = 225;

    /**
     * Invalid nft id
     */
    INVALID_NFT_ID = 226;

    /**
     * Nft metadata is too long
     */
    METADATA_TOO_LONG = 227;

    /**
     * Repeated operations count exceeds the limit
     */
    BATCH_SIZE_LIMIT_EXCEEDED = 228;

    /**
     * The range of data to be gathered is out of the set boundaries
     */
    INVALID_QUERY_RANGE = 229;

    /**
     * A custom fractional fee set a denominator of zero
     */
    FRACTION_DIVIDES_BY_ZERO = 230;

    /**
     * The transaction payer could not afford a custom fee
     */
    INSUFFICIENT_PAYER_BALANCE_FOR_CUSTOM_FEE = 231 [deprecated = true];

    /**
     * More than 10 custom fees were specified
     */
    CUSTOM_FEES_LIST_TOO_LONG = 232;

    /**
     * Any of the feeCollector accounts for customFees is invalid
     */
    INVALID_CUSTOM_FEE_COLLECTOR = 233;

    /**
     * Any of the token Ids in customFees is invalid
     */
    INVALID_TOKEN_ID_IN_CUSTOM_FEES = 234;

    /**
     * Any of the token Ids in customFees are not associated to feeCollector
     */
    TOKEN_NOT_ASSOCIATED_TO_FEE_COLLECTOR = 235;

    /**
     * A token cannot have more units minted due to its configured supply ceiling
     */
    TOKEN_MAX_SUPPLY_REACHED = 236;

    /**
     * The transaction attempted to move an NFT serial number from an account other than its owner
     */
    SENDER_DOES_NOT_OWN_NFT_SERIAL_NO = 237;

    /**
     * A custom fee schedule entry did not specify either a fixed or fractional fee
     */
    CUSTOM_FEE_NOT_FULLY_SPECIFIED = 238;

    /**
     * Only positive fees may be assessed at this time
     */
    CUSTOM_FEE_MUST_BE_POSITIVE = 239;

    /**
     * Fee schedule key is not set on token
     */
    TOKEN_HAS_NO_FEE_SCHEDULE_KEY = 240;

    /**
     * A fractional custom fee exceeded the range of a 64-bit signed integer
     */
    CUSTOM_FEE_OUTSIDE_NUMERIC_RANGE = 241;

    /**
     * A royalty cannot exceed the total fungible value exchanged for an NFT
     */
    ROYALTY_FRACTION_CANNOT_EXCEED_ONE = 242;

    /**
     * Each fractional custom fee must have its maximum_amount, if specified, at least its minimum_amount
     */
    FRACTIONAL_FEE_MAX_AMOUNT_LESS_THAN_MIN_AMOUNT = 243;

    /**
     * A fee schedule update tried to clear the custom fees from a token whose fee schedule was already empty
     */
    CUSTOM_SCHEDULE_ALREADY_HAS_NO_FEES = 244;

    /**
     * Only tokens of type FUNGIBLE_COMMON can be used to as fee schedule denominations
     */
    CUSTOM_FEE_DENOMINATION_MUST_BE_FUNGIBLE_COMMON = 245;

    /**
     * Only tokens of type FUNGIBLE_COMMON can have fractional fees
     */
    CUSTOM_FRACTIONAL_FEE_ONLY_ALLOWED_FOR_FUNGIBLE_COMMON = 246;

    /**
     * The provided custom fee schedule key was invalid
     */
    INVALID_CUSTOM_FEE_SCHEDULE_KEY = 247;

    /**
     * The requested token mint metadata was invalid
     */
    INVALID_TOKEN_MINT_METADATA = 248;

    /**
     * The requested token burn metadata was invalid
     */
    INVALID_TOKEN_BURN_METADATA = 249;

    /**
     * The treasury for a unique token cannot be changed until it owns no NFTs
     */
    CURRENT_TREASURY_STILL_OWNS_NFTS = 250;

    /**
     * An account cannot be dissociated from a unique token if it owns NFTs for the token
     */
    ACCOUNT_STILL_OWNS_NFTS = 251;

    /**
     * A NFT can only be burned when owned by the unique token's treasury
     */
    TREASURY_MUST_OWN_BURNED_NFT = 252;

    /**
     * An account did not own the NFT to be wiped
     */
    ACCOUNT_DOES_NOT_OWN_WIPED_NFT = 253;

    /**
     * An AccountAmount token transfers list referenced a token type other than FUNGIBLE_COMMON
     */
    ACCOUNT_AMOUNT_TRANSFERS_ONLY_ALLOWED_FOR_FUNGIBLE_COMMON = 254;

    /**
     * All the NFTs allowed in the current price regime have already been minted
     */
    MAX_NFTS_IN_PRICE_REGIME_HAVE_BEEN_MINTED = 255;

    /**
     * The payer account has been marked as deleted
     */
    PAYER_ACCOUNT_DELETED = 256;

    /**
     * The reference chain of custom fees for a transferred token exceeded the maximum length of 2
     */
    CUSTOM_FEE_CHARGING_EXCEEDED_MAX_RECURSION_DEPTH = 257;

    /**
     * More than 20 balance adjustments were to satisfy a CryptoTransfer and its implied custom fee payments
     */
    CUSTOM_FEE_CHARGING_EXCEEDED_MAX_ACCOUNT_AMOUNTS = 258;

    /**
     * The sender account in the token transfer transaction could not afford a custom fee
     */
    INSUFFICIENT_SENDER_ACCOUNT_BALANCE_FOR_CUSTOM_FEE = 259;

    /**
     * Currently no more than 4,294,967,295 NFTs may be minted for a given unique token type
     */
    SERIAL_NUMBER_LIMIT_REACHED = 260;

    /**
     * Only tokens of type NON_FUNGIBLE_UNIQUE can have royalty fees
     */
    CUSTOM_ROYALTY_FEE_ONLY_ALLOWED_FOR_NON_FUNGIBLE_UNIQUE = 261;

    /**
     * The account has reached the limit on the automatic associations count.
     */
    NO_REMAINING_AUTOMATIC_ASSOCIATIONS = 262;

    /**
     * Already existing automatic associations are more than the new maximum automatic associations.
     */
    EXISTING_AUTOMATIC_ASSOCIATIONS_EXCEED_GIVEN_LIMIT = 263;

    /**
     * Cannot set the number of automatic associations for an account more than the maximum allowed
     * token associations <tt>tokens.maxPerAccount</tt>.
     */
    REQUESTED_NUM_AUTOMATIC_ASSOCIATIONS_EXCEEDS_ASSOCIATION_LIMIT = 264;

    /**
     * Token is paused. This Token cannot be a part of any kind of Transaction until unpaused.
     */
    TOKEN_IS_PAUSED = 265;

    /**
     * Pause key is not set on token
     */
    TOKEN_HAS_NO_PAUSE_KEY = 266;

    /**
     * The provided pause key was invalid
     */
    INVALID_PAUSE_KEY = 267;

    /**
     * The update file in a freeze transaction body must exist.
     */
    FREEZE_UPDATE_FILE_DOES_NOT_EXIST = 268;

    /**
     * The hash of the update file in a freeze transaction body must match the in-memory hash.
     */
    FREEZE_UPDATE_FILE_HASH_DOES_NOT_MATCH = 269;

    /**
     * A FREEZE_UPGRADE transaction was handled with no previous update prepared.
     */
    NO_UPGRADE_HAS_BEEN_PREPARED = 270;

    /**
     * A FREEZE_ABORT transaction was handled with no scheduled freeze.
     */
    NO_FREEZE_IS_SCHEDULED = 271;

    /**
     * The update file hash when handling a FREEZE_UPGRADE transaction differs from the file
     * hash at the time of handling the PREPARE_UPGRADE transaction.
     */
    UPDATE_FILE_HASH_CHANGED_SINCE_PREPARE_UPGRADE = 272;

    /**
     * The given freeze start time was in the (consensus) past.
     */
    FREEZE_START_TIME_MUST_BE_FUTURE = 273;

    /**
     * The prepared update file cannot be updated or appended until either the upgrade has
     * been completed, or a FREEZE_ABORT has been handled.
     */
    PREPARED_UPDATE_FILE_IS_IMMUTABLE = 274;

    /**
     * Once a freeze is scheduled, it must be aborted before any other type of freeze can
     * can be performed.
     */
    FREEZE_ALREADY_SCHEDULED = 275;

    /**
     * If an NMT upgrade has been prepared, the following operation must be a FREEZE_UPGRADE.
     * (To issue a FREEZE_ONLY, submit a FREEZE_ABORT first.)
     */
    FREEZE_UPGRADE_IN_PROGRESS = 276;

    /**
     * If an NMT upgrade has been prepared, the subsequent FREEZE_UPGRADE transaction must
     * confirm the id of the file to be used in the upgrade.
     */
    UPDATE_FILE_ID_DOES_NOT_MATCH_PREPARED = 277;

    /**
     * If an NMT upgrade has been prepared, the subsequent FREEZE_UPGRADE transaction must
     * confirm the hash of the file to be used in the upgrade.
     */
    UPDATE_FILE_HASH_DOES_NOT_MATCH_PREPARED = 278;

    /**
     * Consensus throttle did not allow execution of this transaction. System is throttled at
     * consensus level.
     */
    CONSENSUS_GAS_EXHAUSTED = 279;

    /**
     * A precompiled contract succeeded, but was later reverted.
     */
    REVERTED_SUCCESS = 280;

    /**
     * All contract storage allocated to the current price regime has been consumed.
     */
    MAX_STORAGE_IN_PRICE_REGIME_HAS_BEEN_USED = 281;

    /**
     * An alias used in a CryptoTransfer transaction is not the serialization of a primitive Key
     * message--that is, a Key with a single Ed25519 or ECDSA(secp256k1) public key and no
     * unknown protobuf fields.
     */
    INVALID_ALIAS_KEY = 282;

    /**
     * A fungible token transfer expected a different number of decimals than the involved
     * type actually has.
     */
    UNEXPECTED_TOKEN_DECIMALS = 283;

    /**
     * The proxy account id is invalid or does not exist.
     */
    INVALID_PROXY_ACCOUNT_ID = 284 [deprecated = true];

    /**
     * The transfer account id in CryptoDelete transaction is invalid or does not exist.
     */
    INVALID_TRANSFER_ACCOUNT_ID = 285;

    /**
     * The fee collector account id in TokenFeeScheduleUpdate is invalid or does not exist.
     */
    INVALID_FEE_COLLECTOR_ACCOUNT_ID = 286;

    /**
     * The alias already set on an account cannot be updated using CryptoUpdate transaction.
     */
    ALIAS_IS_IMMUTABLE = 287;

    /**
     * An approved allowance specifies a spender account that is the same as the hbar/token
     * owner account.
     */
    SPENDER_ACCOUNT_SAME_AS_OWNER = 288;

    /**
     * The establishment or adjustment of an approved allowance cause the token allowance
     * to exceed the token maximum supply.
     */
    AMOUNT_EXCEEDS_TOKEN_MAX_SUPPLY = 289;

    /**
     * The specified amount for an approved allowance cannot be negative.
     */
    NEGATIVE_ALLOWANCE_AMOUNT = 290;

    /**
     * The approveForAll flag cannot be set for a fungible token.
     */
    CANNOT_APPROVE_FOR_ALL_FUNGIBLE_COMMON = 291 [deprecated = true];

    /**
     * The spender does not have an existing approved allowance with the hbar/token owner.
     */
    SPENDER_DOES_NOT_HAVE_ALLOWANCE = 292;

    /**
     * The transfer amount exceeds the current approved allowance for the spender account.
     */
    AMOUNT_EXCEEDS_ALLOWANCE = 293;

    /**
     * The payer account of an approveAllowances or adjustAllowance transaction is attempting
     * to go beyond the maximum allowed number of allowances.
     */
    MAX_ALLOWANCES_EXCEEDED = 294;

    /**
     * No allowances have been specified in the approval transaction.
     */
    EMPTY_ALLOWANCES = 295;

    /**
     * Spender is repeated more than once in Crypto or Token or NFT allowance lists in a single
     * CryptoApproveAllowance transaction.
     */
    SPENDER_ACCOUNT_REPEATED_IN_ALLOWANCES = 296 [deprecated = true];

    /**
     * Serial numbers are repeated in nft allowance for a single spender account
     */
    REPEATED_SERIAL_NUMS_IN_NFT_ALLOWANCES = 297 [deprecated = true];

    /**
     * Fungible common token used in NFT allowances
     */
    FUNGIBLE_TOKEN_IN_NFT_ALLOWANCES = 298;

    /**
     * Non fungible token used in fungible token allowances
     */
    NFT_IN_FUNGIBLE_TOKEN_ALLOWANCES = 299;

    /**
     * The account id specified as the owner is invalid or does not exist.
     */
    INVALID_ALLOWANCE_OWNER_ID = 300;

    /**
     * The account id specified as the spender is invalid or does not exist.
     */
    INVALID_ALLOWANCE_SPENDER_ID = 301;

    /**
     * [Deprecated] If the CryptoDeleteAllowance transaction has repeated crypto or token or Nft allowances to delete.
     */
    REPEATED_ALLOWANCES_TO_DELETE = 302 [deprecated = true];

    /**
     * If the account Id specified as the delegating spender is invalid or does not exist.
     */
    INVALID_DELEGATING_SPENDER = 303;

    /**
     * The delegating Spender cannot grant approveForAll allowance on a NFT token type for another spender.
     */
    DELEGATING_SPENDER_CANNOT_GRANT_APPROVE_FOR_ALL = 304;

    /**
     * The delegating Spender cannot grant allowance on a NFT serial for another spender as it doesnt not have approveForAll
     * granted on token-owner.
     */
    DELEGATING_SPENDER_DOES_NOT_HAVE_APPROVE_FOR_ALL = 305;

    /**
     * The scheduled transaction could not be created because it's expiration_time was too far in the future.
     */
    SCHEDULE_EXPIRATION_TIME_TOO_FAR_IN_FUTURE = 306;

    /**
     * The scheduled transaction could not be created because it's expiration_time was less than or equal to the consensus time.
     */
    SCHEDULE_EXPIRATION_TIME_MUST_BE_HIGHER_THAN_CONSENSUS_TIME = 307;

    /**
     * The scheduled transaction could not be created because it would cause throttles to be violated on the specified expiration_time.
     */
    SCHEDULE_FUTURE_THROTTLE_EXCEEDED = 308;

    /**
     * The scheduled transaction could not be created because it would cause the gas limit to be violated on the specified expiration_time.
     */
    SCHEDULE_FUTURE_GAS_LIMIT_EXCEEDED = 309;

    /**
     * The ethereum transaction either failed parsing or failed signature validation, or some other EthereumTransaction error not covered by another response code.
     */
    INVALID_ETHEREUM_TRANSACTION = 310;

    /**
     * EthereumTransaction was signed against a chainId that this network does not support.
     */
    WRONG_CHAIN_ID = 311;

    /**
     * This transaction specified an ethereumNonce that is not the current ethereumNonce of the account.
     */
    WRONG_NONCE = 312;

    /**
     * The ethereum transaction specified an access list, which the network does not support.
     */
    ACCESS_LIST_UNSUPPORTED = 313;

    /**
     * A schedule being signed or deleted has passed it's expiration date and is pending execution if needed and then expiration.
     */
    SCHEDULE_PENDING_EXPIRATION = 314;

    /**
     * A selfdestruct or ContractDelete targeted a contract that is a token treasury.
     */
    CONTRACT_IS_TOKEN_TREASURY = 315;

    /**
     * A selfdestruct or ContractDelete targeted a contract with non-zero token balances.
     */
    CONTRACT_HAS_NON_ZERO_TOKEN_BALANCES = 316;

    /**
     * A contract referenced by a transaction is "detached"; that is, expired and lacking any
     * hbar funds for auto-renewal payment---but still within its post-expiry grace period.
     */
    CONTRACT_EXPIRED_AND_PENDING_REMOVAL = 317;

    /**
     * A ContractUpdate requested removal of a contract's auto-renew account, but that contract has
     * no auto-renew account.
     */
    CONTRACT_HAS_NO_AUTO_RENEW_ACCOUNT = 318;

    /**
     * A delete transaction submitted via HAPI set permanent_removal=true
     */
    PERMANENT_REMOVAL_REQUIRES_SYSTEM_INITIATION = 319;

    /*
     * A CryptoCreate or ContractCreate used the deprecated proxyAccountID field.
     */
    PROXY_ACCOUNT_ID_FIELD_IS_DEPRECATED = 320;

    /**
     * An account set the staked_account_id to itself in CryptoUpdate or ContractUpdate transactions.
     */
    SELF_STAKING_IS_NOT_ALLOWED = 321;

    /**
     * The staking account id or staking node id given is invalid or does not exist.
     */
    INVALID_STAKING_ID = 322;

    /**
     * Native staking, while implemented, has not yet enabled by the council.
     */
    STAKING_NOT_ENABLED = 323;

    /**
     * The range provided in UtilPrng transaction is negative.
     */
    INVALID_PRNG_RANGE = 324;

    /**
     * The maximum number of entities allowed in the current price regime have been created.
     */
    MAX_ENTITIES_IN_PRICE_REGIME_HAVE_BEEN_CREATED = 325;

    /**
    * The full prefix signature for precompile is not valid
    */
    INVALID_FULL_PREFIX_SIGNATURE_FOR_PRECOMPILE = 326;

    /**
    * The combined balances of a contract and its auto-renew account (if any) did not cover
    * the rent charged for net new storage used in a transaction.
    */
    INSUFFICIENT_BALANCES_FOR_STORAGE_RENT = 327;

    /**
    * A contract transaction tried to use more than the allowed number of child records, via
    * either system contract records or internal contract creations.
    */
    MAX_CHILD_RECORDS_EXCEEDED = 328;

    /**
    * The combined balances of a contract and its auto-renew account (if any) or balance of an account did not cover
    * the auto-renewal fees in a transaction.
    */
    INSUFFICIENT_BALANCES_FOR_RENEWAL_FEES = 329;

    /**
    * A transaction's protobuf message includes unknown fields; could mean that a client
    * expects not-yet-released functionality to be available.
    */
    TRANSACTION_HAS_UNKNOWN_FIELDS = 330;

    /**
     * The account cannot be modified. Account's key is not set
     */
    ACCOUNT_IS_IMMUTABLE = 331;

    /**
     * An alias that is assigned to an account or contract cannot be assigned to another account or contract.
     */
    ALIAS_ALREADY_ASSIGNED = 332;

    /**
     * A provided metadata key was invalid. Verification includes, for example, checking the size of Ed25519 and ECDSA(secp256k1) public keys.
     */
    INVALID_METADATA_KEY = 333;

    /**
     * Metadata key is not set on token
     */
    TOKEN_HAS_NO_METADATA_KEY = 334;

    /**
     * Token Metadata is not provided
     */
    MISSING_TOKEN_METADATA = 335;
    /**
     * NFT serial numbers are missing in the TokenUpdateNftsTransactionBody
     */
    MISSING_SERIAL_NUMBERS = 336;

    /**
     * Admin key is not set on token
     */
    TOKEN_HAS_NO_ADMIN_KEY = 337;

    /**
     * A transaction failed because the consensus node identified is
     * deleted from the address book.
     */
    NODE_DELETED = 338;

    /**
     * A transaction failed because the consensus node identified is not valid or
     * does not exist in state.
     */
    INVALID_NODE_ID = 339;

    /**
     * A transaction failed because one or more entries in the list of
     * service endpoints for the `gossip_endpoint` field is invalid.<br/>
     * The most common cause for this response is a service endpoint that has
     * the domain name (DNS) set rather than address and port.
     */
    INVALID_GOSSIP_ENDPOINT = 340;

    /**
     * A transaction failed because the node account identifier provided
     * does not exist or is not valid.<br/>
     * One common source of this error is providing a node account identifier
     * using the "alias" form rather than "numeric" form.
     * It is also used for atomic batch transaction for child transaction if the node account id is not 0.0.0.
     */
    INVALID_NODE_ACCOUNT_ID = 341;

    /**
     * A transaction failed because the description field cannot be encoded
     * as UTF-8 or is more than 100 bytes when encoded.
     */
    INVALID_NODE_DESCRIPTION = 342;

    /**
     * A transaction failed because one or more entries in the list of
     * service endpoints for the `service_endpoint` field is invalid.<br/>
     * The most common cause for this response is a service endpoint that has
     * the domain name (DNS) set rather than address and port.
     */
    INVALID_SERVICE_ENDPOINT = 343;

    /**
     * A transaction failed because the TLS certificate provided for the
     * node is missing or invalid.
     * <p>
     * #### Probable Causes
     * The certificate MUST be a TLS certificate of a type permitted for gossip
     * signatures.<br/>
     * The value presented MUST be a UTF-8 NFKD encoding of the TLS
     * certificate.<br/>
     * The certificate encoded MUST be in PEM format.<br/>
     * The `gossip_ca_certificate` field is REQUIRED and MUST NOT be empty.
     */
    INVALID_GOSSIP_CA_CERTIFICATE = 344;

    /**
     * A transaction failed because the hash provided for the gRPC certificate
     * is present but invalid.
     * <p>
     * #### Probable Causes
     * The `grpc_certificate_hash` MUST be a SHA-384 hash.<br/>
     * The input hashed MUST be a UTF-8 NFKD encoding of the actual TLS
     * certificate.<br/>
     * The certificate to be encoded MUST be in PEM format.
     */
    INVALID_GRPC_CERTIFICATE = 345;

    /**
     * The maximum automatic associations value is not valid.<br/>
     * The most common cause for this error is a value less than `-1`.
     */
    INVALID_MAX_AUTO_ASSOCIATIONS = 346;

    /**
     * The maximum number of nodes allowed in the address book have been created.
     */
    MAX_NODES_CREATED = 347;

    /**
     * In ServiceEndpoint, domain_name and ipAddressV4 are mutually exclusive
     */
    IP_FQDN_CANNOT_BE_SET_FOR_SAME_ENDPOINT = 348;

    /**
     *  Fully qualified domain name is not allowed in gossip_endpoint
     */
    GOSSIP_ENDPOINT_CANNOT_HAVE_FQDN = 349;

    /**
     * In ServiceEndpoint, domain_name size too large
     */
    FQDN_SIZE_TOO_LARGE = 350;

    /**
     * ServiceEndpoint is invalid
     */
    INVALID_ENDPOINT = 351;

    /**
     * The number of gossip endpoints exceeds the limit
     */
    GOSSIP_ENDPOINTS_EXCEEDED_LIMIT = 352;

    /**
     * The transaction attempted to use duplicate `TokenReference`.<br/>
     * This affects `TokenReject` attempting to reject same token reference more than once.
     */
    TOKEN_REFERENCE_REPEATED = 353;

    /**
     * The account id specified as the owner in `TokenReject` is invalid or does not exist.
     */
    INVALID_OWNER_ID = 354;

    /**
     * The transaction attempted to use more than the allowed number of `TokenReference`.
     */
    TOKEN_REFERENCE_LIST_SIZE_LIMIT_EXCEEDED = 355;

    /**
     * The number of service endpoints exceeds the limit
     */
    SERVICE_ENDPOINTS_EXCEEDED_LIMIT = 356;

    /*
     * The IPv4 address is invalid
     */
    INVALID_IPV4_ADDRESS = 357;

    /**
     * The transaction attempted to use empty `TokenReference` list.
     */
    EMPTY_TOKEN_REFERENCE_LIST = 358;

    /*
     * The node account is not allowed to be updated
     */
    UPDATE_NODE_ACCOUNT_NOT_ALLOWED = 359;

    /*
     * The token has no metadata or supply key
     */
    TOKEN_HAS_NO_METADATA_OR_SUPPLY_KEY = 360;

    /**
    * The list of `PendingAirdropId`s is empty and MUST NOT be empty.
    */
    EMPTY_PENDING_AIRDROP_ID_LIST = 361;

    /**
    * A `PendingAirdropId` is repeated in a `claim` or `cancel` transaction.
    */
    PENDING_AIRDROP_ID_REPEATED = 362;

    /**
    * The number of `PendingAirdropId` values in the list exceeds the maximum
    * allowable number.
    */
    PENDING_AIRDROP_ID_LIST_TOO_LONG = 363;

    /*
    * A pending airdrop already exists for the specified NFT.
    */
    PENDING_NFT_AIRDROP_ALREADY_EXISTS = 364;

    /*
     * The identified account is sender for one or more pending airdrop(s)
     * and cannot be deleted.
     * <p>
     * The requester SHOULD cancel all pending airdrops before resending
     * this transaction.
     */
    ACCOUNT_HAS_PENDING_AIRDROPS = 365;

    /**
     * Consensus throttle did not allow execution of this transaction.<br/>
     * The transaction should be retried after a modest delay.
     */
    THROTTLED_AT_CONSENSUS = 366;

    /**
     * The provided pending airdrop id is invalid.<br/>
     * This pending airdrop MAY already be claimed or cancelled.
     * <p>
     * The client SHOULD query a mirror node to determine the current status of
     * the pending airdrop.
     */
    INVALID_PENDING_AIRDROP_ID = 367;

    /**
     * The token to be airdropped has a fallback royalty fee and cannot be
     * sent or claimed via an airdrop transaction.
     */
    TOKEN_AIRDROP_WITH_FALLBACK_ROYALTY = 368;

    /**
     * This airdrop claim is for a pending airdrop with an invalid token.<br/>
     * The token might be deleted, or the sender may not have enough tokens
     * to fulfill the offer.
     * <p>
     * The client SHOULD query mirror node to determine the status of the
     * pending airdrop and whether the sender can fulfill the offer.
     */
    INVALID_TOKEN_IN_PENDING_AIRDROP = 369;

    /**
     * A scheduled transaction configured to wait for expiry to execute was given
     * an expiry time at which there is already too many transactions scheduled to
     * expire; its creation must be retried with a different expiry.
     */
    SCHEDULE_EXPIRY_IS_BUSY = 370;

    /**
     * The provided gRPC certificate hash is invalid.
     */
    INVALID_GRPC_CERTIFICATE_HASH = 371;

    /**
     * A scheduled transaction configured to wait for expiry to execute was not
     * given an explicit expiration time.
     */
    MISSING_EXPIRY_TIME = 372;

    /**
     * A contract operation attempted to schedule another transaction after it
     * had already scheduled a recursive contract call.
     */
    NO_SCHEDULING_ALLOWED_AFTER_SCHEDULED_RECURSION = 373;

    /**
     * A contract can schedule recursive calls a finite number of times (this is
     * approximately four million times with typical network configuration.)
     */
    RECURSIVE_SCHEDULING_LIMIT_REACHED = 374;

    /**
     * The target network is waiting for the ledger ID to be set, which is a
     * side effect of finishing the network's TSS construction.
     */
    WAITING_FOR_LEDGER_ID = 375;

    /**
     * The provided fee exempt key list size exceeded the limit.
     */
    MAX_ENTRIES_FOR_FEE_EXEMPT_KEY_LIST_EXCEEDED = 376;

    /**
     * The provided fee exempt key list contains duplicated keys.
     */
    FEE_EXEMPT_KEY_LIST_CONTAINS_DUPLICATED_KEYS = 377;

    /**
     * The provided fee exempt key list contains an invalid key.
     */
    INVALID_KEY_IN_FEE_EXEMPT_KEY_LIST = 378;

    /**
     * The provided fee schedule key contains an invalid key.
     */
    INVALID_FEE_SCHEDULE_KEY = 379;

    /**
     * If a fee schedule key is not set when we create a topic
     * we cannot add it on update.
     */
    FEE_SCHEDULE_KEY_CANNOT_BE_UPDATED = 380;

    /**
     * If the topic's custom fees are updated the topic SHOULD have a
     * fee schedule key
     */
    FEE_SCHEDULE_KEY_NOT_SET = 381;

    /**
     * The fee amount is exceeding the amount that the payer
     * is willing to pay.
     */
    MAX_CUSTOM_FEE_LIMIT_EXCEEDED = 382;

    /**
     * There are no corresponding custom fees.
     */
    NO_VALID_MAX_CUSTOM_FEE = 383;

    /**
     * The provided list contains invalid max custom fee.
     */
    INVALID_MAX_CUSTOM_FEES = 384;

    /**
     * The provided max custom fee list contains fees with
     * duplicate denominations.
     */
    DUPLICATE_DENOMINATION_IN_MAX_CUSTOM_FEE_LIST = 385;

    /**
     * The provided max custom fee list contains fees with
     * duplicate account id.
     */
    DUPLICATE_ACCOUNT_ID_IN_MAX_CUSTOM_FEE_LIST = 386;

    /**
     * Max custom fees list is not supported for this operation.
     */
    MAX_CUSTOM_FEES_IS_NOT_SUPPORTED = 387;

    /**
     * The list of batch transactions is empty
     */
    BATCH_LIST_EMPTY = 388;

    /**
     * The list of batch transactions contains duplicated transactions
     */
    BATCH_LIST_CONTAINS_DUPLICATES = 389;

    /**
     * The list of batch transactions contains a transaction type that is
     * in the AtomicBatch blacklist as configured in the network.
     */
    BATCH_TRANSACTION_IN_BLACKLIST = 390;

    /**
     * The inner transaction of a batch transaction failed
     */
    INNER_TRANSACTION_FAILED = 391;

    /**
     * The inner transaction of a batch transaction is missing a batch key
     */
    MISSING_BATCH_KEY = 392;

    /**
     * The batch key is set for a non batch transaction
     */
    BATCH_KEY_SET_ON_NON_INNER_TRANSACTION = 393;

    /**
     * The batch key is not valid
     */
    INVALID_BATCH_KEY = 394;
    
    /**
     * The provided schedule expiry time is not configurable.
     */
    SCHEDULE_EXPIRY_NOT_CONFIGURABLE = 395;

    /**
     * The network just started at genesis and is creating system entities.
     */
    CREATING_SYSTEM_ENTITIES = 396;

    /**
     * The least common multiple of the throttle group's milliOpsPerSec is
     * too large and it's overflowing.
     */
    THROTTLE_GROUP_LCM_OVERFLOW = 397;

    /**
     * Token airdrop transactions can not contain multiple senders for a single token.
     */
    AIRDROP_CONTAINS_MULTIPLE_SENDERS_FOR_A_TOKEN = 398;

    /**
     * The GRPC proxy endpoint is set in the NodeCreate or NodeUpdate transaction,
     * which the network does not support.
     */
    GRPC_WEB_PROXY_NOT_SUPPORTED = 399;

    /**
     * An NFT transfers list referenced a token type other than NON_FUNGIBLE_UNIQUE.
     */
    NFT_TRANSFERS_ONLY_ALLOWED_FOR_NON_FUNGIBLE_UNIQUE = 400;

    /**
     * A HAPI client cannot set the SignedTransaction#use_serialized_tx_message_hash_algorithm field.
     */
    INVALID_SERIALIZED_TX_MESSAGE_HASH_ALGORITHM = 401;

    /**
     * An EVM hook execution was throttled due to high network gas utilization.
     */
    EVM_HOOK_GAS_THROTTLED = 500;

    /**
     * A user tried to create a hook with an id already in use.
     */
    HOOK_ID_IN_USE = 501;

    /**
     * A transaction tried to execute a hook that did not match the specified
     * type or was malformed in some other way.
     */
    BAD_HOOK_REQUEST = 502;

    /**
     * A CryptoTransfer relying on a ACCOUNT_ALLOWANCE hook was rejected.
     */
    REJECTED_BY_ACCOUNT_ALLOWANCE_HOOK = 503;

    /**
     * A hook id was not found.
     */
    HOOK_NOT_FOUND = 504;

    /**
     * A lambda mapping slot, storage key, or storage value exceeded 32 bytes.
     */
    LAMBDA_STORAGE_UPDATE_BYTES_TOO_LONG = 505;

    /**
     * A lambda mapping slot, storage key, or storage value failed to use the
     * minimal representation (i.e., no leading zeros).
     */
    LAMBDA_STORAGE_UPDATE_BYTES_MUST_USE_MINIMAL_REPRESENTATION = 506;

    /**
     * A hook id was invalid.
     */
    INVALID_HOOK_ID = 507;

    /**
     * A lambda storage update had no contents.
     */
    EMPTY_LAMBDA_STORAGE_UPDATE = 508;

    /**
     * A user repeated the same hook id in a creation details list.
     */
    HOOK_ID_REPEATED_IN_CREATION_DETAILS = 509;

    /**
     * Hooks are not not enabled on the target Hiero network.
     */
    HOOKS_NOT_ENABLED = 510;

    /**
     * The target hook is not a lambda.
     */
    HOOK_IS_NOT_A_LAMBDA = 511;

    /**
     * A hook was deleted.
     */
    HOOK_DELETED = 512;

    /**
     * The LambdaSStore tried to update too many storage slots in a single transaction.
     */
    TOO_MANY_LAMBDA_STORAGE_UPDATES = 513;

    /**
     * A lambda mapping slot, storage key, or storage value failed to use the
     * minimal representation (i.e., no leading zeros).
     */
    HOOK_CREATION_BYTES_MUST_USE_MINIMAL_REPRESENTATION = 514;

    /**
     * A lambda mapping slot, storage key, or storage value exceeded 32 bytes.
     */
    HOOK_CREATION_BYTES_TOO_LONG = 515;

    /**
     * A hook creation spec was not found.
     */
    INVALID_HOOK_CREATION_SPEC = 516;

    /**
     * A hook extension point was empty.
     */
    HOOK_EXTENSION_EMPTY = 517;

    /**
     * A hook admin key was invalid.
     */
    INVALID_HOOK_ADMIN_KEY = 518;

    /**
     * The hook deletion requires the hook to have zero storage slots.
<<<<<<< HEAD
     */
    HOOK_DELETION_REQUIRES_ZERO_STORAGE_SLOTS = 519;
=======
    */
    HOOK_DELETION_REQUIRES_ZERO_STORAGE_SLOTS = 519;

    /**
     * Cannot set both a hook call and an approval on the same AccountAmount or NftTransfer message.
     */
    CANNOT_SET_HOOKS_AND_APPROVAL = 520;

    /**
     * The attempted operation is invalid until all the target entity's hooks have been deleted.
     */
    TRANSACTION_REQUIRES_ZERO_HOOKS = 521;

    /**
     * The HookCall set in the transaction is invalid
     */
    INVALID_HOOK_CALL = 522;
    /**
     *  Hooks are not supported to be used in TokenAirdrop transactions
     */
    HOOKS_ARE_NOT_SUPPORTED_IN_AIRDROPS = 523;
>>>>>>> 1df77847
}<|MERGE_RESOLUTION|>--- conflicted
+++ resolved
@@ -1871,10 +1871,6 @@
 
     /**
      * The hook deletion requires the hook to have zero storage slots.
-<<<<<<< HEAD
-     */
-    HOOK_DELETION_REQUIRES_ZERO_STORAGE_SLOTS = 519;
-=======
     */
     HOOK_DELETION_REQUIRES_ZERO_STORAGE_SLOTS = 519;
 
@@ -1896,5 +1892,4 @@
      *  Hooks are not supported to be used in TokenAirdrop transactions
      */
     HOOKS_ARE_NOT_SUPPORTED_IN_AIRDROPS = 523;
->>>>>>> 1df77847
 }