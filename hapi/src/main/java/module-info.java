--- conflicted
+++ resolved
@@ -56,11 +56,8 @@
     exports com.hederahashgraph.api.proto.java;
     exports com.hederahashgraph.service.proto.java;
     exports com.hedera.hapi.util;
-<<<<<<< HEAD
     exports com.hedera.hapi.platform.state;
-=======
     exports com.hedera.hapi.block.stream.schema;
->>>>>>> 7cc3bd65
 
     requires transitive com.google.common;
     requires transitive com.google.protobuf;
