/*
 * Copyright (C) 2023-2024 Hedera Hashgraph, LLC
 *
 * Licensed under the Apache License, Version 2.0 (the "License");
 * you may not use this file except in compliance with the License.
 * You may obtain a copy of the License at
 *
 *      http://www.apache.org/licenses/LICENSE-2.0
 *
 * Unless required by applicable law or agreed to in writing, software
 * distributed under the License is distributed on an "AS IS" BASIS,
 * WITHOUT WARRANTIES OR CONDITIONS OF ANY KIND, either express or implied.
 * See the License for the specific language governing permissions and
 * limitations under the License.
 */

package com.hedera.hapi.util;

import static java.util.Objects.requireNonNull;

import com.hedera.hapi.node.base.AccountID;
import com.hedera.hapi.node.base.ContractID;
import com.hedera.hapi.node.base.HederaFunctionality;
import com.hedera.hapi.node.base.Key;
import com.hedera.hapi.node.base.KeyList;
import com.hedera.hapi.node.base.SemanticVersion;
import com.hedera.hapi.node.base.Timestamp;
import com.hedera.hapi.node.state.token.Account;
import com.hedera.hapi.node.transaction.Query;
import com.hedera.hapi.node.transaction.TransactionBody;
import com.hedera.pbj.runtime.io.buffer.Bytes;
import edu.umd.cs.findbugs.annotations.NonNull;
import edu.umd.cs.findbugs.annotations.Nullable;
import java.time.Instant;
import java.util.Comparator;
import java.util.EnumSet;
import java.util.Set;

/**
 * Utility class for working with the HAPI. We might move this to the HAPI project.
 */
public class HapiUtils {
    private static final int EVM_ADDRESS_ALIAS_LENGTH = 20;
    public static final Key EMPTY_KEY_LIST =
            Key.newBuilder().keyList(KeyList.DEFAULT).build();
    public static final long FUNDING_ACCOUNT_EXPIRY = 33197904000L;

    /** A {@link Comparator} for {@link AccountID}s. Sorts first by account number, then by alias. */
    public static final Comparator<AccountID> ACCOUNT_ID_COMPARATOR = (o1, o2) -> {
        if (o1 == o2) return 0;
        if (o1.hasAccountNum() && !o2.hasAccountNum()) return -1;
        if (!o1.hasAccountNum() && o2.hasAccountNum()) return 1;
        if (o1.hasAccountNum()) {
            return Long.compare(o1.accountNumOrThrow(), o2.accountNumOrThrow());
        } else {
            final var alias1 = o1.aliasOrElse(Bytes.EMPTY);
            final var alias2 = o2.aliasOrElse(Bytes.EMPTY);
            // FUTURE: Can replace with Bytes.compare or a built-in Bytes comparator when available
            final var diff = alias1.length() - alias2.length();
            if (diff < 0) return -1;
            if (diff > 0) return 1;
            for (long i = 0; i < alias1.length(); i++) {
                final var b1 = alias1.getByte(i);
                final var b2 = alias2.getByte(i);
                if (b1 < b2) return -1;
                if (b1 > b2) return 1;
            }
        }
        return 0;
    };

    /** A {@link Comparator} for {@link ContractID}s. Sorts first by contract number, then by evm address. */
    public static final Comparator<ContractID> CONTRACT_ID_COMPARATOR = (o1, o2) -> {
        if (o1 == o2) return 0;
        if (o1.hasContractNum() && !o2.hasContractNum()) return -1;
        if (!o1.hasContractNum() && o2.hasContractNum()) return 1;
        if (o1.hasContractNum()) {
            return Long.compare(o1.contractNumOrThrow(), o2.contractNumOrThrow());
        } else {
            final var alias1 = o1.evmAddressOrElse(Bytes.EMPTY);
            final var alias2 = o2.evmAddressOrElse(Bytes.EMPTY);
            // FUTURE: Can replace with Bytes.compare or a built-in Bytes comparator when available
            final var diff = alias1.length() - alias2.length();
            if (diff < 0) return -1;
            if (diff > 0) return 1;
            for (long i = 0; i < alias1.length(); i++) {
                final var b1 = alias1.getByte(i);
                final var b2 = alias2.getByte(i);
                if (b1 < b2) return -1;
                if (b1 > b2) return 1;
            }
        }
        return 0;
    };

    /** A simple {@link Comparator} for {@link Timestamp}s. */
    public static final Comparator<Timestamp> TIMESTAMP_COMPARATOR =
            Comparator.comparingLong(Timestamp::seconds).thenComparingInt(Timestamp::nanos);

    private HapiUtils() {}

    /**
     * Determines whether the given account is a "hollow" account, i.e., one that has no keys and has an alias
     * that matches the length of an EVM address.
     *
     * @param account The account to check
     * @return {@code true} if the account is a hollow account, {@code false} otherwise.
     */
    public static boolean isHollow(@NonNull final Account account) {
        requireNonNull(account);
        return (account.accountIdOrThrow().accountNum() > 1000
                && account.keyOrElse(EMPTY_KEY_LIST).equals(EMPTY_KEY_LIST)
                && account.alias() != null
                && account.alias().length() == EVM_ADDRESS_ALIAS_LENGTH);
    }

    /** Converts the given {@link Instant} into a {@link Timestamp}. */
    public static Timestamp asTimestamp(@NonNull final Instant instant) {
        return Timestamp.newBuilder()
                .seconds(instant.getEpochSecond())
                .nanos(instant.getNano())
                .build();
    }

    /** Converts the given {@link Timestamp} into an {@link Instant}. */
    public static Instant asInstant(@NonNull final Timestamp timestamp) {
        return Instant.ofEpochSecond(timestamp.seconds(), timestamp.nanos());
    }

    /** Subtracts the given number of seconds from the given {@link Timestamp}, returning a new {@link Timestamp}. */
    public static Timestamp minus(@NonNull final Timestamp ts, @NonNull final long seconds) {
        return Timestamp.newBuilder()
                .seconds(ts.seconds() - seconds)
                .nanos(ts.nanos())
                .build();
    }

    /** Determines whether the first timestamp is before the second timestamp. Think of it as, "Is t1 before t2?" */
    public static boolean isBefore(@NonNull final Timestamp t1, @NonNull final Timestamp t2) {
        return TIMESTAMP_COMPARATOR.compare(t1, t2) < 0;
    }

    /** Given a key, determines the number of cryptographic keys contained within it. */
    public static int countOfCryptographicKeys(@NonNull final Key key) {
        return switch (key.key().kind()) {
            case ECDSA_384, ED25519, RSA_3072, ECDSA_SECP256K1 -> 1;
            case KEY_LIST -> key.keyListOrThrow().keys().stream()
                    .mapToInt(HapiUtils::countOfCryptographicKeys)
                    .sum();
            case THRESHOLD_KEY -> key.thresholdKeyOrThrow().keysOrElse(KeyList.DEFAULT).keys().stream()
                    .mapToInt(HapiUtils::countOfCryptographicKeys)
                    .sum();
            case CONTRACT_ID, DELEGATABLE_CONTRACT_ID, UNSET -> 0;
        };
    }

    // Suppressing the warning that this field is not used
    @SuppressWarnings("java:S1068")
    private static final Set<HederaFunctionality> QUERY_FUNCTIONS = EnumSet.of(
            HederaFunctionality.CONSENSUS_GET_TOPIC_INFO,
            HederaFunctionality.GET_BY_SOLIDITY_ID,
            HederaFunctionality.CONTRACT_CALL_LOCAL,
            HederaFunctionality.CONTRACT_GET_INFO,
            HederaFunctionality.CONTRACT_GET_BYTECODE,
            HederaFunctionality.CONTRACT_GET_RECORDS,
            HederaFunctionality.CRYPTO_GET_ACCOUNT_BALANCE,
            HederaFunctionality.CRYPTO_GET_ACCOUNT_RECORDS,
            HederaFunctionality.CRYPTO_GET_INFO,
            HederaFunctionality.CRYPTO_GET_LIVE_HASH,
            HederaFunctionality.FILE_GET_CONTENTS,
            HederaFunctionality.FILE_GET_INFO,
            HederaFunctionality.TRANSACTION_GET_RECEIPT,
            HederaFunctionality.TRANSACTION_GET_RECORD,
            HederaFunctionality.GET_VERSION_INFO,
            HederaFunctionality.TOKEN_GET_INFO,
            HederaFunctionality.SCHEDULE_GET_INFO,
            HederaFunctionality.TOKEN_GET_NFT_INFO,
            HederaFunctionality.TOKEN_GET_NFT_INFOS,
            HederaFunctionality.TOKEN_GET_ACCOUNT_NFT_INFOS,
            HederaFunctionality.NETWORK_GET_EXECUTION_TIME,
            HederaFunctionality.GET_ACCOUNT_DETAILS);

    public static HederaFunctionality functionOf(final TransactionBody txn) throws UnknownHederaFunctionality {
        return switch (txn.data().kind()) {
            case CONSENSUS_CREATE_TOPIC -> HederaFunctionality.CONSENSUS_CREATE_TOPIC;
            case CONSENSUS_UPDATE_TOPIC -> HederaFunctionality.CONSENSUS_UPDATE_TOPIC;
            case CONSENSUS_DELETE_TOPIC -> HederaFunctionality.CONSENSUS_DELETE_TOPIC;
            case CONSENSUS_SUBMIT_MESSAGE -> HederaFunctionality.CONSENSUS_SUBMIT_MESSAGE;
            case CONTRACT_CALL -> HederaFunctionality.CONTRACT_CALL;
            case CONTRACT_CREATE_INSTANCE -> HederaFunctionality.CONTRACT_CREATE;
            case CONTRACT_UPDATE_INSTANCE -> HederaFunctionality.CONTRACT_UPDATE;
            case CONTRACT_DELETE_INSTANCE -> HederaFunctionality.CONTRACT_DELETE;
            case CRYPTO_ADD_LIVE_HASH -> HederaFunctionality.CRYPTO_ADD_LIVE_HASH;
            case CRYPTO_APPROVE_ALLOWANCE -> HederaFunctionality.CRYPTO_APPROVE_ALLOWANCE;
            case CRYPTO_CREATE_ACCOUNT -> HederaFunctionality.CRYPTO_CREATE;
            case CRYPTO_UPDATE_ACCOUNT -> HederaFunctionality.CRYPTO_UPDATE;
            case CRYPTO_DELETE -> HederaFunctionality.CRYPTO_DELETE;
            case CRYPTO_DELETE_ALLOWANCE -> HederaFunctionality.CRYPTO_DELETE_ALLOWANCE;
            case CRYPTO_DELETE_LIVE_HASH -> HederaFunctionality.CRYPTO_DELETE_LIVE_HASH;
            case CRYPTO_TRANSFER -> HederaFunctionality.CRYPTO_TRANSFER;
            case ETHEREUM_TRANSACTION -> HederaFunctionality.ETHEREUM_TRANSACTION;
            case FILE_APPEND -> HederaFunctionality.FILE_APPEND;
            case FILE_CREATE -> HederaFunctionality.FILE_CREATE;
            case FILE_UPDATE -> HederaFunctionality.FILE_UPDATE;
            case FILE_DELETE -> HederaFunctionality.FILE_DELETE;
            case FREEZE -> HederaFunctionality.FREEZE;
            case NODE_STAKE_UPDATE -> HederaFunctionality.NODE_STAKE_UPDATE;
            case SCHEDULE_CREATE -> HederaFunctionality.SCHEDULE_CREATE;
            case SCHEDULE_SIGN -> HederaFunctionality.SCHEDULE_SIGN;
            case SCHEDULE_DELETE -> HederaFunctionality.SCHEDULE_DELETE;
            case SYSTEM_DELETE -> HederaFunctionality.SYSTEM_DELETE;
            case SYSTEM_UNDELETE -> HederaFunctionality.SYSTEM_UNDELETE;
            case TOKEN_ASSOCIATE -> HederaFunctionality.TOKEN_ASSOCIATE_TO_ACCOUNT;
            case TOKEN_BURN -> HederaFunctionality.TOKEN_BURN;
            case TOKEN_CREATION -> HederaFunctionality.TOKEN_CREATE;
            case TOKEN_DELETION -> HederaFunctionality.TOKEN_DELETE;
            case TOKEN_DISSOCIATE -> HederaFunctionality.TOKEN_DISSOCIATE_FROM_ACCOUNT;
            case TOKEN_FEE_SCHEDULE_UPDATE -> HederaFunctionality.TOKEN_FEE_SCHEDULE_UPDATE;
            case TOKEN_FREEZE -> HederaFunctionality.TOKEN_FREEZE_ACCOUNT;
            case TOKEN_GRANT_KYC -> HederaFunctionality.TOKEN_GRANT_KYC_TO_ACCOUNT;
            case TOKEN_MINT -> HederaFunctionality.TOKEN_MINT;
            case TOKEN_PAUSE -> HederaFunctionality.TOKEN_PAUSE;
            case TOKEN_REVOKE_KYC -> HederaFunctionality.TOKEN_REVOKE_KYC_FROM_ACCOUNT;
            case TOKEN_UNFREEZE -> HederaFunctionality.TOKEN_UNFREEZE_ACCOUNT;
            case TOKEN_UNPAUSE -> HederaFunctionality.TOKEN_UNPAUSE;
            case TOKEN_UPDATE -> HederaFunctionality.TOKEN_UPDATE;
            case TOKEN_UPDATE_NFTS -> HederaFunctionality.TOKEN_UPDATE_NFTS;
            case TOKEN_WIPE -> HederaFunctionality.TOKEN_ACCOUNT_WIPE;
            case UTIL_PRNG -> HederaFunctionality.UTIL_PRNG;
            case UNCHECKED_SUBMIT -> HederaFunctionality.UNCHECKED_SUBMIT;
<<<<<<< HEAD
            case NODE_CREATE -> HederaFunctionality.NODE_CREATE;
            case NODE_UPDATE -> HederaFunctionality.NODE_UPDATE;
            case NODE_DELETE -> HederaFunctionality.NODE_DELETE;
            case TOKEN_REJECT -> HederaFunctionality.TOKEN_REJECT;
=======
>>>>>>> c5088cea
            case UNSET -> throw new UnknownHederaFunctionality();
        };
    }

    public static HederaFunctionality functionOf(final Query txn) throws UnknownHederaFunctionality {
        return switch (txn.query().kind()) {
            case TOKEN_GET_ACCOUNT_NFT_INFOS -> HederaFunctionality.TOKEN_GET_ACCOUNT_NFT_INFOS;
            case TOKEN_GET_NFT_INFOS -> HederaFunctionality.TOKEN_GET_NFT_INFOS;
            case ACCOUNT_DETAILS -> HederaFunctionality.GET_ACCOUNT_DETAILS;
            case CONSENSUS_GET_TOPIC_INFO -> HederaFunctionality.CONSENSUS_GET_TOPIC_INFO;
            case CONTRACT_CALL_LOCAL -> HederaFunctionality.CONTRACT_CALL_LOCAL;
            case CONTRACT_GET_BYTECODE -> HederaFunctionality.CONTRACT_GET_BYTECODE;
            case CONTRACT_GET_INFO -> HederaFunctionality.CONTRACT_GET_INFO;
            case CONTRACT_GET_RECORDS -> HederaFunctionality.CONTRACT_GET_RECORDS;
            case CRYPTO_GET_ACCOUNT_RECORDS -> HederaFunctionality.CRYPTO_GET_ACCOUNT_RECORDS;
            case CRYPTO_GET_INFO -> HederaFunctionality.CRYPTO_GET_INFO;
            case CRYPTO_GET_LIVE_HASH -> HederaFunctionality.CRYPTO_GET_LIVE_HASH;
            case FILE_GET_CONTENTS -> HederaFunctionality.FILE_GET_CONTENTS;
            case FILE_GET_INFO -> HederaFunctionality.FILE_GET_INFO;
            case CRYPTO_GET_PROXY_STAKERS -> HederaFunctionality.CRYPTO_GET_STAKERS;
            case GET_BY_SOLIDITY_ID -> HederaFunctionality.GET_BY_SOLIDITY_ID;
            case CRYPTOGET_ACCOUNT_BALANCE -> HederaFunctionality.CRYPTO_GET_ACCOUNT_BALANCE;
            case GET_BY_KEY -> HederaFunctionality.GET_BY_KEY;
            case NETWORK_GET_EXECUTION_TIME -> HederaFunctionality.NETWORK_GET_EXECUTION_TIME;
            case SCHEDULE_GET_INFO -> HederaFunctionality.SCHEDULE_GET_INFO;
            case TOKEN_GET_INFO -> HederaFunctionality.TOKEN_GET_INFO;
            case TOKEN_GET_NFT_INFO -> HederaFunctionality.TOKEN_GET_NFT_INFO;
            case NETWORK_GET_VERSION_INFO -> HederaFunctionality.GET_VERSION_INFO;
            case TRANSACTION_GET_RECEIPT -> HederaFunctionality.TRANSACTION_GET_RECEIPT;
            case TRANSACTION_GET_RECORD -> HederaFunctionality.TRANSACTION_GET_RECORD;
            case TRANSACTION_GET_FAST_RECORD -> HederaFunctionality.TRANSACTION_GET_FAST_RECORD;
            case UNSET -> throw new UnknownHederaFunctionality();
        };
    }

    /**
     * Utility to convert a {@link SemanticVersion} into a nicely formatted String.
     * @param version The version to convert
     * @return The string representation
     */
    public static String toString(@Nullable final SemanticVersion version) {
        if (version == null) {
            return "<NONE>";
        }
        var baseVersion = new StringBuilder("v");
        baseVersion
                .append(version.major())
                .append(".")
                .append(version.minor())
                .append(".")
                .append(version.patch());
        if (version.pre() != null && !version.pre().isBlank()) {
            baseVersion.append("-").append(version.pre());
        }
        if (version.build() != null && !version.build().isBlank()) {
            baseVersion.append("+").append(version.build());
        }
        return baseVersion.toString();
    }

    /**
     * Parses an account from a string of the form shardNum.realmNum.accountNum
     * @param string The input string
     * @return The corresponding {@link AccountID}
     * @throws IllegalArgumentException if the string is not a dot-separated triplet of numbers
     */
    public static AccountID parseAccount(@NonNull final String string) {
        try {
            final var parts = string.split("\\.");
            return AccountID.newBuilder()
                    .shardNum(Long.parseLong(parts[0]))
                    .realmNum(Long.parseLong(parts[1]))
                    .accountNum(Long.parseLong(parts[2]))
                    .build();
        } catch (final NumberFormatException | ArrayIndexOutOfBoundsException e) {
            throw new IllegalArgumentException(String.format("'%s' is not a dot-separated triplet", string));
        }
    }

    /**
     * Utility to convert an {@link AccountID} into a nicely formatted String.
     * @param id The id to convert
     * @return The string representation
     */
    public static String toString(@NonNull final AccountID id) {
        var builder = new StringBuilder()
                .append(id.shardNum())
                .append(".")
                .append(id.realmNum())
                .append(".");

        if (id.hasAccountNum()) {
            builder.append(id.accountNum());
        } else if (id.hasAlias()) {
            builder.append(id.alias());
        } else {
            builder.append("-");
        }
        return builder.toString();
    }

    private static int parsedIntOrZero(@Nullable final String s) {
        if (s == null || s.isBlank()) {
            return 0;
        } else {
            try {
                return Integer.parseInt(s);
            } catch (NumberFormatException ignore) {
                return 0;
            }
        }
    }
}<|MERGE_RESOLUTION|>--- conflicted
+++ resolved
@@ -228,13 +228,7 @@
             case TOKEN_WIPE -> HederaFunctionality.TOKEN_ACCOUNT_WIPE;
             case UTIL_PRNG -> HederaFunctionality.UTIL_PRNG;
             case UNCHECKED_SUBMIT -> HederaFunctionality.UNCHECKED_SUBMIT;
-<<<<<<< HEAD
-            case NODE_CREATE -> HederaFunctionality.NODE_CREATE;
-            case NODE_UPDATE -> HederaFunctionality.NODE_UPDATE;
-            case NODE_DELETE -> HederaFunctionality.NODE_DELETE;
             case TOKEN_REJECT -> HederaFunctionality.TOKEN_REJECT;
-=======
->>>>>>> c5088cea
             case UNSET -> throw new UnknownHederaFunctionality();
         };
     }
