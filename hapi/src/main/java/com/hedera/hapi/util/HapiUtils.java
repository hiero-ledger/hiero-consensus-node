/*
 * Copyright (C) 2023-2024 Hedera Hashgraph, LLC
 *
 * Licensed under the Apache License, Version 2.0 (the "License");
 * you may not use this file except in compliance with the License.
 * You may obtain a copy of the License at
 *
 *      http://www.apache.org/licenses/LICENSE-2.0
 *
 * Unless required by applicable law or agreed to in writing, software
 * distributed under the License is distributed on an "AS IS" BASIS,
 * WITHOUT WARRANTIES OR CONDITIONS OF ANY KIND, either express or implied.
 * See the License for the specific language governing permissions and
 * limitations under the License.
 */

package com.hedera.hapi.util;

import static java.util.Objects.requireNonNull;

import com.hedera.hapi.node.base.AccountID;
import com.hedera.hapi.node.base.ContractID;
import com.hedera.hapi.node.base.HederaFunctionality;
import com.hedera.hapi.node.base.Key;
import com.hedera.hapi.node.base.KeyList;
import com.hedera.hapi.node.base.SemanticVersion;
import com.hedera.hapi.node.base.Timestamp;
import com.hedera.hapi.node.state.token.Account;
import com.hedera.hapi.node.transaction.Query;
import com.hedera.hapi.node.transaction.TransactionBody;
import com.hedera.pbj.runtime.io.buffer.Bytes;
import edu.umd.cs.findbugs.annotations.NonNull;
import edu.umd.cs.findbugs.annotations.Nullable;
import java.time.Instant;
import java.util.Comparator;
import java.util.EnumSet;
import java.util.Set;

/**
 * Utility class for working with the HAPI. We might move this to the HAPI project.
 */
public class HapiUtils {
    private static final int EVM_ADDRESS_ALIAS_LENGTH = 20;
    public static final Key EMPTY_KEY_LIST =
            Key.newBuilder().keyList(KeyList.DEFAULT).build();
    public static final long FUNDING_ACCOUNT_EXPIRY = 33197904000L;

    /** A {@link Comparator} for {@link AccountID}s. Sorts first by account number, then by alias. */
    public static final Comparator<AccountID> ACCOUNT_ID_COMPARATOR = (o1, o2) -> {
        if (o1 == o2) return 0;
        if (o1.hasAccountNum() && !o2.hasAccountNum()) return -1;
        if (!o1.hasAccountNum() && o2.hasAccountNum()) return 1;
        if (o1.hasAccountNum()) {
            return Long.compare(o1.accountNumOrThrow(), o2.accountNumOrThrow());
        } else {
            final var alias1 = o1.aliasOrElse(Bytes.EMPTY);
            final var alias2 = o2.aliasOrElse(Bytes.EMPTY);
            // FUTURE: Can replace with Bytes.compare or a built-in Bytes comparator when available
            final var diff = alias1.length() - alias2.length();
            if (diff < 0) return -1;
            if (diff > 0) return 1;
            for (long i = 0; i < alias1.length(); i++) {
                final var b1 = alias1.getByte(i);
                final var b2 = alias2.getByte(i);
                if (b1 < b2) return -1;
                if (b1 > b2) return 1;
            }
        }
        return 0;
    };

    /** A {@link Comparator} for {@link ContractID}s. Sorts first by contract number, then by evm address. */
    public static final Comparator<ContractID> CONTRACT_ID_COMPARATOR = (o1, o2) -> {
        if (o1 == o2) return 0;
        if (o1.hasContractNum() && !o2.hasContractNum()) return -1;
        if (!o1.hasContractNum() && o2.hasContractNum()) return 1;
        if (o1.hasContractNum()) {
            return Long.compare(o1.contractNumOrThrow(), o2.contractNumOrThrow());
        } else {
            final var alias1 = o1.evmAddressOrElse(Bytes.EMPTY);
            final var alias2 = o2.evmAddressOrElse(Bytes.EMPTY);
            // FUTURE: Can replace with Bytes.compare or a built-in Bytes comparator when available
            final var diff = alias1.length() - alias2.length();
            if (diff < 0) return -1;
            if (diff > 0) return 1;
            for (long i = 0; i < alias1.length(); i++) {
                final var b1 = alias1.getByte(i);
                final var b2 = alias2.getByte(i);
                if (b1 < b2) return -1;
                if (b1 > b2) return 1;
            }
        }
        return 0;
    };

    /** A simple {@link Comparator} for {@link Timestamp}s. */
    public static final Comparator<Timestamp> TIMESTAMP_COMPARATOR =
            Comparator.comparingLong(Timestamp::seconds).thenComparingInt(Timestamp::nanos);

    private HapiUtils() {}

    /**
     * Determines whether the given account is a "hollow" account, i.e., one that has no keys and has an alias
     * that matches the length of an EVM address.
     *
     * @param account The account to check
     * @return {@code true} if the account is a hollow account, {@code false} otherwise.
     */
    public static boolean isHollow(@NonNull final Account account) {
        requireNonNull(account);
        return (account.accountIdOrThrow().accountNum() > 1000
                && account.keyOrElse(EMPTY_KEY_LIST).equals(EMPTY_KEY_LIST)
                && account.alias() != null
                && account.alias().length() == EVM_ADDRESS_ALIAS_LENGTH);
    }

    /** Converts the given {@link Instant} into a {@link Timestamp}. */
    public static Timestamp asTimestamp(@NonNull final Instant instant) {
        return Timestamp.newBuilder()
                .seconds(instant.getEpochSecond())
                .nanos(instant.getNano())
                .build();
    }

    /** Converts the given {@link Timestamp} into an {@link Instant}. */
    public static Instant asInstant(@NonNull final Timestamp timestamp) {
        return Instant.ofEpochSecond(timestamp.seconds(), timestamp.nanos());
    }

    /** Subtracts the given number of seconds from the given {@link Timestamp}, returning a new {@link Timestamp}. */
    public static Timestamp minus(@NonNull final Timestamp ts, @NonNull final long seconds) {
        return Timestamp.newBuilder()
                .seconds(ts.seconds() - seconds)
                .nanos(ts.nanos())
                .build();
    }

    /** Determines whether the first timestamp is before the second timestamp. Think of it as, "Is t1 before t2?" */
    public static boolean isBefore(@NonNull final Timestamp t1, @NonNull final Timestamp t2) {
        return TIMESTAMP_COMPARATOR.compare(t1, t2) < 0;
    }

    /** Given a key, determines the number of cryptographic keys contained within it. */
    public static int countOfCryptographicKeys(@NonNull final Key key) {
        return switch (key.key().kind()) {
            case ECDSA_384, ED25519, RSA_3072, ECDSA_SECP256K1 -> 1;
            case KEY_LIST -> key.keyListOrThrow().keys().stream()
                    .mapToInt(HapiUtils::countOfCryptographicKeys)
                    .sum();
            case THRESHOLD_KEY -> key.thresholdKeyOrThrow().keysOrElse(KeyList.DEFAULT).keys().stream()
                    .mapToInt(HapiUtils::countOfCryptographicKeys)
                    .sum();
            case CONTRACT_ID, DELEGATABLE_CONTRACT_ID, UNSET -> 0;
        };
    }

    // Suppressing the warning that this field is not used
    @SuppressWarnings("java:S1068")
    private static final Set<HederaFunctionality> QUERY_FUNCTIONS = EnumSet.of(
            HederaFunctionality.CONSENSUS_GET_TOPIC_INFO,
            HederaFunctionality.GET_BY_SOLIDITY_ID,
            HederaFunctionality.CONTRACT_CALL_LOCAL,
            HederaFunctionality.CONTRACT_GET_INFO,
            HederaFunctionality.CONTRACT_GET_BYTECODE,
            HederaFunctionality.CONTRACT_GET_RECORDS,
            HederaFunctionality.CRYPTO_GET_ACCOUNT_BALANCE,
            HederaFunctionality.CRYPTO_GET_ACCOUNT_RECORDS,
            HederaFunctionality.CRYPTO_GET_INFO,
            HederaFunctionality.CRYPTO_GET_LIVE_HASH,
            HederaFunctionality.FILE_GET_CONTENTS,
            HederaFunctionality.FILE_GET_INFO,
            HederaFunctionality.TRANSACTION_GET_RECEIPT,
            HederaFunctionality.TRANSACTION_GET_RECORD,
            HederaFunctionality.GET_VERSION_INFO,
            HederaFunctionality.TOKEN_GET_INFO,
            HederaFunctionality.SCHEDULE_GET_INFO,
            HederaFunctionality.TOKEN_GET_NFT_INFO,
            HederaFunctionality.TOKEN_GET_NFT_INFOS,
            HederaFunctionality.TOKEN_GET_ACCOUNT_NFT_INFOS,
            HederaFunctionality.NETWORK_GET_EXECUTION_TIME,
            HederaFunctionality.GET_ACCOUNT_DETAILS,
            HederaFunctionality.NODE_GET_INFO);

    public static HederaFunctionality functionOf(final TransactionBody txn) throws UnknownHederaFunctionality {
        return switch (txn.data().kind()) {
            case CONSENSUS_CREATE_TOPIC -> HederaFunctionality.CONSENSUS_CREATE_TOPIC;
            case CONSENSUS_UPDATE_TOPIC -> HederaFunctionality.CONSENSUS_UPDATE_TOPIC;
            case CONSENSUS_DELETE_TOPIC -> HederaFunctionality.CONSENSUS_DELETE_TOPIC;
            case CONSENSUS_SUBMIT_MESSAGE -> HederaFunctionality.CONSENSUS_SUBMIT_MESSAGE;
            case CONTRACT_CALL -> HederaFunctionality.CONTRACT_CALL;
            case CONTRACT_CREATE_INSTANCE -> HederaFunctionality.CONTRACT_CREATE;
            case CONTRACT_UPDATE_INSTANCE -> HederaFunctionality.CONTRACT_UPDATE;
            case CONTRACT_DELETE_INSTANCE -> HederaFunctionality.CONTRACT_DELETE;
            case CRYPTO_ADD_LIVE_HASH -> HederaFunctionality.CRYPTO_ADD_LIVE_HASH;
            case CRYPTO_APPROVE_ALLOWANCE -> HederaFunctionality.CRYPTO_APPROVE_ALLOWANCE;
            case CRYPTO_CREATE_ACCOUNT -> HederaFunctionality.CRYPTO_CREATE;
            case CRYPTO_UPDATE_ACCOUNT -> HederaFunctionality.CRYPTO_UPDATE;
            case CRYPTO_DELETE -> HederaFunctionality.CRYPTO_DELETE;
            case CRYPTO_DELETE_ALLOWANCE -> HederaFunctionality.CRYPTO_DELETE_ALLOWANCE;
            case CRYPTO_DELETE_LIVE_HASH -> HederaFunctionality.CRYPTO_DELETE_LIVE_HASH;
            case CRYPTO_TRANSFER -> HederaFunctionality.CRYPTO_TRANSFER;
            case ETHEREUM_TRANSACTION -> HederaFunctionality.ETHEREUM_TRANSACTION;
            case FILE_APPEND -> HederaFunctionality.FILE_APPEND;
            case FILE_CREATE -> HederaFunctionality.FILE_CREATE;
            case FILE_UPDATE -> HederaFunctionality.FILE_UPDATE;
            case FILE_DELETE -> HederaFunctionality.FILE_DELETE;
            case FREEZE -> HederaFunctionality.FREEZE;
            case NODE_STAKE_UPDATE -> HederaFunctionality.NODE_STAKE_UPDATE;
            case SCHEDULE_CREATE -> HederaFunctionality.SCHEDULE_CREATE;
            case SCHEDULE_SIGN -> HederaFunctionality.SCHEDULE_SIGN;
            case SCHEDULE_DELETE -> HederaFunctionality.SCHEDULE_DELETE;
            case SYSTEM_DELETE -> HederaFunctionality.SYSTEM_DELETE;
            case SYSTEM_UNDELETE -> HederaFunctionality.SYSTEM_UNDELETE;
            case TOKEN_ASSOCIATE -> HederaFunctionality.TOKEN_ASSOCIATE_TO_ACCOUNT;
            case TOKEN_BURN -> HederaFunctionality.TOKEN_BURN;
            case TOKEN_CREATION -> HederaFunctionality.TOKEN_CREATE;
            case TOKEN_DELETION -> HederaFunctionality.TOKEN_DELETE;
            case TOKEN_DISSOCIATE -> HederaFunctionality.TOKEN_DISSOCIATE_FROM_ACCOUNT;
            case TOKEN_FEE_SCHEDULE_UPDATE -> HederaFunctionality.TOKEN_FEE_SCHEDULE_UPDATE;
            case TOKEN_FREEZE -> HederaFunctionality.TOKEN_FREEZE_ACCOUNT;
            case TOKEN_GRANT_KYC -> HederaFunctionality.TOKEN_GRANT_KYC_TO_ACCOUNT;
            case TOKEN_MINT -> HederaFunctionality.TOKEN_MINT;
            case TOKEN_PAUSE -> HederaFunctionality.TOKEN_PAUSE;
            case TOKEN_REVOKE_KYC -> HederaFunctionality.TOKEN_REVOKE_KYC_FROM_ACCOUNT;
            case TOKEN_UNFREEZE -> HederaFunctionality.TOKEN_UNFREEZE_ACCOUNT;
            case TOKEN_UNPAUSE -> HederaFunctionality.TOKEN_UNPAUSE;
            case TOKEN_UPDATE -> HederaFunctionality.TOKEN_UPDATE;
            case TOKEN_UPDATE_NFTS -> HederaFunctionality.TOKEN_UPDATE_NFTS;
            case TOKEN_WIPE -> HederaFunctionality.TOKEN_ACCOUNT_WIPE;
            case UTIL_PRNG -> HederaFunctionality.UTIL_PRNG;
            case UNCHECKED_SUBMIT -> HederaFunctionality.UNCHECKED_SUBMIT;
<<<<<<< HEAD
            case TOKEN_REJECT -> HederaFunctionality.TOKEN_REJECT;
=======
            case NODE_CREATE -> HederaFunctionality.NODE_CREATE;
            case NODE_UPDATE -> HederaFunctionality.NODE_UPDATE;
            case NODE_DELETE -> HederaFunctionality.NODE_DELETE;
>>>>>>> f5703169
            case UNSET -> throw new UnknownHederaFunctionality();
        };
    }

    public static HederaFunctionality functionOf(final Query txn) throws UnknownHederaFunctionality {
        return switch (txn.query().kind()) {
            case TOKEN_GET_ACCOUNT_NFT_INFOS -> HederaFunctionality.TOKEN_GET_ACCOUNT_NFT_INFOS;
            case TOKEN_GET_NFT_INFOS -> HederaFunctionality.TOKEN_GET_NFT_INFOS;
            case ACCOUNT_DETAILS -> HederaFunctionality.GET_ACCOUNT_DETAILS;
            case CONSENSUS_GET_TOPIC_INFO -> HederaFunctionality.CONSENSUS_GET_TOPIC_INFO;
            case CONTRACT_CALL_LOCAL -> HederaFunctionality.CONTRACT_CALL_LOCAL;
            case CONTRACT_GET_BYTECODE -> HederaFunctionality.CONTRACT_GET_BYTECODE;
            case CONTRACT_GET_INFO -> HederaFunctionality.CONTRACT_GET_INFO;
            case CONTRACT_GET_RECORDS -> HederaFunctionality.CONTRACT_GET_RECORDS;
            case CRYPTO_GET_ACCOUNT_RECORDS -> HederaFunctionality.CRYPTO_GET_ACCOUNT_RECORDS;
            case CRYPTO_GET_INFO -> HederaFunctionality.CRYPTO_GET_INFO;
            case CRYPTO_GET_LIVE_HASH -> HederaFunctionality.CRYPTO_GET_LIVE_HASH;
            case FILE_GET_CONTENTS -> HederaFunctionality.FILE_GET_CONTENTS;
            case FILE_GET_INFO -> HederaFunctionality.FILE_GET_INFO;
            case CRYPTO_GET_PROXY_STAKERS -> HederaFunctionality.CRYPTO_GET_STAKERS;
            case GET_BY_SOLIDITY_ID -> HederaFunctionality.GET_BY_SOLIDITY_ID;
            case CRYPTOGET_ACCOUNT_BALANCE -> HederaFunctionality.CRYPTO_GET_ACCOUNT_BALANCE;
            case GET_BY_KEY -> HederaFunctionality.GET_BY_KEY;
            case NETWORK_GET_EXECUTION_TIME -> HederaFunctionality.NETWORK_GET_EXECUTION_TIME;
            case SCHEDULE_GET_INFO -> HederaFunctionality.SCHEDULE_GET_INFO;
            case TOKEN_GET_INFO -> HederaFunctionality.TOKEN_GET_INFO;
            case TOKEN_GET_NFT_INFO -> HederaFunctionality.TOKEN_GET_NFT_INFO;
            case NETWORK_GET_VERSION_INFO -> HederaFunctionality.GET_VERSION_INFO;
            case TRANSACTION_GET_RECEIPT -> HederaFunctionality.TRANSACTION_GET_RECEIPT;
            case TRANSACTION_GET_RECORD -> HederaFunctionality.TRANSACTION_GET_RECORD;
            case TRANSACTION_GET_FAST_RECORD -> HederaFunctionality.TRANSACTION_GET_FAST_RECORD;
            case NODE_GET_INFO -> HederaFunctionality.NODE_GET_INFO;
            case UNSET -> throw new UnknownHederaFunctionality();
        };
    }

    /**
     * Utility to convert a {@link SemanticVersion} into a nicely formatted String.
     * @param version The version to convert
     * @return The string representation
     */
    public static String toString(@Nullable final SemanticVersion version) {
        if (version == null) {
            return "<NONE>";
        }
        var baseVersion = new StringBuilder("v");
        baseVersion
                .append(version.major())
                .append(".")
                .append(version.minor())
                .append(".")
                .append(version.patch());
        if (version.pre() != null && !version.pre().isBlank()) {
            baseVersion.append("-").append(version.pre());
        }
        if (version.build() != null && !version.build().isBlank()) {
            baseVersion.append("+").append(version.build());
        }
        return baseVersion.toString();
    }

    /**
     * Parses an account from a string of the form shardNum.realmNum.accountNum
     * @param string The input string
     * @return The corresponding {@link AccountID}
     * @throws IllegalArgumentException if the string is not a dot-separated triplet of numbers
     */
    public static AccountID parseAccount(@NonNull final String string) {
        try {
            final var parts = string.split("\\.");
            return AccountID.newBuilder()
                    .shardNum(Long.parseLong(parts[0]))
                    .realmNum(Long.parseLong(parts[1]))
                    .accountNum(Long.parseLong(parts[2]))
                    .build();
        } catch (final NumberFormatException | ArrayIndexOutOfBoundsException e) {
            throw new IllegalArgumentException(String.format("'%s' is not a dot-separated triplet", string));
        }
    }

    /**
     * Utility to convert an {@link AccountID} into a nicely formatted String.
     * @param id The id to convert
     * @return The string representation
     */
    public static String toString(@NonNull final AccountID id) {
        var builder = new StringBuilder()
                .append(id.shardNum())
                .append(".")
                .append(id.realmNum())
                .append(".");

        if (id.hasAccountNum()) {
            builder.append(id.accountNum());
        } else if (id.hasAlias()) {
            builder.append(id.alias());
        } else {
            builder.append("-");
        }
        return builder.toString();
    }

    private static int parsedIntOrZero(@Nullable final String s) {
        if (s == null || s.isBlank()) {
            return 0;
        } else {
            try {
                return Integer.parseInt(s);
            } catch (NumberFormatException ignore) {
                return 0;
            }
        }
    }
}<|MERGE_RESOLUTION|>--- conflicted
+++ resolved
@@ -227,15 +227,12 @@
             case TOKEN_UPDATE -> HederaFunctionality.TOKEN_UPDATE;
             case TOKEN_UPDATE_NFTS -> HederaFunctionality.TOKEN_UPDATE_NFTS;
             case TOKEN_WIPE -> HederaFunctionality.TOKEN_ACCOUNT_WIPE;
+            case TOKEN_REJECT -> HederaFunctionality.TOKEN_REJECT;
             case UTIL_PRNG -> HederaFunctionality.UTIL_PRNG;
             case UNCHECKED_SUBMIT -> HederaFunctionality.UNCHECKED_SUBMIT;
-<<<<<<< HEAD
-            case TOKEN_REJECT -> HederaFunctionality.TOKEN_REJECT;
-=======
             case NODE_CREATE -> HederaFunctionality.NODE_CREATE;
             case NODE_UPDATE -> HederaFunctionality.NODE_UPDATE;
             case NODE_DELETE -> HederaFunctionality.NODE_DELETE;
->>>>>>> f5703169
             case UNSET -> throw new UnknownHederaFunctionality();
         };
     }
