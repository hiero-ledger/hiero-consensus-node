/**
 * # State Changes
 * Serialization of change records which describe the mutation of state
 * during a block.
 *
 * The _ordered_ application of all `StateChanges` in a block to an initial
 * state that matches network state at the beginning of that block MUST produce
 * a resultant state that matches the network state at the end of that block.
 *
 * ### Keywords
 * The key words "MUST", "MUST NOT", "REQUIRED", "SHALL", "SHALL NOT",
 * "SHOULD", "SHOULD NOT", "RECOMMENDED", "MAY", and "OPTIONAL" in this
 * document are to be interpreted as described in
 * [RFC2119](https://www.ietf.org/rfc/rfc2119) and clarified in
 * [RFC8174](https://www.ietf.org/rfc/rfc8174).
 */
syntax = "proto3";

package com.hedera.hapi.block.stream.output;

/*
 * Copyright (C) 2024 Hedera Hashgraph, LLC
 *
 * Licensed under the Apache License, Version 2.0 (the "License");
 * you may not use this file except in compliance with the License.
 * You may obtain a copy of the License at
 *
 *      http://www.apache.org/licenses/LICENSE-2.0
 *
 * Unless required by applicable law or agreed to in writing, software
 * distributed under the License is distributed on an "AS IS" BASIS,
 * WITHOUT WARRANTIES OR CONDITIONS OF ANY KIND, either express or implied.
 * See the License for the specific language governing permissions and
 * limitations under the License.
 */

option java_package = "com.hedera.hapi.block.stream.output.protoc";
// <<<pbj.java_package = "com.hedera.hapi.block.stream.output">>> This comment is special code for setting PBJ Compiler java package
option java_multiple_files = true;

import "google/protobuf/wrappers.proto";
import "basic_types.proto";
import "exchange_rate.proto";
import "state/addressbook/node.proto";
import "state/blockrecords/block_info.proto";
import "state/blockrecords/running_hashes.proto";
import "state/blockstream/block_stream_info.proto";
import "state/congestion/congestion_level_starts.proto";
import "state/consensus/topic.proto";
import "state/contract/bytecode.proto";
import "state/contract/storage_slot.proto";
import "state/file/file.proto";
import "state/recordcache/recordcache.proto";
import "state/roster/roster.proto";
import "state/roster/roster_state.proto";
import "state/schedule/schedule.proto";
import "state/throttles/throttle_usage_snapshots.proto";
import "state/token/account.proto";
import "state/token/account_pending_airdrop.proto";
import "state/token/network_staking_rewards.proto";
import "state/token/nft.proto";
import "state/token/staking_node_info.proto";
import "state/token/token.proto";
import "state/token/token_relation.proto";
import "state/platform_state.proto";
import "timestamp.proto";

/**
 * A set of state changes.
 *
 * Each set of changes in the network deterministically mutates the
 * current state to a new state, and all nodes MUST apply the same
 * changes in the same order.<br/>
 * Each change set described in the block stream SHALL describe an
 * ordered set of mutations which mutate the previous valid state to
 * produce a new valid state.<br/>
 * The order of state change sets SHALL be determined by the
 * `consensus_timestamp`, which is a strictly ascending value
 * determined by network consensus.
 *
 * ### Consensus Timestamp
 * This value enables a consumer of the block stream to order state
 * changes by a consistent ascending value that is determined by network
 * consensus. A primary use case would be to enter state changes in a
 * time-series database.<br/>
 * This value depends on the cause of the state change.
 *  1. For transactions, this is the transaction consensus timestamp.
 *  1. For events without transactions, this is the consensus timestamp of
 *     the event (round?).
 *  1. For changes that are not the result of a transaction, but still follow
 *     a transaction within an event, this is the consensus timestamp of the
 *     preceding transaction.
 */
message StateChanges {
    /**
     * The consensus timestamp of this set of changes.
     * <p>
     * This value SHALL be deterministic with the cause of the state change.
     */
    proto.Timestamp consensus_timestamp = 1;

    /**
     * An ordered list of individual changes.
     * <p>
     * These changes MUST be applied in the order listed to produce
     * a correct modified state.
     */
    repeated StateChange state_changes = 2;
}

/**
 * A change to any item in the merkle tree.
 *
 * A State change SHALL represent one mutation of the network state merkle
 * tree. The state changes published in the block stream MAY be combined
 * into an ordered set of state mutations that transform the tree from any
 * initial state to a destination state.<br/>
 * When the full set of state change items from the block stream for a round
 * is applied to the network state at the start of that round the result
 * SHALL match the network state at the end of the round.
 * TODO: Need documentation for how the merkle tree is constructed.
 *       Need to reference that document, stored in platform docs?, here.
 */
message StateChange {
    /**
     * A state identifier.<br/>
     * The reason we use an integer field here, and not an enum field is to
     * better support forward compatibility. There will be many cases when a
     * block node or other client (such as a dApp) with HAPI version N wants
     * to process blocks from HAPI version N+1, for example. If we use a
     * protobuf enum then when that is mapped Java or Rust it would not be
     * parsed as an enum value because those languages do not support unknown
     * enum values. ProtoC has a workaround for this but it is complex and
     * requires non-deterministic parsing. Our solution to create an integer
     * field and provide an enumeration for mapping that integer is intended
     * as an acceptable compromise solution.
     * <p>
     * This number SHALL identify the merkle subtree "state" to be modified and
     * often corresponds to a `VirtualMap` identifier.
     * This number SHALL be a valid value for the `StateIdentifier` enum.
     */
    uint32 state_id = 1;

    oneof change_operation {
        /**
         * Addition of a new state.<br/>
         * This may be a singleton, virtual map, or queue state.
         */
        NewStateChange state_add = 2;

        /**
         * Removal of an existing state.<br/>
         * The entire singleton, virtual map, or queue state is removed,
         * and not just the contents.
         */
        RemovedStateChange state_remove = 3;

        /**
         * An add or update to a `Singleton` state.
         */
        SingletonUpdateChange singleton_update = 4;

        /**
         * An add or update to a single item in a `VirtualMap`.
         */
        MapUpdateChange map_update = 5;

        /**
         * A removal of a single item from a `VirtualMap`.
         */
        MapDeleteChange map_delete = 6;

        /**
         * Addition of an item to a `Queue` state.
         */
        QueuePushChange queue_push = 7;

        /**
         * Removal of an item from a `Queue` state.
         */
        QueuePopChange queue_pop = 8;
    }
}

/**
 * An informational enumeration of all known states.
 * This enumeration is included here So that people know the mapping from
 * integer to state "name".
 *
 * State changes are expressed in terms of changes to named states at the
 * high level conceptual model of the state type like map key/values or
 * queue appends. To say which state the change is on we will include an
 * `integer` number for the state name. This is done for performance and
 * efficiency as there will be 10s of thousands of state changes in a block.
 *
 * We use an integer, and provide this enumeration, for the following reasons.
 * - If we have a extra 8-10 bytes per state change at 40-50K state changes
 *   per second then that is an extra 2.5-4 megabits of bandwidth. Compression
 *   should help a lot but that is not guaranteed.
 * - When the state name is used as part of complex key in the big state
 *   merkle map. The smaller the key is, in bytes, the more efficient the
 *   database is, because more keys can fit in a single disk page.
 * - When parsing keys, parsing a UTF-8 string to a Java String is a many
 *   times more expensive than parsing a VARINT to an integer.
 *
 * Note: This enumeration is never transmitted directly in the block stream.
 * This enumeration is provided for clients to _interpret_ the value
 * of the `StateChange`.`state_id` field.
 */
enum StateIdentifier {
    /**
     * A state identifier for the Topics state.
     */
    STATE_ID_TOPICS = 0;

    /**
     * A state identifier for the next entity Identifier.
     */
    STATE_ID_ENTITY_ID = 1;

    /**
     * A state identifier for the Accounts state.
     */
    STATE_ID_ACCOUNTS = 2;

    /**
     * A state identifier for account aliases.
     */
    STATE_ID_ALIASES = 3;

    /**
     * A state identifier for contract storage slots.
     */
    STATE_ID_CONTRACT_STORAGE = 4;

    /**
     * A state identifier for contract bytecode.
     */
    STATE_ID_CONTRACT_BYTECODE = 5;

    /**
     * A state identifier for Hedera File Service (HFS).
     */
    STATE_ID_FILES = 6;

    /**
     * A state identifier for Hedera Token Service (HTS).
     */
    STATE_ID_TOKENS = 7;

    /**
     * A state identifier for non-fungible/unique tokens.
     */
    STATE_ID_NFTS = 8;

    /**
     * A state identifier for token relationships.
     */
    STATE_ID_TOKEN_RELATIONS = 9;

    /**
     * A state identifier for network staking information.
     */
    STATE_ID_STAKING_INFO = 10;

    /**
     * A state identifier for network staking rewards.
     */
    STATE_ID_NETWORK_REWARDS = 11;

    /**
     * A state identifier for throttle usage.
     */
    STATE_ID_THROTTLE_USAGE = 12;

    /**
     * A state identifier for network congestion start times.
     */
    STATE_ID_CONGESTION_STARTS = 13;

    /**
     * A state identifier for scheduled transactions.
     */
    STATE_ID_SCHEDULES_BY_ID = 14;

    /**
     * A state identifier for scheduled transaction expiration.
     */
    STATE_ID_SCHEDULES_BY_EXPIRY = 15;

    /**
     * A state identifier for scheduled transaction deduplication.
     */
    STATE_ID_SCHEDULES_BY_EQUALITY = 16;

    /**
     * A state identifier for conversion rate updates.
     */
    STATE_ID_MIDNIGHT_RATES = 17;

    /**
     * A state identifier for the network running hash(es).
     */
    STATE_ID_RUNNING_HASHES = 18;

    /**
     * A state identifier for network block information.
     */
    STATE_ID_BLOCK_INFO = 19;

    /**
     * A state identifier for address book nodes.
     */
    STATE_ID_NODES = 20;

    /**
     * A state identifier for the next "upgrade" file.
     */
    STATE_ID_UPGRADE_FILE = 21;

    /**
     * A state identifier for the hash of the next "upgrade" file.
     */
    STATE_ID_UPGRADE_FILE_HASH = 22;

    /**
     * A state identifier for the next network freeze time.
     */
    STATE_ID_FREEZE_TIME = 23;

    /**
     * A state identifier for the block stream status singleton.
     */
    STATE_ID_BLOCK_STREAM_INFO = 24;

    /**
     * A state identifier for pending airdrops.
     */
    STATE_ID_PENDING_AIRDROPS = 25;

    /**
     * A state identifier for the platform state singleton.
     */
    STATE_ID_PLATFORM_STATE = 26;

    /**
     * A state identifier for the roster state singleton.
     */
    STATE_ID_ROSTER_STATE = 27;

    /**
     * A state identifier for the rosters key/value map.
     */
    STATE_ID_ROSTERS = 28;

    /**
     * A state identifier for the round receipts queue.
     */
    STATE_ID_TRANSACTION_RECEIPTS_QUEUE = 126;

    /**
     * A state for the `150` upgrade file data
     */
    STATE_ID_UPGRADE_DATA_150 = 10001;

    /**
     * A state for the `151` upgrade file data
     */
    STATE_ID_UPGRADE_DATA_151 = 10002;

    /**
     * A state for the `152` upgrade file data
     */
    STATE_ID_UPGRADE_DATA_152 = 10003;

    /**
     * A state for the `153` upgrade file data
     */
    STATE_ID_UPGRADE_DATA_153 = 10004;

    /**
     * A state for the `154` upgrade file data
     */
    STATE_ID_UPGRADE_DATA_154 = 10005;

    /**
     * A state for the `155` upgrade file data
     */
    STATE_ID_UPGRADE_DATA_155 = 10006;

    /**
     * A state for the `156` upgrade file data
     */
    STATE_ID_UPGRADE_DATA_156 = 10007;

    /**
     * A state for the `157` upgrade file data
     */
    STATE_ID_UPGRADE_DATA_157 = 10008;

    /**
     * A state for the `158` upgrade file data
     */
    STATE_ID_UPGRADE_DATA_158 = 10009;

    /**
     * A state for the `159` upgrade file data
     */
    STATE_ID_UPGRADE_DATA_159 = 10010;
}

/**
 * An addition of a new named state.
 *
 * Adding a new named state SHALL only require the name and type.<br/>
 * The content of the new state SHALL be filled in via subsequent
 * state change items specific to the type of state
 * (e.g. SingletonUpdateChange or MapUpdateChange).
 */
message NewStateChange {
    /**
     * The type (e.g. Singleton, Virtual Map, Queue) of state to add.
     */
    NewStateType state_type = 1;
}

/**
 * An enumeration of the types of named states.<br/>
 * The default, Singleton, is the type of state most frequently
 * added and removed.
 */
enum NewStateType {
    SINGLETON = 0;
    VIRTUAL_MAP = 1;
    QUEUE = 2;
}

/**
 * A removal of a named state.
 *
 * Removing a named state does not, currently, require additional
 * information beyond the state name common to all state changes.<br/>
 * A named state, other than a singleton, SHOULD be empty before it is removed.
 */
message RemovedStateChange {
}

/**
 * An update to a `Singleton` state.
 */
message SingletonUpdateChange {
    oneof new_value {
        /**
         * A change to the block info singleton.
         * <p>
         * The `BlockInfo` SHALL be updated at the end of every block and
         * SHALL store, among other fields, the last 256 block hash values.
         * <blockquote>REVIEW NOTE<blockquote>
         * The full BlockInfo will be in the state proof, and may not be
         * necessary here.</blockquote></blockquote>
         */
        proto.BlockInfo block_info_value = 1;

        /**
         * A change to the congestion level starts singleton.
         * <p>
         * This change SHALL be present if congestion level pricing for
         * general fees or gas fees started during the current block.
         */
        proto.CongestionLevelStarts congestion_level_starts_value = 2;

        /**
         * A change to the Entity Identifier singleton.
         * <p>
         * The Entity Identifier singleton SHALL track the highest entity
         * identifier used for the current shard and realm and SHALL be used
         * to issue new entity numbers.
         */
        google.protobuf.UInt64Value entity_number_value = 3;

        /**
         * A change to the exchange rates singleton.
         * <p>
         * This change SHALL be present if the <tt>HBAR&lt;=&gt;USD</tt> exchange
         * rate, as stored in the "midnight rates" singleton changed
         * during the current block.
         */
        proto.ExchangeRateSet exchange_rate_set_value = 4;

        /**
         * A change to the network staking rewards singleton.
         * <p>
         * Network staking rewards SHALL be updated for every non-empty block.
         */
        proto.NetworkStakingRewards network_staking_rewards_value = 5;

        /**
         * A change to a raw byte array singleton.
         * <p>
         * This change SHALL present a change made to a raw byte array
         * singleton.<br/>
         * The "upgrade file hash" state is an example of a raw byte
         * array singleton.
         */
        google.protobuf.BytesValue bytes_value = 6;

        /**
         * A change to a raw string singleton.
         * <p>
         * <dl><dt>Note</dt><dd>There are no current examples of a raw string
         * singleton state.</dd></dl>
         */
        google.protobuf.StringValue string_value = 7;

        /**
         * A change to the running hashes singleton.
         * <p>
         * Running hashes SHALL be updated for each transaction.
         * <p>
         * <blockquote>REVIEW NOTE<blockquote>
         * Running hashes is a record stream item. Can it be elided from
         * the block stream? It's not written to the record stream, as far
         * as I can tell. If we do write this it's adding over 144 bytes
         * for every transaction. It's also not clear how we'll calculate
         * this, as it's a hash of the records currently, so it would have
         * to be a hash of the block items, including this one...
         * </blockquote></blockquote>
         */
        proto.RunningHashes running_hashes_value = 8;

        /**
         * A change to the throttle usage snapshots singleton.
         * <p>
         * Throttle usage snapshots SHALL be updated for _every transaction_
         * to reflect the amount used for each tps throttle and
         * for the gas throttle.
         */
        proto.ThrottleUsageSnapshots throttle_usage_snapshots_value = 9;

        /**
         * A change to a raw `Timestamp` singleton.<br/>
         * An example of a raw `Timestamp` singleton is the
         * "network freeze time" singleton state, which, if set, stores
         * the time for the next scheduled freeze.
         */
        proto.Timestamp timestamp_value = 10;

        /**
         * A change to the block stream status singleton.
         * <p>
         * This MUST be updated at the beginning of a block, with the
         * information for the immediately prior block.
         */
        com.hedera.hapi.node.state.blockstream.BlockStreamInfo block_stream_info_value = 11;

        /**
         * A change to the platform state singleton.
         */
        com.hedera.hapi.platform.state.PlatformState platform_state_value = 12;

        /**
         * A change to the roster state singleton.
         */
        com.hedera.hapi.node.state.roster.RosterState roster_state_value = 13;
    }
}

/**
 * An update to a single item in a `VirtualMap`.<br/>
 * Each update consists of a "key" and a "value".
 * Keys are often identifiers or scalar values.
 * Values are generally full messages or byte arrays.
 *
 * The key presented here is not mutable, we do not update map keys.<br/>
 * The value associated to the key provided is updated, or the value is
 * added and associated with that key.<br/>
 * A change of key would be expressed as removal of the prior key and
 * an addition for the new key.
 */
message MapUpdateChange {
    /**
     * A key in a virtual map.
     * <p>
     * This key MUST be mapped to the value added or updated.<br/>
     * This field is REQUIRED.
     */
    MapChangeKey key = 1;

    /**
     * A value in a virtual map.
     * <p>
     * This value MUST correctly represent the state of the map entry
     * _after_ the asserted update.<br/>
     * This value MAY be reduced to only transmit fields that differ
     * from the prior state.<br/>
     * This field is REQUIRED.
     */
    MapChangeValue value = 2;
}

/**
 * A removal of a single item from a `VirtualMap`.
 */
message MapDeleteChange {
    /**
     * A key in a virtual map.
     * <p>
     * This key SHALL be removed.<br/>
     * The mapped value SHALL also be removed.<br/>
     * This field is REQUIRED.
     */
    MapChangeKey key = 1;
}

/**
 * A key identifying a specific entry in a key-value "virtual map".
 */
message MapChangeKey {
    oneof key_choice {
        /**
         * A key for a change affecting a map keyed by an Account identifier.
         */
        proto.AccountID account_id_key = 1;

        /**
         * A change to the token relationships virtual map.<br/>
         * This map is keyed by the pair of account identifier and
         * token identifier.
         */
        proto.TokenAssociation token_relationship_key = 2;

        /**
         * A change to a map keyed by an EntityNumber (which is a whole number).
         * <p>
         * This SHOULD NOT be used. Virtual maps SHOULD be keyed to
         * full identifiers that include shard and realm information.
         */
        google.protobuf.UInt64Value entity_number_key = 3;

        /**
         * A change to a virtual map keyed by File identifier.
         */
        proto.FileID file_id_key = 4;

        /**
         * A change to a virtual map keyed by NFT identifier.
         */
        proto.NftID nft_id_key = 5;

        /**
         * A change to a virtual map keyed by a byte array.
         */
        google.protobuf.BytesValue proto_bytes_key = 6;

        /**
         * A change to a virtual map keyed by an int64 value.
         */
        google.protobuf.Int64Value proto_long_key = 7;

        /**
         * A change to a virtual map keyed by a string value.
         */
        google.protobuf.StringValue proto_string_key = 8;

        /**
         * A change to a virtual map keyed by a Schedule identifier.
         */
        proto.ScheduleID schedule_id_key = 9;

        /**
         * A change to the EVM storage "slot" virtual map.
         */
        proto.SlotKey slot_key_key = 10;

        /**
         * A change to a virtual map keyed by a Token identifier.
         */
        proto.TokenID token_id_key = 11;

        /**
         * A change to a virtual map keyed by a Topic identifier.
         */
        proto.TopicID topic_id_key = 12;

        /**
         * A change to a virtual map keyed by contract id identifier.
         */
        proto.ContractID contract_id_key = 13;

        /**
         * A change to a virtual map keyed by pending airdrop id identifier.
         */
        proto.PendingAirdropId pending_airdrop_id_key = 14;
    }
}

/**
 * A value updated in, or added to, a virtual map.
 *
 */
message MapChangeValue {
    oneof value_choice {
        /**
         * An account value.
         */
        proto.Account account_value = 1;

        /**
         * An account identifier.<br/>
         * In some cases a map is used to connect a value or identifier
         * to another identifier.
         */
        proto.AccountID account_id_value = 2;

        /**
         * Compiled EVM bytecode.
         */
        proto.Bytecode bytecode_value = 3;

        /**
         * An Hedera "file" value.
         * <p>
         * <blockquote>REVIEW NOTE<blockquote>
         * A file can become quite large (up to 1048576 bytes).<br/>
         * Do we want to structure file changes separately?<br/>
         * Perhaps a file metadata update and a separate byte array for
         * just the bytes appended (or initial bytes on create). We only
         * allow create/append/delete, so the separate byte array would work
         * and keep the size below 6K per state change.
         * </blockquote></blockquote>
         */
        proto.File file_value = 4;

        /**
         * A non-fungible/unique token value.
         */
        proto.Nft nft_value = 5;

        /**
         * A string value.
         */
        google.protobuf.StringValue proto_string_value = 6;

        /**
         * A scheduled transaction value.
         */
        proto.Schedule schedule_value = 7;

        /**
         * A list of scheduled transactions.<br/>
         * An example for this value is the map of consensus second to
         * scheduled transactions that expire at that consensus time.
         */
        proto.ScheduleList schedule_list_value = 8;

        /**
         * An EVM storage slot value.
         */
        proto.SlotValue slot_value_value = 9;

        /**
         * An updated set of staking information for all nodes in
         * the address book.
         */
        proto.StakingNodeInfo staking_node_info_value = 10;

        /**
         * An HTS token value.
         */
        proto.Token token_value = 11;

        /**
         * A token relationship value.<br/>
         * These values track which accounts are willing to transact
         * in specific HTS tokens.
         */
        proto.TokenRelation token_relation_value = 12;

        /**
         * An HCS topic value.
         */
        proto.Topic topic_value = 13;

        /**
         * An network node value.
        */
        com.hedera.hapi.node.state.addressbook.Node node_value = 14;

        /**
         * A pending airdrop value.
         */
        proto.AccountPendingAirdrop account_pending_airdrop_value = 15;

        /**
<<<<<<< HEAD
         * A pending roster value.
=======
         * A roster value.
>>>>>>> 9b62676e
         */
        com.hedera.hapi.node.state.roster.Roster roster_value = 16;
    }
}

/**
 * Addition of an item to a `Queue` state.<br/>
 *
 * The new item SHALL be added after the current "last" element in the
 * queue.<br/>
 * The new item MUST be the same type of value as all other items in the queue.
 */
message QueuePushChange {
    oneof value {
        /**
         * A byte array added to the queue state.
         */
        google.protobuf.BytesValue proto_bytes_element = 1;

        /**
         * A string added to the queue state.
         */
        google.protobuf.StringValue proto_string_element = 2;

        /**
         * All transaction receipts for a round added to queue state.
         */
        proto.TransactionReceiptEntries transaction_receipt_entries_element = 3;
    }
}

/**
 * Removal of an item from a `Queue` state.<br/>
 *
 * The item removed SHALL be the current "front" (or "head") of the queue.<br/>
 * Removing from a queue "head" does not, currently, require additional
 * information beyond the state name common to all state changes.
 */
message QueuePopChange {
}<|MERGE_RESOLUTION|>--- conflicted
+++ resolved
@@ -792,11 +792,7 @@
         proto.AccountPendingAirdrop account_pending_airdrop_value = 15;
 
         /**
-<<<<<<< HEAD
-         * A pending roster value.
-=======
          * A roster value.
->>>>>>> 9b62676e
          */
         com.hedera.hapi.node.state.roster.Roster roster_value = 16;
     }
