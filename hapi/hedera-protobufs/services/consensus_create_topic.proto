syntax = "proto3";

package proto;

/*-
 * ‌
 * Hedera Network Services Protobuf
 * ​
 * Copyright (C) 2018 - 2021 Hedera Hashgraph, LLC
 * ​
 * Licensed under the Apache License, Version 2.0 (the "License");
 * you may not use this file except in compliance with the License.
 * You may obtain a copy of the License at
 *
 *      http://www.apache.org/licenses/LICENSE-2.0
 *
 * Unless required by applicable law or agreed to in writing, software
 * distributed under the License is distributed on an "AS IS" BASIS,
 * WITHOUT WARRANTIES OR CONDITIONS OF ANY KIND, either express or implied.
 * See the License for the specific language governing permissions and
 * limitations under the License.
 * ‍
 */

option java_package = "com.hederahashgraph.api.proto.java";
// <<<pbj.java_package = "com.hedera.hapi.node.consensus">>> This comment is special code for setting PBJ Compiler java package
option java_multiple_files = true;

import "basic_types.proto";
import "custom_fees.proto";
import "duration.proto";

/**
 * See [ConsensusService.createTopic()](#proto.ConsensusService)
 */
message ConsensusCreateTopicTransactionBody {
    /**
     * Short publicly visible memo about the topic. No guarantee of uniqueness.
     */
    string memo = 1;

    /**
     * Access control for updateTopic/deleteTopic.
     * Anyone can increase the topic's expirationTime via ConsensusService.updateTopic(), regardless of the adminKey.
     * If no adminKey is specified, updateTopic may only be used to extend the topic's expirationTime, and deleteTopic
     * is disallowed.
     */
    Key adminKey = 2;

    /**
     * Access control for submitMessage.
     * If unspecified, no access control is performed on ConsensusService.submitMessage (all submissions are allowed).
     */
    Key submitKey = 3;

    /**
     * The initial lifetime of the topic and the amount of time to attempt to extend the topic's lifetime by
     * automatically at the topic's expirationTime, if the autoRenewAccount is configured (once autoRenew functionality
     * is supported by HAPI).
     * Limited to MIN_AUTORENEW_PERIOD and MAX_AUTORENEW_PERIOD value by server-side configuration.
     * Required.
     */
    Duration autoRenewPeriod = 6;

    /**
     * Optional account to be used at the topic's expirationTime to extend the life of the topic (once autoRenew
     * functionality is supported by HAPI).
     * The topic lifetime will be extended up to a maximum of the autoRenewPeriod or however long the topic
     * can be extended using all funds on the account (whichever is the smaller duration/amount and if any extension
     * is possible with the account's funds).
     * If specified, there must be an adminKey and the autoRenewAccount must sign this transaction.
     */
    AccountID autoRenewAccount = 7;

    /**
<<<<<<< HEAD
     * Access control for update/delete of custom fees.
     * <p>
     * If unset, custom fees CANNOT be set for this topic.<br/>
     * If not set when the topic is created, this field CANNOT be set via update.
=======
     * Access control for update or delete of custom fees.<br/>
     * If set, subsequent consensus_update_topic transactions signed with this
     *  key MAY update or delete the custom fees for this topic. If not set,
     *  the custom fees for this topic are immutable.
     * <p>
     * If not set when the topic is created, this field CANNOT be set via
     *  update.<br/>
>>>>>>> 0bddfb29
     * If set when the topic is created, this field MAY be changed via update.
     */
    Key fee_schedule_key = 8;

    /**
     * A set of keys that are allowed to submit messages to the topic without
<<<<<<< HEAD
     * paying the topic's custom fees.
     * <p>
     * If a submit transaction is signed by _any_ key included in this set,
     *  custom fees SHALL NOT be charged for that transaction.
     * <p>
     * If fee_exempt_key_list is unset, the following keys are exempt
     *  from custom fees: adminKey, submitKey, fee_schedule_key.
=======
     * paying the topic's custom fees.<br/>
     * If a submit transaction is signed by _any_ key included in this set,
     *  custom fees SHALL NOT be charged for that transaction.
     * <p>
     * This field SHALL NOT contain more than
     *  `MAX_ENTRIES_FOR_FEE_EXEMPT_KEY_LIST` keys.<br/>
     * fee_exempt_key_list SHALL NOT contain any duplicate keys.<br/>
     * fee_exempt_key_list MAY contain keys for accounts that are inactive,
     *  deleted, or non-existent.<br/>
     * If fee_exempt_key_list is unset in this transaction, there SHALL NOT be
     *  any fee-exempt keys.  In particular, the following keys SHALL NOT be
     *  implicitly or automatically added to this list:
     *  `adminKey`, `submitKey`, `fee_schedule_key`.
>>>>>>> 0bddfb29
     */
    repeated Key fee_exempt_key_list = 9;

    /**
     * A set of custom fee definitions.<br/>
     * These are fees to be assessed for each submit to this topic.
     * <p>
     * Each fee defined in this set SHALL be evaluated for
     * each message submitted to this topic, and the resultant
     * total assessed fees SHALL be charged.<br/>
<<<<<<< HEAD
     * Custom fees defined here SHALL be in addition to the base
     * network and node fees.
=======
     * Custom fees defined here SHALL be assessed in addition to the base
     * network and node fees.<br/>
     * custom_fees list SHALL NOT contain more than
     *  `MAX_CUSTOM_FEE_ENTRIES_FOR_TOPICS` entries.
>>>>>>> 0bddfb29
     */
    repeated ConsensusCustomFee custom_fees = 10;
}<|MERGE_RESOLUTION|>--- conflicted
+++ resolved
@@ -73,12 +73,6 @@
     AccountID autoRenewAccount = 7;
 
     /**
-<<<<<<< HEAD
-     * Access control for update/delete of custom fees.
-     * <p>
-     * If unset, custom fees CANNOT be set for this topic.<br/>
-     * If not set when the topic is created, this field CANNOT be set via update.
-=======
      * Access control for update or delete of custom fees.<br/>
      * If set, subsequent consensus_update_topic transactions signed with this
      *  key MAY update or delete the custom fees for this topic. If not set,
@@ -86,22 +80,12 @@
      * <p>
      * If not set when the topic is created, this field CANNOT be set via
      *  update.<br/>
->>>>>>> 0bddfb29
      * If set when the topic is created, this field MAY be changed via update.
      */
     Key fee_schedule_key = 8;
 
     /**
      * A set of keys that are allowed to submit messages to the topic without
-<<<<<<< HEAD
-     * paying the topic's custom fees.
-     * <p>
-     * If a submit transaction is signed by _any_ key included in this set,
-     *  custom fees SHALL NOT be charged for that transaction.
-     * <p>
-     * If fee_exempt_key_list is unset, the following keys are exempt
-     *  from custom fees: adminKey, submitKey, fee_schedule_key.
-=======
      * paying the topic's custom fees.<br/>
      * If a submit transaction is signed by _any_ key included in this set,
      *  custom fees SHALL NOT be charged for that transaction.
@@ -115,7 +99,6 @@
      *  any fee-exempt keys.  In particular, the following keys SHALL NOT be
      *  implicitly or automatically added to this list:
      *  `adminKey`, `submitKey`, `fee_schedule_key`.
->>>>>>> 0bddfb29
      */
     repeated Key fee_exempt_key_list = 9;
 
@@ -126,15 +109,10 @@
      * Each fee defined in this set SHALL be evaluated for
      * each message submitted to this topic, and the resultant
      * total assessed fees SHALL be charged.<br/>
-<<<<<<< HEAD
-     * Custom fees defined here SHALL be in addition to the base
-     * network and node fees.
-=======
      * Custom fees defined here SHALL be assessed in addition to the base
      * network and node fees.<br/>
      * custom_fees list SHALL NOT contain more than
      *  `MAX_CUSTOM_FEE_ENTRIES_FOR_TOPICS` entries.
->>>>>>> 0bddfb29
      */
     repeated ConsensusCustomFee custom_fees = 10;
 }