/**
 * # Transaction
 * A (mostly legacy) wrapper around the bytes of a
 * serialized `SignedTransaction` message.
 *
 * ### Keywords
 * The key words "MUST", "MUST NOT", "REQUIRED", "SHALL", "SHALL NOT",
 * "SHOULD", "SHOULD NOT", "RECOMMENDED", "MAY", and "OPTIONAL" in this
 * document are to be interpreted as described in
 * [RFC2119](https://www.ietf.org/rfc/rfc2119) and clarified in
 * [RFC8174](https://www.ietf.org/rfc/rfc8174).
 */
syntax = "proto3";

package proto;

/*
 * Copyright (C) 2018-2024 Hedera Hashgraph, LLC
 *
 * Licensed under the Apache License, Version 2.0 (the "License");
 * you may not use this file except in compliance with the License.
 * You may obtain a copy of the License at
 *
 *      http://www.apache.org/licenses/LICENSE-2.0
 *
 * Unless required by applicable law or agreed to in writing, software
 * distributed under the License is distributed on an "AS IS" BASIS,
 * WITHOUT WARRANTIES OR CONDITIONS OF ANY KIND, either express or implied.
 * See the License for the specific language governing permissions and
 * limitations under the License.
 */

option java_package = "com.hederahashgraph.api.proto.java";
option java_multiple_files = true;

import "basic_types.proto";

import "system_delete.proto";
import "system_undelete.proto";
import "freeze.proto";

import "contract_call.proto";
import "contract_create.proto";
import "contract_update.proto";

import "crypto_add_live_hash.proto";
import "crypto_create.proto";
import "crypto_delete.proto";
import "crypto_delete_live_hash.proto";
import "crypto_transfer.proto";
import "crypto_update.proto";
import "crypto_approve_allowance.proto";
import "crypto_delete_allowance.proto";

import "ethereum_transaction.proto";

import "file_append.proto";
import "file_create.proto";
import "file_delete.proto";
import "file_update.proto";

import "duration.proto";
import "contract_delete.proto";

import "consensus_create_topic.proto";
import "consensus_update_topic.proto";
import "consensus_delete_topic.proto";
import "consensus_submit_message.proto";

import "unchecked_submit.proto";

import "token_create.proto";
import "token_freeze_account.proto";
import "token_unfreeze_account.proto";
import "token_grant_kyc.proto";
import "token_revoke_kyc.proto";
import "token_delete.proto";
import "token_update.proto";
import "token_mint.proto";
import "token_burn.proto";
import "token_wipe_account.proto";
import "token_associate.proto";
import "token_dissociate.proto";
import "token_fee_schedule_update.proto";
import "token_pause.proto";
import "token_unpause.proto";
import "token_update_nfts.proto";
import "token_reject.proto";
import "token_airdrop.proto";
import "token_cancel_airdrop.proto";
import "token_claim_airdrop.proto";

import "schedule_create.proto";
import "schedule_delete.proto";
import "schedule_sign.proto";

import "node_stake_update.proto";
import "util_prng.proto";

import "node_create.proto";
import "node_update.proto";
import "node_delete.proto";

import "custom_fees.proto";
import "event/state_signature_transaction.proto";

import "auxiliary/hints/hints_key_publication.proto";
import "auxiliary/hints/hints_preprocessing_vote.proto";
import "auxiliary/hints/hints_partial_signature.proto";
import "auxiliary/hints/crs_publication.proto";

import "auxiliary/history/history_proof_signature.proto";
import "auxiliary/history/history_proof_key_publication.proto";
import "auxiliary/history/history_proof_vote.proto";

import "lambda_sstore.proto";
import "lambda_dispatch.proto";

/**
 * A wrapper around signed transaction bytes.<br/>
 * This was originally a transaction with body, signatures, and/or bytes,
 * but is not only a wrapper around a byte array containing signed transction
 * bytes.
 *
 * The `signedTransactionBytes` field is REQUIRED and MUST contain a valid,
 * serialized, `SignedTransaction` message.<br/>
 * All other fields are deprecated and MUST NOT be set.
 *
 * #### Additional Notes
 * The four deprecated fields will be removed and reserved in a future release.
 */
message Transaction {
    // <<<pbj.java_package = "com.hedera.hapi.node.base">>> This comment is special code for setting PBJ Compiler java package
    /**
     * Replaced with `signedTransactionBytes`.<br/>
     * The body of the transaction.
     */
    TransactionBody body = 1 [deprecated = true];

    /**
     * Replaced with `signedTransactionBytes`.<br/>
     * The signatures on the body.
     */
    SignatureList sigs = 2 [deprecated = true];

    /**
     * Replaced with `signedTransactionBytes`.<br/>
     * The signatures on the body with a newer format.
     */
    SignatureMap sigMap = 3 [deprecated = true];

    /**
     * Replaced with `signedTransactionBytes`.<br/>
     * TransactionBody serialized into bytes.
     */
    bytes bodyBytes = 4 [deprecated = true];

    /**
     * A valid, serialized, `SignedTransaction` message.
     * <p>
     * This field MUST be present.
     * This field MUST NOT exceed the current network transaction size limit
     * (currently 6144 bytes).
     */
    bytes signedTransactionBytes = 5;
}

/**
 * A transaction body.
 *
 * Every transaction is structured as a signed byte array. That byte array
 * is a serialized `TransactionBody`.  The transaction body contains the full
 * content of the transaction, while the `SignedTransaction` includes a
 * signature map for signatures authenticating that byte array, and that is
 * serialized and transmitted wrapped in a `Transaction` message.<br/>
 * The bulk of this message is a `oneof` block which offers the option for
 * any one of the transaction messages for the network.
 * This message also includes several additional fields to specify
 * various parameters required to process a transaction.
 */
message TransactionBody {
    // <<<pbj.java_package = "com.hedera.hapi.node.transaction">>> This comment is special code for setting PBJ Compiler java package
    reserved 30, 61, 62, 63, 64;

    reserved "tssMessage", "tssVote", "tssShareSignature", "tssEncryptionKey";

    /**
     * A transaction identifier.<br/>
     * Each transaction is uniquely identified by its transaction
     * identifier.
     * <p>
     * Each transaction identifier MUST be unique.<br/>
     * Multiple transactions MAY be submitted with the same transaction
     * identifier, but all except the first SHALL be rejected as duplicate
     * transactions.<br/>
     * This identifier MUST specify a `payer` account to be charged
     * all fees associated with the transaction.<br/>
     * This identifier MUST specify a "valid start time".<br/>
     * The "valid start time" MUST be strictly _earlier_ than the current
     * network consensus time.<br/>
     * The "valid start time" MUST NOT be more than the current network
     * configuration value for `transaction.maxValidDuration` seconds
     * before the current network consensus time.<br/>
     * This identifier MUST NOT set the `scheduled` flag.<br/>
     * This identifier MUST NOT set a nonce value.
     */
    TransactionID transactionID = 1;

    /**
     * A node account identifier.
     * <p>
     * This MUST identify the account of the consensus node to which
     * this transaction is submitted.
     */
    AccountID nodeAccountID = 2;

    /**
     * A maximum transaction fee, in tinybar.
     * <p>
     * The network SHALL NOT charge a transaction fee that exceeds this
     * amount.<br/>
     * The network MAY charge up to this amount, and reject the transaction,
     * if the amount offered is insufficient to cover the required fees.<br/>
     * The network MAY charge a minimum fee equal to 80% of the amount offered
     * if the amount offered is much larger than the required fees.
     */
    uint64 transactionFee = 3;

    /**
     * A maximum duration in which to execute this transaction.
     * <p>
     * This transaction SHALL be rejected as expired if the valid start time,
     * extended by this duration, is less than the current network consensus
     * time when the transaction is submitted.<br/>
     * This transaction SHALL be rejected with an invalid duration if this
     * value is greater than the current network configuration value for
     * `transaction.maxValidDuration`.
     */
    Duration transactionValidDuration = 4;

    /**
     * Records are always generated.<br/>
     * Obsolete option to not generate a record.
     * <p>
     * This flag SHALL be ignored. Every transaction SHALL generate a record,
     * or block stream equivalent.
     */
    bool generateRecord = 5 [deprecated = true];

    /**
     * A short description for this transaction.
     * <p>
     * This value, if set, MUST NOT exceed `transaction.maxMemoUtf8Bytes`
     * (default 100) bytes when encoded as UTF-8.
     */
    string memo = 6;

    // The fields here are ordered in strictly ascending field ordinal
    // order due to limitations in PBJ.
    oneof data {
        /**
         * Call a function defined on a smart contract.
         */
        ContractCallTransactionBody contractCall = 7;

        /**
         * Create a smart contract.
         */
        ContractCreateTransactionBody contractCreateInstance = 8;

        /**
         * Update a smart contract.
         */
        ContractUpdateTransactionBody contractUpdateInstance = 9;

        /**
         * An obsolete, and unsupported, operation to add a "live hash" to
         * an account.
         */
        CryptoAddLiveHashTransactionBody cryptoAddLiveHash = 10 [deprecated = true];

        /**
         * Create a new Hedera account.
         */
        CryptoCreateTransactionBody cryptoCreateAccount = 11;

        /**
         * Delete an Hedera account.<br/>
         * This will mark the account as deleted, and transfer all remaining
         * HBAR to a receiver account.
         */
        CryptoDeleteTransactionBody cryptoDelete = 12;

        /**
         * An obsolete, and unsupported, operation to remove a "live hash" from
         * an account.
         */
        CryptoDeleteLiveHashTransactionBody cryptoDeleteLiveHash = 13 [deprecated = true];

        /**
         * Transfer HBAR between accounts.
         */
        CryptoTransferTransactionBody cryptoTransfer = 14;

        /**
         * Modify an Hedera account.
         */
        CryptoUpdateTransactionBody cryptoUpdateAccount = 15;

        /**
         * Append data to the end of a file.
         */
        FileAppendTransactionBody fileAppend = 16;

        /**
         * Create a new file.
         */
        FileCreateTransactionBody fileCreate = 17;

        /**
         * Delete a file.<br/>
         * This will remove the content of the file, and mark the file as
         * deleted.
         */
        FileDeleteTransactionBody fileDelete = 18;

        /**
         * Modify a file.<br/>
         * This may modify any metadata, and/or _replace_ the content.
         */
        FileUpdateTransactionBody fileUpdate = 19;

        /**
         * Delete a file as an Hedera administrative function.<br/>
         * This is a privileged operation.
         */
        SystemDeleteTransactionBody systemDelete = 20;

        /**
         * Restore a file deleted via `systemDelete`.<br/>
         * This is a privileged operation.
         */
        SystemUndeleteTransactionBody systemUndelete = 21;

        /**
         * Delete a smart contract and transfer remaining balance
         * to a specified account.
         */
        ContractDeleteTransactionBody contractDeleteInstance = 22;

        /**
         * Freeze the network.<br/>
         * This is actually several possible operations, and the caller
         * should examine the "freeze service" for more detail.<br/>
         * This is a privileged operation.
         */
        FreezeTransactionBody freeze = 23;

        /**
         * Create a topic.
         */
        ConsensusCreateTopicTransactionBody consensusCreateTopic = 24;

        /**
         * Update a topic.
         */
        ConsensusUpdateTopicTransactionBody consensusUpdateTopic = 25;

        /**
         * Delete a topic.
         */
        ConsensusDeleteTopicTransactionBody consensusDeleteTopic = 26;

        /**
         * Submit a message to a topic.<br/>
         * A message may be "chunked", and submitted in parts, if the total
         * message size exceeds the limit for a single transaction.
         */
        ConsensusSubmitMessageTransactionBody consensusSubmitMessage = 27;

        /**
         * Unsupported system transaction.
         * <p>
         * This transaction MAY be implemented in testing networks, but
         * SHALL NOT be enabled or supported in production environments.<br/>
         * Clients MUST NOT call this method, and any such transaction SHALL
         * be rejected.<br/>
         * A network MAY choose to charge punitive fees for attempting to
         * execute an `uncheckedSubmit`.
         */
        UncheckedSubmitBody uncheckedSubmit = 28;

        /**
         * Create a new Hedera token.
         */
        TokenCreateTransactionBody tokenCreation = 29;

        /**
         * Freeze an account with respect to a token.<br/>
         * A frozen account cannot transact in that token until unfrozen.
         */
        TokenFreezeAccountTransactionBody tokenFreeze = 31;

        /**
         * Unfreeze an account with respect to a token.
         */
        TokenUnfreezeAccountTransactionBody tokenUnfreeze = 32;

        /**
         * Grant KYC to an account with respect to a token.<br/>
         * KYC is generally a "know your customer" assertion that a
         * responsible entity has sufficient information to positively
         * identify the account holder to relevant authorities.
         */
        TokenGrantKycTransactionBody tokenGrantKyc = 33;

        /**
         * Revoke KYC from an account with respect to a token.
         */
        TokenRevokeKycTransactionBody tokenRevokeKyc = 34;

        /**
         * Delete an Hedera token.<br/>
         * The token will be marked deleted.
         */
        TokenDeleteTransactionBody tokenDeletion = 35;

        /**
         * Update an Hedera token.<br/>
         * Depending on what fields are to be modified, the signature
         * requirements will vary. See `TokenUpdateTransactionBody` for
         * further detail.
         */
        TokenUpdateTransactionBody tokenUpdate = 36;

        /**
         * Mint new tokens.<br/>
         * All minted tokens will be delivered to the treasury account for
         * the token type. The "mint key" for the token must sign this
         * transaction.
         */
        TokenMintTransactionBody tokenMint = 37;

        /**
         * Burn tokens from the treasury account.<br/>
         * The "burn key" for the token must sign this transaction.
         */
        TokenBurnTransactionBody tokenBurn = 38;

        /**
         * Wipe tokens from an account.<br/>
         * This will remove a specified amount of fungible/common tokens or
         * a specified list of non-fungible/unique serial numbered tokens
         * of a given token type from an Hedera account. The removed tokens
         * are _burned_ as if by a `tokenBurn` transaction.<br/>
         * The "wipe key" for the token must sign this transaction.
         */
        TokenWipeAccountTransactionBody tokenWipe = 39;

        /**
         * Associate tokens to an account.
         */
        TokenAssociateTransactionBody tokenAssociate = 40;

        /**
         * Dissociate tokens from an account.
         */
        TokenDissociateTransactionBody tokenDissociate = 41;

        /**
         * Create a schedule.<br/>
         * A schedule is a request to execute a specific transaction, included
         * in the create body, in the future. The scheduled transaction may
         * execute as soon as all signature requirements are met with the
         * schedule create or a subsequent schedule sign transaction.
         * A schedule may, alternatively, execute on expiration if
         * long-term schedules are enabled and the schedule meets signature
         * requirements at that time.
         */
        ScheduleCreateTransactionBody scheduleCreate = 42;

        /**
         * Delete a schedule.<br/>
         * The schedule will be marked as deleted.
         */
        ScheduleDeleteTransactionBody scheduleDelete = 43;

        /**
         * Sign a schedule.<br/>
         * Add one or more cryptographic keys to the list of keys that have
         * signed a schedule, and which may serve to meet the signature
         * requirements for the scheduled transaction.
         */
        ScheduleSignTransactionBody scheduleSign = 44;

        /**
         * Update the custom fee schedule for a token.<br/>
         * This transaction must be signed by the "fee schedule key"
         * for the token.
         */
        TokenFeeScheduleUpdateTransactionBody token_fee_schedule_update = 45;

        /**
         * Pause a Token.
         * <p>
         * This transaction MUST be signed by the "pause key" for the token.
         */
        TokenPauseTransactionBody token_pause = 46;

        /**
         * Unpause a Token.
         * <p>
         * This transaction MUST be signed by the "pause key" for the token.
         */
        TokenUnpauseTransactionBody token_unpause = 47;

        /**
         * Add one or more approved allowances for spenders to transfer the
         * paying account's hbar or tokens.
         */
        CryptoApproveAllowanceTransactionBody cryptoApproveAllowance = 48;

        /**
         * Delete one or more approvals for spenders to transfer the
         * paying account's hbar or tokens.
         */
        CryptoDeleteAllowanceTransactionBody cryptoDeleteAllowance = 49;

        /**
         * Perform an Ethereum encoded transaction.
         */
        EthereumTransactionBody ethereumTransaction = 50;

        /**
         * Update the staking information.<br/>
         * This internal transaction is performed at the end of a staking
         * period to complete staking calculations and indicate that new
         * staking period has started.
         */
        NodeStakeUpdateTransactionBody node_stake_update = 51;

        /**
         * Provide a deterministic pseudorandom number based on network state.
         */
        UtilPrngTransactionBody util_prng = 52;

        /**
         * Update one or more non-fungible/unique tokens.<br/>
         * This will update metadata for one or more serial numbers within
         * a collection (token type).
         */
        TokenUpdateNftsTransactionBody token_update_nfts = 53;

        /**
         * Create a new node in the network address book.<br/>
         * This is a privileged operation.
         * <p>
         * This transaction SHALL create a new consensus node record and add
         * that record to the network address book.
         */
        com.hedera.hapi.node.addressbook.NodeCreateTransactionBody nodeCreate = 54;

        /**
         * Update a node in the network address book.<br/>
         * This is a privileged operation.
         * <p>
         * This transaction SHALL update an existing consensus node record in
         * the network address book.
         */
        com.hedera.hapi.node.addressbook.NodeUpdateTransactionBody nodeUpdate = 55;

        /**
         * Delete a node from the network address book.<br/>
         * This is a privileged operation.
         * <p>
         * This transaction SHALL mark an existing consensus node record as
         * deleted and remove that node from the network address book.
         */
        com.hedera.hapi.node.addressbook.NodeDeleteTransactionBody nodeDelete = 56;

        /**
         * Reject and return a token to treasury.<br/>
         * This transaction will transfer one or more tokens or token
         * balances held by the requesting account to the treasury
         * for each token type.
         * <p>
         * Each transfer MUST be one of the following:
         * <ul>
         *   <li>A single non-fungible/unique token.</li>
         *   <li>The full balance held for a fungible/common
         *       token type.</li>
         * </ul>
         * When complete, the requesting account SHALL NOT hold the
         * rejected tokens.<br/>
         * Custom fees and royalties defined for the tokens rejected
         * SHALL NOT be charged for this transaction.
         */
        TokenRejectTransactionBody tokenReject = 57;

        /**
         * "Airdrop" tokens.<br/>
         * This transaction sends tokens from one or more "sender" accounts
         * to one or more "recipient" accounts.
         * <p>
         * If a recipient account cannot immediately receive the token(s) sent,
         * a "pending" airdrop SHALL be created and MUST be claimed.
         */
        TokenAirdropTransactionBody tokenAirdrop = 58;

        /**
        * Cancel one or more "pending" airdrops that are not yet claimed.
        */
        TokenCancelAirdropTransactionBody tokenCancelAirdrop = 59;

        /**
        * Claim one or more "pending" airdrops.
         */
        TokenClaimAirdropTransactionBody tokenClaimAirdrop = 60;

        /**
         * A transaction body for signature of a state root hash gossiped to other nodes
         */
        com.hedera.hapi.platform.event.StateSignatureTransaction state_signature_transaction = 65;

        /**
         * A transaction body for voting on hinTS aggregation keys.
         */
        com.hedera.hapi.services.auxiliary.hints.HintsPreprocessingVoteTransactionBody hints_preprocessing_vote = 66;

        /**
         * A transaction body for publishing a node's hintTS key.
         */
        com.hedera.hapi.services.auxiliary.hints.HintsKeyPublicationTransactionBody hints_key_publication = 67;

        /**
         * A transaction body for broadcasting a node's hintTS partial signature on a message.
         */
        com.hedera.hapi.services.auxiliary.hints.HintsPartialSignatureTransactionBody hints_partial_signature = 68;

        /**
         * A transaction body for contributed a signature with a node's proof key to a history proof.
         */
        com.hedera.hapi.services.auxiliary.history.HistoryProofSignatureTransactionBody history_proof_signature = 69;

        /**
         * A transaction body for publishing a node's metadata proof key.
         */
        com.hedera.hapi.services.auxiliary.history.HistoryProofKeyPublicationTransactionBody history_proof_key_publication = 70;

        /**
         * A transaction body for voting on a metadata proof descending from the ledger id.
         */
        com.hedera.hapi.services.auxiliary.history.HistoryProofVoteTransactionBody history_proof_vote = 71;

        /**
<<<<<<< HEAD
         * A transaction body for updating the storage of a lambda.
         */
        LambdaSStoreTransactionBody lambda_sstore = 72;

        /**
         * An internal-only transaction body for dispatching a lambda creation, deletion, or execution.
         */
        LambdaDispatchTransactionBody lambda_dispatch = 73;
=======
         * A transaction body for broadcasting a node's crs publication
         */
        com.hedera.hapi.services.auxiliary.hints.CrsPublicationTransactionBody crs_publication = 72;
>>>>>>> deeb01dc
    }

    /**
     * A list of maximum custom fees that the users are willing to pay.
     * <p>
     * This field is OPTIONAL.<br/>
     * If left empty, the users are accepting to pay any custom fee.<br/>
     * If used with a transaction type that does not support custom fee limits, the transaction will fail.
     */
    repeated CustomFeeLimit max_custom_fees = 1001;
}<|MERGE_RESOLUTION|>--- conflicted
+++ resolved
@@ -653,20 +653,19 @@
         com.hedera.hapi.services.auxiliary.history.HistoryProofVoteTransactionBody history_proof_vote = 71;
 
         /**
-<<<<<<< HEAD
+         * A transaction body for broadcasting a node's crs publication
+         */
+        com.hedera.hapi.services.auxiliary.hints.CrsPublicationTransactionBody crs_publication = 72;
+
+        /**
          * A transaction body for updating the storage of a lambda.
          */
-        LambdaSStoreTransactionBody lambda_sstore = 72;
+        LambdaSStoreTransactionBody lambda_sstore = 73;
 
         /**
          * An internal-only transaction body for dispatching a lambda creation, deletion, or execution.
          */
-        LambdaDispatchTransactionBody lambda_dispatch = 73;
-=======
-         * A transaction body for broadcasting a node's crs publication
-         */
-        com.hedera.hapi.services.auxiliary.hints.CrsPublicationTransactionBody crs_publication = 72;
->>>>>>> deeb01dc
+        LambdaDispatchTransactionBody lambda_dispatch = 74;
     }
 
     /**
