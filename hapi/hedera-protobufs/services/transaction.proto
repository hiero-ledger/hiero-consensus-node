--- conflicted
+++ resolved
@@ -104,13 +104,10 @@
 import "custom_fees.proto";
 import "event/state_signature_transaction.proto";
 
-<<<<<<< HEAD
 import "auxiliary/hints/hints_key_publication.proto";
 import "auxiliary/hints/hints_preprocessing_vote.proto";
 import "auxiliary/hints/hints_partial_signature.proto";
 
-=======
->>>>>>> 980c65a3
 import "auxiliary/history/history_proof_signature.proto";
 import "auxiliary/history/history_proof_key_publication.proto";
 import "auxiliary/history/history_proof_vote.proto";
@@ -179,7 +176,7 @@
  */
 message TransactionBody {
     // <<<pbj.java_package = "com.hedera.hapi.node.transaction">>> This comment is special code for setting PBJ Compiler java package
-    reserved 30, 61, 62, 63, 64, 66, 67, 68;
+    reserved 30, 61, 62, 63, 64;
 
     reserved "tssMessage", "tssVote", "tssShareSignature", "tssEncryptionKey";
 
@@ -622,7 +619,6 @@
         com.hedera.hapi.platform.event.StateSignatureTransaction state_signature_transaction = 65;
 
         /**
-<<<<<<< HEAD
          * A transaction body for voting on hinTS aggregation keys.
          */
         com.hedera.hapi.services.auxiliary.hints.HintsPreprocessingVoteTransactionBody hints_aggregation_vote = 66;
@@ -638,8 +634,6 @@
         com.hedera.hapi.services.auxiliary.hints.HintsPartialSignatureTransactionBody hints_partial_signature = 68;
 
         /**
-=======
->>>>>>> 980c65a3
          * A transaction body for contributed a signature with a node's proof key to a history proof.
          */
         com.hedera.hapi.services.auxiliary.history.HistoryProofSignatureTransactionBody history_proof_signature = 69;
