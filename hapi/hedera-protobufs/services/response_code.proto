--- conflicted
+++ resolved
@@ -1637,32 +1637,29 @@
      * we cannot add it on update.
      */
     FEE_SCHEDULE_KEY_CANNOT_BE_UPDATED = 377;
-<<<<<<< HEAD
+
+    /**
+     * If the topic's custom fees are updated the topic SHOULD have a
+     * fee schedule key
+     */
+    FEE_SCHEDULE_KEY_NOT_SET = 378;
+
 
     /**
      * The fee amount is exceeding the amount that the payer
      * is willing to pay.
      */
-    MAX_CUSTOM_FEE_LIMIT_EXCEEDED = 378;
+    MAX_CUSTOM_FEE_LIMIT_EXCEEDED = 379;
 
     /**
      * No provided max custom fee, or there are no corresponding
      * topic fees.
      */
-    NO_VALID_MAX_CUSTOM_FEE = 379;
+    NO_VALID_MAX_CUSTOM_FEE = 380;
 
     /**
      * The provided max custom fee list contains fees with
      * duplicate denominations.
      */
-    DUPLICATE_DENOMINATION_IN_MAX_CUSTOM_FEE_LIST = 380;
-=======
-  
-    /**
-    * If the topic's custom fees are updated the topic SHOULD have a
-    * fee schedule key
-     */
-    FEE_SCHEDULE_KEY_NOT_SET = 378;
-    
->>>>>>> 3d8d7c44
+    DUPLICATE_DENOMINATION_IN_MAX_CUSTOM_FEE_LIST = 381;
 }