--- conflicted
+++ resolved
@@ -1724,14 +1724,10 @@
     /**
      * The batch key is set for not inner transaction
      */
-<<<<<<< HEAD
     BATCH_KEY_SET_ON_NON_INNER_TRANSACTION = 393;
-=======
-    BATCH_KEY_SET_FOR_ATOMIC_BATCH = 393;
 
     /**
      * The batch key is not valid
      */
     INVALID_BATCH_KEY = 394;
->>>>>>> f97cf620
 }