syntax = "proto3";

package proto;

/*
 * Copyright (C) 2018-2024 Hedera Hashgraph, LLC
 *
 * Licensed under the Apache License, Version 2.0 (the "License");
 * you may not use this file except in compliance with the License.
 * You may obtain a copy of the License at
 *
 *      http://www.apache.org/licenses/LICENSE-2.0
 *
 * Unless required by applicable law or agreed to in writing, software
 * distributed under the License is distributed on an "AS IS" BASIS,
 * WITHOUT WARRANTIES OR CONDITIONS OF ANY KIND, either express or implied.
 * See the License for the specific language governing permissions and
 * limitations under the License.
 */

option java_package = "com.hederahashgraph.api.proto.java";
// <<<pbj.java_package = "com.hedera.hapi.node.base">>> This comment is special code for setting PBJ Compiler java package
option java_multiple_files = true;

/**
 * UNDOCUMENTED
 */
enum ResponseCodeEnum {
    /**
     * The transaction passed the precheck validations.
     */
    OK = 0;

    /**
     * For any error not handled by specific error codes listed below.
     */
    INVALID_TRANSACTION = 1;

    /**
     * Payer account does not exist.
     */
    PAYER_ACCOUNT_NOT_FOUND = 2;

    /**
     * Node Account provided does not match the node account of the node the transaction was submitted
     * to.
     */
    INVALID_NODE_ACCOUNT = 3;

    /**
     * Pre-Check error when TransactionValidStart + transactionValidDuration is less than current
     * consensus time.
     */
    TRANSACTION_EXPIRED = 4;

    /**
     * Transaction start time is greater than current consensus time
     */
    INVALID_TRANSACTION_START = 5;

    /**
     * The given transactionValidDuration was either non-positive, or greater than the maximum
     * valid duration of 180 secs.
     *
     */
    INVALID_TRANSACTION_DURATION = 6;

    /**
     * The transaction signature is not valid
     */
    INVALID_SIGNATURE = 7;

    /**
     * Transaction memo size exceeded 100 bytes
     */
    MEMO_TOO_LONG = 8;

    /**
     * The fee provided in the transaction is insufficient for this type of transaction
     */
    INSUFFICIENT_TX_FEE = 9;

    /**
     * The payer account has insufficient cryptocurrency to pay the transaction fee
     */
    INSUFFICIENT_PAYER_BALANCE = 10;

    /**
     * This transaction ID is a duplicate of one that was submitted to this node or reached consensus
     * in the last 180 seconds (receipt period)
     */
    DUPLICATE_TRANSACTION = 11;

    /**
     * If API is throttled out
     */
    BUSY = 12;

    /**
     * The API is not currently supported
     */
    NOT_SUPPORTED = 13;

    /**
     * The file id is invalid or does not exist
     */
    INVALID_FILE_ID = 14;

    /**
     * The account id is invalid or does not exist
     */
    INVALID_ACCOUNT_ID = 15;

    /**
     * The contract id is invalid or does not exist
     */
    INVALID_CONTRACT_ID = 16;

    /**
     * Transaction id is not valid
     */
    INVALID_TRANSACTION_ID = 17;

    /**
     * Receipt for given transaction id does not exist
     */
    RECEIPT_NOT_FOUND = 18;

    /**
     * Record for given transaction id does not exist
     */
    RECORD_NOT_FOUND = 19;

    /**
     * The solidity id is invalid or entity with this solidity id does not exist
     */
    INVALID_SOLIDITY_ID = 20;

    /**
     * The responding node has submitted the transaction to the network. Its final status is still
     * unknown.
     */
    UNKNOWN = 21;

    /**
     * The transaction succeeded
     */
    SUCCESS = 22;

    /**
     * There was a system error and the transaction failed because of invalid request parameters.
     */
    FAIL_INVALID = 23;

    /**
     * There was a system error while performing fee calculation, reserved for future.
     */
    FAIL_FEE = 24;

    /**
     * There was a system error while performing balance checks, reserved for future.
     */
    FAIL_BALANCE = 25;

    /**
     * Key not provided in the transaction body
     */
    KEY_REQUIRED = 26;

    /**
     * Unsupported algorithm/encoding used for keys in the transaction
     */
    BAD_ENCODING = 27;

    /**
     * When the account balance is not sufficient for the transfer
     */
    INSUFFICIENT_ACCOUNT_BALANCE = 28;

    /**
     * During an update transaction when the system is not able to find the Users Solidity address
     */
    INVALID_SOLIDITY_ADDRESS = 29;

    /**
     * Not enough gas was supplied to execute transaction
     */
    INSUFFICIENT_GAS = 30;

    /**
     * contract byte code size is over the limit
     */
    CONTRACT_SIZE_LIMIT_EXCEEDED = 31;

    /**
     * local execution (query) is requested for a function which changes state
     */
    LOCAL_CALL_MODIFICATION_EXCEPTION = 32;

    /**
     * Contract REVERT OPCODE executed
     */
    CONTRACT_REVERT_EXECUTED = 33;

    /**
     * For any contract execution related error not handled by specific error codes listed above.
     */
    CONTRACT_EXECUTION_EXCEPTION = 34;

    /**
     * In Query validation, account with +ve(amount) value should be Receiving node account, the
     * receiver account should be only one account in the list
     */
    INVALID_RECEIVING_NODE_ACCOUNT = 35;

    /**
     * Header is missing in Query request
     */
    MISSING_QUERY_HEADER = 36;

    /**
     * The update of the account failed
     */
    ACCOUNT_UPDATE_FAILED = 37;

    /**
     * Provided key encoding was not supported by the system
     */
    INVALID_KEY_ENCODING = 38;

    /**
     * null solidity address
     */
    NULL_SOLIDITY_ADDRESS = 39;

    /**
     * update of the contract failed
     */
    CONTRACT_UPDATE_FAILED = 40;

    /**
     * the query header is invalid
     */
    INVALID_QUERY_HEADER = 41;

    /**
     * Invalid fee submitted
     */
    INVALID_FEE_SUBMITTED = 42;

    /**
     * Payer signature is invalid
     */
    INVALID_PAYER_SIGNATURE = 43;

    /**
     * The keys were not provided in the request.
     */
    KEY_NOT_PROVIDED = 44;

    /**
     * Expiration time provided in the transaction was invalid.
     */
    INVALID_EXPIRATION_TIME = 45;

    /**
     * WriteAccess Control Keys are not provided for the file
     */
    NO_WACL_KEY = 46;

    /**
     * The contents of file are provided as empty.
     */
    FILE_CONTENT_EMPTY = 47;

    /**
     * The crypto transfer credit and debit do not sum equal to 0
     */
    INVALID_ACCOUNT_AMOUNTS = 48;

    /**
     * Transaction body provided is empty
     */
    EMPTY_TRANSACTION_BODY = 49;

    /**
     * Invalid transaction body provided
     */
    INVALID_TRANSACTION_BODY = 50;

    /**
     * the type of key (base ed25519 key, KeyList, or ThresholdKey) does not match the type of
     * signature (base ed25519 signature, SignatureList, or ThresholdKeySignature)
     */
    INVALID_SIGNATURE_TYPE_MISMATCHING_KEY = 51;

    /**
     * the number of key (KeyList, or ThresholdKey) does not match that of signature (SignatureList,
     * or ThresholdKeySignature). e.g. if a keyList has 3 base keys, then the corresponding
     * signatureList should also have 3 base signatures.
     */
    INVALID_SIGNATURE_COUNT_MISMATCHING_KEY = 52;

    /**
     * the livehash body is empty
     */
    EMPTY_LIVE_HASH_BODY = 53;

    /**
     * the livehash data is missing
     */
    EMPTY_LIVE_HASH = 54;

    /**
     * the keys for a livehash are missing
     */
    EMPTY_LIVE_HASH_KEYS = 55;

    /**
     * the livehash data is not the output of a SHA-384 digest
     */
    INVALID_LIVE_HASH_SIZE = 56;

    /**
     * the query body is empty
     */
    EMPTY_QUERY_BODY = 57;

    /**
     * the crypto livehash query is empty
     */
    EMPTY_LIVE_HASH_QUERY = 58;

    /**
     * the livehash is not present
     */
    LIVE_HASH_NOT_FOUND = 59;

    /**
     * the account id passed has not yet been created.
     */
    ACCOUNT_ID_DOES_NOT_EXIST = 60;

    /**
     * the livehash already exists for a given account
     */
    LIVE_HASH_ALREADY_EXISTS = 61;

    /**
     * File WACL keys are invalid
     */
    INVALID_FILE_WACL = 62;

    /**
     * Serialization failure
     */
    SERIALIZATION_FAILED = 63;

    /**
     * The size of the Transaction is greater than transactionMaxBytes
     */
    TRANSACTION_OVERSIZE = 64;

    /**
     * The Transaction has more than 50 levels
     */
    TRANSACTION_TOO_MANY_LAYERS = 65;

    /**
     * Contract is marked as deleted
     */
    CONTRACT_DELETED = 66;

    /**
     * the platform node is either disconnected or lagging behind.
     */
    PLATFORM_NOT_ACTIVE = 67;

    /**
     * one public key matches more than one prefixes on the signature map
     */
    KEY_PREFIX_MISMATCH = 68;

    /**
     * transaction not created by platform due to large backlog
     */
    PLATFORM_TRANSACTION_NOT_CREATED = 69;

    /**
     * auto renewal period is not a positive number of seconds
     */
    INVALID_RENEWAL_PERIOD = 70;

    /**
     * the response code when a smart contract id is passed for a crypto API request
     */
    INVALID_PAYER_ACCOUNT_ID = 71;

    /**
     * the account has been marked as deleted
     */
    ACCOUNT_DELETED = 72;

    /**
     * the file has been marked as deleted
     */
    FILE_DELETED = 73;

    /**
     * same accounts repeated in the transfer account list
     */
    ACCOUNT_REPEATED_IN_ACCOUNT_AMOUNTS = 74;

    /**
     * attempting to set negative balance value for crypto account
     */
    SETTING_NEGATIVE_ACCOUNT_BALANCE = 75;

    /**
     * when deleting smart contract that has crypto balance either transfer account or transfer smart
     * contract is required
     */
    OBTAINER_REQUIRED = 76;

    /**
     * when deleting smart contract that has crypto balance you can not use the same contract id as
     * transferContractId as the one being deleted
     */
    OBTAINER_SAME_CONTRACT_ID = 77;

    /**
     * transferAccountId or transferContractId specified for contract delete does not exist
     */
    OBTAINER_DOES_NOT_EXIST = 78;

    /**
     * attempting to modify (update or delete a immutable smart contract, i.e. one created without a
     * admin key)
     */
    MODIFYING_IMMUTABLE_CONTRACT = 79;

    /**
     * Unexpected exception thrown by file system functions
     */
    FILE_SYSTEM_EXCEPTION = 80;

    /**
     * the duration is not a subset of [MINIMUM_AUTORENEW_DURATION,MAXIMUM_AUTORENEW_DURATION]
     */
    AUTORENEW_DURATION_NOT_IN_RANGE = 81;

    /**
     * Decoding the smart contract binary to a byte array failed. Check that the input is a valid hex
     * string.
     */
    ERROR_DECODING_BYTESTRING = 82;

    /**
     * File to create a smart contract was of length zero
     */
    CONTRACT_FILE_EMPTY = 83;

    /**
     * Bytecode for smart contract is of length zero
     */
    CONTRACT_BYTECODE_EMPTY = 84;

    /**
     * Attempt to set negative initial balance
     */
    INVALID_INITIAL_BALANCE = 85;

    /**
     * [Deprecated]. attempt to set negative receive record threshold
     */
    INVALID_RECEIVE_RECORD_THRESHOLD = 86 [deprecated = true];

    /**
     * [Deprecated]. attempt to set negative send record threshold
     */
    INVALID_SEND_RECORD_THRESHOLD = 87 [deprecated = true];

    /**
     * Special Account Operations should be performed by only Genesis account, return this code if it
     * is not Genesis Account
     */
    ACCOUNT_IS_NOT_GENESIS_ACCOUNT = 88;

    /**
     * The fee payer account doesn't have permission to submit such Transaction
     */
    PAYER_ACCOUNT_UNAUTHORIZED = 89;

    /**
     * FreezeTransactionBody is invalid
     */
    INVALID_FREEZE_TRANSACTION_BODY = 90;

    /**
     * FreezeTransactionBody does not exist
     */
    FREEZE_TRANSACTION_BODY_NOT_FOUND = 91;

    /**
     * Exceeded the number of accounts (both from and to) allowed for crypto transfer list
     */
    TRANSFER_LIST_SIZE_LIMIT_EXCEEDED = 92;

    /**
     * Smart contract result size greater than specified maxResultSize
     */
    RESULT_SIZE_LIMIT_EXCEEDED = 93;

    /**
     * The payer account is not a special account(account 0.0.55)
     */
    NOT_SPECIAL_ACCOUNT = 94;

    /**
     * Negative gas was offered in smart contract call
     */
    CONTRACT_NEGATIVE_GAS = 95;

    /**
     * Negative value / initial balance was specified in a smart contract call / create
     */
    CONTRACT_NEGATIVE_VALUE = 96;

    /**
     * Failed to update fee file
     */
    INVALID_FEE_FILE = 97;

    /**
     * Failed to update exchange rate file
     */
    INVALID_EXCHANGE_RATE_FILE = 98;

    /**
     * Payment tendered for contract local call cannot cover both the fee and the gas
     */
    INSUFFICIENT_LOCAL_CALL_GAS = 99;

    /**
     * Entities with Entity ID below 1000 are not allowed to be deleted
     */
    ENTITY_NOT_ALLOWED_TO_DELETE = 100;

    /**
     * Violating one of these rules: 1) treasury account can update all entities below 0.0.1000, 2)
     * account 0.0.50 can update all entities from 0.0.51 - 0.0.80, 3) Network Function Master Account
     * A/c 0.0.50 - Update all Network Function accounts & perform all the Network Functions listed
     * below, 4) Network Function Accounts: i) A/c 0.0.55 - Update Address Book files (0.0.101/102),
     * ii) A/c 0.0.56 - Update Fee schedule (0.0.111), iii) A/c 0.0.57 - Update Exchange Rate
     * (0.0.112).
     */
    AUTHORIZATION_FAILED = 101;

    /**
     * Fee Schedule Proto uploaded but not valid (append or update is required)
     */
    FILE_UPLOADED_PROTO_INVALID = 102;

    /**
     * Fee Schedule Proto uploaded but not valid (append or update is required)
     */
    FILE_UPLOADED_PROTO_NOT_SAVED_TO_DISK = 103;

    /**
     * Fee Schedule Proto File Part uploaded
     */
    FEE_SCHEDULE_FILE_PART_UPLOADED = 104;

    /**
     * The change on Exchange Rate exceeds Exchange_Rate_Allowed_Percentage
     */
    EXCHANGE_RATE_CHANGE_LIMIT_EXCEEDED = 105;

    /**
     * Contract permanent storage exceeded the currently allowable limit
     */
    MAX_CONTRACT_STORAGE_EXCEEDED = 106;

    /**
     * Transfer Account should not be same as Account to be deleted
     */
    TRANSFER_ACCOUNT_SAME_AS_DELETE_ACCOUNT = 107;

    TOTAL_LEDGER_BALANCE_INVALID = 108;
    /**
     * The expiration date/time on a smart contract may not be reduced
     */
    EXPIRATION_REDUCTION_NOT_ALLOWED = 110;

    /**
     * Gas exceeded currently allowable gas limit per transaction
     */
    MAX_GAS_LIMIT_EXCEEDED = 111;

    /**
     * File size exceeded the currently allowable limit
     */
    MAX_FILE_SIZE_EXCEEDED = 112;

    /**
     * When a valid signature is not provided for operations on account with receiverSigRequired=true
     */
    RECEIVER_SIG_REQUIRED = 113;

    /**
     * The Topic ID specified is not in the system.
     */
    INVALID_TOPIC_ID = 150;

    /**
     * A provided admin key was invalid. Verify the bytes for an Ed25519 public key are exactly 32 bytes; and the bytes for a compressed ECDSA(secp256k1) key are exactly 33 bytes, with the first byte either 0x02 or 0x03..
     */
    INVALID_ADMIN_KEY = 155;

    /**
     * A provided submit key was invalid.
     */
    INVALID_SUBMIT_KEY = 156;

    /**
     * An attempted operation was not authorized (ie - a deleteTopic for a topic with no adminKey).
     */
    UNAUTHORIZED = 157;

    /**
     * A ConsensusService message is empty.
     */
    INVALID_TOPIC_MESSAGE = 158;

    /**
     * The autoRenewAccount specified is not a valid, active account.
     */
    INVALID_AUTORENEW_ACCOUNT = 159;

    /**
     * An adminKey was not specified on the topic, so there must not be an autoRenewAccount.
     */
    AUTORENEW_ACCOUNT_NOT_ALLOWED = 160;

    /**
     * The topic has expired, was not automatically renewed, and is in a 7 day grace period before the
     * topic will be deleted unrecoverably. This error response code will not be returned until
     * autoRenew functionality is supported by HAPI.
     */
    TOPIC_EXPIRED = 162;

    INVALID_CHUNK_NUMBER = 163; // chunk number must be from 1 to total (chunks) inclusive.
    INVALID_CHUNK_TRANSACTION_ID = 164; // For every chunk, the payer account that is part of initialTransactionID must match the Payer Account of this transaction. The entire initialTransactionID should match the transactionID of the first chunk, but this is not checked or enforced by Hedera except when the chunk number is 1.
    ACCOUNT_FROZEN_FOR_TOKEN = 165; // Account is frozen and cannot transact with the token
    TOKENS_PER_ACCOUNT_LIMIT_EXCEEDED = 166; // An involved account already has more than <tt>tokens.maxPerAccount</tt> associations with non-deleted tokens.
    INVALID_TOKEN_ID = 167; // The token is invalid or does not exist
    INVALID_TOKEN_DECIMALS = 168; // Invalid token decimals
    INVALID_TOKEN_INITIAL_SUPPLY = 169; // Invalid token initial supply
    INVALID_TREASURY_ACCOUNT_FOR_TOKEN = 170; // Treasury Account does not exist or is deleted
    INVALID_TOKEN_SYMBOL = 171; // Token Symbol is not UTF-8 capitalized alphabetical string
    TOKEN_HAS_NO_FREEZE_KEY = 172; // Freeze key is not set on token
    TRANSFERS_NOT_ZERO_SUM_FOR_TOKEN = 173; // Amounts in transfer list are not net zero
    MISSING_TOKEN_SYMBOL = 174; // A token symbol was not provided
    TOKEN_SYMBOL_TOO_LONG = 175; // The provided token symbol was too long
    ACCOUNT_KYC_NOT_GRANTED_FOR_TOKEN = 176; // KYC must be granted and account does not have KYC granted
    TOKEN_HAS_NO_KYC_KEY = 177; // KYC key is not set on token
    INSUFFICIENT_TOKEN_BALANCE = 178; // Token balance is not sufficient for the transaction
    TOKEN_WAS_DELETED = 179; // Token transactions cannot be executed on deleted token
    TOKEN_HAS_NO_SUPPLY_KEY = 180; // Supply key is not set on token
    TOKEN_HAS_NO_WIPE_KEY = 181; // Wipe key is not set on token
    INVALID_TOKEN_MINT_AMOUNT = 182; // The requested token mint amount would cause an invalid total supply
    INVALID_TOKEN_BURN_AMOUNT = 183; // The requested token burn amount would cause an invalid total supply
    TOKEN_NOT_ASSOCIATED_TO_ACCOUNT = 184; // A required token-account relationship is missing
    CANNOT_WIPE_TOKEN_TREASURY_ACCOUNT = 185; // The target of a wipe operation was the token treasury account
    INVALID_KYC_KEY = 186; // The provided KYC key was invalid.
    INVALID_WIPE_KEY = 187; // The provided wipe key was invalid.
    INVALID_FREEZE_KEY = 188; // The provided freeze key was invalid.
    INVALID_SUPPLY_KEY = 189; // The provided supply key was invalid.
    MISSING_TOKEN_NAME = 190; // Token Name is not provided
    TOKEN_NAME_TOO_LONG = 191; // Token Name is too long
    INVALID_WIPING_AMOUNT = 192; // The provided wipe amount must not be negative, zero or bigger than the token holder balance
    TOKEN_IS_IMMUTABLE = 193; // Token does not have Admin key set, thus update/delete transactions cannot be performed
    TOKEN_ALREADY_ASSOCIATED_TO_ACCOUNT = 194; // An <tt>associateToken</tt> operation specified a token already associated to the account
    TRANSACTION_REQUIRES_ZERO_TOKEN_BALANCES = 195; // An attempted operation is invalid until all token balances for the target account are zero
    ACCOUNT_IS_TREASURY = 196; // An attempted operation is invalid because the account is a treasury
    TOKEN_ID_REPEATED_IN_TOKEN_LIST = 197; // Same TokenIDs present in the token list
    TOKEN_TRANSFER_LIST_SIZE_LIMIT_EXCEEDED = 198; // Exceeded the number of token transfers (both from and to) allowed for token transfer list
    EMPTY_TOKEN_TRANSFER_BODY = 199; // TokenTransfersTransactionBody has no TokenTransferList
    EMPTY_TOKEN_TRANSFER_ACCOUNT_AMOUNTS = 200; // TokenTransfersTransactionBody has a TokenTransferList with no AccountAmounts

    /**
     * The Scheduled entity does not exist; or has now expired, been deleted, or been executed
     */
    INVALID_SCHEDULE_ID = 201;

    /**
     * The Scheduled entity cannot be modified. Admin key not set
     */
    SCHEDULE_IS_IMMUTABLE = 202;

    /**
     * The provided Scheduled Payer does not exist
     */
    INVALID_SCHEDULE_PAYER_ID = 203;

    /**
     * The Schedule Create Transaction TransactionID account does not exist
     */
    INVALID_SCHEDULE_ACCOUNT_ID = 204;

    /**
     * The provided sig map did not contain any new valid signatures from required signers of the scheduled transaction
     */
    NO_NEW_VALID_SIGNATURES = 205;

    /**
     * The required signers for a scheduled transaction cannot be resolved, for example because they do not exist or have been deleted
     */
    UNRESOLVABLE_REQUIRED_SIGNERS = 206;

    /**
     * Only whitelisted transaction types may be scheduled
     */
    SCHEDULED_TRANSACTION_NOT_IN_WHITELIST = 207;

    /**
     * At least one of the signatures in the provided sig map did not represent a valid signature for any required signer
     */
    SOME_SIGNATURES_WERE_INVALID = 208;

    /**
     * The scheduled field in the TransactionID may not be set to true
     */
    TRANSACTION_ID_FIELD_NOT_ALLOWED = 209;

    /**
     * A schedule already exists with the same identifying fields of an attempted ScheduleCreate (that is, all fields other than scheduledPayerAccountID)
     */
    IDENTICAL_SCHEDULE_ALREADY_CREATED = 210;

    /**
     * A string field in the transaction has a UTF-8 encoding with the prohibited zero byte
     */
    INVALID_ZERO_BYTE_IN_STRING = 211;

    /**
     * A schedule being signed or deleted has already been deleted
     */
    SCHEDULE_ALREADY_DELETED = 212;

    /**
     * A schedule being signed or deleted has already been executed
     */
    SCHEDULE_ALREADY_EXECUTED = 213;

    /**
     * ConsensusSubmitMessage request's message size is larger than allowed.
     */
    MESSAGE_SIZE_TOO_LARGE = 214;

    /**
     * An operation was assigned to more than one throttle group in a given bucket
     */
    OPERATION_REPEATED_IN_BUCKET_GROUPS = 215;

    /**
     * The capacity needed to satisfy all opsPerSec groups in a bucket overflowed a signed 8-byte integral type
     */
    BUCKET_CAPACITY_OVERFLOW = 216;

    /**
     * Given the network size in the address book, the node-level capacity for an operation would never be enough to accept a single request; usually means a bucket burstPeriod should be increased
     */
    NODE_CAPACITY_NOT_SUFFICIENT_FOR_OPERATION = 217;

    /**
     * A bucket was defined without any throttle groups
     */
    BUCKET_HAS_NO_THROTTLE_GROUPS = 218;

    /**
     * A throttle group was granted zero opsPerSec
     */
    THROTTLE_GROUP_HAS_ZERO_OPS_PER_SEC = 219;

    /**
     * The throttle definitions file was updated, but some supported operations were not assigned a bucket
     */
    SUCCESS_BUT_MISSING_EXPECTED_OPERATION = 220;

    /**
     * The new contents for the throttle definitions system file were not valid protobuf
     */
    UNPARSEABLE_THROTTLE_DEFINITIONS = 221;

    /**
     * The new throttle definitions system file were invalid, and no more specific error could be divined
     */
    INVALID_THROTTLE_DEFINITIONS = 222;

    /**
     * The transaction references an account which has passed its expiration without renewal funds available, and currently remains in the ledger only because of the grace period given to expired entities
     */
    ACCOUNT_EXPIRED_AND_PENDING_REMOVAL = 223;

    /**
     * Invalid token max supply
     */
    INVALID_TOKEN_MAX_SUPPLY = 224;

    /**
     * Invalid token nft serial number
     */
    INVALID_TOKEN_NFT_SERIAL_NUMBER = 225;

    /**
     * Invalid nft id
     */
    INVALID_NFT_ID = 226;

    /**
     * Nft metadata is too long
     */
    METADATA_TOO_LONG = 227;

    /**
     * Repeated operations count exceeds the limit
     */
    BATCH_SIZE_LIMIT_EXCEEDED = 228;

    /**
     * The range of data to be gathered is out of the set boundaries
     */
    INVALID_QUERY_RANGE = 229;

    /**
     * A custom fractional fee set a denominator of zero
     */
    FRACTION_DIVIDES_BY_ZERO = 230;

    /**
     * The transaction payer could not afford a custom fee
     */
    INSUFFICIENT_PAYER_BALANCE_FOR_CUSTOM_FEE = 231 [deprecated = true];

    /**
     * More than 10 custom fees were specified
     */
    CUSTOM_FEES_LIST_TOO_LONG = 232;

    /**
     * Any of the feeCollector accounts for customFees is invalid
     */
    INVALID_CUSTOM_FEE_COLLECTOR = 233;

    /**
     * Any of the token Ids in customFees is invalid
     */
    INVALID_TOKEN_ID_IN_CUSTOM_FEES = 234;

    /**
     * Any of the token Ids in customFees are not associated to feeCollector
     */
    TOKEN_NOT_ASSOCIATED_TO_FEE_COLLECTOR = 235;

    /**
     * A token cannot have more units minted due to its configured supply ceiling
     */
    TOKEN_MAX_SUPPLY_REACHED = 236;

    /**
     * The transaction attempted to move an NFT serial number from an account other than its owner
     */
    SENDER_DOES_NOT_OWN_NFT_SERIAL_NO = 237;

    /**
     * A custom fee schedule entry did not specify either a fixed or fractional fee
     */
    CUSTOM_FEE_NOT_FULLY_SPECIFIED = 238;

    /**
     * Only positive fees may be assessed at this time
     */
    CUSTOM_FEE_MUST_BE_POSITIVE = 239;

    /**
     * Fee schedule key is not set on token
     */
    TOKEN_HAS_NO_FEE_SCHEDULE_KEY = 240;

    /**
     * A fractional custom fee exceeded the range of a 64-bit signed integer
     */
    CUSTOM_FEE_OUTSIDE_NUMERIC_RANGE = 241;

    /**
     * A royalty cannot exceed the total fungible value exchanged for an NFT
     */
    ROYALTY_FRACTION_CANNOT_EXCEED_ONE = 242;

    /**
     * Each fractional custom fee must have its maximum_amount, if specified, at least its minimum_amount
     */
    FRACTIONAL_FEE_MAX_AMOUNT_LESS_THAN_MIN_AMOUNT = 243;

    /**
     * A fee schedule update tried to clear the custom fees from a token whose fee schedule was already empty
     */
    CUSTOM_SCHEDULE_ALREADY_HAS_NO_FEES = 244;

    /**
     * Only tokens of type FUNGIBLE_COMMON can be used to as fee schedule denominations
     */
    CUSTOM_FEE_DENOMINATION_MUST_BE_FUNGIBLE_COMMON = 245;

    /**
     * Only tokens of type FUNGIBLE_COMMON can have fractional fees
     */
    CUSTOM_FRACTIONAL_FEE_ONLY_ALLOWED_FOR_FUNGIBLE_COMMON = 246;

    /**
     * The provided custom fee schedule key was invalid
     */
    INVALID_CUSTOM_FEE_SCHEDULE_KEY = 247;

    /**
     * The requested token mint metadata was invalid
     */
    INVALID_TOKEN_MINT_METADATA = 248;

    /**
     * The requested token burn metadata was invalid
     */
    INVALID_TOKEN_BURN_METADATA = 249;

    /**
     * The treasury for a unique token cannot be changed until it owns no NFTs
     */
    CURRENT_TREASURY_STILL_OWNS_NFTS = 250;

    /**
     * An account cannot be dissociated from a unique token if it owns NFTs for the token
     */
    ACCOUNT_STILL_OWNS_NFTS = 251;

    /**
     * A NFT can only be burned when owned by the unique token's treasury
     */
    TREASURY_MUST_OWN_BURNED_NFT = 252;

    /**
     * An account did not own the NFT to be wiped
     */
    ACCOUNT_DOES_NOT_OWN_WIPED_NFT = 253;

    /**
     * An AccountAmount token transfers list referenced a token type other than FUNGIBLE_COMMON
     */
    ACCOUNT_AMOUNT_TRANSFERS_ONLY_ALLOWED_FOR_FUNGIBLE_COMMON = 254;

    /**
     * All the NFTs allowed in the current price regime have already been minted
     */
    MAX_NFTS_IN_PRICE_REGIME_HAVE_BEEN_MINTED = 255;

    /**
     * The payer account has been marked as deleted
     */
    PAYER_ACCOUNT_DELETED = 256;

    /**
     * The reference chain of custom fees for a transferred token exceeded the maximum length of 2
     */
    CUSTOM_FEE_CHARGING_EXCEEDED_MAX_RECURSION_DEPTH = 257;

    /**
     * More than 20 balance adjustments were to satisfy a CryptoTransfer and its implied custom fee payments
     */
    CUSTOM_FEE_CHARGING_EXCEEDED_MAX_ACCOUNT_AMOUNTS = 258;

    /**
     * The sender account in the token transfer transaction could not afford a custom fee
     */
    INSUFFICIENT_SENDER_ACCOUNT_BALANCE_FOR_CUSTOM_FEE = 259;

    /**
     * Currently no more than 4,294,967,295 NFTs may be minted for a given unique token type
     */
    SERIAL_NUMBER_LIMIT_REACHED = 260;

    /**
     * Only tokens of type NON_FUNGIBLE_UNIQUE can have royalty fees
     */
    CUSTOM_ROYALTY_FEE_ONLY_ALLOWED_FOR_NON_FUNGIBLE_UNIQUE = 261;

    /**
     * The account has reached the limit on the automatic associations count.
     */
    NO_REMAINING_AUTOMATIC_ASSOCIATIONS = 262;

    /**
     * Already existing automatic associations are more than the new maximum automatic associations.
     */
    EXISTING_AUTOMATIC_ASSOCIATIONS_EXCEED_GIVEN_LIMIT = 263;

    /**
     * Cannot set the number of automatic associations for an account more than the maximum allowed
     * token associations <tt>tokens.maxPerAccount</tt>.
     */
    REQUESTED_NUM_AUTOMATIC_ASSOCIATIONS_EXCEEDS_ASSOCIATION_LIMIT = 264;

    /**
     * Token is paused. This Token cannot be a part of any kind of Transaction until unpaused.
     */
    TOKEN_IS_PAUSED = 265;

    /**
     * Pause key is not set on token
     */
    TOKEN_HAS_NO_PAUSE_KEY = 266;

    /**
     * The provided pause key was invalid
     */
    INVALID_PAUSE_KEY = 267;

    /**
     * The update file in a freeze transaction body must exist.
     */
    FREEZE_UPDATE_FILE_DOES_NOT_EXIST = 268;

    /**
     * The hash of the update file in a freeze transaction body must match the in-memory hash.
     */
    FREEZE_UPDATE_FILE_HASH_DOES_NOT_MATCH = 269;

    /**
     * A FREEZE_UPGRADE transaction was handled with no previous update prepared.
     */
    NO_UPGRADE_HAS_BEEN_PREPARED = 270;

    /**
     * A FREEZE_ABORT transaction was handled with no scheduled freeze.
     */
    NO_FREEZE_IS_SCHEDULED = 271;

    /**
     * The update file hash when handling a FREEZE_UPGRADE transaction differs from the file
     * hash at the time of handling the PREPARE_UPGRADE transaction.
     */
    UPDATE_FILE_HASH_CHANGED_SINCE_PREPARE_UPGRADE = 272;

    /**
     * The given freeze start time was in the (consensus) past.
     */
    FREEZE_START_TIME_MUST_BE_FUTURE = 273;

    /**
     * The prepared update file cannot be updated or appended until either the upgrade has
     * been completed, or a FREEZE_ABORT has been handled.
     */
    PREPARED_UPDATE_FILE_IS_IMMUTABLE = 274;

    /**
     * Once a freeze is scheduled, it must be aborted before any other type of freeze can
     * can be performed.
     */
    FREEZE_ALREADY_SCHEDULED = 275;

    /**
     * If an NMT upgrade has been prepared, the following operation must be a FREEZE_UPGRADE.
     * (To issue a FREEZE_ONLY, submit a FREEZE_ABORT first.)
     */
    FREEZE_UPGRADE_IN_PROGRESS = 276;

    /**
     * If an NMT upgrade has been prepared, the subsequent FREEZE_UPGRADE transaction must
     * confirm the id of the file to be used in the upgrade.
     */
    UPDATE_FILE_ID_DOES_NOT_MATCH_PREPARED = 277;

    /**
     * If an NMT upgrade has been prepared, the subsequent FREEZE_UPGRADE transaction must
     * confirm the hash of the file to be used in the upgrade.
     */
    UPDATE_FILE_HASH_DOES_NOT_MATCH_PREPARED = 278;

    /**
     * Consensus throttle did not allow execution of this transaction. System is throttled at
     * consensus level.
     */
    CONSENSUS_GAS_EXHAUSTED = 279;

    /**
     * A precompiled contract succeeded, but was later reverted.
     */
    REVERTED_SUCCESS = 280;

    /**
     * All contract storage allocated to the current price regime has been consumed.
     */
    MAX_STORAGE_IN_PRICE_REGIME_HAS_BEEN_USED = 281;

    /**
     * An alias used in a CryptoTransfer transaction is not the serialization of a primitive Key
     * message--that is, a Key with a single Ed25519 or ECDSA(secp256k1) public key and no
     * unknown protobuf fields.
     */
    INVALID_ALIAS_KEY = 282;

    /**
     * A fungible token transfer expected a different number of decimals than the involved
     * type actually has.
     */
    UNEXPECTED_TOKEN_DECIMALS = 283;

    /**
     * [Deprecated] The proxy account id is invalid or does not exist.
     */
    INVALID_PROXY_ACCOUNT_ID = 284 [deprecated = true];

    /**
     * The transfer account id in CryptoDelete transaction is invalid or does not exist.
     */
    INVALID_TRANSFER_ACCOUNT_ID = 285;

    /**
     * The fee collector account id in TokenFeeScheduleUpdate is invalid or does not exist.
     */
    INVALID_FEE_COLLECTOR_ACCOUNT_ID = 286;

    /**
     * The alias already set on an account cannot be updated using CryptoUpdate transaction.
     */
    ALIAS_IS_IMMUTABLE = 287;

    /**
     * An approved allowance specifies a spender account that is the same as the hbar/token
     * owner account.
     */
    SPENDER_ACCOUNT_SAME_AS_OWNER = 288;

    /**
     * The establishment or adjustment of an approved allowance cause the token allowance
     * to exceed the token maximum supply.
     */
    AMOUNT_EXCEEDS_TOKEN_MAX_SUPPLY = 289;

    /**
     * The specified amount for an approved allowance cannot be negative.
     */
    NEGATIVE_ALLOWANCE_AMOUNT = 290;

    /**
     * [Deprecated] The approveForAll flag cannot be set for a fungible token.
     */
    CANNOT_APPROVE_FOR_ALL_FUNGIBLE_COMMON = 291 [deprecated = true];

    /**
     * The spender does not have an existing approved allowance with the hbar/token owner.
     */
    SPENDER_DOES_NOT_HAVE_ALLOWANCE = 292;

    /**
     * The transfer amount exceeds the current approved allowance for the spender account.
     */
    AMOUNT_EXCEEDS_ALLOWANCE = 293;

    /**
     * The payer account of an approveAllowances or adjustAllowance transaction is attempting
     * to go beyond the maximum allowed number of allowances.
     */
    MAX_ALLOWANCES_EXCEEDED = 294;

    /**
     * No allowances have been specified in the approval transaction.
     */
    EMPTY_ALLOWANCES = 295;

    /**
     * [Deprecated] Spender is repeated more than once in Crypto or Token or NFT allowance lists in a single
     * CryptoApproveAllowance transaction.
     */
    SPENDER_ACCOUNT_REPEATED_IN_ALLOWANCES = 296 [deprecated = true];

    /**
     * [Deprecated] Serial numbers are repeated in nft allowance for a single spender account
     */
    REPEATED_SERIAL_NUMS_IN_NFT_ALLOWANCES = 297 [deprecated = true];

    /**
     * Fungible common token used in NFT allowances
     */
    FUNGIBLE_TOKEN_IN_NFT_ALLOWANCES = 298;

    /**
     * Non fungible token used in fungible token allowances
     */
    NFT_IN_FUNGIBLE_TOKEN_ALLOWANCES = 299;

    /**
     * The account id specified as the owner is invalid or does not exist.
     */
    INVALID_ALLOWANCE_OWNER_ID = 300;

    /**
     * The account id specified as the spender is invalid or does not exist.
     */
    INVALID_ALLOWANCE_SPENDER_ID = 301;

    /**
     * [Deprecated] If the CryptoDeleteAllowance transaction has repeated crypto or token or Nft allowances to delete.
     */
    REPEATED_ALLOWANCES_TO_DELETE = 302 [deprecated = true];

    /**
     * If the account Id specified as the delegating spender is invalid or does not exist.
     */
    INVALID_DELEGATING_SPENDER = 303;

    /**
     * The delegating Spender cannot grant approveForAll allowance on a NFT token type for another spender.
     */
    DELEGATING_SPENDER_CANNOT_GRANT_APPROVE_FOR_ALL = 304;

    /**
     * The delegating Spender cannot grant allowance on a NFT serial for another spender as it doesnt not have approveForAll
     * granted on token-owner.
     */
    DELEGATING_SPENDER_DOES_NOT_HAVE_APPROVE_FOR_ALL = 305;

    /**
     * The scheduled transaction could not be created because it's expiration_time was too far in the future.
     */
    SCHEDULE_EXPIRATION_TIME_TOO_FAR_IN_FUTURE = 306;

    /**
     * The scheduled transaction could not be created because it's expiration_time was less than or equal to the consensus time.
     */
    SCHEDULE_EXPIRATION_TIME_MUST_BE_HIGHER_THAN_CONSENSUS_TIME = 307;

    /**
     * The scheduled transaction could not be created because it would cause throttles to be violated on the specified expiration_time.
     */
    SCHEDULE_FUTURE_THROTTLE_EXCEEDED = 308;

    /**
     * The scheduled transaction could not be created because it would cause the gas limit to be violated on the specified expiration_time.
     */
    SCHEDULE_FUTURE_GAS_LIMIT_EXCEEDED = 309;

    /**
     * The ethereum transaction either failed parsing or failed signature validation, or some other EthereumTransaction error not covered by another response code.
     */
    INVALID_ETHEREUM_TRANSACTION = 310;

    /**
     * EthereumTransaction was signed against a chainId that this network does not support.
     */
    WRONG_CHAIN_ID = 311;

    /**
     * This transaction specified an ethereumNonce that is not the current ethereumNonce of the account.
     */
    WRONG_NONCE = 312;

    /**
     * The ethereum transaction specified an access list, which the network does not support.
     */
    ACCESS_LIST_UNSUPPORTED = 313;

    /**
     * A schedule being signed or deleted has passed it's expiration date and is pending execution if needed and then expiration.
     */
    SCHEDULE_PENDING_EXPIRATION = 314;

    /**
     * A selfdestruct or ContractDelete targeted a contract that is a token treasury.
     */
    CONTRACT_IS_TOKEN_TREASURY = 315;

    /**
     * A selfdestruct or ContractDelete targeted a contract with non-zero token balances.
     */
    CONTRACT_HAS_NON_ZERO_TOKEN_BALANCES = 316;

    /**
     * A contract referenced by a transaction is "detached"; that is, expired and lacking any
     * hbar funds for auto-renewal payment---but still within its post-expiry grace period.
     */
    CONTRACT_EXPIRED_AND_PENDING_REMOVAL = 317;

    /**
     * A ContractUpdate requested removal of a contract's auto-renew account, but that contract has
     * no auto-renew account.
     */
    CONTRACT_HAS_NO_AUTO_RENEW_ACCOUNT = 318;

    /**
     * A delete transaction submitted via HAPI set permanent_removal=true
     */
    PERMANENT_REMOVAL_REQUIRES_SYSTEM_INITIATION = 319;

    /*
     * A CryptoCreate or ContractCreate used the deprecated proxyAccountID field.
     */
    PROXY_ACCOUNT_ID_FIELD_IS_DEPRECATED = 320;

    /**
     * An account set the staked_account_id to itself in CryptoUpdate or ContractUpdate transactions.
     */
    SELF_STAKING_IS_NOT_ALLOWED = 321;

    /**
     * The staking account id or staking node id given is invalid or does not exist.
     */
    INVALID_STAKING_ID = 322;

    /**
     * Native staking, while implemented, has not yet enabled by the council.
     */
    STAKING_NOT_ENABLED = 323;

    /**
     * The range provided in UtilPrng transaction is negative.
     */
    INVALID_PRNG_RANGE = 324;

    /**
     * The maximum number of entities allowed in the current price regime have been created.
     */
    MAX_ENTITIES_IN_PRICE_REGIME_HAVE_BEEN_CREATED = 325;

    /**
    * The full prefix signature for precompile is not valid
    */
    INVALID_FULL_PREFIX_SIGNATURE_FOR_PRECOMPILE = 326;

    /**
    * The combined balances of a contract and its auto-renew account (if any) did not cover
    * the rent charged for net new storage used in a transaction.
    */
    INSUFFICIENT_BALANCES_FOR_STORAGE_RENT = 327;

    /**
    * A contract transaction tried to use more than the allowed number of child records, via
    * either system contract records or internal contract creations.
    */
    MAX_CHILD_RECORDS_EXCEEDED = 328;

    /**
    * The combined balances of a contract and its auto-renew account (if any) or balance of an account did not cover
    * the auto-renewal fees in a transaction.
    */
    INSUFFICIENT_BALANCES_FOR_RENEWAL_FEES = 329;

    /**
    * A transaction's protobuf message includes unknown fields; could mean that a client
    * expects not-yet-released functionality to be available.
    */
    TRANSACTION_HAS_UNKNOWN_FIELDS = 330;

    /**
     * The account cannot be modified. Account's key is not set
     */
    ACCOUNT_IS_IMMUTABLE = 331;

    /**
     * An alias that is assigned to an account or contract cannot be assigned to another account or contract.
     */
    ALIAS_ALREADY_ASSIGNED = 332;

    /**
     * A provided metadata key was invalid. Verification includes, for example, checking the size of Ed25519 and ECDSA(secp256k1) public keys.
     */
    INVALID_METADATA_KEY = 333;

    /**
     * Metadata key is not set on token
     */
    TOKEN_HAS_NO_METADATA_KEY = 334;

    /**
     * Token Metadata is not provided
     */
    MISSING_TOKEN_METADATA = 335;
    /**
     * NFT serial numbers are missing in the TokenUpdateNftsTransactionBody
     */
    MISSING_SERIAL_NUMBERS = 336;

    /**
     * Admin key is not set on token
     */
    TOKEN_HAS_NO_ADMIN_KEY = 337;

    /**
     * A transaction failed because the consensus node identified is
     * deleted from the address book.
     */
    NODE_DELETED = 338;

    /**
     * A transaction failed because the consensus node identified is not valid or
     * does not exist in state.
     */
    INVALID_NODE_ID = 339;

    /**
     * A transaction failed because one or more entries in the list of
     * service endpoints for the `gossip_endpoint` field is invalid.<br/>
     * The most common cause for this response is a service endpoint that has
     * the domain name (DNS) set rather than address and port.
     */
    INVALID_GOSSIP_ENDPOINT = 340;

    /**
     * A transaction failed because the node account identifier provided
     * does not exist or is not valid.<br/>
     * One common source of this error is providing a node account identifier
     * using the "alias" form rather than "numeric" form.
     */
    INVALID_NODE_ACCOUNT_ID = 341;

    /**
     * A transaction failed because the description field cannot be encoded
     * as UTF-8 or is more than 100 bytes when encoded.
     */
    INVALID_NODE_DESCRIPTION = 342;

    /**
     * A transaction failed because one or more entries in the list of
     * service endpoints for the `service_endpoint` field is invalid.<br/>
     * The most common cause for this response is a service endpoint that has
     * the domain name (DNS) set rather than address and port.
     */
    INVALID_SERVICE_ENDPOINT = 343;

    /**
     * A transaction failed because the TLS certificate provided for the
     * node is missing or invalid.<br/>
     * The certificate MUST be a TLS certificate of a type permitted for gossip
     * signatures.<br/>
     * The value presented MUST be a UTF-8 NFKD encoding of the TLS
     * certificate.<br/>
     * The certificate encoded MUST be in PEM format.<br/>
     * The `gossip_ca_certificate` field is REQUIRED and MUST NOT be empty.
     */
    INVALID_GOSSIP_CA_CERTIFICATE = 344;

    /**
     * A transaction failed because the hash provided for the gRPC certificate
     * is present but invalid.<br/>
     * The `grpc_certificate_hash` MUST be a SHA-384 hash.<br/>
     * The input hashed MUST be a UTF-8 NFKD encoding of the actual TLS
     * certificate.<br/>
     * The certificate to be encoded MUST be in PEM format.
     */
    INVALID_GRPC_CERTIFICATE = 345;

    /**
     * The maximum automatic associations value is not valid.<br/>
     * The most common cause for this error is a value less than `-1`.
     */
    INVALID_MAX_AUTO_ASSOCIATIONS = 346;

    /**
     * The maximum number of nodes allowed in the address book have been created.
     */
    MAX_NODES_CREATED = 347;

    /**
     * In ServiceEndpoint, domain_name and ipAddressV4 are mutually exclusive
     */
    IP_FQDN_CANNOT_BE_SET_FOR_SAME_ENDPOINT = 348;

    /**
     *  Fully qualified domain name is not allowed in gossip_endpoint
     */
    GOSSIP_ENDPOINT_CANNOT_HAVE_FQDN = 349;

    /**
     * In ServiceEndpoint, domain_name size too large
     */
    FQDN_SIZE_TOO_LARGE = 350;

    /**
     * ServiceEndpoint is invalid
     */
    INVALID_ENDPOINT = 351;

    /**
     * The number of gossip endpoints exceeds the limit
     */
    GOSSIP_ENDPOINTS_EXCEEDED_LIMIT = 352;

    /**
     * The transaction attempted to use duplicate `TokenReference`.<br/>
     * This affects `TokenReject` attempting to reject same token reference more than once.
     */
    TOKEN_REFERENCE_REPEATED = 353;

    /**
     * The account id specified as the owner in `TokenReject` is invalid or does not exist.
     */
    INVALID_OWNER_ID = 354;

    /**
     * The transaction attempted to use more than the allowed number of `TokenReference`.
     */
    TOKEN_REFERENCE_LIST_SIZE_LIMIT_EXCEEDED = 355;

    /**
     * The number of service endpoints exceeds the limit
     */
    SERVICE_ENDPOINTS_EXCEEDED_LIMIT = 356;

    /*
     * The IPv4 address is invalid
     */
    INVALID_IPV4_ADDRESS = 357;

    /**
     * The transaction attempted to use empty `TokenReference` list.
     */
    EMPTY_TOKEN_REFERENCE_LIST = 358;

    /*
     * The node account is not allowed to be updated
     */
    UPDATE_NODE_ACCOUNT_NOT_ALLOWED = 359;

    /*
     * The token has no metadata or supply key
     */
    TOKEN_HAS_NO_METADATA_OR_SUPPLY_KEY = 360;

    /**
    * The transaction attempted to the use an empty List of `PendingAirdropId`.
    */
    EMPTY_PENDING_AIRDROP_ID_LIST = 361;

    /**
    * The transaction attempted to the same `PendingAirdropId` twice.
    */
    PENDING_AIRDROP_ID_REPEATED = 362;

    /**
    * The transaction attempted to use more than the allowed number of `PendingAirdropId`.
    */
    PENDING_AIRDROP_ID_LIST_TOO_LONG = 363;

    /*
    * A pending airdrop already exists for the specified NFT.
    */
    PENDING_NFT_AIRDROP_ALREADY_EXISTS = 364;

    /*
     * The identified account is sender for one or more pending airdrop(s)
     * and cannot be deleted.<br/>
     * Requester should cancel all pending airdrops before resending
     * this transaction.
     */
    ACCOUNT_HAS_PENDING_AIRDROPS = 365;

    /**
     * Consensus throttle did not allow execution of this transaction.<br/>
     * The transaction should be retried after a modest delay.
     */
    THROTTLED_AT_CONSENSUS = 366;

    /**
     * The provided pending airdrop id is invalid.<br/>
     * This pending airdrop MAY already be claimed or cancelled.
     * <p>
     * The client SHOULD query a mirror node to determine the current status of
     * the pending airdrop.
     */
    INVALID_PENDING_AIRDROP_ID = 367;

    /**
     * The token to be airdropped has a fallback royalty fee and cannot be
     * sent or claimed via an airdrop transaction.
     */
    TOKEN_AIRDROP_WITH_FALLBACK_ROYALTY = 368;

    /**
     * This airdrop claim is for a pending airdrop with an invalid token.<br/>
     * The token might be deleted, or the sender may not have enough tokens
     * to fulfill the offer.
     * <p>
     * The client SHOULD query mirror node to determine the status of the pending
     * airdrop and whether the sender can fulfill the offer.
     */
    INVALID_TOKEN_IN_PENDING_AIRDROP = 369;

    /**
     * A scheduled transaction configured to wait for expiry to execute was given
     * an expiry time at which there is already too many transactions scheduled to
     * expire; its creation must be retried with a different expiry.
     */
    SCHEDULE_EXPIRY_IS_BUSY = 370;

    /**
     * The provided gRPC certificate hash is invalid.
     */
    INVALID_GRPC_CERTIFICATE_HASH = 371;

    /**
     * A scheduled transaction configured to wait for expiry to execute was not
     * given an explicit expiration time.
     */
<<<<<<< HEAD
    MISSING_EXPIRY_TIME = 374;

    /**
     * A contract operation attempted to schedule another transaction after it
     * had already scheduled a recursive contract call.
     */
    NO_SCHEDULING_ALLOWED_AFTER_SCHEDULED_RECURSION = 375;

    /**
     * A contract can schedule recursive calls a finite number of times (this is
     * approximately four million times with typical network configuration.)
     */
    RECURSIVE_SCHEDULING_LIMIT_REACHED = 376;
=======
    MISSING_EXPIRY_TIME = 372;
>>>>>>> 1901fc3e
}<|MERGE_RESOLUTION|>--- conflicted
+++ resolved
@@ -1610,21 +1610,17 @@
      * A scheduled transaction configured to wait for expiry to execute was not
      * given an explicit expiration time.
      */
-<<<<<<< HEAD
-    MISSING_EXPIRY_TIME = 374;
+    MISSING_EXPIRY_TIME = 372;
 
     /**
      * A contract operation attempted to schedule another transaction after it
      * had already scheduled a recursive contract call.
      */
-    NO_SCHEDULING_ALLOWED_AFTER_SCHEDULED_RECURSION = 375;
+    NO_SCHEDULING_ALLOWED_AFTER_SCHEDULED_RECURSION = 373;
 
     /**
      * A contract can schedule recursive calls a finite number of times (this is
      * approximately four million times with typical network configuration.)
      */
-    RECURSIVE_SCHEDULING_LIMIT_REACHED = 376;
-=======
-    MISSING_EXPIRY_TIME = 372;
->>>>>>> 1901fc3e
+    RECURSIVE_SCHEDULING_LIMIT_REACHED = 374;
 }