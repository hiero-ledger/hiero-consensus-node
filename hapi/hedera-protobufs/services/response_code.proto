--- conflicted
+++ resolved
@@ -1680,35 +1680,23 @@
     MAX_CUSTOM_FEE_LIMIT_EXCEEDED = 381;
 
     /**
-<<<<<<< HEAD
-     * No provided max custom fee, or there are no corresponding
-     * topic fees.
-=======
      * There are no corresponding custom fees.
->>>>>>> aa773a6b
      */
     NO_VALID_MAX_CUSTOM_FEE = 382;
 
     /**
-<<<<<<< HEAD
+     * The provided list contains invalid max custom fee.
+     */
+    INVALID_MAX_CUSTOM_FEES = 383;
+
+    /**
      * The provided max custom fee list contains fees with
      * duplicate denominations.
      */
-    DUPLICATE_DENOMINATION_IN_MAX_CUSTOM_FEE_LIST = 383;
-=======
-     * The provided list contains invalid max custom fee.
-     */
-    INVALID_MAX_CUSTOM_FEES = 383;
-
-    /**
-     * The provided max custom fee list contains fees with
-     * duplicate denominations.
-     */
     DUPLICATE_DENOMINATION_IN_MAX_CUSTOM_FEE_LIST = 384;
 
     /**
      * Max custom fees list is not supported for this operation.
      */
     MAX_CUSTOM_FEES_IS_NOT_SUPPORTED = 385;
->>>>>>> aa773a6b
 }