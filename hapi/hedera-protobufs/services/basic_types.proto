--- conflicted
+++ resolved
@@ -1660,40 +1660,39 @@
     StateSignatureTransaction = 100;
 
     /**
-<<<<<<< HEAD
+     * Publish a hinTS key to the network.
+     */
+    HintsKeyPublication = 101;
+
+    /**
+     * Vote for a particular preprocessing output of a hinTS construction.
+     */
+    HintsPreprocessingVote = 102;
+
+    /**
+     * Sign a partial signature for the active hinTS construction.
+     */
+    HintsPartialSignature = 103;
+
+    /**
+     * Sign a particular history assembly.
+     */
+    HistoryAssemblySignature = 104;
+
+    /**
+     * Publish a roster history proof key to the network.
+     */
+    HistoryProofKeyPublication = 105;
+
+    /**
+     * Vote for a particular history proof.
+     */
+    HistoryProofVote = 106;
+
+    /**
      * Submit a batch of transactions to run atomically
      */
-    AtomicBatch = 101;
-=======
-     * Publish a hinTS key to the network.
-     */
-    HintsKeyPublication = 101;
-
-    /**
-     * Vote for a particular preprocessing output of a hinTS construction.
-     */
-    HintsPreprocessingVote = 102;
-
-    /**
-     * Sign a partial signature for the active hinTS construction.
-     */
-    HintsPartialSignature = 103;
-
-    /**
-     * Sign a particular history assembly.
-     */
-    HistoryAssemblySignature = 104;
-
-    /**
-     * Publish a roster history proof key to the network.
-     */
-    HistoryProofKeyPublication = 105;
-
-    /**
-     * Vote for a particular history proof.
-     */
-    HistoryProofVote = 106;
->>>>>>> 76f81aad
+    AtomicBatch = 107;
 }
 
 /**
