/**
 * # Custom Fees
 * Fees defined by token creators that are charged as part of each
 * transfer of that token type.
 *
 * ### Keywords
 * The key words "MUST", "MUST NOT", "REQUIRED", "SHALL", "SHALL NOT",
 * "SHOULD", "SHOULD NOT", "RECOMMENDED", "MAY", and "OPTIONAL" in this
 * document are to be interpreted as described in
 * [RFC2119](https://www.ietf.org/rfc/rfc2119) and clarified in
 * [RFC8174](https://www.ietf.org/rfc/rfc8174).
 */
syntax = "proto3";

package proto;

/*
 * Copyright (C) 2018-2024 Hedera Hashgraph, LLC
 *
 * Licensed under the Apache License, Version 2.0 (the "License");
 * you may not use this file except in compliance with the License.
 * You may obtain a copy of the License at
 *
 *      http://www.apache.org/licenses/LICENSE-2.0
 *
 * Unless required by applicable law or agreed to in writing, software
 * distributed under the License is distributed on an "AS IS" BASIS,
 * WITHOUT WARRANTIES OR CONDITIONS OF ANY KIND, either express or implied.
 * See the License for the specific language governing permissions and
 * limitations under the License.
 */

option java_package = "com.hederahashgraph.api.proto.java";
// <<<pbj.java_package = "com.hedera.hapi.node.transaction">>> This comment is special code for setting PBJ Compiler java package
option java_multiple_files = true;

import "basic_types.proto";

/**
 * A descriptor for a fee based on a portion of the tokens transferred.
 *
 * This fee option describes fees as a fraction of the amount of
 * fungible/common token(s) transferred.  The fee also describes a minimum
 * and maximum amount, both of which are OPTIONAL.
 *
 * This type of fee SHALL be assessed only for fungible/common tokens.<br/>
 * This type of fee MUST NOT be defined for a non-fungible/unique
 * token type.<br/>
 * This fee SHALL be paid with the same type of tokens as those
 * transferred.<br/>
 * The fee MAY be subtracted from the transferred tokens, or MAY be assessed
 * to the sender in addition to the tokens actually transferred, based on
 * the `net_of_transfers` field.
 *
 * When a single transaction sends tokens from one sender to multiple
 * recipients, and the `net_of_transfers` flag is false, the network
 * SHALL attempt to evenly assess the total fee across all recipients
 * proportionally. This may be inexact and, particularly when there are
 * large differences between recipients, MAY result in small deviations
 * from an ideal "fair" distribution.<br/>
 * If the sender lacks sufficient tokens to pay fees, or the assessment
 * of custom fees reduces the net amount transferred to or below zero,
 * the transaction MAY fail due to insufficient funds to pay all fees.
 */
message FractionalFee {
    /**
     * A Fraction of the transferred tokens to assess as a fee.<br/>
     * This value MUST be less than or equal to one.<br/>
     * This value MUST be greater than zero.
     */
    Fraction fractional_amount = 1;

    /**
     * A minimum fee to charge, in units of 10<sup>-decimals</sup> tokens.
     * <p>
     * This value is OPTIONAL, with a default of `0` indicating no minimum.<br/>
     * If set, this value MUST be greater than zero.<br/>
     * If set, all transfers SHALL pay at least this amount.
     */
    int64 minimum_amount = 2;

    /**
     * A maximum fee to charge, in units of 10<sup>-decimals</sup> tokens.
     * <p>
     * This value is OPTIONAL, with a default of `0` indicating no maximum.<br/>
     * If set, this value MUST be greater than zero.<br/>
     * If set, any fee charged SHALL NOT exceed this value.<br/>
     * This value SHOULD be strictly greater than `minimum_amount`.
     * If this amount is less than or equal to `minimum_amount`, then
     * the fee charged SHALL always be equal to this value and
     * `fractional_amount` SHALL NOT have any effect.
     */
    int64 maximum_amount = 3;

    /**
     * Flag requesting to assess the calculated fee against the sender,
     * without reducing the amount transferred.<br/>
     * #### Effects of this flag
     * <ol>
     *   <li>If this value is true
     *     <ul>
     *       <li>The receiver of a transfer SHALL receive the entire
     *           amount sent.</li>
     *       <li>The fee SHALL be charged to the sender as an additional
     *           amount, increasing the token transfer debit.</li>
     *     </ul>
     *   </li>
     *   <li>If this value is false
     *     <ul>
     *       <li>The receiver of a transfer SHALL receive the amount sent
     *           _after_ deduction of the calculated fee.</li>
     *     </ul>
     *   </li>
     * </ol>
     */
    bool net_of_transfers = 4;
}

/**
 * A fixed fee to assess for each token transfer, regardless of the
 * amount transferred.<br/>
 * This fee type describes a fixed fee for each transfer of a token type.
 *
 * The fee SHALL be charged to the `sender` for the token transfer
 * transaction.<br/>
 * This fee MAY be assessed in HBAR, the token type transferred, or any
 * other token type, as determined by the `denominating_token_id` field.
 */
message FixedFee {
    /**
     * The amount to assess for each transfer.
     * <p>
     * This value MUST be greater than `0`.<br/>
     * This amount is expressed in units of 10<sup>-decimals</sup> tokens.
     */
    int64 amount = 1;

    /**
     * The token type used to pay the assessed fee.
     * <p>
     * If this is unset, the fee SHALL be assessed in HBAR.<br/>
     * If this is set, the fee SHALL be assessed in the token identified.
     * This MAY be any token type. Custom fees assessed in other token types
     * are more likely to fail, however, and it is RECOMMENDED that token
     * creators denominate custom fees in the transferred token, HBAR, or
     * well documented and closely related token types.<br/>
     * If this value is set to `0.0.0` in the `tokenCreate` transaction, it
     * SHALL be replaced with the `TokenID` of the newly created token.
     */
    TokenID denominating_token_id = 2;
}

/**
 * A fee to assess during a CryptoTransfer that changes ownership of a
 * non-fungible/unique (NFT) token.<br/>
 * This message defines the fraction of the fungible value exchanged for an
 * NFT that the ledger should collect as a royalty.
 * "Fungible value" includes both HBAR (ℏ) and units of fungible HTS tokens.
 * When the NFT sender does not receive any fungible value, the ledger will
 * assess the fallback fee, if present, to the new NFT owner. Royalty fees
 * can only be added to non-fungible/unique tokens.
 *
 * #### Important Note
 * > Users should be aware that native royalty fees are _strictly_ a
 * > convenience feature, SHALL NOT be guaranteed, and the network SHALL NOT
 * > enforce _inescapable_ royalties on the exchange of a unique NFT.<br/>
 * > For _one_ example, if the counterparties agree to split their value
 * > transfer and NFT exchange into separate transactions, the network cannot
 * > possibly determine the value exchanged. Even trustless transactions,
 * > using a smart contract or other form of escrow, can arrange such split
 * > transactions as a single _logical_ transfer.
 *
 * Counterparties that wish to _respect_ creator royalties MUST follow the
 * pattern the network recognizes.
 * <div style="margin-left: 2em; margin-top: -0.8em">
 * A single transaction MUST contain all three elements, transfer of the NFT,
 * debit of fungible value from the receiver, and credit of fungible value to
 * the sender, in order for the network to accurately assess royalty fees.
 * </div>
 * <div style="margin-left: 1em; margin-top: -0.8em">
 * Two examples are presented here.
 * <div style="margin-left: 1em">
 * The NFT sender and receiver MUST both sign a single `cryptoTransfer` that
 * transfers the NFT from sender to receiver, debits the fungible value from
 * the receiver, and credits the sender with the fungible value the receiver
 * is exchanging for the NFT.<br/>
 * A marketplace using an approved spender account for an escrow transaction
 * MUST credit the account selling the NFT in the same `cryptoTransfer`
 * transaction that transfers the NFT to, and deducts fungible value from,
 * the buying account.
 * </div></div>
 * This type of fee MAY NOT produce accurate results if multiple transfers
 * are executed in a single transaction. It is RECOMMENDED that each
 * NFT subject to royalty fees be transferred separately and without
 * unrelated fungible token transfers.
 *
 * The network SHALL NOT consider third-party transfers, including
 * "approved spender" accounts, in collecting royalty fees. An honest
 * broker MUST ensure that transfer of an NFT and payment delivered to
 * the sender are present in the same transaction.
 * There is an
 * [open suggestion](https://github.com/hashgraph/hedera-improvement-proposal/discussions/578)
 * that proposes to broaden the scope of transfers from which the network
 * automatically collects royalties to cover related third parties. If this
 * interests or concerns you, please add your voice to that discussion.
 */
message RoyaltyFee {
    /**
     * The fraction of fungible value exchanged for an NFT to collect
     * as royalty.
     * <p>
     * This SHALL be applied once to the total fungible value transferred
     * for the transaction.<br/>
     * There SHALL NOT be any adjustment based on multiple transfers
     * involving the NFT sender as part of a single transaction.
     */
    Fraction exchange_value_fraction = 1;

    /**
     * A fixed fee to assess if no fungible value is known to be traded
     * for the NFT.
     * <p>
     * If an NFT is transferred without a corresponding transfer of
     * _fungible_ value returned in the same transaction, the network
     * SHALL charge this fee as a fallback.<br/>
     * Fallback fees MAY have unexpected effects when interacting with
     * escrow, market transfers, and smart contracts.
     * It is RECOMMENDED that developers carefully consider possible
     * effects from fallback fees when designing systems that facilitate
     * the transfer of NFTs.
     */
    FixedFee fallback_fee = 2;
}

/**
 * A transfer fee to assess during a CryptoTransfer.<br/>
 * This fee applies to transactions that transfer units of the token to
 * which the fee is attached. A custom fee may be either fixed or fractional,
 * and must specify a fee collector account to receive the assessed fees.
 *
 * Custom fees MUST be greater than zero (0).
 */
message CustomFee {
    oneof fee {
        /**
         * A fixed fee to be charged to the `sender` for every token transfer.
         * <p>
         * This type of fee MAY be defined for any token type.<br/>
         * This type of fee MAY be more consistent and reliable than
         * other types.
         */
        FixedFee fixed_fee = 1;

        /**
         * A fee defined as a fraction of the tokens transferred.
         * <p>
         * This type of fee MUST NOT be defined for a non-fungible/unique
         * token type.<br/>
         * This fee MAY be charged to either sender, as an increase to the
         * amount sent, or receiver, as a reduction to the amount received.
         */
        FractionalFee fractional_fee = 2;

        /**
         * A fee charged as royalty for any transfer of a
         * non-fungible/unique token.
         * <p>
         * This type of fee MUST NOT be defined for a
         * fungible/common token type.
         */
        RoyaltyFee royalty_fee = 4;

    }
    /**
     * The account to receive the custom fee.
     */
    AccountID fee_collector_account_id = 3;

    /**
     * Flag indicating to exempt all custom fee collector accounts for this
     * token type from paying this custom fee when sending tokens.
     * <p>
     * The treasury account for a token, and the account identified by the
     * `fee_collector_account_id` field of this `CustomFee` are always exempt
     * from this custom fee to avoid redundant and unnecessary transfers.
     * If this value is `true` then the account(s) identified in
     * `fee_collector_account_id` for _all_ custom fee definitions for this
     * token type SHALL also be exempt from this custom fee.
     * This behavior is specified in HIP-573.
     */
    bool all_collectors_are_exempt = 5;
}

/**
 * Description of a transfer added to a `cryptoTransfer` transaction that
 * satisfies custom fee requirements.
 *
 * It is important to note that this is not the actual transfer. The transfer
 * of value SHALL be merged into the original transaction to minimize the
 * number of actual transfers. This descriptor presents the fee assessed
 * separately in the record stream so that the details of the fee assessed
 * are not hidden in this process.
 */
message AssessedCustomFee {
<<<<<<< HEAD
  /**
   * The number of units assessed for the fee
   */
  int64 amount = 1;

  /**
   * The denomination of the fee; taken as hbar if left unset
   */
  TokenID token_id = 2;

  /**
   * The account to receive the assessed fee
   */
  AccountID fee_collector_account_id = 3;

  /**
   * The account(s) whose final balances would have been higher in the absence of this assessed fee
   */
  repeated AccountID effective_payer_account_id = 4;
}

/**
 * A custom fee definition for a consensus topic.
 * <p>
 * This fee definition is specific to an Hedera Consensus Service (HCS) topic
 * and SHOULD NOT be used in any other context.<br/>
 * All fields for this message are REQUIRED.<br/>
 * Only "fixed" fee definitions are supported because there is no basis for
 * a fractional fee on a consensus submit transaction.
 */
message ConsensusCustomFee {
  /**
   * A fixed custom fee.
   * <p>
   * The amount of HBAR or other token described by this `FixedFee` SHALL
   * be charged to the transction payer for each message submitted to a
   * topic that assigns this consensus custom fee.
   */
  FixedFee fixed_fee = 1;

  /**
   * A collection account identifier.
   * <p>
   * All amounts collected for this consensus custom fee SHALL be transferred
   * to the account identified by this field.
   */
  AccountID fee_collector_account_id = 2;
}

/**
 * A wrapper around a consensus custom fee list.<br/>
 * This wrapper exists to enable an update transaction to differentiate between
 *  a field that is not set and an empty list of custom fees.
 * <p>
 * An _unset_ field of this type SHALL NOT modify existing values.<br/>
 * A _set_ field of this type with an empty `fees` list SHALL remove any
 *  existing values.
 */
message ConsensusCustomFeeList {
  /**
   * A set of custom fee definitions.<br/>
   * These are fees to be assessed for each submit to a topic.
   */
  repeated ConsensusCustomFee fees = 1;
}

/**
 * A wrapper for fee exempt key list.<br/>
 * This wrapper exists to enable an update transaction to differentiate between
 * a field that is not set and an empty list of keys.
 * <p>
 * An _unset_ field of this type SHALL NOT modify existing values.<br/>
 * A _set_ field of this type with an empty `keys` list SHALL remove any
 * existing values.
 */
message FeeExemptKeyList {
  /**
   * A set of keys.<br/>
   * The keys in this list are permitted to submit messages to the
   * topic without paying the topic's custom fees.
   * <p>
   * If a submit transaction is signed by _any_ key included in this set,
   * custom fees SHALL NOT be charged for that transaction.
   */
   repeated Key keys = 1;
=======
    /**
     * An amount of tokens assessed for this custom fee.
     * <p>
     * This shall be expressed in units of 10<sup>-decimals</sup> tokens.
     */
    int64 amount = 1;

    /**
     * The token transferred to satisfy this fee.
     * <p>
     * If the token transferred is HBAR, this field SHALL NOT be set.
     */
    TokenID token_id = 2;

    /**
     * An account that received the fee assessed.
     * <p>
     * This SHALL NOT be the sender or receiver of the original
     * cryptoTransfer transaction.
     */
    AccountID fee_collector_account_id = 3;

    /**
     * An account that provided the tokens assessed as a fee.
     * <p>
     * This SHALL be the account that _would have_ had a higher balance
     * absent the fee. In most cases this SHALL be the `sender`, but
     * some _fractional_ fees reduce the amount transferred, and in those
     * cases the `receiver` SHALL be the effective payer for the fee.<br/>
     * There are currently no situations where a third party pays a custom
     * fee. This MAY change in a future release.
     */
    repeated AccountID effective_payer_account_id = 4;
>>>>>>> 4aa1d5f6
}<|MERGE_RESOLUTION|>--- conflicted
+++ resolved
@@ -302,26 +302,39 @@
  * are not hidden in this process.
  */
 message AssessedCustomFee {
-<<<<<<< HEAD
-  /**
-   * The number of units assessed for the fee
-   */
-  int64 amount = 1;
-
-  /**
-   * The denomination of the fee; taken as hbar if left unset
-   */
-  TokenID token_id = 2;
-
-  /**
-   * The account to receive the assessed fee
-   */
-  AccountID fee_collector_account_id = 3;
-
-  /**
-   * The account(s) whose final balances would have been higher in the absence of this assessed fee
-   */
-  repeated AccountID effective_payer_account_id = 4;
+    /**
+     * An amount of tokens assessed for this custom fee.
+     * <p>
+     * This shall be expressed in units of 10<sup>-decimals</sup> tokens.
+     */
+    int64 amount = 1;
+
+    /**
+     * The token transferred to satisfy this fee.
+     * <p>
+     * If the token transferred is HBAR, this field SHALL NOT be set.
+     */
+    TokenID token_id = 2;
+
+    /**
+     * An account that received the fee assessed.
+     * <p>
+     * This SHALL NOT be the sender or receiver of the original
+     * cryptoTransfer transaction.
+     */
+    AccountID fee_collector_account_id = 3;
+
+    /**
+     * An account that provided the tokens assessed as a fee.
+     * <p>
+     * This SHALL be the account that _would have_ had a higher balance
+     * absent the fee. In most cases this SHALL be the `sender`, but
+     * some _fractional_ fees reduce the amount transferred, and in those
+     * cases the `receiver` SHALL be the effective payer for the fee.<br/>
+     * There are currently no situations where a third party pays a custom
+     * fee. This MAY change in a future release.
+     */
+    repeated AccountID effective_payer_account_id = 4;
 }
 
 /**
@@ -388,39 +401,4 @@
    * custom fees SHALL NOT be charged for that transaction.
    */
    repeated Key keys = 1;
-=======
-    /**
-     * An amount of tokens assessed for this custom fee.
-     * <p>
-     * This shall be expressed in units of 10<sup>-decimals</sup> tokens.
-     */
-    int64 amount = 1;
-
-    /**
-     * The token transferred to satisfy this fee.
-     * <p>
-     * If the token transferred is HBAR, this field SHALL NOT be set.
-     */
-    TokenID token_id = 2;
-
-    /**
-     * An account that received the fee assessed.
-     * <p>
-     * This SHALL NOT be the sender or receiver of the original
-     * cryptoTransfer transaction.
-     */
-    AccountID fee_collector_account_id = 3;
-
-    /**
-     * An account that provided the tokens assessed as a fee.
-     * <p>
-     * This SHALL be the account that _would have_ had a higher balance
-     * absent the fee. In most cases this SHALL be the `sender`, but
-     * some _fractional_ fees reduce the amount transferred, and in those
-     * cases the `receiver` SHALL be the effective payer for the fee.<br/>
-     * There are currently no situations where a third party pays a custom
-     * fee. This MAY change in a future release.
-     */
-    repeated AccountID effective_payer_account_id = 4;
->>>>>>> 4aa1d5f6
 }