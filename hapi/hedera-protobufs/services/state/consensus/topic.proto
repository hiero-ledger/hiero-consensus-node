syntax = "proto3";

package proto;

/*-
 * ‌
 * Hedera Network Services Protobuf
 * ​
 * Copyright (C) 2018 - 2023 Hedera Hashgraph, LLC
 * ​
 * Licensed under the Apache License, Version 2.0 (the "License");
 * you may not use this file except in compliance with the License.
 * You may obtain a copy of the License at
 *
 *      http://www.apache.org/licenses/LICENSE-2.0
 *
 * Unless required by applicable law or agreed to in writing, software
 * distributed under the License is distributed on an "AS IS" BASIS,
 * WITHOUT WARRANTIES OR CONDITIONS OF ANY KIND, either express or implied.
 * See the License for the specific language governing permissions and
 * limitations under the License.
 * ‍
 */

import "basic_types.proto";
import "custom_fees.proto";

option java_package = "com.hederahashgraph.api.proto.java";
// <<<pbj.java_package = "com.hedera.hapi.node.state.consensus">>> This comment is special code for setting PBJ Compiler java package
option java_multiple_files = true;

/**
 * Representation of a Hedera Consensus Service topic in the network Merkle tree.
 * 
 * As with all network entities, a topic has a unique entity number, which is usually given along 
 * with the network's shard and realm in the form of a shard.realm.number id.
 * 
 * A topic consists of just two pieces of data:
 *   1. The total number of messages sent to the topic; and,
 *   2. The running hash of all those messages.
 * It also has several metadata elements:
 *   1. A consensus expiration time in seconds since the epoch.
 *   2. (Optional) The number of an auto-renew account, in the same shard and realm as the topic, that 
 *   has signed a transaction allowing the network to use its balance to automatically extend the topic's 
 *   expiration time when it passes.
 *   3. The number of seconds the network should automatically extend the topic's expiration by, if the 
 *   topic has a valid auto-renew account, and is not deleted upon expiration.
 *   4. A boolean marking if the topic has been deleted.
 *   5. A memo string whose UTF-8 encoding is at most 100 bytes.
 *   6. (Optional) An admin key whose signature must be active for the topic's metadata to be updated.
 *   7. (Optional) A submit key whose signature must be active for the topic to receive a message.
 *   8. (Optional) A fee schedule key whose signature must be active for the topic's custom fees to be updated.
 *   9. (Optional) A list of keys that can submit messages without paying custom fees.
 *   10. (Optional) A list of custom fees to be assessed for each message submitted to the topic.
 */
message Topic {
    /**
     * The topic's unique id in the Merkle state.
     */
    TopicID topic_id = 1;
    /**
     * The number of messages sent to the topic.
     */
    int64 sequence_number = 2;
    /**
     * The topic's consensus expiration time in seconds since the epoch.
     */
    int64 expiration_second = 3;
    /**
     * The number of seconds for which the topic will be automatically renewed 
     * upon expiring (if it has a valid auto-renew account).
     */
    int64 auto_renew_period = 4;
    /**
     * The id of the account (if any) that the network will attempt to charge for the
     * topic's auto-renewal upon expiration.
     */
    AccountID auto_renew_account_id = 5;
    /**
     * Whether this topic is deleted.
     */
    bool deleted = 6;
    /**
     * When a topic is created, its running hash is initialized to 48 bytes of binary zeros.
     * For each submitted message, the topic's running hash is then updated to the output
     * of a particular SHA-384 digest whose input data include the previous running hash.
     * 
     * See the TransactionReceipt.proto documentation for an exact description of the
     * data included in the SHA-384 digest used for the update.
     */
    bytes running_hash = 7;
    /**
     * An optional description of the topic with UTF-8 encoding up to 100 bytes.
     */
    string memo = 8;
    /**
     * If present, enforces access control for updating or deleting the topic.
     * A topic without an admin key is immutable.
     */
    Key admin_key = 9;

    /**
     * If present, enforces access control for message submission to the topic.
     */
    Key submit_key = 10;

    /**
     * Access control for update/delete of custom fees.
     * <p>
     * If this field is unset, the current custom fees CANNOT be changed.<br/>
     * If this field is set, that `Key` MUST sign any transaction to update
     * the custom fee schedule for this topic.
<<<<<<< HEAD
     */
=======
    */
>>>>>>> 0bddfb29
    Key fee_schedule_key = 11;

    /**
     * A list of "privileged payer" keys.
     * <p>
     * If a submit transaction is signed by _any_ key from this list,
     * custom fees SHALL NOT be charged for that transaction.<br/>
     * If fee_exempt_key_list is unset, it SHALL _implicitly_ contain
     * the key `admin_key`, the key `submit_key`, and the key
     * `fee_schedule_key`, if any of those keys are set.
     */
    repeated Key fee_exempt_key_list = 12;

    /**
     * A set of custom fee definitions.<br/>
     * These are fees to be assessed for each submit to this topic.
     * <p>
     * If this list is empty, the only fees charged for a submit to this
     * topic SHALL be the network and node fees.<br/>
     * If this list is not empty, each fee defined in this set SHALL
     * be evaluated for each message submitted to this topic, and the
     * resultant total assessed fees SHALL be charged.<br/>
     * If this list is not empty, custom fees defined here SHALL be
     * charged _in addition to_ the base network and node fees.
     */
    repeated ConsensusCustomFee custom_fees = 13;
}<|MERGE_RESOLUTION|>--- conflicted
+++ resolved
@@ -110,11 +110,7 @@
      * If this field is unset, the current custom fees CANNOT be changed.<br/>
      * If this field is set, that `Key` MUST sign any transaction to update
      * the custom fee schedule for this topic.
-<<<<<<< HEAD
-     */
-=======
     */
->>>>>>> 0bddfb29
     Key fee_schedule_key = 11;
 
     /**
