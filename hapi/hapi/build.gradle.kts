--- conflicted
+++ resolved
@@ -29,22 +29,16 @@
         pbj {
             srcDir(protoApiSrc)
             srcDir(tasks.extractProto) // see comment on the 'dependencies' block
-<<<<<<< HEAD
-=======
             // (FUTURE) Remove provision for proof_service.proto when it no longer conflicts with
             // the block node protos (v0.22)
->>>>>>> 96ee3efc
             exclude("mirror", "sdk", "internal", "block-node/api/proof_service.proto")
         }
         // The below should be replaced with a 'requires com.hedera.protobuf.java.api'
         // in testFixtures scope - #14026
         proto {
             srcDir(protoApiSrc)
-<<<<<<< HEAD
-=======
             // (FUTURE) Remove provision for proof_service.proto when it no longer conflicts with
             // the block node protos (v0.22)
->>>>>>> 96ee3efc
             exclude("mirror", "sdk", "internal", "block-node/api/proof_service.proto")
         }
     }
