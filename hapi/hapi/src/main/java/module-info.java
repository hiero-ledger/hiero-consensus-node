--- conflicted
+++ resolved
@@ -91,13 +91,10 @@
     exports org.hiero.hapi.interledger.clpr;
     exports org.hiero.hapi.interledger.state.clpr;
     exports com.hedera.hapi.platform.state.legacy;
-<<<<<<< HEAD
+    exports org.hiero.hapi.support.fees;
+    exports org.hiero.hapi.support.fees.protoc;
     exports org.hiero.hapi.interledger.state.clpr.protoc;
     exports org.hiero.hapi.interledger.clpr.protoc;
-=======
-    exports org.hiero.hapi.support.fees;
-    exports org.hiero.hapi.support.fees.protoc;
->>>>>>> ba527d43
 
     // for testing against Google protobuf
     opens com.hedera.hapi.block.stream.input.protoc;
