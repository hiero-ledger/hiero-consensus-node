// SPDX-License-Identifier: Apache-2.0
module com.hedera.node.hapi {
    exports com.hedera.hapi.node.base;
    exports com.hedera.hapi.node.base.codec;
    exports com.hedera.hapi.node.base.schema;
    exports com.hedera.hapi.node.consensus;
    exports com.hedera.hapi.node.consensus.codec;
    exports com.hedera.hapi.node.consensus.schema;
    exports com.hedera.hapi.node.contract;
    exports com.hedera.hapi.node.contract.codec;
    exports com.hedera.hapi.node.contract.schema;
    exports com.hedera.hapi.node.file;
    exports com.hedera.hapi.node.file.codec;
    exports com.hedera.hapi.node.file.schema;
    exports com.hedera.hapi.node.freeze;
    exports com.hedera.hapi.node.freeze.codec;
    exports com.hedera.hapi.node.freeze.schema;
    exports com.hedera.hapi.node.network;
    exports com.hedera.node.internal.network;
    exports com.hedera.hapi.node.network.codec;
    exports com.hedera.hapi.node.network.schema;
    exports com.hedera.hapi.node.scheduled;
    exports com.hedera.hapi.node.scheduled.codec;
    exports com.hedera.hapi.node.scheduled.schema;
    exports com.hedera.hapi.node.token;
    exports com.hedera.hapi.node.token.codec;
    exports com.hedera.hapi.node.token.schema;
    exports com.hedera.hapi.node.transaction;
    exports com.hedera.hapi.node.transaction.codec;
    exports com.hedera.hapi.node.transaction.schema;
    exports com.hedera.hapi.node.util;
    exports com.hedera.hapi.node.util.codec;
    exports com.hedera.hapi.node.util.schema;
    exports com.hedera.hapi.streams;
    exports com.hedera.hapi.streams.codec;
    exports com.hedera.hapi.streams.schema;
    exports com.hedera.hapi.node.addressbook;
    exports com.hedera.hapi.node.state.addressbook.codec;
    exports com.hedera.hapi.node.state.addressbook;
    exports com.hedera.hapi.node.state.consensus.codec;
    exports com.hedera.hapi.node.state.consensus;
    exports com.hedera.hapi.node.state.token;
    exports com.hedera.hapi.node.state.common;
    exports com.hedera.hapi.node.state.contract;
    exports com.hedera.hapi.node.state.file;
    exports com.hedera.hapi.node.state.hints;
    exports com.hedera.hapi.node.state.history;
    exports com.hedera.hapi.node.state.recordcache;
    exports com.hedera.hapi.node.state.recordcache.codec;
    exports com.hedera.hapi.node.state.blockrecords;
    exports com.hedera.hapi.node.state.blockrecords.codec;
    exports com.hedera.hapi.node.state.blockrecords.schema;
    exports com.hedera.hapi.node.state.blockstream;
    exports com.hedera.hapi.node.state.schedule;
    exports com.hedera.hapi.node.state.primitives;
    exports com.hedera.hapi.node.state.throttles;
    exports com.hedera.hapi.node.state.congestion;
    exports com.hedera.hapi.platform.event;
    exports com.hedera.services.stream.proto;
    exports com.hederahashgraph.api.proto.java;
    exports com.hederahashgraph.service.proto.java;
    exports com.hedera.hapi.util;
    exports com.hedera.hapi.block.stream;
    exports com.hedera.hapi.block.stream.input;
    exports com.hedera.hapi.block.stream.output;
    exports com.hedera.hapi.block.stream.trace;
    exports com.hedera.hapi.block.stream.trace.protoc;
    exports com.hedera.hapi.platform.state;
    exports com.hedera.hapi.node.state.roster;
    exports com.hedera.hapi.block.stream.schema;
    exports com.hedera.hapi.node.state.tss;
    exports com.hedera.hapi.services.auxiliary.tss;
    exports com.hedera.hapi.block.stream.protoc;
    exports com.hedera.hapi.block.stream.output.protoc;
    exports com.hedera.hapi.services.auxiliary.tss.legacy;
    exports com.hedera.hapi.services.auxiliary.hints;
    exports com.hedera.hapi.services.auxiliary.history;
    exports com.hedera.hapi.platform.event.legacy;
    exports com.hedera.hapi.node.state.entity;
    exports org.hiero.block.api;
    exports org.hiero.block.api.codec;
<<<<<<< HEAD
    exports com.hedera.hapi.block.stream.trace.protoc;
    exports com.hedera.hapi.platform.state.legacy;
=======
    exports org.hiero.block.api.protoc;
>>>>>>> d1c5159a

    // for testing against Google protobuf
    opens com.hedera.hapi.block.stream.input.protoc;
    opens com.hedera.hapi.block.stream.trace.protoc;
    opens com.hedera.hapi.node.state.tss.legacy;
    opens com.hedera.hapi.platform.state.legacy;
    opens com.hedera.hapi.services.auxiliary.hints.legacy;
    opens com.hedera.hapi.services.auxiliary.history.legacy;
    opens com.hedera.node.internal.network.legacy;

    // for reflective access when asserting object equality
    opens com.hedera.hapi.platform.state to
            org.assertj.core;
    opens com.hedera.hapi.node.state.schedule to
            org.assertj.core;
    opens com.hedera.hapi.node.token to
            org.assertj.core;

    requires transitive com.hedera.pbj.runtime;
    requires transitive com.google.common;
    requires transitive com.google.protobuf;
    requires transitive io.grpc.stub;
    requires transitive io.grpc;
    requires io.grpc.protobuf;
    requires org.antlr.antlr4.runtime;
    requires static transitive com.github.spotbugs.annotations;
}<|MERGE_RESOLUTION|>--- conflicted
+++ resolved
@@ -79,12 +79,8 @@
     exports com.hedera.hapi.node.state.entity;
     exports org.hiero.block.api;
     exports org.hiero.block.api.codec;
-<<<<<<< HEAD
-    exports com.hedera.hapi.block.stream.trace.protoc;
+    exports org.hiero.block.api.protoc;
     exports com.hedera.hapi.platform.state.legacy;
-=======
-    exports org.hiero.block.api.protoc;
->>>>>>> d1c5159a
 
     // for testing against Google protobuf
     opens com.hedera.hapi.block.stream.input.protoc;
