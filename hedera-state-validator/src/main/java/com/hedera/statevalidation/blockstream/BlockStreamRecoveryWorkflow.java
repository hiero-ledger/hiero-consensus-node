// SPDX-License-Identifier: Apache-2.0
package com.hedera.statevalidation.blockstream;

import static com.hedera.services.bdd.junit.support.validators.block.BlockStreamUtils.*;
import static com.hedera.statevalidation.ApplyBlocksCommand.DEFAULT_TARGET_ROUND;
import static com.hedera.statevalidation.util.BlockStreamUtils.mapKeyFor;
import static com.hedera.statevalidation.util.BlockStreamUtils.mapValueFor;
import static com.hedera.statevalidation.util.BlockStreamUtils.queuePushFor;
import static com.hedera.statevalidation.util.BlockStreamUtils.singletonPutFor;
import static com.swirlds.platform.state.service.PlatformStateFacade.DEFAULT_PLATFORM_STATE_FACADE;
import static java.util.Objects.requireNonNull;

import com.hedera.hapi.block.stream.Block;
import com.hedera.hapi.block.stream.BlockItem;
import com.hedera.hapi.block.stream.output.StateChanges;
import com.hedera.statevalidation.util.BlockStreamUtils;
import com.hedera.statevalidation.util.PlatformContextHelper;
import com.hedera.statevalidation.util.StateUtils;
import com.swirlds.common.context.PlatformContext;
import com.swirlds.platform.crypto.CryptoStatic;
import com.swirlds.platform.state.signed.SignedState;
import com.swirlds.platform.state.snapshot.DeserializedSignedState;
import com.swirlds.platform.state.snapshot.SignedStateFileWriter;
import com.swirlds.state.MerkleNodeState;
import com.swirlds.state.spi.CommittableWritableStates;
import edu.umd.cs.findbugs.annotations.NonNull;
import java.io.IOException;
import java.nio.file.Path;
import java.util.concurrent.atomic.AtomicBoolean;
import java.util.concurrent.atomic.AtomicLong;
import java.util.stream.Stream;
import org.hiero.base.constructable.ConstructableRegistryException;
import org.hiero.consensus.model.node.NodeId;

/**
 * This workflow applies a set of blocks to a given state and creates a new snapshot once the state
 * is advanced to the target round
 */
public class BlockStreamRecoveryWorkflow {

    private final MerkleNodeState state;
    private final long targetRound;
    private final Path outputPath;
    private final String expectedRootHash;

    public BlockStreamRecoveryWorkflow(
            @NonNull final MerkleNodeState state,
            long targetRound,
            @NonNull final Path outputPath,
            @NonNull final String expectedRootHash) {
        this.state = state;
        this.targetRound = targetRound;
        this.outputPath = outputPath;
        this.expectedRootHash = expectedRootHash;
    }

    public static void applyBlocks(
            @NonNull final Path blockStreamDirectory,
            @NonNull final NodeId selfId,
            long targetRound,
            @NonNull final Path outputPath,
            @NonNull final String expectedHash)
            throws IOException {
        final DeserializedSignedState deserializedSignedState;
        try {
            deserializedSignedState = StateUtils.getDeserializedSignedState();
        } catch (ConstructableRegistryException e) {
            throw new RuntimeException(e);
        }
        final MerkleNodeState state =
                deserializedSignedState.reservedSignedState().get().getState();
        final var blocks = BlockStreamUtils.readBlocks(blockStreamDirectory, false);
        final BlockStreamRecoveryWorkflow workflow =
                new BlockStreamRecoveryWorkflow(state, targetRound, outputPath, expectedHash);
        workflow.applyBlocks(blocks, selfId, PlatformContextHelper.getPlatformContext());
    }

<<<<<<< HEAD
    public void applyBlocks(
            @NonNull final List<Block> blocks,
            @NonNull final NodeId selfId,
            @NonNull final PlatformContext platformContext) {
        boolean foundStartingRound = false;
=======
    public void applyBlocks(@NonNull final Stream<Block> blocks, NodeId selfId, PlatformContext platformContext) {
        AtomicBoolean foundStartingRound = new AtomicBoolean();
>>>>>>> 880d4adc
        final long initRound = DEFAULT_PLATFORM_STATE_FACADE.roundOf(state);
        final long firstRoundToApply = initRound + 1;
        AtomicLong currentRound = new AtomicLong(initRound);

        blocks.forEach(block -> {
            for (final BlockItem item : block.items()) {
                // if the first block item belongs to the round after the first round to apply, we can't proceed
                // as the block stream is incomplete
                if (!foundStartingRound.get()
                        && item.hasRoundHeader()
                        && item.roundHeader().roundNumber() > firstRoundToApply) {
                    throw new RuntimeException(
                            ("Given blockstream doesn't have a proper starting round. Must have a block item with a round = %d. "
                                            + "The oldest round found is %d")
                                    .formatted(
                                            firstRoundToApply,
                                            item.roundHeader().roundNumber()));
                }

                foundStartingRound.set(foundStartingRound.get()
                        || (item.hasRoundHeader() && item.roundHeader().roundNumber() == firstRoundToApply));

                // skip forward to the starting round
                if (!foundStartingRound.get()) {
                    continue;
                }

                // do not go beyond the target round
                if (item.hasRoundHeader()) {
                    long itemRound = item.roundHeader().roundNumber();
                    if (itemRound > targetRound) {
                        return;
                    } else {
                        if (itemRound != currentRound.get() + 1) {
                            throw new RuntimeException("Unexpected round number. Expected = %d, actual = %d"
                                    .formatted(currentRound.get() + 1, itemRound));
                        }
                        currentRound.incrementAndGet();
                    }
                }

                if (item.hasStateChanges()) {
                    applyStateChanges(item.stateChangesOrThrow());
                }
            }
        });

        if (targetRound != DEFAULT_TARGET_ROUND && currentRound.get() != targetRound) {
            throw new RuntimeException(
                    "Block stream is incomplete. Expected target round is %d, last applied round is %d"
                            .formatted(targetRound, currentRound.get()));
        }

        // To make sure that VirtualMapMetadata is persisted after all changes from the block stream were applied
        state.copy();
        state.getRoot().getHash();
        final var rootHash = requireNonNull(state.getHash()).getBytes();

        if (!expectedRootHash.isEmpty() && !expectedRootHash.equals(rootHash.toString())) {
            throw new RuntimeException("Excepted and actual hashes do not match. \n Expected: %s \n Actual: %s "
                    .formatted(expectedRootHash, rootHash));
        }

        final SignedState signedState = new SignedState(
                platformContext.getConfiguration(),
                CryptoStatic::verifySignature,
                state,
                "BlockStreamWorkflow.applyBlocks()",
                false,
                false,
                false,
                DEFAULT_PLATFORM_STATE_FACADE);

        try {
            SignedStateFileWriter.writeSignedStateFilesToDirectory(
                    platformContext, selfId, outputPath, signedState, DEFAULT_PLATFORM_STATE_FACADE);
        } catch (IOException e) {
            throw new RuntimeException(e);
        }
    }

    private void applyStateChanges(@NonNull final StateChanges stateChanges) {
        String lastService = null;
        CommittableWritableStates lastWritableStates = null;

        final int n = stateChanges.stateChanges().size();

        for (int i = 0; i < n; i++) {
            final var stateChange = stateChanges.stateChanges().get(i);

            final var stateName = stateNameOf(stateChange.stateId());
            final var delimIndex = stateName.indexOf('.');
            if (delimIndex == -1) {
                throw new RuntimeException("State name '" + stateName + "' is not in the correct format");
            }
            final var serviceName = stateName.substring(0, delimIndex);
            final var writableStates = state.getWritableStates(serviceName);
            switch (stateChange.changeOperation().kind()) {
                case UNSET -> throw new IllegalStateException("Change operation is not set");
                case STATE_ADD, STATE_REMOVE -> {
                    // No-op
                }
                case SINGLETON_UPDATE -> {
                    final var singletonState = writableStates.getSingleton(stateChange.stateId());
                    final var singleton = singletonPutFor(stateChange.singletonUpdateOrThrow());
                    singletonState.put(singleton);
                }
                case MAP_UPDATE -> {
                    final var mapState = writableStates.get(stateChange.stateId());
                    final var key = mapKeyFor(stateChange.mapUpdateOrThrow().keyOrThrow());
                    final var value = mapValueFor(stateChange.mapUpdateOrThrow().valueOrThrow());
                    mapState.put(key, value);
                }
                case MAP_DELETE -> {
                    final var mapState = writableStates.get(stateChange.stateId());
                    mapState.remove(mapKeyFor(stateChange.mapDeleteOrThrow().keyOrThrow()));
                }
                case QUEUE_PUSH -> {
                    final var queueState = writableStates.getQueue(stateChange.stateId());
                    queueState.add(queuePushFor(stateChange.queuePushOrThrow()));
                }
                case QUEUE_POP -> {
                    final var queueState = writableStates.getQueue(stateChange.stateId());
                    queueState.poll();
                }
            }
            if ((lastService != null && !lastService.equals(serviceName))) {
                lastWritableStates.commit();
            }
            if (i == n - 1) {
                ((CommittableWritableStates) writableStates).commit();
            }
            lastService = serviceName;
            lastWritableStates = (CommittableWritableStates) writableStates;
        }
    }
}<|MERGE_RESOLUTION|>--- conflicted
+++ resolved
@@ -75,16 +75,11 @@
         workflow.applyBlocks(blocks, selfId, PlatformContextHelper.getPlatformContext());
     }
 
-<<<<<<< HEAD
     public void applyBlocks(
-            @NonNull final List<Block> blocks,
+            @NonNull final Stream<Block> blocks,
             @NonNull final NodeId selfId,
             @NonNull final PlatformContext platformContext) {
-        boolean foundStartingRound = false;
-=======
-    public void applyBlocks(@NonNull final Stream<Block> blocks, NodeId selfId, PlatformContext platformContext) {
         AtomicBoolean foundStartingRound = new AtomicBoolean();
->>>>>>> 880d4adc
         final long initRound = DEFAULT_PLATFORM_STATE_FACADE.roundOf(state);
         final long firstRoundToApply = initRound + 1;
         AtomicLong currentRound = new AtomicLong(initRound);
