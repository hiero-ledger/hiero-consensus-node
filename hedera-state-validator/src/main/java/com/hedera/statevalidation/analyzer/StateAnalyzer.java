// SPDX-License-Identifier: Apache-2.0
package com.hedera.statevalidation.analyzer;

import static com.hedera.statevalidation.util.ParallelProcessingUtils.processObjects;
import static com.swirlds.base.units.UnitConstants.BYTES_TO_MEBIBYTES;
import static java.math.RoundingMode.HALF_UP;

import com.hedera.pbj.runtime.io.ReadableSequentialData;
import com.hedera.statevalidation.report.Report;
import com.hedera.statevalidation.report.StorageReport;
import com.hedera.statevalidation.util.LongCountArray;
import com.hedera.statevalidation.util.reflect.BucketIterator;
import com.hedera.statevalidation.util.reflect.MemoryIndexDiskKeyValueStoreAccessor;
import com.swirlds.merkledb.KeyRange;
import com.swirlds.merkledb.MerkleDbDataSource;
import com.swirlds.merkledb.collections.LongList;
import com.swirlds.merkledb.files.DataFileCollection;
import com.swirlds.merkledb.files.DataFileIterator;
import com.swirlds.merkledb.files.DataFileReader;
import com.swirlds.merkledb.files.hashmap.ParsedBucket;
import com.swirlds.virtualmap.datasource.VirtualHashRecord;
import com.swirlds.virtualmap.datasource.VirtualLeafBytes;
import edu.umd.cs.findbugs.annotations.NonNull;
import java.io.ByteArrayOutputStream;
import java.io.IOException;
import java.math.BigDecimal;
import java.util.List;
import java.util.concurrent.atomic.AtomicLong;
import java.util.function.BiConsumer;
import java.util.function.Consumer;
import java.util.function.Function;
import org.apache.logging.log4j.LogManager;
import org.apache.logging.log4j.Logger;
import org.hiero.base.io.streams.SerializableDataOutputStream;

public final class StateAnalyzer {

    private static final Logger log = LogManager.getLogger(StateAnalyzer.class);

    private StateAnalyzer() {}

    public static void analyzePathToKeyValueStorage(
            @NonNull final Report report, @NonNull final MerkleDbDataSource vds) {
        updateReport(
                report,
<<<<<<< HEAD
                new MemoryIndexDiskKeyValueStoreW<>(vds.getKeyValueStore()).getFileCollection(),
=======
                new MemoryIndexDiskKeyValueStoreAccessor(vds.getPathToKeyValue()).getFileCollection(),
>>>>>>> 5fd761d1
                vds.getPathToDiskLocationLeafNodes().size(),
                Report::setPathToKeyValueReport,
                VirtualLeafBytes::parseFrom);
    }

    public static void analyzeKeyToPathValueStorage(
            @NonNull final Report report, @NonNull final MerkleDbDataSource vds) {
        updateReport(
                report,
                vds.getKeyToPath().getFileCollection(),
                ((LongList) vds.getKeyToPath().getBucketIndexToBucketLocation()).size(),
                Report::setKeyToPathReport,
                obj -> {
                    final ParsedBucket bucket = new ParsedBucket();
                    bucket.readFrom(obj);
                    return bucket;
                });
    }

    public static void analyzePathToHashStorage(@NonNull final Report report, @NonNull final MerkleDbDataSource vds) {
        updateReport(
                report,
<<<<<<< HEAD
                new MemoryIndexDiskKeyValueStoreW<>(vds.getHashChunkStore()).getFileCollection(),
                vds.getIdToDiskLocationHashChunks().size(),
=======
                new MemoryIndexDiskKeyValueStoreAccessor(vds.getHashStoreDisk()).getFileCollection(),
                vds.getPathToDiskLocationInternalNodes().size(),
>>>>>>> 5fd761d1
                Report::setPathToHashReport,
                VirtualHashRecord::parseFrom);
    }

    private static void updateReport(
            @NonNull final Report report,
            @NonNull final DataFileCollection dataFileCollection,
            long indexSize,
            @NonNull final BiConsumer<Report, StorageReport> vmReportUpdater,
            @NonNull final Function<ReadableSequentialData, ?> deserializer) {
        final StorageReport storageReport = createStoreReport(dataFileCollection, indexSize, deserializer);
        final KeyRange validKeyRange = dataFileCollection.getValidKeyRange();
        storageReport.setMinKey(validKeyRange.getMinValidKey());
        storageReport.setMaxKey(validKeyRange.getMaxValidKey());
        vmReportUpdater.accept(report, storageReport);
    }

    private static StorageReport createStoreReport(
            @NonNull final DataFileCollection dfc,
            long indexSize,
            @NonNull final Function<ReadableSequentialData, ?> deserializer) {
        final LongCountArray itemCountByPath = new LongCountArray(indexSize);
        final List<DataFileReader> readers = dfc.getAllCompletedFiles();

        final AtomicLong duplicateItemCount = new AtomicLong();
        final AtomicLong failure = new AtomicLong();
        final AtomicLong itemCount = new AtomicLong();
        final AtomicLong fileCount = new AtomicLong();
        final AtomicLong sizeInMb = new AtomicLong();
        final AtomicLong wastedSpaceInBytes = new AtomicLong();

        Consumer<DataFileReader> dataFileProcessor = d -> {
            DataFileIterator dataIterator;
            fileCount.incrementAndGet();
            final double currentSizeInMb = d.getPath().toFile().length() * BYTES_TO_MEBIBYTES;
            sizeInMb.addAndGet((int) currentSizeInMb);
            final ByteArrayOutputStream arrayOutputStream = new ByteArrayOutputStream(1024);
            try {
                dataIterator = d.createIterator();
                log.debug("Reading from file: {}", d.getIndex());

                while (dataIterator.next()) {
                    try {
                        final Object dataItemData = deserializer.apply(dataIterator.getDataItemData());
                        switch (dataItemData) {
                            case @SuppressWarnings("DeconstructionCanBeUsed") VirtualHashRecord hashRecord -> {
                                final long path = hashRecord.path();
                                final int itemSize = hashRecord.hash().getSerializedLength() + /*path*/ Long.BYTES;

                                updateStats(
                                        path,
                                        itemSize,
                                        indexSize,
                                        itemCountByPath,
                                        wastedSpaceInBytes,
                                        duplicateItemCount);
                            }
                            case @SuppressWarnings("rawtypes") VirtualLeafBytes leafRecord -> {
                                final long path = leafRecord.path();
                                final SerializableDataOutputStream outputStream =
                                        new SerializableDataOutputStream(arrayOutputStream);
                                outputStream.writeByteArray(
                                        leafRecord.keyBytes().toByteArray());
                                int itemSize = outputStream.size();
                                arrayOutputStream.reset();
                                outputStream.writeByteArray(
                                        leafRecord.valueBytes().toByteArray());
                                itemSize += outputStream.size() + /*path*/ Long.BYTES;
                                arrayOutputStream.reset();

                                updateStats(
                                        path,
                                        itemSize,
                                        indexSize,
                                        itemCountByPath,
                                        wastedSpaceInBytes,
                                        duplicateItemCount);
                            }
                            case ParsedBucket parsedBucket -> {
                                var bucketIterator = new BucketIterator(parsedBucket);
                                while (bucketIterator.hasNext()) {
                                    final ParsedBucket.BucketEntry entry = bucketIterator.next();
                                    final long path = entry.getValue();
                                    final SerializableDataOutputStream outputStream =
                                            new SerializableDataOutputStream(arrayOutputStream);
                                    outputStream.writeByteArray(
                                            entry.getKeyBytes().toByteArray());
                                    final int itemSize = outputStream.size() + /*path*/ Long.BYTES;
                                    arrayOutputStream.reset();

                                    updateStats(
                                            path,
                                            itemSize,
                                            indexSize,
                                            itemCountByPath,
                                            wastedSpaceInBytes,
                                            duplicateItemCount);
                                }
                            }
                            default -> throw new UnsupportedOperationException("Unsupported data item type");
                        }
                    } catch (Exception e) {
                        failure.incrementAndGet();
                    } finally {
                        itemCount.incrementAndGet();
                    }
                }
            } catch (IOException e) {
                throw new RuntimeException(e);
            }
        };

        processObjects(readers, dataFileProcessor).join();

        if (failure.get() != 0) {
            throw new IllegalStateException("Failure count should be 0");
        }

        log.debug("Leaves found in data files = {}, recreated LongList.size() = {}", itemCount, itemCountByPath.size());

        final StorageReport storageReport = new StorageReport();

        if (itemCount.get() > 0 && sizeInMb.get() > 0) {
            storageReport.setWastePercentage(
                    BigDecimal.valueOf(wastedSpaceInBytes.get() * BYTES_TO_MEBIBYTES * 100.0 / sizeInMb.get())
                            .setScale(3, HALF_UP)
                            .doubleValue());
        }

        storageReport.setDuplicateItems(duplicateItemCount.get());
        storageReport.setNumberOfStorageFiles(fileCount.get());
        storageReport.setOnDiskSizeInMb(sizeInMb.get());
        storageReport.setItemCount(itemCount.get());

        return storageReport;
    }

    private static void updateStats(
            long path,
            int itemSize,
            long indexSize,
            @NonNull final LongCountArray itemCountByPath,
            @NonNull final AtomicLong wastedSpaceInBytes,
            @NonNull final AtomicLong duplicateItemCount) {
        if (path >= indexSize) {
            wastedSpaceInBytes.addAndGet(itemSize);
        } else {
            long oldVal = itemCountByPath.getAndIncrement(path);
            if (oldVal > 0) {
                wastedSpaceInBytes.addAndGet(itemSize);
                if (oldVal == 1) {
                    duplicateItemCount.incrementAndGet();
                }
            }
        }
    }
}<|MERGE_RESOLUTION|>--- conflicted
+++ resolved
@@ -43,11 +43,7 @@
             @NonNull final Report report, @NonNull final MerkleDbDataSource vds) {
         updateReport(
                 report,
-<<<<<<< HEAD
-                new MemoryIndexDiskKeyValueStoreW<>(vds.getKeyValueStore()).getFileCollection(),
-=======
-                new MemoryIndexDiskKeyValueStoreAccessor(vds.getPathToKeyValue()).getFileCollection(),
->>>>>>> 5fd761d1
+                new MemoryIndexDiskKeyValueStoreAccessor(vds.getKeyValueStore()).getFileCollection(),
                 vds.getPathToDiskLocationLeafNodes().size(),
                 Report::setPathToKeyValueReport,
                 VirtualLeafBytes::parseFrom);
@@ -70,13 +66,8 @@
     public static void analyzePathToHashStorage(@NonNull final Report report, @NonNull final MerkleDbDataSource vds) {
         updateReport(
                 report,
-<<<<<<< HEAD
-                new MemoryIndexDiskKeyValueStoreW<>(vds.getHashChunkStore()).getFileCollection(),
+                new MemoryIndexDiskKeyValueStoreAccessor(vds.getHashChunkStore()).getFileCollection(),
                 vds.getIdToDiskLocationHashChunks().size(),
-=======
-                new MemoryIndexDiskKeyValueStoreAccessor(vds.getHashStoreDisk()).getFileCollection(),
-                vds.getPathToDiskLocationInternalNodes().size(),
->>>>>>> 5fd761d1
                 Report::setPathToHashReport,
                 VirtualHashRecord::parseFrom);
     }
