// SPDX-License-Identifier: Apache-2.0
package com.hedera.statevalidation.parameterresolver;

import static com.hedera.statevalidation.parameterresolver.InitUtils.getConfiguration;
import static com.hedera.statevalidation.parameterresolver.InitUtils.initConfiguration;
import static com.hedera.statevalidation.parameterresolver.InitUtils.initServiceMigrator;
import static com.hedera.statevalidation.parameterresolver.InitUtils.initServiceRegistry;
import static com.swirlds.platform.state.snapshot.SignedStateFileReader.readStateFile;

import com.hedera.node.app.HederaStateRoot;
import com.hedera.node.app.HederaVirtualMapState;
import com.hedera.node.app.roster.RosterService;
import com.hedera.node.app.services.ServicesRegistryImpl;
import com.hedera.statevalidation.validators.Constants;
import com.swirlds.base.time.Time;
import com.swirlds.common.context.PlatformContext;
import com.swirlds.common.io.filesystem.FileSystemManager;
import com.swirlds.common.io.utility.NoOpRecycleBin;
import com.swirlds.common.io.utility.RecycleBin;
import com.swirlds.common.merkle.crypto.MerkleCryptography;
import com.swirlds.common.merkle.crypto.MerkleCryptographyFactory;
import com.swirlds.common.metrics.config.MetricsConfig;
import com.swirlds.common.metrics.noop.NoOpMetrics;
import com.swirlds.config.api.Configuration;
import com.swirlds.config.api.ConfigurationBuilder;
import com.swirlds.metrics.api.Metrics;
import com.swirlds.platform.config.BasicConfig;
import com.swirlds.platform.state.service.PlatformStateFacade;
import com.swirlds.platform.state.snapshot.DeserializedSignedState;
import com.swirlds.platform.util.BootstrapUtils;
import com.swirlds.state.State;
import com.swirlds.virtualmap.constructable.ConstructableUtils;
import java.io.IOException;
import java.nio.file.Path;
import org.hiero.base.concurrent.ExecutorFactory;
import org.hiero.base.constructable.ClassConstructorPair;
import org.hiero.base.constructable.ConstructableRegistry;
import org.hiero.base.constructable.ConstructableRegistryException;
import org.hiero.base.crypto.config.CryptoConfig;
import org.junit.jupiter.api.extension.ExtensionContext;
import org.junit.jupiter.api.extension.ParameterContext;
import org.junit.jupiter.api.extension.ParameterResolutionException;
import org.junit.jupiter.api.extension.ParameterResolver;

public class StateResolver implements ParameterResolver {

    public static PlatformContext PLATFORM_CONTEXT;
    static DeserializedSignedState deserializedSignedState;

    @Override
    public boolean supportsParameter(ParameterContext parameterContext, ExtensionContext extensionContext)
            throws ParameterResolutionException {
        return parameterContext.getParameter().getType() == DeserializedSignedState.class;
    }

    @Override
    public DeserializedSignedState resolveParameter(
            ParameterContext parameterContext, ExtensionContext extensionContext) throws ParameterResolutionException {

        if (deserializedSignedState == null) {
            try {
                initState();
            } catch (ConstructableRegistryException | IOException e) {
                throw new RuntimeException(e);
            }
        }

        return deserializedSignedState;
    }

    public static DeserializedSignedState initState() throws ConstructableRegistryException, IOException {
        initConfiguration();
        PLATFORM_CONTEXT = createPlatformContext();
        final ServicesRegistryImpl serviceRegistry = initServiceRegistry();
        PlatformStateFacade platformStateFacade = PlatformStateFacade.DEFAULT_PLATFORM_STATE_FACADE;
        serviceRegistry.register(
                new RosterService(roster -> true, (r, b) -> {}, StateResolver::getState, platformStateFacade));
        deserializedSignedState = readStateFile(
                Path.of(Constants.STATE_DIR, "SignedState.swh").toAbsolutePath(),
                virtualMap -> new HederaVirtualMapState(
                        virtualMap,
                        platformContext.getConfiguration(),
                        platformContext.getMetrics(),
                        platformContext.getTime()),
                platformStateFacade,
                PLATFORM_CONTEXT);

        initServiceMigrator(getState(), PLATFORM_CONTEXT, serviceRegistry);

        return deserializedSignedState;
    }

    public static State getState() {
        return deserializedSignedState.reservedSignedState().get().getState();
    }

    private static PlatformContext createPlatformContext() throws ConstructableRegistryException {
        ConstructableRegistry.getInstance().registerConstructables("com.hedera.services");
        ConstructableRegistry.getInstance().registerConstructables("com.hedera.node.app");
        ConstructableRegistry.getInstance().registerConstructables("com.hedera.hapi");
        ConstructableRegistry.getInstance().registerConstructables("com.swirlds");
        ConstructableRegistry.getInstance().registerConstructables("org.hiero.base");

<<<<<<< HEAD
            ConstructableUtils.registerVirtualMapConstructables(getConfiguration());
            BootstrapUtils.setupConstructableRegistryWithConfiguration(getConfiguration());
            ConstructableRegistry.getInstance()
                    .registerConstructable(new ClassConstructorPair(
                            HederaStateRoot.class,
                            () -> new HederaStateRoot(
                                    getConfiguration(),
                                    new NoOpMetrics(),
                                    Time.getCurrent(),
                                    MerkleCryptographyFactory.create(getConfiguration()))));
=======
        ConstructableUtils.registerVirtualMapConstructables(getConfiguration());
        BootstrapUtils.setupConstructableRegistryWithConfiguration(getConfiguration());
>>>>>>> d62bd65a

        return new PlatformContext() {

            private final Configuration platformConfig = ConfigurationBuilder.create()
                    .withConfigDataType(MetricsConfig.class)
                    .withConfigDataType(CryptoConfig.class)
                    .withConfigDataType(BasicConfig.class)
                    .build();

            @Override
            public MerkleCryptography getMerkleCryptography() {
                return MerkleCryptographyFactory.create(platformConfig);
            }

            public Configuration getConfiguration() {
                return InitUtils.getConfiguration();
            }

            public Metrics getMetrics() {
                return new NoOpMetrics();
            }

            public Time getTime() {
                return Time.getCurrent();
            }

            @Override
            public ExecutorFactory getExecutorFactory() {
                return null;
            }

            @Override
            public RecycleBin getRecycleBin() {
                return new NoOpRecycleBin();
            }

            @Override
            public FileSystemManager getFileSystemManager() {
                return FileSystemManager.create(getConfiguration());
            }
        };
    }
}<|MERGE_RESOLUTION|>--- conflicted
+++ resolved
@@ -101,21 +101,8 @@
         ConstructableRegistry.getInstance().registerConstructables("com.swirlds");
         ConstructableRegistry.getInstance().registerConstructables("org.hiero.base");
 
-<<<<<<< HEAD
-            ConstructableUtils.registerVirtualMapConstructables(getConfiguration());
-            BootstrapUtils.setupConstructableRegistryWithConfiguration(getConfiguration());
-            ConstructableRegistry.getInstance()
-                    .registerConstructable(new ClassConstructorPair(
-                            HederaStateRoot.class,
-                            () -> new HederaStateRoot(
-                                    getConfiguration(),
-                                    new NoOpMetrics(),
-                                    Time.getCurrent(),
-                                    MerkleCryptographyFactory.create(getConfiguration()))));
-=======
         ConstructableUtils.registerVirtualMapConstructables(getConfiguration());
         BootstrapUtils.setupConstructableRegistryWithConfiguration(getConfiguration());
->>>>>>> d62bd65a
 
         return new PlatformContext() {
 
