--- conflicted
+++ resolved
@@ -12,16 +12,10 @@
         mixinStandardHelpOptions = true,
         subcommands = {
             ValidateCommand.class,
-<<<<<<< HEAD
             AnalyzeCommand.class,
             IntrospectCommand.class,
             ExportCommand.class,
-=======
-            IntrospectCommand.class,
-            ExportCommand.class,
-            CompactionCommand.class,
->>>>>>> ba805d61
-            ApplyBlocksCommand.class
+           CompactionCommand.class, ApplyBlocksCommand.class
         },
         description = "CLI tool with validation and introspection modes")
 public class StateOperatorCommand implements Runnable {
@@ -38,11 +32,7 @@
     @Override
     public void run() {
         // This runs if no subcommand is provided
-<<<<<<< HEAD
-        System.out.println("Specify a subcommand (validate/analyze/introspect/export/apply-blocks).");
-=======
-        System.out.println("Specify a subcommand (validate/introspect/export/compact/apply-blocks).");
->>>>>>> ba805d61
+        System.out.println("Specify a subcommand (validate/analyze/introspect/export/compact/apply-blocks).");
         CommandLine.usage(this, System.out);
     }
 
