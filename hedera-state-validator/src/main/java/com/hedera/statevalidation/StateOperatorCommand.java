// SPDX-License-Identifier: Apache-2.0
package com.hedera.statevalidation;

import java.io.File;
import org.apache.logging.log4j.LogManager;
import org.apache.logging.log4j.Logger;
import picocli.CommandLine;
import picocli.CommandLine.Parameters;

@CommandLine.Command(
        name = "operator",
        mixinStandardHelpOptions = true,
        subcommands = {
            ValidateCommand.class,
            AnalyzeCommand.class,
            IntrospectCommand.class,
            ExportCommand.class,
            SortedExportCommand.class,
            CompactionCommand.class,
            ApplyBlocksCommand.class
        },
        description = "CLI tool with validation and introspection modes")
public class StateOperatorCommand implements Runnable {

    private static final Logger log = LogManager.getLogger(StateOperatorCommand.class);

    @Parameters(index = "0", description = "State directory")
    private File stateDir;

    File getStateDir() {
        return stateDir;
    }

    @Override
    public void run() {
        // This runs if no subcommand is provided
<<<<<<< HEAD
        System.out.println("Specify a subcommand (validate/introspect/export/sorted-export/compact/apply-blocks).");
=======
        System.out.println("Specify a subcommand (validate/analyze/introspect/export/compact/apply-blocks).");
>>>>>>> 04e457ce
        CommandLine.usage(this, System.out);
    }

    public static void main(String[] args) {
        long startTime = System.currentTimeMillis();
        try {
            int exitCode = new CommandLine(new StateOperatorCommand()).execute(args);
            log.info("Execution time: {}ms", System.currentTimeMillis() - startTime);
            System.exit(exitCode);
        } catch (Exception e) {
            throw new RuntimeException(e);
        }
    }
}<|MERGE_RESOLUTION|>--- conflicted
+++ resolved
@@ -34,11 +34,7 @@
     @Override
     public void run() {
         // This runs if no subcommand is provided
-<<<<<<< HEAD
-        System.out.println("Specify a subcommand (validate/introspect/export/sorted-export/compact/apply-blocks).");
-=======
-        System.out.println("Specify a subcommand (validate/analyze/introspect/export/compact/apply-blocks).");
->>>>>>> 04e457ce
+        System.out.println("Specify a subcommand (validate/analyze/introspect/export/sorted-export/compact/apply-blocks).");
         CommandLine.usage(this, System.out);
     }
 
