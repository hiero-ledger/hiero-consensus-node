// SPDX-License-Identifier: Apache-2.0
package com.hedera.statevalidation;

import static org.junit.platform.engine.discovery.DiscoverySelectors.selectPackage;

import com.hedera.statevalidation.listener.LoggingTestExecutionListener;
import com.hedera.statevalidation.listener.SummaryGeneratingListener;
import java.util.concurrent.Callable;
import org.junit.platform.launcher.Launcher;
import org.junit.platform.launcher.LauncherDiscoveryRequest;
import org.junit.platform.launcher.LauncherSession;
import org.junit.platform.launcher.TagFilter;
import org.junit.platform.launcher.TestPlan;
import org.junit.platform.launcher.core.LauncherDiscoveryRequestBuilder;
import org.junit.platform.launcher.core.LauncherFactory;
import picocli.CommandLine;
import picocli.CommandLine.Command;
import picocli.CommandLine.ParentCommand;

/**
 * This class is an entry point for the validators.
 * It is responsible for discovering all tests in the package and running them. Uses provided tags to filter tests.<br>
 * All validators are expecting 2 parameters:<br>
 * 1. State directory - the directory where the state is stored<br>
 * 2. Tag to run - the tag of the test to run (optional) If no tags are provided, all tests are run.<br>
 */
@Command(
        name = "validate",
        mixinStandardHelpOptions = true,
        description = "Validates the state of a Mainnet Hedera node")
public class ValidateCommand implements Callable<Integer> {

    @ParentCommand
    private StateOperatorCommand parent;

    @CommandLine.Parameters(
            arity = "1..*",
            description =
<<<<<<< HEAD
                    "Tag to run: [internal, leaf, hdhm, account, tokenRelations, rehash, files, compaction, entityIds]")
    private String[] tags = {
        "internal", "leaf", "hdhm", "account", "tokenRelations", "rehash", "files", "compaction", "entityIds"
=======
                    "Tag to run: [stateAnalyzer, internal, leaf, hdhm, account, tokenRelations, rehash, files, entityIds]")
    private String[] tags = {
        "stateAnalyzer", "internal", "leaf", "hdhm", "account", "tokenRelations", "rehash", "files", "entityIds"
>>>>>>> ba805d61
    };

    @Override
    public Integer call() {
        System.setProperty("state.dir", parent.getStateDir().getAbsolutePath());

        LauncherDiscoveryRequest request = LauncherDiscoveryRequestBuilder.request()
                .selectors(selectPackage("com.hedera.statevalidation.validators"))
                .filters(TagFilter.includeTags(tags))
                .build();

        TestPlan testPlan;
        SummaryGeneratingListener summaryGeneratingListener = new SummaryGeneratingListener();
        try (LauncherSession session = LauncherFactory.openSession()) {
            Launcher launcher = session.getLauncher();
            launcher.registerTestExecutionListeners(summaryGeneratingListener, new LoggingTestExecutionListener());
            testPlan = launcher.discover(request);
            launcher.execute(testPlan);
        }

        return summaryGeneratingListener.isFailed() ? 1 : 0;
    }
}<|MERGE_RESOLUTION|>--- conflicted
+++ resolved
@@ -36,15 +36,9 @@
     @CommandLine.Parameters(
             arity = "1..*",
             description =
-<<<<<<< HEAD
-                    "Tag to run: [internal, leaf, hdhm, account, tokenRelations, rehash, files, compaction, entityIds]")
+                    "Tag to run: [internal, leaf, hdhm, account, tokenRelations, rehash, files, entityIds]")
     private String[] tags = {
-        "internal", "leaf", "hdhm", "account", "tokenRelations", "rehash", "files", "compaction", "entityIds"
-=======
-                    "Tag to run: [stateAnalyzer, internal, leaf, hdhm, account, tokenRelations, rehash, files, entityIds]")
-    private String[] tags = {
-        "stateAnalyzer", "internal", "leaf", "hdhm", "account", "tokenRelations", "rehash", "files", "entityIds"
->>>>>>> ba805d61
+        "internal", "leaf", "hdhm", "account", "tokenRelations", "rehash", "files",  "entityIds"
     };
 
     @Override
