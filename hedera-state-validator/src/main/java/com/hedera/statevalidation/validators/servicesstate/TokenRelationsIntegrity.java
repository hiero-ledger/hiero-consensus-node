--- conflicted
+++ resolved
@@ -2,12 +2,7 @@
 package com.hedera.statevalidation.validators.servicesstate;
 
 import static com.hedera.statevalidation.validators.ParallelProcessingUtil.VALIDATOR_FORK_JOIN_POOL;
-<<<<<<< HEAD
-=======
-import static com.swirlds.state.merkle.StateUtils.extractStateKeyValueStateId;
 import static com.swirlds.state.merkle.StateUtils.getStateKeyForKv;
-import static com.swirlds.state.merkle.StateUtils.stateIdFor;
->>>>>>> b8a1d458
 import static org.junit.jupiter.api.Assertions.*;
 
 import com.hedera.hapi.node.base.AccountID;
@@ -61,15 +56,9 @@
         final ReadableEntityIdStore entityCounters =
                 new ReadableEntityIdStoreImpl(merkleNodeState.getReadableStates(EntityIdService.NAME));
         final ReadableKVState<AccountID, Account> tokenAccounts =
-<<<<<<< HEAD
-                merkleNodeState.getReadableStates(TokenServiceImpl.NAME).get(V0490TokenSchema.ACCOUNTS_STATE_ID);
+                merkleNodeState.getReadableStates(TokenService.NAME).get(V0490TokenSchema.ACCOUNTS_STATE_ID);
         final ReadableKVState<TokenID, Token> tokenTokens =
-                merkleNodeState.getReadableStates(TokenServiceImpl.NAME).get(V0490TokenSchema.TOKENS_STATE_ID);
-=======
-                merkleNodeState.getReadableStates(TokenService.NAME).get(V0490TokenSchema.ACCOUNTS_KEY);
-        final ReadableKVState<TokenID, Token> tokenTokens =
-                merkleNodeState.getReadableStates(TokenService.NAME).get(V0490TokenSchema.TOKENS_KEY);
->>>>>>> b8a1d458
+                merkleNodeState.getReadableStates(TokenService.NAME).get(V0490TokenSchema.TOKENS_STATE_ID);
 
         assertNotNull(entityCounters);
         assertNotNull(tokenAccounts);
@@ -84,11 +73,7 @@
         AtomicInteger accountFailCounter = new AtomicInteger(0);
         AtomicInteger tokenFailCounter = new AtomicInteger(0);
 
-<<<<<<< HEAD
         final int tokenRelsStateId = V0490TokenSchema.TOKEN_RELS_STATE_ID;
-=======
-        final int targetStateId = stateIdFor(TokenService.NAME, V0490TokenSchema.TOKEN_RELS_KEY);
->>>>>>> b8a1d458
 
         InterruptableConsumer<Pair<Bytes, Bytes>> handler = pair -> {
             final Bytes keyBytes = pair.left();
@@ -117,12 +102,12 @@
                     assertEquals(tokenId1, tokenId2);
 
                     if (!virtualMap.containsKey(
-                            getStateKeyForKv(TokenService.NAME, V0490TokenSchema.ACCOUNTS_KEY, accountId1))) {
+                            getStateKeyForKv(V0490TokenSchema.ACCOUNTS_STATE_ID, accountId1, AccountID.PROTOBUF))) {
                         accountFailCounter.incrementAndGet();
                     }
 
                     if (!virtualMap.containsKey(
-                            getStateKeyForKv(TokenService.NAME, V0490TokenSchema.TOKENS_KEY, tokenId1))) {
+                            getStateKeyForKv(V0490TokenSchema.TOKENS_STATE_ID, tokenId1, TokenID.PROTOBUF))) {
                         tokenFailCounter.incrementAndGet();
                     }
                     objectsProcessed.incrementAndGet();
