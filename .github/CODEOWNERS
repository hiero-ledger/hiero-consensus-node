###################################
##### Global Protection Rule ######
###################################
# NOTE: This rule is overriden by the more specific rules below. This is the catch-all rule for all files not covered by the more specific rules below.
*                                               @hiero-ledger/github-maintainers
#########################
##### Example apps ######
#########################
# Foundation Base Example app
/example-apps/**/module-info.java               @hiero-ledger/hiero-consensus-node-foundation-codeowners
/example-apps/swirlds-platform-base-example/    @hiero-ledger/hiero-consensus-node-foundation-codeowners

#########################
##### HAPI protobuf #####
#########################

/hapi/                                          @hiero-ledger/hiero-consensus-node-execution-codeowners @hiero-ledger/hiero-consensus-node-smart-contract-codeowners @hiero-ledger/hiero-consensus-node-consensus-codeowners
/hapi/hedera-protobufs/services                 @hiero-ledger/hiero-consensus-node-execution-codeowners @hiero-ledger/hiero-consensus-node-smart-contract-codeowners @jsync-swirlds @hiero-ledger/hiero-mirror-node-maintainers


#########################
##### Hedera Node  ######
#########################

# Hedera Node Root Protections
/hedera-node/                                   @hiero-ledger/hiero-consensus-node-execution-codeowners

# Hedera Node Deployments - Configuration & Grafana Dashboards
<<<<<<< HEAD
/hedera-node/configuration/**                   @rbair23 @dalvizu @Jeffrey-morgan34 @Nana-EC @SimiHunjan @steven-sheehy @nathanklick @rbarker-dev @Ferparishuertas @beeradb
/hedera-node/configuration/dev/**               @hiero-ledger/hcn-execution-codeowners
/hedera-node/infrastructure/**                  @hiero-ledger/github-maintainers @hiero-ledger/hcn-devops-codeowners @hiero-ledger/hcn-execution-codeowners
=======
/hedera-node/configuration/**                   @rbair23 @dalvizu @poulok @netopyr @Nana-EC @SimiHunjan @steven-sheehy @nathanklick @rbarker-dev @Ferparishuertas @beeradb
/hedera-node/configuration/dev/**               @hiero-ledger/hiero-consensus-node-execution-codeowners
/hedera-node/infrastructure/**                  @hiero-ledger/github-maintainers @hiero-ledger/hiero-consensus-node-devops-codeowners @hiero-ledger/hiero-consensus-node-execution-codeowners
>>>>>>> 62718b4c

# Hedera Node Docker Definitions
/hedera-node/docker/                            @hiero-ledger/hiero-consensus-node-execution-codeowners @hiero-ledger/github-maintainers

# Hedera Node Modules
/hedera-node/hapi*/                             @hiero-ledger/hiero-consensus-node-execution-codeowners
/hedera-node/hedera-admin*/                     @hiero-ledger/hiero-consensus-node-execution-codeowners
/hedera-node/hedera-app*/                       @hiero-ledger/hiero-consensus-node-execution-codeowners
/hedera-node/hedera-consensus*/                 @hiero-ledger/hiero-consensus-node-execution-codeowners
/hedera-node/hedera-file*/                      @hiero-ledger/hiero-consensus-node-execution-codeowners
/hedera-node/hedera-network*/                   @hiero-ledger/hiero-consensus-node-execution-codeowners
/hedera-node/hedera-schedule*/                  @hiero-ledger/hiero-consensus-node-execution-codeowners
/hedera-node/hedera-smart-contract*/            @hiero-ledger/hiero-consensus-node-smart-contract-codeowners @tinker-michaelj
/hedera-node/hedera-token*/                     @hiero-ledger/hiero-consensus-node-execution-codeowners
/hedera-node/hedera-util*/                      @hiero-ledger/hiero-consensus-node-execution-codeowners
/hedera-node/hedera-staking*/                   @hiero-ledger/hiero-consensus-node-execution-codeowners
/hedera-node/test-clients/                      @hiero-ledger/hiero-consensus-node-execution-codeowners @hiero-ledger/hiero-consensus-node-smart-contract-codeowners

# Documentation
/hedera-node/docs/design/services/smart-contract-service    @hiero-ledger/hiero-consensus-node-smart-contract-codeowners

###############################
##### Hedera Cryptography #####
###############################
# add @rsinha as an explicit codeowner once hiero-invite has been added
/hedera-cryptography/                               @hiero-ledger/hiero-consensus-node-foundation-codeowners

#########################
##### Platform SDK ######
#########################

# Platform SDK Root Protections
/platform-sdk/                                      @hiero-ledger/hiero-consensus-node-consensus-codeowners @hiero-ledger/hiero-consensus-node-foundation-codeowners
/platform-sdk/README.md                             @hiero-ledger/hiero-consensus-node-consensus-codeowners

# Platform SDK Modules
/platform-sdk/consensus-*/                          @hiero-ledger/hiero-consensus-node-consensus-codeowners
/platform-sdk/platform-apps/                        @hiero-ledger/hiero-consensus-node-consensus-codeowners
/platform-sdk/swirlds-base/                         @hiero-ledger/hiero-consensus-node-foundation-codeowners
/platform-sdk/swirlds-benchmarks/                   @hiero-ledger/hiero-consensus-node-foundation-codeowners
/platform-sdk/swirlds-cli/                          @hiero-ledger/hiero-consensus-node-consensus-codeowners
/platform-sdk/swirlds-common/                       @hiero-ledger/hiero-consensus-node-consensus-codeowners @hiero-ledger/hiero-consensus-node-foundation-codeowners
/platform-sdk/swirlds-component-framework/          @hiero-ledger/hiero-consensus-node-consensus-codeowners
/platform-sdk/swirlds-config-*/                     @hiero-ledger/hiero-consensus-node-foundation-codeowners
/platform-sdk/swirlds-fchashmap/                    @hiero-ledger/hiero-consensus-node-foundation-codeowners
/platform-sdk/swirlds-fcqueue/                      @hiero-ledger/hiero-consensus-node-foundation-codeowners
/platform-sdk/swirlds-logging/                      @hiero-ledger/hiero-consensus-node-foundation-codeowners
/platform-sdk/swirlds-logging-*/                    @hiero-ledger/hiero-consensus-node-foundation-codeowners
/platform-sdk/swirlds-merkle/                       @hiero-ledger/hiero-consensus-node-foundation-codeowners
/platform-sdk/swirlds-merkledb/                     @hiero-ledger/hiero-consensus-node-foundation-codeowners
/platform-sdk/swirlds-metrics-*/                    @hiero-ledger/hiero-consensus-node-foundation-codeowners
/platform-sdk/swirlds-platform-core/                @hiero-ledger/hiero-consensus-node-consensus-codeowners
/platform-sdk/swirlds-state-*/                      @hiero-ledger/hiero-consensus-node-foundation-codeowners
/platform-sdk/swirlds-unit-tests/structures/        @hiero-ledger/hiero-consensus-node-foundation-codeowners
/platform-sdk/swirlds-virtualmap/                   @hiero-ledger/hiero-consensus-node-foundation-codeowners
/platform-sdk/**/module-info.java                   @hiero-ledger/hiero-consensus-node-consensus-codeowners @hiero-ledger/hiero-consensus-node-foundation-codeowners

####################
#####   HAPI  ######
####################
/hapi/                                              @hiero-ledger/hiero-consensus-node-consensus-codeowners @hiero-ledger/hiero-consensus-node-execution-codeowners @hiero-ledger/hiero-consensus-node-smart-contract-codeowners

# Documentation
/platform-sdk/docs/platformWiki.md                  @hiero-ledger/hiero-consensus-node-consensus-codeowners @hiero-ledger/hiero-consensus-node-foundation-codeowners
/platform-sdk/docs/base                             @hiero-ledger/hiero-consensus-node-foundation-codeowners
/platform-sdk/docs/components                       @hiero-ledger/hiero-consensus-node-consensus-codeowners
/platform-sdk/docs/core                             @hiero-ledger/hiero-consensus-node-consensus-codeowners

#########################
#####  Core Files  ######
#########################

# NOTE: Must be placed last to ensure enforcement over all other rules

# Protection Rules for Github Configuration Files and Actions Workflows
/.github/                                           @hiero-ledger/github-maintainers
/.github/workflows/                                 @hiero-ledger/github-maintainers
/.github/workflows/node-zxf-deploy-integration.yaml @hiero-ledger/github-maintainers @hiero-ledger/hiero-consensus-node-devops-codeowners
/.github/workflows/node-zxf-deploy-preview.yaml     @hiero-ledger/github-maintainers @hiero-ledger/hiero-consensus-node-devops-codeowners

# Legacy Maven project files
**/pom.xml                                          @hiero-ledger/github-maintainers @hiero-ledger/hiero-consensus-node-devops-codeowners

# Gradle project files and inline plugins
/gradle/                                            @hiero-ledger/github-maintainers
gradlew                                             @hiero-ledger/github-maintainers
gradlew.bat                                         @hiero-ledger/github-maintainers
**/build-logic/                                     @hiero-ledger/github-maintainers
**/gradle.*                                         @hiero-ledger/github-maintainers
**/*.gradle.*                                       @hiero-ledger/github-maintainers

# Codacy Tool Configurations
/config/                                            @hiero-ledger/github-maintainers
.remarkrc                                           @hiero-ledger/github-maintainers

# Self-protection for root CODEOWNERS files (this file should not exist and should definitely require approval)
/CODEOWNERS                                         @hiero-ledger/github-maintainers

# Protect the repository root files
/README.md                                          @hiero-ledger/github-maintainers @hiero-ledger/hiero-consensus-node-foundation-codeowners @hiero-ledger/hiero-consensus-node-execution-codeowners @hiero-ledger/hiero-consensus-node-consensus-codeowners
**/LICENSE                                          @hiero-ledger/github-maintainers

# CodeCov configuration
**/codecov.yml                                      @hiero-ledger/github-maintainers

# Git Ignore definitions
**/.gitignore                                       @hiero-ledger/github-maintainers @hiero-ledger/hiero-consensus-node-foundation-codeowners @hiero-ledger/hiero-consensus-node-execution-codeowners @hiero-ledger/hiero-consensus-node-consensus-codeowners
**/.gitignore.*                                     @hiero-ledger/github-maintainers @hiero-ledger/hiero-consensus-node-foundation-codeowners @hiero-ledger/hiero-consensus-node-execution-codeowners @hiero-ledger/hiero-consensus-node-consensus-codeowners

# Legacy CircleCI configuration
.circleci.settings.xml                              @hiero-ledger/github-maintainers 
/.circleci/                                         @hiero-ledger/github-maintainers<|MERGE_RESOLUTION|>--- conflicted
+++ resolved
@@ -26,15 +26,9 @@
 /hedera-node/                                   @hiero-ledger/hiero-consensus-node-execution-codeowners
 
 # Hedera Node Deployments - Configuration & Grafana Dashboards
-<<<<<<< HEAD
-/hedera-node/configuration/**                   @rbair23 @dalvizu @Jeffrey-morgan34 @Nana-EC @SimiHunjan @steven-sheehy @nathanklick @rbarker-dev @Ferparishuertas @beeradb
-/hedera-node/configuration/dev/**               @hiero-ledger/hcn-execution-codeowners
-/hedera-node/infrastructure/**                  @hiero-ledger/github-maintainers @hiero-ledger/hcn-devops-codeowners @hiero-ledger/hcn-execution-codeowners
-=======
-/hedera-node/configuration/**                   @rbair23 @dalvizu @poulok @netopyr @Nana-EC @SimiHunjan @steven-sheehy @nathanklick @rbarker-dev @Ferparishuertas @beeradb
+/hedera-node/configuration/**                   @rbair23 @dalvizu @Nana-EC @SimiHunjan @steven-sheehy @nathanklick @rbarker-dev @Ferparishuertas @beeradb
 /hedera-node/configuration/dev/**               @hiero-ledger/hiero-consensus-node-execution-codeowners
 /hedera-node/infrastructure/**                  @hiero-ledger/github-maintainers @hiero-ledger/hiero-consensus-node-devops-codeowners @hiero-ledger/hiero-consensus-node-execution-codeowners
->>>>>>> 62718b4c
 
 # Hedera Node Docker Definitions
 /hedera-node/docker/                            @hiero-ledger/hiero-consensus-node-execution-codeowners @hiero-ledger/github-maintainers
