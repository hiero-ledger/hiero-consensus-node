--- conflicted
+++ resolved
@@ -46,16 +46,12 @@
           egress-policy: audit
 
       - name: Checkout code
-<<<<<<< HEAD
-        uses: actions/checkout@b4ffde65f46336ab88eb53be808477a3936bae11 # v4.1.1
+        uses: actions/checkout@eef61447b9ff4aafe5dcd4e0bbf5d482be7e7871 # v4.2.1
         with:
           fetch-depth: '0'
           ref: develop
           token: ${{ secrets.GH_ACCESS_TOKEN }}
           persist-credentials: 'true'
-=======
-        uses: actions/checkout@eef61447b9ff4aafe5dcd4e0bbf5d482be7e7871 # v4.2.1
->>>>>>> 75ec21a7
 
       # move the tag if successful
       - name: Tag Code and push
