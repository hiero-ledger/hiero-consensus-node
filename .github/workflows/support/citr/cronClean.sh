NAMESPACE=$1
NODE_ROOT=/opt/hgcapp


NofNodes=`kubectl -n ${NAMESPACE} get pods | grep 'network-node' | wc -l`

for i in `seq 1 1 ${NofNodes}`
do
  kubectl -n ${NAMESPACE} exec network-node${i}-0 -c root-container -- bash -c "find ${NODE_ROOT}/*Streams/*/ -type f -mmin +59 -exec rm -f {} \;" >/dev/null 2>&1 &
done

wait

minioIP=`kubectl -n ${NAMESPACE} describe pod minio-pool-1-0 | grep -E '^IP[\:]' | awk '{print $NF}'`
nlgpod=`kubectl -n ${NAMESPACE} get pods | grep nlg-network-load-generator | awk '{print $1}'`


kubectl -n ${NAMESPACE} get secret minio-secrets -o yaml | grep 'config.env' | awk '{print $NF}' | base64 --decode >/tmp/.$$.tmp.s
username=`grep MINIO_ROOT_USER /tmp/.$$.tmp.s | awk -F = '{print $NF}'`
userpwd=`grep MINIO_ROOT_PASSWORD /tmp/.$$.tmp.s | awk -F = '{print $NF}'`

<<<<<<< HEAD
kubectl -n ${NAMESPACE} exec ${nlgpod} -- bash -c "if [ ! -f ./mc ]; then curl https://dl.min.io/client/mc/release/linux-amd64/mc -o mc; fi"
kubectl -n ${NAMESPACE} exec ${nlgpod} -- bash -c "chmod a+rx ./mc"
kubectl -n ${NAMESPACE} exec ${nlgpod} -- bash -c "./mc alias set myminio http://${minioIP}:9000 ${username} ${userpwd}"
kubectl -n ${NAMESPACE} exec ${nlgpod} -- bash -c "./mc rm --older-than 0d1h0s --recursive --force myminio/solo-streams/ >/dev/null 2>&1"
kubectl -n ${NAMESPACE} exec ${nlgpod} -- bash -c "./mc rm --older-than 0d1h0s --recursive --force myminio/solo-backups/ >/dev/null 2>&1"
=======
kubectl -n ${NAMESPACE} exec $nlgpod -- bash -c "if [ ! -f ./mc ]; then curl https://dl.min.io/client/mc/release/linux-amd64/mc -o mc; fi"
kubectl -n ${NAMESPACE} exec $nlgpod -- bash -c "chmod a+rx ./mc"
kubectl -n ${NAMESPACE} exec $nlgpod -- bash -c "./mc alias set myminio http://$minioIP:9000 $username $userpwd"
kubectl -n ${NAMESPACE} exec $nlgpod -- bash -c "./mc rm --older-than 0d1h0s --recursive --versions --force myminio/solo-streams/ >/dev/null 2>&1"
kubectl -n ${NAMESPACE} exec $nlgpod -- bash -c "./mc rm --older-than 0d1h0s --recursive --versions --force myminio/solo-backups/ >/dev/null 2>&1"
>>>>>>> f98d26c9
<|MERGE_RESOLUTION|>--- conflicted
+++ resolved
@@ -19,16 +19,8 @@
 username=`grep MINIO_ROOT_USER /tmp/.$$.tmp.s | awk -F = '{print $NF}'`
 userpwd=`grep MINIO_ROOT_PASSWORD /tmp/.$$.tmp.s | awk -F = '{print $NF}'`
 
-<<<<<<< HEAD
 kubectl -n ${NAMESPACE} exec ${nlgpod} -- bash -c "if [ ! -f ./mc ]; then curl https://dl.min.io/client/mc/release/linux-amd64/mc -o mc; fi"
 kubectl -n ${NAMESPACE} exec ${nlgpod} -- bash -c "chmod a+rx ./mc"
 kubectl -n ${NAMESPACE} exec ${nlgpod} -- bash -c "./mc alias set myminio http://${minioIP}:9000 ${username} ${userpwd}"
-kubectl -n ${NAMESPACE} exec ${nlgpod} -- bash -c "./mc rm --older-than 0d1h0s --recursive --force myminio/solo-streams/ >/dev/null 2>&1"
-kubectl -n ${NAMESPACE} exec ${nlgpod} -- bash -c "./mc rm --older-than 0d1h0s --recursive --force myminio/solo-backups/ >/dev/null 2>&1"
-=======
-kubectl -n ${NAMESPACE} exec $nlgpod -- bash -c "if [ ! -f ./mc ]; then curl https://dl.min.io/client/mc/release/linux-amd64/mc -o mc; fi"
-kubectl -n ${NAMESPACE} exec $nlgpod -- bash -c "chmod a+rx ./mc"
-kubectl -n ${NAMESPACE} exec $nlgpod -- bash -c "./mc alias set myminio http://$minioIP:9000 $username $userpwd"
-kubectl -n ${NAMESPACE} exec $nlgpod -- bash -c "./mc rm --older-than 0d1h0s --recursive --versions --force myminio/solo-streams/ >/dev/null 2>&1"
-kubectl -n ${NAMESPACE} exec $nlgpod -- bash -c "./mc rm --older-than 0d1h0s --recursive --versions --force myminio/solo-backups/ >/dev/null 2>&1"
->>>>>>> f98d26c9
+kubectl -n ${NAMESPACE} exec ${nlgpod} -- bash -c "./mc rm --older-than 0d1h0s --recursive --versions --force myminio/solo-streams/ >/dev/null 2>&1"
+kubectl -n ${NAMESPACE} exec ${nlgpod} -- bash -c "./mc rm --older-than 0d1h0s --recursive --versions --force myminio/solo-backups/ >/dev/null 2>&1"
