--- conflicted
+++ resolved
@@ -101,11 +101,7 @@
         run: git push --set-upstream origin "${{ steps.branch.outputs.name }}"
 
       - name: Git-Semver Setup Action
-<<<<<<< HEAD
-        uses: DJ-BBot/setup-git-semver@de866aa3ff6d0ae6e9909ba51b7948c0cf8a1a93 # v1.0.3
-=======
         uses: DJ-BBot/setup-git-semver@6bb4ebdd43599b4b1ce2db197bd364612128d175 # v1.0.6
->>>>>>> c5f79b6a
 
       - name: Identify Current Version Number
         run: |
