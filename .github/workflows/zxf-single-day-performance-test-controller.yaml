--- conflicted
+++ resolved
@@ -2,16 +2,13 @@
 name: "ZXF: [CITR] Single Day Performance Test Controller (SDPT)"
 on:
   workflow_dispatch:
-<<<<<<< HEAD
     inputs:
       ref:
         required: true
         default: "main"
         description: "Version of hiero-consensus-node: branch, tag, commit"
         type: string
-=======
-
->>>>>>> 51d20650
+
 defaults:
   run:
     shell: bash
