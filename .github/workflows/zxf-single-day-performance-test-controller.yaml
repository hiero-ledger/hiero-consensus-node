--- conflicted
+++ resolved
@@ -143,11 +143,6 @@
       crypto-bench-merkle-db-test-params: "${{ inputs.crypto-bench-merkle-db-test-params }}"
     secrets:
       slack-report-webhook: ${{ secrets.SLACK_CITR_DETAILED_REPORTS_WEBHOOK }}
-<<<<<<< HEAD
-      nlg-access-token: ${{ secrets.CITR_NLG_ACCESS_TOKEN }}
-=======
-      perf-analysis-access-token: ${{ secrets.PERF_ANALYSIS_TOKEN }}
->>>>>>> 9f1fd89c
 
   tag-sdpt-passing:
     name: Tag SDPT Passing
