--- conflicted
+++ resolved
@@ -8,63 +8,6 @@
         default: "main"
         description: "Version of hiero-consensus-node: branch, tag, commit"
         type: string
-<<<<<<< HEAD
-      solo-version:
-        required: true
-        default: "latest_tested_solo-charts0.59_balanced"
-        description: "Use: latest_tested_solo-charts if Hedera code <=0.58, latest_tested_solo-charts0.59 if >= 0.59"
-        type: string
-      nlg-accounts: #'-R -c 32 -a 100000000 -T 1000 -n 100000 -S hot -p 50 -tt 1m
-        required: true
-        default: "100000"
-        description: "Number of Accounts and NFT tokens"
-        type: choice
-        options:
-          - "100000"
-          - "1000000"
-          - "20000000"
-          - "100000000"
-          - "500000000"
-          - "1000000000"
-      nlg-time: #'-R -c 32 -a 100000000 -T 1000 -n 100000 -S hot -p 50 -tt 1m
-        required: true
-        default: "3"
-        description: "Test execution time options"
-        type: choice
-        options:
-          - "3"
-          - "9"
-          - "21"
-          - "180"
-          - "330"
-      add-app-props:
-        required: false
-        default: ""
-        type: string
-        description: 'Add props to application.properties, e.g. "blockStream.streamMode=RECORDS". Newline is "\n"'
-      add-settings:
-        required: false
-        default: ""
-        type: string
-        description: 'Add props to settings.txt, e.g. "state.saveStatePeriod, 300". Newline is "\n"'
-      crypto-bench-merkle-db-java-args:
-        required: true
-        default: "-XX:+UseZGC -XX:+ZGenerational -XX:ZAllocationSpikeTolerance=2 -XX:ConcGCThreads=14 -XX:ZMarkStackSpaceLimit=12g -XX:MaxDirectMemorySize=24g -Xmx90g"
-        description: "JMH javaargs"
-        type: string
-      crypto-bench-merkle-db-test-params:
-        required: true
-        default: "-p maxKey=500000000 -p numRecords=100000 -p keySize=24 -p recordSize=1024 -p numFiles=60"
-        description: "Test params"
-        type: string
-      disable-notifications:
-        required: false
-        default: true
-        type: boolean
-        description: "If true, skip tag and notifications"
-=======
->>>>>>> c42cf686
-
 defaults:
   run:
     shell: bash
