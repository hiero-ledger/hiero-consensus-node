# SPDX-License-Identifier: Apache-2.0
name: "ZXC: [CITR] Single Day Performance Test"

on:
  workflow_call:
    inputs:
      test-asset:
        required: true
        default: "AdHoc5"
        description: "Performance test on machine: AdHoc5, 6, 7, AdHocSD8, 9 or SDPT1"
        type: string
      ref:
        required: true
        default: "main"
        description: "Version of hiero-consensus-node: branch, tag, commit"
        type: string
      solo-version:
        required: true
        default: "v0.41.0"
        description: "Solo Version:"
        type: string
      nlg-accounts: #'-R -c 32 -a 100000000 -T 1000 -n 100000 -S hot -p 50 -tt 1m
        required: true
        default: "100000"
        description: "Number of Accounts and NFT tokens (100000, 1000000, 20000000, 100000000, 500000000, 1000000000)"
        type: string
      nlg-time: #'-R -c 32 -a 100000000 -T 1000 -n 100000 -S hot -p 50 -tt 1m
        required: true
        default: "3"
        description: "Test execution time, mins (3, 9, 21, 180, 330)"
        type: string
      add-app-props:
        required: false
        default: ""
        type: string
        description: 'Add props to application.properties, e.g. "blockStream.streamMode=RECORDS". Newline is "\n"'
      # For Adhoc runs, we use Chicago:                 k8s.pft.chi.lat.ope.eng.hashgraph.io
      # For official Single Day tests, we use Dallas:   k8s.pft.dal.lat.ope.eng.hashgraph.io
      kubernetes-cluster:
        required: true
        default: "k8s.pft.chi.lat.ope.eng.hashgraph.io"
        type: string
        description: "Kubernetes cluster to run"
      add-settings:
        required: false
        default: ""
        type: string
        description: 'Add props to settings.txt, e.g. "state.saveStatePeriod, 300". Newline is "\n"'
      crypto-bench-merkle-db-java-args:
        required: true
        default: "-XX:+UseZGC -XX:+ZGenerational -XX:ZAllocationSpikeTolerance=2 -XX:ConcGCThreads=14 -XX:ZMarkStackSpaceLimit=12g -XX:MaxDirectMemorySize=24g -Xmx90g"
        description: "JMH javaargs"
        type: string
      crypto-bench-merkle-db-test-params:
        required: true
        default: "-p maxKey=500000000 -p numRecords=100000 -p keySize=24 -p recordSize=1024 -p numFiles=6000"
        description: "Test params"
        type: string
    secrets:
      slack-report-webhook:
        required: true
        description: "Slack webhook for SDPT outputs notifications"
    outputs:
      result:
        description: "Result of the SDPT Run"
        value: ${{ jobs.single-day-performance-test-result.outputs.result }}

permissions:
  contents: write
  id-token: write

env:
  NAMESPACE_PREFIX: solo-sdpt-n
  DEFAULT_NAMESPACE: AdHocSD8
  DEFAULT_HCN_VERSION: main
  TIMEOUT_6H_LIMIT: 340
  GS_ROOT_DIR: gs://performance-engineering-reports/ephemeral/test_runs
  GS_ROOT_HTTPS: https://perf.analytics.eng.hashgraph.io/ephemeral/test_runs
  #Release version from jFrog
  NLG_VERSION: 0.6.2

  #Thresholds for performance
  #benchmarks
  #CryptoTransfer   HCS   NftTransfer SmartContract HeliSwap CryptoBenchMerkleDb
  #         20398 23374         12078          8259     1187               20023
  #-15%
  #         17338 19867         10266          7020     1008               17019
  MinNFTscore: 10266
  MinMerkleDBscore: 17019
  MinHCSLoadTest: 19867
  MinCryptoTransferLoadTest: 17338
  MinHeliSwapLoadTest: 1008
  MinSmartContractLoadTest: 7020

jobs:
  performance-tests-start:
    name: Start
    runs-on: hiero-citr-linux-large
    env:
      run_NLG_Test: NftTransferLoadTest
    outputs:
      namespace: ${{ steps.set-namespace.outputs.namespace }}
      run-hcn-version: ${{ steps.set-namespace.outputs.run-hcn-version }}
      commit-sha: ${{ steps.hederahash.outputs.sha }}
    steps:
      - name: Harden Runner
        uses: step-security/harden-runner@ec9f2d5744a09debf3a187a3f4f675c53b671911 # v2.13.0
        with:
          egress-policy: audit

      - name: Checkout Code
        uses: actions/checkout@11bd71901bbe5b1630ceea73d27597364c9af683 # v4.2.2
        with:
          ref: ${{ github.ref }}

      - name: Checkout target CN Code
        uses: actions/checkout@11bd71901bbe5b1630ceea73d27597364c9af683 # v4.2.2
        with:
          path: target_consensus_node
          ref: ${{ inputs.ref }}

      - name: Install KubeCtl
        uses: step-security/setup-kubectl@2edbf6aff97d814e9dc52827498ac51fe972e6d0 # v4.0.0
        with:
          version: v1.33.0

      - name: Install Teleport Client
        uses: teleport-actions/setup@176c25dfcd19cd31a252f275d579822b243e7b9c # v1.0.6
        with:
          version: 18.1.4

      - name: Authorize Teleport SSH Access
        id: auth-ssh
        uses: teleport-actions/auth@685adaf480dc79262a99220eb158a92136d5abd9 # v2.0.3
        with:
          proxy: hashgraph.teleport.sh:443
          token: gh-citr-performance-svcs-bot

      - name: Authorize Teleport K8S Access
        id: auth-k8s
        uses: teleport-actions/auth-k8s@677da98eaa78a5e649d4c5b4012750af4c28af73 # v2.0.3
        with:
          proxy: hashgraph.teleport.sh:443
          token: gh-citr-performance-svcs-bot
          kubernetes-cluster: ${{ inputs.kubernetes-cluster }}
          certificate-ttl: 168h

      - name: Authenticate to Google Cloud
        id: google-auth
        uses: google-github-actions/auth@ba79af03959ebeac9769e648f473a284504d9193 # v2.1.10
        with:
          workload_identity_provider: "projects/716789254648/locations/global/workloadIdentityPools/perf-eng-reports-pool/providers/gh-provider"
          service_account: "gh-perf-report-writer@perf-engineering-reports.iam.gserviceaccount.com"

      - name: Setup Google Cloud SDK
        uses: google-github-actions/setup-gcloud@6189d56e4096ee891640bb02ac264be376592d6a # v2.1.2

      - name: Setup Helm
        uses: azure/setup-helm@b9e51907a09c216f16ebe8536097933489208112 # v4.3.0
        with:
          version: "v3.12.3" # helm version

      - name: Setup Java
        uses: actions/setup-java@c5195efecf7bdfc987ee8bae7a71cb8b11521c00 # v4.7.1
        with:
          distribution: temurin
          java-version: 21.0.6

      - name: Setup Gradle
        uses: gradle/actions/setup-gradle@8379f6a1328ee0e06e2bb424dadb7b159856a326 # v4.4.0
        with:
          gradle-version: wrapper

      - name: Install Task
        uses: arduino/setup-task@b91d5d2c96a56797b48ac1e0e89220bf64044611 # v2.0.0
        with:
          version: 3.39.2

      - name: OS check procedure
        id: setup
        shell: bash
        run: |
          set +x
          set +e
          export TERM=vt100
          echo Setup procedure ...
          cat /etc/*elease
          sudo apt-get update
          sudo apt-get install -y net-tools iputils-ping node-typescript

      - name: Create report dir
        shell: bash
        run: |
          mkdir "${{ github.workspace }}"/report

      - name: Set namespace
        id: set-namespace
        run: |
          set +x
          set +e
          # trim the input ref
          echo "run-hcn-version=$(echo ${{ inputs.ref }} | awk '{print $1}')" >> "${GITHUB_OUTPUT}"
<<<<<<< HEAD
          n="$(echo "${{ inputs.test-asset }}" | perl -ne 'print "$2\n" if /^(AdHoc|SDPT|MDLT)(\d+)$/')"
=======
          n="$(echo "${{ inputs.test-asset }}" | perl -ne 'print "$2\n" if /^(AdHocSD|AdHoc|SDPT|SDLT)(\d+)$/')"
>>>>>>> a4c9e19a
          echo "namespace=${NAMESPACE_PREFIX}${n}" >> "${GITHUB_OUTPUT}"
          echo "namespace=${NAMESPACE_PREFIX}${n}" >> "${GITHUB_STEP_SUMMARY}"

      - name: Print parameters
        run: |
          echo "inputs.test-asset=${{ steps.set-namespace.outputs.namespace }}" | tee -a "${GITHUB_STEP_SUMMARY}" "${{ github.workspace }}"/version_run.txt
          echo "inputs.ref=${{ steps.set-namespace.outputs.run-hcn-version }}" | tee -a "${GITHUB_STEP_SUMMARY}" "${{ github.workspace }}"/version_run.txt
          echo "inputs.solo-version=${{ inputs.solo-version }}" | tee -a "${GITHUB_STEP_SUMMARY}" "${{ github.workspace }}"/version_run.txt
          echo "inputs.nlg-accounts=${{ inputs.nlg-accounts }}" | tee -a "${GITHUB_STEP_SUMMARY}" "${{ github.workspace }}"/version_run.txt
          echo "inputs.nlg-time=${{ inputs.nlg-time }}m" | tee -a "${GITHUB_STEP_SUMMARY}" "${{ github.workspace }}"/version_run.txt
          echo "inputs.add-app-props=${{ inputs.add-app-props }}" | tee -a "${GITHUB_STEP_SUMMARY}" "${{ github.workspace }}"/version_run.txt
          echo "inputs.add-settings=${{ inputs.add-settings }}" | tee -a "${GITHUB_STEP_SUMMARY}" "${{ github.workspace }}"/version_run.txt
          echo "inputs.nlg-test=${{ env.run_NLG_Test }}" | tee -a "${GITHUB_STEP_SUMMARY}" "${{ github.workspace }}"/version_run.txt
          echo "JOB_URL=${GITHUB_SERVER_URL}/${GITHUB_REPOSITORY}/actions/runs/${GITHUB_RUN_ID}" | tee -a "${GITHUB_STEP_SUMMARY}" "${{ github.workspace }}"/version_run.txt

      - name: Set hederahash sha value
        id: hederaHash
        run: |
<<<<<<< HEAD
          hederahash=`git -C target_consensus_node rev-parse HEAD`
=======
          hederahash="$(git rev-parse HEAD)"
          echo "sha=${hederahash}" >> "${GITHUB_OUTPUT}"
>>>>>>> a4c9e19a
          echo "hederahash=${hederahash}" | tee -a "${GITHUB_STEP_SUMMARY}" "${{ github.workspace }}"/version_run.txt

      - name: Compile
        run: |
          cd "${{ github.workspace }}"/target_consensus_node
          ./gradlew clean assemble
          cd "${{ github.workspace }}"

      - name: Setup Node
        uses: actions/setup-node@49933ea5288caeca8642d1e84afbd3f7d6820020 # v4.4.0
        with:
          node-version: 20.18.0

      # Set up kind; needed for configuring the solo environment
      - name: Setup Kind
        uses: helm/kind-action@a1b0e391336a6ee6713a0583f8c6240d70863de3 # v1.12.0
        with:
          install_only: true
          node_image: kindest/node:v1.31.4@sha256:2cb39f7295fe7eafee0842b1052a599a4fb0f8bcf3f83d96c7f4864c357c6c30
          version: v0.26.0
          kubectl_version: v1.31.4
          verbosity: 3
          wait: 120s

      - name: Install Solo
        run: |
          npm install -g "@hashgraph/solo@${{ inputs.solo-version }}"

          # verify the installation
          solo --version

      - name: Deploy with Solo
        env:
          NAMESPACE_ALIAS: ${{ inputs.test-asset }}
          CONTEXT: hashgraph.teleport.sh-${{ inputs.kubernetes-cluster }}
        run: |
          set +x
          set +e
          curdir="$(pwd)"
          sh "${{ github.workspace }}"/.github/workflows/support/citr/kubectlt get namespaces | grep "${{ steps.set-namespace.outputs.namespace }}"
          if [ ${?} -eq 0 ]
          then
            sh "${{ github.workspace }}"/.github/workflows/support/citr/kubectlt delete namespace "${{ steps.set-namespace.outputs.namespace }}"
          fi

          # Create the solo directory
          mkdir -p "${{ github.workspace }}"/solo && cd "${{ github.workspace}}"/solo

          # Generate the Taskfile.yml file inline
          cp "${{ github.workspace }}"/.github/workflows/support/citr/Taskfile.yml Taskfile.yml

          # Generate the Taskfile.citr.yml file inline
          cp "${{ github.workspace }}"/.github/workflows/support/citr/Taskfile.citr.yml Taskfile.citr.yml

          # Generate the log4j2.xml file inline
          cp "${{ github.workspace }}"/.github/workflows/support/citr/log4j2.xml log4j2.xml

          # Generate the nlg-values.yaml file inline
          cp "${{ github.workspace }}"/.github/workflows/support/citr/nlg-values.yaml nlg-values.yaml

          # Generate the init-containers-values7.yaml inline
          cp "${{ github.workspace }}"/.github/workflows/support/citr/init-containers-values7.yaml init-containers-values7.yaml

          # Update Taskfile values

          sed -i -e "s@%HOME%@${HOME}@g" -e "s@%SOLO_NAMESPACE%@${{ steps.set-namespace.outputs.namespace }}@g" \
          -e "s@%HEDERA_SERVICES_ROOT%@${curdir}/target_consensus_node@g" Taskfile.yml

          # Update Init Containers values
          NETWORK_ID="$(echo "${{ steps.set-namespace.outputs.namespace }}" | perl -pne '~s/^.*[^\d](\d+)$/$1/g')"
          sed -i -e "s@%NETWORK_ID%@${NETWORK_ID}@g" init-containers-values7.yaml

<<<<<<< HEAD
          if [[ "${NAMESPACE_ALIAS}" =~ ^SDLT[0-9]+$ ]]; then
            NETWORK_OWNER="single-day-longevity-test"
          elif [[ "${NAMESPACE_ALIAS}" =~ ^MDLT[0-9]+$ ]]; then
            NETWORK_OWNER="multi-day-longevity-test"
=======
          if [[ "${NAMESPACE_ALIAS}" =~ ^SDPT[0-9]+$ ]]; then
            NETWORK_OWNER="single-day-perf-test"
          elif [[ "${NAMESPACE_ALIAS}" =~ ^AdHocSD[0-9]+$ ]]; then
            NETWORK_OWNER="adhoc-single-day-test"
>>>>>>> a4c9e19a
          else
            NETWORK_OWNER="adhoc-performance-test"
          fi
          sed -i -e "s@%NETWORK_OWNER%@${NETWORK_OWNER}@g" init-containers-values7.yaml

          # Generate the application.properties file inline
          cp "${{ github.workspace }}"/.github/workflows/support/citr/application.properties.txt application.properties

          # Generate the settings.txt file inline
          cp "${{ github.workspace }}"/.github/workflows/support/citr/settings.txt settings.txt

          if [ "${{ inputs.add-app-props }}" != "" ]
          then
            echo -e "${{ inputs.add-app-props }}" >> application.properties
            echo "New application.properties:"
            cat application.properties
          fi

          if [ "${{ inputs.add-settings }}" != "" ]
          then
            echo -e "${{ inputs.add-settings }}" >> settings.txt
            echo "New settings.txt:"
            cat settings.txt
          fi
          export NODE_COPY_CONCURRENT=1

          task
          task_code=${?}
          task solo:node:logs
          if [ ${task_code} -ne 0 ]
          then
             echo "ERROR! log:"
             tail -n 100 "${HOME}"/.solo/logs/solo.log
          fi

          sleep 30
          sh "${{ github.workspace }}"/.github/workflows/support/citr/kubectlt -n "${{ steps.set-namespace.outputs.namespace }}" get pods
          cd "${{ github.workspace }}"

          mkdir solo_deploy
          cp -r "${HOME}"/.solo/logs solo_deploy/
          sh "${{ github.workspace }}"/.github/workflows/support/citr/getClusterErrors.sh "${{ steps.set-namespace.outputs.namespace }}"
          cp -r podlog_"${{ steps.set-namespace.outputs.namespace }}" solo_deploy/
          gcloud --no-user-output-enabled storage cp --recursive solo_deploy "${{ env.GS_ROOT_DIR }}/${{ steps.set-namespace.outputs.run-hcn-version }}_${{ inputs.test-asset }}_${{ github.run_number }}"/solo_deploy
          echo Done: solo deploy logs  in "${{ env.GS_ROOT_HTTPS }}/${{ steps.set-namespace.outputs.run-hcn-version }}_${{ inputs.test-asset }}_${{ github.run_number }}"/solo_deploy

          exit "${task_code}"

      - name: Move to Github Workspace
        run: cd "${{ github.workspace }}"

      - name: Prepare NLG parameters
        env:
          NAMESPACE_ALIAS: ${{ inputs.test-asset }}
        run: |
          set +x
          set +e
          cd ${{ github.workspace }}/solo

          sh "${{ github.workspace }}"/.github/workflows/support/citr/kubectlt get svc -n "${{ steps.set-namespace.outputs.namespace }}" -l "solo.hedera.com/type=network-node-svc" |\
            grep -v 'node10' | grep -v 'CLUSTER-IP' > networks.txt
          sh "${{ github.workspace }}"/.github/workflows/support/citr/kubectlt get svc -n "${{ steps.set-namespace.outputs.namespace }}" -l "solo.hedera.com/type=network-node-svc" |\
            grep 'node10' | grep -v 'CLUSTER-IP' >> networks.txt

          # Generate the nlg-values.yaml file inline
          cp "${{ github.workspace }}"/.github/workflows/support/citr/nlg-values.yaml nlg-values.yaml

          # Generate the merkledb-values.yaml file inline
          cp "${{ github.workspace }}"/.github/workflows/support/citr/merkledb-values.yaml merkledb-values.yaml

          #Disable auto-start
          sed -i -e 's/NftTransferLoadTest/NftTransferLoadTestDONOTSTART/g' nlg-values.yaml
          grep -v 'x.y.z' nlg-values.yaml > new.yml

          cat networks.txt | awk '{print $3}' | perl -ne "~s/\n//g; print \"     - '\$_\\\:50211=0.0.\".(3+\$.-1).\"'\n\"" >> new.yml
          mv new.yml nlg-values.yaml

          NETWORK_ID="$(echo "${{ steps.set-namespace.outputs.namespace }}" | perl -pne '~s/^.*[^\d](\d+)$/$1/g')"
          sed -i -e "s@%NETWORK_ID%@${NETWORK_ID}@g" nlg-values.yaml
<<<<<<< HEAD
          if [[ "${NAMESPACE_ALIAS}" =~ ^SDLT[0-9]+$ ]]; then
            NETWORK_OWNER="single-day-longevity-test"
          elif [[ "${NAMESPACE_ALIAS}" =~ ^MDLT[0-9]+$ ]]; then
            NETWORK_OWNER="multi-day-longevity-test"
=======
          if [[ "${NAMESPACE_ALIAS}" =~ ^SDPT[0-9]+$ ]]; then
            NETWORK_OWNER="single-day-perf-test"
          elif [[ "${NAMESPACE_ALIAS}" =~ ^AdHocSD[0-9]+$ ]]; then
            NETWORK_OWNER="adhoc-single-day-test"
>>>>>>> a4c9e19a
          else
            NETWORK_OWNER="adhoc-performance-test"
          fi
          sed -i -e "s@%NETWORK_OWNER%@${NETWORK_OWNER}@g" nlg-values.yaml

          NETWORK_ID="$(echo "${{ steps.set-namespace.outputs.namespace }}" | perl -pne '~s/^.*[^\d](\d+)$/$1/g')"
          sed -i -e "s@%NETWORK_ID%@${NETWORK_ID}@g" merkledb-values.yaml
<<<<<<< HEAD
          if [[ "${NAMESPACE_ALIAS}" =~ ^SDLT[0-9]+$ ]]; then
            NETWORK_OWNER="single-day-longevity-test"
          elif [[ "${NAMESPACE_ALIAS}" =~ ^MDLT[0-9]+$ ]]; then
            NETWORK_OWNER="multi-day-longevity-test"
=======
          if [[ "${NAMESPACE_ALIAS}" =~ ^SDPT[0-9]+$ ]]; then
            NETWORK_OWNER="single-day-perf-test"
          elif [[ "${NAMESPACE_ALIAS}" =~ ^AdHocSD[0-9]+$ ]]; then
            NETWORK_OWNER="adhoc-single-day-test"
>>>>>>> a4c9e19a
          else
            NETWORK_OWNER="adhoc-performance-test"
          fi
          sed -i -e "s@%NETWORK_OWNER%@${NETWORK_OWNER}@g" merkledb-values.yaml

      - name: Deploy NLG test
        run: |
          set +x
          set +e
          cd "${{ github.workspace }}"/solo
          helm upgrade --install --set appName=nlg nlg oci://swirldslabs.jfrog.io/load-generator-helm-release-local/network-load-generator --version "${{ env.NLG_VERSION }}" --values nlg-values.yaml -n "${{ steps.set-namespace.outputs.namespace }}"
          sleep 180
          sh "${{ github.workspace }}"/.github/workflows/support/citr/kubectlt -n "${{ steps.set-namespace.outputs.namespace }}" get pods
          nlgpod="$(sh "${{ github.workspace }}"/.github/workflows/support/citr/kubectlt -n "${{ steps.set-namespace.outputs.namespace }}" get pods | grep nlg-network-load-generator| awk '{print $1}')"

          # Copy run version
          echo "run_number=${{ github.run_number }}" | tee -a "${{ github.workspace }}"/version_run.txt
          sh "${{ github.workspace }}"/.github/workflows/support/citr/kubectlt -n "${{ steps.set-namespace.outputs.namespace }}" cp "${{ github.workspace }}"/version_run.txt ${nlgpod}:/app/

      - name: Build swirlds-benchmark-CryptoBenchMerkleDb.transferPrefetch
        run: |
          set +x
          set +e
          export TERM=vt100
          cd "${{ github.workspace }}"/target_consensus_node/platform-sdk/swirlds-benchmarks
          ulimit -n 16000
          ../../gradlew --no-daemon --rerun-tasks -Dorg.gradle.caching=false --no-configuration-cache jmhJar

          cat << EOPROPF > settings.txt
          benchmark.benchmarkData,            .
          benchmark.saveDataDirectory,          true
          benchmark.verifyResult,            false
          benchmark.printHistogram,           true
          benchmark.csvOutputFolder,
          benchmark.csvWriteFrequency,          10000
          benchmark.csvAppend,              true
          benchmark.deviceName,             md0
          virtualMap.familyThrottleThreshold,      10000000000
          virtualMap.flushThrottleStepSize,       500ms
          merkleDb.hashesRamToDiskThreshold,       134217728
          merkleDb.compactionThreads,          1
          EOPROPF

          tar cvfz /tmp/SwirldsMerkleDB.tgz build/libs/swirlds-benchmarks-*-jmh.jar settings.txt

      - name: Deploy SwirldsMerkleDB test
        run: |
          set +x
          set +e
          cd "${{ github.workspace }}"/solo
          sed -i -e 's/32Gi/256Gi/g' merkledb-values.yaml
          helm install --set name=merkle --set appName=merkle merklebench oci://swirldslabs.jfrog.io/load-generator-helm-release-local/network-load-generator --version "${{ env.NLG_VERSION }}" --values merkledb-values.yaml -n "${{ steps.set-namespace.outputs.namespace }}"
          sleep 180
          sh "${{ github.workspace }}"/.github/workflows/support/citr/kubectlt -n "${{ steps.set-namespace.outputs.namespace }}" get pods
          merklebenchpod="$(sh "${{ github.workspace }}"/.github/workflows/support/citr/kubectlt -n "${{ steps.set-namespace.outputs.namespace }}" get pods | grep merklebench | awk '{print $1}')"

          sh "${{ github.workspace }}"/.github/workflows/support/citr/kubectlt -n "${{ steps.set-namespace.outputs.namespace }}" cp /tmp/SwirldsMerkleDB.tgz ${merklebenchpod}:/app/

          # Copy run version

          echo "run_number=${{ github.run_number }}" | tee -a "${{ github.workspace }}"/version_run.txt
          sh "${{ github.workspace }}"/.github/workflows/support/citr/kubectlt -n "${{ steps.set-namespace.outputs.namespace }}" cp "${{ github.workspace }}"/version_run.txt ${merklebenchpod}:/app/

          sh "${{ github.workspace }}"/.github/workflows/support/citr/kubectlt -n "${{ steps.set-namespace.outputs.namespace }}" exec ${merklebenchpod} -c nlg -- bash -c "cd /app; rm -rf lib network-load-generator-*.jar; ls -l; tar xvfz /app/SwirldsMerkleDB.tgz; ls -l"


      - name: Distribution of pods and nodes
        run: |
          set +x
          set +e

          sh "${{ github.workspace }}"/.github/workflows/support/citr/kubectlt -n "${{ env.namespace }}" get pods -o=custom-columns=NAME:.metadata.name,STATUS:.status.phase,NODE:.spec.nodeName

      - name: Start SwirldsMerkleDB test
        run: |
          set +x
          set +e

          merklebenchpod="$(sh "${{ github.workspace }}"/.github/workflows/support/citr/kubectlt -n "${{ steps.set-namespace.outputs.namespace }}" get pods | grep merklebench | awk '{print $1}')"

          kubectl -n "${{ steps.set-namespace.outputs.namespace }}" exec "${merklebenchpod}" -c nlg -- bash -c "nohup /usr/bin/env java -Xmx16g -jar /app/build/libs/swirlds-benchmarks-*-jmh.jar \
          --jvmArgs '${{ inputs.crypto-bench-merkle-db-java-args }}' CryptoBench.transferPrefetch ${{ inputs.crypto-bench-merkle-db-test-params }} > /app/swirlds-benchmarks.log 2>&1 &"

      - name: Start Account Creation
        run: |
          run_NLGDparams="" # e.g. -Dbenchmark.maxtps=8000
          run_NLGDebugparams="-Dorg.slf4j.simpleLogger.defaultLogLevel=debug" # e.g. -Dorg.slf4j.simpleLogger.defaultLogLevel=debug

          nlgpod="$(sh "${{ github.workspace }}"/.github/workflows/support/citr/kubectlt -n "${{ steps.set-namespace.outputs.namespace }}" get pods | grep nlg-network-load-generator| awk '{print $1}')"

          n="$(expr "${{ inputs.nlg-accounts }}" / 1000)"
          NLG_c=32

          NLGargs="-metrics -R -c ${NLG_c} -a ${{ inputs.nlg-accounts }}"

          case "${{ env.run_NLG_Test }}" in
            NftTransferLoadTest)    NLGargs="-K ECDSA ${NLGargs} -n ${n} -T 1000 -S hot -p 50";;
            CryptoTransferLoadTest) NLGargs="-K ECDSA ${NLGargs}";;
            HCSLoadTest)            NLGargs="-K ECDSA ${NLGargs} -n ${n}";;
            TokenTransferLoadTest)  NLGargs="-K ECDSA ${NLGargs} -n ${n} -T 1000";;
          esac

          echo \
          kubectl -n "${{ steps.set-namespace.outputs.namespace }}" exec "${nlgpod}" -c nlg -- bash -c "nohup /usr/bin/env java -Xmx30g ${run_NLGDparams} \
          ${run_NLGDebugparams} -cp /app/lib/*:\$(ls -1 /app/network-load-generator-*.jar) com.hedera.benchmark.${{ env.run_NLG_Test }} \
          ${NLGargs} -tt 10s > client.log 2>&1 &"

          kubectl -n "${{ steps.set-namespace.outputs.namespace }}" exec "${nlgpod}" -c nlg -- bash -c "nohup /usr/bin/env java -Xmx30g ${run_NLGDparams} \
          ${run_NLGDebugparams} -cp /app/lib/*:\$(ls -1 /app/network-load-generator-*.jar) com.hedera.benchmark.${{ env.run_NLG_Test }} \
          ${NLGargs} -tt 10s > client.log 2>&1 &"

      - name: Wait for account creation
        run: |
          set +x
          set +e

          check_status() {
           logfile=$1
           ec=2 # continue
           grep -E 'Finished .*Test' ${logfile} >/dev/null
           if [ ${?} -eq 0 ]
           then
              echo "Test finished, exiting..."
              ec=0
           fi

           grep -E 'ERROR com.hedera.benchmark.*LoadTest - Setup|ERROR com.hedera.benchmark.*LoadTest - Test failed' ${logfile}
           if [ ${?} -eq 0 ]
           then
              echo "ERROR: Wrong config/environment"
              tail ${logfile}
              ec=1
           fi

           return ${ec}
          }

          sleep 60

          nlgpod="$(sh "${{ github.workspace }}"/.github/workflows/support/citr/kubectlt -n "${{ steps.set-namespace.outputs.namespace }}" get pods | grep nlg-network-load-generator| awk '{print $1}')"

          sh "${{ github.workspace }}"/.github/workflows/support/citr/kubectlt -n "${{ steps.set-namespace.outputs.namespace }}" exec ${nlgpod} -c nlg -- bash -c "tail /app/client.log"

          counter=0
          start_time="$(date +%s)"
          max_counter=${{ env.TIMEOUT_6H_LIMIT }}  #max_counter=330 mins

          ec=2
          sh "${{ github.workspace }}"/.github/workflows/support/citr/kubectlt -n "${{ steps.set-namespace.outputs.namespace }}" exec ${nlgpod} -c nlg -- bash -c "ps -aef | grep -w java | grep 'com.hedera.benchmark' | grep -v grep" | grep -w java > /dev/null
          isRunning=${?}

          while [ \( ${isRunning} -eq 0 \) -a \( ${counter} -le ${max_counter} \) ]
          do

           sleep 60
           current_time="$(date +%s)"
           counter="$(expr "${current_time}" - "${start_time}")"
           counter="$(expr "${counter}" \/ 60)"

           sh "${{ github.workspace }}"/.github/workflows/support/citr/kubectlt -n "${{ steps.set-namespace.outputs.namespace }}" exec ${nlgpod} -c nlg -- bash -c "tail /app/client.log" > client.log
           tail -n 1 client.log

           sh "${{ github.workspace }}"/.github/workflows/support/citr/kubectlt -n "${{ steps.set-namespace.outputs.namespace }}" exec ${nlgpod} -c nlg -- bash -c "ps -aef | grep -w java | grep 'com.hedera.benchmark' | grep -v grep" | grep -w java > /dev/null
           isRunning=${?}

           sh "${{ github.workspace }}"/.github/workflows/support/citr/kubectlt -n "${{ steps.set-namespace.outputs.namespace }}" exec ${nlgpod} -c nlg -- bash -c "grep -E 'ERROR com.hedera.benchmark|Finished .*Test' /app/client.log" > client_state.log
           check_status client_state.log
           ec=${?}
           if [ ${ec} -lt 2 ] #any terminal states 0 or 1, ec=2 is to continue
           then
             break
           fi
          done

          if [ -f "${{ github.workspace }}"/report/client.log ]
          then
            rm -rf "${{ github.workspace }}"/report/*
          fi

          sh "${{ github.workspace }}"/.github/workflows/support/citr/kubectlt -n "${{ steps.set-namespace.outputs.namespace }}" cp ${nlgpod}:/app/client.log "${{ github.workspace }}"/report/client.log
          sh "${{ github.workspace }}"/.github/workflows/support/citr/getClusterErrors.sh "${{ steps.set-namespace.outputs.namespace }}"
          sh "${{ github.workspace }}"/.github/workflows/support/citr/kubectlt -n "${{ steps.set-namespace.outputs.namespace }}" cp ${nlgpod}:/app/version_run.txt "${{ github.workspace }}"/report/version_run.txt
          cp -r podlog_"${{ steps.set-namespace.outputs.namespace }}" "${{ github.workspace }}"/report/

          check_status "${{ github.workspace }}"/report/client.log
          ec=${?}

          if [ ${ec} -eq 2 ]
          then
            echo "Continue to wait in next Runner ..."
            ec=0
          fi

          tail "${{ github.workspace }}"/report/client.log
          echo "Finished, exit code=${ec}"
          exit ${ec}

      - name: Authenticate to Google Cloud
        uses: google-github-actions/auth@ba79af03959ebeac9769e648f473a284504d9193 # v2.1.10
        with:
          workload_identity_provider: "projects/716789254648/locations/global/workloadIdentityPools/perf-eng-reports-pool/providers/gh-provider"
          service_account: "gh-perf-report-writer@perf-engineering-reports.iam.gserviceaccount.com"

      - name: Setup Google Cloud SDK
        uses: google-github-actions/setup-gcloud@6189d56e4096ee891640bb02ac264be376592d6a # v2.1.2

      - name: Archive account creation logs
        run: |
          cd "${{ github.workspace }}"/

          gcloud --no-user-output-enabled storage ls gs://performance-engineering-reports 2>/dev/null | grep permanent >/dev/null 2>&1
          if [ ${?} -ne 0 ]
          then
            sleep 10
            gcloud --no-user-output-enabled storage ls gs://performance-engineering-reports | grep permanent >/dev/null
          fi

          echo "Size of report dir:"
          du -sk report

          gcloud --no-user-output-enabled storage cp --recursive report "${{ env.GS_ROOT_DIR }}/${{ steps.set-namespace.outputs.run-hcn-version }}_${{ inputs.test-asset }}_${{ github.run_number }}/create_accounts"
          echo Done: see results in "${{ env.GS_ROOT_HTTPS }}/${{ steps.set-namespace.outputs.run-hcn-version }}_${{ inputs.test-asset }}_${{ github.run_number }}/create_accounts"

          echo "Truncating logs for next test..."
          sh "${{ github.workspace }}"/.github/workflows/support/citr/resetCNlogs.sh "${{ steps.set-namespace.outputs.namespace }}"

      - name: Start test
        run: |
          run_NLGDparams="" # e.g. -Dbenchmark.maxtps=8000
          run_NLGDebugparams="-Dorg.slf4j.simpleLogger.defaultLogLevel=debug" # e.g. -Dorg.slf4j.simpleLogger.defaultLogLevel=debug

          nlgpod="$(sh "${{ github.workspace }}"/.github/workflows/support/citr/kubectlt -n "${{ steps.set-namespace.outputs.namespace }}" get pods | grep nlg-network-load-generator| awk '{print $1}')"

          n="$(expr "${{ inputs.nlg-accounts }}" / 1000)"
          NLG_c=32

          NLGargs="-metrics -R -c ${NLG_c} -a ${{ inputs.nlg-accounts }}"

          case "${{ env.run_NLG_Test }}" in
            NftTransferLoadTest)    NLGargs="-K ECDSA ${NLGargs} -n ${n} -T 1000 -S hot -p 50";;
            CryptoTransferLoadTest) NLGargs="-K ECDSA ${NLGargs}";;
            HCSLoadTest)            NLGargs="-K ECDSA ${NLGargs} -n ${n}";;
            TokenTransferLoadTest)  NLGargs="-K ECDSA ${NLGargs} -n ${n} -T 1000";;
          esac

          echo \
          kubectl -n "${{ steps.set-namespace.outputs.namespace }}" exec "${nlgpod}" -c nlg -- bash -c "nohup /usr/bin/env java -Xmx30g ${run_NLGDparams} \
          ${run_NLGDebugparams} -cp /app/lib/*:\$(ls -1 /app/network-load-generator-*.jar) com.hedera.benchmark.${{ env.run_NLG_Test }} \
          ${NLGargs} -tt ${{ inputs.nlg-time }}m > client.log 2>&1 &"

          kubectl -n "${{ steps.set-namespace.outputs.namespace }}" exec "${nlgpod}" -c nlg -- bash -c "nohup /usr/bin/env java -Xmx30g ${run_NLGDparams} \
          ${run_NLGDebugparams} -cp /app/lib/*:\$(ls -1 /app/network-load-generator-*.jar) com.hedera.benchmark.${{ env.run_NLG_Test }} \
          ${NLGargs} -tt ${{ inputs.nlg-time }}m > client.log 2>&1 &"

  performance-NftTransferLoadTest-watch1:
    name: NFT Transfer Load Test
    runs-on: hiero-citr-linux-large
    needs:
      - performance-tests-start
    env:
      RUN_HCN_VERSION: ${{ inputs.ref }}
      run_NLG_Accounts: ${{ inputs.nlg-accounts }}
      run_NLG_Time: ${{ inputs.nlg-time }}

    steps:
      - name: Harden the runner (Audit all outbound calls)
        uses: step-security/harden-runner@ec9f2d5744a09debf3a187a3f4f675c53b671911 # v2.13.0
        with:
          egress-policy: audit

      - name: Checkout Code
        uses: actions/checkout@11bd71901bbe5b1630ceea73d27597364c9af683 # v4.2.2
        with:
          ref: ${{ github.ref }}

      - name: Print parameters
        run: |
          echo "namespace=${{ inputs.test-asset }}" | tee -a "${GITHUB_STEP_SUMMARY}" "${{ github.workspace }}"/version_run.txt

      - name: Install KubeCtl
        uses: step-security/setup-kubectl@2edbf6aff97d814e9dc52827498ac51fe972e6d0 # v4.0.0
        with:
          version: v1.33.0

      - name: Install Teleport Client
        uses: teleport-actions/setup@176c25dfcd19cd31a252f275d579822b243e7b9c # v1.0.6
        with:
          version: 18.1.4

      - name: Authorize Teleport SSH Access
        id: auth-ssh
        uses: teleport-actions/auth@685adaf480dc79262a99220eb158a92136d5abd9 # v2.0.3
        with:
          proxy: hashgraph.teleport.sh:443
          token: gh-citr-performance-svcs-bot

      - name: Authorize Teleport K8S Access
        id: auth-k8s
        uses: teleport-actions/auth-k8s@677da98eaa78a5e649d4c5b4012750af4c28af73 # v2.0.3
        with:
          proxy: hashgraph.teleport.sh:443
          token: gh-citr-performance-svcs-bot
          kubernetes-cluster: ${{ inputs.kubernetes-cluster }}
          certificate-ttl: 20h

      - name: Authenticate to Google Cloud
        id: google-auth
        uses: google-github-actions/auth@ba79af03959ebeac9769e648f473a284504d9193 # v2.1.10
        with:
          workload_identity_provider: "projects/716789254648/locations/global/workloadIdentityPools/perf-eng-reports-pool/providers/gh-provider"
          service_account: "gh-perf-report-writer@perf-engineering-reports.iam.gserviceaccount.com"

      - name: Setup Google Cloud SDK
        uses: google-github-actions/setup-gcloud@6189d56e4096ee891640bb02ac264be376592d6a # v2.1.2

      - name: Setup Helm
        uses: azure/setup-helm@b9e51907a09c216f16ebe8536097933489208112 # v4.3.0
        with:
          version: "v3.12.3" # helm version

      - name: Setup Java
        uses: actions/setup-java@c5195efecf7bdfc987ee8bae7a71cb8b11521c00 # v4.7.1
        with:
          distribution: temurin
          java-version: 21.0.6

      - name: Install Task
        uses: arduino/setup-task@b91d5d2c96a56797b48ac1e0e89220bf64044611 # v2.0.0
        with:
          version: 3.39.2

      - name: OS check procedure
        id: setup
        shell: bash
        run: |
          set +x
          set +e
          export TERM=vt100
          echo Setup procedure ...
          cat /etc/*elease
          sudo apt-get update
          sudo apt-get install -y net-tools iputils-ping node-typescript

      - name: Create report dir
        shell: bash
        run: |
          mkdir "${{ github.workspace }}"/report

      - name: Wait for NLG Transfer
        run: |
          set +x
          set +e

          check_status() {
           logfile=$1
           ec=2 # continue
           grep -E 'Finished .*Test' ${logfile} >/dev/null
           if [ ${?} -eq 0 ]
           then
              echo "Test finished, exiting..."
              ec=0
           fi

           grep -E 'ERROR com.hedera.benchmark.*LoadTest - Setup|ERROR com.hedera.benchmark.*LoadTest - Test failed' ${logfile}
           if [ ${?} -eq 0 ]
           then
              echo "ERROR: Wrong config/environment"
              tail ${logfile}
              ec=1
           fi

           return ${ec}
          }

          sleep 60

          nlgpod="$(sh "${{ github.workspace }}"/.github/workflows/support/citr/kubectlt -n "${{ needs.performance-tests-start.outputs.namespace }}" get pods | grep nlg-network-load-generator| awk '{print $1}')"

          sh "${{ github.workspace }}"/.github/workflows/support/citr/kubectlt -n "${{ needs.performance-tests-start.outputs.namespace }}" exec ${nlgpod} -c nlg -- bash -c "tail /app/client.log"

          counter=0
          start_time="$(date +%s)"
          max_counter=${{ env.TIMEOUT_6H_LIMIT }}  #max_counter=330 mins

          ec=2
          sh "${{ github.workspace }}"/.github/workflows/support/citr/kubectlt -n "${{ needs.performance-tests-start.outputs.namespace }}" exec ${nlgpod} -c nlg -- bash -c "ps -aef | grep -w java | grep 'com.hedera.benchmark' | grep -v grep" | grep -w java > /dev/null
          isRunning=${?}

          while [ \( ${isRunning} -eq 0 \) -a \( ${counter} -le ${max_counter} \) ]
          do

           sleep 60
           current_time="$(date +%s)"
           counter="$(expr "${current_time}" - "${start_time}")"
           counter="$(expr "${counter}" \/ 60)"

           sh "${{ github.workspace }}"/.github/workflows/support/citr/kubectlt -n "${{ needs.performance-tests-start.outputs.namespace }}" exec ${nlgpod} -c nlg -- bash -c "tail /app/client.log" > client.log
           tail -n 1 client.log

           sh "${{ github.workspace }}"/.github/workflows/support/citr/kubectlt -n "${{ needs.performance-tests-start.outputs.namespace }}" exec ${nlgpod} -c nlg -- bash -c "ps -aef | grep -w java | grep 'com.hedera.benchmark' | grep -v grep" | grep -w java > /dev/null
           isRunning=${?}

           sh "${{ github.workspace }}"/.github/workflows/support/citr/kubectlt -n "${{ needs.performance-tests-start.outputs.namespace }}" exec ${nlgpod} -c nlg -- bash -c "grep -E 'ERROR com.hedera.benchmark|Finished .*Test' /app/client.log" > client_state.log
           check_status client_state.log
           ec=${?}
           if [ ${ec} -lt 2 ] #any terminal states 0 or 1, ec=2 is to continue
           then
             break
           fi
          done

          if [ -f "${{ github.workspace }}"/report/client.log ]
          then
            rm -rf "${{ github.workspace }}"/report/*
          fi

          sh "${{ github.workspace }}"/.github/workflows/support/citr/kubectlt -n "${{ needs.performance-tests-start.outputs.namespace }}" cp ${nlgpod}:/app/client.log "${{ github.workspace }}"/report/client.log
          sh "${{ github.workspace }}"/.github/workflows/support/citr/getClusterErrors.sh "${{ needs.performance-tests-start.outputs.namespace }}"
          sh "${{ github.workspace }}"/.github/workflows/support/citr/kubectlt -n "${{ needs.performance-tests-start.outputs.namespace }}" cp ${nlgpod}:/app/version_run.txt "${{ github.workspace }}"/report/version_run.txt
          cp -r podlog_"${{ needs.performance-tests-start.outputs.namespace }}" "${{ github.workspace }}"/report/

          check_status "${{ github.workspace }}"/report/client.log
          ec=${?}

          if [ ${ec} -eq 2 ]
          then
            echo "Continue to wait in next Runner ..."
            ec=0
          fi

          tail "${{ github.workspace }}"/report/client.log
          echo "Finished, exit code=${ec}"
          exit ${ec}

  performance-NftTransferLoadTest-report:
    name: NFT Transfer Load Test Report
    runs-on: hiero-citr-linux-large
    needs:
      - performance-tests-start
      - performance-NftTransferLoadTest-watch1
    env:
      RUN_HCN_VERSION: ${{ inputs.ref }}
      run_NLG_Accounts: ${{ inputs.nlg-accounts }}
      run_NLG_Time: ${{ inputs.nlg-time }}
      run_NLG_Test: NftTransferLoadTest

    outputs:
      NFTscore: ${{ steps.NftTransferLoadTestLogs.outputs.value }}
      MerkleDBscore: ${{ steps.CryptoBenchMerkleDbLogs.outputs.value }}
    steps:
      - name: Harden the runner (Audit all outbound calls)
        uses: step-security/harden-runner@ec9f2d5744a09debf3a187a3f4f675c53b671911 # v2.13.0
        with:
          egress-policy: audit

      - name: Checkout Code
        uses: actions/checkout@11bd71901bbe5b1630ceea73d27597364c9af683 # v4.2.2
        with:
          ref: ${{ github.ref }}

      - name: Print parameters
        run: |
          echo "namespace=${{ inputs.test-asset }}" | tee -a "${GITHUB_STEP_SUMMARY}" "${{ github.workspace }}"/version_run.txt

      - name: Install KubeCtl
        uses: step-security/setup-kubectl@2edbf6aff97d814e9dc52827498ac51fe972e6d0 # v4.0.0
        with:
          version: v1.33.0

      - name: Install Teleport Client
        uses: teleport-actions/setup@176c25dfcd19cd31a252f275d579822b243e7b9c # v1.0.6
        with:
          version: 18.1.4

      - name: Authorize Teleport SSH Access
        uses: teleport-actions/auth@685adaf480dc79262a99220eb158a92136d5abd9 # v2.0.3
        with:
          proxy: hashgraph.teleport.sh:443
          token: gh-citr-performance-svcs-bot

      - name: Authorize Teleport K8S Access
        uses: teleport-actions/auth-k8s@677da98eaa78a5e649d4c5b4012750af4c28af73 # v2.0.3
        with:
          proxy: hashgraph.teleport.sh:443
          token: gh-citr-performance-svcs-bot
          kubernetes-cluster: ${{ inputs.kubernetes-cluster }}
          certificate-ttl: 20h

      - name: Authenticate to Google Cloud
        uses: google-github-actions/auth@ba79af03959ebeac9769e648f473a284504d9193 # v2.1.10
        with:
          workload_identity_provider: "projects/716789254648/locations/global/workloadIdentityPools/perf-eng-reports-pool/providers/gh-provider"
          service_account: "gh-perf-report-writer@perf-engineering-reports.iam.gserviceaccount.com"

      - name: Setup Google Cloud SDK
        uses: google-github-actions/setup-gcloud@6189d56e4096ee891640bb02ac264be376592d6a # v2.1.2

      - name: Setup Helm
        uses: azure/setup-helm@b9e51907a09c216f16ebe8536097933489208112 # v4.3.0
        with:
          version: "v3.12.3" # helm version

      - name: Setup Java
        uses: actions/setup-java@c5195efecf7bdfc987ee8bae7a71cb8b11521c00 # v4.7.1
        with:
          distribution: temurin
          java-version: 21.0.6

      - name: Install Task
        uses: arduino/setup-task@b91d5d2c96a56797b48ac1e0e89220bf64044611 # v2.0.0
        with:
          version: 3.39.2

      - name: OS check procedure
        shell: bash
        run: |
          set +x
          set +e
          export TERM=vt100
          echo Setup procedure ...
          cat /etc/*elease
          sudo apt-get update
          sudo apt-get install -y net-tools iputils-ping node-typescript

      - name: Create report dir
        run: |
          mkdir "${{ github.workspace }}"/report

      - name: Wait for test completion
        run: |
          set +x
          set +e

          check_status() {
           logfile=$1
           ec=2 # continue
           grep -E 'Finished .*Test' ${logfile} >/dev/null
           if [ ${?} -eq 0 ]
           then
              echo "Test finished, exiting..."
              ec=0
           fi

           grep -E 'ERROR com.hedera.benchmark.*LoadTest - Setup|ERROR com.hedera.benchmark.*LoadTest - Test failed' ${logfile}
           if [ ${?} -eq 0 ]
           then
              echo "ERROR: Wrong config/environment"
              tail ${logfile}
              ec=1
           fi

           return ${ec}
          }

          sleep 60

          nlgpod="$(sh "${{ github.workspace }}"/.github/workflows/support/citr/kubectlt -n "${{ needs.performance-tests-start.outputs.namespace }}" get pods | grep nlg-network-load-generator| awk '{print $1}')"

          sh "${{ github.workspace }}"/.github/workflows/support/citr/kubectlt -n "${{ needs.performance-tests-start.outputs.namespace }}" exec ${nlgpod} -c nlg -- bash -c "tail /app/client.log"

          counter=0
          start_time="$(date +%s)"
          max_counter=${{ env.TIMEOUT_6H_LIMIT }}  #max_counter=330 mins

          ec=2
          sh "${{ github.workspace }}"/.github/workflows/support/citr/kubectlt -n "${{ needs.performance-tests-start.outputs.namespace }}" exec ${nlgpod} -c nlg -- bash -c "ps -aef | grep -w java | grep 'com.hedera.benchmark' | grep -v grep" | grep -w java > /dev/null
          isRunning=${?}

          while [ \( ${isRunning} -eq 0 \) -a \( ${counter} -le ${max_counter} \) ]
          do

           sleep 60
           current_time="$(date +%s)"
           counter="$(expr "${current_time}" - "${start_time}")"
           counter="$(expr "${counter}" \/ 60)"

           sh "${{ github.workspace }}"/.github/workflows/support/citr/kubectlt -n "${{ needs.performance-tests-start.outputs.namespace }}" exec ${nlgpod} -c nlg -- bash -c "tail /app/client.log" > client.log
           tail -n 1 client.log

           sh "${{ github.workspace }}"/.github/workflows/support/citr/kubectlt -n "${{ needs.performance-tests-start.outputs.namespace }}" exec ${nlgpod} -c nlg -- bash -c "ps -aef | grep -w java | grep 'com.hedera.benchmark' | grep -v grep" | grep -w java > /dev/null
           isRunning=${?}

           sh "${{ github.workspace }}"/.github/workflows/support/citr/kubectlt -n "${{ needs.performance-tests-start.outputs.namespace }}" exec ${nlgpod} -c nlg -- bash -c "grep -E 'ERROR com.hedera.benchmark|Finished .*Test' /app/client.log" > client_state.log
           check_status client_state.log
           ec=${?}
           if [ ${ec} -lt 2 ] #any terminal states 0 or 1, ec=2 is to continue
           then
             break
           fi
          done

          if [ -f "${{ github.workspace }}"/report/client.log ]
          then
            rm -rf "${{ github.workspace }}"/report/*
          fi

          sh "${{ github.workspace }}"/.github/workflows/support/citr/kubectlt -n "${{ needs.performance-tests-start.outputs.namespace }}" cp ${nlgpod}:/app/client.log "${{ github.workspace }}"/report/client.log
          sh "${{ github.workspace }}"/.github/workflows/support/citr/getClusterErrors.sh "${{ needs.performance-tests-start.outputs.namespace }}"
          sh "${{ github.workspace }}"/.github/workflows/support/citr/kubectlt -n "${{ needs.performance-tests-start.outputs.namespace }}" cp ${nlgpod}:/app/version_run.txt "${{ github.workspace }}"/report/version_run.txt
          cp -r podlog_"${{ needs.performance-tests-start.outputs.namespace }}" "${{ github.workspace }}"/report/

          check_status "${{ github.workspace }}"/report/client.log
          ec=${?}

          if [ ${ec} -eq 2 ]
          then
            echo "Continue to wait in next Runner ..."
            ec=0
          fi

          tail "${{ github.workspace }}"/report/client.log
          echo "Finished, exit code=${ec}"
          exit ${ec}

      - name: Extract benchmark score of NftTransferLoadTest test
        id: NftTransferLoadTestLogs
        run: |
          grep -E 'Finished .*Test' "${{ github.workspace }}"/report/client.log | sed -e 's/^.*Finished \([A-Za-z0-9][A-ZA-z0-9]*LoadTest\).*TPS[\:][ \t]*\([0-9][0-9]*\)$/value=\2/g' >> $GITHUB_OUTPUT
          grep -E 'Finished .*Test' "${{ github.workspace }}"/report/client.log | sed -e 's/^.*Finished \([A-Za-z0-9][A-ZA-z0-9]*LoadTest\).*TPS[\:][ \t]*\([0-9][0-9]*\)$/value=\2/g'

      - name: Authenticate to Google Cloud
        uses: google-github-actions/auth@ba79af03959ebeac9769e648f473a284504d9193 # v2.1.10
        with:
          workload_identity_provider: "projects/716789254648/locations/global/workloadIdentityPools/perf-eng-reports-pool/providers/gh-provider"
          service_account: "gh-perf-report-writer@perf-engineering-reports.iam.gserviceaccount.com"

      - name: Setup Google Cloud SDK
        uses: google-github-actions/setup-gcloud@6189d56e4096ee891640bb02ac264be376592d6a # v2.1.2

      - name: Publish logs
        if: ${{ !cancelled() }}
        run: |
          cd "${{ github.workspace }}"/

          gcloud --no-user-output-enabled storage ls gs://performance-engineering-reports 2>/dev/null | grep permanent >/dev/null 2>&1
          if [ ${?} -ne 0 ]
          then
            sleep 10
            gcloud --no-user-output-enabled storage ls gs://performance-engineering-reports | grep permanent >/dev/null
          fi

          echo "Size of report dir:"
          du -sk report

          gcloud --no-user-output-enabled storage cp --recursive report "${{ env.GS_ROOT_DIR }}/${{ needs.performance-tests-start.outputs.run-hcn-version }}_${{ inputs.test-asset }}_${{ github.run_number }}/report/${{ env.run_NLG_Test }}"
          echo Done: see results in "${{ env.GS_ROOT_HTTPS }}/${{ needs.performance-tests-start.outputs.run-hcn-version }}_${{ inputs.test-asset }}_${{ github.run_number }}/report/${{ env.run_NLG_Test }}"

          echo "Truncating logs for next test..."
          sh "${{ github.workspace }}"/.github/workflows/support/citr/resetCNlogs.sh "${{ needs.performance-tests-start.outputs.namespace }}"

      - name: Records logs of CryptoBenchMerkleDb
        run: |
          set +x
          set +e
          cd "${{ github.workspace }}"
          merklebenchpod=`sh "${{ github.workspace }}"/.github/workflows/support/citr/kubectlt -n "${{ needs.performance-tests-start.outputs.namespace }}" get pods | grep merklebench | awk '{print $1}'`
          sh "${{ github.workspace }}"/.github/workflows/support/citr/kubectlt -n "${{ needs.performance-tests-start.outputs.namespace }}" exec ${merklebenchpod} -- bash -c "cd /app; tar cfz swirlds-benchmarks_logs.tgz swirlds-benchmarks.log output ./*/BenchmarkMetrics.csv"
          sh "${{ github.workspace }}"/.github/workflows/support/citr/kubectlt -n "${{ needs.performance-tests-start.outputs.namespace }}" cp ${merklebenchpod}:/app/swirlds-benchmarks_logs.tgz ./swirlds-benchmarks_logs.tgz
          rm -rf "${{ github.workspace }}"/report/*
          cp swirlds-benchmarks_logs.tgz "${{ github.workspace }}"/report/swirlds-benchmarks_logs.tgz
          cd "${{ github.workspace }}"/report
          tar xfz swirlds-benchmarks_logs.tgz
          cd "${{ github.workspace }}"
          sh "${{ github.workspace }}"/.github/workflows/support/citr/kubectlt -n "${{ needs.performance-tests-start.outputs.namespace }}" delete deployment merklebench-network-load-generator

      - name: Extract benchmark score of CryptoBenchMerkleDb test
        id: CryptoBenchMerkleDbLogs
        run: |
          result="$(grep 'CryptoBench.transferPrefetch' "${{ github.workspace }}"/report/swirlds-benchmarks.log | tail -n 1 | awk '{print $9}' | awk -F \. '{print $1}')"
          echo "value=${result}" >> $GITHUB_OUTPUT
          echo "value=${result}"

      - name: Authenticate to Google Cloud
        uses: google-github-actions/auth@ba79af03959ebeac9769e648f473a284504d9193 # v2.1.10
        with:
          workload_identity_provider: "projects/716789254648/locations/global/workloadIdentityPools/perf-eng-reports-pool/providers/gh-provider"
          service_account: "gh-perf-report-writer@perf-engineering-reports.iam.gserviceaccount.com"

      - name: Setup Google Cloud SDK
        uses: google-github-actions/setup-gcloud@6189d56e4096ee891640bb02ac264be376592d6a # v2.1.2

      - name: Publish logs
        if: ${{ !cancelled() }}
        run: |
          cd "${{ github.workspace }}"/

          gcloud --no-user-output-enabled storage ls gs://performance-engineering-reports 2>/dev/null | grep permanent >/dev/null 2>&1
          if [ ${?} -ne 0 ]
          then
            sleep 10
            gcloud --no-user-output-enabled storage ls gs://performance-engineering-reports | grep permanent >/dev/null
          fi

          echo "Size of report dir:"
          du -sk report

          gcloud --no-user-output-enabled storage cp --recursive report "${{ env.GS_ROOT_DIR }}/${{ needs.performance-tests-start.outputs.run-hcn-version }}_${{ inputs.test-asset }}_${{ github.run_number }}/report/CryptoBenchMerkleDb"
          echo Done: see results in "${{ env.GS_ROOT_HTTPS }}/${{ needs.performance-tests-start.outputs.run-hcn-version }}_${{ inputs.test-asset }}_${{ github.run_number }}/report/CryptoBenchMerkleDb"

          echo "Truncating logs for next test..."
          sh "${{ github.workspace }}"/.github/workflows/support/citr/resetCNlogs.sh "${{ needs.performance-tests-start.outputs.namespace }}"

  performance-HCSLoadTest:
    needs:
      - performance-NftTransferLoadTest-report
    uses: ./.github/workflows/zxc-execute-performance-test.yaml
    with:
      test-asset: "${{ inputs.test-asset }}"
      ref: "${{ inputs.ref }}"
      nlg-accounts: "${{ inputs.nlg-accounts }}"
      nlg-test: "HCSLoadTest"
      nlg-time: "${{ inputs.nlg-time }}"
      workspace: "${{ github.workspace }}"
      gs-root-dir: "gs://performance-engineering-reports/ephemeral/test_runs"
      gs-root-https: "https://perf.analytics.eng.hashgraph.io/ephemeral/test_runs"

  performance-CryptoTransferLoadTest:
    needs:
      - performance-HCSLoadTest
    uses: ./.github/workflows/zxc-execute-performance-test.yaml
    with:
      test-asset: "${{ inputs.test-asset }}"
      ref: "${{ inputs.ref }}"
      nlg-accounts: "${{ inputs.nlg-accounts }}"
      nlg-test: "CryptoTransferLoadTest"
      nlg-time: "${{ inputs.nlg-time }}"
      workspace: "${{ github.workspace }}"
      gs-root-dir: "gs://performance-engineering-reports/ephemeral/test_runs"
      gs-root-https: "https://perf.analytics.eng.hashgraph.io/ephemeral/test_runs"

  performance-HeliSwapLoadTest:
    needs:
      - performance-CryptoTransferLoadTest
    uses: ./.github/workflows/zxc-execute-performance-test.yaml
    with:
      test-asset: "${{ inputs.test-asset }}"
      ref: "${{ inputs.ref }}"
      nlg-accounts: "${{ inputs.nlg-accounts }}"
      nlg-test: "HeliSwapLoadTest"
      nlg-time: "${{ inputs.nlg-time }}"
      workspace: "${{ github.workspace }}"
      gs-root-dir: "gs://performance-engineering-reports/ephemeral/test_runs"
      gs-root-https: "https://perf.analytics.eng.hashgraph.io/ephemeral/test_runs"

  performance-SmartContractLoadTest:
    needs:
      - performance-HeliSwapLoadTest
    uses: ./.github/workflows/zxc-execute-performance-test.yaml
    with:
      test-asset: "${{ inputs.test-asset }}"
      ref: "${{ inputs.ref }}"
      nlg-accounts: "${{ inputs.nlg-accounts }}"
      nlg-test: "SmartContractLoadTest"
      nlg-time: "${{ inputs.nlg-time }}"
      workspace: "${{ github.workspace }}"
      gs-root-dir: "gs://performance-engineering-reports/ephemeral/test_runs"
      gs-root-https: "https://perf.analytics.eng.hashgraph.io/ephemeral/test_runs"

  # Send this output back to the caller workflow
  single-day-performance-test-result:
    name: Calculate Result
    runs-on: hiero-citr-linux-large
    if: ${{ always() }}
    needs:
      - performance-NftTransferLoadTest-report
      - performance-HCSLoadTest
      - performance-CryptoTransferLoadTest
      - performance-HeliSwapLoadTest
      - performance-SmartContractLoadTest
    outputs:
      result: ${{ steps.sdpt-status.outputs.result }}
    steps:
      - name: Harden the runner (Audit all outbound calls)
        uses: step-security/harden-runner@ec9f2d5744a09debf3a187a3f4f675c53b671911 # v2.13.0
        with:
          egress-policy: audit

      - name: Set output
        id: sdpt-status
        env:
          nft_transfer_load_result: ${{ needs.performance-NftTransferLoadTest-report.result }}
          hcs_load_result: ${{ needs.performance-HCSLoadTest.result }}
          crypto_transfer_load_result: ${{ needs.performance-CryptoTransferLoadTest.result }}
          heli_swap_load_result: ${{ needs.performance-HeliSwapLoadTest.result }}
          smart_contract_load_result: ${{ needs.performance-SmartContractLoadTest.result }}
        run: |
          # result is 'success' or 'failure'. If any of the tests failed, we return 'failure'
          RESULT="failure"
          if [[ "${nft_transfer_load_result}" == "success" && \
                "${hcs_load_result}" == "success" && \
                "${crypto_transfer_load_result}" == "success" && \
                "${heli_swap_load_result}" == "success" && \
                "${smart_contract_load_result}" == "success" ]]; then
              RESULT="success"
          fi

          if [ "0${{ needs.performance-NftTransferLoadTest-report.outputs.NFTscore }}" -lt "${{ env.MinNFTscore }}" ]
          then
            echo "Benchmark NFTscore ${{ needs.performance-NftTransferLoadTest-report.outputs.NFTscore }} is below ${{ env.MinNFTscore }}" >> "${GITHUB_STEP_SUMMARY}"
            RESULT="failure"
          fi

          if [ "0${{ needs.performance-NftTransferLoadTest-report.outputs.MerkleDBscore }}" -lt "${{ env.MinMerkleDBscore }}" ]
          then
            echo "Benchmark MerkleDBscore ${{ needs.performance-NftTransferLoadTest-report.outputs.MerkleDBscore }} is below ${{ env.MinMerkleDBscore }}" >> "${GITHUB_STEP_SUMMARY}"
            RESULT="failure"
          fi

          if [ "0${{ needs.performance-HCSLoadTest.outputs.output }}" -lt "${{ env.MinHCSLoadTest }}" ]
          then
            echo "Benchmark HCSLoadTest ${{ needs.performance-HCSLoadTest.outputs.output }} is below ${{ env.MinHCSLoadTest }}" >> "${GITHUB_STEP_SUMMARY}"
            RESULT="failure"
          fi

          if [ "0${{ needs.performance-CryptoTransferLoadTest.outputs.output }}" -lt "${{ env.MinCryptoTransferLoadTest }}" ]
          then
            echo "Benchmark CryptoTransferLoadTest ${{ needs.performance-CryptoTransferLoadTest.outputs.output }} is below ${{ env.MinCryptoTransferLoadTest }}" >> "${GITHUB_STEP_SUMMARY}"
            RESULT="failure"
          fi

          if [ "0${{ needs.performance-HeliSwapLoadTest.outputs.output }}" -lt "${{ env.MinHeliSwapLoadTest }}" ]
          then
            echo "Benchmark HeliSwapLoadTest ${{ needs.performance-HeliSwapLoadTest.outputs.output }} is below ${{ env.MinHeliSwapLoadTest }}" >> "${GITHUB_STEP_SUMMARY}"
            RESULT="failure"
          fi

          if [ "0${{ needs.performance-SmartContractLoadTest.outputs.output }}" -lt "${{ env.MinSmartContractLoadTest }}" ]
          then
            echo "Benchmark SmartContractLoadTest ${{ needs.performance-SmartContractLoadTest.outputs.output }} is below ${{ env.MinSmartContractLoadTest }}" >> "${GITHUB_STEP_SUMMARY}"
            RESULT="failure"
          fi

          echo "result=${RESULT}" >> "${GITHUB_OUTPUT}"

          echo "### Single Day Performance Result" >> "${GITHUB_STEP_SUMMARY}"
          echo "result=${RESULT}" >> "${GITHUB_STEP_SUMMARY}"

  performance-report-to-rootly:
    name: Report Failures to Rootly
    runs-on: hiero-citr-linux-medium
    needs:
      - performance-tests-start
      - performance-NftTransferLoadTest-watch1
      - performance-NftTransferLoadTest-report
      - performance-HCSLoadTest
      - performance-CryptoTransferLoadTest
      - performance-HeliSwapLoadTest
      - performance-SmartContractLoadTest
      - single-day-performance-test-result
    if: ${{ (needs.performance-tests-start.result != 'success' ||
      needs.performance-NftTransferLoadTest-watch1.result != 'success' ||
      needs.performance-NftTransferLoadTest-report.result != 'success' ||
      needs.HCSLoadTest.result != 'success' ||
      needs.CryptoTransferLoadTest.result != 'success' ||
      needs.HeliSwapLoadTest.result != 'success' ||
      needs.SmartContractLoadTest.result != 'success' ||
      needs.single-day-performance-test-result.result != 'success' ||
      needs.single-day-performance-test-result.outputs.result == 'failure') &&
      !cancelled() && always() }}
    steps:
      - name: Harden the runner (Audit all outbound calls)
        uses: step-security/harden-runner@ec9f2d5744a09debf3a187a3f4f675c53b671911 # v2.13.0
        with:
          egress-policy: audit

      - name: Check Test Asset
        id: check-test-asset
        run: |
          ADHOC="false"
          if [[ "${{ inputs.test-asset }}" =~ ^AdHoc(SD)?[0-9]+$ ]]; then
            ADHOC="true"
          fi
          echo "is-adhoc=${ADHOC}" >> "${GITHUB_OUTPUT}"

      - name: Set Rootly Service Name
        id: set-rootly-service
        run: |
          ROOTLY_SERVICE_NAME="CITR SDPT"
          echo "service=${ROOTLY_SERVICE_NAME}" >> "${GITHUB_OUTPUT}"

      - name: Build Rootly Summary
        id: rootly-summary
        run: |
          title="The Single Day Performance Test workflow failed (SDPT ${{ inputs.test-asset }} - ${{ inputs.ref }})"
          echo "title=${title}" >> "${GITHUB_OUTPUT}"
          {
            echo 'summary<<EOF'
            echo "------------------------------------"
            echo "Status of each jobs:"
            echo "- Performance Tests Start: ${{ needs.performance-tests-start.result }}"
            echo "- Performance NFT Transfer Load Test (Watch 1): ${{ needs.performance-NftTransferLoadTest-watch1.result }}"
            echo "- Performance NFT Transfer Load Test (Report): ${{ needs.performance-NftTransferLoadTest-report.result }}"
            echo "- HCS Load Test: ${{ needs.HCSLoadTest.result }}"
            echo "- Crypto Transfer Load Test: ${{ needs.CryptoTransferLoadTest.result }}"
            echo "- HeliSwap Load Test: ${{ needs.HeliSwapLoadTest.result }}"
            echo "- Smart Contract Load Test: ${{ needs.SmartContractLoadTest.result }}"
            echo "- Single Day Performance Test Result (Workflow): ${{ needs.single-day-performance-test-result.result }}"
            echo "- Single Day Performance Test Result: ${{ needs.single-day-performance-test-result.outputs.result }}"
            echo "------------------------------------"
            echo "Commit information:"
            echo "- Commit: <${{ github.server_url }}/${{ github.repository }}/commit/${{ needs.performance-tests-start.outputs.commit-sha }}>"
            echo "- Workflow: <${{ github.server_url }}/${{ github.repository }}/actions/runs/${{ github.run_id }}>"
            echo EOF
          } >> "${GITHUB_OUTPUT}"

      - name: Log Rootly Summary
        run: |
          echo "## Rootly Summary" >> "${GITHUB_STEP_SUMMARY}"
          echo "### Title: ${{ steps.rootly-summary.outputs.title }}" >> "${GITHUB_STEP_SUMMARY}"
          echo "${{ steps.rootly-summary.outputs.summary }}" >> "${GITHUB_STEP_SUMMARY}"
          echo "### Rootly Service" >> "${GITHUB_STEP_SUMMARY}"
          echo "${{ steps.set-rootly-service.outputs.service }}" >> "${GITHUB_STEP_SUMMARY}"
          echo "### AdHoc Run?" >> "${GITHUB_STEP_SUMMARY}"
          echo "${{ steps.check-test-asset.outputs.is-adhoc }}" >> "${GITHUB_STEP_SUMMARY}"

      - name: Create Rootly Alert
        id: rootly-alert
        if: ${{ steps.check-test-asset.outputs.is-adhoc == 'false' }}
        uses: pandaswhocode/rootly-alert-action@fdae1529e5aed62040016accf719a0ceb7dae57f # v1.0.0
        continue-on-error: true
        with:
          api_key: ${{ secrets.ROOTLY_API_TOKEN }}
          summary: ${{ steps.rootly-summary.outputs.title }}
          details: ${{ steps.rootly-summary.outputs.summary }}
          notification_target_type: "Service"
          notification_target: ${{ steps.set-rootly-service.outputs.service }}
          set_as_noise: "true"
          alert_urgency: "High"
          external_id: ${{ github.run_id }}
          external_url: "${{ github.server_url }}/${{ github.repository }}/actions/runs/${{ github.run_id }}"
          environments: "CITR"

      - name: Create Rootly Incident
        if: ${{ steps.check-test-asset.outputs.is-adhoc == 'false' }}
        uses: pandaswhocode/rootly-incident-action@4327542435bb4c8c48f15fba47efb87a28f8533f # v2.0.1
        with:
          api_key: ${{ secrets.ROOTLY_API_TOKEN }}
          title: ${{ steps.rootly-summary.outputs.title }}
          kind: "normal"
          create_public_incident: "false"
          summary: ${{ steps.rootly-summary.outputs.summary }}
          severity: "Triage Event"
          alert_ids: ${{ steps.rootly-alert.outputs.alert_ids }} || '' }}
          environments: "CITR"
          incident_types: "Performance Engineering,Platform CI"
          services: ${{ steps.set-rootly-service.outputs.service }}
          teams: "Performance Engineering,Platform CI"

  performance-report-to-slack:
    runs-on: hiero-citr-linux-medium
    needs:
      - performance-NftTransferLoadTest-report
      - performance-HCSLoadTest
      - performance-CryptoTransferLoadTest
      - performance-HeliSwapLoadTest
      - performance-SmartContractLoadTest
    steps:
      - name: Harden the runner (Audit all outbound calls)
        uses: step-security/harden-runner@ec9f2d5744a09debf3a187a3f4f675c53b671911 # v2.13.0
        with:
          egress-policy: audit

      - name: Clean branch or tag name from input.ref
        id: clean-branch-name
        run: |
          raw_ref="${{ inputs.ref }}"
          echo "Raw input ref: $raw_ref"
          clean_ref=""

          if [[ "{$raw_ref}" == refs/heads/* ]]; then
            clean_ref="${raw_ref#refs/heads/}"
          elif [[ "$raw_ref" == refs/tags/* ]]; then
            clean_ref="${raw_ref#refs/tags/}"
          elif [[ "$raw_ref" == refs/pull/*/merge ]]; then
            clean_ref="PR-${raw_ref#refs/pull/}"
            clean_ref="${clean_ref%/merge}"
          fi

          echo "clean_ref=$clean_ref" >> "${GITHUB_OUTPUT}"

      - name: Build Slack Payload Message
        id: payload
        run: |

          report="\
            NftTransferLoadTest ${{ needs.performance-NftTransferLoadTest-report.outputs.NFTscore }} ${{ env.MinNFTscore }}\n\
            CryptoBench ${{ needs.performance-NftTransferLoadTest-report.outputs.MerkleDBscore }} ${{ env.MinMerkleDBscore }}\n\
            HCSLoadTest ${{ needs.performance-HCSLoadTest.outputs.output }} ${{ env.MinHCSLoadTest }}\n\
            CryptoTransferLoadTest ${{ needs.performance-CryptoTransferLoadTest.outputs.output }} ${{ env.MinCryptoTransferLoadTest }}\n\
            HeliSwapLoadTest ${{ needs.performance-HeliSwapLoadTest.outputs.output }} ${{ env.MinHeliSwapLoadTest }}\n\
            SmartContractLoadTest ${{ needs.performance-SmartContractLoadTest.outputs.output }} ${{ env.MinSmartContractLoadTest }}"
          #last line is 6, it does not need comma block separator
          # use back-ticks for proper substitution in the json report
          freport=`/usr/bin/echo -e "$report" | awk '{print $1" "$2" "$3}' |\
            perl -ne 'if ($. < 6) {$comma=","} else {$comma="";} ($t,$d,$l)=split(/\s+/,$_,3); $p=int(($d-$l)/100); \
            $excl=""; if ($p<=0) {$excl="\\\u2757";}
            printf("{\"type\": \"text\",\"text\": \"%-25s %7d     %5d%% %7d %s\\\n\"}%s",$t,$d,$p,$l,$excl,$comma);'`
          freport="{\"type\": \"text\",\"text\": \"Name                          TPS         Above min\n\"},$freport"

          cat <<EOF > slack_payload.json
          {
            "attachments": [
              {
                "color": "#777777",
                "blocks": [
                  {
                    "type": "header",
                    "text": {
                      "type": "plain_text",
                      "text": "NLG Performance Test Report (SDPT) - ${{ needs.clean-branch-name.outputs.clean_ref }}",
                      "emoji": true
                    }
                  },
                  {
                    "type": "divider"
                  },
                  {
                      "type": "rich_text",
                      "elements": [
                        {
                          "type": "rich_text_preformatted",
                          "elements": [
                            ${freport}
                          ]
                        }
                      ]
                  },
                  {
                    "type": "divider"
                  },
                  {
                    "type": "section",
                    "text": {
                      "type": "mrkdwn",
                      "text": "*Workflow and Commit Information*"
                    },
                    "fields": [
                      {
                        "type": "mrkdwn",
                        "text": "*Workflow run ID*:"
                      },
                      {
                        "type": "mrkdwn",
                        "text": " ${{ github.run_id }}"
                      },
                      {
                        "type": "mrkdwn",
                        "text": "*Version*: ${{ inputs.ref }}"
                      },
                      {
                        "type": "mrkdwn",
                        "text": "<${{ github.server_url }}/${{ github.repository }}/actions/runs/${{ github.run_id }}>"
                      }
                    ]
                  }
                ]
              }
            ]
          }
          EOF

      ## Slack notifications
      - name: Report status (slack detailed reports)
        uses: slackapi/slack-github-action@485a9d42d3a73031f12ec201c457e2162c45d02d # v2.0.0
        with:
          webhook: ${{ secrets.slack-report-webhook }}
          webhook-type: incoming-webhook
          payload-templated: true
          payload-file-path: slack_payload.json<|MERGE_RESOLUTION|>--- conflicted
+++ resolved
@@ -200,11 +200,7 @@
           set +e
           # trim the input ref
           echo "run-hcn-version=$(echo ${{ inputs.ref }} | awk '{print $1}')" >> "${GITHUB_OUTPUT}"
-<<<<<<< HEAD
-          n="$(echo "${{ inputs.test-asset }}" | perl -ne 'print "$2\n" if /^(AdHoc|SDPT|MDLT)(\d+)$/')"
-=======
           n="$(echo "${{ inputs.test-asset }}" | perl -ne 'print "$2\n" if /^(AdHocSD|AdHoc|SDPT|SDLT)(\d+)$/')"
->>>>>>> a4c9e19a
           echo "namespace=${NAMESPACE_PREFIX}${n}" >> "${GITHUB_OUTPUT}"
           echo "namespace=${NAMESPACE_PREFIX}${n}" >> "${GITHUB_STEP_SUMMARY}"
 
@@ -223,12 +219,7 @@
       - name: Set hederahash sha value
         id: hederaHash
         run: |
-<<<<<<< HEAD
           hederahash=`git -C target_consensus_node rev-parse HEAD`
-=======
-          hederahash="$(git rev-parse HEAD)"
-          echo "sha=${hederahash}" >> "${GITHUB_OUTPUT}"
->>>>>>> a4c9e19a
           echo "hederahash=${hederahash}" | tee -a "${GITHUB_STEP_SUMMARY}" "${{ github.workspace }}"/version_run.txt
 
       - name: Compile
@@ -301,17 +292,11 @@
           NETWORK_ID="$(echo "${{ steps.set-namespace.outputs.namespace }}" | perl -pne '~s/^.*[^\d](\d+)$/$1/g')"
           sed -i -e "s@%NETWORK_ID%@${NETWORK_ID}@g" init-containers-values7.yaml
 
-<<<<<<< HEAD
-          if [[ "${NAMESPACE_ALIAS}" =~ ^SDLT[0-9]+$ ]]; then
-            NETWORK_OWNER="single-day-longevity-test"
-          elif [[ "${NAMESPACE_ALIAS}" =~ ^MDLT[0-9]+$ ]]; then
-            NETWORK_OWNER="multi-day-longevity-test"
-=======
           if [[ "${NAMESPACE_ALIAS}" =~ ^SDPT[0-9]+$ ]]; then
             NETWORK_OWNER="single-day-perf-test"
           elif [[ "${NAMESPACE_ALIAS}" =~ ^AdHocSD[0-9]+$ ]]; then
             NETWORK_OWNER="adhoc-single-day-test"
->>>>>>> a4c9e19a
+
           else
             NETWORK_OWNER="adhoc-performance-test"
           fi
@@ -391,17 +376,11 @@
 
           NETWORK_ID="$(echo "${{ steps.set-namespace.outputs.namespace }}" | perl -pne '~s/^.*[^\d](\d+)$/$1/g')"
           sed -i -e "s@%NETWORK_ID%@${NETWORK_ID}@g" nlg-values.yaml
-<<<<<<< HEAD
-          if [[ "${NAMESPACE_ALIAS}" =~ ^SDLT[0-9]+$ ]]; then
-            NETWORK_OWNER="single-day-longevity-test"
-          elif [[ "${NAMESPACE_ALIAS}" =~ ^MDLT[0-9]+$ ]]; then
-            NETWORK_OWNER="multi-day-longevity-test"
-=======
+
           if [[ "${NAMESPACE_ALIAS}" =~ ^SDPT[0-9]+$ ]]; then
             NETWORK_OWNER="single-day-perf-test"
           elif [[ "${NAMESPACE_ALIAS}" =~ ^AdHocSD[0-9]+$ ]]; then
             NETWORK_OWNER="adhoc-single-day-test"
->>>>>>> a4c9e19a
           else
             NETWORK_OWNER="adhoc-performance-test"
           fi
@@ -409,17 +388,11 @@
 
           NETWORK_ID="$(echo "${{ steps.set-namespace.outputs.namespace }}" | perl -pne '~s/^.*[^\d](\d+)$/$1/g')"
           sed -i -e "s@%NETWORK_ID%@${NETWORK_ID}@g" merkledb-values.yaml
-<<<<<<< HEAD
-          if [[ "${NAMESPACE_ALIAS}" =~ ^SDLT[0-9]+$ ]]; then
-            NETWORK_OWNER="single-day-longevity-test"
-          elif [[ "${NAMESPACE_ALIAS}" =~ ^MDLT[0-9]+$ ]]; then
-            NETWORK_OWNER="multi-day-longevity-test"
-=======
+
           if [[ "${NAMESPACE_ALIAS}" =~ ^SDPT[0-9]+$ ]]; then
             NETWORK_OWNER="single-day-perf-test"
           elif [[ "${NAMESPACE_ALIAS}" =~ ^AdHocSD[0-9]+$ ]]; then
             NETWORK_OWNER="adhoc-single-day-test"
->>>>>>> a4c9e19a
           else
             NETWORK_OWNER="adhoc-performance-test"
           fi
