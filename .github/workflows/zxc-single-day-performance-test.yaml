# SPDX-License-Identifier: Apache-2.0
name: "ZXC: [CITR] Single Day Performance Test"

on:
  workflow_call:
    inputs:
      test-asset:
        required: true
        default: "AdHoc5"
        description: "Performance test on machine: AdHoc5, 6, 7, AdHocSD8, 9 or SDPT1"
        type: string
      ref:
        required: true
        default: "main"
        description: "Version of hiero-consensus-node: branch, tag, commit"
        type: string
      solo-version:
        required: true
        default: "v0.41.0"
        description: "Solo Version:"
        type: string
      nlg-accounts: #'-R -c 32 -a 100000000 -T 1000 -n 100000 -S hot -p 50 -tt 1m
        required: true
        default: "100000"
        description: "Number of Accounts and NFT tokens (100000, 1000000, 20000000, 100000000, 500000000, 1000000000)"
        type: string
      nlg-time: #'-R -c 32 -a 100000000 -T 1000 -n 100000 -S hot -p 50 -tt 1m
        required: true
        default: "3"
        description: "Test execution time, mins (3, 9, 21, 180, 330)"
        type: string
      add-app-props:
        required: false
        default: ""
        type: string
        description: 'Add props to application.properties, e.g. "blockStream.streamMode=RECORDS". Newline is "\n"'
      add-settings:
        required: false
        default: ""
        type: string
        description: 'Add props to settings.txt, e.g. "state.saveStatePeriod, 300". Newline is "\n"'
      crypto-bench-merkle-db-java-args:
        required: true
        default: "-XX:+UseZGC -XX:+ZGenerational -XX:ZAllocationSpikeTolerance=2 -XX:ConcGCThreads=14 -XX:ZMarkStackSpaceLimit=12g -XX:MaxDirectMemorySize=24g -Xmx90g"
        description: "JMH javaargs"
        type: string
      crypto-bench-merkle-db-test-params:
        required: true
        default: "-p maxKey=500000000 -p numRecords=100000 -p keySize=24 -p recordSize=1024 -p numFiles=6000"
        description: "Test params"
        type: string
      delete-namespace:
        required: false
        default: true
        type: boolean
        description: "If true, automatically delete namespace when done"
    secrets:
      slack-report-webhook:
        required: true
        description: "Slack webhook for SDPT outputs notifications"
<<<<<<< HEAD
      rootly-api-token:
        required: true
        description: "The rootly api token used for reporting"
      perf_ghp:
        required: true
        description: "Algorithmic analysis GHP"
=======
>>>>>>> 3adca96f
    outputs:
      result:
        description: "Result of the SDPT Run"
        value: ${{ jobs.single-day-performance-test-result.outputs.result }}

permissions:
  contents: write
  id-token: write
  actions: write

env:
  NAMESPACE_PREFIX: solo-sdpt-n
  DEFAULT_NAMESPACE: AdHocSD8
  DEFAULT_HCN_VERSION: main
  TIMEOUT_6H_LIMIT: 340
  GS_ROOT_DIR: gs://performance-engineering-reports/ephemeral/test_runs
  GS_ROOT_HTTPS: https://perf.analytics.eng.hashgraph.io/ephemeral/test_runs
  GRAFANA_SYSADM_DAL: https://grafana.lat.ope.eng.hashgraph.io/d/rYdddlPWk/node-exporter-single-node?orgId=1&timezone=utc&var-datasource=P5C24830FD6F1746E&var-job=performance-dallas-node-exporter
  GRAFANA_SYSADM_CHI: https://grafana.lat.ope.eng.hashgraph.io/d/rYdddlPWk/node-exporter-single-node?orgId=1&timezone=utc&var-datasource=P631E2BA859A814B3&var-job=performance-chicago-node-exporter

  #Release version from jFrog
  NLG_VERSION: 0.7.0

  #Thresholds for performance
  #benchmarks
  #CryptoTransfer   HCS   NftTransfer SmartContract HeliSwap CryptoBenchMerkleDb
  #         20398 23374         12078          7000     1187               44564
  #-15%
  #         17338 19867         10266          5950     1008               42336
  MinNFTscore: 10266
  MinMerkleDBscore: 42336
  MinHCSLoadTest: 19867
  MinCryptoTransferLoadTest: 17338
  MinHeliSwapLoadTest: 1008
  MinSmartContractLoadTest: 5950

jobs:
  performance-tests-start:
    name: Start
    runs-on: hiero-citr-linux-large
    env:
      run_NLG_Test: NftTransferLoadTest
    outputs:
      namespace: ${{ steps.set-namespace.outputs.namespace }}
      run-hcn-version: ${{ steps.set-namespace.outputs.run-hcn-version }}
      commit-sha: ${{ steps.hederahash.outputs.sha }}
      kubernetes-cluster: ${{ steps.set-k8s-cluster.outputs.kubernetes-cluster }}
      grafana-url: ${{ steps.set-k8s-cluster.outputs.grafana-url }}
    steps:
      - name: Harden Runner
        uses: step-security/harden-runner@ec9f2d5744a09debf3a187a3f4f675c53b671911 # v2.13.0
        with:
          egress-policy: audit

      - name: Checkout Code
        uses: actions/checkout@11bd71901bbe5b1630ceea73d27597364c9af683 # v4.2.2
        with:
          ref: ${{ github.ref }}

      - name: Checkout target CN Code
        uses: actions/checkout@11bd71901bbe5b1630ceea73d27597364c9af683 # v4.2.2
        with:
          path: target_consensus_node
          ref: ${{ inputs.ref }}

      - name: Check Test Asset
        id: set-k8s-cluster
        run: |
          K8S_CLUSTER="k8s.pft.dal.lat.ope.eng.hashgraph.io"
          grafana_url="${{ env.GRAFANA_SYSADM_DAL }}"
          if [[ "${{ inputs.test-asset }}" =~ ^AdHoc(SD)?[0-9]+$ ]]; then
            K8S_CLUSTER="k8s.pft.chi.lat.ope.eng.hashgraph.io"
            grafana_url="${{ env.GRAFANA_SYSADM_CHI }}"
          fi
          echo "kubernetes-cluster=${K8S_CLUSTER}" >> "${GITHUB_OUTPUT}"
          echo "kubernetes-cluster=${K8S_CLUSTER}" >> "${GITHUB_STEP_SUMMARY}"
          echo "grafana-url=${grafana_url}" >> "${GITHUB_OUTPUT}"

      - name: Install KubeCtl
        uses: step-security/setup-kubectl@2edbf6aff97d814e9dc52827498ac51fe972e6d0 # v4.0.0
        with:
          version: v1.33.0

      - name: Install Teleport Client
        uses: teleport-actions/setup@176c25dfcd19cd31a252f275d579822b243e7b9c # v1.0.6
        with:
          version: 18.1.4

      - name: Authorize Teleport SSH Access
        id: auth-ssh
        uses: teleport-actions/auth@d48447391aa28b202c98ae3f3358097025c32511 # v2.0.4
        with:
          proxy: hashgraph.teleport.sh:443
          token: gh-citr-performance-svcs-bot

      - name: Authorize Teleport K8S Access
        id: auth-k8s
        uses: teleport-actions/auth-k8s@677da98eaa78a5e649d4c5b4012750af4c28af73 # v2.0.3
        with:
          proxy: hashgraph.teleport.sh:443
          token: gh-citr-performance-svcs-bot
          kubernetes-cluster: ${{ steps.set-k8s-cluster.outputs.kubernetes-cluster }}
          certificate-ttl: 168h

      - name: Authenticate to Google Cloud
        id: google-auth
        uses: step-security/google-github-auth@40f6deebd366f16c782d7a0ad0844e3b96a032a6 # v2.1.10
        with:
          workload_identity_provider: "projects/716789254648/locations/global/workloadIdentityPools/perf-eng-reports-pool/providers/gh-provider"
          service_account: "gh-perf-report-writer@perf-engineering-reports.iam.gserviceaccount.com"

      - name: Setup Google Cloud SDK
        uses: google-github-actions/setup-gcloud@6189d56e4096ee891640bb02ac264be376592d6a # v2.1.2

      - name: Setup Helm
        uses: azure/setup-helm@b9e51907a09c216f16ebe8536097933489208112 # v4.3.0
        with:
          version: "v3.12.3" # helm version

      - name: Setup Java
        uses: actions/setup-java@c5195efecf7bdfc987ee8bae7a71cb8b11521c00 # v4.7.1
        with:
          distribution: temurin
          java-version: 21.0.6

      - name: Setup Gradle
        uses: gradle/actions/setup-gradle@8379f6a1328ee0e06e2bb424dadb7b159856a326 # v4.4.0
        with:
          gradle-version: wrapper

      - name: Install Task
        uses: arduino/setup-task@b91d5d2c96a56797b48ac1e0e89220bf64044611 # v2.0.0
        with:
          version: 3.39.2

      - name: OS check procedure
        id: setup
        shell: bash
        run: |
          set +x
          set +e
          export TERM=vt100
          echo Setup procedure ...
          cat /etc/*elease
          sudo apt-get update
          sudo apt-get install -y net-tools iputils-ping node-typescript
          exit 0

      - name: Create report dir
        shell: bash
        run: |
          mkdir "${{ github.workspace }}"/report

      - name: Set namespace
        id: set-namespace
        run: |
          set +x
          set +e
          # trim the input ref
          echo "run-hcn-version=$(echo ${{ inputs.ref }} | awk '{print $1}')" >> "${GITHUB_OUTPUT}"
          n="$(echo "${{ inputs.test-asset }}" | perl -ne 'print "$2\n" if /^(AdHocSD|AdHoc|SDPT|SDLT)(\d+)$/')"
          echo "namespace=${NAMESPACE_PREFIX}${n}" >> "${GITHUB_OUTPUT}"
          echo "namespace=${NAMESPACE_PREFIX}${n}" >> "${GITHUB_STEP_SUMMARY}"

      - name: Check for namespace collision
        run: |
          set +e
          set +x
          NETWORK_ID="$(echo "${{ steps.set-namespace.outputs.namespace }}" | perl -pne '~s/^.*[^\d](\d+)$/$1/g')"

          sh "${{ github.workspace }}"/.github/workflows/support/citr/kubectlt get namespaces | grep -E "solo-.*t-n${NETWORK_ID}"
          if [ ${?} -eq 0 ]
          then
            echo "::error The namespace[s] with NETWORK_ID=${NETWORK_ID} already exist[s]. Please check previous run; remove with 'kubectl delete namespaces <namespace namespace ...>'"
            exit 13
          fi

      - name: Cancelling in case of namespace collision
        if: failure()
        uses: actions/github-script@d7906e4ad0b1822421a7e6a35d5ca353c962f410 #v6
        with:
          script: |
            github.rest.actions.cancelWorkflowRun({
              owner: context.repo.owner,
              repo: context.repo.repo,
              run_id: context.runId
            });

      - name: Print parameters
        run: |
          echo "inputs.test-asset=${{ steps.set-namespace.outputs.namespace }}" | tee -a "${GITHUB_STEP_SUMMARY}" "${{ github.workspace }}"/version_run.txt
          echo "inputs.ref=${{ steps.set-namespace.outputs.run-hcn-version }}" | tee -a "${GITHUB_STEP_SUMMARY}" "${{ github.workspace }}"/version_run.txt
          echo "inputs.solo-version=${{ inputs.solo-version }}" | tee -a "${GITHUB_STEP_SUMMARY}" "${{ github.workspace }}"/version_run.txt
          echo "inputs.nlg-accounts=${{ inputs.nlg-accounts }}" | tee -a "${GITHUB_STEP_SUMMARY}" "${{ github.workspace }}"/version_run.txt
          echo "inputs.nlg-time=${{ inputs.nlg-time }}m" | tee -a "${GITHUB_STEP_SUMMARY}" "${{ github.workspace }}"/version_run.txt
          echo "inputs.add-app-props=${{ inputs.add-app-props }}" | tee -a "${GITHUB_STEP_SUMMARY}" "${{ github.workspace }}"/version_run.txt
          echo "inputs.add-settings=${{ inputs.add-settings }}" | tee -a "${GITHUB_STEP_SUMMARY}" "${{ github.workspace }}"/version_run.txt
          echo "inputs.nlg-test=${{ env.run_NLG_Test }}" | tee -a "${GITHUB_STEP_SUMMARY}" "${{ github.workspace }}"/version_run.txt
          echo "JOB_URL=${GITHUB_SERVER_URL}/${GITHUB_REPOSITORY}/actions/runs/${GITHUB_RUN_ID}" | tee -a "${GITHUB_STEP_SUMMARY}" "${{ github.workspace }}"/version_run.txt

      - name: Set hederahash sha value
        id: hederaHash
        run: |
          hederahash=`git -C target_consensus_node rev-parse HEAD`
          echo "hederahash=${hederahash}" | tee -a "${GITHUB_STEP_SUMMARY}" "${{ github.workspace }}"/version_run.txt

      - name: Compile
        run: |
          cd "${{ github.workspace }}"/target_consensus_node
          ./gradlew clean assemble
          cd "${{ github.workspace }}"

      - name: Setup Node
        uses: actions/setup-node@49933ea5288caeca8642d1e84afbd3f7d6820020 # v4.4.0
        with:
          node-version: 20.18.0

      # Set up kind; needed for configuring the solo environment
      - name: Setup Kind
        uses: helm/kind-action@a1b0e391336a6ee6713a0583f8c6240d70863de3 # v1.12.0
        with:
          install_only: true
          node_image: kindest/node:v1.31.4@sha256:2cb39f7295fe7eafee0842b1052a599a4fb0f8bcf3f83d96c7f4864c357c6c30
          version: v0.26.0
          kubectl_version: v1.31.4
          verbosity: 3
          wait: 120s

      - name: Install Solo
        run: |
          npm install -g "@hashgraph/solo@${{ inputs.solo-version || 'latest' }}"

          # verify the installation
          solo --version

      - name: Deploy with Solo
        env:
          NAMESPACE_ALIAS: ${{ inputs.test-asset }}
          CONTEXT: hashgraph.teleport.sh-${{ steps.set-k8s-cluster.outputs.kubernetes-cluster }}
        run: |
          set +x
          set +e
          curdir="$(pwd)"

          # Create the solo directory
          mkdir -p "${{ github.workspace }}"/solo && cd "${{ github.workspace}}"/solo

          # Generate the Taskfile.yml file inline
          cp "${{ github.workspace }}"/.github/workflows/support/citr/Taskfile.yml Taskfile.yml

          # Generate the Taskfile.citr.yml file inline
          cp "${{ github.workspace }}"/.github/workflows/support/citr/Taskfile.citr.yml Taskfile.citr.yml

          # Generate the log4j2.xml file inline
          cp "${{ github.workspace }}"/.github/workflows/support/citr/log4j2.xml log4j2.xml

          # Generate the nlg-values.yaml file inline
          cp "${{ github.workspace }}"/.github/workflows/support/citr/nlg-values.yaml nlg-values.yaml

          # Generate the init-containers-values7.yaml inline
          cp "${{ github.workspace }}"/.github/workflows/support/citr/init-containers-values7.yaml init-containers-values7.yaml

          # Update Taskfile values

          sed -i -e "s@%HOME%@${HOME}@g" -e "s@%SOLO_NAMESPACE%@${{ steps.set-namespace.outputs.namespace }}@g" \
          -e "s@%HEDERA_SERVICES_ROOT%@${curdir}/target_consensus_node@g" Taskfile.yml

          # Update Init Containers values
          NETWORK_ID="$(echo "${{ steps.set-namespace.outputs.namespace }}" | perl -pne '~s/^.*[^\d](\d+)$/$1/g')"
          sed -i -e "s@%NETWORK_ID%@${NETWORK_ID}@g" init-containers-values7.yaml

          if [[ "${NAMESPACE_ALIAS}" =~ ^SDPT[0-9]+$ ]]; then
            NETWORK_OWNER="single-day-perf-test"
          elif [[ "${NAMESPACE_ALIAS}" =~ ^AdHocSD[0-9]+$ ]]; then
            NETWORK_OWNER="adhoc-single-day-test"
          else
            NETWORK_OWNER="adhoc-performance-test"
          fi
          sed -i -e "s@%NETWORK_OWNER%@${NETWORK_OWNER}@g" init-containers-values7.yaml

          # Generate the application.properties file inline
          cp "${{ github.workspace }}"/.github/workflows/support/citr/application.properties.txt application.properties

          # Generate the settings.txt file inline
          cp "${{ github.workspace }}"/.github/workflows/support/citr/settings.txt settings.txt

          if [ "${{ inputs.add-app-props }}" != "" ]
          then
            echo -e "${{ inputs.add-app-props }}" >> application.properties
            echo "New application.properties:"
            cat application.properties
          fi

          if [ "${{ inputs.add-settings }}" != "" ]
          then
            echo -e "${{ inputs.add-settings }}" >> settings.txt
            echo "New settings.txt:"
            cat settings.txt
          fi
          export NODE_COPY_CONCURRENT=1

          task
          task_code=${?}
          task solo:node:logs
          if [ ${task_code} -ne 0 ]
          then
             echo "ERROR! log:"
             tail -n 100 "${HOME}"/.solo/logs/solo.log
          fi

          sleep 30
          sh "${{ github.workspace }}"/.github/workflows/support/citr/kubectlt -n "${{ steps.set-namespace.outputs.namespace }}" get pods
          cd "${{ github.workspace }}"

          mkdir solo_deploy
          cp -r "${HOME}"/.solo/logs solo_deploy/
          sh "${{ github.workspace }}"/.github/workflows/support/citr/getClusterErrors.sh "${{ steps.set-namespace.outputs.namespace }}"
          cp -r podlog_"${{ steps.set-namespace.outputs.namespace }}" solo_deploy/
          gcloud --no-user-output-enabled storage cp --recursive solo_deploy "${{ env.GS_ROOT_DIR }}/${{ steps.set-namespace.outputs.run-hcn-version }}_${{ inputs.test-asset }}_${{ github.run_number }}"/solo_deploy
          echo Done: solo deploy logs  in "${{ env.GS_ROOT_HTTPS }}/${{ steps.set-namespace.outputs.run-hcn-version }}_${{ inputs.test-asset }}_${{ github.run_number }}"/solo_deploy

          exit "${task_code}"

      - name: Move to Github Workspace
        run: cd "${{ github.workspace }}"

      - name: Build NLG test
        env:
          GITHUB_PAGES_URL: ${{ secrets.perf_ghp }}
        run: |
          set +x
          set +e
          git clone https://"${GITHUB_PAGES_URL}"@github.com/hashgraph/network-load-generator network-load-generator
          cd network-load-generator
          git checkout main
          ./gradlew --no-daemon clean assemble
          cd build/libs
          tar cvf /tmp/NLG.tar lib network-load-generator-*.jar

      - name: Prepare NLG parameters
        env:
          NAMESPACE_ALIAS: ${{ inputs.test-asset }}
        run: |
          set +x
          set +e
          cd ${{ github.workspace }}/solo

          sh "${{ github.workspace }}"/.github/workflows/support/citr/kubectlt get svc -n "${{ steps.set-namespace.outputs.namespace }}" -l "solo.hedera.com/type=network-node-svc" |\
            grep -v 'node10' | grep -v 'CLUSTER-IP' > networks.txt
          sh "${{ github.workspace }}"/.github/workflows/support/citr/kubectlt get svc -n "${{ steps.set-namespace.outputs.namespace }}" -l "solo.hedera.com/type=network-node-svc" |\
            grep 'node10' | grep -v 'CLUSTER-IP' >> networks.txt

          # Generate the nlg-values.yaml file inline
          cp "${{ github.workspace }}"/.github/workflows/support/citr/nlg-values.yaml nlg-values.yaml

          # Generate the merkledb-values.yaml file inline
          cp "${{ github.workspace }}"/.github/workflows/support/citr/merkledb-values.yaml merkledb-values.yaml

          #Disable auto-start
          sed -i -e 's/NftTransferLoadTest/NftTransferLoadTestDONOTSTART/g' nlg-values.yaml
          grep -v 'x.y.z' nlg-values.yaml > new.yml

          cat networks.txt | awk '{print $3}' | perl -ne "~s/\n//g; print \"     - '\$_\\\:50211=0.0.\".(3+\$.-1).\"'\n\"" >> new.yml
          mv new.yml nlg-values.yaml

          NETWORK_ID="$(echo "${{ steps.set-namespace.outputs.namespace }}" | perl -pne '~s/^.*[^\d](\d+)$/$1/g')"
          sed -i -e "s@%NETWORK_ID%@${NETWORK_ID}@g" nlg-values.yaml

          if [[ "${NAMESPACE_ALIAS}" =~ ^SDPT[0-9]+$ ]]; then
            NETWORK_OWNER="single-day-perf-test"
          elif [[ "${NAMESPACE_ALIAS}" =~ ^AdHocSD[0-9]+$ ]]; then
            NETWORK_OWNER="adhoc-single-day-test"
          else
            NETWORK_OWNER="adhoc-performance-test"
          fi
          sed -i -e "s@%NETWORK_OWNER%@${NETWORK_OWNER}@g" nlg-values.yaml

          NETWORK_ID="$(echo "${{ steps.set-namespace.outputs.namespace }}" | perl -pne '~s/^.*[^\d](\d+)$/$1/g')"
          sed -i -e "s@%NETWORK_ID%@${NETWORK_ID}@g" merkledb-values.yaml

          if [[ "${NAMESPACE_ALIAS}" =~ ^SDPT[0-9]+$ ]]; then
            NETWORK_OWNER="single-day-perf-test"
          elif [[ "${NAMESPACE_ALIAS}" =~ ^AdHocSD[0-9]+$ ]]; then
            NETWORK_OWNER="adhoc-single-day-test"
          else
            NETWORK_OWNER="adhoc-performance-test"
          fi
          sed -i -e "s@%NETWORK_OWNER%@${NETWORK_OWNER}@g" merkledb-values.yaml

      - name: Deploy NLG test
        run: |
          set +x
          set +e
          cd "${{ github.workspace }}"/solo
          helm upgrade --install --set appName=nlg nlg oci://swirldslabs.jfrog.io/load-generator-helm-release-local/network-load-generator --version "${{ env.NLG_VERSION }}" --values nlg-values.yaml -n "${{ steps.set-namespace.outputs.namespace }}"
          sleep 180
          sh "${{ github.workspace }}"/.github/workflows/support/citr/kubectlt -n "${{ steps.set-namespace.outputs.namespace }}" get pods
          nlgpod="$(sh "${{ github.workspace }}"/.github/workflows/support/citr/kubectlt -n "${{ steps.set-namespace.outputs.namespace }}" get pods | grep nlg-network-load-generator| awk '{print $1}')"

          # Copy run version
          echo "run_number=${{ github.run_number }}" | tee -a "${{ github.workspace }}"/version_run.txt
          sh "${{ github.workspace }}"/.github/workflows/support/citr/kubectlt -n "${{ steps.set-namespace.outputs.namespace }}" cp "${{ github.workspace }}"/version_run.txt ${nlgpod}:/app/

      - name: Update NLG test
        run: |
          set +x
          set +e
          nlgpod="$(sh "${{ github.workspace }}"/.github/workflows/support/citr/kubectlt -n "${{ steps.set-namespace.outputs.namespace }}" get pods | grep nlg-network-load-generator| awk '{print $1}')"
          sh "${{ github.workspace }}"/.github/workflows/support/citr/kubectlt -n "${{ steps.set-namespace.outputs.namespace }}" cp /tmp/NLG.tar ${nlgpod}:/app/
          sh "${{ github.workspace }}"/.github/workflows/support/citr/kubectlt -n "${{ steps.set-namespace.outputs.namespace }}" exec ${nlgpod} -c nlg -- bash -c "cd /app; rm -rf lib network-load-generator-*.jar; ls -l; tar xvf NLG.tar; ls -l"

      - name: Build swirlds-benchmark-CryptoBenchMerkleDb.transferPrefetch
        run: |
          set +x
          set +e
          export TERM=vt100
          cd "${{ github.workspace }}"/target_consensus_node/platform-sdk/swirlds-benchmarks
          ulimit -n 16000
          ../../gradlew --no-daemon --rerun-tasks -Dorg.gradle.caching=false --no-configuration-cache jmhJar

          cat << EOPROPF > settings.txt
          benchmark.benchmarkData,            .
          benchmark.saveDataDirectory,          true
          benchmark.verifyResult,            false
          benchmark.printHistogram,           true
          benchmark.csvOutputFolder,
          benchmark.csvWriteFrequency,          10000
          benchmark.csvAppend,              true
          benchmark.deviceName,             md0
          merkleDb.hashesRamToDiskThreshold,       134217728
          merkleDb.compactionThreads,          1
          EOPROPF

          tar cvfz /tmp/SwirldsMerkleDB.tgz build/libs/swirlds-benchmarks-*-jmh.jar settings.txt

      - name: Deploy SwirldsMerkleDB test
        run: |
          set +x
          set +e
          cd "${{ github.workspace }}"/solo
          sed -i -e 's/32Gi/256Gi/g' merkledb-values.yaml
          helm install --set name=merkle --set appName=merkle merklebench oci://swirldslabs.jfrog.io/load-generator-helm-release-local/network-load-generator --version "${{ env.NLG_VERSION }}" --values merkledb-values.yaml -n "${{ steps.set-namespace.outputs.namespace }}"
          sleep 180
          sh "${{ github.workspace }}"/.github/workflows/support/citr/kubectlt -n "${{ steps.set-namespace.outputs.namespace }}" get pods
          merklebenchpod="$(sh "${{ github.workspace }}"/.github/workflows/support/citr/kubectlt -n "${{ steps.set-namespace.outputs.namespace }}" get pods | grep merklebench | awk '{print $1}')"

          sh "${{ github.workspace }}"/.github/workflows/support/citr/kubectlt -n "${{ steps.set-namespace.outputs.namespace }}" cp /tmp/SwirldsMerkleDB.tgz ${merklebenchpod}:/app/

          # Copy run version

          echo "run_number=${{ github.run_number }}" | tee -a "${{ github.workspace }}"/version_run.txt
          sh "${{ github.workspace }}"/.github/workflows/support/citr/kubectlt -n "${{ steps.set-namespace.outputs.namespace }}" cp "${{ github.workspace }}"/version_run.txt ${merklebenchpod}:/app/

          sh "${{ github.workspace }}"/.github/workflows/support/citr/kubectlt -n "${{ steps.set-namespace.outputs.namespace }}" exec ${merklebenchpod} -c nlg -- bash -c "cd /app; rm -rf lib network-load-generator-*.jar; ls -l; tar xvfz /app/SwirldsMerkleDB.tgz; ls -l"

<<<<<<< HEAD

      - name: Distribution of pods and nodes
=======
      - name: Distribution of K8S nodes, SysAdmin Grafana
>>>>>>> 3adca96f
        run: |
          set +x
          set +e

<<<<<<< HEAD
          sh "${{ github.workspace }}"/.github/workflows/support/citr/kubectlt -n "${{ env.namespace }}" get pods -o=custom-columns=NAME:.metadata.name,STATUS:.status.phase,NODE:.spec.nodeName
=======
          start_date=$(date +%Y-%m-%dT%T)
          echo "NODE                                      POD" | tee -a "${GITHUB_STEP_SUMMARY}"
          sh "${{ github.workspace }}"/.github/workflows/support/citr/kubectlt -n "${{ steps.set-namespace.outputs.namespace }}" get pods -o=custom-columns=NODE:.spec.nodeName,NAME:.metadata.name | grep -v -w NODE |\
            perl -ne "if (/^([^\s]+)\s+([^\s]+)\s*$/) {print \"[\$1\](${{ steps.set-k8s-cluster.outputs.grafana-url }}&from=${start_date}&var-nodename=\$1) \$2\n\"}" | tee -a "${GITHUB_STEP_SUMMARY}"
>>>>>>> 3adca96f

      - name: Start SwirldsMerkleDB test
        run: |
          set +x
          set +e

          merklebenchpod="$(sh "${{ github.workspace }}"/.github/workflows/support/citr/kubectlt -n "${{ steps.set-namespace.outputs.namespace }}" get pods | grep merklebench | awk '{print $1}')"

          kubectl -n "${{ steps.set-namespace.outputs.namespace }}" exec "${merklebenchpod}" -c nlg -- bash -c "nohup /usr/bin/env java -Xmx16g -jar /app/build/libs/swirlds-benchmarks-*-jmh.jar \
          --jvmArgs '${{ inputs.crypto-bench-merkle-db-java-args }}' CryptoBench.transferPrefetch ${{ inputs.crypto-bench-merkle-db-test-params }} > /app/swirlds-benchmarks.log 2>&1 &"

      - name: Start Account Creation
        run: |
          run_NLGDparams="" # e.g. -Dbenchmark.maxtps=8000
          run_NLGDebugparams="-Dorg.slf4j.simpleLogger.defaultLogLevel=debug" # e.g. -Dorg.slf4j.simpleLogger.defaultLogLevel=debug

          nlgpod="$(sh "${{ github.workspace }}"/.github/workflows/support/citr/kubectlt -n "${{ steps.set-namespace.outputs.namespace }}" get pods | grep nlg-network-load-generator| awk '{print $1}')"

          n="$(expr "${{ inputs.nlg-accounts }}" / 1000)"
          NLG_c=32

          NLGargs="-metrics -R -c ${NLG_c} -a ${{ inputs.nlg-accounts }}"

          case "${{ env.run_NLG_Test }}" in
            NftTransferLoadTest)    NLGargs="-K ECDSA ${NLGargs} -n ${n} -T 1000 -S hot -p 50";;
            CryptoTransferLoadTest) NLGargs="-K ECDSA ${NLGargs}";;
            HCSLoadTest)            NLGargs="-K ECDSA ${NLGargs} -n ${n}";;
            TokenTransferLoadTest)  NLGargs="-K ECDSA ${NLGargs} -n ${n} -T 1000";;
          esac

          echo \
          kubectl -n "${{ steps.set-namespace.outputs.namespace }}" exec "${nlgpod}" -c nlg -- bash -c "nohup /usr/bin/env java -Xmx30g ${run_NLGDparams} \
          ${run_NLGDebugparams} -cp /app/lib/*:\$(ls -1 /app/network-load-generator-*.jar) com.hedera.benchmark.${{ env.run_NLG_Test }} \
          ${NLGargs} -tt 10s > client.log 2>&1 &"

          kubectl -n "${{ steps.set-namespace.outputs.namespace }}" exec "${nlgpod}" -c nlg -- bash -c "nohup /usr/bin/env java -Xmx30g ${run_NLGDparams} \
          ${run_NLGDebugparams} -cp /app/lib/*:\$(ls -1 /app/network-load-generator-*.jar) com.hedera.benchmark.${{ env.run_NLG_Test }} \
          ${NLGargs} -tt 10s > client.log 2>&1 &"

      - name: Wait for account creation
        run: |
          set +x
          set +e

          check_status() {
           logfile=$1
           ec=2 # continue
           grep -E 'Finished .*Test' ${logfile} >/dev/null
           if [ ${?} -eq 0 ]
           then
              echo "Test finished, exiting..."
              ec=0
           fi

           grep -E 'ERROR com.hedera.benchmark.*LoadTest - Setup|ERROR com.hedera.benchmark.*LoadTest - Test failed' ${logfile}
           if [ ${?} -eq 0 ]
           then
              echo "ERROR: Wrong config/environment"
              tail ${logfile}
              ec=1
           fi

           return ${ec}
          }

          sleep 60

          nlgpod="$(sh "${{ github.workspace }}"/.github/workflows/support/citr/kubectlt -n "${{ steps.set-namespace.outputs.namespace }}" get pods | grep nlg-network-load-generator| awk '{print $1}')"

          sh "${{ github.workspace }}"/.github/workflows/support/citr/kubectlt -n "${{ steps.set-namespace.outputs.namespace }}" exec ${nlgpod} -c nlg -- bash -c "tail /app/client.log"

          counter=0
          start_time="$(date +%s)"
          max_counter=${{ env.TIMEOUT_6H_LIMIT }}  #max_counter=330 mins

          ec=2
          sh "${{ github.workspace }}"/.github/workflows/support/citr/kubectlt -n "${{ steps.set-namespace.outputs.namespace }}" exec ${nlgpod} -c nlg -- bash -c "ps -aef | grep -w java | grep 'com.hedera.benchmark' | grep -v grep" | grep -w java > /dev/null
          isRunning=${?}

          while [ \( ${isRunning} -eq 0 \) -a \( ${counter} -le ${max_counter} \) ]
          do

           sleep 60
           current_time="$(date +%s)"
           counter="$(expr "${current_time}" - "${start_time}")"
           counter="$(expr "${counter}" \/ 60)"

           sh "${{ github.workspace }}"/.github/workflows/support/citr/kubectlt -n "${{ steps.set-namespace.outputs.namespace }}" exec ${nlgpod} -c nlg -- bash -c "tail /app/client.log" > client.log
           tail -n 1 client.log

           sh "${{ github.workspace }}"/.github/workflows/support/citr/kubectlt -n "${{ steps.set-namespace.outputs.namespace }}" exec ${nlgpod} -c nlg -- bash -c "ps -aef | grep -w java | grep 'com.hedera.benchmark' | grep -v grep" | grep -w java > /dev/null
           isRunning=${?}

           sh "${{ github.workspace }}"/.github/workflows/support/citr/kubectlt -n "${{ steps.set-namespace.outputs.namespace }}" exec ${nlgpod} -c nlg -- bash -c "grep -E 'ERROR com.hedera.benchmark|Finished .*Test' /app/client.log" > client_state.log
           check_status client_state.log
           ec=${?}
           if [ ${ec} -lt 2 ] #any terminal states 0 or 1, ec=2 is to continue
           then
             break
           fi
          done

          if [ -f "${{ github.workspace }}"/report/client.log ]
          then
            rm -rf "${{ github.workspace }}"/report/*
          fi

          sh "${{ github.workspace }}"/.github/workflows/support/citr/kubectlt -n "${{ steps.set-namespace.outputs.namespace }}" cp ${nlgpod}:/app/client.log "${{ github.workspace }}"/report/client.log
          sh "${{ github.workspace }}"/.github/workflows/support/citr/getClusterErrors.sh "${{ steps.set-namespace.outputs.namespace }}"
          sh "${{ github.workspace }}"/.github/workflows/support/citr/kubectlt -n "${{ steps.set-namespace.outputs.namespace }}" cp ${nlgpod}:/app/version_run.txt "${{ github.workspace }}"/report/version_run.txt
          cp -r podlog_"${{ steps.set-namespace.outputs.namespace }}" "${{ github.workspace }}"/report/

          check_status "${{ github.workspace }}"/report/client.log
          ec=${?}

          if [ ${ec} -eq 2 ]
          then
            echo "Continue to wait in next Runner ..."
            ec=0
          fi

          tail "${{ github.workspace }}"/report/client.log
          echo "Finished, exit code=${ec}"
          exit ${ec}

      - name: Authenticate to Google Cloud
        uses: step-security/google-github-auth@40f6deebd366f16c782d7a0ad0844e3b96a032a6 # v2.1.10
        with:
          workload_identity_provider: "projects/716789254648/locations/global/workloadIdentityPools/perf-eng-reports-pool/providers/gh-provider"
          service_account: "gh-perf-report-writer@perf-engineering-reports.iam.gserviceaccount.com"

      - name: Setup Google Cloud SDK
        uses: google-github-actions/setup-gcloud@6189d56e4096ee891640bb02ac264be376592d6a # v2.1.2

      - name: Archive account creation logs
        run: |
          cd "${{ github.workspace }}"/

          gcloud --no-user-output-enabled storage ls gs://performance-engineering-reports 2>/dev/null | grep permanent >/dev/null 2>&1
          if [ ${?} -ne 0 ]
          then
            sleep 10
            gcloud --no-user-output-enabled storage ls gs://performance-engineering-reports | grep permanent >/dev/null
          fi

          echo "Size of report dir:"
          du -sk report

          gcloud --no-user-output-enabled storage cp --recursive report "${{ env.GS_ROOT_DIR }}/${{ steps.set-namespace.outputs.run-hcn-version }}_${{ inputs.test-asset }}_${{ github.run_number }}/create_accounts"
          echo Done: see results in "${{ env.GS_ROOT_HTTPS }}/${{ steps.set-namespace.outputs.run-hcn-version }}_${{ inputs.test-asset }}_${{ github.run_number }}/create_accounts"

          echo "Truncating logs for next test..."
          sh "${{ github.workspace }}"/.github/workflows/support/citr/resetCNlogs.sh "${{ steps.set-namespace.outputs.namespace }}"

      - name: Start test
        run: |
          run_NLGDparams="" # e.g. -Dbenchmark.maxtps=8000
          run_NLGDebugparams="-Dorg.slf4j.simpleLogger.defaultLogLevel=debug" # e.g. -Dorg.slf4j.simpleLogger.defaultLogLevel=debug

          nlgpod="$(sh "${{ github.workspace }}"/.github/workflows/support/citr/kubectlt -n "${{ steps.set-namespace.outputs.namespace }}" get pods | grep nlg-network-load-generator| awk '{print $1}')"

          n="$(expr "${{ inputs.nlg-accounts }}" / 1000)"
          NLG_c=32

          NLGargs="-metrics -R -c ${NLG_c} -a ${{ inputs.nlg-accounts }}"

          case "${{ env.run_NLG_Test }}" in
            NftTransferLoadTest)    NLGargs="-K ECDSA ${NLGargs} -n ${n} -T 1000 -S hot -p 50";;
            CryptoTransferLoadTest) NLGargs="-K ECDSA ${NLGargs}";;
            HCSLoadTest)            NLGargs="-K ECDSA ${NLGargs} -n ${n}";;
            TokenTransferLoadTest)  NLGargs="-K ECDSA ${NLGargs} -n ${n} -T 1000";;
          esac

          echo \
          kubectl -n "${{ steps.set-namespace.outputs.namespace }}" exec "${nlgpod}" -c nlg -- bash -c "nohup /usr/bin/env java -Xmx30g ${run_NLGDparams} \
          ${run_NLGDebugparams} -cp /app/lib/*:\$(ls -1 /app/network-load-generator-*.jar) com.hedera.benchmark.${{ env.run_NLG_Test }} \
          ${NLGargs} -tt ${{ inputs.nlg-time }}m > client.log 2>&1 &"

          kubectl -n "${{ steps.set-namespace.outputs.namespace }}" exec "${nlgpod}" -c nlg -- bash -c "nohup /usr/bin/env java -Xmx30g ${run_NLGDparams} \
          ${run_NLGDebugparams} -cp /app/lib/*:\$(ls -1 /app/network-load-generator-*.jar) com.hedera.benchmark.${{ env.run_NLG_Test }} \
          ${NLGargs} -tt ${{ inputs.nlg-time }}m > client.log 2>&1 &"

  performance-NftTransferLoadTest-watch1:
    name: NFT Transfer Load Test
    runs-on: hiero-citr-linux-large
    needs:
      - performance-tests-start
    env:
      RUN_HCN_VERSION: ${{ inputs.ref }}
      run_NLG_Accounts: ${{ inputs.nlg-accounts }}
      run_NLG_Time: ${{ inputs.nlg-time }}

    steps:
      - name: Harden the runner (Audit all outbound calls)
        uses: step-security/harden-runner@ec9f2d5744a09debf3a187a3f4f675c53b671911 # v2.13.0
        with:
          egress-policy: audit

      - name: Checkout Code
        uses: actions/checkout@11bd71901bbe5b1630ceea73d27597364c9af683 # v4.2.2
        with:
          ref: ${{ github.ref }}

      - name: Print parameters
        run: |
          echo "namespace=${{ inputs.test-asset }}" | tee -a "${GITHUB_STEP_SUMMARY}" "${{ github.workspace }}"/version_run.txt

      - name: Install KubeCtl
        uses: step-security/setup-kubectl@2edbf6aff97d814e9dc52827498ac51fe972e6d0 # v4.0.0
        with:
          version: v1.33.0

      - name: Install Teleport Client
        uses: teleport-actions/setup@176c25dfcd19cd31a252f275d579822b243e7b9c # v1.0.6
        with:
          version: 18.1.4

      - name: Authorize Teleport SSH Access
        id: auth-ssh
        uses: teleport-actions/auth@d48447391aa28b202c98ae3f3358097025c32511 # v2.0.4
        with:
          proxy: hashgraph.teleport.sh:443
          token: gh-citr-performance-svcs-bot

      - name: Authorize Teleport K8S Access
        id: auth-k8s
        uses: teleport-actions/auth-k8s@677da98eaa78a5e649d4c5b4012750af4c28af73 # v2.0.3
        with:
          proxy: hashgraph.teleport.sh:443
          token: gh-citr-performance-svcs-bot
          kubernetes-cluster: ${{ needs.performance-tests-start.outputs.kubernetes-cluster }}
          certificate-ttl: 20h

      - name: Authenticate to Google Cloud
        id: google-auth
        uses: step-security/google-github-auth@40f6deebd366f16c782d7a0ad0844e3b96a032a6 # v2.1.10
        with:
          workload_identity_provider: "projects/716789254648/locations/global/workloadIdentityPools/perf-eng-reports-pool/providers/gh-provider"
          service_account: "gh-perf-report-writer@perf-engineering-reports.iam.gserviceaccount.com"

      - name: Setup Google Cloud SDK
        uses: google-github-actions/setup-gcloud@6189d56e4096ee891640bb02ac264be376592d6a # v2.1.2

      - name: Setup Helm
        uses: azure/setup-helm@b9e51907a09c216f16ebe8536097933489208112 # v4.3.0
        with:
          version: "v3.12.3" # helm version

      - name: Setup Java
        uses: actions/setup-java@c5195efecf7bdfc987ee8bae7a71cb8b11521c00 # v4.7.1
        with:
          distribution: temurin
          java-version: 21.0.6

      - name: Install Task
        uses: arduino/setup-task@b91d5d2c96a56797b48ac1e0e89220bf64044611 # v2.0.0
        with:
          version: 3.39.2

      - name: OS check procedure
        id: setup
        shell: bash
        run: |
          set +x
          set +e
          export TERM=vt100
          echo Setup procedure ...
          cat /etc/*elease
          sudo apt-get update
          sudo apt-get install -y net-tools iputils-ping node-typescript
          exit 0

      - name: Create report dir
        shell: bash
        run: |
          mkdir "${{ github.workspace }}"/report

      - name: Wait for NLG Transfer
        run: |
          set +x
          set +e

          check_status() {
           logfile=$1
           ec=2 # continue
           grep -E 'Finished .*Test' ${logfile} >/dev/null
           if [ ${?} -eq 0 ]
           then
              echo "Test finished, exiting..."
              ec=0
           fi

           grep -E 'ERROR com.hedera.benchmark.*LoadTest - Setup|ERROR com.hedera.benchmark.*LoadTest - Test failed' ${logfile}
           if [ ${?} -eq 0 ]
           then
              echo "ERROR: Wrong config/environment"
              tail ${logfile}
              ec=1
           fi

           return ${ec}
          }

          sleep 60

          nlgpod="$(sh "${{ github.workspace }}"/.github/workflows/support/citr/kubectlt -n "${{ needs.performance-tests-start.outputs.namespace }}" get pods | grep nlg-network-load-generator| awk '{print $1}')"

          sh "${{ github.workspace }}"/.github/workflows/support/citr/kubectlt -n "${{ needs.performance-tests-start.outputs.namespace }}" exec ${nlgpod} -c nlg -- bash -c "tail /app/client.log"

          counter=0
          start_time="$(date +%s)"
          max_counter=${{ env.TIMEOUT_6H_LIMIT }}  #max_counter=330 mins

          ec=2
          sh "${{ github.workspace }}"/.github/workflows/support/citr/kubectlt -n "${{ needs.performance-tests-start.outputs.namespace }}" exec ${nlgpod} -c nlg -- bash -c "ps -aef | grep -w java | grep 'com.hedera.benchmark' | grep -v grep" | grep -w java > /dev/null
          isRunning=${?}

          while [ \( ${isRunning} -eq 0 \) -a \( ${counter} -le ${max_counter} \) ]
          do

           sleep 60
           current_time="$(date +%s)"
           counter="$(expr "${current_time}" - "${start_time}")"
           counter="$(expr "${counter}" \/ 60)"

           sh "${{ github.workspace }}"/.github/workflows/support/citr/kubectlt -n "${{ needs.performance-tests-start.outputs.namespace }}" exec ${nlgpod} -c nlg -- bash -c "tail /app/client.log" > client.log
           tail -n 1 client.log

           sh "${{ github.workspace }}"/.github/workflows/support/citr/kubectlt -n "${{ needs.performance-tests-start.outputs.namespace }}" exec ${nlgpod} -c nlg -- bash -c "ps -aef | grep -w java | grep 'com.hedera.benchmark' | grep -v grep" | grep -w java > /dev/null
           isRunning=${?}

           sh "${{ github.workspace }}"/.github/workflows/support/citr/kubectlt -n "${{ needs.performance-tests-start.outputs.namespace }}" exec ${nlgpod} -c nlg -- bash -c "grep -E 'ERROR com.hedera.benchmark|Finished .*Test' /app/client.log" > client_state.log
           check_status client_state.log
           ec=${?}
           if [ ${ec} -lt 2 ] #any terminal states 0 or 1, ec=2 is to continue
           then
             break
           fi
          done

          if [ -f "${{ github.workspace }}"/report/client.log ]
          then
            rm -rf "${{ github.workspace }}"/report/*
          fi

          sh "${{ github.workspace }}"/.github/workflows/support/citr/kubectlt -n "${{ needs.performance-tests-start.outputs.namespace }}" cp ${nlgpod}:/app/client.log "${{ github.workspace }}"/report/client.log
          sh "${{ github.workspace }}"/.github/workflows/support/citr/getClusterErrors.sh "${{ needs.performance-tests-start.outputs.namespace }}"
          sh "${{ github.workspace }}"/.github/workflows/support/citr/kubectlt -n "${{ needs.performance-tests-start.outputs.namespace }}" cp ${nlgpod}:/app/version_run.txt "${{ github.workspace }}"/report/version_run.txt
          cp -r podlog_"${{ needs.performance-tests-start.outputs.namespace }}" "${{ github.workspace }}"/report/

          check_status "${{ github.workspace }}"/report/client.log
          ec=${?}

          if [ ${ec} -eq 2 ]
          then
            echo "Continue to wait in next Runner ..."
            ec=0
          fi

          tail "${{ github.workspace }}"/report/client.log
          echo "Finished, exit code=${ec}"
          exit ${ec}

  performance-NftTransferLoadTest-report:
    name: NFT Transfer Load Test Report
    runs-on: hiero-citr-linux-large
    needs:
      - performance-tests-start
      - performance-NftTransferLoadTest-watch1
    env:
      RUN_HCN_VERSION: ${{ inputs.ref }}
      run_NLG_Accounts: ${{ inputs.nlg-accounts }}
      run_NLG_Time: ${{ inputs.nlg-time }}
      run_NLG_Test: NftTransferLoadTest

    outputs:
      NFTscore: ${{ steps.NftTransferLoadTestLogs.outputs.value }}
      MerkleDBscore: ${{ steps.CryptoBenchMerkleDbLogs.outputs.value }}
    steps:
      - name: Harden the runner (Audit all outbound calls)
        uses: step-security/harden-runner@ec9f2d5744a09debf3a187a3f4f675c53b671911 # v2.13.0
        with:
          egress-policy: audit

      - name: Checkout Code
        uses: actions/checkout@11bd71901bbe5b1630ceea73d27597364c9af683 # v4.2.2
        with:
          ref: ${{ github.ref }}

      - name: Print parameters
        run: |
          echo "namespace=${{ inputs.test-asset }}" | tee -a "${GITHUB_STEP_SUMMARY}" "${{ github.workspace }}"/version_run.txt

      - name: Install KubeCtl
        uses: step-security/setup-kubectl@2edbf6aff97d814e9dc52827498ac51fe972e6d0 # v4.0.0
        with:
          version: v1.33.0

      - name: Install Teleport Client
        uses: teleport-actions/setup@176c25dfcd19cd31a252f275d579822b243e7b9c # v1.0.6
        with:
          version: 18.1.4

      - name: Authorize Teleport SSH Access
        uses: teleport-actions/auth@d48447391aa28b202c98ae3f3358097025c32511 # v2.0.4
        with:
          proxy: hashgraph.teleport.sh:443
          token: gh-citr-performance-svcs-bot

      - name: Authorize Teleport K8S Access
        uses: teleport-actions/auth-k8s@677da98eaa78a5e649d4c5b4012750af4c28af73 # v2.0.3
        with:
          proxy: hashgraph.teleport.sh:443
          token: gh-citr-performance-svcs-bot
          kubernetes-cluster: ${{ needs.performance-tests-start.outputs.kubernetes-cluster }}
          certificate-ttl: 20h

      - name: Authenticate to Google Cloud
        uses: step-security/google-github-auth@40f6deebd366f16c782d7a0ad0844e3b96a032a6 # v2.1.10
        with:
          workload_identity_provider: "projects/716789254648/locations/global/workloadIdentityPools/perf-eng-reports-pool/providers/gh-provider"
          service_account: "gh-perf-report-writer@perf-engineering-reports.iam.gserviceaccount.com"

      - name: Setup Google Cloud SDK
        uses: google-github-actions/setup-gcloud@6189d56e4096ee891640bb02ac264be376592d6a # v2.1.2

      - name: Setup Helm
        uses: azure/setup-helm@b9e51907a09c216f16ebe8536097933489208112 # v4.3.0
        with:
          version: "v3.12.3" # helm version

      - name: Setup Java
        uses: actions/setup-java@c5195efecf7bdfc987ee8bae7a71cb8b11521c00 # v4.7.1
        with:
          distribution: temurin
          java-version: 21.0.6

      - name: Install Task
        uses: arduino/setup-task@b91d5d2c96a56797b48ac1e0e89220bf64044611 # v2.0.0
        with:
          version: 3.39.2

      - name: OS check procedure
        shell: bash
        run: |
          set +x
          set +e
          export TERM=vt100
          echo Setup procedure ...
          cat /etc/*elease
          sudo apt-get update
          sudo apt-get install -y net-tools iputils-ping node-typescript
          exit 0

      - name: Create report dir
        run: |
          mkdir "${{ github.workspace }}"/report

      - name: Wait for test completion
        run: |
          set +x
          set +e

          check_status() {
           logfile=$1
           ec=2 # continue
           grep -E 'Finished .*Test' ${logfile} >/dev/null
           if [ ${?} -eq 0 ]
           then
              echo "Test finished, exiting..."
              ec=0
           fi

           grep -E 'ERROR com.hedera.benchmark.*LoadTest - Setup|ERROR com.hedera.benchmark.*LoadTest - Test failed' ${logfile}
           if [ ${?} -eq 0 ]
           then
              echo "ERROR: Wrong config/environment"
              tail ${logfile}
              ec=1
           fi

           return ${ec}
          }

          sleep 60

          nlgpod="$(sh "${{ github.workspace }}"/.github/workflows/support/citr/kubectlt -n "${{ needs.performance-tests-start.outputs.namespace }}" get pods | grep nlg-network-load-generator| awk '{print $1}')"

          sh "${{ github.workspace }}"/.github/workflows/support/citr/kubectlt -n "${{ needs.performance-tests-start.outputs.namespace }}" exec ${nlgpod} -c nlg -- bash -c "tail /app/client.log"

          counter=0
          start_time="$(date +%s)"
          max_counter=${{ env.TIMEOUT_6H_LIMIT }}  #max_counter=330 mins

          ec=2
          sh "${{ github.workspace }}"/.github/workflows/support/citr/kubectlt -n "${{ needs.performance-tests-start.outputs.namespace }}" exec ${nlgpod} -c nlg -- bash -c "ps -aef | grep -w java | grep 'com.hedera.benchmark' | grep -v grep" | grep -w java > /dev/null
          isRunning=${?}

          while [ \( ${isRunning} -eq 0 \) -a \( ${counter} -le ${max_counter} \) ]
          do

           sleep 60
           current_time="$(date +%s)"
           counter="$(expr "${current_time}" - "${start_time}")"
           counter="$(expr "${counter}" \/ 60)"

           sh "${{ github.workspace }}"/.github/workflows/support/citr/kubectlt -n "${{ needs.performance-tests-start.outputs.namespace }}" exec ${nlgpod} -c nlg -- bash -c "tail /app/client.log" > client.log
           tail -n 1 client.log

           sh "${{ github.workspace }}"/.github/workflows/support/citr/kubectlt -n "${{ needs.performance-tests-start.outputs.namespace }}" exec ${nlgpod} -c nlg -- bash -c "ps -aef | grep -w java | grep 'com.hedera.benchmark' | grep -v grep" | grep -w java > /dev/null
           isRunning=${?}

           sh "${{ github.workspace }}"/.github/workflows/support/citr/kubectlt -n "${{ needs.performance-tests-start.outputs.namespace }}" exec ${nlgpod} -c nlg -- bash -c "grep -E 'ERROR com.hedera.benchmark|Finished .*Test' /app/client.log" > client_state.log
           check_status client_state.log
           ec=${?}
           if [ ${ec} -lt 2 ] #any terminal states 0 or 1, ec=2 is to continue
           then
             break
           fi
          done

          if [ -f "${{ github.workspace }}"/report/client.log ]
          then
            rm -rf "${{ github.workspace }}"/report/*
          fi

          sh "${{ github.workspace }}"/.github/workflows/support/citr/kubectlt -n "${{ needs.performance-tests-start.outputs.namespace }}" cp ${nlgpod}:/app/client.log "${{ github.workspace }}"/report/client.log
          sh "${{ github.workspace }}"/.github/workflows/support/citr/getClusterErrors.sh "${{ needs.performance-tests-start.outputs.namespace }}"
          sh "${{ github.workspace }}"/.github/workflows/support/citr/kubectlt -n "${{ needs.performance-tests-start.outputs.namespace }}" cp ${nlgpod}:/app/version_run.txt "${{ github.workspace }}"/report/version_run.txt
          cp -r podlog_"${{ needs.performance-tests-start.outputs.namespace }}" "${{ github.workspace }}"/report/

          check_status "${{ github.workspace }}"/report/client.log
          ec=${?}

          if [ ${ec} -eq 2 ]
          then
            echo "Continue to wait in next Runner ..."
            ec=0
          fi

          tail "${{ github.workspace }}"/report/client.log
          echo "Finished, exit code=${ec}"
          exit ${ec}

      - name: Extract benchmark score of NftTransferLoadTest test
        id: NftTransferLoadTestLogs
        run: |
          grep -E 'Finished .*Test' "${{ github.workspace }}"/report/client.log | sed -e 's/^.*Finished \([A-Za-z0-9][A-ZA-z0-9]*LoadTest\).*TPS[\:][ \t]*\([0-9][0-9]*\)$/value=\2/g' >> $GITHUB_OUTPUT
          grep -E 'Finished .*Test' "${{ github.workspace }}"/report/client.log | sed -e 's/^.*Finished \([A-Za-z0-9][A-ZA-z0-9]*LoadTest\).*TPS[\:][ \t]*\([0-9][0-9]*\)$/value=\2/g'

      - name: Authenticate to Google Cloud
        uses: step-security/google-github-auth@40f6deebd366f16c782d7a0ad0844e3b96a032a6 # v2.1.10
        with:
          workload_identity_provider: "projects/716789254648/locations/global/workloadIdentityPools/perf-eng-reports-pool/providers/gh-provider"
          service_account: "gh-perf-report-writer@perf-engineering-reports.iam.gserviceaccount.com"

      - name: Setup Google Cloud SDK
        uses: google-github-actions/setup-gcloud@6189d56e4096ee891640bb02ac264be376592d6a # v2.1.2

      - name: Publish logs
        if: ${{ !cancelled() }}
        run: |
          cd "${{ github.workspace }}"/

          gcloud --no-user-output-enabled storage ls gs://performance-engineering-reports 2>/dev/null | grep permanent >/dev/null 2>&1
          if [ ${?} -ne 0 ]
          then
            sleep 10
            gcloud --no-user-output-enabled storage ls gs://performance-engineering-reports | grep permanent >/dev/null
          fi

          echo "Size of report dir:"
          du -sk report

          gcloud --no-user-output-enabled storage cp --recursive report "${{ env.GS_ROOT_DIR }}/${{ needs.performance-tests-start.outputs.run-hcn-version }}_${{ inputs.test-asset }}_${{ github.run_number }}/report/${{ env.run_NLG_Test }}"
          echo Done: see results in "${{ env.GS_ROOT_HTTPS }}/${{ needs.performance-tests-start.outputs.run-hcn-version }}_${{ inputs.test-asset }}_${{ github.run_number }}/report/${{ env.run_NLG_Test }}"

          echo "Truncating logs for next test..."
          sh "${{ github.workspace }}"/.github/workflows/support/citr/resetCNlogs.sh "${{ needs.performance-tests-start.outputs.namespace }}"

      - name: Records logs of CryptoBenchMerkleDb
        run: |
          set +x
          set +e
          cd "${{ github.workspace }}"
<<<<<<< HEAD
          merklebenchpod=`sh "${{ github.workspace }}"/.github/workflows/support/citr/kubectlt -n "${{ needs.performance-tests-start.outputs.namespace }}" get pods | grep merklebench | awk '{print $1}'`
=======
          merklebenchpod="$(sh "${{ github.workspace }}"/.github/workflows/support/citr/kubectlt -n "${{ needs.performance-tests-start.outputs.namespace }}" get pods | grep merklebench | awk '{print $1}')"
>>>>>>> 3adca96f
          sh "${{ github.workspace }}"/.github/workflows/support/citr/kubectlt -n "${{ needs.performance-tests-start.outputs.namespace }}" exec ${merklebenchpod} -- bash -c "cd /app; tar cfz swirlds-benchmarks_logs.tgz swirlds-benchmarks.log output ./*/BenchmarkMetrics.csv"
          sh "${{ github.workspace }}"/.github/workflows/support/citr/kubectlt -n "${{ needs.performance-tests-start.outputs.namespace }}" cp ${merklebenchpod}:/app/swirlds-benchmarks_logs.tgz ./swirlds-benchmarks_logs.tgz
          rm -rf "${{ github.workspace }}"/report/*
          cp swirlds-benchmarks_logs.tgz "${{ github.workspace }}"/report/swirlds-benchmarks_logs.tgz
          cd "${{ github.workspace }}"/report
          tar xfz swirlds-benchmarks_logs.tgz
          cd "${{ github.workspace }}"
          sh "${{ github.workspace }}"/.github/workflows/support/citr/kubectlt -n "${{ needs.performance-tests-start.outputs.namespace }}" delete deployment merklebench-network-load-generator

      - name: Extract benchmark score of CryptoBenchMerkleDb test
        id: CryptoBenchMerkleDbLogs
        run: |
          result=$(grep 'Total transactions:' "${{ github.workspace }}"/report/swirlds-benchmarks.log | tail -n 1 | awk '{print $NF}')
          echo "value=${result}" >> $GITHUB_OUTPUT
          echo "value=${result}"

      - name: Authenticate to Google Cloud
        uses: step-security/google-github-auth@40f6deebd366f16c782d7a0ad0844e3b96a032a6 # v2.1.10
        with:
          workload_identity_provider: "projects/716789254648/locations/global/workloadIdentityPools/perf-eng-reports-pool/providers/gh-provider"
          service_account: "gh-perf-report-writer@perf-engineering-reports.iam.gserviceaccount.com"

      - name: Setup Google Cloud SDK
        uses: google-github-actions/setup-gcloud@6189d56e4096ee891640bb02ac264be376592d6a # v2.1.2

      - name: Publish logs
        if: ${{ !cancelled() }}
        run: |
          cd "${{ github.workspace }}"/

          gcloud --no-user-output-enabled storage ls gs://performance-engineering-reports 2>/dev/null | grep permanent >/dev/null 2>&1
          if [ ${?} -ne 0 ]
          then
            sleep 10
            gcloud --no-user-output-enabled storage ls gs://performance-engineering-reports | grep permanent >/dev/null
          fi

          echo "Size of report dir:"
          du -sk report

          gcloud --no-user-output-enabled storage cp --recursive report "${{ env.GS_ROOT_DIR }}/${{ needs.performance-tests-start.outputs.run-hcn-version }}_${{ inputs.test-asset }}_${{ github.run_number }}/report/CryptoBenchMerkleDb"
          echo Done: see results in "${{ env.GS_ROOT_HTTPS }}/${{ needs.performance-tests-start.outputs.run-hcn-version }}_${{ inputs.test-asset }}_${{ github.run_number }}/report/CryptoBenchMerkleDb"

          echo "Truncating logs for next test..."
          sh "${{ github.workspace }}"/.github/workflows/support/citr/resetCNlogs.sh "${{ needs.performance-tests-start.outputs.namespace }}"

  performance-HCSLoadTest:
    needs:
      - performance-NftTransferLoadTest-report
    uses: ./.github/workflows/zxc-execute-performance-test.yaml
    with:
      test-asset: "${{ inputs.test-asset }}"
      ref: "${{ inputs.ref }}"
      gharef: "${{ github.ref }}"
      nlg-accounts: "${{ inputs.nlg-accounts }}"
      nlg-test: "HCSLoadTest"
      nlg-time: "${{ inputs.nlg-time }}"
      workspace: "${{ github.workspace }}"
      gs-root-dir: "gs://performance-engineering-reports/ephemeral/test_runs"
      gs-root-https: "https://perf.analytics.eng.hashgraph.io/ephemeral/test_runs"
      kubernetes-cluster: ${{ inputs.kubernetes-cluster }}

  performance-CryptoTransferLoadTest:
    needs:
      - performance-HCSLoadTest
    uses: ./.github/workflows/zxc-execute-performance-test.yaml
    with:
      test-asset: "${{ inputs.test-asset }}"
      ref: "${{ inputs.ref }}"
      gharef: "${{ github.ref }}"
      nlg-accounts: "${{ inputs.nlg-accounts }}"
      nlg-test: "CryptoTransferLoadTest"
      nlg-time: "${{ inputs.nlg-time }}"
      workspace: "${{ github.workspace }}"
      gs-root-dir: "gs://performance-engineering-reports/ephemeral/test_runs"
      gs-root-https: "https://perf.analytics.eng.hashgraph.io/ephemeral/test_runs"
      kubernetes-cluster: ${{ inputs.kubernetes-cluster }}

  performance-HeliSwapLoadTest:
    needs:
      - performance-CryptoTransferLoadTest
    uses: ./.github/workflows/zxc-execute-performance-test.yaml
    with:
      test-asset: "${{ inputs.test-asset }}"
      ref: "${{ inputs.ref }}"
      gharef: "${{ github.ref }}"
      nlg-accounts: "${{ inputs.nlg-accounts }}"
      nlg-test: "HeliSwapLoadTest"
      nlg-time: "${{ inputs.nlg-time }}"
      workspace: "${{ github.workspace }}"
      gs-root-dir: "gs://performance-engineering-reports/ephemeral/test_runs"
      gs-root-https: "https://perf.analytics.eng.hashgraph.io/ephemeral/test_runs"
      kubernetes-cluster: ${{ inputs.kubernetes-cluster }}

  performance-SmartContractLoadTest:
    needs:
      - performance-HeliSwapLoadTest
    uses: ./.github/workflows/zxc-execute-performance-test.yaml
    with:
      test-asset: "${{ inputs.test-asset }}"
      ref: "${{ inputs.ref }}"
      gharef: "${{ github.ref }}"
      nlg-accounts: "${{ inputs.nlg-accounts }}"
      nlg-test: "SmartContractLoadTest"
      nlg-time: "${{ inputs.nlg-time }}"
      workspace: "${{ github.workspace }}"
      gs-root-dir: "gs://performance-engineering-reports/ephemeral/test_runs"
      gs-root-https: "https://perf.analytics.eng.hashgraph.io/ephemeral/test_runs"
      kubernetes-cluster: ${{ inputs.kubernetes-cluster }}

  # Send this output back to the caller workflow
  single-day-performance-test-result:
    name: Calculate Result
    runs-on: hiero-citr-linux-large
    if: ${{ !cancelled() }}
    needs:
      - performance-NftTransferLoadTest-report
      - performance-HCSLoadTest
      - performance-CryptoTransferLoadTest
      - performance-HeliSwapLoadTest
      - performance-SmartContractLoadTest
    outputs:
      result: ${{ steps.sdpt-status.outputs.result }}
    steps:
      - name: Harden the runner (Audit all outbound calls)
        uses: step-security/harden-runner@ec9f2d5744a09debf3a187a3f4f675c53b671911 # v2.13.0
        with:
          egress-policy: audit

      - name: Set output
        id: sdpt-status
        env:
          nft_transfer_load_result: ${{ needs.performance-NftTransferLoadTest-report.result }}
          hcs_load_result: ${{ needs.performance-HCSLoadTest.result }}
          crypto_transfer_load_result: ${{ needs.performance-CryptoTransferLoadTest.result }}
          heli_swap_load_result: ${{ needs.performance-HeliSwapLoadTest.result }}
          smart_contract_load_result: ${{ needs.performance-SmartContractLoadTest.result }}
        run: |
          # result is 'success' or 'failure'. If any of the tests failed, we return 'failure'
          RESULT="failure"
          if [[ "${nft_transfer_load_result}" == "success" && \
                "${hcs_load_result}" == "success" && \
                "${crypto_transfer_load_result}" == "success" && \
                "${heli_swap_load_result}" == "success" && \
                "${smart_contract_load_result}" == "success" ]]; then
              RESULT="success"
          fi

          if [ "0${{ needs.performance-NftTransferLoadTest-report.outputs.NFTscore }}" -lt "${{ env.MinNFTscore }}" ]
          then
            echo "Benchmark NFTscore ${{ needs.performance-NftTransferLoadTest-report.outputs.NFTscore }} is below ${{ env.MinNFTscore }}" >> "${GITHUB_STEP_SUMMARY}"
            RESULT="failure"
          fi

          if [ "0${{ needs.performance-NftTransferLoadTest-report.outputs.MerkleDBscore }}" -lt "${{ env.MinMerkleDBscore }}" ]
          then
            echo "Benchmark MerkleDBscore ${{ needs.performance-NftTransferLoadTest-report.outputs.MerkleDBscore }} is below ${{ env.MinMerkleDBscore }}" >> "${GITHUB_STEP_SUMMARY}"
            RESULT="failure"
          fi

          if [ "0${{ needs.performance-HCSLoadTest.outputs.output }}" -lt "${{ env.MinHCSLoadTest }}" ]
          then
            echo "Benchmark HCSLoadTest ${{ needs.performance-HCSLoadTest.outputs.output }} is below ${{ env.MinHCSLoadTest }}" >> "${GITHUB_STEP_SUMMARY}"
            RESULT="failure"
          fi

          if [ "0${{ needs.performance-CryptoTransferLoadTest.outputs.output }}" -lt "${{ env.MinCryptoTransferLoadTest }}" ]
          then
            echo "Benchmark CryptoTransferLoadTest ${{ needs.performance-CryptoTransferLoadTest.outputs.output }} is below ${{ env.MinCryptoTransferLoadTest }}" >> "${GITHUB_STEP_SUMMARY}"
            RESULT="failure"
          fi

          if [ "0${{ needs.performance-HeliSwapLoadTest.outputs.output }}" -lt "${{ env.MinHeliSwapLoadTest }}" ]
          then
            echo "Benchmark HeliSwapLoadTest ${{ needs.performance-HeliSwapLoadTest.outputs.output }} is below ${{ env.MinHeliSwapLoadTest }}" >> "${GITHUB_STEP_SUMMARY}"
            RESULT="failure"
          fi

          if [ "0${{ needs.performance-SmartContractLoadTest.outputs.output }}" -lt "${{ env.MinSmartContractLoadTest }}" ]
          then
            echo "Benchmark SmartContractLoadTest ${{ needs.performance-SmartContractLoadTest.outputs.output }} is below ${{ env.MinSmartContractLoadTest }}" >> "${GITHUB_STEP_SUMMARY}"
            RESULT="failure"
          fi

          echo "result=${RESULT}" >> "${GITHUB_OUTPUT}"

          echo "### Single Day Performance Result" | tee -a "${GITHUB_STEP_SUMMARY}"
          echo "result=${RESULT}" | tee -a "${GITHUB_STEP_SUMMARY}"

  delete-namespace:
    name: Delete namespace
    runs-on: hiero-citr-linux-large
    needs:
      - performance-tests-start
      - single-day-performance-test-result
    steps:
      - name: Harden Runner
        uses: step-security/harden-runner@ec9f2d5744a09debf3a187a3f4f675c53b671911 # v2.13.0
        with:
          egress-policy: audit

      - name: Checkout Code
        uses: actions/checkout@11bd71901bbe5b1630ceea73d27597364c9af683 # v4.2.2
        with:
          ref: ${{ inputs.ref }}

      - name: Install KubeCtl
        uses: step-security/setup-kubectl@2edbf6aff97d814e9dc52827498ac51fe972e6d0 # v4.0.0
        with:
          version: v1.33.0

      - name: Install Teleport Client
        uses: teleport-actions/setup@176c25dfcd19cd31a252f275d579822b243e7b9c # v1.0.6
        with:
          version: 18.1.4

      - name: Authorize Teleport SSH Access
        id: auth-ssh
        uses: teleport-actions/auth@685adaf480dc79262a99220eb158a92136d5abd9 # v2.0.3
        with:
          proxy: hashgraph.teleport.sh:443
          token: gh-citr-performance-svcs-bot

      - name: Authorize Teleport K8S Access
        id: auth-k8s
        uses: teleport-actions/auth-k8s@677da98eaa78a5e649d4c5b4012750af4c28af73 # v2.0.3
        with:
          proxy: hashgraph.teleport.sh:443
          token: gh-citr-performance-svcs-bot
          kubernetes-cluster: ${{ needs.performance-tests-start.outputs.kubernetes-cluster }}
          certificate-ttl: 168h

      - name: Delete namespace
        if: ${{ inputs.delete-namespace == true }}
        run: |
          sh "${{ github.workspace }}"/.github/workflows/support/citr/kubectlt delete namespace "${{ needs.performance-tests-start.outputs.namespace }}"

  performance-report-to-rootly:
    name: Report Failures to Rootly
    runs-on: hiero-citr-linux-medium
    needs:
      - performance-tests-start
      - performance-NftTransferLoadTest-watch1
      - performance-NftTransferLoadTest-report
      - performance-HCSLoadTest
      - performance-CryptoTransferLoadTest
      - performance-HeliSwapLoadTest
      - performance-SmartContractLoadTest
      - single-day-performance-test-result
    if: ${{ (needs.performance-tests-start.result != 'success' ||
      needs.performance-NftTransferLoadTest-watch1.result != 'success' ||
      needs.performance-NftTransferLoadTest-report.result != 'success' ||
      needs.performance-HCSLoadTest.result != 'success' ||
      needs.performance-CryptoTransferLoadTest.result != 'success' ||
      needs.performance-HeliSwapLoadTest.result != 'success' ||
      needs.performance-SmartContractLoadTest.result != 'success' ||
      needs.single-day-performance-test-result.result != 'success' ||
      needs.single-day-performance-test-result.outputs.result == 'failure') &&
      !cancelled() && always() }}
    steps:
      - name: Harden the runner (Audit all outbound calls)
        uses: step-security/harden-runner@ec9f2d5744a09debf3a187a3f4f675c53b671911 # v2.13.0
        with:
          egress-policy: audit

      - name: Build Rootly Summary
        id: summary
        run: |
          title="The Single Day Performance Test workflow failed (SDPT ${{ inputs.test-asset }} - ${{ inputs.ref }})"
          echo "title=${title}" >> "${GITHUB_OUTPUT}"
          {
            echo 'summary<<EOF'
            echo "------------------------------------"
            echo "Status of each jobs:"
            echo "- Performance Tests Start: ${{ needs.performance-tests-start.result }}"
            echo "- Performance NFT Transfer Load Test (Watch 1): ${{ needs.performance-NftTransferLoadTest-watch1.result }}"
            echo "- Performance NFT Transfer Load Test (Report): ${{ needs.performance-NftTransferLoadTest-report.result }}"
            echo "- HCS Load Test: ${{ needs.performance-HCSLoadTest.result }}"
            echo "- Crypto Transfer Load Test: ${{ needs.performance-CryptoTransferLoadTest.result }}"
            echo "- HeliSwap Load Test: ${{ needs.performance-HeliSwapLoadTest.result }}"
            echo "- Smart Contract Load Test: ${{ needs.performance-SmartContractLoadTest.result }}"
            echo "- Single Day Performance Test Result (Workflow): ${{ needs.single-day-performance-test-result.result }}"
            echo "- Single Day Performance Test Result: ${{ needs.single-day-performance-test-result.outputs.result }}"
            echo "------------------------------------"
            echo "Commit information:"
            echo "- Commit: <${{ github.server_url }}/${{ github.repository }}/commit/${{ needs.performance-tests-start.outputs.commit-sha }}>"
            echo "- Workflow: <${{ github.server_url }}/${{ github.repository }}/actions/runs/${{ github.run_id }}>"
            echo EOF
          } >> "${GITHUB_OUTPUT}"

      - name: Log Summary
        run: |
          echo "## Rootly Summary" >> "${GITHUB_STEP_SUMMARY}"
          echo "### Title: ${{ steps.summary.outputs.title }}" >> "${GITHUB_STEP_SUMMARY}"
          echo "${{ steps.summary.outputs.summary }}" >> "${GITHUB_STEP_SUMMARY}"

  performance-report-to-slack:
    runs-on: hiero-citr-linux-medium
    needs:
      - performance-NftTransferLoadTest-report
      - performance-HCSLoadTest
      - performance-CryptoTransferLoadTest
      - performance-HeliSwapLoadTest
      - performance-SmartContractLoadTest
    steps:
      - name: Harden the runner (Audit all outbound calls)
        uses: step-security/harden-runner@ec9f2d5744a09debf3a187a3f4f675c53b671911 # v2.13.0
        with:
          egress-policy: audit

      - name: Clean branch or tag name from input.ref
        id: clean-branch-name
        run: |
          raw_ref="${{ inputs.ref }}"
          echo "Raw input ref: $raw_ref"
          clean_ref=""

          if [[ "{$raw_ref}" == refs/heads/* ]]; then
            clean_ref="${raw_ref#refs/heads/}"
          elif [[ "$raw_ref" == refs/tags/* ]]; then
            clean_ref="${raw_ref#refs/tags/}"
          elif [[ "$raw_ref" == refs/pull/*/merge ]]; then
            clean_ref="PR-${raw_ref#refs/pull/}"
            clean_ref="${clean_ref%/merge}"
          fi

          echo "clean_ref=$clean_ref" >> "${GITHUB_OUTPUT}"

      - name: Build Slack Payload Message
        id: payload
        run: |
          report="\
            NftTransferLoadTest ${{ needs.performance-NftTransferLoadTest-report.outputs.NFTscore }} ${{ env.MinNFTscore }}\n\
            CryptoBench ${{ needs.performance-NftTransferLoadTest-report.outputs.MerkleDBscore }} ${{ env.MinMerkleDBscore }}\n\
            HCSLoadTest ${{ needs.performance-HCSLoadTest.outputs.output }} ${{ env.MinHCSLoadTest }}\n\
            CryptoTransferLoadTest ${{ needs.performance-CryptoTransferLoadTest.outputs.output }} ${{ env.MinCryptoTransferLoadTest }}\n\
            HeliSwapLoadTest ${{ needs.performance-HeliSwapLoadTest.outputs.output }} ${{ env.MinHeliSwapLoadTest }}\n\
            SmartContractLoadTest ${{ needs.performance-SmartContractLoadTest.outputs.output }} ${{ env.MinSmartContractLoadTest }}"
          #last line is 6, it does not need comma block separator
          # use back-ticks for proper substitution in the json report
          freport=`/usr/bin/echo -e "$report" | awk '{print $1" "$2" "$3}' |\
            perl -ne 'if ($. < 6) {$comma=","} else {$comma="";} ($t,$d,$l)=split(/\s+/,$_,3); $p=int(($d-$l)/100); \
            $excl=""; if ($d <= $l) {$excl="\\\u2757";}
            printf("{\"type\": \"text\",\"text\": \"%-25s %7d     %5d%% %7d %s\\\n\"}%s",$t,$d,$p,$l,$excl,$comma);'`
          freport="{\"type\": \"text\",\"text\": \"Name                          TPS         Above min\n\"},$freport"

          cat <<EOF > slack_payload.json
          {
            "attachments": [
              {
                "color": "#777777",
                "blocks": [
                  {
                    "type": "header",
                    "text": {
                      "type": "plain_text",
                      "text": "NLG Performance Test Report (SDPT) - ${{ needs.clean-branch-name.outputs.clean_ref }}",
                      "emoji": true
                    }
                  },
                  {
                    "type": "divider"
                  },
                  {
                      "type": "rich_text",
                      "elements": [
                        {
                          "type": "rich_text_preformatted",
                          "elements": [
                            ${freport}
                          ]
                        }
                      ]
                  },
                  {
                    "type": "divider"
                  },
                  {
                    "type": "section",
                    "text": {
                      "type": "mrkdwn",
                      "text": "*Workflow and Commit Information*"
                    },
                    "fields": [
                      {
                        "type": "mrkdwn",
                        "text": "*Workflow run ID*:"
                      },
                      {
                        "type": "mrkdwn",
                        "text": " ${{ github.run_id }}"
                      },
                      {
                        "type": "mrkdwn",
                        "text": "*Version*: ${{ inputs.ref }}"
                      },
                      {
                        "type": "mrkdwn",
                        "text": "<${{ github.server_url }}/${{ github.repository }}/actions/runs/${{ github.run_id }}>"
                      }
                    ]
                  }
                ]
              }
            ]
          }
          EOF

      ## Slack notifications
      - name: Report status (slack detailed reports)
        uses: slackapi/slack-github-action@485a9d42d3a73031f12ec201c457e2162c45d02d # v2.0.0
        with:
          webhook: ${{ secrets.slack-report-webhook }}
          webhook-type: incoming-webhook
          payload-templated: true
          payload-file-path: slack_payload.json<|MERGE_RESOLUTION|>--- conflicted
+++ resolved
@@ -58,15 +58,12 @@
       slack-report-webhook:
         required: true
         description: "Slack webhook for SDPT outputs notifications"
-<<<<<<< HEAD
       rootly-api-token:
         required: true
         description: "The rootly api token used for reporting"
       perf_ghp:
         required: true
         description: "Algorithmic analysis GHP"
-=======
->>>>>>> 3adca96f
     outputs:
       result:
         description: "Result of the SDPT Run"
@@ -522,24 +519,14 @@
 
           sh "${{ github.workspace }}"/.github/workflows/support/citr/kubectlt -n "${{ steps.set-namespace.outputs.namespace }}" exec ${merklebenchpod} -c nlg -- bash -c "cd /app; rm -rf lib network-load-generator-*.jar; ls -l; tar xvfz /app/SwirldsMerkleDB.tgz; ls -l"
 
-<<<<<<< HEAD
-
-      - name: Distribution of pods and nodes
-=======
       - name: Distribution of K8S nodes, SysAdmin Grafana
->>>>>>> 3adca96f
-        run: |
-          set +x
-          set +e
-
-<<<<<<< HEAD
-          sh "${{ github.workspace }}"/.github/workflows/support/citr/kubectlt -n "${{ env.namespace }}" get pods -o=custom-columns=NAME:.metadata.name,STATUS:.status.phase,NODE:.spec.nodeName
-=======
+        run: |
+          set +x
+          set +e
           start_date=$(date +%Y-%m-%dT%T)
           echo "NODE                                      POD" | tee -a "${GITHUB_STEP_SUMMARY}"
           sh "${{ github.workspace }}"/.github/workflows/support/citr/kubectlt -n "${{ steps.set-namespace.outputs.namespace }}" get pods -o=custom-columns=NODE:.spec.nodeName,NAME:.metadata.name | grep -v -w NODE |\
             perl -ne "if (/^([^\s]+)\s+([^\s]+)\s*$/) {print \"[\$1\](${{ steps.set-k8s-cluster.outputs.grafana-url }}&from=${start_date}&var-nodename=\$1) \$2\n\"}" | tee -a "${GITHUB_STEP_SUMMARY}"
->>>>>>> 3adca96f
 
       - name: Start SwirldsMerkleDB test
         run: |
@@ -1125,11 +1112,7 @@
           set +x
           set +e
           cd "${{ github.workspace }}"
-<<<<<<< HEAD
-          merklebenchpod=`sh "${{ github.workspace }}"/.github/workflows/support/citr/kubectlt -n "${{ needs.performance-tests-start.outputs.namespace }}" get pods | grep merklebench | awk '{print $1}'`
-=======
           merklebenchpod="$(sh "${{ github.workspace }}"/.github/workflows/support/citr/kubectlt -n "${{ needs.performance-tests-start.outputs.namespace }}" get pods | grep merklebench | awk '{print $1}')"
->>>>>>> 3adca96f
           sh "${{ github.workspace }}"/.github/workflows/support/citr/kubectlt -n "${{ needs.performance-tests-start.outputs.namespace }}" exec ${merklebenchpod} -- bash -c "cd /app; tar cfz swirlds-benchmarks_logs.tgz swirlds-benchmarks.log output ./*/BenchmarkMetrics.csv"
           sh "${{ github.workspace }}"/.github/workflows/support/citr/kubectlt -n "${{ needs.performance-tests-start.outputs.namespace }}" cp ${merklebenchpod}:/app/swirlds-benchmarks_logs.tgz ./swirlds-benchmarks_logs.tgz
           rm -rf "${{ github.workspace }}"/report/*
