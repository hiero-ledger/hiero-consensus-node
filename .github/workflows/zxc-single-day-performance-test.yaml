--- conflicted
+++ resolved
@@ -51,15 +51,6 @@
         description: "Test params"
         type: string
     secrets:
-<<<<<<< HEAD
-      nlg-access-token:
-        required: true
-        description: "GitHub token for network-load-generator repo"
-=======
-      perf-analysis-access-token:
-        required: true
-        description: "GitHub token for performance-analysis-automation repo"
->>>>>>> 9f1fd89c
       slack-report-webhook:
         required: true
         description: "Slack webhook for SDPT outputs notifications"
@@ -114,23 +105,6 @@
           repository: hiero-ledger/solo
           path: solo
           ref: ${{ env.run_soloversion }}
-
-<<<<<<< HEAD
-      - name: Checkout network-load-generator repository
-        uses: actions/checkout@11bd71901bbe5b1630ceea73d27597364c9af683 # v4.2.2
-        with:
-          repository: hashgraph/network-load-generator
-          path: network-load-generator
-          ref: ${{ env.NLG_BRANCH }}
-          token: ${{ secrets.nlg-access-token }}
-=======
-      - name: Checkout performance-analysis-automation repository
-        uses: actions/checkout@11bd71901bbe5b1630ceea73d27597364c9af683 # v4.2.2
-        with:
-          repository: swirldslabs/performance-analysis-automation
-          path: paa_scripts
-          token: ${{ secrets.perf-analysis-access-token }}
->>>>>>> 9f1fd89c
 
       - name: Install KubeCtl
         uses: step-security/setup-kubectl@2edbf6aff97d814e9dc52827498ac51fe972e6d0 # v4.0.0
