# SPDX-License-Identifier: Apache-2.0
name: "ZXC: [CITR] Execute Performance Test"

on:
  workflow_call:
    inputs:
      test-asset:
        description: "Which cluster to run tests on"
        required: true
        type: string
        default: "AdHoc5"
      ref:
        description: "Version of hiero-consensus-node: branch, tag, commit"
        required: true
        type: string
        default: ""
      nlg-accounts:
        required: true
        default: "100000"
        description: "Number of Accounts and NFT tokens"
        type: string
      nlg-test:
        required: true
        default: ""
        description: "Which NLG Test to Run"
        type: string
      nlg-time:
        required: true
        default: "1"
        description: "Test execution time"
        type: string
      workspace:
        required: true
        default: ${{ github.workspace }}
        description: "The Workspace of the Runner"
        type: string
      gs-root-dir:
        required: false
        default: ""
        description: "Google storage root directory location"
        type: string
      gs-root-https:
        required: false
        default: ""
        description: "Google storage HTTPS location"
        type: string
      kubernetes-cluster:
        required: true
        default: "k8s.pft.chi.lat.ope.eng.hashgraph.io"
        type: string
        description: "Kubernetes cluster to run"
      gharef:
        description: "Version of GHA workflows (vs ref of CN version)"
        required: true
        type: string
        default: ""
    outputs:
      output:
        value: ${{ jobs.performance-test.outputs.output }}

env:
  LC_ALL: C.UTF-8
  NAMESPACE_PREFIX: solo-sdpt-n
  DEFAULT_NAMESPACE: AdHoc5
  DEFAULT_HEDERAVERSION: main
  timeout_6h_limit: 330
  GS_ROOT_DIR: gs://performance-engineering-reports/ephemeral/test_runs
  GS_ROOT_HTTPS: https://perf.analytics.eng.hashgraph.io/ephemeral/test_runs
  #Release version from jFrog
  NLG_VERSION: 0.7.0

defaults:
  run:
    shell: bash

permissions:
  contents: write
  id-token: write

jobs:
  performance-test:
    name: ${{ inputs.custom-job-name || 'Run CITR Performance Test' }}
    runs-on: hiero-citr-linux-large

    outputs:
      output: ${{ steps.benchmark_value.outputs.value }}

    steps:
      - name: Harden Runner
        uses: step-security/harden-runner@ec9f2d5744a09debf3a187a3f4f675c53b671911 # v2.13.0
        with:
          egress-policy: audit

      - name: Checkout Code
        uses: actions/checkout@11bd71901bbe5b1630ceea73d27597364c9af683 # v4.2.2
        with:
          ref: ${{ inputs.gharef }}

      - name: Check Test Asset
        id: set-k8s-cluster
        run: |
          K8S_CLUSTER="k8s.pft.dal.lat.ope.eng.hashgraph.io"
          if [[ "${{ inputs.test-asset }}" =~ ^AdHoc(SD)?[0-9]+$ ]]; then
            K8S_CLUSTER="k8s.pft.chi.lat.ope.eng.hashgraph.io"
          fi
          echo "kubernetes-cluster=${K8S_CLUSTER}" >> "${GITHUB_OUTPUT}"
          echo "kubernetes-cluster=${K8S_CLUSTER}" >> "${GITHUB_STEP_SUMMARY}"

      - name: Validate Input Parameters
        run: |
          echo "Run HCN Version"
          echo ${{ inputs.ref }}
          echo "GS Root Dir"
          echo ${{ inputs.gs-root-dir }}
          echo "GS Root HTTPS"
          echo ${{ inputs.gs-root-https }}
          echo "Namespace"
          echo ${{ inputs.test-asset }}
          echo "NLG Accounts"
          echo ${{ inputs.nlg-accounts }}
          echo "NLG Test"
          echo ${{ inputs.nlg-test }}
          echo "NLG Time"
          echo ${{ inputs.nlg-time }}
          echo "Workspace"
          echo ${{ github.workspace }}

      - name: Generate Google Storage URL for Publishing
        id: gs-dir-url
        run: |
          GS_DIR_URL="${{ inputs.gs-root-dir }}/${{ inputs.ref }}_${{ inputs.test-asset }}_${{ github.run_number }}/report/${{ inputs.nlg-test }}"
          echo "Calculated gs-dir-url: ${GS_DIR_URL}"
          echo "url=${GS_DIR_URL}" >> "${GITHUB_OUTPUT}"

      - name: Generate HTTPS URL for Publishing
        id: gs-https-url
        run: |
          GS_HTTPS_URL="${{ inputs.gs-root-https }}/${{ inputs.ref }}_${{ inputs.test-asset }}_${{ github.run_number }}/report/${{ inputs.nlg-test }}"
          echo "Calculated gs-https-url: ${GS_HTTPS_URL}"
          echo "url=${GS_HTTPS_URL}" >> "${GITHUB_OUTPUT}"

      - name: Validate the GCP URLs Are Set
        run: |
          echo "GS DIR URL"
          echo "${{ steps.gs-dir-url.outputs.url }}"
          echo "GS HTTPS URL"
          echo "${{ steps.gs-https-url.outputs.url }}"

      - name: Set namespace
        id: set-namespace
        run: |
          set +x
          set +e

          #trim run-hcn-version
          echo "run-hcn-version=`echo ${{ inputs.ref }} | awk '{print $1}'`" >> "${GITHUB_OUTPUT}"
          n="$(echo "${{ inputs.test-asset }}" | perl -ne 'print "$2\n" if /^(AdHocSD|AdHoc|SDPT|SDLT)(\d+)$/')"
          echo "namespace=${NAMESPACE_PREFIX}${n}" >> "${GITHUB_OUTPUT}"

      - name: Print parameters
        run: |
          echo "namespace=${{ steps.set-namespace.outputs.namespace }}" | tee -a "${GITHUB_STEP_SUMMARY}" "${{ github.workspace }}/version_run.txt"

      - name: HeliSwap sleep
        if: ${{ inputs.nlg-test == 'HeliSwapLoadTest' }}
        run: |
          echo "Sleeping 10 mins before HeliSwap test ..."
          sleep 600

      - name: Install KubeCtl
        uses: step-security/setup-kubectl@2edbf6aff97d814e9dc52827498ac51fe972e6d0 # v4.0.0
        with:
          version: v1.33.0

      - name: Install Teleport Client
        uses: teleport-actions/setup@176c25dfcd19cd31a252f275d579822b243e7b9c # v1.0.6
        with:
          version: 18.1.4

      - name: Authorize Teleport SSH Access
<<<<<<< HEAD
        id: auth-ssh
        uses: teleport-actions/auth@685adaf480dc79262a99220eb158a92136d5abd9 # v2.0.3
=======
        uses: teleport-actions/auth@d48447391aa28b202c98ae3f3358097025c32511 # v2.0.4
>>>>>>> 3adca96f
        with:
          proxy: hashgraph.teleport.sh:443
          token: gh-citr-performance-svcs-bot

      - name: Authorize Teleport K8S Access
        id: auth-k8s
        uses: teleport-actions/auth-k8s@677da98eaa78a5e649d4c5b4012750af4c28af73 # v2.0.3
        with:
          proxy: hashgraph.teleport.sh:443
          token: gh-citr-performance-svcs-bot
          kubernetes-cluster: ${{ steps.set-k8s-cluster.outputs.kubernetes-cluster }}
          certificate-ttl: 20h

      - name: Authenticate to Google Cloud
<<<<<<< HEAD
        id: google-auth
        uses: google-github-actions/auth@ba79af03959ebeac9769e648f473a284504d9193 # v2.1.10
=======
        uses: step-security/google-github-auth@40f6deebd366f16c782d7a0ad0844e3b96a032a6 # v2.1.10
>>>>>>> 3adca96f
        with:
          workload_identity_provider: "projects/716789254648/locations/global/workloadIdentityPools/perf-eng-reports-pool/providers/gh-provider"
          service_account: "gh-perf-report-writer@perf-engineering-reports.iam.gserviceaccount.com"

      - name: Setup Google Cloud SDK
        uses: google-github-actions/setup-gcloud@6189d56e4096ee891640bb02ac264be376592d6a # v2.1.2

      - name: Setup Helm
        uses: azure/setup-helm@b9e51907a09c216f16ebe8536097933489208112 # v4.3.0
        with:
          version: "v3.12.3" # helm version

      - name: Setup Java
        uses: actions/setup-java@c5195efecf7bdfc987ee8bae7a71cb8b11521c00 # v4.7.1
        with:
          distribution: temurin
          java-version: 21.0.6


      - name: Install Task
        uses: arduino/setup-task@b91d5d2c96a56797b48ac1e0e89220bf64044611 # v2.0.0
        with:
          version: 3.39.2

      - name: OS check procedure
        run: |
          set +x
          set +e
          export TERM=vt100
          echo Setup procedure ...
          cat /etc/*elease
          sudo apt-get update
          sudo apt-get install -y net-tools iputils-ping node-typescript
          exit 0
      - name: Create report dir
        run: |
          mkdir "${{ github.workspace }}"/report

      - name: Start test
        run: |
          run_NLGDparams="" # e.g. -Dbenchmark.maxtps=8000
          run_NLGDebugparams="-Dorg.slf4j.simpleLogger.defaultLogLevel=debug" # e.g. -Dorg.slf4j.simpleLogger.defaultLogLevel=debug

          nlgpod=`sh "${{ github.workspace }}"/.github/workflows/support/citr/kubectlt -n "${{ steps.set-namespace.outputs.namespace }}" get pods | grep nlg-network-load-generator| awk '{print $1}'`

          n=`expr "${{ inputs.nlg-accounts }}" / 1000`
          NLG_c=32

          NLGargs="-metrics -R -c ${NLG_c} -a ${{ inputs.nlg-accounts }}"

          case "${{ inputs.nlg-test }}" in
            NftTransferLoadTest)    NLGargs="-K ECDSA ${NLGargs} -n ${n} -T 1000 -S hot -p 50";;
            CryptoTransferLoadTest) NLGargs="-K ECDSA ${NLGargs}";;
            HCSLoadTest)            NLGargs="-K ECDSA ${NLGargs} -n ${n}";;
            TokenTransferLoadTest)  NLGargs="-K ECDSA ${NLGargs} -n ${n} -T 1000";;
          esac

          run_NLG_Time=${{ inputs.nlg-time }}
          run_NLG_Time3=`expr ${run_NLG_Time} / 3`

          case "${{ inputs.nlg-test }}" in
            CryptoTransferLoadTest) run_NLG_Time=${run_NLG_Time3};;
            HCSLoadTest)            run_NLG_Time=${run_NLG_Time3};;
            TokenTransferLoadTest)  run_NLG_Time=${run_NLG_Time3};;
            SmartContractLoadTest)  run_NLG_Time=${run_NLG_Time3};;
          esac

          echo \
          kubectl -n "${{ steps.set-namespace.outputs.namespace }}" exec "${nlgpod}" -c nlg -- bash -c "nohup /usr/bin/env java -Xmx30g ${run_NLGDparams} \
          ${run_NLGDebugparams} -cp /app/lib/*:\$(ls -1 /app/network-load-generator-*.jar) com.hedera.benchmark.${{ inputs.nlg-test }} \
          ${NLGargs} -tt ${run_NLG_Time}m > client.log 2>&1 &"

          kubectl -n "${{ steps.set-namespace.outputs.namespace }}" exec "${nlgpod}" -c nlg -- bash -c "nohup /usr/bin/env java -Xmx30g ${run_NLGDparams} \
          ${run_NLGDebugparams} -cp /app/lib/*:\$(ls -1 /app/network-load-generator-*.jar) com.hedera.benchmark.${{ inputs.nlg-test }} \
          ${NLGargs} -tt ${run_NLG_Time}m > client.log 2>&1 &"

      - name: Wait for test completion
        run: |
          set +x
          set +e

          check_status() {
           logfile=$1
           ec=2 # continue
           grep -E 'Finished .*Test' ${logfile} >/dev/null
           if [ ${?} -eq 0 ]
           then
              echo "Test finished, exiting..."
              ec=0
           fi

           grep -E 'ERROR com.hedera.benchmark.*LoadTest - Setup|ERROR com.hedera.benchmark.*LoadTest - Test failed' ${logfile}
           if [ ${?} -eq 0 ]
           then
              echo "ERROR: Wrong config/environment"
              tail ${logfile}
              ec=1
           fi

           return ${ec}
          }

          sleep 60

          nlgpod=`sh "${{ github.workspace }}"/.github/workflows/support/citr/kubectlt -n "${{ steps.set-namespace.outputs.namespace }}" get pods | grep nlg-network-load-generator| awk '{print $1}'`

          sh "${{ github.workspace }}"/.github/workflows/support/citr/kubectlt -n "${{ steps.set-namespace.outputs.namespace }}" exec ${nlgpod} -c nlg -- bash -c "tail /app/client.log"

          counter=0
          start_time=`date +%s`

          max_counter=340 #max_counter=330 mins of max test time + 10 min waiting time

          ec=2
          sh "${{ github.workspace }}"/.github/workflows/support/citr/kubectlt -n "${{ steps.set-namespace.outputs.namespace }}" exec ${nlgpod} -c nlg -- bash -c "ps -aef | grep -w java | grep 'com.hedera.benchmark' | grep -v grep" | grep -w java > /dev/null
          isRunning=${?}

          while [ \( ${isRunning} -eq 0 \) -a \( ${counter} -le ${max_counter} \) ]
          do

           sleep 60
           current_time=`date +%s`
           counter=`expr "${current_time}" - "${start_time}"`
           counter=`expr "${counter}" \/ 60`

           sh "${{ github.workspace }}"/.github/workflows/support/citr/kubectlt -n "${{ steps.set-namespace.outputs.namespace }}" exec ${nlgpod} -c nlg -- bash -c "tail /app/client.log" > client.log
           tail -n 1 client.log

           sh "${{ github.workspace }}"/.github/workflows/support/citr/kubectlt -n "${{ steps.set-namespace.outputs.namespace }}" exec ${nlgpod} -c nlg -- bash -c "ps -aef | grep -w java | grep 'com.hedera.benchmark' | grep -v grep" | grep -w java > /dev/null
           isRunning=${?}

           sh "${{ github.workspace }}"/.github/workflows/support/citr/kubectlt -n "${{ steps.set-namespace.outputs.namespace }}" exec ${nlgpod} -c nlg -- bash -c "grep -E 'ERROR com.hedera.benchmark|Finished .*Test' /app/client.log" > client_state.log
           check_status client_state.log
           ec=${?}
           if [ ${ec} -lt 2 ] #any terminal states 0 or 1, ec=2 is to continue
           then
             break
           fi
          done

          if [ -f "${{ github.workspace }}"/report/client.log ]
          then
            rm -rf "${{ github.workspace }}"/report/*
          fi

          sh "${{ github.workspace }}"/.github/workflows/support/citr/kubectlt -n "${{ steps.set-namespace.outputs.namespace }}" cp ${nlgpod}:/app/client.log "${{ github.workspace }}"/report/client.log
          sh "${{ github.workspace }}"/.github/workflows/support/citr/getClusterErrors.sh "${{ steps.set-namespace.outputs.namespace }}"
          sh "${{ github.workspace }}"/.github/workflows/support/citr/kubectlt -n "${{ steps.set-namespace.outputs.namespace }}" cp ${nlgpod}:/app/version_run.txt "${{ github.workspace }}"/report/version_run.txt
          cp -r podlog_"${{ steps.set-namespace.outputs.namespace }}" "${{ github.workspace }}"/report/

          check_status "${{ github.workspace }}"/report/client.log
          ec=${?}

          if [ ${ec} -eq 2 ]
          then
            echo "Continue to wait in next Runner ..."
            ec=0
          fi

          tail "${{ github.workspace }}"/report/client.log
          echo "Finished, exit code=${ec}"
          exit ${ec}

      - name: Extract benchmark score
        id: benchmark_value
        run: |
          grep -E 'Finished .*Test' "${{ github.workspace }}"/report/client.log | sed -e 's/^.*Finished \([A-Za-z0-9][A-ZA-z0-9]*LoadTest\).*TPS[\:][ \t]*\([0-9][0-9]*\)$/value=\2/g' >> $GITHUB_OUTPUT

      - name: Authenticate to Google Cloud
        uses: step-security/google-github-auth@40f6deebd366f16c782d7a0ad0844e3b96a032a6 # v2.1.10
        with:
          workload_identity_provider: "projects/716789254648/locations/global/workloadIdentityPools/perf-eng-reports-pool/providers/gh-provider"
          service_account: "gh-perf-report-writer@perf-engineering-reports.iam.gserviceaccount.com"

      - name: Setup Google Cloud SDK
        uses: google-github-actions/setup-gcloud@6189d56e4096ee891640bb02ac264be376592d6a # v2.1.2

      - name: Publish logs
        if: ${{ !cancelled() }}
        run: |
          cd "${{ github.workspace }}"/

          gcloud --no-user-output-enabled storage ls gs://performance-engineering-reports 2>/dev/null | grep permanent >/dev/null 2>&1
          if [ ${?} -ne 0 ]
          then
            sleep 10
            gcloud --no-user-output-enabled storage ls gs://performance-engineering-reports | grep permanent >/dev/null
          fi

          echo "Size of report dir:"
          du -sk report

          gcloud --no-user-output-enabled storage cp --recursive report "${{ steps.gs-dir-url.outputs.url }}"
          echo Done: see results in "${{ steps.gs-https-url.outputs.url }}"

          echo "Truncating logs for next test..."
          sh "${{ github.workspace }}"/.github/workflows/support/citr/resetCNlogs.sh "${{ steps.set-namespace.outputs.namespace }}"<|MERGE_RESOLUTION|>--- conflicted
+++ resolved
@@ -178,12 +178,8 @@
           version: 18.1.4
 
       - name: Authorize Teleport SSH Access
-<<<<<<< HEAD
         id: auth-ssh
-        uses: teleport-actions/auth@685adaf480dc79262a99220eb158a92136d5abd9 # v2.0.3
-=======
         uses: teleport-actions/auth@d48447391aa28b202c98ae3f3358097025c32511 # v2.0.4
->>>>>>> 3adca96f
         with:
           proxy: hashgraph.teleport.sh:443
           token: gh-citr-performance-svcs-bot
@@ -198,12 +194,8 @@
           certificate-ttl: 20h
 
       - name: Authenticate to Google Cloud
-<<<<<<< HEAD
         id: google-auth
-        uses: google-github-actions/auth@ba79af03959ebeac9769e648f473a284504d9193 # v2.1.10
-=======
         uses: step-security/google-github-auth@40f6deebd366f16c782d7a0ad0844e3b96a032a6 # v2.1.10
->>>>>>> 3adca96f
         with:
           workload_identity_provider: "projects/716789254648/locations/global/workloadIdentityPools/perf-eng-reports-pool/providers/gh-provider"
           service_account: "gh-perf-report-writer@perf-engineering-reports.iam.gserviceaccount.com"
