##
# Copyright (C) 2022-2024 Hedera Hashgraph, LLC
#
# Licensed under the Apache License, Version 2.0 (the "License");
# you may not use this file except in compliance with the License.
# You may obtain a copy of the License at
#
#      http://www.apache.org/licenses/LICENSE-2.0
#
# Unless required by applicable law or agreed to in writing, software
# distributed under the License is distributed on an "AS IS" BASIS,
# WITHOUT WARRANTIES OR CONDITIONS OF ANY KIND, either express or implied.
# See the License for the specific language governing permissions and
# limitations under the License.
##

name: "ZXF: Deploy Production Release"
on:
  push:
    tags:
      - "v[0-9]+.[0-9]+.[0-9]+-?*"
  workflow_dispatch:
    inputs:
      ref:
        required: true
        description: "The github branch or tag that triggered the workflow"
      author:
        required: false
        description: "The author of the commit"
        default: ""
      msg:
        required: false
        description: "The message on the head commit"
        default: ""
      sha:
        required: false
        description: "The commit ID of the commit that triggered the workflow"
        default: ""

defaults:
  run:
    shell: bash

jobs:
  prepare-tag-release:
    name: Prepare Release [Tag]
    runs-on: network-node-linux-medium
    if: ${{ github.event_name == 'push' && startsWith(github.ref, 'refs/tags/v') }}
    outputs:
      version: ${{ steps.tag.outputs.version }}
      prerelease: ${{ steps.tag.outputs.prerelease }}
    steps:
      - name: Harden Runner
<<<<<<< HEAD
        uses: step-security/harden-runner@91182cccc01eb5e619899d80e4e971d6181294a7 # v2.10.1
=======
        uses: step-security/harden-runner@0080882f6c36860b6ba35c610c98ce87d4e2f26f # v2.10.2
>>>>>>> 293a28d4
        with:
          egress-policy: audit

      - name: Checkout Code
        uses: actions/checkout@eef61447b9ff4aafe5dcd4e0bbf5d482be7e7871 # v4.2.1
        with:
          token: ${{ secrets.GH_ACCESS_TOKEN }}
          fetch-depth: 0


      - name: Install GnuPG Tools
        run: |
          if ! command -v gpg2 >/dev/null 2>&1; then
            echo "::group::Updating APT Repository Indices"
              sudo apt update
            echo "::endgroup::"
            echo "::group::Installing GnuPG Tools"
              sudo apt install -y gnupg2
            echo "::endgroup::"
          fi

      - name: Import GPG key
        id: gpg_key
        uses: step-security/ghaction-import-gpg@6c8fe4d0126a59d57c21f87c9ae5dd3451fa3cca # v6.1.0
        with:
          gpg_private_key: ${{ secrets.GPG_KEY_CONTENTS }}
          passphrase: ${{ secrets.GPG_KEY_PASSPHRASE }}
          git_config_global: true
          git_user_signingkey: true
          git_commit_gpgsign: true
          git_tag_gpgsign: false

      - name: Setup Node
        uses: actions/setup-node@39370e3970a6d050c480ffad4ff0ed4d3fdee5af # v4.1.0
        with:
          node-version: 20

      - name: Install Semantic Release
        run: |
          npm install -g semantic-release@21.0.7 @semantic-release/git@10.0.1 @semantic-release/exec@6.0.3 gradle-semantic-release-plugin@1.7.6
          npm install -g conventional-changelog-conventionalcommits@6.1.0 @commitlint/cli@17.6.6 @commitlint/config-conventional@17.6.6
          npm install -g marked-mangle@1.0.1 marked-gfm-heading-id@3.0.4 semantic-release-conventional-commits@3.0.0

      - name: Calculate Next Version
        env:
          NPM_TOKEN: ${{ secrets.NPM_TOKEN }}
          GITHUB_TOKEN: ${{ secrets.GITHUB_TOKEN }}
          GIT_AUTHOR_NAME: ${{ secrets.GIT_USER_NAME }}
          GIT_AUTHOR_EMAIL: ${{ secrets.GIT_USER_EMAIL }}
          GIT_COMMITTER_NAME: ${{ secrets.GIT_USER_NAME }}
          GIT_COMMITTER_EMAIL: ${{ secrets.GIT_USER_EMAIL }}
        run: |
          npx semantic-release --dry-run
          ls -al
          cat VERSION

      - name: Extract Tag Version
        id: tag
        run: |
          cat VERSION
          RELEASE_VERSION="$(cat VERSION | tr -d '[:space:]')"
          PRERELEASE_FLAG="false"
          [[ "${RELEASE_VERSION}" == *"-"* ]] && PRERELEASE_FLAG="true"

          echo "version=${RELEASE_VERSION}" >>"${GITHUB_OUTPUT}"
          echo "prerelease=${PRERELEASE_FLAG}" >>"${GITHUB_OUTPUT}"

  release-tag:
    name: Release [Tag]
    uses: ./.github/workflows/node-zxc-build-release-artifact.yaml
    needs:
      - prepare-tag-release
    with:
      version-policy: specified
      new-version: ${{ needs.prepare-tag-release.outputs.version }}
      trigger-env-deploy: none
      release-profile: ${{ needs.prepare-tag-release.outputs.prerelease == 'true' && 'PrereleaseChannel' || 'MavenCentral' }}
    secrets:
      access-token: ${{ secrets.GITHUB_TOKEN }}
      bucket-name: ${{ secrets.RELEASE_ARTIFACT_BUCKET_NAME }}
      cdn-bucket-name: ${{ secrets.CDN_ARTIFACT_BUCKET_NAME }}
      svcs-ossrh-username: ${{ secrets.SVCS_OSSRH_USERNAME }}
      svcs-ossrh-password: ${{ secrets.SVCS_OSSRH_PASSWORD }}
      svcs-gpg-key-contents: ${{ secrets.SVCS_GPG_KEY_CONTENTS }}
      svcs-gpg-key-passphrase: ${{ secrets.SVCS_GPG_KEY_PASSPHRASE }}
      sdk-ossrh-username: ${{ secrets.PLATFORM_OSSRH_USERNAME }}
      sdk-ossrh-password: ${{ secrets.PLATFORM_OSSRH_PASSWORD }}
      sdk-gpg-key-contents: ${{ secrets.PLATFORM_GPG_KEY_CONTENTS }}
      sdk-gpg-key-passphrase: ${{ secrets.PLATFORM_GPG_KEY_PASSPHRASE }}
      slack-webhook-url: ${{ secrets.PLATFORM_SLACK_RELEASE_WEBHOOK }}
      jf-url: ${{ vars.JF_URL }}
      jf-docker-registry: ${{ vars.JF_DOCKER_REGISTRY }}
      jf-user-name: ${{ vars.JF_USER_NAME }}
      jf-access-token: ${{ secrets.JF_ACCESS_TOKEN }}

  release-branch:
    name: Release [Branch]
    uses: ./.github/workflows/node-zxc-build-release-artifact.yaml
    if: ${{ github.event_name == 'workflow_dispatch' }}
    with:
      version-policy: branch-commit
      trigger-env-deploy: integration
      release-profile: DevelopCommit
    secrets:
      access-token: ${{ secrets.GITHUB_TOKEN }}
      bucket-name: ${{ secrets.RELEASE_ARTIFACT_BUCKET_NAME }}
      cdn-bucket-name: ${{ secrets.CDN_ARTIFACT_BUCKET_NAME }}
      svcs-ossrh-username: ${{ secrets.SVCS_OSSRH_USERNAME }}
      svcs-ossrh-password: ${{ secrets.SVCS_OSSRH_PASSWORD }}
      svcs-gpg-key-contents: ${{ secrets.SVCS_GPG_KEY_CONTENTS }}
      svcs-gpg-key-passphrase: ${{ secrets.SVCS_GPG_KEY_PASSPHRASE }}
      sdk-ossrh-username: ${{ secrets.PLATFORM_OSSRH_USERNAME }}
      sdk-ossrh-password: ${{ secrets.PLATFORM_OSSRH_PASSWORD }}
      sdk-gpg-key-contents: ${{ secrets.PLATFORM_GPG_KEY_CONTENTS }}
      sdk-gpg-key-passphrase: ${{ secrets.PLATFORM_GPG_KEY_PASSPHRASE }}
      slack-webhook-url: ${{ secrets.PLATFORM_SLACK_RELEASE_WEBHOOK }}
      jf-url: ${{ vars.JF_URL }}
      jf-docker-registry: ${{ vars.JF_DOCKER_REGISTRY }}
      jf-user-name: ${{ vars.JF_USER_NAME }}
      jf-access-token: ${{ secrets.JF_ACCESS_TOKEN }}

  deploy-ci-trigger:
    name: Trigger CI Flows
    runs-on: network-node-linux-medium
    needs:
      - release-branch
    steps:
      - name: Harden Runner
        uses: step-security/harden-runner@0080882f6c36860b6ba35c610c98ce87d4e2f26f # v2.10.2
        with:
          egress-policy: audit

      - name: Checkout Code
        uses: actions/checkout@11bd71901bbe5b1630ceea73d27597364c9af683 # v4.2.2
        with:
          fetch-depth: '0'
          ref: develop
          token: ${{ secrets.GH_ACCESS_TOKEN }}

      - name: Trigger ZXF Prepare Extended Test Suite
        if: ${{ needs.release-branch.result == 'success' }}
        uses: step-security/workflow-dispatch@4d1049025980f72b1327cbfdeecb07fe7a20f577 # v1.2.4
        with:
          workflow: .github/workflows/zxf-prepare-extended-test-suite.yaml
          repo: hashgraph/hedera-services # ensure we are executing in the hashgraph org
          ref: develop # ensure we are always using the workflow definition from the develop branch
          token: ${{ secrets.GH_ACCESS_TOKEN }}
          inputs: '{ "ref": "${{ inputs.ref }}" }'

      - name: Trigger ZXF Deploy Integration
        if: ${{ needs.release-branch.result == 'success' &&
          (inputs.author != '' && inputs.msg != '' && inputs.sha != '') &&
          !cancelled() }}
        uses: step-security/workflow-dispatch@4d1049025980f72b1327cbfdeecb07fe7a20f577 # v1.2.4
        with:
          workflow: .github/workflows/node-zxf-deploy-integration.yaml
          repo: hashgraph/hedera-services # ensure we are executing in the hashgraph org
          ref: develop # ensure we are always using the workflow definition from the develop branch
          token: ${{ secrets.GH_ACCESS_TOKEN }}
          inputs: '{
              "ref": "${{ inputs.ref }}",
              "author": "${{ inputs.author }}",
              "msg": "${{ inputs.msg }}",
              "sha": "${{ inputs.sha }}"
            }'

  update-hedera-protobufs:
    name: Update Hedera Protobufs
    runs-on: network-node-linux-medium
    needs:
      - prepare-tag-release
    steps:
      - name: Harden Runner
        uses: step-security/harden-runner@0080882f6c36860b6ba35c610c98ce87d4e2f26f # v2.10.2
        with:
          egress-policy: audit

      - name: Checkout Hedera Services Code
        uses: actions/checkout@11bd71901bbe5b1630ceea73d27597364c9af683 # v4.2.2
        with:
          token: ${{ secrets.GH_ACCESS_TOKEN }}
          ref: develop
          fetch-depth: '0'

      - name: Checkout Hedera Protobufs Code
        uses: actions/checkout@11bd71901bbe5b1630ceea73d27597364c9af683 # v4.2.2
        with:
          token: ${{ secrets.PROTOBUFS_GH_ACCESS_TOKEN }}
          fetch-depth: '0'
          repository: hashgraph/hedera-protobufs
          path: hedera-protobufs

      - name: Install rsync
        run: sudo apt update && sudo apt -y install rsync

      - name: Update the folders owned by Services
        working-directory: hedera-protobufs
        run: |
          git push --delete origin v${{ needs.prepare-tag-release.outputs.version }} || true
          git tag --delete v${{ needs.prepare-tag-release.outputs.version }} || true
          rsync -a --delete ../hapi/hedera-protobufs/services/ services/

      - name: Import GPG key for commit signoff
        id: gpg_import
        uses: step-security/ghaction-import-gpg@6c8fe4d0126a59d57c21f87c9ae5dd3451fa3cca # v6.1.0
        with:
          gpg_private_key: ${{ secrets.PROTOBUFS_GPG_KEY_CONTENTS }}
          passphrase: ${{ secrets.PROTOBUFS_GPG_KEY_PASSPHRASE }}
          git_user_signingkey: true
          git_commit_gpgsign: true
          git_tag_gpgsign: true

      - name: Add & Commit
        uses: EndBug/add-and-commit@a94899bca583c204427a224a7af87c02f9b325d5 # v9.1.4
        with:
          cwd: 'hedera-protobufs'
          author_name: swirlds-eng-automation
          author_email: ${{ secrets.PROTOBUFS_GPG_USER_EMAIL }}
          commit: --signoff
          message: "ci: Copied recent protobuf changes from hedera-services"
          new_branch: "update-recent-protobuf-changes-${{ github.run_number }}"
          tag: 'v${{ needs.prepare-tag-release.outputs.version }} -s -m "Hedera Protobufs v${{ needs.prepare-tag-release.outputs.version }}" -u "${{ steps.gpg_import.outputs.keyid }}"'<|MERGE_RESOLUTION|>--- conflicted
+++ resolved
@@ -51,11 +51,7 @@
       prerelease: ${{ steps.tag.outputs.prerelease }}
     steps:
       - name: Harden Runner
-<<<<<<< HEAD
-        uses: step-security/harden-runner@91182cccc01eb5e619899d80e4e971d6181294a7 # v2.10.1
-=======
         uses: step-security/harden-runner@0080882f6c36860b6ba35c610c98ce87d4e2f26f # v2.10.2
->>>>>>> 293a28d4
         with:
           egress-policy: audit
 
