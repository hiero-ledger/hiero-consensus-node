--- conflicted
+++ resolved
@@ -44,7 +44,6 @@
         default: ""
         type: string
         description: 'Add props to settings.txt, e.g. "state.saveStatePeriod, 300". Newline is "\n"'
-<<<<<<< HEAD
       perf_analysis:
         required: false
         default: false
@@ -55,26 +54,18 @@
         default: '-Dbenchmark.maxtps=8000'
         description: 'Java props for Network Load Generator, e.g. -Dbenchmark.maxtps=8000'
         type: string
-=======
-      delete-namespace:
-        required: false
-        default: true
-        type: boolean
-        description: "If true, automatically delete namespace when done"
->>>>>>> 15aada6c
+
     secrets:
       slack-report-webhook:
         required: true
         description: "Slack webhook for SDLT outputs notifications"
-<<<<<<< HEAD
       perf_ghp:
         required: true
         description: "Algorithmic analysis GHP"
       rootly-api-token:
         required: true
         description: "Rootly API Token for creating alerts/incidents"
-=======
->>>>>>> 15aada6c
+
     outputs:
       result:
         description: "Result of the SDLT Run"
@@ -94,13 +85,9 @@
   GRAFANA_SYSADM_CHI: https://grafana.lat.ope.eng.hashgraph.io/d/rYdddlPWk/node-exporter-single-node?orgId=1&timezone=utc&var-datasource=P631E2BA859A814B3&var-job=performance-chicago-node-exporter
 
   #Release version from jFrog
-<<<<<<< HEAD
   NLG_VERSION: 0.8.0
   BlockNode_version: 0.21.1
   NUM_OF_BLOCK_NODES: 7
-=======
-  NLG_VERSION: 0.7.0
->>>>>>> 15aada6c
 
 jobs:
   longevity-tests-start:
@@ -786,27 +773,25 @@
           echo "run_number=${{ github.run_number }}" | tee -a "${{ github.workspace }}"/version_run.txt
           sh "${{ github.workspace }}"/.github/workflows/support/citr/kubectlt -n "${{ steps.set-namespace.outputs.namespace }}" cp "${{ github.workspace }}"/version_run.txt ${nlgpod}:/app/
 
-<<<<<<< HEAD
-      - name: Distribution of pods and nodes
-=======
       - name: Distribution of K8S nodes, SysAdmin Grafana
->>>>>>> 15aada6c
-        run: |
-          set +x
-          set +e
-
-<<<<<<< HEAD
-          sh "${{ github.workspace }}"/.github/workflows/support/citr/kubectlt -n "${{ env.namespace }}" get pods -o=custom-columns=NAME:.metadata.name,STATUS:.status.phase,NODE:.spec.nodeName
-
-      - name: Start Account Creation
-=======
+        run: |
+          set +x
+          set +e
+
           start_date=$(date +%Y-%m-%dT%T)
           echo "NODE                                      POD" | tee -a "${GITHUB_STEP_SUMMARY}"
           sh "${{ github.workspace }}"/.github/workflows/support/citr/kubectlt -n "${{ steps.set-namespace.outputs.namespace }}" get pods -o=custom-columns=NODE:.spec.nodeName,NAME:.metadata.name | grep -v -w NODE |\
             perl -ne "if (/^([^\s]+)\s+([^\s]+)\s*$/) {print \"[\$1\](${{ steps.set-k8s-cluster.outputs.grafana-url }}&from=${start_date}&var-nodename=\$1) \$2\n\"}" | tee -a "${GITHUB_STEP_SUMMARY}"
 
       - name: Start Longevity test
->>>>>>> 15aada6c
+
+        run: |
+          set +x
+          set +e
+
+          sh "${{ github.workspace }}"/.github/workflows/support/citr/kubectlt -n "${{ env.namespace }}" get pods -o=custom-columns=NAME:.metadata.name,STATUS:.status.phase,NODE:.spec.nodeName
+
+      - name: Start Account Creation
         run: |
           run_NLGDebugparams="-Dorg.slf4j.simpleLogger.defaultLogLevel=debug " # e.g. -Dorg.slf4j.simpleLogger.defaultLogLevel=debug
           nlgpod=`sh "${{ github.workspace }}"/.github/workflows/support/citr/kubectlt -n "${{ steps.set-namespace.outputs.namespace }}" get pods | grep nlg-network-load-generator| awk '{print $1}'`
