# SPDX-License-Identifier: Apache-2.0
name: "Node: Build Application"
on:
  workflow_dispatch:
    inputs:
      enable-unit-tests:
        description: "Unit Testing Enabled"
        type: boolean
        required: false
        default: true
      enable-hapi-tests:
        description: "HAPI Testing Enabled"
        type: boolean
        required: false
        default: false
      enable-spotless-check:
        description: "Spotless Check Enabled"
        type: boolean
        required: false
        default: false
      enable-snyk-scan:
        description: "Snyk Scan Enabled"
        type: boolean
        required: false
        default: false
      enable-gradle-determinism:
        description: "Gradle Build Determinism Check Enabled"
        type: boolean
        required: false
        default: false
      enable-docker-determinism:
        description: "Docker Build Determinism Check Enabled"
        type: boolean
        required: false
        default: false
      enable-ci-trigger:
        description: "Trigger CI Flows Enabled"
        type: boolean
        required: false
        default: false
      java-version:
        description: "Java JDK Version:"
        type: string
        required: false
        default: "21.0.6"
      java-distribution:
        description: "Java JDK Distribution:"
        type: string
        required: false
        default: "temurin"
  push:
    branches:
      - main
      - "release/*"

defaults:
  run:
    shell: bash

permissions:
  id-token: write
  actions: read
  pull-requests: write
  statuses: write
  checks: write
  contents: read

jobs:
  code:
    name: Compile Code
    uses: ./.github/workflows/node-zxc-compile-application-code.yaml
    with:
      java-version: ${{ github.event.inputs.java-version || '21.0.6' }}
      java-distribution: ${{ github.event.inputs.java-distribution || 'temurin' }}
      enable-spotless-check: false
    secrets:
      access-token: ${{ secrets.GITHUB_TOKEN }}
      gradle-cache-username: ${{ secrets.GRADLE_CACHE_USERNAME }}
      gradle-cache-password: ${{ secrets.GRADLE_CACHE_PASSWORD }}

  dependency-check:
    name: Dependency (Module Info)
    uses: ./.github/workflows/node-zxc-compile-application-code.yaml
    needs:
      - code
    with:
      custom-job-label: "Check"
      enable-dependency-check: true
    secrets:
      access-token: ${{ secrets.GITHUB_TOKEN }}
      gradle-cache-username: ${{ secrets.GRADLE_CACHE_USERNAME }}
      gradle-cache-password: ${{ secrets.GRADLE_CACHE_PASSWORD }}

  spotless:
    name: Spotless
    uses: ./.github/workflows/node-zxc-compile-application-code.yaml
    needs:
      - code
    with:
      custom-job-label: "Check"
      enable-unit-tests: false
      enable-spotless-check: true
    secrets:
      access-token: ${{ secrets.GITHUB_TOKEN }}
      gradle-cache-username: ${{ secrets.GRADLE_CACHE_USERNAME }}
      gradle-cache-password: ${{ secrets.GRADLE_CACHE_PASSWORD }}

  mats-unit-tests:
    name: MATS - Unit Tests
    uses: ./.github/workflows/node-zxc-compile-application-code.yaml
    needs:
      - dependency-check
      - spotless
    with:
      custom-job-label: "MATS Unit Tests"
      java-version: ${{ github.event.inputs.java-version || '21.0.6' }}
      java-distribution: ${{ github.event.inputs.java-distribution || 'temurin' }}
      enable-unit-tests: ${{ github.event_name == 'push' || github.event.inputs.enable-unit-tests == 'true' }}
      enable-hapi-tests-misc: ${{ github.event_name == 'push' || github.event.inputs.enable-hapi-tests == 'true' }}
      enable-hapi-tests-crypto: ${{ github.event_name == 'push' || github.event.inputs.enable-hapi-tests == 'true' }}
      enable-hapi-tests-iss: ${{ github.event_name == 'push' || github.event.inputs.enable-hapi-tests == 'true' }}
      enable-hapi-tests-token: ${{ github.event_name == 'push' || github.event.inputs.enable-hapi-tests == 'true' }}
      enable-hapi-tests-smart-contract: ${{ github.event_name == 'push' || github.event.inputs.enable-hapi-tests == 'true' }}
      enable-hapi-tests-restart: ${{ github.event_name == 'push' || github.event.inputs.enable-hapi-tests == 'true' }}
      enable-hapi-tests-nd-reconnect: ${{ github.event_name == 'push' || github.event.inputs.enable-hapi-tests == 'true' }}
      enable-spotless-check: ${{ github.event_name == 'push' || github.event.inputs.enable-spotless-check == 'true' }}
      enable-snyk-scan: ${{ github.event_name == 'push' || github.event.inputs.enable-snyk-scan == 'true' }}
      enable-network-log-capture: true
    secrets:
      access-token: ${{ secrets.GITHUB_TOKEN }}
      snyk-token: ${{ secrets.SNYK_TOKEN }}
      codacy-project-token: ${{ secrets.CODACY_PROJECT_TOKEN }}
      gradle-cache-username: ${{ secrets.GRADLE_CACHE_USERNAME }}
      gradle-cache-password: ${{ secrets.GRADLE_CACHE_PASSWORD }}
      codecov-token: ${{ secrets.CODECOV_TOKEN }}

  mats-gradle-determinism:
    name: MATS - Gradle Determinism
    uses: ./.github/workflows/zxc-verify-gradle-build-determinism.yaml
    needs:
      - dependency-check
      - spotless
    if: ${{ github.event_name == 'push' || github.event.inputs.enable-gradle-determinism == 'true' }}
    with:
      ref: ${{ github.event.inputs.ref || '' }}
      java-version: ${{ github.event.inputs.java-version || '21.0.6' }}
      java-distribution: ${{ github.event.inputs.java-distribution || 'temurin' }}
    secrets:
      gradle-cache-username: ${{ secrets.GRADLE_CACHE_USERNAME }}
      gradle-cache-password: ${{ secrets.GRADLE_CACHE_PASSWORD }}

  mats-docker-determinism:
    name: MATS - Docker Determinism
    uses: ./.github/workflows/zxc-verify-docker-build-determinism.yaml
    needs:
      - dependency-check
      - spotless
    if: ${{ github.event_name == 'push' || github.event.inputs.enable-docker-determinism == 'true' }}
    with:
      ref: ${{ github.event.inputs.ref || '' }}
      java-version: ${{ github.event.inputs.java-version || '21.0.6' }}
      java-distribution: ${{ github.event.inputs.java-distribution || 'temurin' }}
    secrets:
      gradle-cache-username: ${{ secrets.GRADLE_CACHE_USERNAME }}
      gradle-cache-password: ${{ secrets.GRADLE_CACHE_PASSWORD }}

  deploy-ci-trigger:
    name: Trigger CI Flows
    runs-on: hiero-network-node-linux-medium
    needs:
      - mats-unit-tests
      - mats-gradle-determinism
      - mats-docker-determinism
    if:
      ${{ (github.event_name == 'push' || github.event.inputs.enable-ci-trigger == 'true') &&
      needs.mats-unit-tests.result == 'success' &&
      needs.mats-gradle-determinism.result == 'success' &&
      needs.mats-docker-determinism.result == 'success' }}
    steps:
      - name: Harden Runner
        uses: step-security/harden-runner@0634a2670c59f64b4a01f0f96f84700a4088b9f0 # v2.12.0
        with:
          egress-policy: audit

      - name: Trigger ZXF Deploy Production Release
        uses: step-security/workflow-dispatch@b4c1dc0afa074d0b4f0e653d3b80d4b2798599aa # v1.2.7
        with:
          workflow: .github/workflows/node-flow-deploy-release-artifact.yaml
          repo: hiero-ledger/hiero-consensus-node # ensure we are executing in the hiero-ledger org
          ref: main # ensure we are always using the workflow definition from the main branch
          token: ${{ secrets.GH_ACCESS_TOKEN }}
          inputs: '{
            "ref": "${{ github.ref }}"
            }'

  report-failure:
    name: Report XTS execution failure
    runs-on: hiero-network-node-linux-medium
    needs:
      - code
      - dependency-check
      - spotless
      - mats-unit-tests
      - mats-gradle-determinism
      - mats-docker-determinism
      - deploy-ci-trigger
    if: ${{ (needs.code.result != 'success' ||
      needs.dependency-check.result != 'success' ||
      needs.spotless.result != 'success' ||
      needs.mats-unit-tests.result != 'success' ||
      needs.mats-gradle-determinism.result != 'success' ||
      needs.mats-docker-determinism.result != 'success' ||
      needs.deploy-ci-trigger.result != 'success') &&
      !cancelled() && always() }}

    steps:
      - name: Harden Runner
        uses: step-security/harden-runner@0634a2670c59f64b4a01f0f96f84700a4088b9f0 # v2.12.0
        with:
          egress-policy: audit

      - name: Checkout Code
        uses: actions/checkout@11bd71901bbe5b1630ceea73d27597364c9af683 # v4.2.2
        with:
          fetch-depth: "0"
          ref: main
          token: ${{ secrets.GH_ACCESS_TOKEN }}

      - name: Collect run logs in a log file
        env:
          GH_TOKEN: ${{ secrets.GH_ACCESS_TOKEN }}
        continue-on-error: true
        run: |
          for job_id in $(gh run view ${{ github.run_id }} --json jobs --jq '.jobs | map(.databaseId) | .[0:-1] | .[]'); do
            echo "Fetching logs for job $job_id..."

            current_job_name=$(gh run view ${{ github.run_id }} --json jobs | jq --argjson job_id "$job_id" -r '.jobs[] | select(.databaseId == $job_id) | .name')

            echo "Logs for job $current_job_name :" >> run.log

            gh api \
            -H "Accept: application/vnd.github+json" \
            -H "X-GitHub-Api-Version: 2022-11-28" \
            /repos/hiero-ledger/hiero-consensus-node/actions/jobs/$job_id/logs >> run.log
          done

      - name: Upload log as artifact
        uses: actions/upload-artifact@ea165f8d65b6e75b540449e92b4886f43607fa02 # v4.6.2
        continue-on-error: true
        with:
          path: run.log

      - name: Get Commit Information
        id: fetch-commit-info
        run: |
          echo "commit-hash=$(git rev-parse HEAD)" >> "${GITHUB_OUTPUT}"
          echo "commit-author=$(git log -1 --pretty=format:'%an <%ae>' HEAD)" >> "${GITHUB_OUTPUT}"
          echo "commit-email=$(git log -1 --pretty=format:'%ae' HEAD)" >> "${GITHUB_OUTPUT}"

      - name: Find Commit Author in Slack
        id: find-commit-author-slack
        env:
          SLACK_BOT_TOKEN: ${{ secrets.SLACK_CITR_BOT_TOKEN }}
<<<<<<< HEAD
          EMAIL: ${{ steps.fetch-commit-info.outputs.commit-email }}
=======
          EMAIL: ${{ needs.fetch-xts-candidate.outputs.xts-tag-commit-email }}
        continue-on-error: true
>>>>>>> 36d89de1
        run: |
          SLACK_USER_ID=$(curl -s -X GET "https://slack.com/api/users.list" \
            -H "Authorization: Bearer ${SLACK_BOT_TOKEN}" | jq -r --arg email "${EMAIL}" \
            '.members[] | select((.profile.email // "" | ascii_downcase) == ($email | ascii_downcase)) | .name')

          if [[ -z "${SLACK_USER_ID}" || "${SLACK_USER_ID}" == "null" ]]; then
            echo "No Slack user found for email: ${EMAIL}"
            SLACK_USER_ID="No matching slack user found"
          else
            echo "Found slack user for email: ${EMAIL}"
            SLACK_USER_ID="<@${SLACK_USER_ID}>"
          fi
          echo "slack-user-id=${SLACK_USER_ID}" >> "${GITHUB_OUTPUT}"

      - name: Report failure (slack)
        uses: slackapi/slack-github-action@485a9d42d3a73031f12ec201c457e2162c45d02d # v2.0.0
        with:
          webhook: ${{ secrets.SLACK_CITR_OPERATIONS_WEBHOOK }}
          webhook-type: incoming-webhook
          payload-templated: true
          payload: |
            {
              "attachments": [
                {
                  "color": "#FF0000",
                  "blocks": [
                    {
                      "type": "header",
                      "text": {
                        "type": "plain_text",
                        "text": ":exclamation: Hiero Consensus Node - MATS Error Report",
                        "emoji": true
                      }
                    },
                    {
                      "type": "divider"
                    },
                    {
                      "type": "section",
                      "text": {
                        "type": "mrkdwn",
                        "text": "*MATS Job Resulted in failure on `main`. See status below.*"
                      },
                      "fields": [
                        {
                          "type": "mrkdwn",
                          "text": "*Code Compiles*: ${{ needs.code.result }}"
                        },
                        {
                          "type": "mrkdwn",
                          "text": "*Dependency (Module Info)*: ${{ needs.dependency-check.result }}"
                        },
                        {
                          "type": "mrkdwn",
                          "text": "*Spotless*: ${{ needs.spotless.result }}"
                        },
                        {
                          "type": "mrkdwn",
                          "text": "*MATS - Unit Tests*: ${{ needs.mats-unit-tests.result }}"
                        },
                        {
                          "type": "mrkdwn",
                          "text": "*MATS - Gradle Determinism*: ${{ needs.mats-gradle-determinism.result }}"
                        },
                        {
                          "type": "mrkdwn",
                          "text": "*MATS - Docker Determinism*: ${{ needs.mats-docker-determinism.result }}"
                        },
                        {
                          "type": "mrkdwn",
                          "text": "*Deploy CI Triggers*: ${{ needs.deploy-ci-trigger.result }}"
                        }
                      ]
                    },
                    {
                      "type": "divider"
                    },
                    {
                      "type": "section",
                      "text": {
                        "type": "mrkdwn",
                        "text": "*Workflow and Commit Information*"
                      },
                      "fields": [
                        {
                          "type": "mrkdwn",
                          "text": "*Source Commit*:"
                        },
                        {
                          "type": "mrkdwn",
                          "text": "<${{ github.server_url }}/${{ github.repository }}/commit/${{ steps.fetch-commit-info.outputs.commit-hash }}>"
                        },
                        {
                          "type": "mrkdwn",
                          "text": "*Commit author*:"
                        },
                        {
                          "type": "mrkdwn",
                          "text": "${{ steps.fetch-commit-info.outputs.commit-author }}"
                        },
                        {
                          "type": "mrkdwn",
                          "text": "*Slack user*:"
                        },
                        {
                          "type": "mrkdwn",
                          "text": "${{ steps.find-commit-author-slack.outputs.slack-user-id }}"
                        },
                        {
                          "type": "mrkdwn",
                          "text": "*Workflow run ID*:"
                        },
                        {
                          "type": "mrkdwn",
                          "text": " ${{ github.run_id }}"
                        },
                        {
                          "type": "mrkdwn",
                          "text": "*Workflow run URL*:"
                        },
                        {
                          "type": "mrkdwn",
                          "text": "<${{ github.server_url }}/${{ github.repository }}/actions/runs/${{ github.run_id }}>"
                        }
                      ]
                    }
                  ]
                }
              ]
            }<|MERGE_RESOLUTION|>--- conflicted
+++ resolved
@@ -261,12 +261,8 @@
         id: find-commit-author-slack
         env:
           SLACK_BOT_TOKEN: ${{ secrets.SLACK_CITR_BOT_TOKEN }}
-<<<<<<< HEAD
           EMAIL: ${{ steps.fetch-commit-info.outputs.commit-email }}
-=======
-          EMAIL: ${{ needs.fetch-xts-candidate.outputs.xts-tag-commit-email }}
         continue-on-error: true
->>>>>>> 36d89de1
         run: |
           SLACK_USER_ID=$(curl -s -X GET "https://slack.com/api/users.list" \
             -H "Authorization: Bearer ${SLACK_BOT_TOKEN}" | jq -r --arg email "${EMAIL}" \
